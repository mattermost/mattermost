// Copyright (c) 2015-present Mattermost, Inc. All Rights Reserved.
// See LICENSE.txt for license information.

package app

import (
	"context"
	"encoding/json"
	"errors"
	"fmt"
	"net/http"
	"regexp"
	"strconv"
	"strings"
	"sync"
	"time"

	"github.com/mattermost/mattermost/server/public/model"
	"github.com/mattermost/mattermost/server/public/plugin"
	"github.com/mattermost/mattermost/server/public/shared/i18n"
	"github.com/mattermost/mattermost/server/public/shared/mlog"
	"github.com/mattermost/mattermost/server/public/shared/request"
	"github.com/mattermost/mattermost/server/v8/channels/product"
	"github.com/mattermost/mattermost/server/v8/channels/store"
	"github.com/mattermost/mattermost/server/v8/channels/store/sqlstore"
	"github.com/mattermost/mattermost/server/v8/platform/services/cache"
)

const (
	PendingPostIDsCacheSize = 25000
	PendingPostIDsCacheTTL  = 30 * time.Second
	PageDefault             = 0
)

var atMentionPattern = regexp.MustCompile(`\B@`)

// Ensure post service wrapper implements `product.PostService`
var _ product.PostService = (*postServiceWrapper)(nil)

// postServiceWrapper provides an implementation of `product.PostService` for use by products.
type postServiceWrapper struct {
	app AppIface
}

func (s *postServiceWrapper) CreatePost(ctx *request.Context, post *model.Post) (*model.Post, *model.AppError) {
	return s.app.CreatePostMissingChannel(ctx, post, true, true)
}

func (s *postServiceWrapper) GetPostsByIds(postIDs []string) ([]*model.Post, int64, *model.AppError) {
	return s.app.GetPostsByIds(postIDs)
}

func (s *postServiceWrapper) SendEphemeralPost(ctx *request.Context, userID string, post *model.Post) *model.Post {
	return s.app.SendEphemeralPost(ctx, userID, post)
}

func (s *postServiceWrapper) GetPost(postID string) (*model.Post, *model.AppError) {
	return s.app.GetSinglePost(postID, false)
}

func (s *postServiceWrapper) DeletePost(ctx *request.Context, postID, productID string) (*model.Post, *model.AppError) {
	return s.app.DeletePost(ctx, postID, productID)
}

func (s *postServiceWrapper) UpdatePost(ctx *request.Context, post *model.Post, safeUpdate bool) (*model.Post, *model.AppError) {
	return s.app.UpdatePost(ctx, post, false)
}

func (a *App) CreatePostAsUser(c request.CTX, post *model.Post, currentSessionId string, setOnline bool) (*model.Post, *model.AppError) {
	// Check that channel has not been deleted
	channel, errCh := a.Srv().Store().Channel().Get(post.ChannelId, true)
	if errCh != nil {
		err := model.NewAppError("CreatePostAsUser", "api.context.invalid_param.app_error", map[string]any{"Name": "post.channel_id"}, "", http.StatusBadRequest).Wrap(errCh)
		return nil, err
	}

	if strings.HasPrefix(post.Type, model.PostSystemMessagePrefix) {
		err := model.NewAppError("CreatePostAsUser", "api.context.invalid_param.app_error", map[string]any{"Name": "post.type"}, "", http.StatusBadRequest)
		return nil, err
	}

	if channel.DeleteAt != 0 {
		err := model.NewAppError("createPost", "api.post.create_post.can_not_post_to_deleted.error", nil, "", http.StatusBadRequest)
		return nil, err
	}

	rp, err := a.CreatePost(c, post, channel, true, setOnline)
	if err != nil {
		if err.Id == "api.post.create_post.root_id.app_error" ||
			err.Id == "api.post.create_post.channel_root_id.app_error" {
			err.StatusCode = http.StatusBadRequest
		}

		return nil, err
	}

	// Update the Channel LastViewAt only if:
	// the post does NOT have from_webhook prop set (e.g. Zapier app), and
	// the post does NOT have from_bot set (e.g. from discovering the user is a bot within CreatePost), and
	// the post is NOT a reply post with CRT enabled
	_, fromWebhook := post.GetProps()[model.PostPropsFromWebhook]
	_, fromBot := post.GetProps()[model.PostPropsFromBot]
	isCRTEnabled := a.IsCRTEnabledForUser(c, post.UserId)
	isCRTReply := post.RootId != "" && isCRTEnabled
	if !fromWebhook && !fromBot && !isCRTReply {
		if _, err := a.MarkChannelsAsViewed(c, []string{post.ChannelId}, post.UserId, currentSessionId, true, isCRTEnabled); err != nil {
			c.Logger().Warn(
				"Encountered error updating last viewed",
				mlog.String("channel_id", post.ChannelId),
				mlog.String("user_id", post.UserId),
				mlog.Err(err),
			)
		}
	}

	return rp, nil
}

func (a *App) CreatePostMissingChannel(c request.CTX, post *model.Post, triggerWebhooks bool, setOnline bool) (*model.Post, *model.AppError) {
	channel, err := a.Srv().Store().Channel().Get(post.ChannelId, true)
	if err != nil {
		var nfErr *store.ErrNotFound
		switch {
		case errors.As(err, &nfErr):
			return nil, model.NewAppError("CreatePostMissingChannel", "app.channel.get.existing.app_error", nil, "", http.StatusNotFound).Wrap(err)
		default:
			return nil, model.NewAppError("CreatePostMissingChannel", "app.channel.get.find.app_error", nil, "", http.StatusInternalServerError).Wrap(err)
		}
	}

	return a.CreatePost(c, post, channel, triggerWebhooks, setOnline)
}

// deduplicateCreatePost attempts to make posting idempotent within a caching window.
func (a *App) deduplicateCreatePost(post *model.Post) (foundPost *model.Post, err *model.AppError) {
	// We rely on the client sending the pending post id across "duplicate" requests. If there
	// isn't one, we can't deduplicate, so allow creation normally.
	if post.PendingPostId == "" {
		return nil, nil
	}

	const unknownPostId = ""

	// Query the cache atomically for the given pending post id, saving a record if
	// it hasn't previously been seen.
	var postID string
	nErr := a.Srv().seenPendingPostIdsCache.Get(post.PendingPostId, &postID)
	if nErr == cache.ErrKeyNotFound {
		a.Srv().seenPendingPostIdsCache.SetWithExpiry(post.PendingPostId, unknownPostId, PendingPostIDsCacheTTL)
		return nil, nil
	}

	if nErr != nil {
		return nil, model.NewAppError("errorGetPostId", "api.post.error_get_post_id.pending", nil, "", http.StatusInternalServerError)
	}

	// If another thread saved the cache record, but hasn't yet updated it with the actual post
	// id (because it's still saving), notify the client with an error. Ideally, we'd wait
	// for the other thread, but coordinating that adds complexity to the happy path.
	if postID == unknownPostId {
		return nil, model.NewAppError("deduplicateCreatePost", "api.post.deduplicate_create_post.pending", nil, "", http.StatusInternalServerError)
	}

	// If the other thread finished creating the post, return the created post back to the
	// client, making the API call feel idempotent.
	actualPost, err := a.GetSinglePost(postID, false)
	if err != nil {
		return nil, model.NewAppError("deduplicateCreatePost", "api.post.deduplicate_create_post.failed_to_get", nil, "", http.StatusInternalServerError).Wrap(err)
	}

	mlog.Debug("Deduplicated create post", mlog.String("post_id", actualPost.Id), mlog.String("pending_post_id", post.PendingPostId))

	return actualPost, nil
}

func (a *App) CreatePost(c request.CTX, post *model.Post, channel *model.Channel, triggerWebhooks, setOnline bool) (savedPost *model.Post, err *model.AppError) {
	foundPost, err := a.deduplicateCreatePost(post)
	if err != nil {
		return nil, err
	}
	if foundPost != nil {
		return foundPost, nil
	}

	// If we get this far, we've recorded the client-provided pending post id to the cache.
	// Remove it if we fail below, allowing a proper retry by the client.
	defer func() {
		if post.PendingPostId == "" {
			return
		}

		if err != nil {
			a.Srv().seenPendingPostIdsCache.Remove(post.PendingPostId)
			return
		}

		a.Srv().seenPendingPostIdsCache.SetWithExpiry(post.PendingPostId, savedPost.Id, PendingPostIDsCacheTTL)
	}()

	// Validate recipients counts in case it's not DM
	if persistentNotification := post.GetPersistentNotification(); persistentNotification != nil && *persistentNotification && channel.Type != model.ChannelTypeDirect {
		err := a.forEachPersistentNotificationPost([]*model.Post{post}, func(_ *model.Post, _ *model.Channel, _ *model.Team, mentions *ExplicitMentions, _ model.UserMap, _ map[string]map[string]model.StringMap) error {
			if maxRecipients := *a.Config().ServiceSettings.PersistentNotificationMaxRecipients; len(mentions.Mentions) > maxRecipients {
				return model.NewAppError("CreatePost", "api.post.post_priority.max_recipients_persistent_notification_post.request_error", map[string]any{"MaxRecipients": maxRecipients}, "", http.StatusBadRequest)
			} else if len(mentions.Mentions) == 0 {
				return model.NewAppError("CreatePost", "api.post.post_priority.min_recipients_persistent_notification_post.request_error", nil, "", http.StatusBadRequest)
			}
			return nil
		})
		if err != nil {
			return nil, model.NewAppError("CreatePost", "api.post.post_priority.persistent_notification_validation_error.request_error", nil, "", http.StatusInternalServerError).Wrap(err)
		}
	}

	post.SanitizeProps()

	var pchan chan store.StoreResult
	if post.RootId != "" {
		pchan = make(chan store.StoreResult, 1)
		go func() {
			r, pErr := a.Srv().Store().Post().Get(sqlstore.WithMaster(context.Background()), post.RootId, model.GetPostsOptions{}, "", a.Config().GetSanitizeOptions())
			pchan <- store.StoreResult{Data: r, NErr: pErr}
			close(pchan)
		}()
	}

	user, nErr := a.Srv().Store().User().Get(context.Background(), post.UserId)
	if nErr != nil {
		var nfErr *store.ErrNotFound
		switch {
		case errors.As(nErr, &nfErr):
			return nil, model.NewAppError("CreatePost", MissingAccountError, nil, "", http.StatusNotFound).Wrap(nErr)
		default:
			return nil, model.NewAppError("CreatePost", "app.user.get.app_error", nil, "", http.StatusInternalServerError).Wrap(nErr)
		}
	}

	if user.IsBot {
		post.AddProp(model.PostPropsFromBot, "true")
	}

	if c.Session().IsOAuth {
		post.AddProp(model.PostPropsFromOAuthApp, "true")
	}

	var ephemeralPost *model.Post
	if post.Type == "" && !a.HasPermissionToChannel(c, user.Id, channel.Id, model.PermissionUseChannelMentions) {
		mention := post.DisableMentionHighlights()
		if mention != "" {
			T := i18n.GetUserTranslations(user.Locale)
			ephemeralPost = &model.Post{
				UserId:    user.Id,
				RootId:    post.RootId,
				ChannelId: channel.Id,
				Message:   T("model.post.channel_notifications_disabled_in_channel.message", model.StringInterface{"ChannelName": channel.Name, "Mention": mention}),
				Props:     model.StringInterface{model.PostPropsMentionHighlightDisabled: true},
			}
		}
	}

	// Verify the parent/child relationships are correct
	var parentPostList *model.PostList
	if pchan != nil {
		result := <-pchan
		if result.NErr != nil {
			return nil, model.NewAppError("createPost", "api.post.create_post.root_id.app_error", nil, "", http.StatusBadRequest)
		}
		parentPostList = result.Data.(*model.PostList)
		if len(parentPostList.Posts) == 0 || !parentPostList.IsChannelId(post.ChannelId) {
			return nil, model.NewAppError("createPost", "api.post.create_post.channel_root_id.app_error", nil, "", http.StatusInternalServerError)
		}

		rootPost := parentPostList.Posts[post.RootId]
		if rootPost.RootId != "" {
			return nil, model.NewAppError("createPost", "api.post.create_post.root_id.app_error", nil, "", http.StatusBadRequest)
		}
	}

	post.Hashtags, _ = model.ParseHashtags(post.Message)

	if err = a.FillInPostProps(c, post, channel); err != nil {
		return nil, err
	}

	// Temporary fix so old plugins don't clobber new fields in SlackAttachment struct, see MM-13088
	if attachments, ok := post.GetProp("attachments").([]*model.SlackAttachment); ok {
		jsonAttachments, err := json.Marshal(attachments)
		if err == nil {
			attachmentsInterface := []any{}
			err = json.Unmarshal(jsonAttachments, &attachmentsInterface)
			post.AddProp("attachments", attachmentsInterface)
		}
		if err != nil {
			c.Logger().Warn("Could not convert post attachments to map interface.", mlog.Err(err))
		}
	}

	var metadata *model.PostMetadata
	if post.Metadata != nil {
		metadata = post.Metadata.Copy()
	}
	var rejectionError *model.AppError
	pluginContext := pluginContext(c)
	a.ch.RunMultiHook(func(hooks plugin.Hooks) bool {
		replacementPost, rejectionReason := hooks.MessageWillBePosted(pluginContext, post.ForPlugin())
		if rejectionReason != "" {
			id := "Post rejected by plugin. " + rejectionReason
			if rejectionReason == plugin.DismissPostError {
				id = plugin.DismissPostError
			}
			rejectionError = model.NewAppError("createPost", id, nil, "", http.StatusBadRequest)
			return false
		}
		if replacementPost != nil {
			post = replacementPost
			if post.Metadata != nil && metadata != nil {
				post.Metadata.Priority = metadata.Priority
			} else {
				post.Metadata = metadata
			}
		}

		return true
	}, plugin.MessageWillBePostedID)

	if rejectionError != nil {
		return nil, rejectionError
	}

	// Pre-fill the CreateAt field for link previews to get the correct timestamp.
	if post.CreateAt == 0 {
		post.CreateAt = model.GetMillis()
	}

	post = a.getEmbedsAndImages(c, post, true)
	previewPost := post.GetPreviewPost()
	if previewPost != nil {
		post.AddProp(model.PostPropsPreviewedPost, previewPost.PostID)
	}

	rpost, nErr := a.Srv().Store().Post().Save(post)
	if nErr != nil {
		var appErr *model.AppError
		var invErr *store.ErrInvalidInput
		switch {
		case errors.As(nErr, &appErr):
			return nil, appErr
		case errors.As(nErr, &invErr):
			return nil, model.NewAppError("CreatePost", "app.post.save.existing.app_error", nil, "", http.StatusBadRequest).Wrap(nErr)
		default:
			return nil, model.NewAppError("CreatePost", "app.post.save.app_error", nil, "", http.StatusInternalServerError).Wrap(nErr)
		}
	}

	// Update the mapping from pending post id to the actual post id, for any clients that
	// might be duplicating requests.
	a.Srv().seenPendingPostIdsCache.SetWithExpiry(post.PendingPostId, rpost.Id, PendingPostIDsCacheTTL)

	if a.Metrics() != nil {
		a.Metrics().IncrementPostCreate()
	}

	if len(post.FileIds) > 0 {
		if err = a.attachFilesToPost(post); err != nil {
			c.Logger().Warn("Encountered error attaching files to post", mlog.String("post_id", post.Id), mlog.Any("file_ids", post.FileIds), mlog.Err(err))
		}

		if a.Metrics() != nil {
			a.Metrics().IncrementPostFileAttachment(len(post.FileIds))
		}
	}

	// We make a copy of the post for the plugin hook to avoid a race condition,
	// and to remove the non-GOB-encodable Metadata from it.
	pluginPost := rpost.ForPlugin()
	a.Srv().Go(func() {
		a.ch.RunMultiHook(func(hooks plugin.Hooks) bool {
			hooks.MessageHasBeenPosted(pluginContext, pluginPost)
			return true
		}, plugin.MessageHasBeenPostedID)
	})

	// Normally, we would let the API layer call PreparePostForClient, but we do it here since it also needs
	// to be done when we send the post over the websocket in handlePostEvents
	// PS: we don't want to include PostPriority from the db to avoid the replica lag,
	// so we just return the one that was passed with post
	rpost = a.PreparePostForClient(c, rpost, true, false, false)

	if rpost.RootId != "" {
		if appErr := a.ResolvePersistentNotification(c, parentPostList.Posts[post.RootId], rpost.UserId); appErr != nil {
			return nil, appErr
		}
	}

	// Make sure poster is following the thread
	if *a.Config().ServiceSettings.ThreadAutoFollow && rpost.RootId != "" {
		_, err := a.Srv().Store().Thread().MaintainMembership(user.Id, rpost.RootId, store.ThreadMembershipOpts{
			Following:       true,
			UpdateFollowing: true,
		})
		if err != nil {
			c.Logger().Warn("Failed to update thread membership", mlog.Err(err))
		}
	}

	if err := a.handlePostEvents(c, rpost, user, channel, triggerWebhooks, parentPostList, setOnline); err != nil {
		c.Logger().Warn("Failed to handle post events", mlog.Err(err))
	}

	// Send any ephemeral posts after the post is created to ensure it shows up after the latest post created
	if ephemeralPost != nil {
		a.SendEphemeralPost(c, post.UserId, ephemeralPost)
	}

	rpost, err = a.SanitizePostMetadataForUser(c, rpost, c.Session().UserId)
	if err != nil {
		return nil, err
	}

	return rpost, nil
}

func (a *App) addPostPreviewProp(post *model.Post) (*model.Post, error) {
	previewPost := post.GetPreviewPost()
	if previewPost != nil {
		updatedPost := post.Clone()
		updatedPost.AddProp(model.PostPropsPreviewedPost, previewPost.PostID)
		updatedPost, err := a.Srv().Store().Post().Update(updatedPost, post)
		return updatedPost, err
	}
	return post, nil
}

func (a *App) attachFilesToPost(post *model.Post) *model.AppError {
	var attachedIds []string
	for _, fileID := range post.FileIds {
		err := a.Srv().Store().FileInfo().AttachToPost(fileID, post.Id, post.ChannelId, post.UserId)
		if err != nil {
			mlog.Warn("Failed to attach file to post", mlog.String("file_id", fileID), mlog.String("post_id", post.Id), mlog.Err(err))
			continue
		}

		attachedIds = append(attachedIds, fileID)
	}

	if len(post.FileIds) != len(attachedIds) {
		// We couldn't attach all files to the post, so ensure that post.FileIds reflects what was actually attached
		post.FileIds = attachedIds

		if _, err := a.Srv().Store().Post().Overwrite(post); err != nil {
			return model.NewAppError("attachFilesToPost", "app.post.overwrite.app_error", nil, "", http.StatusInternalServerError).Wrap(err)
		}
	}

	return nil
}

// FillInPostProps should be invoked before saving posts to fill in properties such as
// channel_mentions.
//
// If channel is nil, FillInPostProps will look up the channel corresponding to the post.
func (a *App) FillInPostProps(c request.CTX, post *model.Post, channel *model.Channel) *model.AppError {
	channelMentions := post.ChannelMentions()
	channelMentionsProp := make(map[string]any)

	if len(channelMentions) > 0 {
		if channel == nil {
			postChannel, err := a.Srv().Store().Channel().GetForPost(post.Id)
			if err != nil {
				return model.NewAppError("FillInPostProps", "api.context.invalid_param.app_error", map[string]any{"Name": "post.channel_id"}, "", http.StatusBadRequest).Wrap(err)
			}
			channel = postChannel
		}

		mentionedChannels, err := a.GetChannelsByNames(c, channelMentions, channel.TeamId)
		if err != nil {
			return err
		}

		for _, mentioned := range mentionedChannels {
			if mentioned.Type == model.ChannelTypeOpen {
				team, err := a.Srv().Store().Team().Get(mentioned.TeamId)
				if err != nil {
					mlog.Warn("Failed to get team of the channel mention", mlog.String("team_id", channel.TeamId), mlog.String("channel_id", channel.Id), mlog.Err(err))
					continue
				}
				channelMentionsProp[mentioned.Name] = map[string]any{
					"display_name": mentioned.DisplayName,
					"team_name":    team.Name,
				}
			}
		}
	}

	if len(channelMentionsProp) > 0 {
		post.AddProp("channel_mentions", channelMentionsProp)
	} else if post.GetProps() != nil {
		post.DelProp("channel_mentions")
	}

	matched := atMentionPattern.MatchString(post.Message)
	if a.Srv().License() != nil && *a.Srv().License().Features.LDAPGroups && matched && !a.HasPermissionToChannel(c, post.UserId, post.ChannelId, model.PermissionUseGroupMentions) {
		post.AddProp(model.PostPropsGroupHighlightDisabled, true)
	}

	return nil
}

func (a *App) handlePostEvents(c request.CTX, post *model.Post, user *model.User, channel *model.Channel, triggerWebhooks bool, parentPostList *model.PostList, setOnline bool) error {
	var team *model.Team
	if channel.TeamId != "" {
		t, err := a.Srv().Store().Team().Get(channel.TeamId)
		if err != nil {
			return err
		}
		team = t
	} else {
		// Blank team for DMs
		team = &model.Team{}
	}

	a.Srv().Platform().InvalidateCacheForChannel(channel)
	a.invalidateCacheForChannelPosts(channel.Id)

	if _, err := a.SendNotifications(c, post, team, channel, user, parentPostList, setOnline); err != nil {
		return err
	}

	if post.Type != model.PostTypeAutoResponder { // don't respond to an auto-responder
		a.Srv().Go(func() {
			_, err := a.SendAutoResponseIfNecessary(c, channel, user, post)
			if err != nil {
				mlog.Error("Failed to send auto response", mlog.String("user_id", user.Id), mlog.String("post_id", post.Id), mlog.Err(err))
			}
		})
	}

	if triggerWebhooks {
		a.Srv().Go(func() {
			if err := a.handleWebhookEvents(c, post, team, channel, user); err != nil {
				mlog.Error(err.Error())
			}
		})
	}

	return nil
}

func (a *App) SendEphemeralPost(c request.CTX, userID string, post *model.Post) *model.Post {
	post.Type = model.PostTypeEphemeral

	// fill in fields which haven't been specified which have sensible defaults
	if post.Id == "" {
		post.Id = model.NewId()
	}
	if post.CreateAt == 0 {
		post.CreateAt = model.GetMillis()
	}
	if post.GetProps() == nil {
		post.SetProps(make(model.StringInterface))
	}

	post.GenerateActionIds()
	message := model.NewWebSocketEvent(model.WebsocketEventEphemeralMessage, "", post.ChannelId, userID, nil, "")
	post = a.PreparePostForClientWithEmbedsAndImages(c, post, true, false, true)
	post = model.AddPostActionCookies(post, a.PostActionCookieSecret())

	sanitizedPost, appErr := a.SanitizePostMetadataForUser(c, post, userID)
	if appErr != nil {
		mlog.Error("Failed to sanitize post metadata for user", mlog.String("user_id", userID), mlog.Err(appErr))

		// If we failed to sanitize the post, we still want to remove the metadata.
		sanitizedPost = post.Clone()
		sanitizedPost.Metadata = nil
	}
	post = sanitizedPost

	postJSON, jsonErr := post.ToJSON()
	if jsonErr != nil {
		mlog.Warn("Failed to encode post to JSON", mlog.Err(jsonErr))
	}
	message.Add("post", postJSON)
	a.Publish(message)

	return post
}

func (a *App) UpdateEphemeralPost(c request.CTX, userID string, post *model.Post) *model.Post {
	post.Type = model.PostTypeEphemeral

	post.UpdateAt = model.GetMillis()
	if post.GetProps() == nil {
		post.SetProps(make(model.StringInterface))
	}

	post.GenerateActionIds()
	message := model.NewWebSocketEvent(model.WebsocketEventPostEdited, "", post.ChannelId, userID, nil, "")
	post = a.PreparePostForClientWithEmbedsAndImages(c, post, true, false, true)
	post = model.AddPostActionCookies(post, a.PostActionCookieSecret())
	postJSON, jsonErr := post.ToJSON()
	if jsonErr != nil {
		mlog.Warn("Failed to encode post to JSON", mlog.Err(jsonErr))
	}
	message.Add("post", postJSON)
	a.Publish(message)

	return post
}

func (a *App) DeleteEphemeralPost(userID, postID string) {
	post := &model.Post{
		Id:       postID,
		UserId:   userID,
		Type:     model.PostTypeEphemeral,
		DeleteAt: model.GetMillis(),
		UpdateAt: model.GetMillis(),
	}

	message := model.NewWebSocketEvent(model.WebsocketEventPostDeleted, "", "", userID, nil, "")
	postJSON, jsonErr := post.ToJSON()
	if jsonErr != nil {
		mlog.Warn("Failed to encode post to JSON", mlog.Err(jsonErr))
	}
	message.Add("post", postJSON)
	a.Publish(message)
}

func (a *App) UpdatePost(c *request.Context, receivedUpdatedPost *model.Post, safeUpdate bool) (*model.Post, *model.AppError) {
	receivedUpdatedPost.SanitizeProps()

	postLists, nErr := a.Srv().Store().Post().Get(context.Background(), receivedUpdatedPost.Id, model.GetPostsOptions{}, "", a.Config().GetSanitizeOptions())
	if nErr != nil {
		var nfErr *store.ErrNotFound
		var invErr *store.ErrInvalidInput
		switch {
		case errors.As(nErr, &invErr):
			return nil, model.NewAppError("UpdatePost", "app.post.get.app_error", nil, "", http.StatusBadRequest).Wrap(nErr)
		case errors.As(nErr, &nfErr):
			return nil, model.NewAppError("UpdatePost", "app.post.get.app_error", nil, "", http.StatusNotFound).Wrap(nErr)
		default:
			return nil, model.NewAppError("UpdatePost", "app.post.get.app_error", nil, "", http.StatusInternalServerError).Wrap(nErr)
		}
	}
	oldPost := postLists.Posts[receivedUpdatedPost.Id]

	var err *model.AppError
	if oldPost == nil {
		err = model.NewAppError("UpdatePost", "api.post.update_post.find.app_error", nil, "id="+receivedUpdatedPost.Id, http.StatusBadRequest)
		return nil, err
	}

	if oldPost.DeleteAt != 0 {
		err = model.NewAppError("UpdatePost", "api.post.update_post.permissions_details.app_error", map[string]any{"PostId": receivedUpdatedPost.Id}, "", http.StatusBadRequest)
		return nil, err
	}

	if oldPost.IsSystemMessage() {
		err = model.NewAppError("UpdatePost", "api.post.update_post.system_message.app_error", nil, "id="+receivedUpdatedPost.Id, http.StatusBadRequest)
		return nil, err
	}

	channel, err := a.GetChannel(c, oldPost.ChannelId)
	if err != nil {
		return nil, err
	}

	if channel.DeleteAt != 0 {
		return nil, model.NewAppError("UpdatePost", "api.post.update_post.can_not_update_post_in_deleted.error", nil, "", http.StatusBadRequest)
	}

	newPost := oldPost.Clone()

	if newPost.Message != receivedUpdatedPost.Message {
		newPost.Message = receivedUpdatedPost.Message
		newPost.EditAt = model.GetMillis()
		newPost.Hashtags, _ = model.ParseHashtags(receivedUpdatedPost.Message)
	}

	if !safeUpdate {
		newPost.IsPinned = receivedUpdatedPost.IsPinned
		newPost.HasReactions = receivedUpdatedPost.HasReactions
		newPost.FileIds = receivedUpdatedPost.FileIds
		newPost.SetProps(receivedUpdatedPost.GetProps())
	}

	// Avoid deep-equal checks if EditAt was already modified through message change
	if newPost.EditAt == oldPost.EditAt && (!oldPost.FileIds.Equals(newPost.FileIds) || !oldPost.AttachmentsEqual(newPost)) {
		newPost.EditAt = model.GetMillis()
	}

	if err = a.FillInPostProps(c, newPost, nil); err != nil {
		return nil, err
	}

	if receivedUpdatedPost.IsRemote() {
		oldPost.RemoteId = model.NewString(*receivedUpdatedPost.RemoteId)
	}

	var rejectionReason string
	pluginContext := pluginContext(c)
	a.ch.RunMultiHook(func(hooks plugin.Hooks) bool {
		newPost, rejectionReason = hooks.MessageWillBeUpdated(pluginContext, newPost.ForPlugin(), oldPost.ForPlugin())
		return receivedUpdatedPost != nil
	}, plugin.MessageWillBeUpdatedID)
	if newPost == nil {
		return nil, model.NewAppError("UpdatePost", "Post rejected by plugin. "+rejectionReason, nil, "", http.StatusBadRequest)
	}
	// Restore the post metadata that was stripped by the plugin. Set it to
	// the last known good.
	newPost.Metadata = oldPost.Metadata

	rpost, nErr := a.Srv().Store().Post().Update(newPost, oldPost)
	if nErr != nil {
		var appErr *model.AppError
		switch {
		case errors.As(nErr, &appErr):
			return nil, appErr
		default:
			return nil, model.NewAppError("UpdatePost", "app.post.update.app_error", nil, "", http.StatusInternalServerError).Wrap(nErr)
		}
	}

	pluginOldPost := oldPost.ForPlugin()
	pluginNewPost := newPost.ForPlugin()
	a.Srv().Go(func() {
		a.ch.RunMultiHook(func(hooks plugin.Hooks) bool {
			hooks.MessageHasBeenUpdated(pluginContext, pluginNewPost, pluginOldPost)
			return true
		}, plugin.MessageHasBeenUpdatedID)
	})

	rpost = a.PreparePostForClientWithEmbedsAndImages(c, rpost, false, true, true)

	// Ensure IsFollowing is nil since this updated post will be broadcast to all users
	// and we don't want to have to populate it for every single user and broadcast to each
	// individually.
	rpost.IsFollowing = nil

	rpost, nErr = a.addPostPreviewProp(rpost)
	if nErr != nil {
		return nil, model.NewAppError("UpdatePost", "app.post.update.app_error", nil, "", http.StatusInternalServerError).Wrap(nErr)
	}

	message := model.NewWebSocketEvent(model.WebsocketEventPostEdited, "", rpost.ChannelId, "", nil, "")
	postJSON, jsonErr := rpost.ToJSON()
	if jsonErr != nil {
		return nil, model.NewAppError("UpdatePost", "app.post.marshal.app_error", nil, "", http.StatusInternalServerError).Wrap(jsonErr)
	}
	message.Add("post", postJSON)

	published, err := a.publishWebsocketEventForPermalinkPost(c, rpost, message)
	if err != nil {
		return nil, err
	}
	if !published {
		a.Publish(message)
	}

	a.invalidateCacheForChannelPosts(rpost.ChannelId)

	return rpost, nil
}

func (a *App) publishWebsocketEventForPermalinkPost(c request.CTX, post *model.Post, message *model.WebSocketEvent) (published bool, err *model.AppError) {
	var previewedPostID string
	if val, ok := post.GetProp(model.PostPropsPreviewedPost).(string); ok {
		previewedPostID = val
	} else {
		return false, nil
	}

	if !model.IsValidId(previewedPostID) {
		mlog.Warn("invalid post prop value", mlog.String("prop_key", model.PostPropsPreviewedPost), mlog.String("prop_value", previewedPostID))
		return false, nil
	}

	previewedPost, err := a.GetSinglePost(previewedPostID, false)
	if err != nil {
		if err.StatusCode == http.StatusNotFound {
			mlog.Warn("permalinked post not found", mlog.String("referenced_post_id", previewedPostID))
			return false, nil
		}
		return false, err
	}

	channelMembers, err := a.GetChannelMembersPage(c, post.ChannelId, 0, 10000000)
	if err != nil {
		return false, err
	}

	permalinkPreviewedChannel, err := a.GetChannel(c, previewedPost.ChannelId)
	if err != nil {
		if err.StatusCode == http.StatusNotFound {
			mlog.Warn("channel containing permalinked post not found", mlog.String("referenced_channel_id", previewedPost.ChannelId))
			return false, nil
		}
		return false, err
	}

	permalinkPreviewedPost := post.GetPreviewPost()
	for _, cm := range channelMembers {
		if permalinkPreviewedPost != nil {
			post.Metadata.Embeds[0].Data = permalinkPreviewedPost
		}

		postForUser := a.sanitizePostMetadataForUserAndChannel(c, post, permalinkPreviewedPost, permalinkPreviewedChannel, cm.UserId)

		// Using DeepCopy here to avoid a race condition
		// between publishing the event and setting the "post" data value below.
		messageCopy := message.DeepCopy()
		broadcastCopy := messageCopy.GetBroadcast()
		broadcastCopy.UserId = cm.UserId
		messageCopy.SetBroadcast(broadcastCopy)

		postJSON, jsonErr := postForUser.ToJSON()
		if jsonErr != nil {
			mlog.Warn("Failed to encode post to JSON", mlog.Err(jsonErr))
		}
		messageCopy.Add("post", postJSON)
		a.Publish(messageCopy)
	}

	return true, nil
}

func (a *App) PatchPost(c *request.Context, postID string, patch *model.PostPatch) (*model.Post, *model.AppError) {
	post, err := a.GetSinglePost(postID, false)
	if err != nil {
		return nil, err
	}

	channel, err := a.GetChannel(c, post.ChannelId)
	if err != nil {
		return nil, err
	}

	if channel.DeleteAt != 0 {
		err = model.NewAppError("PatchPost", "api.post.patch_post.can_not_update_post_in_deleted.error", nil, "", http.StatusBadRequest)
		return nil, err
	}

	if !a.HasPermissionToChannel(c, post.UserId, post.ChannelId, model.PermissionUseChannelMentions) {
		patch.DisableMentionHighlights()
	}

	post.Patch(patch)

	updatedPost, err := a.UpdatePost(c, post, false)
	if err != nil {
		return nil, err
	}

	return updatedPost, nil
}

func (a *App) GetPostsPage(options model.GetPostsOptions) (*model.PostList, *model.AppError) {
	postList, err := a.Srv().Store().Post().GetPosts(options, false, a.Config().GetSanitizeOptions())
	if err != nil {
		var invErr *store.ErrInvalidInput
		switch {
		case errors.As(err, &invErr):
			return nil, model.NewAppError("GetPostsPage", "app.post.get_posts.app_error", nil, "", http.StatusBadRequest).Wrap(err)
		default:
			return nil, model.NewAppError("GetPostsPage", "app.post.get_root_posts.app_error", nil, "", http.StatusInternalServerError).Wrap(err)
		}
	}

	// The postList is sorted as only rootPosts Order is included
	if appErr := a.filterInaccessiblePosts(postList, filterPostOptions{assumeSortedCreatedAt: true}); appErr != nil {
		return nil, appErr
	}

	return postList, nil
}

func (a *App) GetPosts(channelID string, offset int, limit int) (*model.PostList, *model.AppError) {
	postList, err := a.Srv().Store().Post().GetPosts(model.GetPostsOptions{ChannelId: channelID, Page: offset, PerPage: limit}, true, a.Config().GetSanitizeOptions())
	if err != nil {
		var invErr *store.ErrInvalidInput
		switch {
		case errors.As(err, &invErr):
			return nil, model.NewAppError("GetPosts", "app.post.get_posts.app_error", nil, "", http.StatusBadRequest).Wrap(err)
		default:
			return nil, model.NewAppError("GetPosts", "app.post.get_root_posts.app_error", nil, "", http.StatusInternalServerError).Wrap(err)
		}
	}

	if appErr := a.filterInaccessiblePosts(postList, filterPostOptions{}); appErr != nil {
		return nil, appErr
	}

	return postList, nil
}

func (a *App) GetPostsEtag(channelID string, collapsedThreads bool) string {
	return a.Srv().Store().Post().GetEtag(channelID, true, collapsedThreads)
}

func (a *App) GetPostsSince(options model.GetPostsSinceOptions) (*model.PostList, *model.AppError) {
	postList, err := a.Srv().Store().Post().GetPostsSince(options, true, a.Config().GetSanitizeOptions())
	if err != nil {
		return nil, model.NewAppError("GetPostsSince", "app.post.get_posts_since.app_error", nil, "", http.StatusInternalServerError).Wrap(err)
	}

	if appErr := a.filterInaccessiblePosts(postList, filterPostOptions{assumeSortedCreatedAt: true}); appErr != nil {
		return nil, appErr
	}

	return postList, nil
}

func (a *App) GetSinglePost(postID string, includeDeleted bool) (*model.Post, *model.AppError) {
	post, err := a.Srv().Store().Post().GetSingle(postID, includeDeleted)
	if err != nil {
		var nfErr *store.ErrNotFound
		switch {
		case errors.As(err, &nfErr):
			return nil, model.NewAppError("GetSinglePost", "app.post.get.app_error", nil, "", http.StatusNotFound).Wrap(err)
		default:
			return nil, model.NewAppError("GetSinglePost", "app.post.get.app_error", nil, "", http.StatusInternalServerError).Wrap(err)
		}
	}

	firstInaccessiblePostTime, appErr := a.isInaccessiblePost(post)
	if appErr != nil {
		return nil, appErr
	}
	if firstInaccessiblePostTime != 0 {
		return nil, model.NewAppError("GetSinglePost", "app.post.cloud.get.app_error", nil, "", http.StatusForbidden)
	}

	return post, nil
}

func (a *App) GetPostThread(postID string, opts model.GetPostsOptions, userID string) (*model.PostList, *model.AppError) {
	posts, err := a.Srv().Store().Post().Get(context.Background(), postID, opts, userID, a.Config().GetSanitizeOptions())
	if err != nil {
		var nfErr *store.ErrNotFound
		var invErr *store.ErrInvalidInput
		switch {
		case errors.As(err, &invErr):
			return nil, model.NewAppError("GetPostThread", "app.post.get.app_error", nil, "", http.StatusBadRequest).Wrap(err)
		case errors.As(err, &nfErr):
			return nil, model.NewAppError("GetPostThread", "app.post.get.app_error", nil, "", http.StatusNotFound).Wrap(err)
		default:
			return nil, model.NewAppError("GetPostThread", "app.post.get.app_error", nil, "", http.StatusInternalServerError).Wrap(err)
		}
	}

	// Get inserts the requested post first in the list, then adds the sorted threadPosts.
	// So, the whole postList.Order is not sorted.
	// The fully sorted list comes only when the CollapsedThreads is true and the Directions is not empty.
	filterOptions := filterPostOptions{}
	if opts.CollapsedThreads && opts.Direction != "" {
		filterOptions.assumeSortedCreatedAt = true
	}

	if appErr := a.filterInaccessiblePosts(posts, filterOptions); appErr != nil {
		return nil, appErr
	}

	return posts, nil
}

func (a *App) GetFlaggedPosts(userID string, offset int, limit int) (*model.PostList, *model.AppError) {
	postList, err := a.Srv().Store().Post().GetFlaggedPosts(userID, offset, limit)
	if err != nil {
		return nil, model.NewAppError("GetFlaggedPosts", "app.post.get_flagged_posts.app_error", nil, "", http.StatusInternalServerError).Wrap(err)
	}

	if appErr := a.filterInaccessiblePosts(postList, filterPostOptions{assumeSortedCreatedAt: true}); appErr != nil {
		return nil, appErr
	}

	return postList, nil
}

func (a *App) GetFlaggedPostsForTeam(userID, teamID string, offset int, limit int) (*model.PostList, *model.AppError) {
	postList, err := a.Srv().Store().Post().GetFlaggedPostsForTeam(userID, teamID, offset, limit)
	if err != nil {
		return nil, model.NewAppError("GetFlaggedPostsForTeam", "app.post.get_flagged_posts.app_error", nil, "", http.StatusInternalServerError).Wrap(err)
	}

	if appErr := a.filterInaccessiblePosts(postList, filterPostOptions{assumeSortedCreatedAt: true}); appErr != nil {
		return nil, appErr
	}

	return postList, nil
}

func (a *App) GetFlaggedPostsForChannel(userID, channelID string, offset int, limit int) (*model.PostList, *model.AppError) {
	postList, err := a.Srv().Store().Post().GetFlaggedPostsForChannel(userID, channelID, offset, limit)
	if err != nil {
		return nil, model.NewAppError("GetFlaggedPostsForChannel", "app.post.get_flagged_posts.app_error", nil, "", http.StatusInternalServerError).Wrap(err)
	}

	if appErr := a.filterInaccessiblePosts(postList, filterPostOptions{assumeSortedCreatedAt: true}); appErr != nil {
		return nil, appErr
	}

	return postList, nil
}

func (a *App) GetPermalinkPost(c request.CTX, postID string, userID string) (*model.PostList, *model.AppError) {
	list, nErr := a.Srv().Store().Post().Get(context.Background(), postID, model.GetPostsOptions{}, userID, a.Config().GetSanitizeOptions())
	if nErr != nil {
		var nfErr *store.ErrNotFound
		var invErr *store.ErrInvalidInput
		switch {
		case errors.As(nErr, &invErr):
			return nil, model.NewAppError("GetPermalinkPost", "app.post.get.app_error", nil, "", http.StatusBadRequest).Wrap(nErr)
		case errors.As(nErr, &nfErr):
			return nil, model.NewAppError("GetPermalinkPost", "app.post.get.app_error", nil, "", http.StatusNotFound).Wrap(nErr)
		default:
			return nil, model.NewAppError("GetPermalinkPost", "app.post.get.app_error", nil, "", http.StatusInternalServerError).Wrap(nErr)
		}
	}

	if len(list.Order) != 1 {
		return nil, model.NewAppError("getPermalinkTmp", "api.post_get_post_by_id.get.app_error", nil, "", http.StatusNotFound)
	}
	post := list.Posts[list.Order[0]]

	channel, err := a.GetChannel(c, post.ChannelId)
	if err != nil {
		return nil, err
	}

	if err = a.JoinChannel(c, channel, userID); err != nil {
		return nil, err
	}

	if appErr := a.filterInaccessiblePosts(list, filterPostOptions{assumeSortedCreatedAt: true}); appErr != nil {
		return nil, appErr
	}

	return list, nil
}

func (a *App) GetPostsBeforePost(options model.GetPostsOptions) (*model.PostList, *model.AppError) {
	postList, err := a.Srv().Store().Post().GetPostsBefore(options, a.Config().GetSanitizeOptions())
	if err != nil {
		var invErr *store.ErrInvalidInput
		switch {
		case errors.As(err, &invErr):
			return nil, model.NewAppError("GetPostsBeforePost", "app.post.get_posts_around.get.app_error", nil, "", http.StatusBadRequest).Wrap(err)
		default:
			return nil, model.NewAppError("GetPostsBeforePost", "app.post.get_posts_around.get.app_error", nil, "", http.StatusInternalServerError).Wrap(err)
		}
	}

	// GetPostsBefore orders by channel id and deleted at,
	// before sorting based on created at.
	// but the deleted at is only ever where deleted at = 0,
	// and channel id may or may not be empty (all channels) or defined (single channel),
	// so we can still optimize if the search is for a single channel
	filterOptions := filterPostOptions{}
	if options.ChannelId != "" {
		filterOptions.assumeSortedCreatedAt = true
	}
	if appErr := a.filterInaccessiblePosts(postList, filterOptions); appErr != nil {
		return nil, appErr
	}

	return postList, nil
}

func (a *App) GetPostsAfterPost(options model.GetPostsOptions) (*model.PostList, *model.AppError) {
	postList, err := a.Srv().Store().Post().GetPostsAfter(options, a.Config().GetSanitizeOptions())
	if err != nil {
		var invErr *store.ErrInvalidInput
		switch {
		case errors.As(err, &invErr):
			return nil, model.NewAppError("GetPostsAfterPost", "app.post.get_posts_around.get.app_error", nil, "", http.StatusBadRequest).Wrap(err)
		default:
			return nil, model.NewAppError("GetPostsAfterPost", "app.post.get_posts_around.get.app_error", nil, "", http.StatusInternalServerError).Wrap(err)
		}
	}

	// GetPostsAfter orders by channel id and deleted at,
	// before sorting based on created at.
	// but the deleted at is only ever where deleted at = 0,
	// and channel id may or may not be empty (all channels) or defined (single channel),
	// so we can still optimize if the search is for a single channel
	filterOptions := filterPostOptions{}
	if options.ChannelId != "" {
		filterOptions.assumeSortedCreatedAt = true
	}
	if appErr := a.filterInaccessiblePosts(postList, filterOptions); appErr != nil {
		return nil, appErr
	}

	return postList, nil
}

func (a *App) GetPostsAroundPost(before bool, options model.GetPostsOptions) (*model.PostList, *model.AppError) {
	var postList *model.PostList
	var err error
	sanitize := a.Config().GetSanitizeOptions()
	if before {
		postList, err = a.Srv().Store().Post().GetPostsBefore(options, sanitize)
	} else {
		postList, err = a.Srv().Store().Post().GetPostsAfter(options, sanitize)
	}

	if err != nil {
		var invErr *store.ErrInvalidInput
		switch {
		case errors.As(err, &invErr):
			return nil, model.NewAppError("GetPostsAroundPost", "app.post.get_posts_around.get.app_error", nil, "", http.StatusBadRequest).Wrap(err)
		default:
			return nil, model.NewAppError("GetPostsAroundPost", "app.post.get_posts_around.get.app_error", nil, "", http.StatusInternalServerError).Wrap(err)
		}
	}

	// GetPostsBefore and GetPostsAfter order by channel id and deleted at,
	// before sorting based on created at.
	// but the deleted at is only ever where deleted at = 0,
	// and channel id may or may not be empty (all channels) or defined (single channel),
	// so we can still optimize if the search is for a single channel
	filterOptions := filterPostOptions{}
	if options.ChannelId != "" {
		filterOptions.assumeSortedCreatedAt = true
	}
	if appErr := a.filterInaccessiblePosts(postList, filterOptions); appErr != nil {
		return nil, appErr
	}

	return postList, nil
}

func (a *App) GetPostAfterTime(channelID string, time int64, collapsedThreads bool) (*model.Post, *model.AppError) {
	post, err := a.Srv().Store().Post().GetPostAfterTime(channelID, time, collapsedThreads)
	if err != nil {
		return nil, model.NewAppError("GetPostAfterTime", "app.post.get_post_after_time.app_error", nil, "", http.StatusInternalServerError).Wrap(err)
	}

	return post, nil
}

func (a *App) GetPostIdAfterTime(channelID string, time int64, collapsedThreads bool) (string, *model.AppError) {
	postID, err := a.Srv().Store().Post().GetPostIdAfterTime(channelID, time, collapsedThreads)
	if err != nil {
		return "", model.NewAppError("GetPostIdAfterTime", "app.post.get_post_id_around.app_error", nil, "", http.StatusInternalServerError).Wrap(err)
	}

	return postID, nil
}

func (a *App) GetPostIdBeforeTime(channelID string, time int64, collapsedThreads bool) (string, *model.AppError) {
	postID, err := a.Srv().Store().Post().GetPostIdBeforeTime(channelID, time, collapsedThreads)
	if err != nil {
		return "", model.NewAppError("GetPostIdBeforeTime", "app.post.get_post_id_around.app_error", nil, "", http.StatusInternalServerError).Wrap(err)
	}

	return postID, nil
}

func (a *App) GetNextPostIdFromPostList(postList *model.PostList, collapsedThreads bool) string {
	if len(postList.Order) > 0 {
		firstPostId := postList.Order[0]
		firstPost := postList.Posts[firstPostId]
		nextPostId, err := a.GetPostIdAfterTime(firstPost.ChannelId, firstPost.CreateAt, collapsedThreads)
		if err != nil {
			mlog.Warn("GetNextPostIdFromPostList: failed in getting next post", mlog.Err(err))
		}

		return nextPostId
	}

	return ""
}

func (a *App) GetPrevPostIdFromPostList(postList *model.PostList, collapsedThreads bool) string {
	if len(postList.Order) > 0 {
		lastPostId := postList.Order[len(postList.Order)-1]
		lastPost := postList.Posts[lastPostId]
		previousPostId, err := a.GetPostIdBeforeTime(lastPost.ChannelId, lastPost.CreateAt, collapsedThreads)
		if err != nil {
			mlog.Warn("GetPrevPostIdFromPostList: failed in getting previous post", mlog.Err(err))
		}

		return previousPostId
	}

	return ""
}

// AddCursorIdsForPostList adds NextPostId and PrevPostId as cursor to the PostList.
// The conditional blocks ensure that it sets those cursor IDs immediately as afterPost, beforePost or empty,
// and only query to database whenever necessary.
func (a *App) AddCursorIdsForPostList(originalList *model.PostList, afterPost, beforePost string, since int64, page, perPage int, collapsedThreads bool) {
	prevPostIdSet := false
	prevPostId := ""
	nextPostIdSet := false
	nextPostId := ""

	if since > 0 { // "since" query to return empty NextPostId and PrevPostId
		nextPostIdSet = true
		prevPostIdSet = true
	} else if afterPost != "" {
		if page == 0 {
			prevPostId = afterPost
			prevPostIdSet = true
		}

		if len(originalList.Order) < perPage {
			nextPostIdSet = true
		}
	} else if beforePost != "" {
		if page == 0 {
			nextPostId = beforePost
			nextPostIdSet = true
		}

		if len(originalList.Order) < perPage {
			prevPostIdSet = true
		}
	}

	if !nextPostIdSet {
		nextPostId = a.GetNextPostIdFromPostList(originalList, collapsedThreads)
	}

	if !prevPostIdSet {
		prevPostId = a.GetPrevPostIdFromPostList(originalList, collapsedThreads)
	}

	originalList.NextPostId = nextPostId
	originalList.PrevPostId = prevPostId
}
func (a *App) GetPostsForChannelAroundLastUnread(c request.CTX, channelID, userID string, limitBefore, limitAfter int, skipFetchThreads bool, collapsedThreads, collapsedThreadsExtended bool) (*model.PostList, *model.AppError) {
	var member *model.ChannelMember
	var err *model.AppError
	if member, err = a.GetChannelMember(c, channelID, userID); err != nil {
		return nil, err
	} else if member.LastViewedAt == 0 {
		return model.NewPostList(), nil
	}

	lastUnreadPostId, err := a.GetPostIdAfterTime(channelID, member.LastViewedAt, collapsedThreads)
	if err != nil {
		return nil, err
	} else if lastUnreadPostId == "" {
		return model.NewPostList(), nil
	}

	opts := model.GetPostsOptions{
		SkipFetchThreads:         skipFetchThreads,
		CollapsedThreads:         collapsedThreads,
		CollapsedThreadsExtended: collapsedThreadsExtended,
	}
	postList, err := a.GetPostThread(lastUnreadPostId, opts, userID)
	if err != nil {
		return nil, err
	}
	// Reset order to only include the last unread post: if the thread appears in the centre
	// channel organically, those replies will be added below.
	postList.Order = []string{}
	// Add lastUnreadPostId in order, only if it hasn't been filtered as per the cloud plan's limit
	if _, ok := postList.Posts[lastUnreadPostId]; ok {
		postList.Order = []string{lastUnreadPostId}

		// BeforePosts will only be accessible if the lastUnreadPostId is itself accessible
		if postListBefore, err := a.GetPostsBeforePost(model.GetPostsOptions{ChannelId: channelID, PostId: lastUnreadPostId, Page: PageDefault, PerPage: limitBefore, SkipFetchThreads: skipFetchThreads, CollapsedThreads: collapsedThreads, CollapsedThreadsExtended: collapsedThreadsExtended, UserId: userID}); err != nil {
			return nil, err
		} else if postListBefore != nil {
			postList.Extend(postListBefore)
		}
	}

	if postListAfter, err := a.GetPostsAfterPost(model.GetPostsOptions{ChannelId: channelID, PostId: lastUnreadPostId, Page: PageDefault, PerPage: limitAfter - 1, SkipFetchThreads: skipFetchThreads, CollapsedThreads: collapsedThreads, CollapsedThreadsExtended: collapsedThreadsExtended, UserId: userID}); err != nil {
		return nil, err
	} else if postListAfter != nil {
		postList.Extend(postListAfter)
	}

	postList.SortByCreateAt()
	return postList, nil
}

func (a *App) DeletePost(c request.CTX, postID, deleteByID string) (*model.Post, *model.AppError) {
	post, err := a.Srv().Store().Post().GetSingle(postID, false)
	if err != nil {
		return nil, model.NewAppError("DeletePost", "app.post.get.app_error", nil, "", http.StatusBadRequest).Wrap(err)
	}

	channel, appErr := a.GetChannel(c, post.ChannelId)
	if appErr != nil {
		return nil, appErr
	}

	if channel.DeleteAt != 0 {
		appErr := model.NewAppError("DeletePost", "api.post.delete_post.can_not_delete_post_in_deleted.error", nil, "", http.StatusBadRequest)
		return nil, appErr
	}

	err = a.Srv().Store().Post().Delete(postID, model.GetMillis(), deleteByID)
	if err != nil {
		var nfErr *store.ErrNotFound
		switch {
		case errors.As(err, &nfErr):
			return nil, model.NewAppError("DeletePost", "app.post.delete.app_error", nil, "", http.StatusNotFound).Wrap(err)
		default:
			return nil, model.NewAppError("DeletePost", "app.post.delete.app_error", nil, "", http.StatusInternalServerError).Wrap(err)
		}
	}

	if post.RootId == "" {
		if appErr := a.DeletePersistentNotification(c, post); appErr != nil {
			return nil, appErr
		}
	}

	postJSON, err := json.Marshal(post)
	if err != nil {
		return nil, model.NewAppError("DeletePost", "api.marshal_error", nil, "", http.StatusInternalServerError).Wrap(err)
	}

	userMessage := model.NewWebSocketEvent(model.WebsocketEventPostDeleted, "", post.ChannelId, "", nil, "")
	userMessage.Add("post", string(postJSON))
	userMessage.GetBroadcast().ContainsSanitizedData = true
	a.Publish(userMessage)

	adminMessage := model.NewWebSocketEvent(model.WebsocketEventPostDeleted, "", post.ChannelId, "", nil, "")
	adminMessage.Add("post", string(postJSON))
	adminMessage.Add("delete_by", deleteByID)
	adminMessage.GetBroadcast().ContainsSensitiveData = true
	a.Publish(adminMessage)

	if len(post.FileIds) > 0 {
		a.Srv().Go(func() {
			a.deletePostFiles(post.Id)
		})
		a.Srv().Store().FileInfo().InvalidateFileInfosForPostCache(postID, true)
		a.Srv().Store().FileInfo().InvalidateFileInfosForPostCache(postID, false)
	}
	a.Srv().Go(func() {
		a.deleteFlaggedPosts(post.Id)
	})

	pluginPost := post.ForPlugin()
	pluginContext := pluginContext(c)
	a.Srv().Go(func() {
		a.ch.RunMultiHook(func(hooks plugin.Hooks) bool {
			hooks.MessageHasBeenDeleted(pluginContext, pluginPost)
			return true
		}, plugin.MessageHasBeenDeletedID)
	})

	a.Srv().Go(func() {
		if err = a.RemoveNotifications(c, post, channel); err != nil {
			a.Log().Error("DeletePost failed to delete notification", mlog.Err(err))
		}
	})

	a.invalidateCacheForChannelPosts(post.ChannelId)

	return post, nil
}

func (a *App) deleteFlaggedPosts(postID string) {
	if err := a.Srv().Store().Preference().DeleteCategoryAndName(model.PreferenceCategoryFlaggedPost, postID); err != nil {
		a.Log().Warn("Unable to delete flagged post preference when deleting post.", mlog.Err(err))
		return
	}
}

func (a *App) deletePostFiles(postID string) {
	if _, err := a.Srv().Store().FileInfo().DeleteForPost(postID); err != nil {
		a.Log().Warn("Encountered error when deleting files for post", mlog.String("post_id", postID), mlog.Err(err))
	}
}

func (a *App) parseAndFetchChannelIdByNameFromInFilter(c *request.Context, channelName, userID, teamID string, includeDeleted bool) (*model.Channel, error) {
	if strings.HasPrefix(channelName, "@") && strings.Contains(channelName, ",") {
		var userIDs []string
		users, err := a.GetUsersByUsernames(strings.Split(channelName[1:], ","), false, nil)
		if err != nil {
			return nil, err
		}
		for _, user := range users {
			userIDs = append(userIDs, user.Id)
		}

		channel, err := a.GetGroupChannel(c, userIDs)
		if err != nil {
			return nil, err
		}
		return channel, nil
	}

	if strings.HasPrefix(channelName, "@") && !strings.Contains(channelName, ",") {
		user, err := a.GetUserByUsername(channelName[1:])
		if err != nil {
			return nil, err
		}
		channel, err := a.GetOrCreateDirectChannel(c, userID, user.Id)
		if err != nil {
			return nil, err
		}
		return channel, nil
	}

	channel, err := a.GetChannelByName(c, channelName, teamID, includeDeleted)
	if err != nil {
		return nil, err
	}
	return channel, nil
}

func (a *App) searchPostsInTeam(teamID string, userID string, paramsList []*model.SearchParams, modifierFun func(*model.SearchParams)) (*model.PostList, *model.AppError) {
	var wg sync.WaitGroup

	pchan := make(chan store.StoreResult, len(paramsList))

	for _, params := range paramsList {
		// Don't allow users to search for everything.
		if params.Terms == "*" {
			continue
		}
		modifierFun(params)
		wg.Add(1)

		go func(params *model.SearchParams) {
			defer wg.Done()
			postList, err := a.Srv().Store().Post().Search(teamID, userID, params)
			pchan <- store.StoreResult{Data: postList, NErr: err}
		}(params)
	}

	wg.Wait()
	close(pchan)

	posts := model.NewPostList()

	for result := range pchan {
		if result.NErr != nil {
			return nil, model.NewAppError("searchPostsInTeam", "app.post.search.app_error", nil, "", http.StatusInternalServerError).Wrap(result.NErr)
		}
		data := result.Data.(*model.PostList)
		posts.Extend(data)
	}

	posts.SortByCreateAt()

	a.filterInaccessiblePosts(posts, filterPostOptions{assumeSortedCreatedAt: true})

	return posts, nil
}

func (a *App) convertChannelNamesToChannelIds(c *request.Context, channels []string, userID string, teamID string, includeDeletedChannels bool) []string {
	for idx, channelName := range channels {
		channel, err := a.parseAndFetchChannelIdByNameFromInFilter(c, channelName, userID, teamID, includeDeletedChannels)
		if err != nil {
			a.Log().Warn("error getting channel id by name from in filter", mlog.Err(err))
			continue
		}
		channels[idx] = channel.Id
	}
	return channels
}

func (a *App) convertUserNameToUserIds(usernames []string) []string {
	for idx, username := range usernames {
		user, err := a.GetUserByUsername(username)
		if err != nil {
			a.Log().Warn("error getting user by username", mlog.String("user_name", username), mlog.Err(err))
			continue
		}
		usernames[idx] = user.Id
	}
	return usernames
}

// GetLastAccessiblePostTime returns CreateAt time(from cache) of the last accessible post as per the cloud limit
func (a *App) GetLastAccessiblePostTime() (int64, *model.AppError) {
	license := a.Srv().License()
	if license == nil || !license.IsCloud() {
		return 0, nil
	}

	system, err := a.Srv().Store().System().GetByName(model.SystemLastAccessiblePostTime)
	if err != nil {
		var nfErr *store.ErrNotFound
		switch {
		case errors.As(err, &nfErr):
			// All posts are accessible
			return 0, nil
		default:
			return 0, model.NewAppError("GetLastAccessiblePostTime", "app.system.get_by_name.app_error", nil, "", http.StatusInternalServerError).Wrap(err)
		}
	}

	lastAccessiblePostTime, err := strconv.ParseInt(system.Value, 10, 64)
	if err != nil {
		return 0, model.NewAppError("GetLastAccessiblePostTime", "common.parse_error_int64", map[string]interface{}{"Value": system.Value}, "", http.StatusInternalServerError).Wrap(err)
	}

	return lastAccessiblePostTime, nil
}

// ComputeLastAccessiblePostTime updates cache with CreateAt time of the last accessible post as per the cloud plan's limit.
// Use GetLastAccessiblePostTime() to access the result.
func (a *App) ComputeLastAccessiblePostTime() error {
	limit, appErr := a.getCloudMessagesHistoryLimit()
	if appErr != nil {
		return appErr
	}

	if limit == 0 {
		// All posts are accessible - we must check if a previous value was set so we can clear it
		systemValue, err := a.Srv().Store().System().GetByName(model.SystemLastAccessiblePostTime)
		if err != nil {
			var nfErr *store.ErrNotFound
			switch {
			case errors.As(err, &nfErr):
				// There was no previous value, nothing to do
				return nil
			default:
				return model.NewAppError("ComputeLastAccessiblePostTime", "app.system.get_by_name.app_error", nil, "", http.StatusInternalServerError).Wrap(err)
			}
		}
		if systemValue != nil {
			// Previous value was set, so we must clear it
			if _, err = a.Srv().Store().System().PermanentDeleteByName(model.SystemLastAccessiblePostTime); err != nil {
				return model.NewAppError("ComputeLastAccessiblePostTime", "app.system.permanent_delete_by_name.app_error", nil, "", http.StatusInternalServerError).Wrap(err)
			}
		}
		// Cloud limit is not applicable
		return nil
	}

	createdAt, err := a.Srv().GetStore().Post().GetNthRecentPostTime(limit)
	if err != nil {
		var nfErr *store.ErrNotFound
		if !errors.As(err, &nfErr) {
			return model.NewAppError("ComputeLastAccessiblePostTime", "app.last_accessible_post.app_error", nil, "", http.StatusInternalServerError).Wrap(err)
		}
	}

	// Update Cache
	err = a.Srv().Store().System().SaveOrUpdate(&model.System{
		Name:  model.SystemLastAccessiblePostTime,
		Value: strconv.FormatInt(createdAt, 10),
	})
	if err != nil {
		return model.NewAppError("ComputeLastAccessiblePostTime", "app.system.save.app_error", nil, "", http.StatusInternalServerError).Wrap(err)
	}

	return nil
}

func (a *App) getCloudMessagesHistoryLimit() (int64, *model.AppError) {
	license := a.Srv().License()
	if license == nil || !license.IsCloud() {
		return 0, nil
	}

	limits, err := a.Cloud().GetCloudLimits("")
	if err != nil {
		return 0, model.NewAppError("getCloudMessagesHistoryLimit", "api.cloud.app_error", nil, "", http.StatusInternalServerError).Wrap(err)
	}

	if limits == nil || limits.Messages == nil || limits.Messages.History == nil {
		// Cloud limit is not applicable
		return 0, nil
	}

	return int64(*limits.Messages.History), nil
}

func (a *App) SearchPostsInTeam(teamID string, paramsList []*model.SearchParams) (*model.PostList, *model.AppError) {
	if !*a.Config().ServiceSettings.EnablePostSearch {
		return nil, model.NewAppError("SearchPostsInTeam", "store.sql_post.search.disabled", nil, fmt.Sprintf("teamId=%v", teamID), http.StatusNotImplemented)
	}

	return a.searchPostsInTeam(teamID, "", paramsList, func(params *model.SearchParams) {
		params.SearchWithoutUserId = true
	})
}

func (a *App) SearchPostsForUser(c *request.Context, terms string, userID string, teamID string, isOrSearch bool, includeDeletedChannels bool, timeZoneOffset int, page, perPage int) (*model.PostSearchResults, *model.AppError) {
	var postSearchResults *model.PostSearchResults
	paramsList := model.ParseSearchParams(strings.TrimSpace(terms), timeZoneOffset)
	includeDeleted := includeDeletedChannels && *a.Config().TeamSettings.ExperimentalViewArchivedChannels

	if !*a.Config().ServiceSettings.EnablePostSearch {
		return nil, model.NewAppError("SearchPostsForUser", "store.sql_post.search.disabled", nil, fmt.Sprintf("teamId=%v userId=%v", teamID, userID), http.StatusNotImplemented)
	}

	finalParamsList := []*model.SearchParams{}

	for _, params := range paramsList {
		params.OrTerms = isOrSearch
		params.IncludeDeletedChannels = includeDeleted
		// Don't allow users to search for "*"
		if params.Terms != "*" {
			// TODO: we have to send channel ids
			// from the front-end. Otherwise it's not possible to distinguish
			// from just the channel name at a cross-team level.
			// Convert channel names to channel IDs
			params.InChannels = a.convertChannelNamesToChannelIds(c, params.InChannels, userID, teamID, includeDeletedChannels)
			params.ExcludedChannels = a.convertChannelNamesToChannelIds(c, params.ExcludedChannels, userID, teamID, includeDeletedChannels)

			// Convert usernames to user IDs
			params.FromUsers = a.convertUserNameToUserIds(params.FromUsers)
			params.ExcludedUsers = a.convertUserNameToUserIds(params.ExcludedUsers)

			finalParamsList = append(finalParamsList, params)
		}
	}

	// If the processed search params are empty, return empty search results.
	if len(finalParamsList) == 0 {
		return model.MakePostSearchResults(model.NewPostList(), nil), nil
	}

	postSearchResults, err := a.Srv().Store().Post().SearchPostsForUser(finalParamsList, userID, teamID, page, perPage)
	if err != nil {
		var appErr *model.AppError
		switch {
		case errors.As(err, &appErr):
			return nil, appErr
		default:
			return nil, model.NewAppError("SearchPostsForUser", "app.post.search.app_error", nil, "", http.StatusInternalServerError).Wrap(err)
		}
	}

	if appErr := a.filterInaccessiblePosts(postSearchResults.PostList, filterPostOptions{assumeSortedCreatedAt: true}); appErr != nil {
		return nil, appErr
	}

	return postSearchResults, nil
}

func (a *App) GetFileInfosForPostWithMigration(postID string, includeDeleted bool) ([]*model.FileInfo, *model.AppError) {
	pchan := make(chan store.StoreResult, 1)
	go func() {
		post, err := a.Srv().Store().Post().GetSingle(postID, includeDeleted)
		pchan <- store.StoreResult{Data: post, NErr: err}
		close(pchan)
	}()

	infos, firstInaccessibleFileTime, err := a.GetFileInfosForPost(postID, false, includeDeleted)
	if err != nil {
		return nil, err
	}

	if len(infos) == 0 && firstInaccessibleFileTime == 0 {
		// No FileInfos were returned so check if they need to be created for this post
		result := <-pchan
		if result.NErr != nil {
			var nfErr *store.ErrNotFound
			switch {
			case errors.As(result.NErr, &nfErr):
				return nil, model.NewAppError("GetFileInfosForPostWithMigration", "app.post.get.app_error", nil, "", http.StatusNotFound).Wrap(result.NErr)
			default:
				return nil, model.NewAppError("GetFileInfosForPostWithMigration", "app.post.get.app_error", nil, "", http.StatusInternalServerError).Wrap(result.NErr)
			}
		}
		post := result.Data.(*model.Post)

		if len(post.Filenames) > 0 {
			a.Srv().Store().FileInfo().InvalidateFileInfosForPostCache(postID, false)
			a.Srv().Store().FileInfo().InvalidateFileInfosForPostCache(postID, true)
			// The post has Filenames that need to be replaced with FileInfos
			infos = a.MigrateFilenamesToFileInfos(post)
		}
	}

	return infos, nil
}

// GetFileInfosForPost also returns firstInaccessibleFileTime based on cloud plan's limit.
func (a *App) GetFileInfosForPost(postID string, fromMaster bool, includeDeleted bool) ([]*model.FileInfo, int64, *model.AppError) {
	fileInfos, err := a.Srv().Store().FileInfo().GetForPost(postID, fromMaster, includeDeleted, true)
	if err != nil {
		return nil, 0, model.NewAppError("GetFileInfosForPost", "app.file_info.get_for_post.app_error", nil, "", http.StatusInternalServerError).Wrap(err)
	}

	firstInaccessibleFileTime, appErr := a.removeInaccessibleContentFromFilesSlice(fileInfos)
	if appErr != nil {
		return nil, 0, appErr
	}

	a.generateMiniPreviewForInfos(fileInfos)

	return fileInfos, firstInaccessibleFileTime, nil
}

func (a *App) getFileInfosForPostIgnoreCloudLimit(postID string, fromMaster bool, includeDeleted bool) ([]*model.FileInfo, *model.AppError) {
	fileInfos, err := a.Srv().Store().FileInfo().GetForPost(postID, fromMaster, includeDeleted, true)
	if err != nil {
		return nil, model.NewAppError("getFileInfosForPostIgnoreCloudLimit", "app.file_info.get_for_post.app_error", nil, "", http.StatusInternalServerError).Wrap(err)
	}

	a.generateMiniPreviewForInfos(fileInfos)

	return fileInfos, nil
}

func (a *App) PostWithProxyAddedToImageURLs(post *model.Post) *model.Post {
	if f := a.ImageProxyAdder(); f != nil {
		return post.WithRewrittenImageURLs(f)
	}
	return post
}

func (a *App) PostWithProxyRemovedFromImageURLs(post *model.Post) *model.Post {
	if f := a.ImageProxyRemover(); f != nil {
		return post.WithRewrittenImageURLs(f)
	}
	return post
}

func (a *App) PostPatchWithProxyRemovedFromImageURLs(patch *model.PostPatch) *model.PostPatch {
	if f := a.ImageProxyRemover(); f != nil {
		return patch.WithRewrittenImageURLs(f)
	}
	return patch
}

func (a *App) ImageProxyAdder() func(string) string {
	if !*a.Config().ImageProxySettings.Enable {
		return nil
	}

	return func(url string) string {
		return a.ImageProxy().GetProxiedImageURL(url)
	}
}

func (a *App) ImageProxyRemover() (f func(string) string) {
	if !*a.Config().ImageProxySettings.Enable {
		return nil
	}

	return func(url string) string {
		return a.ImageProxy().GetUnproxiedImageURL(url)
	}
}

func (a *App) MaxPostSize() int {
	return a.Srv().Platform().MaxPostSize()
}

// countThreadMentions returns the number of times the user is mentioned in a specified thread after the timestamp.
func (a *App) countThreadMentions(c request.CTX, user *model.User, post *model.Post, teamID string, timestamp int64) (int64, *model.AppError) {
	channel, err := a.GetChannel(c, post.ChannelId)
	if err != nil {
		return 0, err
	}

	keywords := addMentionKeywordsForUser(
		map[string][]string{},
		user,
		map[string]string{},
		&model.Status{Status: model.StatusOnline}, // Assume the user is online since they would've triggered this
		true, // Assume channel mentions are always allowed for simplicity
	)

	posts, nErr := a.Srv().Store().Post().GetPostsByThread(post.Id, timestamp)
	if nErr != nil {
		return 0, model.NewAppError("countThreadMentions", "app.channel.count_posts_since.app_error", nil, "", http.StatusInternalServerError).Wrap(nErr)
	}

	count := 0

	if channel.Type == model.ChannelTypeDirect {
		// In a DM channel, every post made by the other user is a mention
		otherId := channel.GetOtherUserIdForDM(user.Id)
		for _, p := range posts {
			if p.UserId == otherId {
				count++
			}
		}

		return int64(count), nil
	}

	var team *model.Team
	if teamID != "" {
		team, err = a.GetTeam(teamID)
		if err != nil {
			return 0, err
		}
	}

	groups, nErr := a.getGroupsAllowedForReferenceInChannel(channel, team)
	if nErr != nil {
		return 0, model.NewAppError("countThreadMentions", "app.channel.count_posts_since.app_error", nil, "", http.StatusInternalServerError).Wrap(nErr)
	}

	for _, p := range posts {
		if p.CreateAt >= timestamp {
			mentions := getExplicitMentions(p, keywords, groups)
			if _, ok := mentions.Mentions[user.Id]; ok {
				count += 1
			}
		}
	}

	return int64(count), nil
}

// countMentionsFromPost returns the number of posts in the post's channel that mention the user after and including the
// given post.
func (a *App) countMentionsFromPost(c request.CTX, user *model.User, post *model.Post) (int, int, int, *model.AppError) {
	channel, err := a.GetChannel(c, post.ChannelId)
	if err != nil {
		return 0, 0, 0, err
	}

	if channel.Type == model.ChannelTypeDirect {
		// In a DM channel, every post made by the other user is a mention
		count, countRoot, nErr := a.Srv().Store().Channel().CountPostsAfter(post.ChannelId, post.CreateAt-1, channel.GetOtherUserIdForDM(user.Id))
		if nErr != nil {
			return 0, 0, 0, model.NewAppError("countMentionsFromPost", "app.channel.count_posts_since.app_error", nil, "", http.StatusInternalServerError).Wrap(nErr)
		}

		var urgentCount int
		if a.IsPostPriorityEnabled() {
			urgentCount, nErr = a.Srv().Store().Channel().CountUrgentPostsAfter(post.ChannelId, post.CreateAt-1, channel.GetOtherUserIdForDM(user.Id))
			if nErr != nil {
				return 0, 0, 0, model.NewAppError("countMentionsFromPost", "app.channel.count_urgent_posts_since.app_error", nil, "", http.StatusInternalServerError).Wrap(nErr)
			}
		}

		return count, countRoot, urgentCount, nil
	}

	channelMember, err := a.GetChannelMember(c, channel.Id, user.Id)
	if err != nil {
		return 0, 0, 0, err
	}

	keywords := addMentionKeywordsForUser(
		map[string][]string{},
		user,
		channelMember.NotifyProps,
		&model.Status{Status: model.StatusOnline}, // Assume the user is online since they would've triggered this
		true, // Assume channel mentions are always allowed for simplicity
	)
	commentMentions := user.NotifyProps[model.CommentsNotifyProp]
	checkForCommentMentions := commentMentions == model.CommentsNotifyRoot || commentMentions == model.CommentsNotifyAny

	// A mapping of thread root IDs to whether or not a post in that thread mentions the user
	mentionedByThread := make(map[string]bool)

	thread, err := a.GetPostThread(post.Id, model.GetPostsOptions{}, user.Id)
	if err != nil {
		return 0, 0, 0, err
	}

	count := 0
	countRoot := 0
	urgentCount := 0
	if isPostMention(user, post, keywords, thread.Posts, mentionedByThread, checkForCommentMentions) {
		count += 1
		if post.RootId == "" {
			countRoot += 1
			if a.IsPostPriorityEnabled() {
				priority, err := a.GetPriorityForPost(post.Id)
				if err != nil {
					return 0, 0, 0, err
				}
				if priority != nil && *priority.Priority == model.PostPriorityUrgent {
					urgentCount += 1
				}
			}
		}
	}

	page := 0
	perPage := 200
	for {
		postList, err := a.GetPostsAfterPost(model.GetPostsOptions{
			ChannelId: post.ChannelId,
			PostId:    post.Id,
			Page:      page,
			PerPage:   perPage,
		})
		if err != nil {
			return 0, 0, 0, err
		}

		mentionPostIds := make([]string, 0)
		for _, postID := range postList.Order {
			if isPostMention(user, postList.Posts[postID], keywords, postList.Posts, mentionedByThread, checkForCommentMentions) {
				count += 1
				if postList.Posts[postID].RootId == "" {
					mentionPostIds = append(mentionPostIds, postID)
					countRoot += 1
				}
			}
		}

		if a.IsPostPriorityEnabled() {
			priorityList, nErr := a.Srv().Store().PostPriority().GetForPosts(mentionPostIds)
			if nErr != nil {
				return 0, 0, 0, model.NewAppError("countMentionsFromPost", "app.channel.get_priority_for_posts.app_error", nil, "", http.StatusInternalServerError).Wrap(nErr)
			}
			for _, priority := range priorityList {
				if *priority.Priority == model.PostPriorityUrgent {
					urgentCount += 1
				}
			}
		}

		if len(postList.Order) < perPage {
			break
		}

		page += 1
	}

	return count, countRoot, urgentCount, nil
}

func isCommentMention(user *model.User, post *model.Post, otherPosts map[string]*model.Post, mentionedByThread map[string]bool) bool {
	if post.RootId == "" {
		// Not a comment
		return false
	}

	if mentioned, ok := mentionedByThread[post.RootId]; ok {
		// We've already figured out if the user was mentioned by this thread
		return mentioned
	}

	if _, ok := otherPosts[post.RootId]; !ok {
		mlog.Warn("Can't determine the comment mentions as the rootPost is past the cloud plan's limit", mlog.String("rootPostID", post.RootId), mlog.String("commentID", post.Id))

		return false
	}

	// Whether or not the user was mentioned because they started the thread
	mentioned := otherPosts[post.RootId].UserId == user.Id

	// Or because they commented on it before this post
	if !mentioned && user.NotifyProps[model.CommentsNotifyProp] == model.CommentsNotifyAny {
		for _, otherPost := range otherPosts {
			if otherPost.Id == post.Id {
				continue
			}

			if otherPost.RootId != post.RootId {
				continue
			}

			if otherPost.UserId == user.Id && otherPost.CreateAt < post.CreateAt {
				// Found a comment made by the user from before this post
				mentioned = true
				break
			}
		}
	}

	mentionedByThread[post.RootId] = mentioned
	return mentioned
}

func isPostMention(user *model.User, post *model.Post, keywords map[string][]string, otherPosts map[string]*model.Post, mentionedByThread map[string]bool, checkForCommentMentions bool) bool {
	// Prevent the user from mentioning themselves
	if post.UserId == user.Id && post.GetProp("from_webhook") != "true" {
		return false
	}

	// Check for keyword mentions
	mentions := getExplicitMentions(post, keywords, make(map[string]*model.Group))
	if _, ok := mentions.Mentions[user.Id]; ok {
		return true
	}

	// Check for mentions caused by being added to the channel
	if post.Type == model.PostTypeAddToChannel {
		if addedUserId, ok := post.GetProp(model.PostPropsAddedUserId).(string); ok && addedUserId == user.Id {
			return true
		}
	}

	// Check for comment mentions
	if checkForCommentMentions && isCommentMention(user, post, otherPosts, mentionedByThread) {
		return true
	}

	return false
}

func (a *App) GetThreadMembershipsForUser(userID, teamID string) ([]*model.ThreadMembership, error) {
	return a.Srv().Store().Thread().GetMembershipsForUser(userID, teamID)
}

func (a *App) GetPostIfAuthorized(c request.CTX, postID string, session *model.Session, includeDeleted bool) (*model.Post, *model.AppError) {
	post, err := a.GetSinglePost(postID, includeDeleted)
	if err != nil {
		return nil, err
	}

	channel, err := a.GetChannel(c, post.ChannelId)
	if err != nil {
		return nil, err
	}

	if !a.SessionHasPermissionToChannel(c, *session, channel.Id, model.PermissionReadChannelContent) {
		if channel.Type == model.ChannelTypeOpen && !*a.Config().MessageExportSettings.EnableExport {
			if !a.SessionHasPermissionToTeam(*session, channel.TeamId, model.PermissionReadPublicChannel) {
				return nil, a.MakePermissionError(session, []*model.Permission{model.PermissionReadPublicChannel})
			}
		} else {
			return nil, a.MakePermissionError(session, []*model.Permission{model.PermissionReadChannelContent})
		}
	}

	return post, nil
}

// GetPostsByIds response bool value indicates, if the post is inaccessible due to cloud plan's limit.
func (a *App) GetPostsByIds(postIDs []string) ([]*model.Post, int64, *model.AppError) {
	posts, err := a.Srv().Store().Post().GetPostsByIds(postIDs)
	if err != nil {
		var nfErr *store.ErrNotFound
		switch {
		case errors.As(err, &nfErr):
			return nil, 0, model.NewAppError("GetPostsByIds", "app.post.get.app_error", nil, "", http.StatusNotFound).Wrap(err)
		default:
			return nil, 0, model.NewAppError("GetPostsByIds", "app.post.get.app_error", nil, "", http.StatusInternalServerError).Wrap(err)
		}
	}

	posts, firstInaccessiblePostTime, appErr := a.getFilteredAccessiblePosts(posts, filterPostOptions{assumeSortedCreatedAt: true})
	if appErr != nil {
		return nil, 0, appErr
	}

	return posts, firstInaccessiblePostTime, nil
}

func (a *App) GetEditHistoryForPost(postID string) ([]*model.Post, *model.AppError) {
	posts, err := a.Srv().Store().Post().GetEditHistoryForPost(postID)

	if err != nil {
		var nfErr *store.ErrNotFound
		switch {
		case errors.As(err, &nfErr):
			return nil, model.NewAppError("GetEditHistoryForPost", "app.post.get.app_error", nil, "", http.StatusNotFound).Wrap(err)
		default:
			return nil, model.NewAppError("GetEditHistoryForPost", "app.post.get.app_error", nil, "", http.StatusInternalServerError).Wrap(err)
		}
	}

	return posts, nil
}

func (a *App) SetPostReminder(postID, userID string, targetTime int64) *model.AppError {
	// Store the reminder in the DB
	reminder := &model.PostReminder{
		PostId:     postID,
		UserId:     userID,
		TargetTime: targetTime,
	}
	err := a.Srv().Store().Post().SetPostReminder(reminder)
	if err != nil {
		return model.NewAppError("SetPostReminder", model.NoTranslation, nil, "", http.StatusInternalServerError).Wrap(err)
	}

	metadata, err := a.Srv().Store().Post().GetPostReminderMetadata(postID)
	if err != nil {
		return model.NewAppError("SetPostReminder", model.NoTranslation, nil, "", http.StatusInternalServerError).Wrap(err)
	}

	parsedTime := time.Unix(targetTime, 0).UTC().Format(time.RFC822)
	siteURL := *a.Config().ServiceSettings.SiteURL

	var permalink string
	if metadata.TeamName == "" {
		permalink = fmt.Sprintf("%s/pl/%s", siteURL, postID)
	} else {
		permalink = fmt.Sprintf("%s/%s/pl/%s", siteURL, metadata.TeamName, postID)
	}

	// Send an ack message.
	ephemeralPost := &model.Post{
		Type:      model.PostTypeEphemeral,
		Id:        model.NewId(),
		CreateAt:  model.GetMillis(),
		UserId:    userID,
		RootId:    postID,
		ChannelId: metadata.ChannelId,
		// It's okay to keep this non-translated. This is just a fallback.
		// The webapp will parse the timestamp and show that in user's local timezone.
		Message: fmt.Sprintf("You will be reminded about %s by @%s at %s", permalink, metadata.Username, parsedTime),
		Props: model.StringInterface{
			"target_time": targetTime,
			"team_name":   metadata.TeamName,
			"post_id":     postID,
			"username":    metadata.Username,
			"type":        model.PostTypeReminder,
		},
	}

	message := model.NewWebSocketEvent(model.WebsocketEventEphemeralMessage, "", ephemeralPost.ChannelId, userID, nil, "")
	ephemeralPost = a.PreparePostForClientWithEmbedsAndImages(request.EmptyContext(a.Log()), ephemeralPost, true, false, true)
	ephemeralPost = model.AddPostActionCookies(ephemeralPost, a.PostActionCookieSecret())

	postJSON, jsonErr := ephemeralPost.ToJSON()
	if jsonErr != nil {
		mlog.Warn("Failed to encode post to JSON", mlog.Err(jsonErr))
	}
	message.Add("post", postJSON)
	a.Publish(message)

	return nil
}

func (a *App) CheckPostReminders() {
	systemBot, appErr := a.GetSystemBot()
	if appErr != nil {
		mlog.Error("Failed to get system bot", mlog.Err(appErr))
		return
	}

	// This will return the reminders and also delete them from the DB.
	// In case, any of the next steps fail, those reminders would be lost.
	// Alternatively, if we delete those reminders _after_ it has been sent,
	// then in case of any temporary failure, they would get sent in the next batch.
	// MM-45595.
	reminders, err := a.Srv().Store().Post().GetPostReminders(time.Now().UTC().Unix())
	if err != nil {
		mlog.Error("Failed to get post reminders", mlog.Err(err))
		return
	}

	// We group multiple reminders for a single user.
	groupedReminders := make(map[string][]string)
	for _, r := range reminders {
		if groupedReminders[r.UserId] == nil {
			groupedReminders[r.UserId] = []string{r.PostId}
		} else {
			groupedReminders[r.UserId] = append(groupedReminders[r.UserId], r.PostId)
		}
	}

	siteURL := *a.Config().ServiceSettings.SiteURL
	for userID, postIDs := range groupedReminders {
		ch, appErr := a.GetOrCreateDirectChannel(request.EmptyContext(a.Log()), userID, systemBot.UserId)
		if appErr != nil {
			mlog.Error("Failed to get direct channel", mlog.Err(appErr))
			return
		}

		for _, postID := range postIDs {
			metadata, err := a.Srv().Store().Post().GetPostReminderMetadata(postID)
			if err != nil {
				mlog.Error("Failed to get post reminder metadata", mlog.Err(err), mlog.String("post_id", postID))
				continue
			}

			T := i18n.GetUserTranslations(metadata.UserLocale)
			dm := &model.Post{
				ChannelId: ch.Id,
				Message: T("app.post_reminder_dm", model.StringInterface{
					"SiteURL":  siteURL,
					"TeamName": metadata.TeamName,
					"PostId":   postID,
					"Username": metadata.Username,
				}),
				Type:   model.PostTypeReminder,
				UserId: systemBot.UserId,
				Props: model.StringInterface{
					"team_name": metadata.TeamName,
					"post_id":   postID,
					"username":  metadata.Username,
				},
			}

			if _, err := a.CreatePost(request.EmptyContext(a.Log()), dm, ch, false, true); err != nil {
				mlog.Error("Failed to post reminder message", mlog.Err(err))
			}
		}
	}
}

func (a *App) GetPostInfo(c request.CTX, postID string) (*model.PostInfo, *model.AppError) {
	userID := c.Session().UserId
	post, appErr := a.GetSinglePost(postID, false)
	if appErr != nil {
		return nil, appErr
	}

	channel, appErr := a.GetChannel(c, post.ChannelId)
	if appErr != nil {
		return nil, appErr
	}

	notFoundError := model.NewAppError("GetPostInfo", "app.post.get.app_error", nil, "", http.StatusNotFound)

	var team *model.Team
	hasPermissionToAccessTeam := false
	if channel.TeamId != "" {
		team, appErr = a.GetTeam(channel.TeamId)
		if appErr != nil {
			return nil, appErr
		}

<<<<<<< HEAD
		teamMember, appErr := a.GetTeamMember(channel.TeamId, c.Session().UserId)
		if appErr != nil && appErr.StatusCode != http.StatusNotFound {
			return nil, appErr
		}

		if appErr == nil {
			if teamMember.DeleteAt == 0 {
				hasPermissionToAccessTeam = true
			}
		}

		if !hasPermissionToAccessTeam {
			if team.AllowOpenInvite {
				hasPermissionToAccessTeam = a.HasPermissionToTeam(userID, team.Id, model.PermissionJoinPublicTeams)
			} else {
				hasPermissionToAccessTeam = a.HasPermissionToTeam(userID, team.Id, model.PermissionJoinPrivateTeams)
			}
=======
		if team.Type == model.TeamOpen {
			hasPermissionToAccessTeam = a.HasPermissionToTeam(c, userID, team.Id, model.PermissionJoinPublicTeams)
		} else if team.Type == model.TeamInvite {
			hasPermissionToAccessTeam = a.HasPermissionToTeam(c, userID, team.Id, model.PermissionJoinPrivateTeams)
>>>>>>> 13c05a57
		}
	} else {
		// This happens in case of DMs and GMs.
		hasPermissionToAccessTeam = true
	}

	if !hasPermissionToAccessTeam {
		return nil, notFoundError
	}

	hasPermissionToAccessChannel := false
	if channel.Type == model.ChannelTypeOpen {
		hasPermissionToAccessChannel = true
	} else if channel.Type == model.ChannelTypePrivate {
		hasPermissionToAccessChannel = a.HasPermissionToChannel(c, userID, channel.Id, model.PermissionManagePrivateChannelMembers)
	} else if channel.Type == model.ChannelTypeDirect || channel.Type == model.ChannelTypeGroup {
		hasPermissionToAccessChannel = a.HasPermissionToChannel(c, userID, channel.Id, model.PermissionReadChannelContent)
	}

	if !hasPermissionToAccessChannel {
		return nil, notFoundError
	}

	_, channelMemberErr := a.GetChannelMember(c, channel.Id, userID)

	info := model.PostInfo{
		ChannelId:          channel.Id,
		ChannelType:        channel.Type,
		ChannelDisplayName: channel.DisplayName,
		HasJoinedChannel:   channelMemberErr == nil,
	}
	if team != nil {
<<<<<<< HEAD
		teamMember, teamMemberErr := a.GetTeamMember(team.Id, userID)
=======
		_, teamMemberErr := a.GetTeamMember(c, team.Id, userID)
>>>>>>> 13c05a57

		teamType := model.TeamInvite
		if team.AllowOpenInvite {
			teamType = model.TeamOpen
		}
		info.TeamId = team.Id
		info.TeamType = teamType
		info.TeamDisplayName = team.DisplayName
		info.HasJoinedTeam = teamMemberErr == nil && teamMember.DeleteAt == 0
	}
	return &info, nil
}<|MERGE_RESOLUTION|>--- conflicted
+++ resolved
@@ -2204,8 +2204,7 @@
 			return nil, appErr
 		}
 
-<<<<<<< HEAD
-		teamMember, appErr := a.GetTeamMember(channel.TeamId, c.Session().UserId)
+		teamMember, appErr := a.GetTeamMember(c, channel.TeamId, userID)
 		if appErr != nil && appErr.StatusCode != http.StatusNotFound {
 			return nil, appErr
 		}
@@ -2218,16 +2217,10 @@
 
 		if !hasPermissionToAccessTeam {
 			if team.AllowOpenInvite {
-				hasPermissionToAccessTeam = a.HasPermissionToTeam(userID, team.Id, model.PermissionJoinPublicTeams)
+				hasPermissionToAccessTeam = a.HasPermissionToTeam(c, userID, team.Id, model.PermissionJoinPublicTeams)
 			} else {
-				hasPermissionToAccessTeam = a.HasPermissionToTeam(userID, team.Id, model.PermissionJoinPrivateTeams)
-			}
-=======
-		if team.Type == model.TeamOpen {
-			hasPermissionToAccessTeam = a.HasPermissionToTeam(c, userID, team.Id, model.PermissionJoinPublicTeams)
-		} else if team.Type == model.TeamInvite {
-			hasPermissionToAccessTeam = a.HasPermissionToTeam(c, userID, team.Id, model.PermissionJoinPrivateTeams)
->>>>>>> 13c05a57
+				hasPermissionToAccessTeam = a.HasPermissionToTeam(c, userID, team.Id, model.PermissionJoinPrivateTeams)
+			}
 		}
 	} else {
 		// This happens in case of DMs and GMs.
@@ -2260,11 +2253,7 @@
 		HasJoinedChannel:   channelMemberErr == nil,
 	}
 	if team != nil {
-<<<<<<< HEAD
-		teamMember, teamMemberErr := a.GetTeamMember(team.Id, userID)
-=======
-		_, teamMemberErr := a.GetTeamMember(c, team.Id, userID)
->>>>>>> 13c05a57
+		teamMember, teamMemberErr := a.GetTeamMember(c, team.Id, userID)
 
 		teamType := model.TeamInvite
 		if team.AllowOpenInvite {

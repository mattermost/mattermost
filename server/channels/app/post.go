--- conflicted
+++ resolved
@@ -906,13 +906,10 @@
 }
 
 func (a *App) publishWebsocketEventForPost(rctx request.CTX, post *model.Post, message *model.WebSocketEvent) *model.AppError {
-<<<<<<< HEAD
 	if shouldSkipWebSocketPublish(post) {
 		return nil
 	}
 
-	postJSON, jsonErr := post.ToJSON()
-=======
 	var postJSON string
 	var jsonErr error
 	if post.Type == model.PostTypeBurnOnRead {
@@ -921,7 +918,6 @@
 	}
 	postJSON, jsonErr = post.ToJSON()
 
->>>>>>> 959022f9
 	if jsonErr != nil {
 		a.CountNotificationReason(model.NotificationStatusError, model.NotificationTypeAll, model.NotificationReasonMarshalError, model.NotificationNoPlatform)
 		a.Log().LogM(mlog.MlvlNotificationError, "Error in marshalling post to JSON",

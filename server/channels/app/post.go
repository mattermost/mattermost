--- conflicted
+++ resolved
@@ -158,13 +158,10 @@
 }
 
 func (a *App) CreatePost(c request.CTX, post *model.Post, channel *model.Channel, flags model.CreatePostFlags) (savedPost *model.Post, err *model.AppError) {
-<<<<<<< HEAD
-=======
 	if !a.Config().FeatureFlags.EnableSharedChannelsDMs && channel.IsShared() && (channel.Type == model.ChannelTypeDirect || channel.Type == model.ChannelTypeGroup) {
 		return nil, model.NewAppError("CreatePost", "app.post.create_post.shared_dm_or_gm.app_error", nil, "", http.StatusBadRequest)
 	}
 
->>>>>>> fdd5bb9c
 	foundPost, err := a.deduplicateCreatePost(c, post)
 	if err != nil {
 		return nil, err

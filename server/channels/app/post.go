// Copyright (c) 2015-present Mattermost, Inc. All Rights Reserved.
// See LICENSE.txt for license information.

package app

import (
	"context"
	"encoding/json"
	"errors"
	"fmt"
	"net/http"
	"regexp"
	"strconv"
	"strings"
	"sync"
	"time"

	"github.com/mattermost/mattermost/server/public/model"
	"github.com/mattermost/mattermost/server/public/plugin"
	"github.com/mattermost/mattermost/server/public/shared/i18n"
	"github.com/mattermost/mattermost/server/public/shared/mlog"
	"github.com/mattermost/mattermost/server/public/shared/request"
	"github.com/mattermost/mattermost/server/v8/channels/store"
	"github.com/mattermost/mattermost/server/v8/channels/store/sqlstore"
	"github.com/mattermost/mattermost/server/v8/platform/services/cache"
)

const (
	PendingPostIDsCacheSize = 25000
	PendingPostIDsCacheTTL  = 30 * time.Second
	PageDefault             = 0
)

var atMentionPattern = regexp.MustCompile(`\B@`)

func (a *App) CreatePostAsUser(c request.CTX, post *model.Post, currentSessionId string, setOnline bool) (*model.Post, *model.AppError) {
	// Check that channel has not been deleted
	channel, errCh := a.Srv().Store().Channel().Get(post.ChannelId, true)
	if errCh != nil {
		err := model.NewAppError("CreatePostAsUser", "api.context.invalid_param.app_error", map[string]any{"Name": "post.channel_id"}, "", http.StatusBadRequest).Wrap(errCh)
		return nil, err
	}

	if strings.HasPrefix(post.Type, model.PostSystemMessagePrefix) {
		err := model.NewAppError("CreatePostAsUser", "api.context.invalid_param.app_error", map[string]any{"Name": "post.type"}, "", http.StatusBadRequest)
		return nil, err
	}

	if channel.DeleteAt != 0 {
		err := model.NewAppError("createPost", "api.post.create_post.can_not_post_to_deleted.error", nil, "", http.StatusBadRequest)
		return nil, err
	}

	rp, err := a.CreatePost(c, post, channel, true, setOnline)
	if err != nil {
		if err.Id == "api.post.create_post.root_id.app_error" ||
			err.Id == "api.post.create_post.channel_root_id.app_error" {
			err.StatusCode = http.StatusBadRequest
		}

		return nil, err
	}

	// Update the Channel LastViewAt only if:
	// the post does NOT have from_webhook prop set (e.g. Zapier app), and
	// the post does NOT have from_bot set (e.g. from discovering the user is a bot within CreatePost), and
	// the post is NOT a reply post with CRT enabled
	_, fromWebhook := post.GetProps()[model.PostPropsFromWebhook]
	_, fromBot := post.GetProps()[model.PostPropsFromBot]
	isCRTEnabled := a.IsCRTEnabledForUser(c, post.UserId)
	isCRTReply := post.RootId != "" && isCRTEnabled
	if !fromWebhook && !fromBot && !isCRTReply {
		if _, err := a.MarkChannelsAsViewed(c, []string{post.ChannelId}, post.UserId, currentSessionId, true, isCRTEnabled); err != nil {
			c.Logger().Warn(
				"Encountered error updating last viewed",
				mlog.String("channel_id", post.ChannelId),
				mlog.String("user_id", post.UserId),
				mlog.Err(err),
			)
		}
	}

	return rp, nil
}

func (a *App) CreatePostMissingChannel(c request.CTX, post *model.Post, triggerWebhooks bool, setOnline bool) (*model.Post, *model.AppError) {
	channel, err := a.Srv().Store().Channel().Get(post.ChannelId, true)
	if err != nil {
		var nfErr *store.ErrNotFound
		switch {
		case errors.As(err, &nfErr):
			return nil, model.NewAppError("CreatePostMissingChannel", "app.channel.get.existing.app_error", nil, "", http.StatusNotFound).Wrap(err)
		default:
			return nil, model.NewAppError("CreatePostMissingChannel", "app.channel.get.find.app_error", nil, "", http.StatusInternalServerError).Wrap(err)
		}
	}

	return a.CreatePost(c, post, channel, triggerWebhooks, setOnline)
}

// deduplicateCreatePost attempts to make posting idempotent within a caching window.
func (a *App) deduplicateCreatePost(rctx request.CTX, post *model.Post) (foundPost *model.Post, err *model.AppError) {
	// We rely on the client sending the pending post id across "duplicate" requests. If there
	// isn't one, we can't deduplicate, so allow creation normally.
	if post.PendingPostId == "" {
		return nil, nil
	}

	const unknownPostId = ""

	// Query the cache atomically for the given pending post id, saving a record if
	// it hasn't previously been seen.
	var postID string
	nErr := a.Srv().seenPendingPostIdsCache.Get(post.PendingPostId, &postID)
	if nErr == cache.ErrKeyNotFound {
		a.Srv().seenPendingPostIdsCache.SetWithExpiry(post.PendingPostId, unknownPostId, PendingPostIDsCacheTTL)
		return nil, nil
	}

	if nErr != nil {
		return nil, model.NewAppError("errorGetPostId", "api.post.error_get_post_id.pending", nil, "", http.StatusInternalServerError).Wrap(nErr)
	}

	// If another thread saved the cache record, but hasn't yet updated it with the actual post
	// id (because it's still saving), notify the client with an error. Ideally, we'd wait
	// for the other thread, but coordinating that adds complexity to the happy path.
	if postID == unknownPostId {
		return nil, model.NewAppError("deduplicateCreatePost", "api.post.deduplicate_create_post.pending", nil, "", http.StatusInternalServerError)
	}

	// If the other thread finished creating the post, return the created post back to the
	// client, making the API call feel idempotent.
	actualPost, err := a.GetSinglePost(rctx, postID, false)
	if err != nil {
		return nil, model.NewAppError("deduplicateCreatePost", "api.post.deduplicate_create_post.failed_to_get", nil, "", http.StatusInternalServerError).Wrap(err)
	}

	rctx.Logger().Debug("Deduplicated create post", mlog.String("post_id", actualPost.Id), mlog.String("pending_post_id", post.PendingPostId))

	return actualPost, nil
}

func (a *App) CreatePost(c request.CTX, post *model.Post, channel *model.Channel, triggerWebhooks, setOnline bool) (savedPost *model.Post, err *model.AppError) {
	foundPost, err := a.deduplicateCreatePost(c, post)
	if err != nil {
		return nil, err
	}
	if foundPost != nil {
		return foundPost, nil
	}

	// If we get this far, we've recorded the client-provided pending post id to the cache.
	// Remove it if we fail below, allowing a proper retry by the client.
	defer func() {
		if post.PendingPostId == "" {
			return
		}

		if err != nil {
			a.Srv().seenPendingPostIdsCache.Remove(post.PendingPostId)
			return
		}

		a.Srv().seenPendingPostIdsCache.SetWithExpiry(post.PendingPostId, savedPost.Id, PendingPostIDsCacheTTL)
	}()

	// Validate recipients counts in case it's not DM
	if persistentNotification := post.GetPersistentNotification(); persistentNotification != nil && *persistentNotification && channel.Type != model.ChannelTypeDirect {
		err := a.forEachPersistentNotificationPost([]*model.Post{post}, func(_ *model.Post, _ *model.Channel, _ *model.Team, mentions *MentionResults, _ model.UserMap, _ map[string]map[string]model.StringMap) error {
			if maxRecipients := *a.Config().ServiceSettings.PersistentNotificationMaxRecipients; len(mentions.Mentions) > maxRecipients {
				return model.NewAppError("CreatePost", "api.post.post_priority.max_recipients_persistent_notification_post.request_error", map[string]any{"MaxRecipients": maxRecipients}, "", http.StatusBadRequest)
			} else if len(mentions.Mentions) == 0 {
				return model.NewAppError("CreatePost", "api.post.post_priority.min_recipients_persistent_notification_post.request_error", nil, "", http.StatusBadRequest)
			}
			return nil
		})
		if err != nil {
			return nil, model.NewAppError("CreatePost", "api.post.post_priority.persistent_notification_validation_error.request_error", nil, "", http.StatusInternalServerError).Wrap(err)
		}
	}

	post.SanitizeProps()

	var pchan chan store.StoreResult[*model.PostList]
	if post.RootId != "" {
		pchan = make(chan store.StoreResult[*model.PostList], 1)
		go func() {
			r, pErr := a.Srv().Store().Post().Get(sqlstore.WithMaster(context.Background()), post.RootId, model.GetPostsOptions{}, "", a.Config().GetSanitizeOptions())
			pchan <- store.StoreResult[*model.PostList]{Data: r, NErr: pErr}
			close(pchan)
		}()
	}

	user, nErr := a.Srv().Store().User().Get(context.Background(), post.UserId)
	if nErr != nil {
		var nfErr *store.ErrNotFound
		switch {
		case errors.As(nErr, &nfErr):
			return nil, model.NewAppError("CreatePost", MissingAccountError, nil, "", http.StatusNotFound).Wrap(nErr)
		default:
			return nil, model.NewAppError("CreatePost", "app.user.get.app_error", nil, "", http.StatusInternalServerError).Wrap(nErr)
		}
	}

	if user.IsBot {
		post.AddProp(model.PostPropsFromBot, "true")
	}

	if c.Session().IsOAuth {
		post.AddProp(model.PostPropsFromOAuthApp, "true")
	}

	var ephemeralPost *model.Post
	if post.Type == "" && !a.HasPermissionToChannel(c, user.Id, channel.Id, model.PermissionUseChannelMentions) {
		mention := post.DisableMentionHighlights()
		if mention != "" {
			T := i18n.GetUserTranslations(user.Locale)
			ephemeralPost = &model.Post{
				UserId:    user.Id,
				RootId:    post.RootId,
				ChannelId: channel.Id,
				Message:   T("model.post.channel_notifications_disabled_in_channel.message", model.StringInterface{"ChannelName": channel.Name, "Mention": mention}),
				Props:     model.StringInterface{model.PostPropsMentionHighlightDisabled: true},
			}
		}
	}

	// Verify the parent/child relationships are correct
	var parentPostList *model.PostList
	if pchan != nil {
		result := <-pchan
		if result.NErr != nil {
			return nil, model.NewAppError("createPost", "api.post.create_post.root_id.app_error", nil, "", http.StatusBadRequest)
		}
		parentPostList = result.Data
		if len(parentPostList.Posts) == 0 || !parentPostList.IsChannelId(post.ChannelId) {
			return nil, model.NewAppError("createPost", "api.post.create_post.channel_root_id.app_error", nil, "", http.StatusInternalServerError)
		}

		rootPost := parentPostList.Posts[post.RootId]
		if rootPost.RootId != "" {
			return nil, model.NewAppError("createPost", "api.post.create_post.root_id.app_error", nil, "", http.StatusBadRequest)
		}
	}

	post.Hashtags, _ = model.ParseHashtags(post.Message)

	if err = a.FillInPostProps(c, post, channel); err != nil {
		return nil, err
	}

	// Temporary fix so old plugins don't clobber new fields in SlackAttachment struct, see MM-13088
	if attachments, ok := post.GetProp("attachments").([]*model.SlackAttachment); ok {
		jsonAttachments, err := json.Marshal(attachments)
		if err == nil {
			attachmentsInterface := []any{}
			err = json.Unmarshal(jsonAttachments, &attachmentsInterface)
			post.AddProp("attachments", attachmentsInterface)
		}
		if err != nil {
			c.Logger().Warn("Could not convert post attachments to map interface.", mlog.Err(err))
		}
	}

	var metadata *model.PostMetadata
	if post.Metadata != nil {
		metadata = post.Metadata.Copy()
	}
	var rejectionError *model.AppError
	pluginContext := pluginContext(c)
	a.ch.RunMultiHook(func(hooks plugin.Hooks) bool {
		replacementPost, rejectionReason := hooks.MessageWillBePosted(pluginContext, post.ForPlugin())
		if rejectionReason != "" {
			id := "Post rejected by plugin. " + rejectionReason
			if rejectionReason == plugin.DismissPostError {
				id = plugin.DismissPostError
			}
			rejectionError = model.NewAppError("createPost", id, nil, "", http.StatusBadRequest)
			return false
		}
		if replacementPost != nil {
			post = replacementPost
			if post.Metadata != nil && metadata != nil {
				post.Metadata.Priority = metadata.Priority
			} else {
				post.Metadata = metadata
			}
		}

		return true
	}, plugin.MessageWillBePostedID)

	if rejectionError != nil {
		return nil, rejectionError
	}

	// Pre-fill the CreateAt field for link previews to get the correct timestamp.
	if post.CreateAt == 0 {
		post.CreateAt = model.GetMillis()
	}

	post = a.getEmbedsAndImages(c, post, true)
	previewPost := post.GetPreviewPost()
	if previewPost != nil {
		post.AddProp(model.PostPropsPreviewedPost, previewPost.PostID)
	}

	rpost, nErr := a.Srv().Store().Post().Save(c, post)
	if nErr != nil {
		var appErr *model.AppError
		var invErr *store.ErrInvalidInput
		switch {
		case errors.As(nErr, &appErr):
			return nil, appErr
		case errors.As(nErr, &invErr):
			return nil, model.NewAppError("CreatePost", "app.post.save.existing.app_error", nil, "", http.StatusBadRequest).Wrap(nErr)
		default:
			return nil, model.NewAppError("CreatePost", "app.post.save.app_error", nil, "", http.StatusInternalServerError).Wrap(nErr)
		}
	}

	// Update the mapping from pending post id to the actual post id, for any clients that
	// might be duplicating requests.
	a.Srv().seenPendingPostIdsCache.SetWithExpiry(post.PendingPostId, rpost.Id, PendingPostIDsCacheTTL)

	if a.Metrics() != nil {
		a.Metrics().IncrementPostCreate()
	}

	if len(post.FileIds) > 0 {
		if err = a.attachFilesToPost(c, post); err != nil {
			c.Logger().Warn("Encountered error attaching files to post", mlog.String("post_id", post.Id), mlog.Array("file_ids", post.FileIds), mlog.Err(err))
		}

		if a.Metrics() != nil {
			a.Metrics().IncrementPostFileAttachment(len(post.FileIds))
		}
	}

	// We make a copy of the post for the plugin hook to avoid a race condition,
	// and to remove the non-GOB-encodable Metadata from it.
	pluginPost := rpost.ForPlugin()
	a.Srv().Go(func() {
		a.ch.RunMultiHook(func(hooks plugin.Hooks) bool {
			hooks.MessageHasBeenPosted(pluginContext, pluginPost)
			return true
		}, plugin.MessageHasBeenPostedID)
	})

	// Normally, we would let the API layer call PreparePostForClient, but we do it here since it also needs
	// to be done when we send the post over the websocket in handlePostEvents
	// PS: we don't want to include PostPriority from the db to avoid the replica lag,
	// so we just return the one that was passed with post
	rpost = a.PreparePostForClient(c, rpost, true, false, false)

	a.applyPostWillBeConsumedHook(&rpost)

	if rpost.RootId != "" {
		if appErr := a.ResolvePersistentNotification(c, parentPostList.Posts[post.RootId], rpost.UserId); appErr != nil {
			a.CountNotificationReason(model.NotificationStatusError, model.NotificationTypeWebsocket, model.NotificationReasonResolvePersistentNotificationError, model.NotificationNoPlatform)
			a.NotificationsLog().Error("Error resolving persistent notification",
				mlog.String("sender_id", rpost.UserId),
				mlog.String("post_id", post.RootId),
				mlog.String("status", model.NotificationStatusError),
				mlog.String("reason", model.NotificationReasonResolvePersistentNotificationError),
				mlog.Err(appErr),
			)
			return nil, appErr
		}
	}

	// Make sure poster is following the thread
	if *a.Config().ServiceSettings.ThreadAutoFollow && rpost.RootId != "" {
		_, err := a.Srv().Store().Thread().MaintainMembership(user.Id, rpost.RootId, store.ThreadMembershipOpts{
			Following:       true,
			UpdateFollowing: true,
		})
		if err != nil {
			c.Logger().Warn("Failed to update thread membership", mlog.Err(err))
		}
	}

	if err := a.handlePostEvents(c, rpost, user, channel, triggerWebhooks, parentPostList, setOnline); err != nil {
		c.Logger().Warn("Failed to handle post events", mlog.Err(err))
	}

	// Send any ephemeral posts after the post is created to ensure it shows up after the latest post created
	if ephemeralPost != nil {
		a.SendEphemeralPost(c, post.UserId, ephemeralPost)
	}

	rpost, err = a.SanitizePostMetadataForUser(c, rpost, c.Session().UserId)
	if err != nil {
		return nil, err
	}

	return rpost, nil
}

func (a *App) addPostPreviewProp(rctx request.CTX, post *model.Post) (*model.Post, error) {
	previewPost := post.GetPreviewPost()
	if previewPost != nil {
		updatedPost := post.Clone()
		updatedPost.AddProp(model.PostPropsPreviewedPost, previewPost.PostID)
		updatedPost, err := a.Srv().Store().Post().Update(rctx, updatedPost, post)
		return updatedPost, err
	}
	return post, nil
}

func (a *App) attachFilesToPost(rctx request.CTX, post *model.Post) *model.AppError {
	var attachedIds []string
	for _, fileID := range post.FileIds {
		err := a.Srv().Store().FileInfo().AttachToPost(rctx, fileID, post.Id, post.ChannelId, post.UserId)
		if err != nil {
			rctx.Logger().Warn("Failed to attach file to post", mlog.String("file_id", fileID), mlog.String("post_id", post.Id), mlog.Err(err))
			continue
		}

		attachedIds = append(attachedIds, fileID)
	}

	if len(post.FileIds) != len(attachedIds) {
		// We couldn't attach all files to the post, so ensure that post.FileIds reflects what was actually attached
		post.FileIds = attachedIds

		if _, err := a.Srv().Store().Post().Overwrite(rctx, post); err != nil {
			return model.NewAppError("attachFilesToPost", "app.post.overwrite.app_error", nil, "", http.StatusInternalServerError).Wrap(err)
		}
	}

	return nil
}

// FillInPostProps should be invoked before saving posts to fill in properties such as
// channel_mentions.
//
// If channel is nil, FillInPostProps will look up the channel corresponding to the post.
func (a *App) FillInPostProps(c request.CTX, post *model.Post, channel *model.Channel) *model.AppError {
	channelMentions := post.ChannelMentions()
	channelMentionsProp := make(map[string]any)

	if len(channelMentions) > 0 {
		if channel == nil {
			postChannel, err := a.Srv().Store().Channel().GetForPost(post.Id)
			if err != nil {
				return model.NewAppError("FillInPostProps", "api.context.invalid_param.app_error", map[string]any{"Name": "post.channel_id"}, "", http.StatusBadRequest).Wrap(err)
			}
			channel = postChannel
		}

		mentionedChannels, err := a.GetChannelsByNames(c, channelMentions, channel.TeamId)
		if err != nil {
			return err
		}

		for _, mentioned := range mentionedChannels {
			if mentioned.Type == model.ChannelTypeOpen {
				team, err := a.Srv().Store().Team().Get(mentioned.TeamId)
				if err != nil {
					c.Logger().Warn("Failed to get team of the channel mention", mlog.String("team_id", channel.TeamId), mlog.String("channel_id", channel.Id), mlog.Err(err))
					continue
				}
				channelMentionsProp[mentioned.Name] = map[string]any{
					"display_name": mentioned.DisplayName,
					"team_name":    team.Name,
				}
			}
		}
	}

	if len(channelMentionsProp) > 0 {
		post.AddProp("channel_mentions", channelMentionsProp)
	} else if post.GetProps() != nil {
		post.DelProp("channel_mentions")
	}

	matched := atMentionPattern.MatchString(post.Message)
	if a.Srv().License() != nil && *a.Srv().License().Features.LDAPGroups && matched && !a.HasPermissionToChannel(c, post.UserId, post.ChannelId, model.PermissionUseGroupMentions) {
		post.AddProp(model.PostPropsGroupHighlightDisabled, true)
	}

	return nil
}

func (a *App) handlePostEvents(c request.CTX, post *model.Post, user *model.User, channel *model.Channel, triggerWebhooks bool, parentPostList *model.PostList, setOnline bool) error {
	var team *model.Team
	if channel.TeamId != "" {
		t, err := a.Srv().Store().Team().Get(channel.TeamId)
		if err != nil {
			a.CountNotificationReason(model.NotificationStatusError, model.NotificationTypeAll, model.NotificationReasonFetchError, model.NotificationNoPlatform)
			a.NotificationsLog().Error("Missing team",
				mlog.String("post_id", post.Id),
				mlog.String("status", model.NotificationStatusError),
				mlog.String("reason", model.NotificationReasonFetchError),
				mlog.Err(err),
			)
			return err
		}
		team = t
	} else {
		// Blank team for DMs
		team = &model.Team{}
	}

	a.Srv().Platform().InvalidateCacheForChannel(channel)
	if post.IsPinned {
		a.Srv().Store().Channel().InvalidatePinnedPostCount(channel.Id)
	}
	a.Srv().Store().Post().InvalidateLastPostTimeCache(channel.Id)

	if _, err := a.SendNotifications(c, post, team, channel, user, parentPostList, setOnline); err != nil {
		return err
	}

	if post.Type != model.PostTypeAutoResponder { // don't respond to an auto-responder
		a.Srv().Go(func() {
			_, err := a.SendAutoResponseIfNecessary(c, channel, user, post)
			if err != nil {
				c.Logger().Error("Failed to send auto response", mlog.String("user_id", user.Id), mlog.String("post_id", post.Id), mlog.Err(err))
			}
		})
	}

	if triggerWebhooks {
		a.Srv().Go(func() {
			if err := a.handleWebhookEvents(c, post, team, channel, user); err != nil {
				c.Logger().Error("Failed to handle webhook event", mlog.Err(err))
			}
		})
	}

	return nil
}

func (a *App) SendEphemeralPost(c request.CTX, userID string, post *model.Post) *model.Post {
	post.Type = model.PostTypeEphemeral

	// fill in fields which haven't been specified which have sensible defaults
	if post.Id == "" {
		post.Id = model.NewId()
	}
	if post.CreateAt == 0 {
		post.CreateAt = model.GetMillis()
	}
	if post.GetProps() == nil {
		post.SetProps(make(model.StringInterface))
	}

	post.GenerateActionIds()
	message := model.NewWebSocketEvent(model.WebsocketEventEphemeralMessage, "", post.ChannelId, userID, nil, "")
	post = a.PreparePostForClientWithEmbedsAndImages(c, post, true, false, true)
	post = model.AddPostActionCookies(post, a.PostActionCookieSecret())

	sanitizedPost, appErr := a.SanitizePostMetadataForUser(c, post, userID)
	if appErr != nil {
		c.Logger().Error("Failed to sanitize post metadata for user", mlog.String("user_id", userID), mlog.Err(appErr))

		// If we failed to sanitize the post, we still want to remove the metadata.
		sanitizedPost = post.Clone()
		sanitizedPost.Metadata = nil
		sanitizedPost.DelProp(model.PostPropsPreviewedPost)
	}
	post = sanitizedPost

	postJSON, jsonErr := post.ToJSON()
	if jsonErr != nil {
		c.Logger().Warn("Failed to encode post to JSON", mlog.Err(jsonErr))
	}
	message.Add("post", postJSON)
	a.Publish(message)

	return post
}

func (a *App) UpdateEphemeralPost(c request.CTX, userID string, post *model.Post) *model.Post {
	post.Type = model.PostTypeEphemeral

	post.UpdateAt = model.GetMillis()
	if post.GetProps() == nil {
		post.SetProps(make(model.StringInterface))
	}

	post.GenerateActionIds()
	message := model.NewWebSocketEvent(model.WebsocketEventPostEdited, "", post.ChannelId, userID, nil, "")
	post = a.PreparePostForClientWithEmbedsAndImages(c, post, true, false, true)
	post = model.AddPostActionCookies(post, a.PostActionCookieSecret())

	sanitizedPost, appErr := a.SanitizePostMetadataForUser(c, post, userID)
	if appErr != nil {
		c.Logger().Error("Failed to sanitize post metadata for user", mlog.String("user_id", userID), mlog.Err(appErr))

		// If we failed to sanitize the post, we still want to remove the metadata.
		sanitizedPost = post.Clone()
		sanitizedPost.Metadata = nil
		sanitizedPost.DelProp(model.PostPropsPreviewedPost)
	}
	post = sanitizedPost

	postJSON, jsonErr := post.ToJSON()
	if jsonErr != nil {
		c.Logger().Warn("Failed to encode post to JSON", mlog.Err(jsonErr))
	}
	message.Add("post", postJSON)
	a.Publish(message)

	return post
}

func (a *App) DeleteEphemeralPost(rctx request.CTX, userID, postID string) {
	post := &model.Post{
		Id:       postID,
		UserId:   userID,
		Type:     model.PostTypeEphemeral,
		DeleteAt: model.GetMillis(),
		UpdateAt: model.GetMillis(),
	}

	message := model.NewWebSocketEvent(model.WebsocketEventPostDeleted, "", "", userID, nil, "")
	postJSON, jsonErr := post.ToJSON()
	if jsonErr != nil {
		rctx.Logger().Warn("Failed to encode post to JSON", mlog.Err(jsonErr))
	}
	message.Add("post", postJSON)
	a.Publish(message)
}

func (a *App) UpdatePost(c request.CTX, receivedUpdatedPost *model.Post, safeUpdate bool) (*model.Post, *model.AppError) {
	receivedUpdatedPost.SanitizeProps()

	postLists, nErr := a.Srv().Store().Post().Get(context.Background(), receivedUpdatedPost.Id, model.GetPostsOptions{}, "", a.Config().GetSanitizeOptions())
	if nErr != nil {
		var nfErr *store.ErrNotFound
		var invErr *store.ErrInvalidInput
		switch {
		case errors.As(nErr, &invErr):
			return nil, model.NewAppError("UpdatePost", "app.post.get.app_error", nil, "", http.StatusBadRequest).Wrap(nErr)
		case errors.As(nErr, &nfErr):
			return nil, model.NewAppError("UpdatePost", "app.post.get.app_error", nil, "", http.StatusNotFound).Wrap(nErr)
		default:
			return nil, model.NewAppError("UpdatePost", "app.post.get.app_error", nil, "", http.StatusInternalServerError).Wrap(nErr)
		}
	}
	oldPost := postLists.Posts[receivedUpdatedPost.Id]

	var err *model.AppError
	if oldPost == nil {
		err = model.NewAppError("UpdatePost", "api.post.update_post.find.app_error", nil, "id="+receivedUpdatedPost.Id, http.StatusBadRequest)
		return nil, err
	}

	if oldPost.DeleteAt != 0 {
		err = model.NewAppError("UpdatePost", "api.post.update_post.permissions_details.app_error", map[string]any{"PostId": receivedUpdatedPost.Id}, "", http.StatusBadRequest)
		return nil, err
	}

	if oldPost.IsSystemMessage() {
		err = model.NewAppError("UpdatePost", "api.post.update_post.system_message.app_error", nil, "id="+receivedUpdatedPost.Id, http.StatusBadRequest)
		return nil, err
	}

	channel, err := a.GetChannel(c, oldPost.ChannelId)
	if err != nil {
		return nil, err
	}

	if channel.DeleteAt != 0 {
		return nil, model.NewAppError("UpdatePost", "api.post.update_post.can_not_update_post_in_deleted.error", nil, "", http.StatusBadRequest)
	}

	newPost := oldPost.Clone()

	if newPost.Message != receivedUpdatedPost.Message {
		newPost.Message = receivedUpdatedPost.Message
		newPost.EditAt = model.GetMillis()
		newPost.Hashtags, _ = model.ParseHashtags(receivedUpdatedPost.Message)
	}

	if !safeUpdate {
		newPost.IsPinned = receivedUpdatedPost.IsPinned
		newPost.HasReactions = receivedUpdatedPost.HasReactions
		newPost.FileIds = receivedUpdatedPost.FileIds
		newPost.SetProps(receivedUpdatedPost.GetProps())
	}

	// Avoid deep-equal checks if EditAt was already modified through message change
	if newPost.EditAt == oldPost.EditAt && (!oldPost.FileIds.Equals(newPost.FileIds) || !oldPost.AttachmentsEqual(newPost)) {
		newPost.EditAt = model.GetMillis()
	}

	if err = a.FillInPostProps(c, newPost, nil); err != nil {
		return nil, err
	}

	if receivedUpdatedPost.IsRemote() {
		oldPost.RemoteId = model.NewPointer(*receivedUpdatedPost.RemoteId)
	}

	var rejectionReason string
	pluginContext := pluginContext(c)
	a.ch.RunMultiHook(func(hooks plugin.Hooks) bool {
		newPost, rejectionReason = hooks.MessageWillBeUpdated(pluginContext, newPost.ForPlugin(), oldPost.ForPlugin())
		return newPost != nil
	}, plugin.MessageWillBeUpdatedID)
	if newPost == nil {
		return nil, model.NewAppError("UpdatePost", "Post rejected by plugin. "+rejectionReason, nil, "", http.StatusBadRequest)
	}
	// Restore the post metadata that was stripped by the plugin. Set it to
	// the last known good.
	newPost.Metadata = oldPost.Metadata

	rpost, nErr := a.Srv().Store().Post().Update(c, newPost, oldPost)
	if nErr != nil {
		var appErr *model.AppError
		switch {
		case errors.As(nErr, &appErr):
			return nil, appErr
		default:
			return nil, model.NewAppError("UpdatePost", "app.post.update.app_error", nil, "", http.StatusInternalServerError).Wrap(nErr)
		}
	}

	pluginOldPost := oldPost.ForPlugin()
	pluginNewPost := newPost.ForPlugin()
	a.Srv().Go(func() {
		a.ch.RunMultiHook(func(hooks plugin.Hooks) bool {
			hooks.MessageHasBeenUpdated(pluginContext, pluginNewPost, pluginOldPost)
			return true
		}, plugin.MessageHasBeenUpdatedID)
	})

	rpost = a.PreparePostForClientWithEmbedsAndImages(c, rpost, false, true, true)

	// Ensure IsFollowing is nil since this updated post will be broadcast to all users
	// and we don't want to have to populate it for every single user and broadcast to each
	// individually.
	rpost.IsFollowing = nil

	rpost, nErr = a.addPostPreviewProp(c, rpost)
	if nErr != nil {
		return nil, model.NewAppError("UpdatePost", "app.post.update.app_error", nil, "", http.StatusInternalServerError).Wrap(nErr)
	}

	message := model.NewWebSocketEvent(model.WebsocketEventPostEdited, "", rpost.ChannelId, "", nil, "")

	published, err := a.publishWebsocketEventForPermalinkPost(c, rpost, message)
	if err != nil {
		return nil, err
	}
	if !published {
		removePermalinkMetadataFromPost(rpost)
		postJSON, jsonErr := rpost.ToJSON()
		if jsonErr != nil {
			return nil, model.NewAppError("UpdatePost", "app.post.marshal.app_error", nil, "", http.StatusInternalServerError).Wrap(jsonErr)
		}
		message.Add("post", postJSON)
		a.Publish(message)
	}

	a.invalidateCacheForChannelPosts(rpost.ChannelId)

	userID := c.Session().UserId
	sanitizedPost, err := a.SanitizePostMetadataForUser(c, rpost, userID)
	if err != nil {
		mlog.Error("Failed to sanitize post metadata for user", mlog.String("user_id", userID), mlog.Err(err))

		// If we failed to sanitize the post, we still want to remove the metadata.
		sanitizedPost = rpost.Clone()
		sanitizedPost.Metadata = nil
		sanitizedPost.DelProp(model.PostPropsPreviewedPost)
	}
	rpost = sanitizedPost

	return rpost, nil
}

func (a *App) publishWebsocketEventForPermalinkPost(c request.CTX, post *model.Post, message *model.WebSocketEvent) (published bool, err *model.AppError) {
	var previewedPostID string
	if val, ok := post.GetProp(model.PostPropsPreviewedPost).(string); ok {
		previewedPostID = val
	} else {
		return false, nil
	}

	if !model.IsValidId(previewedPostID) {
		a.CountNotificationReason(model.NotificationStatusError, model.NotificationTypeAll, model.NotificationReasonParseError, model.NotificationNoPlatform)
		a.NotificationsLog().Error("Invalid post prop id for permalink post",
			mlog.String("type", model.NotificationTypeWebsocket),
			mlog.String("post_id", post.Id),
			mlog.String("status", model.NotificationStatusError),
			mlog.String("reason", model.NotificationReasonParseError),
			mlog.String("prop_value", previewedPostID),
		)
		c.Logger().Warn("invalid post prop value", mlog.String("prop_key", model.PostPropsPreviewedPost), mlog.String("prop_value", previewedPostID))
		return false, nil
	}

	previewedPost, err := a.GetSinglePost(c, previewedPostID, false)
	if err != nil {
		if err.StatusCode == http.StatusNotFound {
			a.CountNotificationReason(model.NotificationStatusError, model.NotificationTypeAll, model.NotificationReasonFetchError, model.NotificationNoPlatform)
			a.NotificationsLog().Error("permalink post not found",
				mlog.String("type", model.NotificationTypeWebsocket),
				mlog.String("post_id", post.Id),
				mlog.String("status", model.NotificationStatusError),
				mlog.String("reason", model.NotificationReasonFetchError),
				mlog.String("referenced_post_id", previewedPostID),
				mlog.Err(err),
			)
			c.Logger().Warn("permalinked post not found", mlog.String("referenced_post_id", previewedPostID))
			return false, nil
		}
		return false, err
	}

	userIDs, nErr := a.Srv().Store().Channel().GetAllChannelMemberIdsByChannelId(post.ChannelId)
	if nErr != nil {
		a.CountNotificationReason(model.NotificationStatusError, model.NotificationTypeAll, model.NotificationReasonFetchError, model.NotificationNoPlatform)
		a.NotificationsLog().Error("Cannot get channel members",
			mlog.String("type", model.NotificationTypeWebsocket),
			mlog.String("post_id", post.Id),
			mlog.String("status", model.NotificationStatusError),
			mlog.String("reason", model.NotificationReasonFetchError),
			mlog.String("referenced_post_id", previewedPostID),
			mlog.Err(nErr),
		)
		return false, model.NewAppError("publishWebsocketEventForPermalinkPost", "app.channel.get_members.app_error", nil, "", http.StatusInternalServerError).Wrap(err)
	}

	permalinkPreviewedChannel, err := a.GetChannel(c, previewedPost.ChannelId)
	if err != nil {
		if err.StatusCode == http.StatusNotFound {
			a.CountNotificationReason(model.NotificationStatusError, model.NotificationTypeAll, model.NotificationReasonFetchError, model.NotificationNoPlatform)
			a.NotificationsLog().Error("Cannot get channel",
				mlog.String("type", model.NotificationTypeWebsocket),
				mlog.String("post_id", post.Id),
				mlog.String("status", model.NotificationStatusError),
				mlog.String("reason", model.NotificationReasonFetchError),
				mlog.String("referenced_post_id", previewedPostID),
			)
			c.Logger().Warn("channel containing permalinked post not found", mlog.String("referenced_channel_id", previewedPost.ChannelId))
			return false, nil
		}
		return false, err
	}

	originalEmbeds := post.Metadata.Embeds
	originalProps := post.GetProps()
	permalinkPreviewedPost := post.GetPreviewPost()
	for _, userID := range userIDs {
		if permalinkPreviewedPost != nil {
			post.Metadata.Embeds = originalEmbeds
			post.SetProps(originalProps)
		}

		postForUser := a.sanitizePostMetadataForUserAndChannel(c, post, permalinkPreviewedPost, permalinkPreviewedChannel, userID)

		// Using DeepCopy here to avoid a race condition
		// between publishing the event and setting the "post" data value below.
		messageCopy := message.DeepCopy()
		broadcastCopy := messageCopy.GetBroadcast()
		broadcastCopy.UserId = userID
		messageCopy.SetBroadcast(broadcastCopy)

		postJSON, jsonErr := postForUser.ToJSON()
		if jsonErr != nil {
			c.Logger().Warn("Failed to encode post to JSON", mlog.Err(jsonErr))
		}
		messageCopy.Add("post", postJSON)
		a.Publish(messageCopy)
	}

	// Restore the metadata that may have been removed in the sanitization
	if permalinkPreviewedPost != nil {
		post.Metadata.Embeds = originalEmbeds
		post.SetProps(originalProps)
	}

	return true, nil
}

func (a *App) PatchPost(c request.CTX, postID string, patch *model.PostPatch) (*model.Post, *model.AppError) {
	post, err := a.GetSinglePost(c, postID, false)
	if err != nil {
		return nil, err
	}

	channel, err := a.GetChannel(c, post.ChannelId)
	if err != nil {
		return nil, err
	}

	if channel.DeleteAt != 0 {
		err = model.NewAppError("PatchPost", "api.post.patch_post.can_not_update_post_in_deleted.error", nil, "", http.StatusBadRequest)
		return nil, err
	}

	if !a.HasPermissionToChannel(c, post.UserId, post.ChannelId, model.PermissionUseChannelMentions) {
		patch.DisableMentionHighlights()
	}

	post.Patch(patch)

	updatedPost, err := a.UpdatePost(c, post, false)
	if err != nil {
		return nil, err
	}

	return updatedPost, nil
}

func (a *App) GetPostsPage(options model.GetPostsOptions) (*model.PostList, *model.AppError) {
	postList, err := a.Srv().Store().Post().GetPosts(options, false, a.Config().GetSanitizeOptions())
	if err != nil {
		var invErr *store.ErrInvalidInput
		switch {
		case errors.As(err, &invErr):
			return nil, model.NewAppError("GetPostsPage", "app.post.get_posts.app_error", nil, "", http.StatusBadRequest).Wrap(err)
		default:
			return nil, model.NewAppError("GetPostsPage", "app.post.get_root_posts.app_error", nil, "", http.StatusInternalServerError).Wrap(err)
		}
	}

	// The postList is sorted as only rootPosts Order is included
	if appErr := a.filterInaccessiblePosts(postList, filterPostOptions{assumeSortedCreatedAt: true}); appErr != nil {
		return nil, appErr
	}

	a.applyPostsWillBeConsumedHook(postList.Posts)

	return postList, nil
}

func (a *App) GetPosts(channelID string, offset int, limit int) (*model.PostList, *model.AppError) {
	postList, err := a.Srv().Store().Post().GetPosts(model.GetPostsOptions{ChannelId: channelID, Page: offset, PerPage: limit}, true, a.Config().GetSanitizeOptions())
	if err != nil {
		var invErr *store.ErrInvalidInput
		switch {
		case errors.As(err, &invErr):
			return nil, model.NewAppError("GetPosts", "app.post.get_posts.app_error", nil, "", http.StatusBadRequest).Wrap(err)
		default:
			return nil, model.NewAppError("GetPosts", "app.post.get_root_posts.app_error", nil, "", http.StatusInternalServerError).Wrap(err)
		}
	}

	if appErr := a.filterInaccessiblePosts(postList, filterPostOptions{}); appErr != nil {
		return nil, appErr
	}

	a.applyPostsWillBeConsumedHook(postList.Posts)

	return postList, nil
}

func (a *App) GetPostsEtag(channelID string, collapsedThreads bool) string {
	return a.Srv().Store().Post().GetEtag(channelID, true, collapsedThreads)
}

func (a *App) GetPostsSince(options model.GetPostsSinceOptions) (*model.PostList, *model.AppError) {
	postList, err := a.Srv().Store().Post().GetPostsSince(options, true, a.Config().GetSanitizeOptions())
	if err != nil {
		return nil, model.NewAppError("GetPostsSince", "app.post.get_posts_since.app_error", nil, "", http.StatusInternalServerError).Wrap(err)
	}

	if appErr := a.filterInaccessiblePosts(postList, filterPostOptions{assumeSortedCreatedAt: true}); appErr != nil {
		return nil, appErr
	}

	a.applyPostsWillBeConsumedHook(postList.Posts)

	return postList, nil
}

func (a *App) GetSinglePost(rctx request.CTX, postID string, includeDeleted bool) (*model.Post, *model.AppError) {
	post, err := a.Srv().Store().Post().GetSingle(rctx, postID, includeDeleted)
	if err != nil {
		var nfErr *store.ErrNotFound
		switch {
		case errors.As(err, &nfErr):
			return nil, model.NewAppError("GetSinglePost", "app.post.get.app_error", nil, "", http.StatusNotFound).Wrap(err)
		default:
			return nil, model.NewAppError("GetSinglePost", "app.post.get.app_error", nil, "", http.StatusInternalServerError).Wrap(err)
		}
	}

	firstInaccessiblePostTime, appErr := a.isInaccessiblePost(post)
	if appErr != nil {
		return nil, appErr
	}
	if firstInaccessiblePostTime != 0 {
		return nil, model.NewAppError("GetSinglePost", "app.post.cloud.get.app_error", nil, "", http.StatusForbidden)
	}

	a.applyPostWillBeConsumedHook(&post)

	return post, nil
}

func (a *App) GetPostThread(postID string, opts model.GetPostsOptions, userID string) (*model.PostList, *model.AppError) {
	posts, err := a.Srv().Store().Post().Get(context.Background(), postID, opts, userID, a.Config().GetSanitizeOptions())
	if err != nil {
		var nfErr *store.ErrNotFound
		var invErr *store.ErrInvalidInput
		switch {
		case errors.As(err, &invErr):
			return nil, model.NewAppError("GetPostThread", "app.post.get.app_error", nil, "", http.StatusBadRequest).Wrap(err)
		case errors.As(err, &nfErr):
			return nil, model.NewAppError("GetPostThread", "app.post.get.app_error", nil, "", http.StatusNotFound).Wrap(err)
		default:
			return nil, model.NewAppError("GetPostThread", "app.post.get.app_error", nil, "", http.StatusInternalServerError).Wrap(err)
		}
	}

	// Get inserts the requested post first in the list, then adds the sorted threadPosts.
	// So, the whole postList.Order is not sorted.
	// The fully sorted list comes only when the CollapsedThreads is true and the Directions is not empty.
	filterOptions := filterPostOptions{}
	if opts.CollapsedThreads && opts.Direction != "" {
		filterOptions.assumeSortedCreatedAt = true
	}

	if appErr := a.filterInaccessiblePosts(posts, filterOptions); appErr != nil {
		return nil, appErr
	}

	a.applyPostsWillBeConsumedHook(posts.Posts)

	return posts, nil
}

func (a *App) GetFlaggedPosts(userID string, offset int, limit int) (*model.PostList, *model.AppError) {
	postList, err := a.Srv().Store().Post().GetFlaggedPosts(userID, offset, limit)
	if err != nil {
		return nil, model.NewAppError("GetFlaggedPosts", "app.post.get_flagged_posts.app_error", nil, "", http.StatusInternalServerError).Wrap(err)
	}

	if appErr := a.filterInaccessiblePosts(postList, filterPostOptions{assumeSortedCreatedAt: true}); appErr != nil {
		return nil, appErr
	}

	a.applyPostsWillBeConsumedHook(postList.Posts)

	return postList, nil
}

func (a *App) GetFlaggedPostsForTeam(userID, teamID string, offset int, limit int) (*model.PostList, *model.AppError) {
	postList, err := a.Srv().Store().Post().GetFlaggedPostsForTeam(userID, teamID, offset, limit)
	if err != nil {
		return nil, model.NewAppError("GetFlaggedPostsForTeam", "app.post.get_flagged_posts.app_error", nil, "", http.StatusInternalServerError).Wrap(err)
	}

	if appErr := a.filterInaccessiblePosts(postList, filterPostOptions{assumeSortedCreatedAt: true}); appErr != nil {
		return nil, appErr
	}

	a.applyPostsWillBeConsumedHook(postList.Posts)

	return postList, nil
}

func (a *App) GetFlaggedPostsForChannel(userID, channelID string, offset int, limit int) (*model.PostList, *model.AppError) {
	postList, err := a.Srv().Store().Post().GetFlaggedPostsForChannel(userID, channelID, offset, limit)
	if err != nil {
		return nil, model.NewAppError("GetFlaggedPostsForChannel", "app.post.get_flagged_posts.app_error", nil, "", http.StatusInternalServerError).Wrap(err)
	}

	if appErr := a.filterInaccessiblePosts(postList, filterPostOptions{assumeSortedCreatedAt: true}); appErr != nil {
		return nil, appErr
	}

	a.applyPostsWillBeConsumedHook(postList.Posts)

	return postList, nil
}

func (a *App) GetPermalinkPost(c request.CTX, postID string, userID string) (*model.PostList, *model.AppError) {
	list, nErr := a.Srv().Store().Post().Get(context.Background(), postID, model.GetPostsOptions{}, userID, a.Config().GetSanitizeOptions())
	if nErr != nil {
		var nfErr *store.ErrNotFound
		var invErr *store.ErrInvalidInput
		switch {
		case errors.As(nErr, &invErr):
			return nil, model.NewAppError("GetPermalinkPost", "app.post.get.app_error", nil, "", http.StatusBadRequest).Wrap(nErr)
		case errors.As(nErr, &nfErr):
			return nil, model.NewAppError("GetPermalinkPost", "app.post.get.app_error", nil, "", http.StatusNotFound).Wrap(nErr)
		default:
			return nil, model.NewAppError("GetPermalinkPost", "app.post.get.app_error", nil, "", http.StatusInternalServerError).Wrap(nErr)
		}
	}

	if len(list.Order) != 1 {
		return nil, model.NewAppError("getPermalinkTmp", "api.post_get_post_by_id.get.app_error", nil, "", http.StatusNotFound)
	}
	post := list.Posts[list.Order[0]]

	channel, err := a.GetChannel(c, post.ChannelId)
	if err != nil {
		return nil, err
	}

	if err = a.JoinChannel(c, channel, userID); err != nil {
		return nil, err
	}

	if appErr := a.filterInaccessiblePosts(list, filterPostOptions{assumeSortedCreatedAt: true}); appErr != nil {
		return nil, appErr
	}

	a.applyPostsWillBeConsumedHook(list.Posts)

	return list, nil
}

func (a *App) GetPostsBeforePost(options model.GetPostsOptions) (*model.PostList, *model.AppError) {
	postList, err := a.Srv().Store().Post().GetPostsBefore(options, a.Config().GetSanitizeOptions())
	if err != nil {
		var invErr *store.ErrInvalidInput
		switch {
		case errors.As(err, &invErr):
			return nil, model.NewAppError("GetPostsBeforePost", "app.post.get_posts_around.get.app_error", nil, "", http.StatusBadRequest).Wrap(err)
		default:
			return nil, model.NewAppError("GetPostsBeforePost", "app.post.get_posts_around.get.app_error", nil, "", http.StatusInternalServerError).Wrap(err)
		}
	}

	// GetPostsBefore orders by channel id and deleted at,
	// before sorting based on created at.
	// but the deleted at is only ever where deleted at = 0,
	// and channel id may or may not be empty (all channels) or defined (single channel),
	// so we can still optimize if the search is for a single channel
	filterOptions := filterPostOptions{}
	if options.ChannelId != "" {
		filterOptions.assumeSortedCreatedAt = true
	}
	if appErr := a.filterInaccessiblePosts(postList, filterOptions); appErr != nil {
		return nil, appErr
	}

	a.applyPostsWillBeConsumedHook(postList.Posts)

	return postList, nil
}

func (a *App) GetPostsAfterPost(options model.GetPostsOptions) (*model.PostList, *model.AppError) {
	postList, err := a.Srv().Store().Post().GetPostsAfter(options, a.Config().GetSanitizeOptions())
	if err != nil {
		var invErr *store.ErrInvalidInput
		switch {
		case errors.As(err, &invErr):
			return nil, model.NewAppError("GetPostsAfterPost", "app.post.get_posts_around.get.app_error", nil, "", http.StatusBadRequest).Wrap(err)
		default:
			return nil, model.NewAppError("GetPostsAfterPost", "app.post.get_posts_around.get.app_error", nil, "", http.StatusInternalServerError).Wrap(err)
		}
	}

	// GetPostsAfter orders by channel id and deleted at,
	// before sorting based on created at.
	// but the deleted at is only ever where deleted at = 0,
	// and channel id may or may not be empty (all channels) or defined (single channel),
	// so we can still optimize if the search is for a single channel
	filterOptions := filterPostOptions{}
	if options.ChannelId != "" {
		filterOptions.assumeSortedCreatedAt = true
	}
	if appErr := a.filterInaccessiblePosts(postList, filterOptions); appErr != nil {
		return nil, appErr
	}

	a.applyPostsWillBeConsumedHook(postList.Posts)

	return postList, nil
}

func (a *App) GetPostsAroundPost(before bool, options model.GetPostsOptions) (*model.PostList, *model.AppError) {
	var postList *model.PostList
	var err error
	sanitize := a.Config().GetSanitizeOptions()
	if before {
		postList, err = a.Srv().Store().Post().GetPostsBefore(options, sanitize)
	} else {
		postList, err = a.Srv().Store().Post().GetPostsAfter(options, sanitize)
	}

	if err != nil {
		var invErr *store.ErrInvalidInput
		switch {
		case errors.As(err, &invErr):
			return nil, model.NewAppError("GetPostsAroundPost", "app.post.get_posts_around.get.app_error", nil, "", http.StatusBadRequest).Wrap(err)
		default:
			return nil, model.NewAppError("GetPostsAroundPost", "app.post.get_posts_around.get.app_error", nil, "", http.StatusInternalServerError).Wrap(err)
		}
	}

	// GetPostsBefore and GetPostsAfter order by channel id and deleted at,
	// before sorting based on created at.
	// but the deleted at is only ever where deleted at = 0,
	// and channel id may or may not be empty (all channels) or defined (single channel),
	// so we can still optimize if the search is for a single channel
	filterOptions := filterPostOptions{}
	if options.ChannelId != "" {
		filterOptions.assumeSortedCreatedAt = true
	}
	if appErr := a.filterInaccessiblePosts(postList, filterOptions); appErr != nil {
		return nil, appErr
	}

	a.applyPostsWillBeConsumedHook(postList.Posts)

	return postList, nil
}

func (a *App) GetPostAfterTime(channelID string, time int64, collapsedThreads bool) (*model.Post, *model.AppError) {
	post, err := a.Srv().Store().Post().GetPostAfterTime(channelID, time, collapsedThreads)
	if err != nil {
		return nil, model.NewAppError("GetPostAfterTime", "app.post.get_post_after_time.app_error", nil, "", http.StatusInternalServerError).Wrap(err)
	}

	a.applyPostWillBeConsumedHook(&post)

	return post, nil
}

func (a *App) GetPostIdAfterTime(channelID string, time int64, collapsedThreads bool) (string, *model.AppError) {
	postID, err := a.Srv().Store().Post().GetPostIdAfterTime(channelID, time, collapsedThreads)
	if err != nil {
		return "", model.NewAppError("GetPostIdAfterTime", "app.post.get_post_id_around.app_error", nil, "", http.StatusInternalServerError).Wrap(err)
	}

	return postID, nil
}

func (a *App) GetPostIdBeforeTime(channelID string, time int64, collapsedThreads bool) (string, *model.AppError) {
	postID, err := a.Srv().Store().Post().GetPostIdBeforeTime(channelID, time, collapsedThreads)
	if err != nil {
		return "", model.NewAppError("GetPostIdBeforeTime", "app.post.get_post_id_around.app_error", nil, "", http.StatusInternalServerError).Wrap(err)
	}

	return postID, nil
}

func (a *App) GetNextPostIdFromPostList(postList *model.PostList, collapsedThreads bool) string {
	if len(postList.Order) > 0 {
		firstPostId := postList.Order[0]
		firstPost := postList.Posts[firstPostId]
		nextPostId, err := a.GetPostIdAfterTime(firstPost.ChannelId, firstPost.CreateAt, collapsedThreads)
		if err != nil {
			mlog.Warn("GetNextPostIdFromPostList: failed in getting next post", mlog.Err(err))
		}

		return nextPostId
	}

	return ""
}

func (a *App) GetPrevPostIdFromPostList(postList *model.PostList, collapsedThreads bool) string {
	if len(postList.Order) > 0 {
		lastPostId := postList.Order[len(postList.Order)-1]
		lastPost := postList.Posts[lastPostId]
		previousPostId, err := a.GetPostIdBeforeTime(lastPost.ChannelId, lastPost.CreateAt, collapsedThreads)
		if err != nil {
			mlog.Warn("GetPrevPostIdFromPostList: failed in getting previous post", mlog.Err(err))
		}

		return previousPostId
	}

	return ""
}

// AddCursorIdsForPostList adds NextPostId and PrevPostId as cursor to the PostList.
// The conditional blocks ensure that it sets those cursor IDs immediately as afterPost, beforePost or empty,
// and only query to database whenever necessary.
func (a *App) AddCursorIdsForPostList(originalList *model.PostList, afterPost, beforePost string, since int64, page, perPage int, collapsedThreads bool) {
	prevPostIdSet := false
	prevPostId := ""
	nextPostIdSet := false
	nextPostId := ""

	if since > 0 { // "since" query to return empty NextPostId and PrevPostId
		nextPostIdSet = true
		prevPostIdSet = true
	} else if afterPost != "" {
		if page == 0 {
			prevPostId = afterPost
			prevPostIdSet = true
		}

		if len(originalList.Order) < perPage {
			nextPostIdSet = true
		}
	} else if beforePost != "" {
		if page == 0 {
			nextPostId = beforePost
			nextPostIdSet = true
		}

		if len(originalList.Order) < perPage {
			prevPostIdSet = true
		}
	}

	if !nextPostIdSet {
		nextPostId = a.GetNextPostIdFromPostList(originalList, collapsedThreads)
	}

	if !prevPostIdSet {
		prevPostId = a.GetPrevPostIdFromPostList(originalList, collapsedThreads)
	}

	originalList.NextPostId = nextPostId
	originalList.PrevPostId = prevPostId
}
func (a *App) GetPostsForChannelAroundLastUnread(c request.CTX, channelID, userID string, limitBefore, limitAfter int, skipFetchThreads bool, collapsedThreads, collapsedThreadsExtended bool) (*model.PostList, *model.AppError) {
	var lastViewedAt int64
	var err *model.AppError
	if lastViewedAt, err = a.Srv().getChannelMemberLastViewedAt(c, channelID, userID); err != nil {
		return nil, err
	} else if lastViewedAt == 0 {
		return model.NewPostList(), nil
	}

	lastUnreadPostId, err := a.GetPostIdAfterTime(channelID, lastViewedAt, collapsedThreads)
	if err != nil {
		return nil, err
	} else if lastUnreadPostId == "" {
		return model.NewPostList(), nil
	}

	opts := model.GetPostsOptions{
		SkipFetchThreads:         skipFetchThreads,
		CollapsedThreads:         collapsedThreads,
		CollapsedThreadsExtended: collapsedThreadsExtended,
	}
	postList, err := a.GetPostThread(lastUnreadPostId, opts, userID)
	if err != nil {
		return nil, err
	}
	// Reset order to only include the last unread post: if the thread appears in the centre
	// channel organically, those replies will be added below.
	postList.Order = []string{}
	// Add lastUnreadPostId in order, only if it hasn't been filtered as per the cloud plan's limit
	if _, ok := postList.Posts[lastUnreadPostId]; ok {
		postList.Order = []string{lastUnreadPostId}

		// BeforePosts will only be accessible if the lastUnreadPostId is itself accessible
		if postListBefore, err := a.GetPostsBeforePost(model.GetPostsOptions{ChannelId: channelID, PostId: lastUnreadPostId, Page: PageDefault, PerPage: limitBefore, SkipFetchThreads: skipFetchThreads, CollapsedThreads: collapsedThreads, CollapsedThreadsExtended: collapsedThreadsExtended, UserId: userID}); err != nil {
			return nil, err
		} else if postListBefore != nil {
			postList.Extend(postListBefore)
		}
	}

	if postListAfter, err := a.GetPostsAfterPost(model.GetPostsOptions{ChannelId: channelID, PostId: lastUnreadPostId, Page: PageDefault, PerPage: limitAfter - 1, SkipFetchThreads: skipFetchThreads, CollapsedThreads: collapsedThreads, CollapsedThreadsExtended: collapsedThreadsExtended, UserId: userID}); err != nil {
		return nil, err
	} else if postListAfter != nil {
		postList.Extend(postListAfter)
	}

	postList.SortByCreateAt()
	return postList, nil
}

func (a *App) DeletePost(rctx request.CTX, postID, deleteByID string) (*model.Post, *model.AppError) {
	post, err := a.Srv().Store().Post().GetSingle(sqlstore.RequestContextWithMaster(rctx), postID, false)
	if err != nil {
		return nil, model.NewAppError("DeletePost", "app.post.get.app_error", nil, "", http.StatusBadRequest).Wrap(err)
	}

	channel, appErr := a.GetChannel(rctx, post.ChannelId)
	if appErr != nil {
		return nil, appErr
	}

	if channel.DeleteAt != 0 {
		return nil, model.NewAppError("DeletePost", "api.post.delete_post.can_not_delete_post_in_deleted.error", nil, "", http.StatusBadRequest)
	}

	err = a.Srv().Store().Post().Delete(rctx, postID, model.GetMillis(), deleteByID)
	if err != nil {
		var nfErr *store.ErrNotFound
		switch {
		case errors.As(err, &nfErr):
			return nil, model.NewAppError("DeletePost", "app.post.delete.app_error", nil, "", http.StatusNotFound).Wrap(err)
		default:
			return nil, model.NewAppError("DeletePost", "app.post.delete.app_error", nil, "", http.StatusInternalServerError).Wrap(err)
		}
	}

	if len(post.FileIds) > 0 {
		a.Srv().Go(func() {
			a.deletePostFiles(rctx, post.Id)
		})
		a.Srv().Store().FileInfo().InvalidateFileInfosForPostCache(postID, true)
		a.Srv().Store().FileInfo().InvalidateFileInfosForPostCache(postID, false)
	}

<<<<<<< HEAD
	appErr = a.CleanUpAfterPostDeletion(c, post, deleteByID)
=======
	appErr = a.CleanUpAfterPostDeletion(rctx, post, deleteByID)
>>>>>>> 8b6b8e8f
	if appErr != nil {
		return nil, appErr
	}

	return post, nil
}

func (a *App) deleteDraftsAssociatedWithPost(c request.CTX, channel *model.Channel, post *model.Post) {
	if err := a.Srv().Store().Draft().DeleteDraftsAssociatedWithPost(channel.Id, post.Id); err != nil {
		c.Logger().Error("Failed to delete drafts associated with post when deleting post", mlog.Err(err))
		return
	}
}

func (a *App) deleteFlaggedPosts(c request.CTX, postID string) {
	if err := a.Srv().Store().Preference().DeleteCategoryAndName(model.PreferenceCategoryFlaggedPost, postID); err != nil {
		c.Logger().Warn("Unable to delete flagged post preference when deleting post.", mlog.Err(err))
		return
	}
}

func (a *App) deletePostFiles(c request.CTX, postID string) {
	if _, err := a.Srv().Store().FileInfo().DeleteForPost(c, postID); err != nil {
		c.Logger().Warn("Encountered error when deleting files for post", mlog.String("post_id", postID), mlog.Err(err))
	}
}

func (a *App) parseAndFetchChannelIdByNameFromInFilter(c request.CTX, channelName, userID, teamID string, includeDeleted bool) (*model.Channel, error) {
	cleanChannelName := strings.TrimLeft(channelName, "~")

	if strings.HasPrefix(cleanChannelName, "@") && strings.Contains(cleanChannelName, ",") {
		var userIDs []string
		users, err := a.GetUsersByUsernames(strings.Split(cleanChannelName[1:], ","), false, nil)
		if err != nil {
			return nil, err
		}
		for _, user := range users {
			userIDs = append(userIDs, user.Id)
		}

		channel, err := a.GetGroupChannel(c, userIDs)
		if err != nil {
			return nil, err
		}
		return channel, nil
	}

	if strings.HasPrefix(cleanChannelName, "@") && !strings.Contains(cleanChannelName, ",") {
		user, err := a.GetUserByUsername(cleanChannelName[1:])
		if err != nil {
			return nil, err
		}
		channel, err := a.GetOrCreateDirectChannel(c, userID, user.Id)
		if err != nil {
			return nil, err
		}
		return channel, nil
	}

	channel, err := a.GetChannelByName(c, cleanChannelName, teamID, includeDeleted)
	if err != nil {
		return nil, err
	}
	return channel, nil
}

func (a *App) searchPostsInTeam(teamID string, userID string, paramsList []*model.SearchParams, modifierFun func(*model.SearchParams)) (*model.PostList, *model.AppError) {
	var wg sync.WaitGroup

	pchan := make(chan store.StoreResult[*model.PostList], len(paramsList))

	for _, params := range paramsList {
		// Don't allow users to search for everything.
		if params.Terms == "*" {
			continue
		}
		modifierFun(params)
		wg.Add(1)

		go func(params *model.SearchParams) {
			defer wg.Done()
			postList, err := a.Srv().Store().Post().Search(teamID, userID, params)
			pchan <- store.StoreResult[*model.PostList]{Data: postList, NErr: err}
		}(params)
	}

	wg.Wait()
	close(pchan)

	posts := model.NewPostList()

	for result := range pchan {
		if result.NErr != nil {
			return nil, model.NewAppError("searchPostsInTeam", "app.post.search.app_error", nil, "", http.StatusInternalServerError).Wrap(result.NErr)
		}
		posts.Extend(result.Data)
	}

	posts.SortByCreateAt()

	a.filterInaccessiblePosts(posts, filterPostOptions{assumeSortedCreatedAt: true})

	return posts, nil
}

func (a *App) convertChannelNamesToChannelIds(c request.CTX, channels []string, userID string, teamID string, includeDeletedChannels bool) []string {
	for idx, channelName := range channels {
		channel, err := a.parseAndFetchChannelIdByNameFromInFilter(c, channelName, userID, teamID, includeDeletedChannels)
		if err != nil {
			c.Logger().Warn("error getting channel id by name from in filter", mlog.Err(err))
			continue
		}
		channels[idx] = channel.Id
	}
	return channels
}

func (a *App) convertUserNameToUserIds(c request.CTX, usernames []string) []string {
	for idx, username := range usernames {
		user, err := a.GetUserByUsername(strings.TrimLeft(username, "@"))
		if err != nil {
			c.Logger().Warn("error getting user by username", mlog.String("user_name", username), mlog.Err(err))
			continue
		}
		usernames[idx] = user.Id
	}
	return usernames
}

// GetLastAccessiblePostTime returns CreateAt time(from cache) of the last accessible post as per the cloud limit
func (a *App) GetLastAccessiblePostTime() (int64, *model.AppError) {
	license := a.Srv().License()
	if license == nil || !license.IsCloud() {
		return 0, nil
	}

	system, err := a.Srv().Store().System().GetByName(model.SystemLastAccessiblePostTime)
	if err != nil {
		var nfErr *store.ErrNotFound
		switch {
		case errors.As(err, &nfErr):
			// All posts are accessible
			return 0, nil
		default:
			return 0, model.NewAppError("GetLastAccessiblePostTime", "app.system.get_by_name.app_error", nil, "", http.StatusInternalServerError).Wrap(err)
		}
	}

	lastAccessiblePostTime, err := strconv.ParseInt(system.Value, 10, 64)
	if err != nil {
		return 0, model.NewAppError("GetLastAccessiblePostTime", "common.parse_error_int64", map[string]interface{}{"Value": system.Value}, "", http.StatusInternalServerError).Wrap(err)
	}

	return lastAccessiblePostTime, nil
}

// ComputeLastAccessiblePostTime updates cache with CreateAt time of the last accessible post as per the cloud plan's limit.
// Use GetLastAccessiblePostTime() to access the result.
func (a *App) ComputeLastAccessiblePostTime() error {
	limit, appErr := a.getCloudMessagesHistoryLimit()
	if appErr != nil {
		return appErr
	}

	if limit == 0 {
		// All posts are accessible - we must check if a previous value was set so we can clear it
		systemValue, err := a.Srv().Store().System().GetByName(model.SystemLastAccessiblePostTime)
		if err != nil {
			var nfErr *store.ErrNotFound
			switch {
			case errors.As(err, &nfErr):
				// There was no previous value, nothing to do
				return nil
			default:
				return model.NewAppError("ComputeLastAccessiblePostTime", "app.system.get_by_name.app_error", nil, "", http.StatusInternalServerError).Wrap(err)
			}
		}
		if systemValue != nil {
			// Previous value was set, so we must clear it
			if _, err = a.Srv().Store().System().PermanentDeleteByName(model.SystemLastAccessiblePostTime); err != nil {
				return model.NewAppError("ComputeLastAccessiblePostTime", "app.system.permanent_delete_by_name.app_error", nil, "", http.StatusInternalServerError).Wrap(err)
			}
		}
		// Cloud limit is not applicable
		return nil
	}

	createdAt, err := a.Srv().GetStore().Post().GetNthRecentPostTime(limit)
	if err != nil {
		var nfErr *store.ErrNotFound
		if !errors.As(err, &nfErr) {
			return model.NewAppError("ComputeLastAccessiblePostTime", "app.last_accessible_post.app_error", nil, "", http.StatusInternalServerError).Wrap(err)
		}
	}

	// Update Cache
	err = a.Srv().Store().System().SaveOrUpdate(&model.System{
		Name:  model.SystemLastAccessiblePostTime,
		Value: strconv.FormatInt(createdAt, 10),
	})
	if err != nil {
		return model.NewAppError("ComputeLastAccessiblePostTime", "app.system.save.app_error", nil, "", http.StatusInternalServerError).Wrap(err)
	}

	return nil
}

func (a *App) getCloudMessagesHistoryLimit() (int64, *model.AppError) {
	license := a.Srv().License()
	if license == nil || !license.IsCloud() {
		return 0, nil
	}

	limits, err := a.Cloud().GetCloudLimits("")
	if err != nil {
		return 0, model.NewAppError("getCloudMessagesHistoryLimit", "api.cloud.app_error", nil, "", http.StatusInternalServerError).Wrap(err)
	}

	if limits == nil || limits.Messages == nil || limits.Messages.History == nil {
		// Cloud limit is not applicable
		return 0, nil
	}

	return int64(*limits.Messages.History), nil
}

func (a *App) SearchPostsInTeam(teamID string, paramsList []*model.SearchParams) (*model.PostList, *model.AppError) {
	if !*a.Config().ServiceSettings.EnablePostSearch {
		return nil, model.NewAppError("SearchPostsInTeam", "store.sql_post.search.disabled", nil, fmt.Sprintf("teamId=%v", teamID), http.StatusNotImplemented)
	}

	return a.searchPostsInTeam(teamID, "", paramsList, func(params *model.SearchParams) {
		params.SearchWithoutUserId = true
	})
}

func (a *App) SearchPostsForUser(c request.CTX, terms string, userID string, teamID string, isOrSearch bool, includeDeletedChannels bool, timeZoneOffset int, page, perPage int) (*model.PostSearchResults, *model.AppError) {
	var postSearchResults *model.PostSearchResults
	paramsList := model.ParseSearchParams(strings.TrimSpace(terms), timeZoneOffset)
	includeDeleted := includeDeletedChannels && *a.Config().TeamSettings.ExperimentalViewArchivedChannels

	if !*a.Config().ServiceSettings.EnablePostSearch {
		return nil, model.NewAppError("SearchPostsForUser", "store.sql_post.search.disabled", nil, fmt.Sprintf("teamId=%v userId=%v", teamID, userID), http.StatusNotImplemented)
	}

	finalParamsList := []*model.SearchParams{}

	for _, params := range paramsList {
		params.OrTerms = isOrSearch
		params.IncludeDeletedChannels = includeDeleted
		// Don't allow users to search for "*"
		if params.Terms != "*" {
			// TODO: we have to send channel ids
			// from the front-end. Otherwise it's not possible to distinguish
			// from just the channel name at a cross-team level.
			// Convert channel names to channel IDs
			params.InChannels = a.convertChannelNamesToChannelIds(c, params.InChannels, userID, teamID, includeDeletedChannels)
			params.ExcludedChannels = a.convertChannelNamesToChannelIds(c, params.ExcludedChannels, userID, teamID, includeDeletedChannels)

			// Convert usernames to user IDs
			params.FromUsers = a.convertUserNameToUserIds(c, params.FromUsers)
			params.ExcludedUsers = a.convertUserNameToUserIds(c, params.ExcludedUsers)

			finalParamsList = append(finalParamsList, params)
		}
	}

	// If the processed search params are empty, return empty search results.
	if len(finalParamsList) == 0 {
		return model.MakePostSearchResults(model.NewPostList(), nil), nil
	}

	postSearchResults, err := a.Srv().Store().Post().SearchPostsForUser(c, finalParamsList, userID, teamID, page, perPage)
	if err != nil {
		var appErr *model.AppError
		switch {
		case errors.As(err, &appErr):
			return nil, appErr
		default:
			return nil, model.NewAppError("SearchPostsForUser", "app.post.search.app_error", nil, "", http.StatusInternalServerError).Wrap(err)
		}
	}

	if appErr := a.filterInaccessiblePosts(postSearchResults.PostList, filterPostOptions{assumeSortedCreatedAt: true}); appErr != nil {
		return nil, appErr
	}

	return postSearchResults, nil
}

func (a *App) GetFileInfosForPostWithMigration(rctx request.CTX, postID string, includeDeleted bool) ([]*model.FileInfo, *model.AppError) {
	pchan := make(chan store.StoreResult[*model.Post], 1)
	go func() {
		post, err := a.Srv().Store().Post().GetSingle(rctx, postID, includeDeleted)
		pchan <- store.StoreResult[*model.Post]{Data: post, NErr: err}
		close(pchan)
	}()

	infos, firstInaccessibleFileTime, err := a.GetFileInfosForPost(rctx, postID, false, includeDeleted)
	if err != nil {
		return nil, err
	}

	if len(infos) == 0 && firstInaccessibleFileTime == 0 {
		// No FileInfos were returned so check if they need to be created for this post
		result := <-pchan
		if result.NErr != nil {
			var nfErr *store.ErrNotFound
			switch {
			case errors.As(result.NErr, &nfErr):
				return nil, model.NewAppError("GetFileInfosForPostWithMigration", "app.post.get.app_error", nil, "", http.StatusNotFound).Wrap(result.NErr)
			default:
				return nil, model.NewAppError("GetFileInfosForPostWithMigration", "app.post.get.app_error", nil, "", http.StatusInternalServerError).Wrap(result.NErr)
			}
		}
		post := result.Data

		if len(post.Filenames) > 0 {
			a.Srv().Store().FileInfo().InvalidateFileInfosForPostCache(postID, false)
			a.Srv().Store().FileInfo().InvalidateFileInfosForPostCache(postID, true)
			// The post has Filenames that need to be replaced with FileInfos
			infos = a.MigrateFilenamesToFileInfos(rctx, post)
		}
	}

	return infos, nil
}

// GetFileInfosForPost also returns firstInaccessibleFileTime based on cloud plan's limit.
func (a *App) GetFileInfosForPost(rctx request.CTX, postID string, fromMaster bool, includeDeleted bool) ([]*model.FileInfo, int64, *model.AppError) {
	fileInfos, err := a.Srv().Store().FileInfo().GetForPost(postID, fromMaster, includeDeleted, true)
	if err != nil {
		return nil, 0, model.NewAppError("GetFileInfosForPost", "app.file_info.get_for_post.app_error", nil, "", http.StatusInternalServerError).Wrap(err)
	}

	firstInaccessibleFileTime, appErr := a.removeInaccessibleContentFromFilesSlice(fileInfos)
	if appErr != nil {
		return nil, 0, appErr
	}

	a.generateMiniPreviewForInfos(rctx, fileInfos)

	return fileInfos, firstInaccessibleFileTime, nil
}

func (a *App) PostWithProxyAddedToImageURLs(post *model.Post) *model.Post {
	if f := a.ImageProxyAdder(); f != nil {
		return post.WithRewrittenImageURLs(f)
	}
	return post
}

func (a *App) PostWithProxyRemovedFromImageURLs(post *model.Post) *model.Post {
	if f := a.ImageProxyRemover(); f != nil {
		return post.WithRewrittenImageURLs(f)
	}
	return post
}

func (a *App) PostPatchWithProxyRemovedFromImageURLs(patch *model.PostPatch) *model.PostPatch {
	if f := a.ImageProxyRemover(); f != nil {
		return patch.WithRewrittenImageURLs(f)
	}
	return patch
}

func (a *App) ImageProxyAdder() func(string) string {
	if !*a.Config().ImageProxySettings.Enable {
		return nil
	}

	return func(url string) string {
		return a.ImageProxy().GetProxiedImageURL(url)
	}
}

func (a *App) ImageProxyRemover() (f func(string) string) {
	if !*a.Config().ImageProxySettings.Enable {
		return nil
	}

	return func(url string) string {
		return a.ImageProxy().GetUnproxiedImageURL(url)
	}
}

func (a *App) MaxPostSize() int {
	return a.Srv().Platform().MaxPostSize()
}

// countThreadMentions returns the number of times the user is mentioned in a specified thread after the timestamp.
func (a *App) countThreadMentions(c request.CTX, user *model.User, post *model.Post, teamID string, timestamp int64) (int64, *model.AppError) {
	channel, err := a.GetChannel(c, post.ChannelId)
	if err != nil {
		return 0, err
	}

	keywords := MentionKeywords{}
	keywords.AddUser(
		user,
		map[string]string{},
		&model.Status{Status: model.StatusOnline}, // Assume the user is online since they would've triggered this
		true, // Assume channel mentions are always allowed for simplicity
	)

	posts, nErr := a.Srv().Store().Post().GetPostsByThread(post.Id, timestamp)
	if nErr != nil {
		return 0, model.NewAppError("countThreadMentions", "app.channel.count_posts_since.app_error", nil, "", http.StatusInternalServerError).Wrap(nErr)
	}

	count := 0

	if channel.Type == model.ChannelTypeDirect || channel.Type == model.ChannelTypeGroup {
		// In a DM channel, every post made by the other user is a mention
		otherId := channel.GetOtherUserIdForDM(user.Id)
		for _, p := range posts {
			if p.UserId == otherId {
				count++
			}
		}

		return int64(count), nil
	}

	var team *model.Team
	if teamID != "" {
		team, err = a.GetTeam(teamID)
		if err != nil {
			return 0, err
		}
	}

	groups, nErr := a.getGroupsAllowedForReferenceInChannel(channel, team)
	if nErr != nil {
		return 0, model.NewAppError("countThreadMentions", "app.channel.count_posts_since.app_error", nil, "", http.StatusInternalServerError).Wrap(nErr)
	}

	keywords.AddGroupsMap(groups)

	for _, p := range posts {
		if p.CreateAt >= timestamp {
			mentions := getExplicitMentions(p, keywords)
			if _, ok := mentions.Mentions[user.Id]; ok {
				count += 1
			}
		}
	}

	return int64(count), nil
}

// countMentionsFromPost returns the number of posts in the post's channel that mention the user after and including the
// given post.
func (a *App) countMentionsFromPost(c request.CTX, user *model.User, post *model.Post) (int, int, int, *model.AppError) {
	channel, appErr := a.GetChannel(c, post.ChannelId)
	if appErr != nil {
		return 0, 0, 0, appErr
	}

	if channel.Type == model.ChannelTypeDirect || channel.Type == model.ChannelTypeGroup {
		// In a DM channel, every post made by the other user is a mention
		count, countRoot, nErr := a.Srv().Store().Channel().CountPostsAfter(post.ChannelId, post.CreateAt-1, user.Id)
		if nErr != nil {
			return 0, 0, 0, model.NewAppError("countMentionsFromPost", "app.channel.count_posts_since.app_error", nil, "", http.StatusInternalServerError).Wrap(nErr)
		}

		var urgentCount int
		if a.IsPostPriorityEnabled() {
			urgentCount, nErr = a.Srv().Store().Channel().CountUrgentPostsAfter(post.ChannelId, post.CreateAt-1, user.Id)
			if nErr != nil {
				return 0, 0, 0, model.NewAppError("countMentionsFromPost", "app.channel.count_urgent_posts_since.app_error", nil, "", http.StatusInternalServerError).Wrap(nErr)
			}
		}

		return count, countRoot, urgentCount, nil
	}

	members, err := a.Srv().Store().Channel().GetAllChannelMembersNotifyPropsForChannel(channel.Id, true)
	if err != nil {
		return 0, 0, 0, model.NewAppError("countMentionsFromPost", "app.channel.count_posts_since.app_error", nil, "", http.StatusInternalServerError).Wrap(err)
	}

	keywords := MentionKeywords{}
	keywords.AddUser(
		user,
		members[user.Id],
		&model.Status{Status: model.StatusOnline}, // Assume the user is online since they would've triggered this
		true, // Assume channel mentions are always allowed for simplicity
	)
	commentMentions := user.NotifyProps[model.CommentsNotifyProp]
	checkForCommentMentions := commentMentions == model.CommentsNotifyRoot || commentMentions == model.CommentsNotifyAny

	// A mapping of thread root IDs to whether or not a post in that thread mentions the user
	mentionedByThread := make(map[string]bool)

	thread, appErr := a.GetPostThread(post.Id, model.GetPostsOptions{}, user.Id)
	if appErr != nil {
		return 0, 0, 0, appErr
	}

	count := 0
	countRoot := 0
	urgentCount := 0
	if isPostMention(user, post, keywords, thread.Posts, mentionedByThread, checkForCommentMentions) {
		count += 1
		if post.RootId == "" {
			countRoot += 1
			if a.IsPostPriorityEnabled() {
				priority, err := a.GetPriorityForPost(post.Id)
				if err != nil {
					return 0, 0, 0, err
				}
				if priority != nil && *priority.Priority == model.PostPriorityUrgent {
					urgentCount += 1
				}
			}
		}
	}

	page := 0
	perPage := 200
	for {
		postList, err := a.GetPostsAfterPost(model.GetPostsOptions{
			ChannelId: post.ChannelId,
			PostId:    post.Id,
			Page:      page,
			PerPage:   perPage,
		})
		if err != nil {
			return 0, 0, 0, err
		}

		mentionPostIds := make([]string, 0)
		for _, postID := range postList.Order {
			if isPostMention(user, postList.Posts[postID], keywords, postList.Posts, mentionedByThread, checkForCommentMentions) {
				count += 1
				if postList.Posts[postID].RootId == "" {
					mentionPostIds = append(mentionPostIds, postID)
					countRoot += 1
				}
			}
		}

		if a.IsPostPriorityEnabled() {
			priorityList, nErr := a.Srv().Store().PostPriority().GetForPosts(mentionPostIds)
			if nErr != nil {
				return 0, 0, 0, model.NewAppError("countMentionsFromPost", "app.channel.get_priority_for_posts.app_error", nil, "", http.StatusInternalServerError).Wrap(nErr)
			}
			for _, priority := range priorityList {
				if *priority.Priority == model.PostPriorityUrgent {
					urgentCount += 1
				}
			}
		}

		if len(postList.Order) < perPage {
			break
		}

		page += 1
	}

	return count, countRoot, urgentCount, nil
}

func isCommentMention(user *model.User, post *model.Post, otherPosts map[string]*model.Post, mentionedByThread map[string]bool) bool {
	if post.RootId == "" {
		// Not a comment
		return false
	}

	if mentioned, ok := mentionedByThread[post.RootId]; ok {
		// We've already figured out if the user was mentioned by this thread
		return mentioned
	}

	if _, ok := otherPosts[post.RootId]; !ok {
		mlog.Warn("Can't determine the comment mentions as the rootPost is past the cloud plan's limit", mlog.String("rootPostID", post.RootId), mlog.String("commentID", post.Id))

		return false
	}

	// Whether or not the user was mentioned because they started the thread
	mentioned := otherPosts[post.RootId].UserId == user.Id

	// Or because they commented on it before this post
	if !mentioned && user.NotifyProps[model.CommentsNotifyProp] == model.CommentsNotifyAny {
		for _, otherPost := range otherPosts {
			if otherPost.Id == post.Id {
				continue
			}

			if otherPost.RootId != post.RootId {
				continue
			}

			if otherPost.UserId == user.Id && otherPost.CreateAt < post.CreateAt {
				// Found a comment made by the user from before this post
				mentioned = true
				break
			}
		}
	}

	mentionedByThread[post.RootId] = mentioned
	return mentioned
}

func isPostMention(user *model.User, post *model.Post, keywords MentionKeywords, otherPosts map[string]*model.Post, mentionedByThread map[string]bool, checkForCommentMentions bool) bool {
	// Prevent the user from mentioning themselves
	if post.UserId == user.Id && post.GetProp("from_webhook") != "true" {
		return false
	}

	// Check for keyword mentions
	mentions := getExplicitMentions(post, keywords)
	if _, ok := mentions.Mentions[user.Id]; ok {
		return true
	}

	// Check for mentions caused by being added to the channel
	if post.Type == model.PostTypeAddToChannel {
		if addedUserId, ok := post.GetProp(model.PostPropsAddedUserId).(string); ok && addedUserId == user.Id {
			return true
		}
	}

	// Check for comment mentions
	if checkForCommentMentions && isCommentMention(user, post, otherPosts, mentionedByThread) {
		return true
	}

	return false
}

func (a *App) GetThreadMembershipsForUser(userID, teamID string) ([]*model.ThreadMembership, error) {
	return a.Srv().Store().Thread().GetMembershipsForUser(userID, teamID)
}

func (a *App) GetPostIfAuthorized(c request.CTX, postID string, session *model.Session, includeDeleted bool) (*model.Post, *model.AppError) {
	post, err := a.GetSinglePost(c, postID, includeDeleted)
	if err != nil {
		return nil, err
	}

	channel, err := a.GetChannel(c, post.ChannelId)
	if err != nil {
		return nil, err
	}

	if !a.SessionHasPermissionToReadChannel(c, *session, channel) {
		if channel.Type == model.ChannelTypeOpen && !*a.Config().ComplianceSettings.Enable {
			if !a.SessionHasPermissionToTeam(*session, channel.TeamId, model.PermissionReadPublicChannel) {
				return nil, model.MakePermissionError(session, []*model.Permission{model.PermissionReadPublicChannel})
			}
		} else {
			return nil, model.MakePermissionError(session, []*model.Permission{model.PermissionReadChannelContent})
		}
	}

	return post, nil
}

// GetPostsByIds response bool value indicates, if the post is inaccessible due to cloud plan's limit.
func (a *App) GetPostsByIds(postIDs []string) ([]*model.Post, int64, *model.AppError) {
	posts, err := a.Srv().Store().Post().GetPostsByIds(postIDs)
	if err != nil {
		var nfErr *store.ErrNotFound
		switch {
		case errors.As(err, &nfErr):
			return nil, 0, model.NewAppError("GetPostsByIds", "app.post.get.app_error", nil, "", http.StatusNotFound).Wrap(err)
		default:
			return nil, 0, model.NewAppError("GetPostsByIds", "app.post.get.app_error", nil, "", http.StatusInternalServerError).Wrap(err)
		}
	}

	posts, firstInaccessiblePostTime, appErr := a.getFilteredAccessiblePosts(posts, filterPostOptions{assumeSortedCreatedAt: true})
	if appErr != nil {
		return nil, 0, appErr
	}

	return posts, firstInaccessiblePostTime, nil
}

func (a *App) GetEditHistoryForPost(postID string) ([]*model.Post, *model.AppError) {
	posts, err := a.Srv().Store().Post().GetEditHistoryForPost(postID)

	if err != nil {
		var nfErr *store.ErrNotFound
		switch {
		case errors.As(err, &nfErr):
			return nil, model.NewAppError("GetEditHistoryForPost", "app.post.get.app_error", nil, "", http.StatusNotFound).Wrap(err)
		default:
			return nil, model.NewAppError("GetEditHistoryForPost", "app.post.get.app_error", nil, "", http.StatusInternalServerError).Wrap(err)
		}
	}

	return posts, nil
}

func (a *App) SetPostReminder(rctx request.CTX, postID, userID string, targetTime int64) *model.AppError {
	// Store the reminder in the DB
	reminder := &model.PostReminder{
		PostId:     postID,
		UserId:     userID,
		TargetTime: targetTime,
	}
	err := a.Srv().Store().Post().SetPostReminder(reminder)
	if err != nil {
		return model.NewAppError("SetPostReminder", model.NoTranslation, nil, "", http.StatusInternalServerError).Wrap(err)
	}

	metadata, err := a.Srv().Store().Post().GetPostReminderMetadata(postID)
	if err != nil {
		return model.NewAppError("SetPostReminder", model.NoTranslation, nil, "", http.StatusInternalServerError).Wrap(err)
	}

	parsedTime := time.Unix(targetTime, 0).UTC().Format(time.RFC822)
	siteURL := *a.Config().ServiceSettings.SiteURL

	var permalink string
	if metadata.TeamName == "" {
		permalink = fmt.Sprintf("%s/pl/%s", siteURL, postID)
	} else {
		permalink = fmt.Sprintf("%s/%s/pl/%s", siteURL, metadata.TeamName, postID)
	}

	// Send an ack message.
	ephemeralPost := &model.Post{
		Type:      model.PostTypeEphemeral,
		Id:        model.NewId(),
		CreateAt:  model.GetMillis(),
		UserId:    userID,
		RootId:    postID,
		ChannelId: metadata.ChannelId,
		// It's okay to keep this non-translated. This is just a fallback.
		// The webapp will parse the timestamp and show that in user's local timezone.
		Message: fmt.Sprintf("You will be reminded about %s by @%s at %s", permalink, metadata.Username, parsedTime),
		Props: model.StringInterface{
			"target_time": targetTime,
			"team_name":   metadata.TeamName,
			"post_id":     postID,
			"username":    metadata.Username,
			"type":        model.PostTypeReminder,
		},
	}

	message := model.NewWebSocketEvent(model.WebsocketEventEphemeralMessage, "", ephemeralPost.ChannelId, userID, nil, "")
	ephemeralPost = a.PreparePostForClientWithEmbedsAndImages(rctx, ephemeralPost, true, false, true)
	ephemeralPost = model.AddPostActionCookies(ephemeralPost, a.PostActionCookieSecret())

	postJSON, jsonErr := ephemeralPost.ToJSON()
	if jsonErr != nil {
		rctx.Logger().Warn("Failed to encode post to JSON", mlog.Err(jsonErr))
	}
	message.Add("post", postJSON)
	a.Publish(message)

	return nil
}

func (a *App) CheckPostReminders(rctx request.CTX) {
	rctx = rctx.WithLogger(rctx.Logger().With(mlog.String("component", "post_reminders")))
	systemBot, appErr := a.GetSystemBot(rctx)
	if appErr != nil {
		rctx.Logger().Error("Failed to get system bot", mlog.Err(appErr))
		return
	}

	// This will return the reminders and also delete them from the DB.
	// In case, any of the next steps fail, those reminders would be lost.
	// Alternatively, if we delete those reminders _after_ it has been sent,
	// then in case of any temporary failure, they would get sent in the next batch.
	// MM-45595.
	reminders, err := a.Srv().Store().Post().GetPostReminders(time.Now().UTC().Unix())
	if err != nil {
		rctx.Logger().Error("Failed to get post reminders", mlog.Err(err))
		return
	}

	// We group multiple reminders for a single user.
	groupedReminders := make(map[string][]string)
	for _, r := range reminders {
		if groupedReminders[r.UserId] == nil {
			groupedReminders[r.UserId] = []string{r.PostId}
		} else {
			groupedReminders[r.UserId] = append(groupedReminders[r.UserId], r.PostId)
		}
	}

	siteURL := *a.Config().ServiceSettings.SiteURL
	for userID, postIDs := range groupedReminders {
		ch, appErr := a.GetOrCreateDirectChannel(request.EmptyContext(a.Log()), userID, systemBot.UserId)
		if appErr != nil {
			rctx.Logger().Error("Failed to get direct channel", mlog.Err(appErr))
			return
		}

		for _, postID := range postIDs {
			metadata, err := a.Srv().Store().Post().GetPostReminderMetadata(postID)
			if err != nil {
				rctx.Logger().Error("Failed to get post reminder metadata", mlog.Err(err), mlog.String("post_id", postID))
				continue
			}

			T := i18n.GetUserTranslations(metadata.UserLocale)
			dm := &model.Post{
				ChannelId: ch.Id,
				Message: T("app.post_reminder_dm", model.StringInterface{
					"SiteURL":  siteURL,
					"TeamName": metadata.TeamName,
					"PostId":   postID,
					"Username": metadata.Username,
				}),
				Type:   model.PostTypeReminder,
				UserId: systemBot.UserId,
				Props: model.StringInterface{
					"team_name": metadata.TeamName,
					"post_id":   postID,
					"username":  metadata.Username,
				},
			}

			if _, err := a.CreatePost(request.EmptyContext(a.Log()), dm, ch, false, true); err != nil {
				rctx.Logger().Error("Failed to post reminder message", mlog.Err(err))
			}
		}
	}
}

func (a *App) GetPostInfo(c request.CTX, postID string) (*model.PostInfo, *model.AppError) {
	userID := c.Session().UserId
	post, appErr := a.GetSinglePost(c, postID, false)
	if appErr != nil {
		return nil, appErr
	}

	channel, appErr := a.GetChannel(c, post.ChannelId)
	if appErr != nil {
		return nil, appErr
	}

	notFoundError := model.NewAppError("GetPostInfo", "app.post.get.app_error", nil, "", http.StatusNotFound)

	var team *model.Team
	hasPermissionToAccessTeam := false
	if channel.TeamId != "" {
		team, appErr = a.GetTeam(channel.TeamId)
		if appErr != nil {
			return nil, appErr
		}

		teamMember, appErr := a.GetTeamMember(c, channel.TeamId, userID)
		if appErr != nil && appErr.StatusCode != http.StatusNotFound {
			return nil, appErr
		}

		if appErr == nil {
			if teamMember.DeleteAt == 0 {
				hasPermissionToAccessTeam = true
			}
		}

		if !hasPermissionToAccessTeam {
			if team.AllowOpenInvite {
				hasPermissionToAccessTeam = a.HasPermissionToTeam(c, userID, team.Id, model.PermissionJoinPublicTeams)
			} else {
				hasPermissionToAccessTeam = a.HasPermissionToTeam(c, userID, team.Id, model.PermissionJoinPrivateTeams)
			}
		}
	} else {
		// This happens in case of DMs and GMs.
		hasPermissionToAccessTeam = true
	}

	if !hasPermissionToAccessTeam {
		return nil, notFoundError
	}

	hasPermissionToAccessChannel := false

	_, channelMemberErr := a.GetChannelMember(c, channel.Id, userID)

	if channelMemberErr == nil {
		hasPermissionToAccessChannel = true
	}

	if !hasPermissionToAccessChannel {
		if channel.Type == model.ChannelTypeOpen {
			hasPermissionToAccessChannel = true
		} else if channel.Type == model.ChannelTypePrivate {
			hasPermissionToAccessChannel = a.HasPermissionToChannel(c, userID, channel.Id, model.PermissionManagePrivateChannelMembers)
		} else if channel.Type == model.ChannelTypeDirect || channel.Type == model.ChannelTypeGroup {
			hasPermissionToAccessChannel = a.HasPermissionToChannel(c, userID, channel.Id, model.PermissionReadChannelContent)
		}
	}

	if !hasPermissionToAccessChannel {
		return nil, notFoundError
	}

	info := model.PostInfo{
		ChannelId:          channel.Id,
		ChannelType:        channel.Type,
		ChannelDisplayName: channel.DisplayName,
		HasJoinedChannel:   channelMemberErr == nil,
	}
	if team != nil {
		teamMember, teamMemberErr := a.GetTeamMember(c, team.Id, userID)

		teamType := model.TeamInvite
		if team.AllowOpenInvite {
			teamType = model.TeamOpen
		}
		info.TeamId = team.Id
		info.TeamType = teamType
		info.TeamDisplayName = team.DisplayName
		info.HasJoinedTeam = teamMemberErr == nil && teamMember.DeleteAt == 0
	}
	return &info, nil
}

func (a *App) applyPostsWillBeConsumedHook(posts map[string]*model.Post) {
	if !a.Config().FeatureFlags.ConsumePostHook {
		return
	}

	postsSlice := make([]*model.Post, 0, len(posts))

	for _, post := range posts {
		postsSlice = append(postsSlice, post.ForPlugin())
	}
	a.ch.RunMultiHook(func(hooks plugin.Hooks) bool {
		postReplacements := hooks.MessagesWillBeConsumed(postsSlice)
		for _, postReplacement := range postReplacements {
			posts[postReplacement.Id] = postReplacement
		}
		return true
	}, plugin.MessagesWillBeConsumedID)
}

func (a *App) applyPostWillBeConsumedHook(post **model.Post) {
	if !a.Config().FeatureFlags.ConsumePostHook {
		return
	}

	ps := []*model.Post{*post}
	a.ch.RunMultiHook(func(hooks plugin.Hooks) bool {
		rp := hooks.MessagesWillBeConsumed(ps)
		if len(rp) > 0 {
			(*post) = rp[0]
		}
		return true
	}, plugin.MessagesWillBeConsumedID)
}

func makePostLink(siteURL, teamName, postID string) string {
	return fmt.Sprintf("%s/%s/pl/%s", siteURL, teamName, postID)
}

// validateMoveOrCopy performs validation on a provided post list to determine
// if all permissions are in place to allow the for the posts to be moved or
// copied.
func (a *App) ValidateMoveOrCopy(c request.CTX, wpl *model.WranglerPostList, originalChannel *model.Channel, targetChannel *model.Channel, user *model.User) error {
	if wpl.NumPosts() == 0 {
		return errors.New("The wrangler post list contains no posts")
	}

	config := a.Config().WranglerSettings

	switch originalChannel.Type {
	case model.ChannelTypePrivate:
		if !*config.MoveThreadFromPrivateChannelEnable {
			return errors.New("Wrangler is currently configured to not allow moving posts from private channels")
		}
	case model.ChannelTypeDirect:
		if !*config.MoveThreadFromDirectMessageChannelEnable {
			return errors.New("Wrangler is currently configured to not allow moving posts from direct message channels")
		}
	case model.ChannelTypeGroup:
		if !*config.MoveThreadFromGroupMessageChannelEnable {
			return errors.New("Wrangler is currently configured to not allow moving posts from group message channels")
		}
	}

	if !originalChannel.IsGroupOrDirect() && !targetChannel.IsGroupOrDirect() {
		// DM and GM channels are "teamless" so it doesn't make sense to check
		// the MoveThreadToAnotherTeamEnable config when dealing with those.
		if !*config.MoveThreadToAnotherTeamEnable && targetChannel.TeamId != originalChannel.TeamId {
			return errors.New("Wrangler is currently configured to not allow moving messages to different teams")
		}
	}

	if *config.MoveThreadMaxCount != int64(0) && *config.MoveThreadMaxCount < int64(wpl.NumPosts()) {
		return fmt.Errorf("the thread is %d posts long, but this command is configured to only move threads of up to %d posts", wpl.NumPosts(), *config.MoveThreadMaxCount)
	}

	_, appErr := a.GetChannelMember(c, targetChannel.Id, user.Id)
	if appErr != nil {
		return fmt.Errorf("channel with ID %s doesn't exist or you are not a member", targetChannel.Id)
	}

	_, appErr = a.GetChannelMember(c, originalChannel.Id, user.Id)
	if appErr != nil {
		return fmt.Errorf("channel with ID %s doesn't exist or you are not a member", originalChannel.Id)
	}

	return nil
}

func (a *App) CopyWranglerPostlist(c request.CTX, wpl *model.WranglerPostList, targetChannel *model.Channel) (*model.Post, *model.AppError) {
	var appErr *model.AppError
	var newRootPost *model.Post

	if wpl.ContainsFileAttachments() {
		// The thread contains at least one attachment. To properly move the
		// thread, the files will have to be re-uploaded. This is completed
		// before any messages are moved.
		// TODO: check number of files that need to be re-uploaded or file size?
		c.Logger().Info("Wrangler is re-uploading file attachments",
			mlog.String("file_count", fmt.Sprintf("%d", wpl.FileAttachmentCount)),
		)

		for _, post := range wpl.Posts {
			var newFileIDs []string
			var fileBytes []byte
			var oldFileInfo, newFileInfo *model.FileInfo
			for _, fileID := range post.FileIds {
				oldFileInfo, appErr = a.GetFileInfo(c, fileID)
				if appErr != nil {
					return nil, appErr
				}
				fileBytes, appErr = a.GetFile(c, fileID)
				if appErr != nil {
					return nil, appErr
				}
				newFileInfo, appErr = a.UploadFile(c, fileBytes, targetChannel.Id, oldFileInfo.Name)
				if appErr != nil {
					return nil, appErr
				}

				newFileIDs = append(newFileIDs, newFileInfo.Id)
			}

			post.FileIds = newFileIDs
		}
	}

	for i, post := range wpl.Posts {
		var reactions []*model.Reaction

		// Store reactions to be reapplied later.
		reactions, appErr = a.GetReactionsForPost(post.Id)
		if appErr != nil {
			// Reaction-based errors are logged, but do not abort
			c.Logger().Error("Failed to get reactions on original post")
		}

		newPost := post.Clone()
		newPost = newPost.CleanPost()
		newPost.ChannelId = targetChannel.Id

		if i == 0 {
			newPost, appErr = a.CreatePost(c, newPost, targetChannel, false, false)
			if appErr != nil {
				return nil, appErr
			}
			newRootPost = newPost.Clone()
		} else {
			newPost.RootId = newRootPost.Id
			newPost, appErr = a.CreatePost(c, newPost, targetChannel, false, false)
			if appErr != nil {
				return nil, appErr
			}
		}

		for _, reaction := range reactions {
			reaction.PostId = newPost.Id
			_, appErr = a.SaveReactionForPost(c, reaction)
			if appErr != nil {
				// Reaction-based errors are logged, but do not abort
				c.Logger().Error("Failed to reapply reactions to post")
			}
		}
	}

	return newRootPost, nil
}

func (a *App) MoveThread(c request.CTX, postID string, sourceChannelID, channelID string, user *model.User) *model.AppError {
	postListResponse, appErr := a.GetPostThread(postID, model.GetPostsOptions{}, user.Id)
	if appErr != nil {
		return model.NewAppError("getPostThread", "app.post.move_thread_command.error", nil, "postID="+postID+", "+"UserId="+user.Id+"", http.StatusBadRequest)
	}
	wpl := postListResponse.BuildWranglerPostList()

	originalChannel, appErr := a.GetChannel(c, sourceChannelID)
	if appErr != nil {
		return appErr
	}
	targetChannel, appErr := a.GetChannel(c, channelID)
	if appErr != nil {
		return appErr
	}

	err := a.ValidateMoveOrCopy(c, wpl, originalChannel, targetChannel, user)
	if err != nil {
		return model.NewAppError("validateMoveOrCopy", "app.post.move_thread_command.error", nil, "", http.StatusBadRequest).Wrap(err)
	}

	var targetTeam *model.Team
	if targetChannel.IsGroupOrDirect() {
		if !originalChannel.IsGroupOrDirect() {
			targetTeam, appErr = a.GetTeam(originalChannel.TeamId)
		}
	} else {
		targetTeam, appErr = a.GetTeam(targetChannel.TeamId)
	}

	if appErr != nil {
		return appErr
	}

	if targetTeam == nil {
		return model.NewAppError("validateMoveOrCopy", "app.post.move_thread_command.error", nil, "target team is nil", http.StatusBadRequest)
	}

	// Begin creating the new thread.
	c.Logger().Info("Wrangler is moving a thread", mlog.String("user_id", user.Id), mlog.String("original_post_id", wpl.RootPost().Id), mlog.String("original_channel_id", originalChannel.Id))

	// To simulate the move, we first copy the original messages(s) to the
	// new channel and later delete the original messages(s).
	newRootPost, appErr := a.CopyWranglerPostlist(c, wpl, targetChannel)
	if appErr != nil {
		return appErr
	}

	T, err := i18n.GetTranslationsBySystemLocale()
	if err != nil {
		return model.NewAppError("MoveThread", "app.post.move_thread_command.error", nil, "", http.StatusInternalServerError).Wrap(err)
	}

	ephemeralPostProps := model.StringInterface{
		"TranslationID": "app.post.move_thread.from_another_channel",
	}
	_, appErr = a.CreatePost(c, &model.Post{
		UserId:    user.Id,
		Type:      model.PostTypeWrangler,
		RootId:    newRootPost.Id,
		ChannelId: channelID,
		Message:   T("app.post.move_thread.from_another_channel"),
		Props:     ephemeralPostProps,
	}, targetChannel, false, false)
	if appErr != nil {
		return appErr
	}
	// Cleanup is handled by simply deleting the root post. Any comments/replies
	// are automatically marked as deleted for us.
	_, appErr = a.DeletePost(c, wpl.RootPost().Id, user.Id)
	if appErr != nil {
		return appErr
	}

	c.Logger().Info("Wrangler thread move complete", mlog.String("user_id", user.Id), mlog.String("new_post_id", newRootPost.Id), mlog.String("channel_id", channelID))

	// Translate to the system locale, webapp will attempt to render in each user's specific locale (based on the TranslationID prop) before falling back on the initiating user's locale
	ephemeralPostProps = model.StringInterface{}

	msg := T("app.post.move_thread_command.direct_or_group.multiple_messages", model.StringInterface{"NumMessages": wpl.NumPosts()})
	ephemeralPostProps["TranslationID"] = "app.post.move_thread_command.direct_or_group.multiple_messages"
	if wpl.NumPosts() == 1 {
		msg = T("app.post.move_thread_command.direct_or_group.one_message")
		ephemeralPostProps["TranslationID"] = "app.post.move_thread_command.direct_or_group.one_message"
	}

	if targetChannel.TeamId != "" {
		targetTeam, teamErr := a.GetTeam(targetChannel.TeamId)
		if teamErr != nil {
			return teamErr
		}
		targetName := targetTeam.Name
		newPostLink := makePostLink(*a.Config().ServiceSettings.SiteURL, targetName, newRootPost.Id)
		msg = T("app.post.move_thread_command.channel.multiple_messages", model.StringInterface{"NumMessages": wpl.NumPosts(), "Link": newPostLink})
		ephemeralPostProps["TranslationID"] = "app.post.move_thread_command.channel.multiple_messages"
		if wpl.NumPosts() == 1 {
			msg = T("app.post.move_thread_command.channel.one_message", model.StringInterface{"Link": newPostLink})
			ephemeralPostProps["TranslationID"] = "app.post.move_thread_command.channel.one_message"
		}
		ephemeralPostProps["MovedThreadPermalink"] = newPostLink
	}

	ephemeralPostProps["NumMessages"] = wpl.NumPosts()

	_, appErr = a.CreatePost(c, &model.Post{
		UserId:    user.Id,
		Type:      model.PostTypeWrangler,
		ChannelId: originalChannel.Id,
		Message:   msg,
		Props:     ephemeralPostProps,
	}, originalChannel, false, false)
	if appErr != nil {
		return appErr
	}

	c.Logger().Info(msg)
	return nil
}

<<<<<<< HEAD
func (a *App) PermanentDeletePost(c request.CTX, postID, deleteByID string) *model.AppError {
	post, err := a.Srv().Store().Post().GetSingle(sqlstore.RequestContextWithMaster(c), postID, true)
=======
func (a *App) PermanentDeletePost(rctx request.CTX, postID, deleteByID string) *model.AppError {
	post, err := a.Srv().Store().Post().GetSingle(sqlstore.RequestContextWithMaster(rctx), postID, true)
>>>>>>> 8b6b8e8f
	if err != nil {
		return model.NewAppError("DeletePost", "app.post.get.app_error", nil, "", http.StatusBadRequest).Wrap(err)
	}

	if len(post.FileIds) > 0 {
<<<<<<< HEAD
		appErr := a.PermanentDeleteFilesByPost(c, post.Id)
=======
		appErr := a.PermanentDeleteFilesByPost(rctx, post.Id)
>>>>>>> 8b6b8e8f
		if appErr != nil {
			return appErr
		}
	}

<<<<<<< HEAD
	err = a.Srv().Store().Post().PermanentDelete(c, post.Id)
=======
	err = a.Srv().Store().Post().PermanentDelete(rctx, post.Id)
>>>>>>> 8b6b8e8f
	if err != nil {
		return model.NewAppError("PermanentDeletePost", "app.post.permanent_delete_post.error", nil, "", http.StatusInternalServerError).Wrap(err)
	}

<<<<<<< HEAD
	appErr := a.CleanUpAfterPostDeletion(c, post, deleteByID)
=======
	appErr := a.CleanUpAfterPostDeletion(rctx, post, deleteByID)
>>>>>>> 8b6b8e8f
	if appErr != nil {
		return appErr
	}

	return nil
}

func (a *App) CleanUpAfterPostDeletion(c request.CTX, post *model.Post, deleteByID string) *model.AppError {
	channel, appErr := a.GetChannel(c, post.ChannelId)
	if appErr != nil {
		return appErr
	}

	if post.RootId == "" {
		if appErr := a.DeletePersistentNotification(c, post); appErr != nil {
			return appErr
		}
	}

	postJSON, err := json.Marshal(post)
	if err != nil {
		return model.NewAppError("DeletePost", "api.marshal_error", nil, "", http.StatusInternalServerError).Wrap(err)
	}

	userMessage := model.NewWebSocketEvent(model.WebsocketEventPostDeleted, "", post.ChannelId, "", nil, "")
	userMessage.Add("post", string(postJSON))
	userMessage.GetBroadcast().ContainsSanitizedData = true
	a.Publish(userMessage)

	adminMessage := model.NewWebSocketEvent(model.WebsocketEventPostDeleted, "", post.ChannelId, "", nil, "")
	adminMessage.Add("post", string(postJSON))
	adminMessage.Add("delete_by", deleteByID)
	adminMessage.GetBroadcast().ContainsSensitiveData = true
	a.Publish(adminMessage)

	a.Srv().Go(func() {
		a.deleteFlaggedPosts(c, post.Id)
	})

	pluginPost := post.ForPlugin()
	pluginContext := pluginContext(c)
	a.Srv().Go(func() {
		a.ch.RunMultiHook(func(hooks plugin.Hooks) bool {
			hooks.MessageHasBeenDeleted(pluginContext, pluginPost)
			return true
		}, plugin.MessageHasBeenDeletedID)
	})

	a.Srv().Go(func() {
		if err = a.RemoveNotifications(c, post, channel); err != nil {
			c.Logger().Error("DeletePost failed to delete notification", mlog.Err(err))
		}
	})

	// delete drafts associated with the post when deleting the post
	a.Srv().Go(func() {
		a.deleteDraftsAssociatedWithPost(c, channel, post)
	})

	a.invalidateCacheForChannelPosts(post.ChannelId)

	return nil
}<|MERGE_RESOLUTION|>--- conflicted
+++ resolved
@@ -1395,11 +1395,7 @@
 		a.Srv().Store().FileInfo().InvalidateFileInfosForPostCache(postID, false)
 	}
 
-<<<<<<< HEAD
-	appErr = a.CleanUpAfterPostDeletion(c, post, deleteByID)
-=======
 	appErr = a.CleanUpAfterPostDeletion(rctx, post, deleteByID)
->>>>>>> 8b6b8e8f
 	if appErr != nil {
 		return nil, appErr
 	}
@@ -2608,42 +2604,25 @@
 	return nil
 }
 
-<<<<<<< HEAD
-func (a *App) PermanentDeletePost(c request.CTX, postID, deleteByID string) *model.AppError {
-	post, err := a.Srv().Store().Post().GetSingle(sqlstore.RequestContextWithMaster(c), postID, true)
-=======
 func (a *App) PermanentDeletePost(rctx request.CTX, postID, deleteByID string) *model.AppError {
 	post, err := a.Srv().Store().Post().GetSingle(sqlstore.RequestContextWithMaster(rctx), postID, true)
->>>>>>> 8b6b8e8f
 	if err != nil {
 		return model.NewAppError("DeletePost", "app.post.get.app_error", nil, "", http.StatusBadRequest).Wrap(err)
 	}
 
 	if len(post.FileIds) > 0 {
-<<<<<<< HEAD
-		appErr := a.PermanentDeleteFilesByPost(c, post.Id)
-=======
 		appErr := a.PermanentDeleteFilesByPost(rctx, post.Id)
->>>>>>> 8b6b8e8f
 		if appErr != nil {
 			return appErr
 		}
 	}
 
-<<<<<<< HEAD
-	err = a.Srv().Store().Post().PermanentDelete(c, post.Id)
-=======
 	err = a.Srv().Store().Post().PermanentDelete(rctx, post.Id)
->>>>>>> 8b6b8e8f
 	if err != nil {
 		return model.NewAppError("PermanentDeletePost", "app.post.permanent_delete_post.error", nil, "", http.StatusInternalServerError).Wrap(err)
 	}
 
-<<<<<<< HEAD
-	appErr := a.CleanUpAfterPostDeletion(c, post, deleteByID)
-=======
 	appErr := a.CleanUpAfterPostDeletion(rctx, post, deleteByID)
->>>>>>> 8b6b8e8f
 	if appErr != nil {
 		return appErr
 	}

// Copyright (c) 2015-present Mattermost, Inc. All Rights Reserved.
// See LICENSE.txt for license information.

package app

import (
	"context"
	"encoding/json"
	"errors"
	"fmt"
	"net/http"
	"regexp"
	"strconv"
	"strings"
	"sync"
	"time"

	"github.com/mattermost/mattermost/server/public/model"
	"github.com/mattermost/mattermost/server/public/plugin"
	"github.com/mattermost/mattermost/server/public/shared/i18n"
	"github.com/mattermost/mattermost/server/public/shared/mlog"
	"github.com/mattermost/mattermost/server/v8/channels/app/request"
	"github.com/mattermost/mattermost/server/v8/channels/product"
	"github.com/mattermost/mattermost/server/v8/channels/store"
	"github.com/mattermost/mattermost/server/v8/channels/store/sqlstore"
	"github.com/mattermost/mattermost/server/v8/platform/services/cache"
)

const (
	PendingPostIDsCacheSize = 25000
	PendingPostIDsCacheTTL  = 30 * time.Second
	PageDefault             = 0
)

var atMentionPattern = regexp.MustCompile(`\B@`)

// Ensure post service wrapper implements `product.PostService`
var _ product.PostService = (*postServiceWrapper)(nil)

// postServiceWrapper provides an implementation of `product.PostService` for use by products.
type postServiceWrapper struct {
	app AppIface
}

func (s *postServiceWrapper) CreatePost(ctx *request.Context, post *model.Post) (*model.Post, *model.AppError) {
	return s.app.CreatePostMissingChannel(ctx, post, true, true)
}

func (s *postServiceWrapper) GetPostsByIds(postIDs []string) ([]*model.Post, int64, *model.AppError) {
	return s.app.GetPostsByIds(postIDs)
}

func (s *postServiceWrapper) SendEphemeralPost(ctx *request.Context, userID string, post *model.Post) *model.Post {
	return s.app.SendEphemeralPost(ctx, userID, post)
}

func (s *postServiceWrapper) GetPost(postID string) (*model.Post, *model.AppError) {
	return s.app.GetSinglePost(postID, false)
}

func (s *postServiceWrapper) DeletePost(ctx *request.Context, postID, productID string) (*model.Post, *model.AppError) {
	return s.app.DeletePost(ctx, postID, productID)
}

func (s *postServiceWrapper) UpdatePost(ctx *request.Context, post *model.Post, safeUpdate bool) (*model.Post, *model.AppError) {
	return s.app.UpdatePost(ctx, post, false)
}

func (a *App) CreatePostAsUser(c request.CTX, post *model.Post, currentSessionId string, setOnline bool) (*model.Post, *model.AppError) {
	// Check that channel has not been deleted
	channel, errCh := a.Srv().Store().Channel().Get(post.ChannelId, true)
	if errCh != nil {
		err := model.NewAppError("CreatePostAsUser", "api.context.invalid_param.app_error", map[string]any{"Name": "post.channel_id"}, "", http.StatusBadRequest).Wrap(errCh)
		return nil, err
	}

	if strings.HasPrefix(post.Type, model.PostSystemMessagePrefix) {
		err := model.NewAppError("CreatePostAsUser", "api.context.invalid_param.app_error", map[string]any{"Name": "post.type"}, "", http.StatusBadRequest)
		return nil, err
	}

	if channel.DeleteAt != 0 {
		err := model.NewAppError("createPost", "api.post.create_post.can_not_post_to_deleted.error", nil, "", http.StatusBadRequest)
		return nil, err
	}

	rp, err := a.CreatePost(c, post, channel, true, setOnline)
	if err != nil {
		if err.Id == "api.post.create_post.root_id.app_error" ||
			err.Id == "api.post.create_post.channel_root_id.app_error" {
			err.StatusCode = http.StatusBadRequest
		}

		return nil, err
	}

	// Update the Channel LastViewAt only if:
	// the post does NOT have from_webhook prop set (e.g. Zapier app), and
	// the post does NOT have from_bot set (e.g. from discovering the user is a bot within CreatePost), and
	// the post is NOT a reply post with CRT enabled
	_, fromWebhook := post.GetProps()["from_webhook"]
	_, fromBot := post.GetProps()["from_bot"]
	isCRTEnabled := a.IsCRTEnabledForUser(c, post.UserId)
	isCRTReply := post.RootId != "" && isCRTEnabled
	if !fromWebhook && !fromBot && !isCRTReply {
		if _, err := a.MarkChannelsAsViewed(c, []string{post.ChannelId}, post.UserId, currentSessionId, true, isCRTEnabled); err != nil {
			c.Logger().Warn(
				"Encountered error updating last viewed",
				mlog.String("channel_id", post.ChannelId),
				mlog.String("user_id", post.UserId),
				mlog.Err(err),
			)
		}
	}

	return rp, nil
}

func (a *App) CreatePostMissingChannel(c request.CTX, post *model.Post, triggerWebhooks bool, setOnline bool) (*model.Post, *model.AppError) {
	channel, err := a.Srv().Store().Channel().Get(post.ChannelId, true)
	if err != nil {
		var nfErr *store.ErrNotFound
		switch {
		case errors.As(err, &nfErr):
			return nil, model.NewAppError("CreatePostMissingChannel", "app.channel.get.existing.app_error", nil, "", http.StatusNotFound).Wrap(err)
		default:
			return nil, model.NewAppError("CreatePostMissingChannel", "app.channel.get.find.app_error", nil, "", http.StatusInternalServerError).Wrap(err)
		}
	}

	return a.CreatePost(c, post, channel, triggerWebhooks, setOnline)
}

// deduplicateCreatePost attempts to make posting idempotent within a caching window.
func (a *App) deduplicateCreatePost(post *model.Post) (foundPost *model.Post, err *model.AppError) {
	// We rely on the client sending the pending post id across "duplicate" requests. If there
	// isn't one, we can't deduplicate, so allow creation normally.
	if post.PendingPostId == "" {
		return nil, nil
	}

	const unknownPostId = ""

	// Query the cache atomically for the given pending post id, saving a record if
	// it hasn't previously been seen.
	var postID string
	nErr := a.Srv().seenPendingPostIdsCache.Get(post.PendingPostId, &postID)
	if nErr == cache.ErrKeyNotFound {
		a.Srv().seenPendingPostIdsCache.SetWithExpiry(post.PendingPostId, unknownPostId, PendingPostIDsCacheTTL)
		return nil, nil
	}

	if nErr != nil {
		return nil, model.NewAppError("errorGetPostId", "api.post.error_get_post_id.pending", nil, "", http.StatusInternalServerError)
	}

	// If another thread saved the cache record, but hasn't yet updated it with the actual post
	// id (because it's still saving), notify the client with an error. Ideally, we'd wait
	// for the other thread, but coordinating that adds complexity to the happy path.
	if postID == unknownPostId {
		return nil, model.NewAppError("deduplicateCreatePost", "api.post.deduplicate_create_post.pending", nil, "", http.StatusInternalServerError)
	}

	// If the other thread finished creating the post, return the created post back to the
	// client, making the API call feel idempotent.
	actualPost, err := a.GetSinglePost(postID, false)
	if err != nil {
		return nil, model.NewAppError("deduplicateCreatePost", "api.post.deduplicate_create_post.failed_to_get", nil, "", http.StatusInternalServerError).Wrap(err)
	}

	mlog.Debug("Deduplicated create post", mlog.String("post_id", actualPost.Id), mlog.String("pending_post_id", post.PendingPostId))

	return actualPost, nil
}

func (a *App) CreatePost(c request.CTX, post *model.Post, channel *model.Channel, triggerWebhooks, setOnline bool) (savedPost *model.Post, err *model.AppError) {
	foundPost, err := a.deduplicateCreatePost(post)
	if err != nil {
		return nil, err
	}
	if foundPost != nil {
		return foundPost, nil
	}

	// If we get this far, we've recorded the client-provided pending post id to the cache.
	// Remove it if we fail below, allowing a proper retry by the client.
	defer func() {
		if post.PendingPostId == "" {
			return
		}

		if err != nil {
			a.Srv().seenPendingPostIdsCache.Remove(post.PendingPostId)
			return
		}

		a.Srv().seenPendingPostIdsCache.SetWithExpiry(post.PendingPostId, savedPost.Id, PendingPostIDsCacheTTL)
	}()

	// Validate recipients counts in case it's not DM
	if persistentNotification := post.GetPersistentNotification(); persistentNotification != nil && *persistentNotification && channel.Type != model.ChannelTypeDirect {
		err := a.forEachPersistentNotificationPost([]*model.Post{post}, func(_ *model.Post, _ *model.Channel, _ *model.Team, mentions *ExplicitMentions, _ model.UserMap, _ map[string]map[string]model.StringMap) error {
			if maxRecipients := *a.Config().ServiceSettings.PersistentNotificationMaxRecipients; len(mentions.Mentions) > maxRecipients {
				return model.NewAppError("CreatePost", "api.post.post_priority.max_recipients_persistent_notification_post.request_error", map[string]any{"MaxRecipients": maxRecipients}, "", http.StatusBadRequest)
			} else if len(mentions.Mentions) == 0 {
				return model.NewAppError("CreatePost", "api.post.post_priority.min_recipients_persistent_notification_post.request_error", nil, "", http.StatusBadRequest)
			}
			return nil
		})
		if err != nil {
			return nil, model.NewAppError("CreatePost", "api.post.post_priority.persistent_notification_validation_error.request_error", nil, "", http.StatusInternalServerError).Wrap(err)
		}
	}

	post.SanitizeProps()

	var pchan chan store.StoreResult
	if post.RootId != "" {
		pchan = make(chan store.StoreResult, 1)
		go func() {
			r, pErr := a.Srv().Store().Post().Get(sqlstore.WithMaster(context.Background()), post.RootId, model.GetPostsOptions{}, "", a.Config().GetSanitizeOptions())
			pchan <- store.StoreResult{Data: r, NErr: pErr}
			close(pchan)
		}()
	}

	user, nErr := a.Srv().Store().User().Get(context.Background(), post.UserId)
	if nErr != nil {
		var nfErr *store.ErrNotFound
		switch {
		case errors.As(nErr, &nfErr):
			return nil, model.NewAppError("CreatePost", MissingAccountError, nil, "", http.StatusNotFound).Wrap(nErr)
		default:
			return nil, model.NewAppError("CreatePost", "app.user.get.app_error", nil, "", http.StatusInternalServerError).Wrap(nErr)
		}
	}

	if user.IsBot {
		post.AddProp("from_bot", "true")
	}

	if c.Session().IsOAuth {
		post.AddProp("from_oauth_app", "true")
	}

	var ephemeralPost *model.Post
	if post.Type == "" && !a.HasPermissionToChannel(c, user.Id, channel.Id, model.PermissionUseChannelMentions) {
		mention := post.DisableMentionHighlights()
		if mention != "" {
			T := i18n.GetUserTranslations(user.Locale)
			ephemeralPost = &model.Post{
				UserId:    user.Id,
				RootId:    post.RootId,
				ChannelId: channel.Id,
				Message:   T("model.post.channel_notifications_disabled_in_channel.message", model.StringInterface{"ChannelName": channel.Name, "Mention": mention}),
				Props:     model.StringInterface{model.PostPropsMentionHighlightDisabled: true},
			}
		}
	}

	// Verify the parent/child relationships are correct
	var parentPostList *model.PostList
	if pchan != nil {
		result := <-pchan
		if result.NErr != nil {
			return nil, model.NewAppError("createPost", "api.post.create_post.root_id.app_error", nil, "", http.StatusBadRequest)
		}
		parentPostList = result.Data.(*model.PostList)
		if len(parentPostList.Posts) == 0 || !parentPostList.IsChannelId(post.ChannelId) {
			return nil, model.NewAppError("createPost", "api.post.create_post.channel_root_id.app_error", nil, "", http.StatusInternalServerError)
		}

		rootPost := parentPostList.Posts[post.RootId]
		if rootPost.RootId != "" {
			return nil, model.NewAppError("createPost", "api.post.create_post.root_id.app_error", nil, "", http.StatusBadRequest)
		}
	}

	post.Hashtags, _ = model.ParseHashtags(post.Message)

	if err = a.FillInPostProps(c, post, channel); err != nil {
		return nil, err
	}

	// Temporary fix so old plugins don't clobber new fields in SlackAttachment struct, see MM-13088
	if attachments, ok := post.GetProp("attachments").([]*model.SlackAttachment); ok {
		jsonAttachments, err := json.Marshal(attachments)
		if err == nil {
			attachmentsInterface := []any{}
			err = json.Unmarshal(jsonAttachments, &attachmentsInterface)
			post.AddProp("attachments", attachmentsInterface)
		}
		if err != nil {
			c.Logger().Warn("Could not convert post attachments to map interface.", mlog.Err(err))
		}
	}

	var metadata *model.PostMetadata
	if post.Metadata != nil {
		metadata = post.Metadata.Copy()
	}
	var rejectionError *model.AppError
	pluginContext := pluginContext(c)
	a.ch.RunMultiHook(func(hooks plugin.Hooks) bool {
		replacementPost, rejectionReason := hooks.MessageWillBePosted(pluginContext, post.ForPlugin())
		if rejectionReason != "" {
			id := "Post rejected by plugin. " + rejectionReason
			if rejectionReason == plugin.DismissPostError {
				id = plugin.DismissPostError
			}
			rejectionError = model.NewAppError("createPost", id, nil, "", http.StatusBadRequest)
			return false
		}
		if replacementPost != nil {
			post = replacementPost
			if post.Metadata != nil && metadata != nil {
				post.Metadata.Priority = metadata.Priority
			} else {
				post.Metadata = metadata
			}
		}

		return true
	}, plugin.MessageWillBePostedID)

	if rejectionError != nil {
		return nil, rejectionError
	}

	// Pre-fill the CreateAt field for link previews to get the correct timestamp.
	if post.CreateAt == 0 {
		post.CreateAt = model.GetMillis()
	}

	post = a.getEmbedsAndImages(c, post, true)
	previewPost := post.GetPreviewPost()
	if previewPost != nil {
		post.AddProp(model.PostPropsPreviewedPost, previewPost.PostID)
	}

	rpost, nErr := a.Srv().Store().Post().Save(post)
	if nErr != nil {
		var appErr *model.AppError
		var invErr *store.ErrInvalidInput
		switch {
		case errors.As(nErr, &appErr):
			return nil, appErr
		case errors.As(nErr, &invErr):
			return nil, model.NewAppError("CreatePost", "app.post.save.existing.app_error", nil, "", http.StatusBadRequest).Wrap(nErr)
		default:
			return nil, model.NewAppError("CreatePost", "app.post.save.app_error", nil, "", http.StatusInternalServerError).Wrap(nErr)
		}
	}

	// Update the mapping from pending post id to the actual post id, for any clients that
	// might be duplicating requests.
	a.Srv().seenPendingPostIdsCache.SetWithExpiry(post.PendingPostId, rpost.Id, PendingPostIDsCacheTTL)

	// We make a copy of the post for the plugin hook to avoid a race condition,
	// and to remove the non-GOB-encodable Metadata from it.
	pluginPost := rpost.ForPlugin()
	a.Srv().Go(func() {
		a.ch.RunMultiHook(func(hooks plugin.Hooks) bool {
			hooks.MessageHasBeenPosted(pluginContext, pluginPost)
			return true
		}, plugin.MessageHasBeenPostedID)
	})

	if a.Metrics() != nil {
		a.Metrics().IncrementPostCreate()
	}

	if len(post.FileIds) > 0 {
		if err = a.attachFilesToPost(post); err != nil {
			c.Logger().Warn("Encountered error attaching files to post", mlog.String("post_id", post.Id), mlog.Any("file_ids", post.FileIds), mlog.Err(err))
		}

		if a.Metrics() != nil {
			a.Metrics().IncrementPostFileAttachment(len(post.FileIds))
		}
	}

	// Normally, we would let the API layer call PreparePostForClient, but we do it here since it also needs
	// to be done when we send the post over the websocket in handlePostEvents
	// PS: we don't want to include PostPriority from the db to avoid the replica lag,
	// so we just return the one that was passed with post
	rpost = a.PreparePostForClient(c, rpost, true, false, false)

	if rpost.RootId != "" {
		if appErr := a.ResolvePersistentNotification(c, parentPostList.Posts[post.RootId], rpost.UserId); appErr != nil {
			return nil, appErr
		}
	}

	// Make sure poster is following the thread
	if *a.Config().ServiceSettings.ThreadAutoFollow && rpost.RootId != "" {
		_, err := a.Srv().Store().Thread().MaintainMembership(user.Id, rpost.RootId, store.ThreadMembershipOpts{
			Following:       true,
			UpdateFollowing: true,
		})
		if err != nil {
			c.Logger().Warn("Failed to update thread membership", mlog.Err(err))
		}
	}

	if err := a.handlePostEvents(c, rpost, user, channel, triggerWebhooks, parentPostList, setOnline); err != nil {
		c.Logger().Warn("Failed to handle post events", mlog.Err(err))
	}

	// Send any ephemeral posts after the post is created to ensure it shows up after the latest post created
	if ephemeralPost != nil {
		a.SendEphemeralPost(c, post.UserId, ephemeralPost)
	}

	rpost, err = a.SanitizePostMetadataForUser(c, rpost, c.Session().UserId)
	if err != nil {
		return nil, err
	}

	return rpost, nil
}

func (a *App) addPostPreviewProp(post *model.Post) (*model.Post, error) {
	previewPost := post.GetPreviewPost()
	if previewPost != nil {
		updatedPost := post.Clone()
		updatedPost.AddProp(model.PostPropsPreviewedPost, previewPost.PostID)
		updatedPost, err := a.Srv().Store().Post().Update(updatedPost, post)
		return updatedPost, err
	}
	return post, nil
}

func (a *App) attachFilesToPost(post *model.Post) *model.AppError {
	var attachedIds []string
	for _, fileID := range post.FileIds {
		err := a.Srv().Store().FileInfo().AttachToPost(fileID, post.Id, post.ChannelId, post.UserId)
		if err != nil {
			mlog.Warn("Failed to attach file to post", mlog.String("file_id", fileID), mlog.String("post_id", post.Id), mlog.Err(err))
			continue
		}

		attachedIds = append(attachedIds, fileID)
	}

	if len(post.FileIds) != len(attachedIds) {
		// We couldn't attach all files to the post, so ensure that post.FileIds reflects what was actually attached
		post.FileIds = attachedIds

		if _, err := a.Srv().Store().Post().Overwrite(post); err != nil {
			return model.NewAppError("attachFilesToPost", "app.post.overwrite.app_error", nil, "", http.StatusInternalServerError).Wrap(err)
		}
	}

	return nil
}

// FillInPostProps should be invoked before saving posts to fill in properties such as
// channel_mentions.
//
// If channel is nil, FillInPostProps will look up the channel corresponding to the post.
func (a *App) FillInPostProps(c request.CTX, post *model.Post, channel *model.Channel) *model.AppError {
	channelMentions := post.ChannelMentions()
	channelMentionsProp := make(map[string]any)

	if len(channelMentions) > 0 {
		if channel == nil {
			postChannel, err := a.Srv().Store().Channel().GetForPost(post.Id)
			if err != nil {
				return model.NewAppError("FillInPostProps", "api.context.invalid_param.app_error", map[string]any{"Name": "post.channel_id"}, "", http.StatusBadRequest).Wrap(err)
			}
			channel = postChannel
		}

		mentionedChannels, err := a.GetChannelsByNames(c, channelMentions, channel.TeamId)
		if err != nil {
			return err
		}

		for _, mentioned := range mentionedChannels {
			if mentioned.Type == model.ChannelTypeOpen {
				team, err := a.Srv().Store().Team().Get(mentioned.TeamId)
				if err != nil {
					mlog.Warn("Failed to get team of the channel mention", mlog.String("team_id", channel.TeamId), mlog.String("channel_id", channel.Id), mlog.Err(err))
					continue
				}
				channelMentionsProp[mentioned.Name] = map[string]any{
					"display_name": mentioned.DisplayName,
					"team_name":    team.Name,
				}
			}
		}
	}

	if len(channelMentionsProp) > 0 {
		post.AddProp("channel_mentions", channelMentionsProp)
	} else if post.GetProps() != nil {
		post.DelProp("channel_mentions")
	}

	matched := atMentionPattern.MatchString(post.Message)
	if a.Srv().License() != nil && *a.Srv().License().Features.LDAPGroups && matched && !a.HasPermissionToChannel(c, post.UserId, post.ChannelId, model.PermissionUseGroupMentions) {
		post.AddProp(model.PostPropsGroupHighlightDisabled, true)
	}

	return nil
}

func (a *App) handlePostEvents(c request.CTX, post *model.Post, user *model.User, channel *model.Channel, triggerWebhooks bool, parentPostList *model.PostList, setOnline bool) error {
	var team *model.Team
	if channel.TeamId != "" {
		t, err := a.Srv().Store().Team().Get(channel.TeamId)
		if err != nil {
			return err
		}
		team = t
	} else {
		// Blank team for DMs
		team = &model.Team{}
	}

	a.Srv().Platform().InvalidateCacheForChannel(channel)
	a.invalidateCacheForChannelPosts(channel.Id)

	if _, err := a.SendNotifications(c, post, team, channel, user, parentPostList, setOnline); err != nil {
		return err
	}

	if post.Type != model.PostTypeAutoResponder { // don't respond to an auto-responder
		a.Srv().Go(func() {
			_, err := a.SendAutoResponseIfNecessary(c, channel, user, post)
			if err != nil {
				mlog.Error("Failed to send auto response", mlog.String("user_id", user.Id), mlog.String("post_id", post.Id), mlog.Err(err))
			}
		})
	}

	if triggerWebhooks {
		a.Srv().Go(func() {
			if err := a.handleWebhookEvents(c, post, team, channel, user); err != nil {
				mlog.Error(err.Error())
			}
		})
	}

	return nil
}

func (a *App) SendEphemeralPost(c request.CTX, userID string, post *model.Post) *model.Post {
	post.Type = model.PostTypeEphemeral

	// fill in fields which haven't been specified which have sensible defaults
	if post.Id == "" {
		post.Id = model.NewId()
	}
	if post.CreateAt == 0 {
		post.CreateAt = model.GetMillis()
	}
	if post.GetProps() == nil {
		post.SetProps(make(model.StringInterface))
	}

	post.GenerateActionIds()
	message := model.NewWebSocketEvent(model.WebsocketEventEphemeralMessage, "", post.ChannelId, userID, nil, "")
	post = a.PreparePostForClientWithEmbedsAndImages(c, post, true, false, true)
	post = model.AddPostActionCookies(post, a.PostActionCookieSecret())

	sanitizedPost, appErr := a.SanitizePostMetadataForUser(c, post, userID)
	if appErr != nil {
		mlog.Error("Failed to sanitize post metadata for user", mlog.String("user_id", userID), mlog.Err(appErr))

		// If we failed to sanitize the post, we still want to remove the metadata.
		sanitizedPost = post.Clone()
		sanitizedPost.Metadata = nil
	}
	post = sanitizedPost

	postJSON, jsonErr := post.ToJSON()
	if jsonErr != nil {
		mlog.Warn("Failed to encode post to JSON", mlog.Err(jsonErr))
	}
	message.Add("post", postJSON)
	a.Publish(message)

	return post
}

func (a *App) UpdateEphemeralPost(c request.CTX, userID string, post *model.Post) *model.Post {
	post.Type = model.PostTypeEphemeral

	post.UpdateAt = model.GetMillis()
	if post.GetProps() == nil {
		post.SetProps(make(model.StringInterface))
	}

	post.GenerateActionIds()
	message := model.NewWebSocketEvent(model.WebsocketEventPostEdited, "", post.ChannelId, userID, nil, "")
	post = a.PreparePostForClientWithEmbedsAndImages(c, post, true, false, true)
	post = model.AddPostActionCookies(post, a.PostActionCookieSecret())
	postJSON, jsonErr := post.ToJSON()
	if jsonErr != nil {
		mlog.Warn("Failed to encode post to JSON", mlog.Err(jsonErr))
	}
	message.Add("post", postJSON)
	a.Publish(message)

	return post
}

func (a *App) DeleteEphemeralPost(userID, postID string) {
	post := &model.Post{
		Id:       postID,
		UserId:   userID,
		Type:     model.PostTypeEphemeral,
		DeleteAt: model.GetMillis(),
		UpdateAt: model.GetMillis(),
	}

	message := model.NewWebSocketEvent(model.WebsocketEventPostDeleted, "", "", userID, nil, "")
	postJSON, jsonErr := post.ToJSON()
	if jsonErr != nil {
		mlog.Warn("Failed to encode post to JSON", mlog.Err(jsonErr))
	}
	message.Add("post", postJSON)
	a.Publish(message)
}

func (a *App) UpdatePost(c *request.Context, post *model.Post, safeUpdate bool) (*model.Post, *model.AppError) {
	post.SanitizeProps()

	postLists, nErr := a.Srv().Store().Post().Get(context.Background(), post.Id, model.GetPostsOptions{}, "", a.Config().GetSanitizeOptions())
	if nErr != nil {
		var nfErr *store.ErrNotFound
		var invErr *store.ErrInvalidInput
		switch {
		case errors.As(nErr, &invErr):
			return nil, model.NewAppError("UpdatePost", "app.post.get.app_error", nil, "", http.StatusBadRequest).Wrap(nErr)
		case errors.As(nErr, &nfErr):
			return nil, model.NewAppError("UpdatePost", "app.post.get.app_error", nil, "", http.StatusNotFound).Wrap(nErr)
		default:
			return nil, model.NewAppError("UpdatePost", "app.post.get.app_error", nil, "", http.StatusInternalServerError).Wrap(nErr)
		}
	}
	oldPost := postLists.Posts[post.Id]

	var err *model.AppError
	if oldPost == nil {
		err = model.NewAppError("UpdatePost", "api.post.update_post.find.app_error", nil, "id="+post.Id, http.StatusBadRequest)
		return nil, err
	}

	if oldPost.DeleteAt != 0 {
		err = model.NewAppError("UpdatePost", "api.post.update_post.permissions_details.app_error", map[string]any{"PostId": post.Id}, "", http.StatusBadRequest)
		return nil, err
	}

	if oldPost.IsSystemMessage() {
		err = model.NewAppError("UpdatePost", "api.post.update_post.system_message.app_error", nil, "id="+post.Id, http.StatusBadRequest)
		return nil, err
	}

	channel, err := a.GetChannel(c, oldPost.ChannelId)
	if err != nil {
		return nil, err
	}

	if channel.DeleteAt != 0 {
		return nil, model.NewAppError("UpdatePost", "api.post.update_post.can_not_update_post_in_deleted.error", nil, "", http.StatusBadRequest)
	}

	newPost := oldPost.Clone()

	if newPost.Message != post.Message {
		newPost.Message = post.Message
		newPost.EditAt = model.GetMillis()
		newPost.Hashtags, _ = model.ParseHashtags(post.Message)
	}

	if !safeUpdate {
		newPost.IsPinned = post.IsPinned
		newPost.HasReactions = post.HasReactions
		newPost.FileIds = post.FileIds
		newPost.SetProps(post.GetProps())
	}

	// Avoid deep-equal checks if EditAt was already modified through message change
	if newPost.EditAt == oldPost.EditAt && (!oldPost.FileIds.Equals(newPost.FileIds) || !oldPost.AttachmentsEqual(newPost)) {
		newPost.EditAt = model.GetMillis()
	}

	if err = a.FillInPostProps(c, post, nil); err != nil {
		return nil, err
	}

	if post.IsRemote() {
		oldPost.RemoteId = model.NewString(*post.RemoteId)
	}

	var rejectionReason string
	pluginContext := pluginContext(c)
	a.ch.RunMultiHook(func(hooks plugin.Hooks) bool {
		newPost, rejectionReason = hooks.MessageWillBeUpdated(pluginContext, newPost.ForPlugin(), oldPost.ForPlugin())
		return post != nil
	}, plugin.MessageWillBeUpdatedID)
	if newPost == nil {
		return nil, model.NewAppError("UpdatePost", "Post rejected by plugin. "+rejectionReason, nil, "", http.StatusBadRequest)
	}
	// Restore the post metadata that was stripped by the plugin. Set it to
	// the last known good.
	newPost.Metadata = oldPost.Metadata

	rpost, nErr := a.Srv().Store().Post().Update(newPost, oldPost)
	if nErr != nil {
		var appErr *model.AppError
		switch {
		case errors.As(nErr, &appErr):
			return nil, appErr
		default:
			return nil, model.NewAppError("UpdatePost", "app.post.update.app_error", nil, "", http.StatusInternalServerError).Wrap(nErr)
		}
	}

	pluginOldPost := oldPost.ForPlugin()
	pluginNewPost := newPost.ForPlugin()
	a.Srv().Go(func() {
		a.ch.RunMultiHook(func(hooks plugin.Hooks) bool {
			hooks.MessageHasBeenUpdated(pluginContext, pluginNewPost, pluginOldPost)
			return true
		}, plugin.MessageHasBeenUpdatedID)
	})

	rpost = a.PreparePostForClientWithEmbedsAndImages(c, rpost, false, true, true)

	// Ensure IsFollowing is nil since this updated post will be broadcast to all users
	// and we don't want to have to populate it for every single user and broadcast to each
	// individually.
	rpost.IsFollowing = nil

	rpost, nErr = a.addPostPreviewProp(rpost)
	if nErr != nil {
		return nil, model.NewAppError("UpdatePost", "app.post.update.app_error", nil, "", http.StatusInternalServerError).Wrap(nErr)
	}

	message := model.NewWebSocketEvent(model.WebsocketEventPostEdited, "", rpost.ChannelId, "", nil, "")
	postJSON, jsonErr := rpost.ToJSON()
	if jsonErr != nil {
		return nil, model.NewAppError("UpdatePost", "app.post.marshal.app_error", nil, "", http.StatusInternalServerError).Wrap(jsonErr)
	}
	message.Add("post", postJSON)

	published, err := a.publishWebsocketEventForPermalinkPost(c, rpost, message)
	if err != nil {
		return nil, err
	}
	if !published {
		a.Publish(message)
	}

	a.invalidateCacheForChannelPosts(rpost.ChannelId)

	return rpost, nil
}

func (a *App) publishWebsocketEventForPermalinkPost(c request.CTX, post *model.Post, message *model.WebSocketEvent) (published bool, err *model.AppError) {
	var previewedPostID string
	if val, ok := post.GetProp(model.PostPropsPreviewedPost).(string); ok {
		previewedPostID = val
	} else {
		return false, nil
	}

	if !model.IsValidId(previewedPostID) {
		mlog.Warn("invalid post prop value", mlog.String("prop_key", model.PostPropsPreviewedPost), mlog.String("prop_value", previewedPostID))
		return false, nil
	}

	previewedPost, err := a.GetSinglePost(previewedPostID, false)
	if err != nil {
		if err.StatusCode == http.StatusNotFound {
			mlog.Warn("permalinked post not found", mlog.String("referenced_post_id", previewedPostID))
			return false, nil
		}
		return false, err
	}

	channelMembers, err := a.GetChannelMembersPage(c, post.ChannelId, 0, 10000000)
	if err != nil {
		return false, err
	}

	permalinkPreviewedChannel, err := a.GetChannel(c, previewedPost.ChannelId)
	if err != nil {
		if err.StatusCode == http.StatusNotFound {
			mlog.Warn("channel containing permalinked post not found", mlog.String("referenced_channel_id", previewedPost.ChannelId))
			return false, nil
		}
		return false, err
	}

	permalinkPreviewedPost := post.GetPreviewPost()
	for _, cm := range channelMembers {
		if permalinkPreviewedPost != nil {
			post.Metadata.Embeds[0].Data = permalinkPreviewedPost
		}

		postForUser := a.sanitizePostMetadataForUserAndChannel(c, post, permalinkPreviewedPost, permalinkPreviewedChannel, cm.UserId)

		// Using DeepCopy here to avoid a race condition
		// between publishing the event and setting the "post" data value below.
		messageCopy := message.DeepCopy()
		broadcastCopy := messageCopy.GetBroadcast()
		broadcastCopy.UserId = cm.UserId
		messageCopy.SetBroadcast(broadcastCopy)

		postJSON, jsonErr := postForUser.ToJSON()
		if jsonErr != nil {
			mlog.Warn("Failed to encode post to JSON", mlog.Err(jsonErr))
		}
		messageCopy.Add("post", postJSON)
		a.Publish(messageCopy)
	}

	return true, nil
}

func (a *App) PatchPost(c *request.Context, postID string, patch *model.PostPatch) (*model.Post, *model.AppError) {
	post, err := a.GetSinglePost(postID, false)
	if err != nil {
		return nil, err
	}

	channel, err := a.GetChannel(c, post.ChannelId)
	if err != nil {
		return nil, err
	}

	if channel.DeleteAt != 0 {
		err = model.NewAppError("PatchPost", "api.post.patch_post.can_not_update_post_in_deleted.error", nil, "", http.StatusBadRequest)
		return nil, err
	}

	if !a.HasPermissionToChannel(c, post.UserId, post.ChannelId, model.PermissionUseChannelMentions) {
		patch.DisableMentionHighlights()
	}

	post.Patch(patch)

	updatedPost, err := a.UpdatePost(c, post, false)
	if err != nil {
		return nil, err
	}

	return updatedPost, nil
}

func (a *App) GetPostsPage(options model.GetPostsOptions) (*model.PostList, *model.AppError) {
	postList, err := a.Srv().Store().Post().GetPosts(options, false, a.Config().GetSanitizeOptions())
	if err != nil {
		var invErr *store.ErrInvalidInput
		switch {
		case errors.As(err, &invErr):
			return nil, model.NewAppError("GetPostsPage", "app.post.get_posts.app_error", nil, "", http.StatusBadRequest).Wrap(err)
		default:
			return nil, model.NewAppError("GetPostsPage", "app.post.get_root_posts.app_error", nil, "", http.StatusInternalServerError).Wrap(err)
		}
	}

	// The postList is sorted as only rootPosts Order is included
	if appErr := a.filterInaccessiblePosts(postList, filterPostOptions{assumeSortedCreatedAt: true}); appErr != nil {
		return nil, appErr
	}

	return postList, nil
}

func (a *App) GetPosts(channelID string, offset int, limit int) (*model.PostList, *model.AppError) {
	postList, err := a.Srv().Store().Post().GetPosts(model.GetPostsOptions{ChannelId: channelID, Page: offset, PerPage: limit}, true, a.Config().GetSanitizeOptions())
	if err != nil {
		var invErr *store.ErrInvalidInput
		switch {
		case errors.As(err, &invErr):
			return nil, model.NewAppError("GetPosts", "app.post.get_posts.app_error", nil, "", http.StatusBadRequest).Wrap(err)
		default:
			return nil, model.NewAppError("GetPosts", "app.post.get_root_posts.app_error", nil, "", http.StatusInternalServerError).Wrap(err)
		}
	}

	if appErr := a.filterInaccessiblePosts(postList, filterPostOptions{}); appErr != nil {
		return nil, appErr
	}

	return postList, nil
}

func (a *App) GetPostsEtag(channelID string, collapsedThreads bool) string {
	return a.Srv().Store().Post().GetEtag(channelID, true, collapsedThreads)
}

func (a *App) GetPostsSince(options model.GetPostsSinceOptions) (*model.PostList, *model.AppError) {
	postList, err := a.Srv().Store().Post().GetPostsSince(options, true, a.Config().GetSanitizeOptions())
	if err != nil {
		return nil, model.NewAppError("GetPostsSince", "app.post.get_posts_since.app_error", nil, "", http.StatusInternalServerError).Wrap(err)
	}

	if appErr := a.filterInaccessiblePosts(postList, filterPostOptions{assumeSortedCreatedAt: true}); appErr != nil {
		return nil, appErr
	}

	return postList, nil
}

func (a *App) GetSinglePost(postID string, includeDeleted bool) (*model.Post, *model.AppError) {
	post, err := a.Srv().Store().Post().GetSingle(postID, includeDeleted)
	if err != nil {
		var nfErr *store.ErrNotFound
		switch {
		case errors.As(err, &nfErr):
			return nil, model.NewAppError("GetSinglePost", "app.post.get.app_error", nil, "", http.StatusNotFound).Wrap(err)
		default:
			return nil, model.NewAppError("GetSinglePost", "app.post.get.app_error", nil, "", http.StatusInternalServerError).Wrap(err)
		}
	}

	firstInaccessiblePostTime, appErr := a.isInaccessiblePost(post)
	if appErr != nil {
		return nil, appErr
	}
	if firstInaccessiblePostTime != 0 {
		return nil, model.NewAppError("GetSinglePost", "app.post.cloud.get.app_error", nil, "", http.StatusForbidden)
	}

	return post, nil
}

func (a *App) GetPostThread(postID string, opts model.GetPostsOptions, userID string) (*model.PostList, *model.AppError) {
	posts, err := a.Srv().Store().Post().Get(context.Background(), postID, opts, userID, a.Config().GetSanitizeOptions())
	if err != nil {
		var nfErr *store.ErrNotFound
		var invErr *store.ErrInvalidInput
		switch {
		case errors.As(err, &invErr):
			return nil, model.NewAppError("GetPostThread", "app.post.get.app_error", nil, "", http.StatusBadRequest).Wrap(err)
		case errors.As(err, &nfErr):
			return nil, model.NewAppError("GetPostThread", "app.post.get.app_error", nil, "", http.StatusNotFound).Wrap(err)
		default:
			return nil, model.NewAppError("GetPostThread", "app.post.get.app_error", nil, "", http.StatusInternalServerError).Wrap(err)
		}
	}

	// Get inserts the requested post first in the list, then adds the sorted threadPosts.
	// So, the whole postList.Order is not sorted.
	// The fully sorted list comes only when the CollapsedThreads is true and the Directions is not empty.
	filterOptions := filterPostOptions{}
	if opts.CollapsedThreads && opts.Direction != "" {
		filterOptions.assumeSortedCreatedAt = true
	}

	if appErr := a.filterInaccessiblePosts(posts, filterOptions); appErr != nil {
		return nil, appErr
	}

	return posts, nil
}

func (a *App) GetFlaggedPosts(userID string, offset int, limit int) (*model.PostList, *model.AppError) {
	postList, err := a.Srv().Store().Post().GetFlaggedPosts(userID, offset, limit)
	if err != nil {
		return nil, model.NewAppError("GetFlaggedPosts", "app.post.get_flagged_posts.app_error", nil, "", http.StatusInternalServerError).Wrap(err)
	}

	if appErr := a.filterInaccessiblePosts(postList, filterPostOptions{assumeSortedCreatedAt: true}); appErr != nil {
		return nil, appErr
	}

	return postList, nil
}

func (a *App) GetFlaggedPostsForTeam(userID, teamID string, offset int, limit int) (*model.PostList, *model.AppError) {
	postList, err := a.Srv().Store().Post().GetFlaggedPostsForTeam(userID, teamID, offset, limit)
	if err != nil {
		return nil, model.NewAppError("GetFlaggedPostsForTeam", "app.post.get_flagged_posts.app_error", nil, "", http.StatusInternalServerError).Wrap(err)
	}

	if appErr := a.filterInaccessiblePosts(postList, filterPostOptions{assumeSortedCreatedAt: true}); appErr != nil {
		return nil, appErr
	}

	return postList, nil
}

func (a *App) GetFlaggedPostsForChannel(userID, channelID string, offset int, limit int) (*model.PostList, *model.AppError) {
	postList, err := a.Srv().Store().Post().GetFlaggedPostsForChannel(userID, channelID, offset, limit)
	if err != nil {
		return nil, model.NewAppError("GetFlaggedPostsForChannel", "app.post.get_flagged_posts.app_error", nil, "", http.StatusInternalServerError).Wrap(err)
	}

	if appErr := a.filterInaccessiblePosts(postList, filterPostOptions{assumeSortedCreatedAt: true}); appErr != nil {
		return nil, appErr
	}

	return postList, nil
}

func (a *App) GetPermalinkPost(c request.CTX, postID string, userID string) (*model.PostList, *model.AppError) {
	list, nErr := a.Srv().Store().Post().Get(context.Background(), postID, model.GetPostsOptions{}, userID, a.Config().GetSanitizeOptions())
	if nErr != nil {
		var nfErr *store.ErrNotFound
		var invErr *store.ErrInvalidInput
		switch {
		case errors.As(nErr, &invErr):
			return nil, model.NewAppError("GetPermalinkPost", "app.post.get.app_error", nil, "", http.StatusBadRequest).Wrap(nErr)
		case errors.As(nErr, &nfErr):
			return nil, model.NewAppError("GetPermalinkPost", "app.post.get.app_error", nil, "", http.StatusNotFound).Wrap(nErr)
		default:
			return nil, model.NewAppError("GetPermalinkPost", "app.post.get.app_error", nil, "", http.StatusInternalServerError).Wrap(nErr)
		}
	}

	if len(list.Order) != 1 {
		return nil, model.NewAppError("getPermalinkTmp", "api.post_get_post_by_id.get.app_error", nil, "", http.StatusNotFound)
	}
	post := list.Posts[list.Order[0]]

	channel, err := a.GetChannel(c, post.ChannelId)
	if err != nil {
		return nil, err
	}

	if err = a.JoinChannel(c, channel, userID); err != nil {
		return nil, err
	}

	if appErr := a.filterInaccessiblePosts(list, filterPostOptions{assumeSortedCreatedAt: true}); appErr != nil {
		return nil, appErr
	}

	return list, nil
}

func (a *App) GetPostsBeforePost(options model.GetPostsOptions) (*model.PostList, *model.AppError) {
	postList, err := a.Srv().Store().Post().GetPostsBefore(options, a.Config().GetSanitizeOptions())
	if err != nil {
		var invErr *store.ErrInvalidInput
		switch {
		case errors.As(err, &invErr):
			return nil, model.NewAppError("GetPostsBeforePost", "app.post.get_posts_around.get.app_error", nil, "", http.StatusBadRequest).Wrap(err)
		default:
			return nil, model.NewAppError("GetPostsBeforePost", "app.post.get_posts_around.get.app_error", nil, "", http.StatusInternalServerError).Wrap(err)
		}
	}

	// GetPostsBefore orders by channel id and deleted at,
	// before sorting based on created at.
	// but the deleted at is only ever where deleted at = 0,
	// and channel id may or may not be empty (all channels) or defined (single channel),
	// so we can still optimize if the search is for a single channel
	filterOptions := filterPostOptions{}
	if options.ChannelId != "" {
		filterOptions.assumeSortedCreatedAt = true
	}
	if appErr := a.filterInaccessiblePosts(postList, filterOptions); appErr != nil {
		return nil, appErr
	}

	return postList, nil
}

func (a *App) GetPostsAfterPost(options model.GetPostsOptions) (*model.PostList, *model.AppError) {
	postList, err := a.Srv().Store().Post().GetPostsAfter(options, a.Config().GetSanitizeOptions())
	if err != nil {
		var invErr *store.ErrInvalidInput
		switch {
		case errors.As(err, &invErr):
			return nil, model.NewAppError("GetPostsAfterPost", "app.post.get_posts_around.get.app_error", nil, "", http.StatusBadRequest).Wrap(err)
		default:
			return nil, model.NewAppError("GetPostsAfterPost", "app.post.get_posts_around.get.app_error", nil, "", http.StatusInternalServerError).Wrap(err)
		}
	}

	// GetPostsAfter orders by channel id and deleted at,
	// before sorting based on created at.
	// but the deleted at is only ever where deleted at = 0,
	// and channel id may or may not be empty (all channels) or defined (single channel),
	// so we can still optimize if the search is for a single channel
	filterOptions := filterPostOptions{}
	if options.ChannelId != "" {
		filterOptions.assumeSortedCreatedAt = true
	}
	if appErr := a.filterInaccessiblePosts(postList, filterOptions); appErr != nil {
		return nil, appErr
	}

	return postList, nil
}

func (a *App) GetPostsAroundPost(before bool, options model.GetPostsOptions) (*model.PostList, *model.AppError) {
	var postList *model.PostList
	var err error
	sanitize := a.Config().GetSanitizeOptions()
	if before {
		postList, err = a.Srv().Store().Post().GetPostsBefore(options, sanitize)
	} else {
		postList, err = a.Srv().Store().Post().GetPostsAfter(options, sanitize)
	}

	if err != nil {
		var invErr *store.ErrInvalidInput
		switch {
		case errors.As(err, &invErr):
			return nil, model.NewAppError("GetPostsAroundPost", "app.post.get_posts_around.get.app_error", nil, "", http.StatusBadRequest).Wrap(err)
		default:
			return nil, model.NewAppError("GetPostsAroundPost", "app.post.get_posts_around.get.app_error", nil, "", http.StatusInternalServerError).Wrap(err)
		}
	}

	// GetPostsBefore and GetPostsAfter order by channel id and deleted at,
	// before sorting based on created at.
	// but the deleted at is only ever where deleted at = 0,
	// and channel id may or may not be empty (all channels) or defined (single channel),
	// so we can still optimize if the search is for a single channel
	filterOptions := filterPostOptions{}
	if options.ChannelId != "" {
		filterOptions.assumeSortedCreatedAt = true
	}
	if appErr := a.filterInaccessiblePosts(postList, filterOptions); appErr != nil {
		return nil, appErr
	}

	return postList, nil
}

func (a *App) GetPostAfterTime(channelID string, time int64, collapsedThreads bool) (*model.Post, *model.AppError) {
	post, err := a.Srv().Store().Post().GetPostAfterTime(channelID, time, collapsedThreads)
	if err != nil {
		return nil, model.NewAppError("GetPostAfterTime", "app.post.get_post_after_time.app_error", nil, "", http.StatusInternalServerError).Wrap(err)
	}

	return post, nil
}

func (a *App) GetPostIdAfterTime(channelID string, time int64, collapsedThreads bool) (string, *model.AppError) {
	postID, err := a.Srv().Store().Post().GetPostIdAfterTime(channelID, time, collapsedThreads)
	if err != nil {
		return "", model.NewAppError("GetPostIdAfterTime", "app.post.get_post_id_around.app_error", nil, "", http.StatusInternalServerError).Wrap(err)
	}

	return postID, nil
}

func (a *App) GetPostIdBeforeTime(channelID string, time int64, collapsedThreads bool) (string, *model.AppError) {
	postID, err := a.Srv().Store().Post().GetPostIdBeforeTime(channelID, time, collapsedThreads)
	if err != nil {
		return "", model.NewAppError("GetPostIdBeforeTime", "app.post.get_post_id_around.app_error", nil, "", http.StatusInternalServerError).Wrap(err)
	}

	return postID, nil
}

func (a *App) GetNextPostIdFromPostList(postList *model.PostList, collapsedThreads bool) string {
	if len(postList.Order) > 0 {
		firstPostId := postList.Order[0]
		firstPost := postList.Posts[firstPostId]
		nextPostId, err := a.GetPostIdAfterTime(firstPost.ChannelId, firstPost.CreateAt, collapsedThreads)
		if err != nil {
			mlog.Warn("GetNextPostIdFromPostList: failed in getting next post", mlog.Err(err))
		}

		return nextPostId
	}

	return ""
}

func (a *App) GetPrevPostIdFromPostList(postList *model.PostList, collapsedThreads bool) string {
	if len(postList.Order) > 0 {
		lastPostId := postList.Order[len(postList.Order)-1]
		lastPost := postList.Posts[lastPostId]
		previousPostId, err := a.GetPostIdBeforeTime(lastPost.ChannelId, lastPost.CreateAt, collapsedThreads)
		if err != nil {
			mlog.Warn("GetPrevPostIdFromPostList: failed in getting previous post", mlog.Err(err))
		}

		return previousPostId
	}

	return ""
}

// AddCursorIdsForPostList adds NextPostId and PrevPostId as cursor to the PostList.
// The conditional blocks ensure that it sets those cursor IDs immediately as afterPost, beforePost or empty,
// and only query to database whenever necessary.
func (a *App) AddCursorIdsForPostList(originalList *model.PostList, afterPost, beforePost string, since int64, page, perPage int, collapsedThreads bool) {
	prevPostIdSet := false
	prevPostId := ""
	nextPostIdSet := false
	nextPostId := ""

	if since > 0 { // "since" query to return empty NextPostId and PrevPostId
		nextPostIdSet = true
		prevPostIdSet = true
	} else if afterPost != "" {
		if page == 0 {
			prevPostId = afterPost
			prevPostIdSet = true
		}

		if len(originalList.Order) < perPage {
			nextPostIdSet = true
		}
	} else if beforePost != "" {
		if page == 0 {
			nextPostId = beforePost
			nextPostIdSet = true
		}

		if len(originalList.Order) < perPage {
			prevPostIdSet = true
		}
	}

	if !nextPostIdSet {
		nextPostId = a.GetNextPostIdFromPostList(originalList, collapsedThreads)
	}

	if !prevPostIdSet {
		prevPostId = a.GetPrevPostIdFromPostList(originalList, collapsedThreads)
	}

	originalList.NextPostId = nextPostId
	originalList.PrevPostId = prevPostId
}
func (a *App) GetPostsForChannelAroundLastUnread(c request.CTX, channelID, userID string, limitBefore, limitAfter int, skipFetchThreads bool, collapsedThreads, collapsedThreadsExtended bool) (*model.PostList, *model.AppError) {
	var member *model.ChannelMember
	var err *model.AppError
	if member, err = a.GetChannelMember(c, channelID, userID); err != nil {
		return nil, err
	} else if member.LastViewedAt == 0 {
		return model.NewPostList(), nil
	}

	lastUnreadPostId, err := a.GetPostIdAfterTime(channelID, member.LastViewedAt, collapsedThreads)
	if err != nil {
		return nil, err
	} else if lastUnreadPostId == "" {
		return model.NewPostList(), nil
	}

	opts := model.GetPostsOptions{
		SkipFetchThreads:         skipFetchThreads,
		CollapsedThreads:         collapsedThreads,
		CollapsedThreadsExtended: collapsedThreadsExtended,
	}
	postList, err := a.GetPostThread(lastUnreadPostId, opts, userID)
	if err != nil {
		return nil, err
	}
	// Reset order to only include the last unread post: if the thread appears in the centre
	// channel organically, those replies will be added below.
	postList.Order = []string{}
	// Add lastUnreadPostId in order, only if it hasn't been filtered as per the cloud plan's limit
	if _, ok := postList.Posts[lastUnreadPostId]; ok {
		postList.Order = []string{lastUnreadPostId}

		// BeforePosts will only be accessible if the lastUnreadPostId is itself accessible
		if postListBefore, err := a.GetPostsBeforePost(model.GetPostsOptions{ChannelId: channelID, PostId: lastUnreadPostId, Page: PageDefault, PerPage: limitBefore, SkipFetchThreads: skipFetchThreads, CollapsedThreads: collapsedThreads, CollapsedThreadsExtended: collapsedThreadsExtended, UserId: userID}); err != nil {
			return nil, err
		} else if postListBefore != nil {
			postList.Extend(postListBefore)
		}
	}

	if postListAfter, err := a.GetPostsAfterPost(model.GetPostsOptions{ChannelId: channelID, PostId: lastUnreadPostId, Page: PageDefault, PerPage: limitAfter - 1, SkipFetchThreads: skipFetchThreads, CollapsedThreads: collapsedThreads, CollapsedThreadsExtended: collapsedThreadsExtended, UserId: userID}); err != nil {
		return nil, err
	} else if postListAfter != nil {
		postList.Extend(postListAfter)
	}

	postList.SortByCreateAt()
	return postList, nil
}

func (a *App) DeletePost(c request.CTX, postID, deleteByID string) (*model.Post, *model.AppError) {
	post, err := a.Srv().Store().Post().GetSingle(postID, false)
	if err != nil {
		return nil, model.NewAppError("DeletePost", "app.post.get.app_error", nil, "", http.StatusBadRequest).Wrap(err)
	}

	channel, appErr := a.GetChannel(c, post.ChannelId)
	if appErr != nil {
		return nil, appErr
	}

	if channel.DeleteAt != 0 {
		appErr := model.NewAppError("DeletePost", "api.post.delete_post.can_not_delete_post_in_deleted.error", nil, "", http.StatusBadRequest)
		return nil, appErr
	}

	err = a.Srv().Store().Post().Delete(postID, model.GetMillis(), deleteByID)
	if err != nil {
		var nfErr *store.ErrNotFound
		switch {
		case errors.As(err, &nfErr):
			return nil, model.NewAppError("DeletePost", "app.post.delete.app_error", nil, "", http.StatusNotFound).Wrap(err)
		default:
			return nil, model.NewAppError("DeletePost", "app.post.delete.app_error", nil, "", http.StatusInternalServerError).Wrap(err)
		}
	}

	if post.RootId == "" {
		if appErr := a.DeletePersistentNotification(c, post); appErr != nil {
			return nil, appErr
		}
	}

	postJSON, err := json.Marshal(post)
	if err != nil {
		return nil, model.NewAppError("DeletePost", "api.marshal_error", nil, "", http.StatusInternalServerError).Wrap(err)
	}

	userMessage := model.NewWebSocketEvent(model.WebsocketEventPostDeleted, "", post.ChannelId, "", nil, "")
	userMessage.Add("post", string(postJSON))
	userMessage.GetBroadcast().ContainsSanitizedData = true
	a.Publish(userMessage)

	adminMessage := model.NewWebSocketEvent(model.WebsocketEventPostDeleted, "", post.ChannelId, "", nil, "")
	adminMessage.Add("post", string(postJSON))
	adminMessage.Add("delete_by", deleteByID)
	adminMessage.GetBroadcast().ContainsSensitiveData = true
	a.Publish(adminMessage)

	if len(post.FileIds) > 0 {
		a.Srv().Go(func() {
			a.deletePostFiles(post.Id)
		})
		a.Srv().Store().FileInfo().InvalidateFileInfosForPostCache(postID, true)
		a.Srv().Store().FileInfo().InvalidateFileInfosForPostCache(postID, false)
	}
	a.Srv().Go(func() {
		a.deleteFlaggedPosts(post.Id)
	})

	a.Srv().Go(func() {
		if err = a.RemoveNotifications(c, post, channel); err != nil {
			a.Log().Error("DeletePost failed to delete notification", mlog.Err(err))
		}
	})

	a.invalidateCacheForChannelPosts(post.ChannelId)

	return post, nil
}

func (a *App) deleteFlaggedPosts(postID string) {
	if err := a.Srv().Store().Preference().DeleteCategoryAndName(model.PreferenceCategoryFlaggedPost, postID); err != nil {
		a.Log().Warn("Unable to delete flagged post preference when deleting post.", mlog.Err(err))
		return
	}
}

func (a *App) deletePostFiles(postID string) {
	if _, err := a.Srv().Store().FileInfo().DeleteForPost(postID); err != nil {
		a.Log().Warn("Encountered error when deleting files for post", mlog.String("post_id", postID), mlog.Err(err))
	}
}

func (a *App) parseAndFetchChannelIdByNameFromInFilter(c *request.Context, channelName, userID, teamID string, includeDeleted bool) (*model.Channel, error) {
	if strings.HasPrefix(channelName, "@") && strings.Contains(channelName, ",") {
		var userIDs []string
		users, err := a.GetUsersByUsernames(strings.Split(channelName[1:], ","), false, nil)
		if err != nil {
			return nil, err
		}
		for _, user := range users {
			userIDs = append(userIDs, user.Id)
		}

		channel, err := a.GetGroupChannel(c, userIDs)
		if err != nil {
			return nil, err
		}
		return channel, nil
	}

	if strings.HasPrefix(channelName, "@") && !strings.Contains(channelName, ",") {
		user, err := a.GetUserByUsername(channelName[1:])
		if err != nil {
			return nil, err
		}
		channel, err := a.GetOrCreateDirectChannel(c, userID, user.Id)
		if err != nil {
			return nil, err
		}
		return channel, nil
	}

	channel, err := a.GetChannelByName(c, channelName, teamID, includeDeleted)
	if err != nil {
		return nil, err
	}
	return channel, nil
}

func (a *App) searchPostsInTeam(teamID string, userID string, paramsList []*model.SearchParams, modifierFun func(*model.SearchParams)) (*model.PostList, *model.AppError) {
	var wg sync.WaitGroup

	pchan := make(chan store.StoreResult, len(paramsList))

	for _, params := range paramsList {
		// Don't allow users to search for everything.
		if params.Terms == "*" {
			continue
		}
		modifierFun(params)
		wg.Add(1)

		go func(params *model.SearchParams) {
			defer wg.Done()
			postList, err := a.Srv().Store().Post().Search(teamID, userID, params)
			pchan <- store.StoreResult{Data: postList, NErr: err}
		}(params)
	}

	wg.Wait()
	close(pchan)

	posts := model.NewPostList()

	for result := range pchan {
		if result.NErr != nil {
			return nil, model.NewAppError("searchPostsInTeam", "app.post.search.app_error", nil, "", http.StatusInternalServerError).Wrap(result.NErr)
		}
		data := result.Data.(*model.PostList)
		posts.Extend(data)
	}

	posts.SortByCreateAt()

	a.filterInaccessiblePosts(posts, filterPostOptions{assumeSortedCreatedAt: true})

	return posts, nil
}

func (a *App) convertChannelNamesToChannelIds(c *request.Context, channels []string, userID string, teamID string, includeDeletedChannels bool) []string {
	for idx, channelName := range channels {
		channel, err := a.parseAndFetchChannelIdByNameFromInFilter(c, channelName, userID, teamID, includeDeletedChannels)
		if err != nil {
			a.Log().Warn("error getting channel id by name from in filter", mlog.Err(err))
			continue
		}
		channels[idx] = channel.Id
	}
	return channels
}

func (a *App) convertUserNameToUserIds(usernames []string) []string {
	for idx, username := range usernames {
		user, err := a.GetUserByUsername(username)
		if err != nil {
			a.Log().Warn("error getting user by username", mlog.String("user_name", username), mlog.Err(err))
			continue
		}
		usernames[idx] = user.Id
	}
	return usernames
}

// GetLastAccessiblePostTime returns CreateAt time(from cache) of the last accessible post as per the cloud limit
func (a *App) GetLastAccessiblePostTime() (int64, *model.AppError) {
	license := a.Srv().License()
	if license == nil || !license.IsCloud() {
		return 0, nil
	}

	system, err := a.Srv().Store().System().GetByName(model.SystemLastAccessiblePostTime)
	if err != nil {
		var nfErr *store.ErrNotFound
		switch {
		case errors.As(err, &nfErr):
			// All posts are accessible
			return 0, nil
		default:
			return 0, model.NewAppError("GetLastAccessiblePostTime", "app.system.get_by_name.app_error", nil, "", http.StatusInternalServerError).Wrap(err)
		}
	}

	lastAccessiblePostTime, err := strconv.ParseInt(system.Value, 10, 64)
	if err != nil {
		return 0, model.NewAppError("GetLastAccessiblePostTime", "common.parse_error_int64", map[string]interface{}{"Value": system.Value}, "", http.StatusInternalServerError).Wrap(err)
	}

	return lastAccessiblePostTime, nil
}

// ComputeLastAccessiblePostTime updates cache with CreateAt time of the last accessible post as per the cloud plan's limit.
// Use GetLastAccessiblePostTime() to access the result.
func (a *App) ComputeLastAccessiblePostTime() error {
	limit, appErr := a.getCloudMessagesHistoryLimit()
	if appErr != nil {
		return appErr
	}

	if limit == 0 {
		// All posts are accessible - we must check if a previous value was set so we can clear it
		systemValue, err := a.Srv().Store().System().GetByName(model.SystemLastAccessiblePostTime)
		if err != nil {
			var nfErr *store.ErrNotFound
			switch {
			case errors.As(err, &nfErr):
				// There was no previous value, nothing to do
				return nil
			default:
				return model.NewAppError("ComputeLastAccessiblePostTime", "app.system.get_by_name.app_error", nil, "", http.StatusInternalServerError).Wrap(err)
			}
		}
		if systemValue != nil {
			// Previous value was set, so we must clear it
			if _, err = a.Srv().Store().System().PermanentDeleteByName(model.SystemLastAccessiblePostTime); err != nil {
				return model.NewAppError("ComputeLastAccessiblePostTime", "app.system.permanent_delete_by_name.app_error", nil, "", http.StatusInternalServerError).Wrap(err)
			}
		}
		// Cloud limit is not applicable
		return nil
	}

	createdAt, err := a.Srv().GetStore().Post().GetNthRecentPostTime(limit)
	if err != nil {
		var nfErr *store.ErrNotFound
		if !errors.As(err, &nfErr) {
			return model.NewAppError("ComputeLastAccessiblePostTime", "app.last_accessible_post.app_error", nil, "", http.StatusInternalServerError).Wrap(err)
		}
	}

	// Update Cache
	err = a.Srv().Store().System().SaveOrUpdate(&model.System{
		Name:  model.SystemLastAccessiblePostTime,
		Value: strconv.FormatInt(createdAt, 10),
	})
	if err != nil {
		return model.NewAppError("ComputeLastAccessiblePostTime", "app.system.save.app_error", nil, "", http.StatusInternalServerError).Wrap(err)
	}

	return nil
}

func (a *App) getCloudMessagesHistoryLimit() (int64, *model.AppError) {
	license := a.Srv().License()
	if license == nil || !license.IsCloud() {
		return 0, nil
	}

	limits, err := a.Cloud().GetCloudLimits("")
	if err != nil {
		return 0, model.NewAppError("getCloudMessagesHistoryLimit", "api.cloud.app_error", nil, "", http.StatusInternalServerError).Wrap(err)
	}

	if limits == nil || limits.Messages == nil || limits.Messages.History == nil {
		// Cloud limit is not applicable
		return 0, nil
	}

	return int64(*limits.Messages.History), nil
}

func (a *App) SearchPostsInTeam(teamID string, paramsList []*model.SearchParams) (*model.PostList, *model.AppError) {
	if !*a.Config().ServiceSettings.EnablePostSearch {
		return nil, model.NewAppError("SearchPostsInTeam", "store.sql_post.search.disabled", nil, fmt.Sprintf("teamId=%v", teamID), http.StatusNotImplemented)
	}

	return a.searchPostsInTeam(teamID, "", paramsList, func(params *model.SearchParams) {
		params.SearchWithoutUserId = true
	})
}

func (a *App) SearchPostsForUser(c *request.Context, terms string, userID string, teamID string, isOrSearch bool, includeDeletedChannels bool, timeZoneOffset int, page, perPage int) (*model.PostSearchResults, *model.AppError) {
	var postSearchResults *model.PostSearchResults
	paramsList := model.ParseSearchParams(strings.TrimSpace(terms), timeZoneOffset)
	includeDeleted := includeDeletedChannels && *a.Config().TeamSettings.ExperimentalViewArchivedChannels

	if !*a.Config().ServiceSettings.EnablePostSearch {
		return nil, model.NewAppError("SearchPostsForUser", "store.sql_post.search.disabled", nil, fmt.Sprintf("teamId=%v userId=%v", teamID, userID), http.StatusNotImplemented)
	}

	finalParamsList := []*model.SearchParams{}

	for _, params := range paramsList {
		params.OrTerms = isOrSearch
		params.IncludeDeletedChannels = includeDeleted
		// Don't allow users to search for "*"
		if params.Terms != "*" {
			// TODO: we have to send channel ids
			// from the front-end. Otherwise it's not possible to distinguish
			// from just the channel name at a cross-team level.
			// Convert channel names to channel IDs
			params.InChannels = a.convertChannelNamesToChannelIds(c, params.InChannels, userID, teamID, includeDeletedChannels)
			params.ExcludedChannels = a.convertChannelNamesToChannelIds(c, params.ExcludedChannels, userID, teamID, includeDeletedChannels)

			// Convert usernames to user IDs
			params.FromUsers = a.convertUserNameToUserIds(params.FromUsers)
			params.ExcludedUsers = a.convertUserNameToUserIds(params.ExcludedUsers)

			finalParamsList = append(finalParamsList, params)
		}
	}

	// If the processed search params are empty, return empty search results.
	if len(finalParamsList) == 0 {
		return model.MakePostSearchResults(model.NewPostList(), nil), nil
	}

	postSearchResults, err := a.Srv().Store().Post().SearchPostsForUser(finalParamsList, userID, teamID, page, perPage)
	if err != nil {
		var appErr *model.AppError
		switch {
		case errors.As(err, &appErr):
			return nil, appErr
		default:
			return nil, model.NewAppError("SearchPostsForUser", "app.post.search.app_error", nil, "", http.StatusInternalServerError).Wrap(err)
		}
	}

	if appErr := a.filterInaccessiblePosts(postSearchResults.PostList, filterPostOptions{assumeSortedCreatedAt: true}); appErr != nil {
		return nil, appErr
	}

	return postSearchResults, nil
}

func (a *App) GetFileInfosForPostWithMigration(postID string, includeDeleted bool) ([]*model.FileInfo, *model.AppError) {

	pchan := make(chan store.StoreResult, 1)
	go func() {
		post, err := a.Srv().Store().Post().GetSingle(postID, includeDeleted)
		pchan <- store.StoreResult{Data: post, NErr: err}
		close(pchan)
	}()

	infos, firstInaccessibleFileTime, err := a.GetFileInfosForPost(postID, false, includeDeleted)
	if err != nil {
		return nil, err
	}

	if len(infos) == 0 && firstInaccessibleFileTime == 0 {
		// No FileInfos were returned so check if they need to be created for this post
		result := <-pchan
		if result.NErr != nil {
			var nfErr *store.ErrNotFound
			switch {
			case errors.As(result.NErr, &nfErr):
				return nil, model.NewAppError("GetFileInfosForPostWithMigration", "app.post.get.app_error", nil, "", http.StatusNotFound).Wrap(result.NErr)
			default:
				return nil, model.NewAppError("GetFileInfosForPostWithMigration", "app.post.get.app_error", nil, "", http.StatusInternalServerError).Wrap(result.NErr)
			}
		}
		post := result.Data.(*model.Post)

		if len(post.Filenames) > 0 {
			a.Srv().Store().FileInfo().InvalidateFileInfosForPostCache(postID, false)
			a.Srv().Store().FileInfo().InvalidateFileInfosForPostCache(postID, true)
			// The post has Filenames that need to be replaced with FileInfos
			infos = a.MigrateFilenamesToFileInfos(post)
		}
	}

	return infos, nil
}

// GetFileInfosForPost also returns firstInaccessibleFileTime based on cloud plan's limit.
func (a *App) GetFileInfosForPost(postID string, fromMaster bool, includeDeleted bool) ([]*model.FileInfo, int64, *model.AppError) {
	fileInfos, err := a.Srv().Store().FileInfo().GetForPost(postID, fromMaster, includeDeleted, true)
	if err != nil {
		return nil, 0, model.NewAppError("GetFileInfosForPost", "app.file_info.get_for_post.app_error", nil, "", http.StatusInternalServerError).Wrap(err)
	}

	firstInaccessibleFileTime, appErr := a.removeInaccessibleContentFromFilesSlice(fileInfos)
	if appErr != nil {
		return nil, 0, appErr
	}

	a.generateMiniPreviewForInfos(fileInfos)

	return fileInfos, firstInaccessibleFileTime, nil
}

func (a *App) getFileInfosForPostIgnoreCloudLimit(postID string, fromMaster bool, includeDeleted bool) ([]*model.FileInfo, *model.AppError) {
	fileInfos, err := a.Srv().Store().FileInfo().GetForPost(postID, fromMaster, includeDeleted, true)
	if err != nil {
		return nil, model.NewAppError("getFileInfosForPostIgnoreCloudLimit", "app.file_info.get_for_post.app_error", nil, "", http.StatusInternalServerError).Wrap(err)
	}

	a.generateMiniPreviewForInfos(fileInfos)

	return fileInfos, nil
}

func (a *App) PostWithProxyAddedToImageURLs(post *model.Post) *model.Post {
	if f := a.ImageProxyAdder(); f != nil {
		return post.WithRewrittenImageURLs(f)
	}
	return post
}

func (a *App) PostWithProxyRemovedFromImageURLs(post *model.Post) *model.Post {
	if f := a.ImageProxyRemover(); f != nil {
		return post.WithRewrittenImageURLs(f)
	}
	return post
}

func (a *App) PostPatchWithProxyRemovedFromImageURLs(patch *model.PostPatch) *model.PostPatch {
	if f := a.ImageProxyRemover(); f != nil {
		return patch.WithRewrittenImageURLs(f)
	}
	return patch
}

func (a *App) ImageProxyAdder() func(string) string {
	if !*a.Config().ImageProxySettings.Enable {
		return nil
	}

	return func(url string) string {
		return a.ImageProxy().GetProxiedImageURL(url)
	}
}

func (a *App) ImageProxyRemover() (f func(string) string) {
	if !*a.Config().ImageProxySettings.Enable {
		return nil
	}

	return func(url string) string {
		return a.ImageProxy().GetUnproxiedImageURL(url)
	}
}

func (a *App) MaxPostSize() int {
	return a.Srv().Platform().MaxPostSize()
}

// countThreadMentions returns the number of times the user is mentioned in a specified thread after the timestamp.
func (a *App) countThreadMentions(c request.CTX, user *model.User, post *model.Post, teamID string, timestamp int64) (int64, *model.AppError) {
	channel, err := a.GetChannel(c, post.ChannelId)
	if err != nil {
		return 0, err
	}

	keywords := addMentionKeywordsForUser(
		map[string][]string{},
		user,
		map[string]string{},
		&model.Status{Status: model.StatusOnline}, // Assume the user is online since they would've triggered this
		true, // Assume channel mentions are always allowed for simplicity
	)

	posts, nErr := a.Srv().Store().Post().GetPostsByThread(post.Id, timestamp)
	if nErr != nil {
		return 0, model.NewAppError("countThreadMentions", "app.channel.count_posts_since.app_error", nil, "", http.StatusInternalServerError).Wrap(nErr)
	}

	count := 0

	if channel.Type == model.ChannelTypeDirect {
		// In a DM channel, every post made by the other user is a mention
		otherId := channel.GetOtherUserIdForDM(user.Id)
		for _, p := range posts {
			if p.UserId == otherId {
				count++
			}
		}

		return int64(count), nil
	}

	var team *model.Team
	if teamID != "" {
		team, err = a.GetTeam(teamID)
		if err != nil {
			return 0, err
		}
	}

	groups, nErr := a.getGroupsAllowedForReferenceInChannel(channel, team)
	if nErr != nil {
		return 0, model.NewAppError("countThreadMentions", "app.channel.count_posts_since.app_error", nil, "", http.StatusInternalServerError).Wrap(nErr)
	}

	for _, p := range posts {
		if p.CreateAt >= timestamp {
			mentions := getExplicitMentions(p, keywords, groups)
			if _, ok := mentions.Mentions[user.Id]; ok {
				count += 1
			}
		}
	}

	return int64(count), nil
}

// countMentionsFromPost returns the number of posts in the post's channel that mention the user after and including the
// given post.
func (a *App) countMentionsFromPost(c request.CTX, user *model.User, post *model.Post) (int, int, int, *model.AppError) {
	channel, err := a.GetChannel(c, post.ChannelId)
	if err != nil {
		return 0, 0, 0, err
	}

	if channel.Type == model.ChannelTypeDirect {
		// In a DM channel, every post made by the other user is a mention
		count, countRoot, nErr := a.Srv().Store().Channel().CountPostsAfter(post.ChannelId, post.CreateAt-1, channel.GetOtherUserIdForDM(user.Id))
		if nErr != nil {
			return 0, 0, 0, model.NewAppError("countMentionsFromPost", "app.channel.count_posts_since.app_error", nil, "", http.StatusInternalServerError).Wrap(nErr)
		}

		var urgentCount int
		if a.IsPostPriorityEnabled() {
			urgentCount, nErr = a.Srv().Store().Channel().CountUrgentPostsAfter(post.ChannelId, post.CreateAt-1, channel.GetOtherUserIdForDM(user.Id))
			if nErr != nil {
				return 0, 0, 0, model.NewAppError("countMentionsFromPost", "app.channel.count_urgent_posts_since.app_error", nil, "", http.StatusInternalServerError).Wrap(nErr)
			}
		}

		return count, countRoot, urgentCount, nil
	}

	channelMember, err := a.GetChannelMember(c, channel.Id, user.Id)
	if err != nil {
		return 0, 0, 0, err
	}

	keywords := addMentionKeywordsForUser(
		map[string][]string{},
		user,
		channelMember.NotifyProps,
		&model.Status{Status: model.StatusOnline}, // Assume the user is online since they would've triggered this
		true, // Assume channel mentions are always allowed for simplicity
	)
	commentMentions := user.NotifyProps[model.CommentsNotifyProp]
	checkForCommentMentions := commentMentions == model.CommentsNotifyRoot || commentMentions == model.CommentsNotifyAny

	// A mapping of thread root IDs to whether or not a post in that thread mentions the user
	mentionedByThread := make(map[string]bool)

	thread, err := a.GetPostThread(post.Id, model.GetPostsOptions{}, user.Id)
	if err != nil {
		return 0, 0, 0, err
	}

	count := 0
	countRoot := 0
	urgentCount := 0
	if isPostMention(user, post, keywords, thread.Posts, mentionedByThread, checkForCommentMentions) {
		count += 1
		if post.RootId == "" {
			countRoot += 1
			if a.IsPostPriorityEnabled() {
				priority, err := a.GetPriorityForPost(post.Id)
				if err != nil {
					return 0, 0, 0, err
				}
				if priority != nil && *priority.Priority == model.PostPriorityUrgent {
					urgentCount += 1
				}
			}
		}
	}

	page := 0
	perPage := 200
	for {
		postList, err := a.GetPostsAfterPost(model.GetPostsOptions{
			ChannelId: post.ChannelId,
			PostId:    post.Id,
			Page:      page,
			PerPage:   perPage,
		})
		if err != nil {
			return 0, 0, 0, err
		}

		mentionPostIds := make([]string, 0)
		for _, postID := range postList.Order {
			if isPostMention(user, postList.Posts[postID], keywords, postList.Posts, mentionedByThread, checkForCommentMentions) {
				count += 1
				if postList.Posts[postID].RootId == "" {
					mentionPostIds = append(mentionPostIds, postID)
					countRoot += 1
				}
			}
		}

		if a.IsPostPriorityEnabled() {
			priorityList, nErr := a.Srv().Store().PostPriority().GetForPosts(mentionPostIds)
			if nErr != nil {
				return 0, 0, 0, model.NewAppError("countMentionsFromPost", "app.channel.get_priority_for_posts.app_error", nil, "", http.StatusInternalServerError).Wrap(nErr)
			}
			for _, priority := range priorityList {
				if *priority.Priority == model.PostPriorityUrgent {
					urgentCount += 1
				}
			}
		}

		if len(postList.Order) < perPage {
			break
		}

		page += 1
	}

	return count, countRoot, urgentCount, nil
}

func isCommentMention(user *model.User, post *model.Post, otherPosts map[string]*model.Post, mentionedByThread map[string]bool) bool {
	if post.RootId == "" {
		// Not a comment
		return false
	}

	if mentioned, ok := mentionedByThread[post.RootId]; ok {
		// We've already figured out if the user was mentioned by this thread
		return mentioned
	}

	if _, ok := otherPosts[post.RootId]; !ok {
		mlog.Warn("Can't determine the comment mentions as the rootPost is past the cloud plan's limit", mlog.String("rootPostID", post.RootId), mlog.String("commentID", post.Id))

		return false
	}

	// Whether or not the user was mentioned because they started the thread
	mentioned := otherPosts[post.RootId].UserId == user.Id

	// Or because they commented on it before this post
	if !mentioned && user.NotifyProps[model.CommentsNotifyProp] == model.CommentsNotifyAny {
		for _, otherPost := range otherPosts {
			if otherPost.Id == post.Id {
				continue
			}

			if otherPost.RootId != post.RootId {
				continue
			}

			if otherPost.UserId == user.Id && otherPost.CreateAt < post.CreateAt {
				// Found a comment made by the user from before this post
				mentioned = true
				break
			}
		}
	}

	mentionedByThread[post.RootId] = mentioned
	return mentioned
}

func isPostMention(user *model.User, post *model.Post, keywords map[string][]string, otherPosts map[string]*model.Post, mentionedByThread map[string]bool, checkForCommentMentions bool) bool {
	// Prevent the user from mentioning themselves
	if post.UserId == user.Id && post.GetProp("from_webhook") != "true" {
		return false
	}

	// Check for keyword mentions
	mentions := getExplicitMentions(post, keywords, make(map[string]*model.Group))
	if _, ok := mentions.Mentions[user.Id]; ok {
		return true
	}

	// Check for mentions caused by being added to the channel
	if post.Type == model.PostTypeAddToChannel {
		if addedUserId, ok := post.GetProp(model.PostPropsAddedUserId).(string); ok && addedUserId == user.Id {
			return true
		}
	}

	// Check for comment mentions
	if checkForCommentMentions && isCommentMention(user, post, otherPosts, mentionedByThread) {
		return true
	}

	return false
}

func (a *App) GetThreadMembershipsForUser(userID, teamID string) ([]*model.ThreadMembership, error) {
	return a.Srv().Store().Thread().GetMembershipsForUser(userID, teamID)
}

func (a *App) GetPostIfAuthorized(c request.CTX, postID string, session *model.Session, includeDeleted bool) (*model.Post, *model.AppError) {
	post, err := a.GetSinglePost(postID, includeDeleted)
	if err != nil {
		return nil, err
	}

	channel, err := a.GetChannel(c, post.ChannelId)
	if err != nil {
		return nil, err
	}

	if !a.SessionHasPermissionToChannel(c, *session, channel.Id, model.PermissionReadChannelContent) {
		if channel.Type == model.ChannelTypeOpen {
			if !a.SessionHasPermissionToTeam(*session, channel.TeamId, model.PermissionReadPublicChannel) {
				return nil, a.MakePermissionError(session, []*model.Permission{model.PermissionReadPublicChannel})
			}
		} else {
			return nil, a.MakePermissionError(session, []*model.Permission{model.PermissionReadChannelContent})
		}
	}

	return post, nil
}

// GetPostsByIds response bool value indicates, if the post is inaccessible due to cloud plan's limit.
func (a *App) GetPostsByIds(postIDs []string) ([]*model.Post, int64, *model.AppError) {
	posts, err := a.Srv().Store().Post().GetPostsByIds(postIDs)
	if err != nil {
		var nfErr *store.ErrNotFound
		switch {
		case errors.As(err, &nfErr):
			return nil, 0, model.NewAppError("GetPostsByIds", "app.post.get.app_error", nil, "", http.StatusNotFound).Wrap(err)
		default:
			return nil, 0, model.NewAppError("GetPostsByIds", "app.post.get.app_error", nil, "", http.StatusInternalServerError).Wrap(err)
		}
	}

	posts, firstInaccessiblePostTime, appErr := a.getFilteredAccessiblePosts(posts, filterPostOptions{assumeSortedCreatedAt: true})
	if appErr != nil {
		return nil, 0, appErr
	}

	return posts, firstInaccessiblePostTime, nil
}

func (a *App) GetEditHistoryForPost(postID string) ([]*model.Post, *model.AppError) {
	posts, err := a.Srv().Store().Post().GetEditHistoryForPost(postID)

	if err != nil {
		var nfErr *store.ErrNotFound
		switch {
		case errors.As(err, &nfErr):
			return nil, model.NewAppError("GetEditHistoryForPost", "app.post.get.app_error", nil, "", http.StatusNotFound).Wrap(err)
		default:
			return nil, model.NewAppError("GetEditHistoryForPost", "app.post.get.app_error", nil, "", http.StatusInternalServerError).Wrap(err)
		}
	}

	return posts, nil
}

func (a *App) SetPostReminder(postID, userID string, targetTime int64) *model.AppError {
	// Store the reminder in the DB
	reminder := &model.PostReminder{
		PostId:     postID,
		UserId:     userID,
		TargetTime: targetTime,
	}
	err := a.Srv().Store().Post().SetPostReminder(reminder)
	if err != nil {
		return model.NewAppError("SetPostReminder", model.NoTranslation, nil, "", http.StatusInternalServerError).Wrap(err)
	}

	metadata, err := a.Srv().Store().Post().GetPostReminderMetadata(postID)
	if err != nil {
		return model.NewAppError("SetPostReminder", model.NoTranslation, nil, "", http.StatusInternalServerError).Wrap(err)
	}

	parsedTime := time.Unix(targetTime, 0).UTC().Format(time.RFC822)
	siteURL := *a.Config().ServiceSettings.SiteURL

	var permalink string
	if metadata.TeamName == "" {
		permalink = fmt.Sprintf("%s/pl/%s", siteURL, postID)
	} else {
		permalink = fmt.Sprintf("%s/%s/pl/%s", siteURL, metadata.TeamName, postID)
	}

	// Send an ack message.
	ephemeralPost := &model.Post{
		Type:      model.PostTypeEphemeral,
		Id:        model.NewId(),
		CreateAt:  model.GetMillis(),
		UserId:    userID,
		RootId:    postID,
		ChannelId: metadata.ChannelId,
		// It's okay to keep this non-translated. This is just a fallback.
		// The webapp will parse the timestamp and show that in user's local timezone.
		Message: fmt.Sprintf("You will be reminded about %s by @%s at %s", permalink, metadata.Username, parsedTime),
		Props: model.StringInterface{
			"target_time": targetTime,
			"team_name":   metadata.TeamName,
			"post_id":     postID,
			"username":    metadata.Username,
			"type":        model.PostTypeReminder,
		},
	}

	message := model.NewWebSocketEvent(model.WebsocketEventEphemeralMessage, "", ephemeralPost.ChannelId, userID, nil, "")
	ephemeralPost = a.PreparePostForClientWithEmbedsAndImages(request.EmptyContext(a.Log()), ephemeralPost, true, false, true)
	ephemeralPost = model.AddPostActionCookies(ephemeralPost, a.PostActionCookieSecret())

	postJSON, jsonErr := ephemeralPost.ToJSON()
	if jsonErr != nil {
		mlog.Warn("Failed to encode post to JSON", mlog.Err(jsonErr))
	}
	message.Add("post", postJSON)
	a.Publish(message)

	return nil
}

func (a *App) CheckPostReminders() {
	systemBot, appErr := a.GetSystemBot()
	if appErr != nil {
		mlog.Error("Failed to get system bot", mlog.Err(appErr))
		return
	}

	// This will return the reminders and also delete them from the DB.
	// In case, any of the next steps fail, those reminders would be lost.
	// Alternatively, if we delete those reminders _after_ it has been sent,
	// then in case of any temporary failure, they would get sent in the next batch.
	// MM-45595.
	reminders, err := a.Srv().Store().Post().GetPostReminders(time.Now().UTC().Unix())
	if err != nil {
		mlog.Error("Failed to get post reminders", mlog.Err(err))
		return
	}

	// We group multiple reminders for a single user.
	groupedReminders := make(map[string][]string)
	for _, r := range reminders {
		if groupedReminders[r.UserId] == nil {
			groupedReminders[r.UserId] = []string{r.PostId}
		} else {
			groupedReminders[r.UserId] = append(groupedReminders[r.UserId], r.PostId)
		}
	}

	siteURL := *a.Config().ServiceSettings.SiteURL
	for userID, postIDs := range groupedReminders {
		ch, appErr := a.GetOrCreateDirectChannel(request.EmptyContext(a.Log()), userID, systemBot.UserId)
		if appErr != nil {
			mlog.Error("Failed to get direct channel", mlog.Err(appErr))
			return
		}

		for _, postID := range postIDs {
			metadata, err := a.Srv().Store().Post().GetPostReminderMetadata(postID)
			if err != nil {
				mlog.Error("Failed to get post reminder metadata", mlog.Err(err), mlog.String("post_id", postID))
				continue
			}

			T := i18n.GetUserTranslations(metadata.UserLocale)
			dm := &model.Post{
				ChannelId: ch.Id,
				Message: T("app.post_reminder_dm", model.StringInterface{
					"SiteURL":  siteURL,
					"TeamName": metadata.TeamName,
					"PostId":   postID,
					"Username": metadata.Username,
				}),
				Type:   model.PostTypeReminder,
				UserId: systemBot.UserId,
				Props: model.StringInterface{
					"team_name": metadata.TeamName,
					"post_id":   postID,
					"username":  metadata.Username,
				},
			}

			if _, err := a.CreatePost(request.EmptyContext(a.Log()), dm, ch, false, true); err != nil {
				mlog.Error("Failed to post reminder message", mlog.Err(err))
			}
		}
	}

}

func (a *App) GetPostInfo(c request.CTX, postID string) (*model.PostInfo, *model.AppError) {
	userID := c.Session().UserId
	post, appErr := a.GetSinglePost(postID, false)
	if appErr != nil {
		return nil, appErr
	}

	channel, appErr := a.GetChannel(c, post.ChannelId)
	if appErr != nil {
		return nil, appErr
	}

	notFoundError := model.NewAppError("GetPostInfo", "app.post.get.app_error", nil, "", http.StatusNotFound)

	var team *model.Team
	hasPermissionToAccessTeam := false
	if channel.TeamId != "" {
		team, appErr = a.GetTeam(channel.TeamId)
		if appErr != nil {
			return nil, appErr
		}

		if team.Type == model.TeamOpen {
			hasPermissionToAccessTeam = a.HasPermissionToTeam(userID, team.Id, model.PermissionJoinPublicTeams)
		} else if team.Type == model.TeamInvite {
			hasPermissionToAccessTeam = a.HasPermissionToTeam(userID, team.Id, model.PermissionJoinPrivateTeams)
		}
	} else {
		// This happens in case of DMs and GMs.
		hasPermissionToAccessTeam = true
	}

	if !hasPermissionToAccessTeam {
		return nil, notFoundError
	}

	hasPermissionToAccessChannel := false
	if channel.Type == model.ChannelTypeOpen {
		hasPermissionToAccessChannel = true
	} else if channel.Type == model.ChannelTypePrivate {
		hasPermissionToAccessChannel = a.HasPermissionToChannel(c, userID, channel.Id, model.PermissionManagePrivateChannelMembers)
	} else if channel.Type == model.ChannelTypeDirect || channel.Type == model.ChannelTypeGroup {
		hasPermissionToAccessChannel = a.HasPermissionToChannel(c, userID, channel.Id, model.PermissionReadChannelContent)
	}

	if !hasPermissionToAccessChannel {
		return nil, notFoundError
	}

	_, channelMemberErr := a.GetChannelMember(c, channel.Id, userID)

	info := model.PostInfo{
		ChannelId:          channel.Id,
		ChannelType:        channel.Type,
		ChannelDisplayName: channel.DisplayName,
		HasJoinedChannel:   channelMemberErr == nil,
	}
	if team != nil {
		_, teamMemberErr := a.GetTeamMember(team.Id, userID)

		info.TeamId = team.Id
		info.TeamType = team.Type
		info.TeamDisplayName = team.DisplayName
		info.HasJoinedTeam = teamMemberErr == nil
	}
	return &info, nil
<<<<<<< HEAD
}

func includeEmbedsAndImages(a *App, c request.CTX, topThreadList *model.TopThreadList, userID string) (*model.TopThreadList, error) {
	for _, topThread := range topThreadList.Items {
		topThread.Post = a.PreparePostForClientWithEmbedsAndImages(c, topThread.Post, false, false, true)
		sanitizedPost, err := a.SanitizePostMetadataForUser(c, topThread.Post, userID)
		if err != nil {
			return nil, err
		}
		topThread.Post = sanitizedPost
	}
	return topThreadList, nil
}

func makePostLink(siteURL, teamName, postID string) string {
	return fmt.Sprintf("%s/%s/pl/%s", siteURL, teamName, postID)
}

// validateMoveOrCopy performs validation on a provided post list to determine
// if all permissions are in place to allow the for the posts to be moved or
// copied.
func (a *App) ValidateMoveOrCopy(c *request.Context, wpl *model.WranglerPostList, originalChannel *model.Channel, targetChannel *model.Channel, user *model.User) error {
	if wpl.NumPosts() == 0 {
		return errors.New("The wrangler post list contains no posts")
	}

	config := a.Config().WranglerSettings

	switch originalChannel.Type {
	case model.ChannelTypePrivate:
		if !*config.MoveThreadFromPrivateChannelEnable {
			return errors.New("Wrangler is currently configured to not allow moving posts from private channels")
		}
	case model.ChannelTypeDirect:
		if !*config.MoveThreadFromDirectMessageChannelEnable {
			return errors.New("Wrangler is currently configured to not allow moving posts from direct message channels")
		}
	case model.ChannelTypeGroup:
		if !*config.MoveThreadFromGroupMessageChannelEnable {
			return errors.New("Wrangler is currently configured to not allow moving posts from group message channels")
		}
	}

	if !originalChannel.IsGroupOrDirect() && !targetChannel.IsGroupOrDirect() {
		// DM and GM channels are "teamless" so it doesn't make sense to check
		// the MoveThreadToAnotherTeamEnable config when dealing with those.
		if !*config.MoveThreadToAnotherTeamEnable && targetChannel.TeamId != originalChannel.TeamId {
			return errors.New("Wrangler is currently configured to not allow moving messages to different teams")
		}
	}

	if *config.MoveThreadMaxCount != int64(0) && *config.MoveThreadMaxCount < int64(wpl.NumPosts()) {
		return fmt.Errorf("Error: the thread is %d posts long, but this command is configured to only move threads of up to %d posts", wpl.NumPosts(), config.MoveThreadMaxCount)
	}

	_, appErr := a.GetChannelMember(c, targetChannel.Id, user.Id)
	if appErr != nil {
		return fmt.Errorf("Error: channel with ID %s doesn't exist or you are not a member", targetChannel.Id)
	}

	return nil
}

func (a *App) CopyWranglerPostlist(c *request.Context, wpl *model.WranglerPostList, targetChannel *model.Channel) (*model.Post, *model.AppError) {
	var appErr *model.AppError
	var newRootPost *model.Post

	if wpl.ContainsFileAttachments() {
		// The thread contains at least one attachment. To properly move the
		// thread, the files will have to be re-uploaded. This is completed
		// before any messages are moved.
		// TODO: check number of files that need to be re-uploaded or file size?
		c.Logger().Info("Wrangler is re-uploading file attachments",
			mlog.String("file_count", fmt.Sprintf("%d", wpl.FileAttachmentCount)),
		)

		for _, post := range wpl.Posts {
			var newFileIDs []string
			var fileBytes []byte
			var oldFileInfo, newFileInfo *model.FileInfo
			for _, fileID := range post.FileIds {
				oldFileInfo, appErr = a.GetFileInfo(fileID)
				if appErr != nil {
					return nil, appErr
				}
				fileBytes, appErr = a.GetFile(fileID)
				if appErr != nil {
					return nil, appErr
				}
				newFileInfo, appErr = a.UploadFile(c, fileBytes, targetChannel.Id, oldFileInfo.Name)
				if appErr != nil {
					return nil, appErr
				}

				newFileIDs = append(newFileIDs, newFileInfo.Id)
			}

			post.FileIds = newFileIDs
		}
	}

	for i, post := range wpl.Posts {
		var reactions []*model.Reaction

		// Store reactions to be reapplied later.
		reactions, appErr = a.GetReactionsForPost(post.Id)
		if appErr != nil {
			// Reaction-based errors are logged, but do not cause the plugin to
			// abort the move thread process.
			c.Logger().Error("Failed to get reactions on original post")
		}

		newPost := post.Clone()
		newPost = newPost.CleanPost()
		newPost.ChannelId = targetChannel.Id

		if i == 0 {
			newPost, appErr = a.CreatePost(c, newPost, targetChannel, false, false)
			if appErr != nil {
				return nil, appErr
			}
			newRootPost = newPost.Clone()
		} else {
			newPost.RootId = newRootPost.Id
			newPost, appErr = a.CreatePost(c, newPost, targetChannel, false, false)
			if appErr != nil {
				return nil, appErr
			}
		}

		for _, reaction := range reactions {
			reaction.PostId = newPost.Id
			_, appErr = a.SaveReactionForPost(c, reaction)
			if appErr != nil {
				// Reaction-based errors are logged, but do not cause the plugin to
				// abort the move thread process.
				c.Logger().Error("Failed to reapply reactions to post")
			}
		}
	}

	return newRootPost, nil
}

func (a *App) MoveThread(c *request.Context, postID string, sourceChannelID, channelID string, user *model.User) *model.AppError {

	postListResponse, appErr := a.GetPostThread(postID, model.GetPostsOptions{}, user.Id)
	if appErr != nil {
		return model.NewAppError("getPostThread", "app.post.move_thread_command.error", nil, "postID="+postID+", "+"UserId="+user.Id+"", http.StatusBadRequest)
	}
	wpl := postListResponse.BuildWranglerPostList()

	originalChannel, appErr := a.GetChannel(c, sourceChannelID)
	if appErr != nil {
		return appErr
	}
	_, appErr = a.GetChannelMember(c, channelID, user.Id)
	if appErr != nil {
		return appErr
	}
	targetChannel, appErr := a.GetChannel(c, channelID)
	if appErr != nil {
		return appErr
	}

	err := a.ValidateMoveOrCopy(c, wpl, originalChannel, targetChannel, user)
	if err != nil {
		return model.NewAppError("validateMoveOrCopy", "app.post.move_thread_command.error", nil, err.Error(), http.StatusBadRequest)
	}

	var targetTeam *model.Team

	if targetChannel.IsGroupOrDirect() {
		if !originalChannel.IsGroupOrDirect() {
			targetTeam, appErr = a.GetTeam(originalChannel.TeamId)
		}
	} else {
		targetTeam, appErr = a.GetTeam(targetChannel.TeamId)
	}

	if appErr != nil || targetTeam == nil {
		return appErr
	}

	// Begin creating the new thread.
	c.Logger().Info("Wrangler is moving a thread", mlog.String("user_id", user.Id), mlog.String("original_post_id", wpl.RootPost().Id), mlog.String("original_channel_id", originalChannel.Id))

	// To simulate the move, we first copy the original messages(s) to the
	// new channel and later delete the original messages(s).
	newRootPost, appErr := a.CopyWranglerPostlist(c, wpl, targetChannel)
	if appErr != nil {
		return appErr
	}

	_, appErr = a.CreatePost(c, &model.Post{
		// TODO: Make this the System user, not the calling user.
		UserId:    user.Id,
		Type:      model.PostTypeWrangler,
		RootId:    newRootPost.Id,
		ChannelId: channelID,
		Message:   "This thread was moved from another channel",
	}, targetChannel, false, false)
	if appErr != nil {
		return appErr
	}
	// Cleanup is handled by simply deleting the root post. Any comments/replies
	// are automatically marked as deleted for us.
	_, appErr = a.DeletePost(c, wpl.RootPost().Id, user.Id)
	if appErr != nil {
		return appErr
	}

	c.Logger().Info("Wrangler thread move complete", mlog.String("user_id", user.Id), mlog.String("new_post_id", newRootPost.Id), mlog.String("channel_id", channelID))

	T := i18n.GetUserTranslations(user.Locale)

	msg := T("app.post.move_thread_command.direct_or_group.multiple_messages", model.StringInterface{"NumMessages": wpl.NumPosts()})
	if wpl.NumPosts() == 1 {
		msg = T("app.post.move_thread_command.direct_or_group.one_message")
	}

	if targetChannel.TeamId != "" {
		targetTeam, teamErr := a.GetTeam(targetChannel.TeamId)
		if teamErr != nil {
			return teamErr
		}
		targetName := targetTeam.Name
		newPostLink := makePostLink(*a.Config().ServiceSettings.SiteURL, targetName, newRootPost.Id)
		msg = T("app.post.move_thread_command.channel.multiple_messages", model.StringInterface{"NumMessages": wpl.NumPosts(), "Link": newPostLink})
		if wpl.NumPosts() == 1 {
			msg = T("app.post.move_thread_command.channel.one_message", model.StringInterface{"Link": newPostLink})
		}
	}

	// executor, execError := a.GetUser(user.Id)
	// if execError != nil {
	// 	return model.NewAppError("GetUser", "app.post.run_move_thread_command.request_error", nil, "UserID="+user.Id+"", http.StatusBadRequest)
	// }

	// if user.Id != wpl.RootPost().UserId {
	// The wrangled thread was not started by the user running the command.
	// Send a DM to the user who created the root message to let them know.

	// TODO: Implement
	// err := p.postMoveThreadBotDM(wpl.RootPost().UserId, newPostLink, executor.Username)
	// if err != nil {
	// 	p.API.LogError("Unable to send move-thread DM to user",
	// 		"error", err.Error(),
	// 		"user_id", wpl.RootPost().UserId,
	// 	)
	// }
	// }

	_, appErr = a.CreatePost(c, &model.Post{
		UserId:    user.Id,
		Type:      model.PostTypeWrangler,
		ChannelId: originalChannel.Id,
		Message:   msg,
	}, originalChannel, false, false)
	if appErr != nil {
		return appErr
	}

	c.Logger().Info(msg)
	return nil
=======
>>>>>>> be68398c
}<|MERGE_RESOLUTION|>--- conflicted
+++ resolved
@@ -2241,7 +2241,6 @@
 		info.HasJoinedTeam = teamMemberErr == nil
 	}
 	return &info, nil
-<<<<<<< HEAD
 }
 
 func includeEmbedsAndImages(a *App, c request.CTX, topThreadList *model.TopThreadList, userID string) (*model.TopThreadList, error) {
@@ -2507,6 +2506,4 @@
 
 	c.Logger().Info(msg)
 	return nil
-=======
->>>>>>> be68398c
 }
// Copyright (c) 2015-present Mattermost, Inc. All Rights Reserved.
// See LICENSE.txt for license information.

package app

import (
	"context"
	"encoding/json"
	"errors"
	"fmt"
	"net/http"
	"regexp"
	"strconv"
	"strings"
	"sync"
	"time"

	"github.com/mattermost/mattermost/server/public/model"
	"github.com/mattermost/mattermost/server/public/plugin"
	"github.com/mattermost/mattermost/server/public/shared/i18n"
	"github.com/mattermost/mattermost/server/public/shared/mlog"
	"github.com/mattermost/mattermost/server/public/shared/request"
	"github.com/mattermost/mattermost/server/v8/channels/product"
	"github.com/mattermost/mattermost/server/v8/channels/store"
	"github.com/mattermost/mattermost/server/v8/channels/store/sqlstore"
	"github.com/mattermost/mattermost/server/v8/platform/services/cache"
)

const (
	PendingPostIDsCacheSize = 25000
	PendingPostIDsCacheTTL  = 30 * time.Second
	PageDefault             = 0
)

var atMentionPattern = regexp.MustCompile(`\B@`)

// Ensure post service wrapper implements `product.PostService`
var _ product.PostService = (*postServiceWrapper)(nil)

// postServiceWrapper provides an implementation of `product.PostService` for use by products.
type postServiceWrapper struct {
	app AppIface
}

func (s *postServiceWrapper) CreatePost(ctx *request.Context, post *model.Post) (*model.Post, *model.AppError) {
	return s.app.CreatePostMissingChannel(ctx, post, true, true)
}

func (s *postServiceWrapper) GetPostsByIds(postIDs []string) ([]*model.Post, int64, *model.AppError) {
	return s.app.GetPostsByIds(postIDs)
}

func (s *postServiceWrapper) SendEphemeralPost(ctx *request.Context, userID string, post *model.Post) *model.Post {
	return s.app.SendEphemeralPost(ctx, userID, post)
}

func (s *postServiceWrapper) GetPost(postID string) (*model.Post, *model.AppError) {
	return s.app.GetSinglePost(postID, false)
}

func (s *postServiceWrapper) DeletePost(ctx *request.Context, postID, productID string) (*model.Post, *model.AppError) {
	return s.app.DeletePost(ctx, postID, productID)
}

func (s *postServiceWrapper) UpdatePost(ctx *request.Context, post *model.Post, safeUpdate bool) (*model.Post, *model.AppError) {
	return s.app.UpdatePost(ctx, post, false)
}

func (a *App) CreatePostAsUser(c request.CTX, post *model.Post, currentSessionId string, setOnline bool) (*model.Post, *model.AppError) {
	// Check that channel has not been deleted
	channel, errCh := a.Srv().Store().Channel().Get(post.ChannelId, true)
	if errCh != nil {
		err := model.NewAppError("CreatePostAsUser", "api.context.invalid_param.app_error", map[string]any{"Name": "post.channel_id"}, "", http.StatusBadRequest).Wrap(errCh)
		return nil, err
	}

	if strings.HasPrefix(post.Type, model.PostSystemMessagePrefix) {
		err := model.NewAppError("CreatePostAsUser", "api.context.invalid_param.app_error", map[string]any{"Name": "post.type"}, "", http.StatusBadRequest)
		return nil, err
	}

	if channel.DeleteAt != 0 {
		err := model.NewAppError("createPost", "api.post.create_post.can_not_post_to_deleted.error", nil, "", http.StatusBadRequest)
		return nil, err
	}

	rp, err := a.CreatePost(c, post, channel, true, setOnline)
	if err != nil {
		if err.Id == "api.post.create_post.root_id.app_error" ||
			err.Id == "api.post.create_post.channel_root_id.app_error" {
			err.StatusCode = http.StatusBadRequest
		}

		return nil, err
	}

	// Update the Channel LastViewAt only if:
	// the post does NOT have from_webhook prop set (e.g. Zapier app), and
	// the post does NOT have from_bot set (e.g. from discovering the user is a bot within CreatePost), and
	// the post is NOT a reply post with CRT enabled
	_, fromWebhook := post.GetProps()[model.PostPropsFromWebhook]
	_, fromBot := post.GetProps()[model.PostPropsFromBot]
	isCRTEnabled := a.IsCRTEnabledForUser(c, post.UserId)
	isCRTReply := post.RootId != "" && isCRTEnabled
	if !fromWebhook && !fromBot && !isCRTReply {
		if _, err := a.MarkChannelsAsViewed(c, []string{post.ChannelId}, post.UserId, currentSessionId, true, isCRTEnabled); err != nil {
			c.Logger().Warn(
				"Encountered error updating last viewed",
				mlog.String("channel_id", post.ChannelId),
				mlog.String("user_id", post.UserId),
				mlog.Err(err),
			)
		}
	}

	return rp, nil
}

func (a *App) CreatePostMissingChannel(c request.CTX, post *model.Post, triggerWebhooks bool, setOnline bool) (*model.Post, *model.AppError) {
	channel, err := a.Srv().Store().Channel().Get(post.ChannelId, true)
	if err != nil {
		var nfErr *store.ErrNotFound
		switch {
		case errors.As(err, &nfErr):
			return nil, model.NewAppError("CreatePostMissingChannel", "app.channel.get.existing.app_error", nil, "", http.StatusNotFound).Wrap(err)
		default:
			return nil, model.NewAppError("CreatePostMissingChannel", "app.channel.get.find.app_error", nil, "", http.StatusInternalServerError).Wrap(err)
		}
	}

	return a.CreatePost(c, post, channel, triggerWebhooks, setOnline)
}

// deduplicateCreatePost attempts to make posting idempotent within a caching window.
func (a *App) deduplicateCreatePost(post *model.Post) (foundPost *model.Post, err *model.AppError) {
	// We rely on the client sending the pending post id across "duplicate" requests. If there
	// isn't one, we can't deduplicate, so allow creation normally.
	if post.PendingPostId == "" {
		return nil, nil
	}

	const unknownPostId = ""

	// Query the cache atomically for the given pending post id, saving a record if
	// it hasn't previously been seen.
	var postID string
	nErr := a.Srv().seenPendingPostIdsCache.Get(post.PendingPostId, &postID)
	if nErr == cache.ErrKeyNotFound {
		a.Srv().seenPendingPostIdsCache.SetWithExpiry(post.PendingPostId, unknownPostId, PendingPostIDsCacheTTL)
		return nil, nil
	}

	if nErr != nil {
		return nil, model.NewAppError("errorGetPostId", "api.post.error_get_post_id.pending", nil, "", http.StatusInternalServerError)
	}

	// If another thread saved the cache record, but hasn't yet updated it with the actual post
	// id (because it's still saving), notify the client with an error. Ideally, we'd wait
	// for the other thread, but coordinating that adds complexity to the happy path.
	if postID == unknownPostId {
		return nil, model.NewAppError("deduplicateCreatePost", "api.post.deduplicate_create_post.pending", nil, "", http.StatusInternalServerError)
	}

	// If the other thread finished creating the post, return the created post back to the
	// client, making the API call feel idempotent.
	actualPost, err := a.GetSinglePost(postID, false)
	if err != nil {
		return nil, model.NewAppError("deduplicateCreatePost", "api.post.deduplicate_create_post.failed_to_get", nil, "", http.StatusInternalServerError).Wrap(err)
	}

	mlog.Debug("Deduplicated create post", mlog.String("post_id", actualPost.Id), mlog.String("pending_post_id", post.PendingPostId))

	return actualPost, nil
}

func (a *App) CreatePost(c request.CTX, post *model.Post, channel *model.Channel, triggerWebhooks, setOnline bool) (savedPost *model.Post, err *model.AppError) {
	foundPost, err := a.deduplicateCreatePost(post)
	if err != nil {
		return nil, err
	}
	if foundPost != nil {
		return foundPost, nil
	}

	// If we get this far, we've recorded the client-provided pending post id to the cache.
	// Remove it if we fail below, allowing a proper retry by the client.
	defer func() {
		if post.PendingPostId == "" {
			return
		}

		if err != nil {
			a.Srv().seenPendingPostIdsCache.Remove(post.PendingPostId)
			return
		}

		a.Srv().seenPendingPostIdsCache.SetWithExpiry(post.PendingPostId, savedPost.Id, PendingPostIDsCacheTTL)
	}()

	// Validate recipients counts in case it's not DM
	if persistentNotification := post.GetPersistentNotification(); persistentNotification != nil && *persistentNotification && channel.Type != model.ChannelTypeDirect {
		err := a.forEachPersistentNotificationPost([]*model.Post{post}, func(_ *model.Post, _ *model.Channel, _ *model.Team, mentions *ExplicitMentions, _ model.UserMap, _ map[string]map[string]model.StringMap) error {
			if maxRecipients := *a.Config().ServiceSettings.PersistentNotificationMaxRecipients; len(mentions.Mentions) > maxRecipients {
				return model.NewAppError("CreatePost", "api.post.post_priority.max_recipients_persistent_notification_post.request_error", map[string]any{"MaxRecipients": maxRecipients}, "", http.StatusBadRequest)
			} else if len(mentions.Mentions) == 0 {
				return model.NewAppError("CreatePost", "api.post.post_priority.min_recipients_persistent_notification_post.request_error", nil, "", http.StatusBadRequest)
			}
			return nil
		})
		if err != nil {
			return nil, model.NewAppError("CreatePost", "api.post.post_priority.persistent_notification_validation_error.request_error", nil, "", http.StatusInternalServerError).Wrap(err)
		}
	}

	post.SanitizeProps()

	var pchan chan store.StoreResult
	if post.RootId != "" {
		pchan = make(chan store.StoreResult, 1)
		go func() {
			r, pErr := a.Srv().Store().Post().Get(sqlstore.WithMaster(context.Background()), post.RootId, model.GetPostsOptions{}, "", a.Config().GetSanitizeOptions())
			pchan <- store.StoreResult{Data: r, NErr: pErr}
			close(pchan)
		}()
	}

	user, nErr := a.Srv().Store().User().Get(context.Background(), post.UserId)
	if nErr != nil {
		var nfErr *store.ErrNotFound
		switch {
		case errors.As(nErr, &nfErr):
			return nil, model.NewAppError("CreatePost", MissingAccountError, nil, "", http.StatusNotFound).Wrap(nErr)
		default:
			return nil, model.NewAppError("CreatePost", "app.user.get.app_error", nil, "", http.StatusInternalServerError).Wrap(nErr)
		}
	}

	if user.IsBot {
		post.AddProp(model.PostPropsFromBot, "true")
	}

	if c.Session().IsOAuth {
		post.AddProp(model.PostPropsFromOAuthApp, "true")
	}

	var ephemeralPost *model.Post
	if post.Type == "" && !a.HasPermissionToChannel(c, user.Id, channel.Id, model.PermissionUseChannelMentions) {
		mention := post.DisableMentionHighlights()
		if mention != "" {
			T := i18n.GetUserTranslations(user.Locale)
			ephemeralPost = &model.Post{
				UserId:    user.Id,
				RootId:    post.RootId,
				ChannelId: channel.Id,
				Message:   T("model.post.channel_notifications_disabled_in_channel.message", model.StringInterface{"ChannelName": channel.Name, "Mention": mention}),
				Props:     model.StringInterface{model.PostPropsMentionHighlightDisabled: true},
			}
		}
	}

	// Verify the parent/child relationships are correct
	var parentPostList *model.PostList
	if pchan != nil {
		result := <-pchan
		if result.NErr != nil {
			return nil, model.NewAppError("createPost", "api.post.create_post.root_id.app_error", nil, "", http.StatusBadRequest)
		}
		parentPostList = result.Data.(*model.PostList)
		if len(parentPostList.Posts) == 0 || !parentPostList.IsChannelId(post.ChannelId) {
			return nil, model.NewAppError("createPost", "api.post.create_post.channel_root_id.app_error", nil, "", http.StatusInternalServerError)
		}

		rootPost := parentPostList.Posts[post.RootId]
		if rootPost.RootId != "" {
			return nil, model.NewAppError("createPost", "api.post.create_post.root_id.app_error", nil, "", http.StatusBadRequest)
		}
	}

	post.Hashtags, _ = model.ParseHashtags(post.Message)

	if err = a.FillInPostProps(c, post, channel); err != nil {
		return nil, err
	}

	// Temporary fix so old plugins don't clobber new fields in SlackAttachment struct, see MM-13088
	if attachments, ok := post.GetProp("attachments").([]*model.SlackAttachment); ok {
		jsonAttachments, err := json.Marshal(attachments)
		if err == nil {
			attachmentsInterface := []any{}
			err = json.Unmarshal(jsonAttachments, &attachmentsInterface)
			post.AddProp("attachments", attachmentsInterface)
		}
		if err != nil {
			c.Logger().Warn("Could not convert post attachments to map interface.", mlog.Err(err))
		}
	}

	var metadata *model.PostMetadata
	if post.Metadata != nil {
		metadata = post.Metadata.Copy()
	}
	var rejectionError *model.AppError
	pluginContext := pluginContext(c)
	a.ch.RunMultiHook(func(hooks plugin.Hooks) bool {
		replacementPost, rejectionReason := hooks.MessageWillBePosted(pluginContext, post.ForPlugin())
		if rejectionReason != "" {
			id := "Post rejected by plugin. " + rejectionReason
			if rejectionReason == plugin.DismissPostError {
				id = plugin.DismissPostError
			}
			rejectionError = model.NewAppError("createPost", id, nil, "", http.StatusBadRequest)
			return false
		}
		if replacementPost != nil {
			post = replacementPost
			if post.Metadata != nil && metadata != nil {
				post.Metadata.Priority = metadata.Priority
			} else {
				post.Metadata = metadata
			}
		}

		return true
	}, plugin.MessageWillBePostedID)

	if rejectionError != nil {
		return nil, rejectionError
	}

	// Pre-fill the CreateAt field for link previews to get the correct timestamp.
	if post.CreateAt == 0 {
		post.CreateAt = model.GetMillis()
	}

	post = a.getEmbedsAndImages(c, post, true)
	previewPost := post.GetPreviewPost()
	if previewPost != nil {
		post.AddProp(model.PostPropsPreviewedPost, previewPost.PostID)
	}

	rpost, nErr := a.Srv().Store().Post().Save(post)
	if nErr != nil {
		var appErr *model.AppError
		var invErr *store.ErrInvalidInput
		switch {
		case errors.As(nErr, &appErr):
			return nil, appErr
		case errors.As(nErr, &invErr):
			return nil, model.NewAppError("CreatePost", "app.post.save.existing.app_error", nil, "", http.StatusBadRequest).Wrap(nErr)
		default:
			return nil, model.NewAppError("CreatePost", "app.post.save.app_error", nil, "", http.StatusInternalServerError).Wrap(nErr)
		}
	}

	// Update the mapping from pending post id to the actual post id, for any clients that
	// might be duplicating requests.
	a.Srv().seenPendingPostIdsCache.SetWithExpiry(post.PendingPostId, rpost.Id, PendingPostIDsCacheTTL)

	if a.Metrics() != nil {
		a.Metrics().IncrementPostCreate()
	}

	if len(post.FileIds) > 0 {
		if err = a.attachFilesToPost(post); err != nil {
			c.Logger().Warn("Encountered error attaching files to post", mlog.String("post_id", post.Id), mlog.Any("file_ids", post.FileIds), mlog.Err(err))
		}

		if a.Metrics() != nil {
			a.Metrics().IncrementPostFileAttachment(len(post.FileIds))
		}
	}

	// We make a copy of the post for the plugin hook to avoid a race condition,
	// and to remove the non-GOB-encodable Metadata from it.
	pluginPost := rpost.ForPlugin()
	a.Srv().Go(func() {
		a.ch.RunMultiHook(func(hooks plugin.Hooks) bool {
			hooks.MessageHasBeenPosted(pluginContext, pluginPost)
			return true
		}, plugin.MessageHasBeenPostedID)
	})

	// Normally, we would let the API layer call PreparePostForClient, but we do it here since it also needs
	// to be done when we send the post over the websocket in handlePostEvents
	// PS: we don't want to include PostPriority from the db to avoid the replica lag,
	// so we just return the one that was passed with post
	rpost = a.PreparePostForClient(c, rpost, true, false, false)

	if rpost.RootId != "" {
		if appErr := a.ResolvePersistentNotification(c, parentPostList.Posts[post.RootId], rpost.UserId); appErr != nil {
			return nil, appErr
		}
	}

	// Make sure poster is following the thread
	if *a.Config().ServiceSettings.ThreadAutoFollow && rpost.RootId != "" {
		_, err := a.Srv().Store().Thread().MaintainMembership(user.Id, rpost.RootId, store.ThreadMembershipOpts{
			Following:       true,
			UpdateFollowing: true,
		})
		if err != nil {
			c.Logger().Warn("Failed to update thread membership", mlog.Err(err))
		}
	}

	if err := a.handlePostEvents(c, rpost, user, channel, triggerWebhooks, parentPostList, setOnline); err != nil {
		c.Logger().Warn("Failed to handle post events", mlog.Err(err))
	}

	// Send any ephemeral posts after the post is created to ensure it shows up after the latest post created
	if ephemeralPost != nil {
		a.SendEphemeralPost(c, post.UserId, ephemeralPost)
	}

	rpost, err = a.SanitizePostMetadataForUser(c, rpost, c.Session().UserId)
	if err != nil {
		return nil, err
	}

	return rpost, nil
}

func (a *App) addPostPreviewProp(post *model.Post) (*model.Post, error) {
	previewPost := post.GetPreviewPost()
	if previewPost != nil {
		updatedPost := post.Clone()
		updatedPost.AddProp(model.PostPropsPreviewedPost, previewPost.PostID)
		updatedPost, err := a.Srv().Store().Post().Update(updatedPost, post)
		return updatedPost, err
	}
	return post, nil
}

func (a *App) attachFilesToPost(post *model.Post) *model.AppError {
	var attachedIds []string
	for _, fileID := range post.FileIds {
		err := a.Srv().Store().FileInfo().AttachToPost(fileID, post.Id, post.ChannelId, post.UserId)
		if err != nil {
			mlog.Warn("Failed to attach file to post", mlog.String("file_id", fileID), mlog.String("post_id", post.Id), mlog.Err(err))
			continue
		}

		attachedIds = append(attachedIds, fileID)
	}

	if len(post.FileIds) != len(attachedIds) {
		// We couldn't attach all files to the post, so ensure that post.FileIds reflects what was actually attached
		post.FileIds = attachedIds

		if _, err := a.Srv().Store().Post().Overwrite(post); err != nil {
			return model.NewAppError("attachFilesToPost", "app.post.overwrite.app_error", nil, "", http.StatusInternalServerError).Wrap(err)
		}
	}

	return nil
}

// FillInPostProps should be invoked before saving posts to fill in properties such as
// channel_mentions.
//
// If channel is nil, FillInPostProps will look up the channel corresponding to the post.
func (a *App) FillInPostProps(c request.CTX, post *model.Post, channel *model.Channel) *model.AppError {
	channelMentions := post.ChannelMentions()
	channelMentionsProp := make(map[string]any)

	if len(channelMentions) > 0 {
		if channel == nil {
			postChannel, err := a.Srv().Store().Channel().GetForPost(post.Id)
			if err != nil {
				return model.NewAppError("FillInPostProps", "api.context.invalid_param.app_error", map[string]any{"Name": "post.channel_id"}, "", http.StatusBadRequest).Wrap(err)
			}
			channel = postChannel
		}

		mentionedChannels, err := a.GetChannelsByNames(c, channelMentions, channel.TeamId)
		if err != nil {
			return err
		}

		for _, mentioned := range mentionedChannels {
			if mentioned.Type == model.ChannelTypeOpen {
				team, err := a.Srv().Store().Team().Get(mentioned.TeamId)
				if err != nil {
					mlog.Warn("Failed to get team of the channel mention", mlog.String("team_id", channel.TeamId), mlog.String("channel_id", channel.Id), mlog.Err(err))
					continue
				}
				channelMentionsProp[mentioned.Name] = map[string]any{
					"display_name": mentioned.DisplayName,
					"team_name":    team.Name,
				}
			}
		}
	}

	if len(channelMentionsProp) > 0 {
		post.AddProp("channel_mentions", channelMentionsProp)
	} else if post.GetProps() != nil {
		post.DelProp("channel_mentions")
	}

	matched := atMentionPattern.MatchString(post.Message)
	if a.Srv().License() != nil && *a.Srv().License().Features.LDAPGroups && matched && !a.HasPermissionToChannel(c, post.UserId, post.ChannelId, model.PermissionUseGroupMentions) {
		post.AddProp(model.PostPropsGroupHighlightDisabled, true)
	}

	return nil
}

func (a *App) handlePostEvents(c request.CTX, post *model.Post, user *model.User, channel *model.Channel, triggerWebhooks bool, parentPostList *model.PostList, setOnline bool) error {
	var team *model.Team
	if channel.TeamId != "" {
		t, err := a.Srv().Store().Team().Get(channel.TeamId)
		if err != nil {
			return err
		}
		team = t
	} else {
		// Blank team for DMs
		team = &model.Team{}
	}

	a.Srv().Platform().InvalidateCacheForChannel(channel)
	a.invalidateCacheForChannelPosts(channel.Id)

	if _, err := a.SendNotifications(c, post, team, channel, user, parentPostList, setOnline); err != nil {
		return err
	}

	if post.Type != model.PostTypeAutoResponder { // don't respond to an auto-responder
		a.Srv().Go(func() {
			_, err := a.SendAutoResponseIfNecessary(c, channel, user, post)
			if err != nil {
				mlog.Error("Failed to send auto response", mlog.String("user_id", user.Id), mlog.String("post_id", post.Id), mlog.Err(err))
			}
		})
	}

	if triggerWebhooks {
		a.Srv().Go(func() {
			if err := a.handleWebhookEvents(c, post, team, channel, user); err != nil {
				mlog.Error(err.Error())
			}
		})
	}

	return nil
}

func (a *App) SendEphemeralPost(c request.CTX, userID string, post *model.Post) *model.Post {
	post.Type = model.PostTypeEphemeral

	// fill in fields which haven't been specified which have sensible defaults
	if post.Id == "" {
		post.Id = model.NewId()
	}
	if post.CreateAt == 0 {
		post.CreateAt = model.GetMillis()
	}
	if post.GetProps() == nil {
		post.SetProps(make(model.StringInterface))
	}

	post.GenerateActionIds()
	message := model.NewWebSocketEvent(model.WebsocketEventEphemeralMessage, "", post.ChannelId, userID, nil, "")
	post = a.PreparePostForClientWithEmbedsAndImages(c, post, true, false, true)
	post = model.AddPostActionCookies(post, a.PostActionCookieSecret())

	sanitizedPost, appErr := a.SanitizePostMetadataForUser(c, post, userID)
	if appErr != nil {
		mlog.Error("Failed to sanitize post metadata for user", mlog.String("user_id", userID), mlog.Err(appErr))

		// If we failed to sanitize the post, we still want to remove the metadata.
		sanitizedPost = post.Clone()
		sanitizedPost.Metadata = nil
	}
	post = sanitizedPost

	postJSON, jsonErr := post.ToJSON()
	if jsonErr != nil {
		mlog.Warn("Failed to encode post to JSON", mlog.Err(jsonErr))
	}
	message.Add("post", postJSON)
	a.Publish(message)

	return post
}

func (a *App) UpdateEphemeralPost(c request.CTX, userID string, post *model.Post) *model.Post {
	post.Type = model.PostTypeEphemeral

	post.UpdateAt = model.GetMillis()
	if post.GetProps() == nil {
		post.SetProps(make(model.StringInterface))
	}

	post.GenerateActionIds()
	message := model.NewWebSocketEvent(model.WebsocketEventPostEdited, "", post.ChannelId, userID, nil, "")
	post = a.PreparePostForClientWithEmbedsAndImages(c, post, true, false, true)
	post = model.AddPostActionCookies(post, a.PostActionCookieSecret())
	postJSON, jsonErr := post.ToJSON()
	if jsonErr != nil {
		mlog.Warn("Failed to encode post to JSON", mlog.Err(jsonErr))
	}
	message.Add("post", postJSON)
	a.Publish(message)

	return post
}

func (a *App) DeleteEphemeralPost(userID, postID string) {
	post := &model.Post{
		Id:       postID,
		UserId:   userID,
		Type:     model.PostTypeEphemeral,
		DeleteAt: model.GetMillis(),
		UpdateAt: model.GetMillis(),
	}

	message := model.NewWebSocketEvent(model.WebsocketEventPostDeleted, "", "", userID, nil, "")
	postJSON, jsonErr := post.ToJSON()
	if jsonErr != nil {
		mlog.Warn("Failed to encode post to JSON", mlog.Err(jsonErr))
	}
	message.Add("post", postJSON)
	a.Publish(message)
}

func (a *App) UpdatePost(c *request.Context, receivedUpdatedPost *model.Post, safeUpdate bool) (*model.Post, *model.AppError) {
	receivedUpdatedPost.SanitizeProps()

	postLists, nErr := a.Srv().Store().Post().Get(context.Background(), receivedUpdatedPost.Id, model.GetPostsOptions{}, "", a.Config().GetSanitizeOptions())
	if nErr != nil {
		var nfErr *store.ErrNotFound
		var invErr *store.ErrInvalidInput
		switch {
		case errors.As(nErr, &invErr):
			return nil, model.NewAppError("UpdatePost", "app.post.get.app_error", nil, "", http.StatusBadRequest).Wrap(nErr)
		case errors.As(nErr, &nfErr):
			return nil, model.NewAppError("UpdatePost", "app.post.get.app_error", nil, "", http.StatusNotFound).Wrap(nErr)
		default:
			return nil, model.NewAppError("UpdatePost", "app.post.get.app_error", nil, "", http.StatusInternalServerError).Wrap(nErr)
		}
	}
	oldPost := postLists.Posts[receivedUpdatedPost.Id]

	var err *model.AppError
	if oldPost == nil {
		err = model.NewAppError("UpdatePost", "api.post.update_post.find.app_error", nil, "id="+receivedUpdatedPost.Id, http.StatusBadRequest)
		return nil, err
	}

	if oldPost.DeleteAt != 0 {
		err = model.NewAppError("UpdatePost", "api.post.update_post.permissions_details.app_error", map[string]any{"PostId": receivedUpdatedPost.Id}, "", http.StatusBadRequest)
		return nil, err
	}

	if oldPost.IsSystemMessage() {
		err = model.NewAppError("UpdatePost", "api.post.update_post.system_message.app_error", nil, "id="+receivedUpdatedPost.Id, http.StatusBadRequest)
		return nil, err
	}

	channel, err := a.GetChannel(c, oldPost.ChannelId)
	if err != nil {
		return nil, err
	}

	if channel.DeleteAt != 0 {
		return nil, model.NewAppError("UpdatePost", "api.post.update_post.can_not_update_post_in_deleted.error", nil, "", http.StatusBadRequest)
	}

	newPost := oldPost.Clone()

	if newPost.Message != receivedUpdatedPost.Message {
		newPost.Message = receivedUpdatedPost.Message
		newPost.EditAt = model.GetMillis()
		newPost.Hashtags, _ = model.ParseHashtags(receivedUpdatedPost.Message)
	}

	if !safeUpdate {
		newPost.IsPinned = receivedUpdatedPost.IsPinned
		newPost.HasReactions = receivedUpdatedPost.HasReactions
		newPost.FileIds = receivedUpdatedPost.FileIds
		newPost.SetProps(receivedUpdatedPost.GetProps())
	}

	// Avoid deep-equal checks if EditAt was already modified through message change
	if newPost.EditAt == oldPost.EditAt && (!oldPost.FileIds.Equals(newPost.FileIds) || !oldPost.AttachmentsEqual(newPost)) {
		newPost.EditAt = model.GetMillis()
	}

	if err = a.FillInPostProps(c, newPost, nil); err != nil {
		return nil, err
	}

	if receivedUpdatedPost.IsRemote() {
		oldPost.RemoteId = model.NewString(*receivedUpdatedPost.RemoteId)
	}

	var rejectionReason string
	pluginContext := pluginContext(c)
	a.ch.RunMultiHook(func(hooks plugin.Hooks) bool {
		newPost, rejectionReason = hooks.MessageWillBeUpdated(pluginContext, newPost.ForPlugin(), oldPost.ForPlugin())
<<<<<<< HEAD
		return newPost != nil
=======
		return receivedUpdatedPost != nil
>>>>>>> 5b255198
	}, plugin.MessageWillBeUpdatedID)
	if newPost == nil {
		return nil, model.NewAppError("UpdatePost", "Post rejected by plugin. "+rejectionReason, nil, "", http.StatusBadRequest)
	}
	// Restore the post metadata that was stripped by the plugin. Set it to
	// the last known good.
	newPost.Metadata = oldPost.Metadata

	rpost, nErr := a.Srv().Store().Post().Update(newPost, oldPost)
	if nErr != nil {
		var appErr *model.AppError
		switch {
		case errors.As(nErr, &appErr):
			return nil, appErr
		default:
			return nil, model.NewAppError("UpdatePost", "app.post.update.app_error", nil, "", http.StatusInternalServerError).Wrap(nErr)
		}
	}

	pluginOldPost := oldPost.ForPlugin()
	pluginNewPost := newPost.ForPlugin()
	a.Srv().Go(func() {
		a.ch.RunMultiHook(func(hooks plugin.Hooks) bool {
			hooks.MessageHasBeenUpdated(pluginContext, pluginNewPost, pluginOldPost)
			return true
		}, plugin.MessageHasBeenUpdatedID)
	})

	rpost = a.PreparePostForClientWithEmbedsAndImages(c, rpost, false, true, true)

	// Ensure IsFollowing is nil since this updated post will be broadcast to all users
	// and we don't want to have to populate it for every single user and broadcast to each
	// individually.
	rpost.IsFollowing = nil

	rpost, nErr = a.addPostPreviewProp(rpost)
	if nErr != nil {
		return nil, model.NewAppError("UpdatePost", "app.post.update.app_error", nil, "", http.StatusInternalServerError).Wrap(nErr)
	}

	message := model.NewWebSocketEvent(model.WebsocketEventPostEdited, "", rpost.ChannelId, "", nil, "")
	postJSON, jsonErr := rpost.ToJSON()
	if jsonErr != nil {
		return nil, model.NewAppError("UpdatePost", "app.post.marshal.app_error", nil, "", http.StatusInternalServerError).Wrap(jsonErr)
	}
	message.Add("post", postJSON)

	published, err := a.publishWebsocketEventForPermalinkPost(c, rpost, message)
	if err != nil {
		return nil, err
	}
	if !published {
		a.Publish(message)
	}

	a.invalidateCacheForChannelPosts(rpost.ChannelId)

	return rpost, nil
}

func (a *App) publishWebsocketEventForPermalinkPost(c request.CTX, post *model.Post, message *model.WebSocketEvent) (published bool, err *model.AppError) {
	var previewedPostID string
	if val, ok := post.GetProp(model.PostPropsPreviewedPost).(string); ok {
		previewedPostID = val
	} else {
		return false, nil
	}

	if !model.IsValidId(previewedPostID) {
		mlog.Warn("invalid post prop value", mlog.String("prop_key", model.PostPropsPreviewedPost), mlog.String("prop_value", previewedPostID))
		return false, nil
	}

	previewedPost, err := a.GetSinglePost(previewedPostID, false)
	if err != nil {
		if err.StatusCode == http.StatusNotFound {
			mlog.Warn("permalinked post not found", mlog.String("referenced_post_id", previewedPostID))
			return false, nil
		}
		return false, err
	}

	channelMembers, err := a.GetChannelMembersPage(c, post.ChannelId, 0, 10000000)
	if err != nil {
		return false, err
	}

	permalinkPreviewedChannel, err := a.GetChannel(c, previewedPost.ChannelId)
	if err != nil {
		if err.StatusCode == http.StatusNotFound {
			mlog.Warn("channel containing permalinked post not found", mlog.String("referenced_channel_id", previewedPost.ChannelId))
			return false, nil
		}
		return false, err
	}

	permalinkPreviewedPost := post.GetPreviewPost()
	for _, cm := range channelMembers {
		if permalinkPreviewedPost != nil {
			post.Metadata.Embeds[0].Data = permalinkPreviewedPost
		}

		postForUser := a.sanitizePostMetadataForUserAndChannel(c, post, permalinkPreviewedPost, permalinkPreviewedChannel, cm.UserId)

		// Using DeepCopy here to avoid a race condition
		// between publishing the event and setting the "post" data value below.
		messageCopy := message.DeepCopy()
		broadcastCopy := messageCopy.GetBroadcast()
		broadcastCopy.UserId = cm.UserId
		messageCopy.SetBroadcast(broadcastCopy)

		postJSON, jsonErr := postForUser.ToJSON()
		if jsonErr != nil {
			mlog.Warn("Failed to encode post to JSON", mlog.Err(jsonErr))
		}
		messageCopy.Add("post", postJSON)
		a.Publish(messageCopy)
	}

	return true, nil
}

func (a *App) PatchPost(c *request.Context, postID string, patch *model.PostPatch) (*model.Post, *model.AppError) {
	post, err := a.GetSinglePost(postID, false)
	if err != nil {
		return nil, err
	}

	channel, err := a.GetChannel(c, post.ChannelId)
	if err != nil {
		return nil, err
	}

	if channel.DeleteAt != 0 {
		err = model.NewAppError("PatchPost", "api.post.patch_post.can_not_update_post_in_deleted.error", nil, "", http.StatusBadRequest)
		return nil, err
	}

	if !a.HasPermissionToChannel(c, post.UserId, post.ChannelId, model.PermissionUseChannelMentions) {
		patch.DisableMentionHighlights()
	}

	post.Patch(patch)

	updatedPost, err := a.UpdatePost(c, post, false)
	if err != nil {
		return nil, err
	}

	return updatedPost, nil
}

func (a *App) GetPostsPage(options model.GetPostsOptions) (*model.PostList, *model.AppError) {
	postList, err := a.Srv().Store().Post().GetPosts(options, false, a.Config().GetSanitizeOptions())
	if err != nil {
		var invErr *store.ErrInvalidInput
		switch {
		case errors.As(err, &invErr):
			return nil, model.NewAppError("GetPostsPage", "app.post.get_posts.app_error", nil, "", http.StatusBadRequest).Wrap(err)
		default:
			return nil, model.NewAppError("GetPostsPage", "app.post.get_root_posts.app_error", nil, "", http.StatusInternalServerError).Wrap(err)
		}
	}

	// The postList is sorted as only rootPosts Order is included
	if appErr := a.filterInaccessiblePosts(postList, filterPostOptions{assumeSortedCreatedAt: true}); appErr != nil {
		return nil, appErr
	}

	return postList, nil
}

func (a *App) GetPosts(channelID string, offset int, limit int) (*model.PostList, *model.AppError) {
	postList, err := a.Srv().Store().Post().GetPosts(model.GetPostsOptions{ChannelId: channelID, Page: offset, PerPage: limit}, true, a.Config().GetSanitizeOptions())
	if err != nil {
		var invErr *store.ErrInvalidInput
		switch {
		case errors.As(err, &invErr):
			return nil, model.NewAppError("GetPosts", "app.post.get_posts.app_error", nil, "", http.StatusBadRequest).Wrap(err)
		default:
			return nil, model.NewAppError("GetPosts", "app.post.get_root_posts.app_error", nil, "", http.StatusInternalServerError).Wrap(err)
		}
	}

	if appErr := a.filterInaccessiblePosts(postList, filterPostOptions{}); appErr != nil {
		return nil, appErr
	}

	return postList, nil
}

func (a *App) GetPostsEtag(channelID string, collapsedThreads bool) string {
	return a.Srv().Store().Post().GetEtag(channelID, true, collapsedThreads)
}

func (a *App) GetPostsSince(options model.GetPostsSinceOptions) (*model.PostList, *model.AppError) {
	postList, err := a.Srv().Store().Post().GetPostsSince(options, true, a.Config().GetSanitizeOptions())
	if err != nil {
		return nil, model.NewAppError("GetPostsSince", "app.post.get_posts_since.app_error", nil, "", http.StatusInternalServerError).Wrap(err)
	}

	if appErr := a.filterInaccessiblePosts(postList, filterPostOptions{assumeSortedCreatedAt: true}); appErr != nil {
		return nil, appErr
	}

	return postList, nil
}

func (a *App) GetSinglePost(postID string, includeDeleted bool) (*model.Post, *model.AppError) {
	post, err := a.Srv().Store().Post().GetSingle(postID, includeDeleted)
	if err != nil {
		var nfErr *store.ErrNotFound
		switch {
		case errors.As(err, &nfErr):
			return nil, model.NewAppError("GetSinglePost", "app.post.get.app_error", nil, "", http.StatusNotFound).Wrap(err)
		default:
			return nil, model.NewAppError("GetSinglePost", "app.post.get.app_error", nil, "", http.StatusInternalServerError).Wrap(err)
		}
	}

	firstInaccessiblePostTime, appErr := a.isInaccessiblePost(post)
	if appErr != nil {
		return nil, appErr
	}
	if firstInaccessiblePostTime != 0 {
		return nil, model.NewAppError("GetSinglePost", "app.post.cloud.get.app_error", nil, "", http.StatusForbidden)
	}

	return post, nil
}

func (a *App) GetPostThread(postID string, opts model.GetPostsOptions, userID string) (*model.PostList, *model.AppError) {
	posts, err := a.Srv().Store().Post().Get(context.Background(), postID, opts, userID, a.Config().GetSanitizeOptions())
	if err != nil {
		var nfErr *store.ErrNotFound
		var invErr *store.ErrInvalidInput
		switch {
		case errors.As(err, &invErr):
			return nil, model.NewAppError("GetPostThread", "app.post.get.app_error", nil, "", http.StatusBadRequest).Wrap(err)
		case errors.As(err, &nfErr):
			return nil, model.NewAppError("GetPostThread", "app.post.get.app_error", nil, "", http.StatusNotFound).Wrap(err)
		default:
			return nil, model.NewAppError("GetPostThread", "app.post.get.app_error", nil, "", http.StatusInternalServerError).Wrap(err)
		}
	}

	// Get inserts the requested post first in the list, then adds the sorted threadPosts.
	// So, the whole postList.Order is not sorted.
	// The fully sorted list comes only when the CollapsedThreads is true and the Directions is not empty.
	filterOptions := filterPostOptions{}
	if opts.CollapsedThreads && opts.Direction != "" {
		filterOptions.assumeSortedCreatedAt = true
	}

	if appErr := a.filterInaccessiblePosts(posts, filterOptions); appErr != nil {
		return nil, appErr
	}

	return posts, nil
}

func (a *App) GetFlaggedPosts(userID string, offset int, limit int) (*model.PostList, *model.AppError) {
	postList, err := a.Srv().Store().Post().GetFlaggedPosts(userID, offset, limit)
	if err != nil {
		return nil, model.NewAppError("GetFlaggedPosts", "app.post.get_flagged_posts.app_error", nil, "", http.StatusInternalServerError).Wrap(err)
	}

	if appErr := a.filterInaccessiblePosts(postList, filterPostOptions{assumeSortedCreatedAt: true}); appErr != nil {
		return nil, appErr
	}

	return postList, nil
}

func (a *App) GetFlaggedPostsForTeam(userID, teamID string, offset int, limit int) (*model.PostList, *model.AppError) {
	postList, err := a.Srv().Store().Post().GetFlaggedPostsForTeam(userID, teamID, offset, limit)
	if err != nil {
		return nil, model.NewAppError("GetFlaggedPostsForTeam", "app.post.get_flagged_posts.app_error", nil, "", http.StatusInternalServerError).Wrap(err)
	}

	if appErr := a.filterInaccessiblePosts(postList, filterPostOptions{assumeSortedCreatedAt: true}); appErr != nil {
		return nil, appErr
	}

	return postList, nil
}

func (a *App) GetFlaggedPostsForChannel(userID, channelID string, offset int, limit int) (*model.PostList, *model.AppError) {
	postList, err := a.Srv().Store().Post().GetFlaggedPostsForChannel(userID, channelID, offset, limit)
	if err != nil {
		return nil, model.NewAppError("GetFlaggedPostsForChannel", "app.post.get_flagged_posts.app_error", nil, "", http.StatusInternalServerError).Wrap(err)
	}

	if appErr := a.filterInaccessiblePosts(postList, filterPostOptions{assumeSortedCreatedAt: true}); appErr != nil {
		return nil, appErr
	}

	return postList, nil
}

func (a *App) GetPermalinkPost(c request.CTX, postID string, userID string) (*model.PostList, *model.AppError) {
	list, nErr := a.Srv().Store().Post().Get(context.Background(), postID, model.GetPostsOptions{}, userID, a.Config().GetSanitizeOptions())
	if nErr != nil {
		var nfErr *store.ErrNotFound
		var invErr *store.ErrInvalidInput
		switch {
		case errors.As(nErr, &invErr):
			return nil, model.NewAppError("GetPermalinkPost", "app.post.get.app_error", nil, "", http.StatusBadRequest).Wrap(nErr)
		case errors.As(nErr, &nfErr):
			return nil, model.NewAppError("GetPermalinkPost", "app.post.get.app_error", nil, "", http.StatusNotFound).Wrap(nErr)
		default:
			return nil, model.NewAppError("GetPermalinkPost", "app.post.get.app_error", nil, "", http.StatusInternalServerError).Wrap(nErr)
		}
	}

	if len(list.Order) != 1 {
		return nil, model.NewAppError("getPermalinkTmp", "api.post_get_post_by_id.get.app_error", nil, "", http.StatusNotFound)
	}
	post := list.Posts[list.Order[0]]

	channel, err := a.GetChannel(c, post.ChannelId)
	if err != nil {
		return nil, err
	}

	if err = a.JoinChannel(c, channel, userID); err != nil {
		return nil, err
	}

	if appErr := a.filterInaccessiblePosts(list, filterPostOptions{assumeSortedCreatedAt: true}); appErr != nil {
		return nil, appErr
	}

	return list, nil
}

func (a *App) GetPostsBeforePost(options model.GetPostsOptions) (*model.PostList, *model.AppError) {
	postList, err := a.Srv().Store().Post().GetPostsBefore(options, a.Config().GetSanitizeOptions())
	if err != nil {
		var invErr *store.ErrInvalidInput
		switch {
		case errors.As(err, &invErr):
			return nil, model.NewAppError("GetPostsBeforePost", "app.post.get_posts_around.get.app_error", nil, "", http.StatusBadRequest).Wrap(err)
		default:
			return nil, model.NewAppError("GetPostsBeforePost", "app.post.get_posts_around.get.app_error", nil, "", http.StatusInternalServerError).Wrap(err)
		}
	}

	// GetPostsBefore orders by channel id and deleted at,
	// before sorting based on created at.
	// but the deleted at is only ever where deleted at = 0,
	// and channel id may or may not be empty (all channels) or defined (single channel),
	// so we can still optimize if the search is for a single channel
	filterOptions := filterPostOptions{}
	if options.ChannelId != "" {
		filterOptions.assumeSortedCreatedAt = true
	}
	if appErr := a.filterInaccessiblePosts(postList, filterOptions); appErr != nil {
		return nil, appErr
	}

	return postList, nil
}

func (a *App) GetPostsAfterPost(options model.GetPostsOptions) (*model.PostList, *model.AppError) {
	postList, err := a.Srv().Store().Post().GetPostsAfter(options, a.Config().GetSanitizeOptions())
	if err != nil {
		var invErr *store.ErrInvalidInput
		switch {
		case errors.As(err, &invErr):
			return nil, model.NewAppError("GetPostsAfterPost", "app.post.get_posts_around.get.app_error", nil, "", http.StatusBadRequest).Wrap(err)
		default:
			return nil, model.NewAppError("GetPostsAfterPost", "app.post.get_posts_around.get.app_error", nil, "", http.StatusInternalServerError).Wrap(err)
		}
	}

	// GetPostsAfter orders by channel id and deleted at,
	// before sorting based on created at.
	// but the deleted at is only ever where deleted at = 0,
	// and channel id may or may not be empty (all channels) or defined (single channel),
	// so we can still optimize if the search is for a single channel
	filterOptions := filterPostOptions{}
	if options.ChannelId != "" {
		filterOptions.assumeSortedCreatedAt = true
	}
	if appErr := a.filterInaccessiblePosts(postList, filterOptions); appErr != nil {
		return nil, appErr
	}

	return postList, nil
}

func (a *App) GetPostsAroundPost(before bool, options model.GetPostsOptions) (*model.PostList, *model.AppError) {
	var postList *model.PostList
	var err error
	sanitize := a.Config().GetSanitizeOptions()
	if before {
		postList, err = a.Srv().Store().Post().GetPostsBefore(options, sanitize)
	} else {
		postList, err = a.Srv().Store().Post().GetPostsAfter(options, sanitize)
	}

	if err != nil {
		var invErr *store.ErrInvalidInput
		switch {
		case errors.As(err, &invErr):
			return nil, model.NewAppError("GetPostsAroundPost", "app.post.get_posts_around.get.app_error", nil, "", http.StatusBadRequest).Wrap(err)
		default:
			return nil, model.NewAppError("GetPostsAroundPost", "app.post.get_posts_around.get.app_error", nil, "", http.StatusInternalServerError).Wrap(err)
		}
	}

	// GetPostsBefore and GetPostsAfter order by channel id and deleted at,
	// before sorting based on created at.
	// but the deleted at is only ever where deleted at = 0,
	// and channel id may or may not be empty (all channels) or defined (single channel),
	// so we can still optimize if the search is for a single channel
	filterOptions := filterPostOptions{}
	if options.ChannelId != "" {
		filterOptions.assumeSortedCreatedAt = true
	}
	if appErr := a.filterInaccessiblePosts(postList, filterOptions); appErr != nil {
		return nil, appErr
	}

	return postList, nil
}

func (a *App) GetPostAfterTime(channelID string, time int64, collapsedThreads bool) (*model.Post, *model.AppError) {
	post, err := a.Srv().Store().Post().GetPostAfterTime(channelID, time, collapsedThreads)
	if err != nil {
		return nil, model.NewAppError("GetPostAfterTime", "app.post.get_post_after_time.app_error", nil, "", http.StatusInternalServerError).Wrap(err)
	}

	return post, nil
}

func (a *App) GetPostIdAfterTime(channelID string, time int64, collapsedThreads bool) (string, *model.AppError) {
	postID, err := a.Srv().Store().Post().GetPostIdAfterTime(channelID, time, collapsedThreads)
	if err != nil {
		return "", model.NewAppError("GetPostIdAfterTime", "app.post.get_post_id_around.app_error", nil, "", http.StatusInternalServerError).Wrap(err)
	}

	return postID, nil
}

func (a *App) GetPostIdBeforeTime(channelID string, time int64, collapsedThreads bool) (string, *model.AppError) {
	postID, err := a.Srv().Store().Post().GetPostIdBeforeTime(channelID, time, collapsedThreads)
	if err != nil {
		return "", model.NewAppError("GetPostIdBeforeTime", "app.post.get_post_id_around.app_error", nil, "", http.StatusInternalServerError).Wrap(err)
	}

	return postID, nil
}

func (a *App) GetNextPostIdFromPostList(postList *model.PostList, collapsedThreads bool) string {
	if len(postList.Order) > 0 {
		firstPostId := postList.Order[0]
		firstPost := postList.Posts[firstPostId]
		nextPostId, err := a.GetPostIdAfterTime(firstPost.ChannelId, firstPost.CreateAt, collapsedThreads)
		if err != nil {
			mlog.Warn("GetNextPostIdFromPostList: failed in getting next post", mlog.Err(err))
		}

		return nextPostId
	}

	return ""
}

func (a *App) GetPrevPostIdFromPostList(postList *model.PostList, collapsedThreads bool) string {
	if len(postList.Order) > 0 {
		lastPostId := postList.Order[len(postList.Order)-1]
		lastPost := postList.Posts[lastPostId]
		previousPostId, err := a.GetPostIdBeforeTime(lastPost.ChannelId, lastPost.CreateAt, collapsedThreads)
		if err != nil {
			mlog.Warn("GetPrevPostIdFromPostList: failed in getting previous post", mlog.Err(err))
		}

		return previousPostId
	}

	return ""
}

// AddCursorIdsForPostList adds NextPostId and PrevPostId as cursor to the PostList.
// The conditional blocks ensure that it sets those cursor IDs immediately as afterPost, beforePost or empty,
// and only query to database whenever necessary.
func (a *App) AddCursorIdsForPostList(originalList *model.PostList, afterPost, beforePost string, since int64, page, perPage int, collapsedThreads bool) {
	prevPostIdSet := false
	prevPostId := ""
	nextPostIdSet := false
	nextPostId := ""

	if since > 0 { // "since" query to return empty NextPostId and PrevPostId
		nextPostIdSet = true
		prevPostIdSet = true
	} else if afterPost != "" {
		if page == 0 {
			prevPostId = afterPost
			prevPostIdSet = true
		}

		if len(originalList.Order) < perPage {
			nextPostIdSet = true
		}
	} else if beforePost != "" {
		if page == 0 {
			nextPostId = beforePost
			nextPostIdSet = true
		}

		if len(originalList.Order) < perPage {
			prevPostIdSet = true
		}
	}

	if !nextPostIdSet {
		nextPostId = a.GetNextPostIdFromPostList(originalList, collapsedThreads)
	}

	if !prevPostIdSet {
		prevPostId = a.GetPrevPostIdFromPostList(originalList, collapsedThreads)
	}

	originalList.NextPostId = nextPostId
	originalList.PrevPostId = prevPostId
}
func (a *App) GetPostsForChannelAroundLastUnread(c request.CTX, channelID, userID string, limitBefore, limitAfter int, skipFetchThreads bool, collapsedThreads, collapsedThreadsExtended bool) (*model.PostList, *model.AppError) {
	var member *model.ChannelMember
	var err *model.AppError
	if member, err = a.GetChannelMember(c, channelID, userID); err != nil {
		return nil, err
	} else if member.LastViewedAt == 0 {
		return model.NewPostList(), nil
	}

	lastUnreadPostId, err := a.GetPostIdAfterTime(channelID, member.LastViewedAt, collapsedThreads)
	if err != nil {
		return nil, err
	} else if lastUnreadPostId == "" {
		return model.NewPostList(), nil
	}

	opts := model.GetPostsOptions{
		SkipFetchThreads:         skipFetchThreads,
		CollapsedThreads:         collapsedThreads,
		CollapsedThreadsExtended: collapsedThreadsExtended,
	}
	postList, err := a.GetPostThread(lastUnreadPostId, opts, userID)
	if err != nil {
		return nil, err
	}
	// Reset order to only include the last unread post: if the thread appears in the centre
	// channel organically, those replies will be added below.
	postList.Order = []string{}
	// Add lastUnreadPostId in order, only if it hasn't been filtered as per the cloud plan's limit
	if _, ok := postList.Posts[lastUnreadPostId]; ok {
		postList.Order = []string{lastUnreadPostId}

		// BeforePosts will only be accessible if the lastUnreadPostId is itself accessible
		if postListBefore, err := a.GetPostsBeforePost(model.GetPostsOptions{ChannelId: channelID, PostId: lastUnreadPostId, Page: PageDefault, PerPage: limitBefore, SkipFetchThreads: skipFetchThreads, CollapsedThreads: collapsedThreads, CollapsedThreadsExtended: collapsedThreadsExtended, UserId: userID}); err != nil {
			return nil, err
		} else if postListBefore != nil {
			postList.Extend(postListBefore)
		}
	}

	if postListAfter, err := a.GetPostsAfterPost(model.GetPostsOptions{ChannelId: channelID, PostId: lastUnreadPostId, Page: PageDefault, PerPage: limitAfter - 1, SkipFetchThreads: skipFetchThreads, CollapsedThreads: collapsedThreads, CollapsedThreadsExtended: collapsedThreadsExtended, UserId: userID}); err != nil {
		return nil, err
	} else if postListAfter != nil {
		postList.Extend(postListAfter)
	}

	postList.SortByCreateAt()
	return postList, nil
}

func (a *App) DeletePost(c request.CTX, postID, deleteByID string) (*model.Post, *model.AppError) {
	post, err := a.Srv().Store().Post().GetSingle(postID, false)
	if err != nil {
		return nil, model.NewAppError("DeletePost", "app.post.get.app_error", nil, "", http.StatusBadRequest).Wrap(err)
	}

	channel, appErr := a.GetChannel(c, post.ChannelId)
	if appErr != nil {
		return nil, appErr
	}

	if channel.DeleteAt != 0 {
		appErr := model.NewAppError("DeletePost", "api.post.delete_post.can_not_delete_post_in_deleted.error", nil, "", http.StatusBadRequest)
		return nil, appErr
	}

	err = a.Srv().Store().Post().Delete(postID, model.GetMillis(), deleteByID)
	if err != nil {
		var nfErr *store.ErrNotFound
		switch {
		case errors.As(err, &nfErr):
			return nil, model.NewAppError("DeletePost", "app.post.delete.app_error", nil, "", http.StatusNotFound).Wrap(err)
		default:
			return nil, model.NewAppError("DeletePost", "app.post.delete.app_error", nil, "", http.StatusInternalServerError).Wrap(err)
		}
	}

	if post.RootId == "" {
		if appErr := a.DeletePersistentNotification(c, post); appErr != nil {
			return nil, appErr
		}
	}

	postJSON, err := json.Marshal(post)
	if err != nil {
		return nil, model.NewAppError("DeletePost", "api.marshal_error", nil, "", http.StatusInternalServerError).Wrap(err)
	}

	userMessage := model.NewWebSocketEvent(model.WebsocketEventPostDeleted, "", post.ChannelId, "", nil, "")
	userMessage.Add("post", string(postJSON))
	userMessage.GetBroadcast().ContainsSanitizedData = true
	a.Publish(userMessage)

	adminMessage := model.NewWebSocketEvent(model.WebsocketEventPostDeleted, "", post.ChannelId, "", nil, "")
	adminMessage.Add("post", string(postJSON))
	adminMessage.Add("delete_by", deleteByID)
	adminMessage.GetBroadcast().ContainsSensitiveData = true
	a.Publish(adminMessage)

	if len(post.FileIds) > 0 {
		a.Srv().Go(func() {
			a.deletePostFiles(post.Id)
		})
		a.Srv().Store().FileInfo().InvalidateFileInfosForPostCache(postID, true)
		a.Srv().Store().FileInfo().InvalidateFileInfosForPostCache(postID, false)
	}
	a.Srv().Go(func() {
		a.deleteFlaggedPosts(post.Id)
	})

	pluginPost := post.ForPlugin()
	pluginContext := pluginContext(c)
	a.Srv().Go(func() {
		a.ch.RunMultiHook(func(hooks plugin.Hooks) bool {
			hooks.MessageHasBeenDeleted(pluginContext, pluginPost)
			return true
		}, plugin.MessageHasBeenDeletedID)
	})

	a.Srv().Go(func() {
		if err = a.RemoveNotifications(c, post, channel); err != nil {
			a.Log().Error("DeletePost failed to delete notification", mlog.Err(err))
		}
	})

	a.invalidateCacheForChannelPosts(post.ChannelId)

	return post, nil
}

func (a *App) deleteFlaggedPosts(postID string) {
	if err := a.Srv().Store().Preference().DeleteCategoryAndName(model.PreferenceCategoryFlaggedPost, postID); err != nil {
		a.Log().Warn("Unable to delete flagged post preference when deleting post.", mlog.Err(err))
		return
	}
}

func (a *App) deletePostFiles(postID string) {
	if _, err := a.Srv().Store().FileInfo().DeleteForPost(postID); err != nil {
		a.Log().Warn("Encountered error when deleting files for post", mlog.String("post_id", postID), mlog.Err(err))
	}
}

func (a *App) parseAndFetchChannelIdByNameFromInFilter(c *request.Context, channelName, userID, teamID string, includeDeleted bool) (*model.Channel, error) {
	if strings.HasPrefix(channelName, "@") && strings.Contains(channelName, ",") {
		var userIDs []string
		users, err := a.GetUsersByUsernames(strings.Split(channelName[1:], ","), false, nil)
		if err != nil {
			return nil, err
		}
		for _, user := range users {
			userIDs = append(userIDs, user.Id)
		}

		channel, err := a.GetGroupChannel(c, userIDs)
		if err != nil {
			return nil, err
		}
		return channel, nil
	}

	if strings.HasPrefix(channelName, "@") && !strings.Contains(channelName, ",") {
		user, err := a.GetUserByUsername(channelName[1:])
		if err != nil {
			return nil, err
		}
		channel, err := a.GetOrCreateDirectChannel(c, userID, user.Id)
		if err != nil {
			return nil, err
		}
		return channel, nil
	}

	channel, err := a.GetChannelByName(c, channelName, teamID, includeDeleted)
	if err != nil {
		return nil, err
	}
	return channel, nil
}

func (a *App) searchPostsInTeam(teamID string, userID string, paramsList []*model.SearchParams, modifierFun func(*model.SearchParams)) (*model.PostList, *model.AppError) {
	var wg sync.WaitGroup

	pchan := make(chan store.StoreResult, len(paramsList))

	for _, params := range paramsList {
		// Don't allow users to search for everything.
		if params.Terms == "*" {
			continue
		}
		modifierFun(params)
		wg.Add(1)

		go func(params *model.SearchParams) {
			defer wg.Done()
			postList, err := a.Srv().Store().Post().Search(teamID, userID, params)
			pchan <- store.StoreResult{Data: postList, NErr: err}
		}(params)
	}

	wg.Wait()
	close(pchan)

	posts := model.NewPostList()

	for result := range pchan {
		if result.NErr != nil {
			return nil, model.NewAppError("searchPostsInTeam", "app.post.search.app_error", nil, "", http.StatusInternalServerError).Wrap(result.NErr)
		}
		data := result.Data.(*model.PostList)
		posts.Extend(data)
	}

	posts.SortByCreateAt()

	a.filterInaccessiblePosts(posts, filterPostOptions{assumeSortedCreatedAt: true})

	return posts, nil
}

func (a *App) convertChannelNamesToChannelIds(c *request.Context, channels []string, userID string, teamID string, includeDeletedChannels bool) []string {
	for idx, channelName := range channels {
		channel, err := a.parseAndFetchChannelIdByNameFromInFilter(c, channelName, userID, teamID, includeDeletedChannels)
		if err != nil {
			a.Log().Warn("error getting channel id by name from in filter", mlog.Err(err))
			continue
		}
		channels[idx] = channel.Id
	}
	return channels
}

func (a *App) convertUserNameToUserIds(usernames []string) []string {
	for idx, username := range usernames {
		user, err := a.GetUserByUsername(username)
		if err != nil {
			a.Log().Warn("error getting user by username", mlog.String("user_name", username), mlog.Err(err))
			continue
		}
		usernames[idx] = user.Id
	}
	return usernames
}

// GetLastAccessiblePostTime returns CreateAt time(from cache) of the last accessible post as per the cloud limit
func (a *App) GetLastAccessiblePostTime() (int64, *model.AppError) {
	license := a.Srv().License()
	if license == nil || !license.IsCloud() {
		return 0, nil
	}

	system, err := a.Srv().Store().System().GetByName(model.SystemLastAccessiblePostTime)
	if err != nil {
		var nfErr *store.ErrNotFound
		switch {
		case errors.As(err, &nfErr):
			// All posts are accessible
			return 0, nil
		default:
			return 0, model.NewAppError("GetLastAccessiblePostTime", "app.system.get_by_name.app_error", nil, "", http.StatusInternalServerError).Wrap(err)
		}
	}

	lastAccessiblePostTime, err := strconv.ParseInt(system.Value, 10, 64)
	if err != nil {
		return 0, model.NewAppError("GetLastAccessiblePostTime", "common.parse_error_int64", map[string]interface{}{"Value": system.Value}, "", http.StatusInternalServerError).Wrap(err)
	}

	return lastAccessiblePostTime, nil
}

// ComputeLastAccessiblePostTime updates cache with CreateAt time of the last accessible post as per the cloud plan's limit.
// Use GetLastAccessiblePostTime() to access the result.
func (a *App) ComputeLastAccessiblePostTime() error {
	limit, appErr := a.getCloudMessagesHistoryLimit()
	if appErr != nil {
		return appErr
	}

	if limit == 0 {
		// All posts are accessible - we must check if a previous value was set so we can clear it
		systemValue, err := a.Srv().Store().System().GetByName(model.SystemLastAccessiblePostTime)
		if err != nil {
			var nfErr *store.ErrNotFound
			switch {
			case errors.As(err, &nfErr):
				// There was no previous value, nothing to do
				return nil
			default:
				return model.NewAppError("ComputeLastAccessiblePostTime", "app.system.get_by_name.app_error", nil, "", http.StatusInternalServerError).Wrap(err)
			}
		}
		if systemValue != nil {
			// Previous value was set, so we must clear it
			if _, err = a.Srv().Store().System().PermanentDeleteByName(model.SystemLastAccessiblePostTime); err != nil {
				return model.NewAppError("ComputeLastAccessiblePostTime", "app.system.permanent_delete_by_name.app_error", nil, "", http.StatusInternalServerError).Wrap(err)
			}
		}
		// Cloud limit is not applicable
		return nil
	}

	createdAt, err := a.Srv().GetStore().Post().GetNthRecentPostTime(limit)
	if err != nil {
		var nfErr *store.ErrNotFound
		if !errors.As(err, &nfErr) {
			return model.NewAppError("ComputeLastAccessiblePostTime", "app.last_accessible_post.app_error", nil, "", http.StatusInternalServerError).Wrap(err)
		}
	}

	// Update Cache
	err = a.Srv().Store().System().SaveOrUpdate(&model.System{
		Name:  model.SystemLastAccessiblePostTime,
		Value: strconv.FormatInt(createdAt, 10),
	})
	if err != nil {
		return model.NewAppError("ComputeLastAccessiblePostTime", "app.system.save.app_error", nil, "", http.StatusInternalServerError).Wrap(err)
	}

	return nil
}

func (a *App) getCloudMessagesHistoryLimit() (int64, *model.AppError) {
	license := a.Srv().License()
	if license == nil || !license.IsCloud() {
		return 0, nil
	}

	limits, err := a.Cloud().GetCloudLimits("")
	if err != nil {
		return 0, model.NewAppError("getCloudMessagesHistoryLimit", "api.cloud.app_error", nil, "", http.StatusInternalServerError).Wrap(err)
	}

	if limits == nil || limits.Messages == nil || limits.Messages.History == nil {
		// Cloud limit is not applicable
		return 0, nil
	}

	return int64(*limits.Messages.History), nil
}

func (a *App) SearchPostsInTeam(teamID string, paramsList []*model.SearchParams) (*model.PostList, *model.AppError) {
	if !*a.Config().ServiceSettings.EnablePostSearch {
		return nil, model.NewAppError("SearchPostsInTeam", "store.sql_post.search.disabled", nil, fmt.Sprintf("teamId=%v", teamID), http.StatusNotImplemented)
	}

	return a.searchPostsInTeam(teamID, "", paramsList, func(params *model.SearchParams) {
		params.SearchWithoutUserId = true
	})
}

func (a *App) SearchPostsForUser(c *request.Context, terms string, userID string, teamID string, isOrSearch bool, includeDeletedChannels bool, timeZoneOffset int, page, perPage int) (*model.PostSearchResults, *model.AppError) {
	var postSearchResults *model.PostSearchResults
	paramsList := model.ParseSearchParams(strings.TrimSpace(terms), timeZoneOffset)
	includeDeleted := includeDeletedChannels && *a.Config().TeamSettings.ExperimentalViewArchivedChannels

	if !*a.Config().ServiceSettings.EnablePostSearch {
		return nil, model.NewAppError("SearchPostsForUser", "store.sql_post.search.disabled", nil, fmt.Sprintf("teamId=%v userId=%v", teamID, userID), http.StatusNotImplemented)
	}

	finalParamsList := []*model.SearchParams{}

	for _, params := range paramsList {
		params.OrTerms = isOrSearch
		params.IncludeDeletedChannels = includeDeleted
		// Don't allow users to search for "*"
		if params.Terms != "*" {
			// TODO: we have to send channel ids
			// from the front-end. Otherwise it's not possible to distinguish
			// from just the channel name at a cross-team level.
			// Convert channel names to channel IDs
			params.InChannels = a.convertChannelNamesToChannelIds(c, params.InChannels, userID, teamID, includeDeletedChannels)
			params.ExcludedChannels = a.convertChannelNamesToChannelIds(c, params.ExcludedChannels, userID, teamID, includeDeletedChannels)

			// Convert usernames to user IDs
			params.FromUsers = a.convertUserNameToUserIds(params.FromUsers)
			params.ExcludedUsers = a.convertUserNameToUserIds(params.ExcludedUsers)

			finalParamsList = append(finalParamsList, params)
		}
	}

	// If the processed search params are empty, return empty search results.
	if len(finalParamsList) == 0 {
		return model.MakePostSearchResults(model.NewPostList(), nil), nil
	}

	postSearchResults, err := a.Srv().Store().Post().SearchPostsForUser(finalParamsList, userID, teamID, page, perPage)
	if err != nil {
		var appErr *model.AppError
		switch {
		case errors.As(err, &appErr):
			return nil, appErr
		default:
			return nil, model.NewAppError("SearchPostsForUser", "app.post.search.app_error", nil, "", http.StatusInternalServerError).Wrap(err)
		}
	}

	if appErr := a.filterInaccessiblePosts(postSearchResults.PostList, filterPostOptions{assumeSortedCreatedAt: true}); appErr != nil {
		return nil, appErr
	}

	return postSearchResults, nil
}

func (a *App) GetFileInfosForPostWithMigration(postID string, includeDeleted bool) ([]*model.FileInfo, *model.AppError) {

	pchan := make(chan store.StoreResult, 1)
	go func() {
		post, err := a.Srv().Store().Post().GetSingle(postID, includeDeleted)
		pchan <- store.StoreResult{Data: post, NErr: err}
		close(pchan)
	}()

	infos, firstInaccessibleFileTime, err := a.GetFileInfosForPost(postID, false, includeDeleted)
	if err != nil {
		return nil, err
	}

	if len(infos) == 0 && firstInaccessibleFileTime == 0 {
		// No FileInfos were returned so check if they need to be created for this post
		result := <-pchan
		if result.NErr != nil {
			var nfErr *store.ErrNotFound
			switch {
			case errors.As(result.NErr, &nfErr):
				return nil, model.NewAppError("GetFileInfosForPostWithMigration", "app.post.get.app_error", nil, "", http.StatusNotFound).Wrap(result.NErr)
			default:
				return nil, model.NewAppError("GetFileInfosForPostWithMigration", "app.post.get.app_error", nil, "", http.StatusInternalServerError).Wrap(result.NErr)
			}
		}
		post := result.Data.(*model.Post)

		if len(post.Filenames) > 0 {
			a.Srv().Store().FileInfo().InvalidateFileInfosForPostCache(postID, false)
			a.Srv().Store().FileInfo().InvalidateFileInfosForPostCache(postID, true)
			// The post has Filenames that need to be replaced with FileInfos
			infos = a.MigrateFilenamesToFileInfos(post)
		}
	}

	return infos, nil
}

// GetFileInfosForPost also returns firstInaccessibleFileTime based on cloud plan's limit.
func (a *App) GetFileInfosForPost(postID string, fromMaster bool, includeDeleted bool) ([]*model.FileInfo, int64, *model.AppError) {
	fileInfos, err := a.Srv().Store().FileInfo().GetForPost(postID, fromMaster, includeDeleted, true)
	if err != nil {
		return nil, 0, model.NewAppError("GetFileInfosForPost", "app.file_info.get_for_post.app_error", nil, "", http.StatusInternalServerError).Wrap(err)
	}

	firstInaccessibleFileTime, appErr := a.removeInaccessibleContentFromFilesSlice(fileInfos)
	if appErr != nil {
		return nil, 0, appErr
	}

	a.generateMiniPreviewForInfos(fileInfos)

	return fileInfos, firstInaccessibleFileTime, nil
}

func (a *App) getFileInfosForPostIgnoreCloudLimit(postID string, fromMaster bool, includeDeleted bool) ([]*model.FileInfo, *model.AppError) {
	fileInfos, err := a.Srv().Store().FileInfo().GetForPost(postID, fromMaster, includeDeleted, true)
	if err != nil {
		return nil, model.NewAppError("getFileInfosForPostIgnoreCloudLimit", "app.file_info.get_for_post.app_error", nil, "", http.StatusInternalServerError).Wrap(err)
	}

	a.generateMiniPreviewForInfos(fileInfos)

	return fileInfos, nil
}

func (a *App) PostWithProxyAddedToImageURLs(post *model.Post) *model.Post {
	if f := a.ImageProxyAdder(); f != nil {
		return post.WithRewrittenImageURLs(f)
	}
	return post
}

func (a *App) PostWithProxyRemovedFromImageURLs(post *model.Post) *model.Post {
	if f := a.ImageProxyRemover(); f != nil {
		return post.WithRewrittenImageURLs(f)
	}
	return post
}

func (a *App) PostPatchWithProxyRemovedFromImageURLs(patch *model.PostPatch) *model.PostPatch {
	if f := a.ImageProxyRemover(); f != nil {
		return patch.WithRewrittenImageURLs(f)
	}
	return patch
}

func (a *App) ImageProxyAdder() func(string) string {
	if !*a.Config().ImageProxySettings.Enable {
		return nil
	}

	return func(url string) string {
		return a.ImageProxy().GetProxiedImageURL(url)
	}
}

func (a *App) ImageProxyRemover() (f func(string) string) {
	if !*a.Config().ImageProxySettings.Enable {
		return nil
	}

	return func(url string) string {
		return a.ImageProxy().GetUnproxiedImageURL(url)
	}
}

func (a *App) MaxPostSize() int {
	return a.Srv().Platform().MaxPostSize()
}

// countThreadMentions returns the number of times the user is mentioned in a specified thread after the timestamp.
func (a *App) countThreadMentions(c request.CTX, user *model.User, post *model.Post, teamID string, timestamp int64) (int64, *model.AppError) {
	channel, err := a.GetChannel(c, post.ChannelId)
	if err != nil {
		return 0, err
	}

	keywords := addMentionKeywordsForUser(
		map[string][]string{},
		user,
		map[string]string{},
		&model.Status{Status: model.StatusOnline}, // Assume the user is online since they would've triggered this
		true, // Assume channel mentions are always allowed for simplicity
	)

	posts, nErr := a.Srv().Store().Post().GetPostsByThread(post.Id, timestamp)
	if nErr != nil {
		return 0, model.NewAppError("countThreadMentions", "app.channel.count_posts_since.app_error", nil, "", http.StatusInternalServerError).Wrap(nErr)
	}

	count := 0

	if channel.Type == model.ChannelTypeDirect {
		// In a DM channel, every post made by the other user is a mention
		otherId := channel.GetOtherUserIdForDM(user.Id)
		for _, p := range posts {
			if p.UserId == otherId {
				count++
			}
		}

		return int64(count), nil
	}

	var team *model.Team
	if teamID != "" {
		team, err = a.GetTeam(teamID)
		if err != nil {
			return 0, err
		}
	}

	groups, nErr := a.getGroupsAllowedForReferenceInChannel(channel, team)
	if nErr != nil {
		return 0, model.NewAppError("countThreadMentions", "app.channel.count_posts_since.app_error", nil, "", http.StatusInternalServerError).Wrap(nErr)
	}

	for _, p := range posts {
		if p.CreateAt >= timestamp {
			mentions := getExplicitMentions(p, keywords, groups)
			if _, ok := mentions.Mentions[user.Id]; ok {
				count += 1
			}
		}
	}

	return int64(count), nil
}

// countMentionsFromPost returns the number of posts in the post's channel that mention the user after and including the
// given post.
func (a *App) countMentionsFromPost(c request.CTX, user *model.User, post *model.Post) (int, int, int, *model.AppError) {
	channel, err := a.GetChannel(c, post.ChannelId)
	if err != nil {
		return 0, 0, 0, err
	}

	if channel.Type == model.ChannelTypeDirect {
		// In a DM channel, every post made by the other user is a mention
		count, countRoot, nErr := a.Srv().Store().Channel().CountPostsAfter(post.ChannelId, post.CreateAt-1, channel.GetOtherUserIdForDM(user.Id))
		if nErr != nil {
			return 0, 0, 0, model.NewAppError("countMentionsFromPost", "app.channel.count_posts_since.app_error", nil, "", http.StatusInternalServerError).Wrap(nErr)
		}

		var urgentCount int
		if a.IsPostPriorityEnabled() {
			urgentCount, nErr = a.Srv().Store().Channel().CountUrgentPostsAfter(post.ChannelId, post.CreateAt-1, channel.GetOtherUserIdForDM(user.Id))
			if nErr != nil {
				return 0, 0, 0, model.NewAppError("countMentionsFromPost", "app.channel.count_urgent_posts_since.app_error", nil, "", http.StatusInternalServerError).Wrap(nErr)
			}
		}

		return count, countRoot, urgentCount, nil
	}

	channelMember, err := a.GetChannelMember(c, channel.Id, user.Id)
	if err != nil {
		return 0, 0, 0, err
	}

	keywords := addMentionKeywordsForUser(
		map[string][]string{},
		user,
		channelMember.NotifyProps,
		&model.Status{Status: model.StatusOnline}, // Assume the user is online since they would've triggered this
		true, // Assume channel mentions are always allowed for simplicity
	)
	commentMentions := user.NotifyProps[model.CommentsNotifyProp]
	checkForCommentMentions := commentMentions == model.CommentsNotifyRoot || commentMentions == model.CommentsNotifyAny

	// A mapping of thread root IDs to whether or not a post in that thread mentions the user
	mentionedByThread := make(map[string]bool)

	thread, err := a.GetPostThread(post.Id, model.GetPostsOptions{}, user.Id)
	if err != nil {
		return 0, 0, 0, err
	}

	count := 0
	countRoot := 0
	urgentCount := 0
	if isPostMention(user, post, keywords, thread.Posts, mentionedByThread, checkForCommentMentions) {
		count += 1
		if post.RootId == "" {
			countRoot += 1
			if a.IsPostPriorityEnabled() {
				priority, err := a.GetPriorityForPost(post.Id)
				if err != nil {
					return 0, 0, 0, err
				}
				if priority != nil && *priority.Priority == model.PostPriorityUrgent {
					urgentCount += 1
				}
			}
		}
	}

	page := 0
	perPage := 200
	for {
		postList, err := a.GetPostsAfterPost(model.GetPostsOptions{
			ChannelId: post.ChannelId,
			PostId:    post.Id,
			Page:      page,
			PerPage:   perPage,
		})
		if err != nil {
			return 0, 0, 0, err
		}

		mentionPostIds := make([]string, 0)
		for _, postID := range postList.Order {
			if isPostMention(user, postList.Posts[postID], keywords, postList.Posts, mentionedByThread, checkForCommentMentions) {
				count += 1
				if postList.Posts[postID].RootId == "" {
					mentionPostIds = append(mentionPostIds, postID)
					countRoot += 1
				}
			}
		}

		if a.IsPostPriorityEnabled() {
			priorityList, nErr := a.Srv().Store().PostPriority().GetForPosts(mentionPostIds)
			if nErr != nil {
				return 0, 0, 0, model.NewAppError("countMentionsFromPost", "app.channel.get_priority_for_posts.app_error", nil, "", http.StatusInternalServerError).Wrap(nErr)
			}
			for _, priority := range priorityList {
				if *priority.Priority == model.PostPriorityUrgent {
					urgentCount += 1
				}
			}
		}

		if len(postList.Order) < perPage {
			break
		}

		page += 1
	}

	return count, countRoot, urgentCount, nil
}

func isCommentMention(user *model.User, post *model.Post, otherPosts map[string]*model.Post, mentionedByThread map[string]bool) bool {
	if post.RootId == "" {
		// Not a comment
		return false
	}

	if mentioned, ok := mentionedByThread[post.RootId]; ok {
		// We've already figured out if the user was mentioned by this thread
		return mentioned
	}

	if _, ok := otherPosts[post.RootId]; !ok {
		mlog.Warn("Can't determine the comment mentions as the rootPost is past the cloud plan's limit", mlog.String("rootPostID", post.RootId), mlog.String("commentID", post.Id))

		return false
	}

	// Whether or not the user was mentioned because they started the thread
	mentioned := otherPosts[post.RootId].UserId == user.Id

	// Or because they commented on it before this post
	if !mentioned && user.NotifyProps[model.CommentsNotifyProp] == model.CommentsNotifyAny {
		for _, otherPost := range otherPosts {
			if otherPost.Id == post.Id {
				continue
			}

			if otherPost.RootId != post.RootId {
				continue
			}

			if otherPost.UserId == user.Id && otherPost.CreateAt < post.CreateAt {
				// Found a comment made by the user from before this post
				mentioned = true
				break
			}
		}
	}

	mentionedByThread[post.RootId] = mentioned
	return mentioned
}

func isPostMention(user *model.User, post *model.Post, keywords map[string][]string, otherPosts map[string]*model.Post, mentionedByThread map[string]bool, checkForCommentMentions bool) bool {
	// Prevent the user from mentioning themselves
	if post.UserId == user.Id && post.GetProp("from_webhook") != "true" {
		return false
	}

	// Check for keyword mentions
	mentions := getExplicitMentions(post, keywords, make(map[string]*model.Group))
	if _, ok := mentions.Mentions[user.Id]; ok {
		return true
	}

	// Check for mentions caused by being added to the channel
	if post.Type == model.PostTypeAddToChannel {
		if addedUserId, ok := post.GetProp(model.PostPropsAddedUserId).(string); ok && addedUserId == user.Id {
			return true
		}
	}

	// Check for comment mentions
	if checkForCommentMentions && isCommentMention(user, post, otherPosts, mentionedByThread) {
		return true
	}

	return false
}

func (a *App) GetThreadMembershipsForUser(userID, teamID string) ([]*model.ThreadMembership, error) {
	return a.Srv().Store().Thread().GetMembershipsForUser(userID, teamID)
}

func (a *App) GetPostIfAuthorized(c request.CTX, postID string, session *model.Session, includeDeleted bool) (*model.Post, *model.AppError) {
	post, err := a.GetSinglePost(postID, includeDeleted)
	if err != nil {
		return nil, err
	}

	channel, err := a.GetChannel(c, post.ChannelId)
	if err != nil {
		return nil, err
	}

	if !a.SessionHasPermissionToChannel(c, *session, channel.Id, model.PermissionReadChannelContent) {
		if channel.Type == model.ChannelTypeOpen {
			if !a.SessionHasPermissionToTeam(*session, channel.TeamId, model.PermissionReadPublicChannel) {
				return nil, a.MakePermissionError(session, []*model.Permission{model.PermissionReadPublicChannel})
			}
		} else {
			return nil, a.MakePermissionError(session, []*model.Permission{model.PermissionReadChannelContent})
		}
	}

	return post, nil
}

// GetPostsByIds response bool value indicates, if the post is inaccessible due to cloud plan's limit.
func (a *App) GetPostsByIds(postIDs []string) ([]*model.Post, int64, *model.AppError) {
	posts, err := a.Srv().Store().Post().GetPostsByIds(postIDs)
	if err != nil {
		var nfErr *store.ErrNotFound
		switch {
		case errors.As(err, &nfErr):
			return nil, 0, model.NewAppError("GetPostsByIds", "app.post.get.app_error", nil, "", http.StatusNotFound).Wrap(err)
		default:
			return nil, 0, model.NewAppError("GetPostsByIds", "app.post.get.app_error", nil, "", http.StatusInternalServerError).Wrap(err)
		}
	}

	posts, firstInaccessiblePostTime, appErr := a.getFilteredAccessiblePosts(posts, filterPostOptions{assumeSortedCreatedAt: true})
	if appErr != nil {
		return nil, 0, appErr
	}

	return posts, firstInaccessiblePostTime, nil
}

func (a *App) GetEditHistoryForPost(postID string) ([]*model.Post, *model.AppError) {
	posts, err := a.Srv().Store().Post().GetEditHistoryForPost(postID)

	if err != nil {
		var nfErr *store.ErrNotFound
		switch {
		case errors.As(err, &nfErr):
			return nil, model.NewAppError("GetEditHistoryForPost", "app.post.get.app_error", nil, "", http.StatusNotFound).Wrap(err)
		default:
			return nil, model.NewAppError("GetEditHistoryForPost", "app.post.get.app_error", nil, "", http.StatusInternalServerError).Wrap(err)
		}
	}

	return posts, nil
}

func (a *App) SetPostReminder(postID, userID string, targetTime int64) *model.AppError {
	// Store the reminder in the DB
	reminder := &model.PostReminder{
		PostId:     postID,
		UserId:     userID,
		TargetTime: targetTime,
	}
	err := a.Srv().Store().Post().SetPostReminder(reminder)
	if err != nil {
		return model.NewAppError("SetPostReminder", model.NoTranslation, nil, "", http.StatusInternalServerError).Wrap(err)
	}

	metadata, err := a.Srv().Store().Post().GetPostReminderMetadata(postID)
	if err != nil {
		return model.NewAppError("SetPostReminder", model.NoTranslation, nil, "", http.StatusInternalServerError).Wrap(err)
	}

	parsedTime := time.Unix(targetTime, 0).UTC().Format(time.RFC822)
	siteURL := *a.Config().ServiceSettings.SiteURL

	var permalink string
	if metadata.TeamName == "" {
		permalink = fmt.Sprintf("%s/pl/%s", siteURL, postID)
	} else {
		permalink = fmt.Sprintf("%s/%s/pl/%s", siteURL, metadata.TeamName, postID)
	}

	// Send an ack message.
	ephemeralPost := &model.Post{
		Type:      model.PostTypeEphemeral,
		Id:        model.NewId(),
		CreateAt:  model.GetMillis(),
		UserId:    userID,
		RootId:    postID,
		ChannelId: metadata.ChannelId,
		// It's okay to keep this non-translated. This is just a fallback.
		// The webapp will parse the timestamp and show that in user's local timezone.
		Message: fmt.Sprintf("You will be reminded about %s by @%s at %s", permalink, metadata.Username, parsedTime),
		Props: model.StringInterface{
			"target_time": targetTime,
			"team_name":   metadata.TeamName,
			"post_id":     postID,
			"username":    metadata.Username,
			"type":        model.PostTypeReminder,
		},
	}

	message := model.NewWebSocketEvent(model.WebsocketEventEphemeralMessage, "", ephemeralPost.ChannelId, userID, nil, "")
	ephemeralPost = a.PreparePostForClientWithEmbedsAndImages(request.EmptyContext(a.Log()), ephemeralPost, true, false, true)
	ephemeralPost = model.AddPostActionCookies(ephemeralPost, a.PostActionCookieSecret())

	postJSON, jsonErr := ephemeralPost.ToJSON()
	if jsonErr != nil {
		mlog.Warn("Failed to encode post to JSON", mlog.Err(jsonErr))
	}
	message.Add("post", postJSON)
	a.Publish(message)

	return nil
}

func (a *App) CheckPostReminders() {
	systemBot, appErr := a.GetSystemBot()
	if appErr != nil {
		mlog.Error("Failed to get system bot", mlog.Err(appErr))
		return
	}

	// This will return the reminders and also delete them from the DB.
	// In case, any of the next steps fail, those reminders would be lost.
	// Alternatively, if we delete those reminders _after_ it has been sent,
	// then in case of any temporary failure, they would get sent in the next batch.
	// MM-45595.
	reminders, err := a.Srv().Store().Post().GetPostReminders(time.Now().UTC().Unix())
	if err != nil {
		mlog.Error("Failed to get post reminders", mlog.Err(err))
		return
	}

	// We group multiple reminders for a single user.
	groupedReminders := make(map[string][]string)
	for _, r := range reminders {
		if groupedReminders[r.UserId] == nil {
			groupedReminders[r.UserId] = []string{r.PostId}
		} else {
			groupedReminders[r.UserId] = append(groupedReminders[r.UserId], r.PostId)
		}
	}

	siteURL := *a.Config().ServiceSettings.SiteURL
	for userID, postIDs := range groupedReminders {
		ch, appErr := a.GetOrCreateDirectChannel(request.EmptyContext(a.Log()), userID, systemBot.UserId)
		if appErr != nil {
			mlog.Error("Failed to get direct channel", mlog.Err(appErr))
			return
		}

		for _, postID := range postIDs {
			metadata, err := a.Srv().Store().Post().GetPostReminderMetadata(postID)
			if err != nil {
				mlog.Error("Failed to get post reminder metadata", mlog.Err(err), mlog.String("post_id", postID))
				continue
			}

			T := i18n.GetUserTranslations(metadata.UserLocale)
			dm := &model.Post{
				ChannelId: ch.Id,
				Message: T("app.post_reminder_dm", model.StringInterface{
					"SiteURL":  siteURL,
					"TeamName": metadata.TeamName,
					"PostId":   postID,
					"Username": metadata.Username,
				}),
				Type:   model.PostTypeReminder,
				UserId: systemBot.UserId,
				Props: model.StringInterface{
					"team_name": metadata.TeamName,
					"post_id":   postID,
					"username":  metadata.Username,
				},
			}

			if _, err := a.CreatePost(request.EmptyContext(a.Log()), dm, ch, false, true); err != nil {
				mlog.Error("Failed to post reminder message", mlog.Err(err))
			}
		}
	}

}

func (a *App) GetPostInfo(c request.CTX, postID string) (*model.PostInfo, *model.AppError) {
	userID := c.Session().UserId
	post, appErr := a.GetSinglePost(postID, false)
	if appErr != nil {
		return nil, appErr
	}

	channel, appErr := a.GetChannel(c, post.ChannelId)
	if appErr != nil {
		return nil, appErr
	}

	notFoundError := model.NewAppError("GetPostInfo", "app.post.get.app_error", nil, "", http.StatusNotFound)

	var team *model.Team
	hasPermissionToAccessTeam := false
	if channel.TeamId != "" {
		team, appErr = a.GetTeam(channel.TeamId)
		if appErr != nil {
			return nil, appErr
		}

		if team.Type == model.TeamOpen {
			hasPermissionToAccessTeam = a.HasPermissionToTeam(userID, team.Id, model.PermissionJoinPublicTeams)
		} else if team.Type == model.TeamInvite {
			hasPermissionToAccessTeam = a.HasPermissionToTeam(userID, team.Id, model.PermissionJoinPrivateTeams)
		}
	} else {
		// This happens in case of DMs and GMs.
		hasPermissionToAccessTeam = true
	}

	if !hasPermissionToAccessTeam {
		return nil, notFoundError
	}

	hasPermissionToAccessChannel := false
	if channel.Type == model.ChannelTypeOpen {
		hasPermissionToAccessChannel = true
	} else if channel.Type == model.ChannelTypePrivate {
		hasPermissionToAccessChannel = a.HasPermissionToChannel(c, userID, channel.Id, model.PermissionManagePrivateChannelMembers)
	} else if channel.Type == model.ChannelTypeDirect || channel.Type == model.ChannelTypeGroup {
		hasPermissionToAccessChannel = a.HasPermissionToChannel(c, userID, channel.Id, model.PermissionReadChannelContent)
	}

	if !hasPermissionToAccessChannel {
		return nil, notFoundError
	}

	_, channelMemberErr := a.GetChannelMember(c, channel.Id, userID)

	info := model.PostInfo{
		ChannelId:          channel.Id,
		ChannelType:        channel.Type,
		ChannelDisplayName: channel.DisplayName,
		HasJoinedChannel:   channelMemberErr == nil,
	}
	if team != nil {
		_, teamMemberErr := a.GetTeamMember(team.Id, userID)

		info.TeamId = team.Id
		info.TeamType = team.Type
		info.TeamDisplayName = team.DisplayName
		info.HasJoinedTeam = teamMemberErr == nil
	}
	return &info, nil
}<|MERGE_RESOLUTION|>--- conflicted
+++ resolved
@@ -700,11 +700,7 @@
 	pluginContext := pluginContext(c)
 	a.ch.RunMultiHook(func(hooks plugin.Hooks) bool {
 		newPost, rejectionReason = hooks.MessageWillBeUpdated(pluginContext, newPost.ForPlugin(), oldPost.ForPlugin())
-<<<<<<< HEAD
 		return newPost != nil
-=======
-		return receivedUpdatedPost != nil
->>>>>>> 5b255198
 	}, plugin.MessageWillBeUpdatedID)
 	if newPost == nil {
 		return nil, model.NewAppError("UpdatePost", "Post rejected by plugin. "+rejectionReason, nil, "", http.StatusBadRequest)

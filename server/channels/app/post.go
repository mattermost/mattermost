// Copyright (c) 2015-present Mattermost, Inc. All Rights Reserved.
// See LICENSE.txt for license information.

package app

import (
	"context"
	"encoding/json"
	"errors"
	"fmt"
	"net/http"
	"regexp"
	"strconv"
	"strings"
	"sync"
	"time"

	"github.com/mattermost/mattermost/server/public/model"
	"github.com/mattermost/mattermost/server/public/plugin"
	"github.com/mattermost/mattermost/server/public/shared/i18n"
	"github.com/mattermost/mattermost/server/public/shared/mlog"
	"github.com/mattermost/mattermost/server/public/shared/request"
	"github.com/mattermost/mattermost/server/v8/channels/store"
	"github.com/mattermost/mattermost/server/v8/channels/store/sqlstore"
	"github.com/mattermost/mattermost/server/v8/platform/services/cache"
)

var pendingPostIDsCacheTTL = 30 * time.Second

const (
	PendingPostIDsCacheSize = 25000
	PageDefault             = 0
)

var atMentionPattern = regexp.MustCompile(`\B@`)

func (a *App) CreatePostAsUser(rctx request.CTX, post *model.Post, currentSessionId string, setOnline bool) (*model.Post, *model.AppError) {
	// Check that channel has not been deleted
	channel, errCh := a.Srv().Store().Channel().Get(post.ChannelId, true)
	if errCh != nil {
		err := model.NewAppError("CreatePostAsUser", "api.context.invalid_param.app_error", map[string]any{"Name": "post.channel_id"}, "", http.StatusBadRequest).Wrap(errCh)
		return nil, err
	}

	if strings.HasPrefix(post.Type, model.PostSystemMessagePrefix) {
		err := model.NewAppError("CreatePostAsUser", "api.context.invalid_param.app_error", map[string]any{"Name": "post.type"}, "", http.StatusBadRequest)
		return nil, err
	}

	if channel.DeleteAt != 0 {
		err := model.NewAppError("createPost", "api.post.create_post.can_not_post_to_deleted.error", nil, "", http.StatusBadRequest)
		return nil, err
	}

<<<<<<< HEAD
	restrictDM, err := a.CheckIfChannelIsRestrictedDM(c, channel)
	if err != nil {
		return nil, err
	}

	if restrictDM {
		return nil, model.NewAppError("createPost", "api.post.create_post.can_not_post_in_restricted_dm.error", nil, "", http.StatusBadRequest)
	}

	rp, err := a.CreatePost(c, post, channel, model.CreatePostFlags{TriggerWebhooks: true, SetOnline: setOnline})
=======
	rp, err := a.CreatePost(rctx, post, channel, model.CreatePostFlags{TriggerWebhooks: true, SetOnline: setOnline})
>>>>>>> b617153d
	if err != nil {
		if err.Id == "api.post.create_post.root_id.app_error" ||
			err.Id == "api.post.create_post.channel_root_id.app_error" {
			err.StatusCode = http.StatusBadRequest
		}

		return nil, err
	}

	// Update the Channel LastViewAt only if:
	// the post does NOT have from_webhook prop set (e.g. Zapier app), and
	// the post does NOT have from_bot set (e.g. from discovering the user is a bot within CreatePost), and
	// the post is NOT a reply post with CRT enabled
	_, fromWebhook := post.GetProps()[model.PostPropsFromWebhook]
	_, fromBot := post.GetProps()[model.PostPropsFromBot]
	isCRTEnabled := a.IsCRTEnabledForUser(rctx, post.UserId)
	isCRTReply := post.RootId != "" && isCRTEnabled
	if !fromWebhook && !fromBot && !isCRTReply {
		if _, err := a.MarkChannelsAsViewed(rctx, []string{post.ChannelId}, post.UserId, currentSessionId, true, isCRTEnabled); err != nil {
			rctx.Logger().Warn(
				"Encountered error updating last viewed",
				mlog.String("channel_id", post.ChannelId),
				mlog.String("user_id", post.UserId),
				mlog.Err(err),
			)
		}
	}

	return rp, nil
}

func (a *App) CreatePostMissingChannel(rctx request.CTX, post *model.Post, triggerWebhooks bool, setOnline bool) (*model.Post, *model.AppError) {
	channel, err := a.Srv().Store().Channel().Get(post.ChannelId, true)
	if err != nil {
		errCtx := map[string]any{"channel_id": post.ChannelId}
		var nfErr *store.ErrNotFound
		switch {
		case errors.As(err, &nfErr):
			return nil, model.NewAppError("CreatePostMissingChannel", "app.channel.get.existing.app_error", errCtx, "", http.StatusNotFound).Wrap(err)
		default:
			return nil, model.NewAppError("CreatePostMissingChannel", "app.channel.get.find.app_error", errCtx, "", http.StatusInternalServerError).Wrap(err)
		}
	}

	return a.CreatePost(rctx, post, channel, model.CreatePostFlags{TriggerWebhooks: triggerWebhooks, SetOnline: setOnline})
}

// deduplicateCreatePost attempts to make posting idempotent within a caching window.
func (a *App) deduplicateCreatePost(rctx request.CTX, post *model.Post) (foundPost *model.Post, err *model.AppError) {
	// We rely on the client sending the pending post id across "duplicate" requests. If there
	// isn't one, we can't deduplicate, so allow creation normally.
	if post.PendingPostId == "" {
		return nil, nil
	}

	const unknownPostId = ""

	// Query the cache atomically for the given pending post id, saving a record if
	// it hasn't previously been seen.
	var postID string
	nErr := a.Srv().seenPendingPostIdsCache.Get(post.PendingPostId, &postID)
	if nErr == cache.ErrKeyNotFound {
		if appErr := a.Srv().seenPendingPostIdsCache.SetWithExpiry(post.PendingPostId, unknownPostId, pendingPostIDsCacheTTL); appErr != nil {
			return nil, model.NewAppError("deduplicateCreatePost", "api.post.deduplicate_create_post.cache_error", nil, "", http.StatusInternalServerError).Wrap(appErr)
		}
		return nil, nil
	}

	if nErr != nil {
		return nil, model.NewAppError("deduplicateCreatePost", "api.post.error_get_post_id.pending", nil, "", http.StatusInternalServerError).Wrap(nErr)
	}

	// If another thread saved the cache record, but hasn't yet updated it with the actual post
	// id (because it's still saving), notify the client with an error. Ideally, we'd wait
	// for the other thread, but coordinating that adds complexity to the happy path.
	if postID == unknownPostId {
		return nil, model.NewAppError("deduplicateCreatePost", "api.post.deduplicate_create_post.pending", nil, "", http.StatusInternalServerError)
	}

	// If the other thread finished creating the post, return the created post back to the
	// client, making the API call feel idempotent.
	actualPost, err := a.GetPostIfAuthorized(rctx, postID, rctx.Session(), false)
	if err != nil && err.StatusCode == http.StatusForbidden {
		rctx.Logger().Warn("Ignoring pending_post_id for which the user is unauthorized", mlog.String("pending_post_id", post.PendingPostId), mlog.String("post_id", postID), mlog.Err(err))
		return nil, nil
	} else if err != nil {
		return nil, model.NewAppError("deduplicateCreatePost", "api.post.deduplicate_create_post.failed_to_get", nil, "", http.StatusInternalServerError).Wrap(err)
	}

	rctx.Logger().Debug("Deduplicated create post", mlog.String("post_id", actualPost.Id), mlog.String("pending_post_id", post.PendingPostId))

	return actualPost, nil
}

func (a *App) CreatePost(rctx request.CTX, post *model.Post, channel *model.Channel, flags model.CreatePostFlags) (savedPost *model.Post, err *model.AppError) {
	if !a.Config().FeatureFlags.EnableSharedChannelsDMs && channel.IsShared() && (channel.Type == model.ChannelTypeDirect || channel.Type == model.ChannelTypeGroup) {
		return nil, model.NewAppError("CreatePost", "app.post.create_post.shared_dm_or_gm.app_error", nil, "", http.StatusBadRequest)
	}

	foundPost, err := a.deduplicateCreatePost(rctx, post)
	if err != nil {
		return nil, err
	}
	if foundPost != nil {
		return foundPost, nil
	}

	// If we get this far, we've recorded the client-provided pending post id to the cache.
	// Remove it if we fail below, allowing a proper retry by the client.
	defer func() {
		if post.PendingPostId == "" {
			return
		}

		if err != nil {
			if appErr := a.Srv().seenPendingPostIdsCache.Remove(post.PendingPostId); appErr != nil {
				err = model.NewAppError("CreatePost", "api.post.deduplicate_create_post.cache_error", nil, "", http.StatusInternalServerError).Wrap(appErr)
			}
			return
		}

		if appErr := a.Srv().seenPendingPostIdsCache.SetWithExpiry(post.PendingPostId, savedPost.Id, pendingPostIDsCacheTTL); appErr != nil {
			err = model.NewAppError("CreatePost", "api.post.deduplicate_create_post.cache_error", nil, "", http.StatusInternalServerError).Wrap(appErr)
		}
	}()

	// Validate recipients counts in case it's not DM
	if persistentNotification := post.GetPersistentNotification(); persistentNotification != nil && *persistentNotification && channel.Type != model.ChannelTypeDirect {
		err := a.forEachPersistentNotificationPost([]*model.Post{post}, func(_ *model.Post, _ *model.Channel, _ *model.Team, mentions *MentionResults, _ model.UserMap, _ map[string]map[string]model.StringMap) error {
			if maxRecipients := *a.Config().ServiceSettings.PersistentNotificationMaxRecipients; len(mentions.Mentions) > maxRecipients {
				return model.NewAppError("CreatePost", "api.post.post_priority.max_recipients_persistent_notification_post.request_error", map[string]any{"MaxRecipients": maxRecipients}, "", http.StatusBadRequest)
			} else if len(mentions.Mentions) == 0 {
				return model.NewAppError("CreatePost", "api.post.post_priority.min_recipients_persistent_notification_post.request_error", nil, "", http.StatusBadRequest)
			}
			return nil
		})
		if err != nil {
			return nil, model.NewAppError("CreatePost", "api.post.post_priority.persistent_notification_validation_error.request_error", nil, "", http.StatusInternalServerError).Wrap(err)
		}
	}

	post.SanitizeProps()

	var pchan chan store.StoreResult[*model.PostList]
	if post.RootId != "" {
		pchan = make(chan store.StoreResult[*model.PostList], 1)
		go func() {
			r, pErr := a.Srv().Store().Post().Get(sqlstore.WithMaster(context.Background()), post.RootId, model.GetPostsOptions{}, "", a.Config().GetSanitizeOptions())
			pchan <- store.StoreResult[*model.PostList]{Data: r, NErr: pErr}
			close(pchan)
		}()
	}

	user, nErr := a.Srv().Store().User().Get(context.Background(), post.UserId)
	if nErr != nil {
		var nfErr *store.ErrNotFound
		switch {
		case errors.As(nErr, &nfErr):
			return nil, model.NewAppError("CreatePost", MissingAccountError, nil, "", http.StatusNotFound).Wrap(nErr)
		default:
			return nil, model.NewAppError("CreatePost", "app.user.get.app_error", nil, "", http.StatusInternalServerError).Wrap(nErr)
		}
	}

	if user.IsBot {
		post.AddProp(model.PostPropsFromBot, "true")
	}

	if flags.ForceNotification {
		post.AddProp(model.PostPropsForceNotification, model.NewId())
	}

	if rctx.Session().IsOAuth {
		post.AddProp(model.PostPropsFromOAuthApp, "true")
	}

	var ephemeralPost *model.Post
	if post.Type == "" && !a.HasPermissionToChannel(rctx, user.Id, channel.Id, model.PermissionUseChannelMentions) {
		mention := post.DisableMentionHighlights()
		if mention != "" {
			T := i18n.GetUserTranslations(user.Locale)
			ephemeralPost = &model.Post{
				UserId:    user.Id,
				RootId:    post.RootId,
				ChannelId: channel.Id,
				Message:   T("model.post.channel_notifications_disabled_in_channel.message", model.StringInterface{"ChannelName": channel.Name, "Mention": mention}),
				Props:     model.StringInterface{model.PostPropsMentionHighlightDisabled: true},
			}
		}
	}

	// Verify the parent/child relationships are correct
	var parentPostList *model.PostList
	if pchan != nil {
		result := <-pchan
		if result.NErr != nil {
			return nil, model.NewAppError("createPost", "api.post.create_post.root_id.app_error", nil, "", http.StatusBadRequest).Wrap(result.NErr)
		}
		parentPostList = result.Data
		if len(parentPostList.Posts) == 0 || !parentPostList.IsChannelId(post.ChannelId) {
			return nil, model.NewAppError("createPost", "api.post.create_post.channel_root_id.app_error", nil, "", http.StatusInternalServerError)
		}

		rootPost := parentPostList.Posts[post.RootId]
		if rootPost.RootId != "" {
			return nil, model.NewAppError("createPost", "api.post.create_post.root_id.app_error", nil, "", http.StatusBadRequest)
		}
	}

	post.Hashtags, _ = model.ParseHashtags(post.Message)

	if err = a.FillInPostProps(rctx, post, channel); err != nil {
		return nil, err
	}

	// Temporary fix so old plugins don't clobber new fields in SlackAttachment struct, see MM-13088
	if attachments, ok := post.GetProp(model.PostPropsAttachments).([]*model.SlackAttachment); ok {
		jsonAttachments, err := json.Marshal(attachments)
		if err == nil {
			attachmentsInterface := []any{}
			err = json.Unmarshal(jsonAttachments, &attachmentsInterface)
			post.AddProp(model.PostPropsAttachments, attachmentsInterface)
		}
		if err != nil {
			rctx.Logger().Warn("Could not convert post attachments to map interface.", mlog.Err(err))
		}
	}

	var metadata *model.PostMetadata
	if post.Metadata != nil {
		metadata = post.Metadata.Copy()
	}
	var rejectionError *model.AppError
	pluginContext := pluginContext(rctx)
	a.ch.RunMultiHook(func(hooks plugin.Hooks, _ *model.Manifest) bool {
		replacementPost, rejectionReason := hooks.MessageWillBePosted(pluginContext, post.ForPlugin())
		if rejectionReason != "" {
			id := "Post rejected by plugin. " + rejectionReason
			if rejectionReason == plugin.DismissPostError {
				id = plugin.DismissPostError
			}
			rejectionError = model.NewAppError("createPost", id, nil, "", http.StatusBadRequest)
			return false
		}
		if replacementPost != nil {
			post = replacementPost
			if post.Metadata != nil && metadata != nil {
				post.Metadata.Priority = metadata.Priority
			} else {
				post.Metadata = metadata
			}
		}

		return true
	}, plugin.MessageWillBePostedID)

	if rejectionError != nil {
		return nil, rejectionError
	}

	// Pre-fill the CreateAt field for link previews to get the correct timestamp.
	if post.CreateAt == 0 {
		post.CreateAt = model.GetMillis()
	}

	post = a.getEmbedsAndImages(rctx, post, true)
	previewPost := post.GetPreviewPost()
	if previewPost != nil {
		post.AddProp(model.PostPropsPreviewedPost, previewPost.PostID)
	}

	rpost, nErr := a.Srv().Store().Post().Save(rctx, post)
	if nErr != nil {
		var appErr *model.AppError
		var invErr *store.ErrInvalidInput
		switch {
		case errors.As(nErr, &appErr):
			return nil, appErr
		case errors.As(nErr, &invErr):
			return nil, model.NewAppError("CreatePost", "app.post.save.existing.app_error", nil, "", http.StatusBadRequest).Wrap(nErr)
		default:
			return nil, model.NewAppError("CreatePost", "app.post.save.app_error", nil, "", http.StatusInternalServerError).Wrap(nErr)
		}
	}

	// Update the mapping from pending post id to the actual post id, for any clients that
	// might be duplicating requests.
	if appErr := a.Srv().seenPendingPostIdsCache.SetWithExpiry(post.PendingPostId, rpost.Id, pendingPostIDsCacheTTL); appErr != nil {
		return nil, model.NewAppError("CreatePost", "api.post.deduplicate_create_post.cache_error", nil, "", http.StatusInternalServerError).Wrap(appErr)
	}

	if a.Metrics() != nil {
		a.Metrics().IncrementPostCreate()
	}

	if len(post.FileIds) > 0 {
		if err = a.attachFilesToPost(rctx, post); err != nil {
			rctx.Logger().Warn("Encountered error attaching files to post", mlog.String("post_id", post.Id), mlog.Array("file_ids", post.FileIds), mlog.Err(err))
		}

		if a.Metrics() != nil {
			a.Metrics().IncrementPostFileAttachment(len(post.FileIds))
		}
	}

	// We make a copy of the post for the plugin hook to avoid a race condition,
	// and to remove the non-GOB-encodable Metadata from it.
	pluginPost := rpost.ForPlugin()
	a.Srv().Go(func() {
		a.ch.RunMultiHook(func(hooks plugin.Hooks, _ *model.Manifest) bool {
			hooks.MessageHasBeenPosted(pluginContext, pluginPost)
			return true
		}, plugin.MessageHasBeenPostedID)
	})

	// Normally, we would let the API layer call PreparePostForClient, but we do it here since it also needs
	// to be done when we send the post over the websocket in handlePostEvents
	// PS: we don't want to include PostPriority from the db to avoid the replica lag,
	// so we just return the one that was passed with post
	rpost = a.PreparePostForClient(rctx, rpost, true, false, false)

	a.applyPostWillBeConsumedHook(&rpost)

	if rpost.RootId != "" {
		if appErr := a.ResolvePersistentNotification(rctx, parentPostList.Posts[post.RootId], rpost.UserId); appErr != nil {
			a.CountNotificationReason(model.NotificationStatusError, model.NotificationTypeWebsocket, model.NotificationReasonResolvePersistentNotificationError, model.NotificationNoPlatform)
			a.Log().LogM(mlog.MlvlNotificationError, "Error resolving persistent notification",
				mlog.String("sender_id", rpost.UserId),
				mlog.String("post_id", post.RootId),
				mlog.String("status", model.NotificationStatusError),
				mlog.String("reason", model.NotificationReasonResolvePersistentNotificationError),
				mlog.Err(appErr),
			)
			return nil, appErr
		}
	}

	// Make sure poster is following the thread
	if *a.Config().ServiceSettings.ThreadAutoFollow && rpost.RootId != "" {
		_, err := a.Srv().Store().Thread().MaintainMembership(user.Id, rpost.RootId, store.ThreadMembershipOpts{
			Following:       true,
			UpdateFollowing: true,
		})
		if err != nil {
			rctx.Logger().Warn("Failed to update thread membership", mlog.Err(err))
		}
	}

	if err := a.handlePostEvents(rctx, rpost, user, channel, flags.TriggerWebhooks, parentPostList, flags.SetOnline); err != nil {
		rctx.Logger().Warn("Failed to handle post events", mlog.Err(err))
	}

	// Send any ephemeral posts after the post is created to ensure it shows up after the latest post created
	if ephemeralPost != nil {
		a.SendEphemeralPost(rctx, post.UserId, ephemeralPost)
	}

	rpost, err = a.SanitizePostMetadataForUser(rctx, rpost, rctx.Session().UserId)
	if err != nil {
		return nil, err
	}

	return rpost, nil
}

func (a *App) addPostPreviewProp(rctx request.CTX, post *model.Post) (*model.Post, error) {
	previewPost := post.GetPreviewPost()
	if previewPost != nil {
		updatedPost := post.Clone()
		updatedPost.AddProp(model.PostPropsPreviewedPost, previewPost.PostID)
		updatedPost, err := a.Srv().Store().Post().Update(rctx, updatedPost, post)
		return updatedPost, err
	}
	return post, nil
}

func (a *App) attachFilesToPost(rctx request.CTX, post *model.Post) *model.AppError {
	attachedIds := a.attachFileIDsToPost(rctx, post.Id, post.ChannelId, post.UserId, post.FileIds)

	if len(post.FileIds) != len(attachedIds) {
		// We couldn't attach all files to the post, so ensure that post.FileIds reflects what was actually attached
		post.FileIds = attachedIds

		if _, err := a.Srv().Store().Post().Overwrite(rctx, post); err != nil {
			return model.NewAppError("attachFilesToPost", "app.post.overwrite.app_error", nil, "", http.StatusInternalServerError).Wrap(err)
		}
	}

	return nil
}

func (a *App) attachFileIDsToPost(rctx request.CTX, postID, channelID, userID string, fileIDs []string) []string {
	var attachedIds []string
	for _, fileID := range fileIDs {
		err := a.Srv().Store().FileInfo().AttachToPost(rctx, fileID, postID, channelID, userID)
		if err != nil {
			rctx.Logger().Warn("Failed to attach file to post", mlog.String("file_id", fileID), mlog.String("post_id", postID), mlog.Err(err))
			continue
		}

		attachedIds = append(attachedIds, fileID)
	}
	return attachedIds
}

// FillInPostProps should be invoked before saving posts to fill in properties such as
// channel_mentions.
//
// If channel is nil, FillInPostProps will look up the channel corresponding to the post.
func (a *App) FillInPostProps(rctx request.CTX, post *model.Post, channel *model.Channel) *model.AppError {
	channelMentions := post.ChannelMentions()
	channelMentionsProp := make(map[string]any)

	if len(channelMentions) > 0 {
		if channel == nil {
			postChannel, err := a.Srv().Store().Channel().GetForPost(post.Id)
			if err != nil {
				return model.NewAppError("FillInPostProps", "api.context.invalid_param.app_error", map[string]any{"Name": "post.channel_id"}, "", http.StatusBadRequest).Wrap(err)
			}
			channel = postChannel
		}

		mentionedChannels, err := a.GetChannelsByNames(rctx, channelMentions, channel.TeamId)
		if err != nil {
			return err
		}

		for _, mentioned := range mentionedChannels {
			if mentioned.Type == model.ChannelTypeOpen {
				team, err := a.Srv().Store().Team().Get(mentioned.TeamId)
				if err != nil {
					rctx.Logger().Warn("Failed to get team of the channel mention", mlog.String("team_id", channel.TeamId), mlog.String("channel_id", channel.Id), mlog.Err(err))
					continue
				}
				channelMentionsProp[mentioned.Name] = map[string]any{
					"display_name": mentioned.DisplayName,
					"team_name":    team.Name,
				}
			}
		}
	}

	if len(channelMentionsProp) > 0 {
		post.AddProp(model.PostPropsChannelMentions, channelMentionsProp)
	} else if post.GetProps() != nil {
		post.DelProp(model.PostPropsChannelMentions)
	}

	matched := atMentionPattern.MatchString(post.Message)
	if a.Srv().License() != nil && *a.Srv().License().Features.LDAPGroups && matched && !a.HasPermissionToChannel(rctx, post.UserId, post.ChannelId, model.PermissionUseGroupMentions) {
		post.AddProp(model.PostPropsGroupHighlightDisabled, true)
	}

	return nil
}

func (a *App) handlePostEvents(rctx request.CTX, post *model.Post, user *model.User, channel *model.Channel, triggerWebhooks bool, parentPostList *model.PostList, setOnline bool) error {
	var team *model.Team
	if channel.TeamId != "" {
		t, err := a.Srv().Store().Team().Get(channel.TeamId)
		if err != nil {
			a.CountNotificationReason(model.NotificationStatusError, model.NotificationTypeAll, model.NotificationReasonFetchError, model.NotificationNoPlatform)
			a.Log().LogM(mlog.MlvlNotificationError, "Missing team",
				mlog.String("post_id", post.Id),
				mlog.String("status", model.NotificationStatusError),
				mlog.String("reason", model.NotificationReasonFetchError),
				mlog.Err(err),
			)
			return err
		}
		team = t
	} else {
		// Blank team for DMs
		team = &model.Team{}
	}

	a.Srv().Platform().InvalidateCacheForChannel(channel)
	if post.IsPinned {
		a.Srv().Store().Channel().InvalidatePinnedPostCount(channel.Id)
	}
	a.Srv().Store().Post().InvalidateLastPostTimeCache(channel.Id)

	if _, err := a.SendNotifications(rctx, post, team, channel, user, parentPostList, setOnline); err != nil {
		return err
	}

	if post.Type != model.PostTypeAutoResponder { // don't respond to an auto-responder
		a.Srv().Go(func() {
			_, err := a.SendAutoResponseIfNecessary(rctx, channel, user, post)
			if err != nil {
				rctx.Logger().Error("Failed to send auto response", mlog.String("user_id", user.Id), mlog.String("post_id", post.Id), mlog.Err(err))
			}
		})
	}

	if triggerWebhooks {
		a.Srv().Go(func() {
			if err := a.handleWebhookEvents(rctx, post, team, channel, user); err != nil {
				rctx.Logger().Error("Failed to handle webhook event", mlog.String("user_id", user.Id), mlog.String("post_id", post.Id), mlog.Err(err))
			}
		})
	}

	return nil
}

func (a *App) SendEphemeralPost(rctx request.CTX, userID string, post *model.Post) *model.Post {
	post.Type = model.PostTypeEphemeral

	// fill in fields which haven't been specified which have sensible defaults
	if post.Id == "" {
		post.Id = model.NewId()
	}
	if post.CreateAt == 0 {
		post.CreateAt = model.GetMillis()
	}
	if post.GetProps() == nil {
		post.SetProps(make(model.StringInterface))
	}

	post.GenerateActionIds()
	message := model.NewWebSocketEvent(model.WebsocketEventEphemeralMessage, "", post.ChannelId, userID, nil, "")
	post = a.PreparePostForClientWithEmbedsAndImages(rctx, post, true, false, true)
	post = model.AddPostActionCookies(post, a.PostActionCookieSecret())

	sanitizedPost, appErr := a.SanitizePostMetadataForUser(rctx, post, userID)
	if appErr != nil {
		rctx.Logger().Error("Failed to sanitize post metadata for user", mlog.String("user_id", userID), mlog.Err(appErr))

		// If we failed to sanitize the post, we still want to remove the metadata.
		sanitizedPost = post.Clone()
		sanitizedPost.Metadata = nil
		sanitizedPost.DelProp(model.PostPropsPreviewedPost)
	}
	post = sanitizedPost

	postJSON, jsonErr := post.ToJSON()
	if jsonErr != nil {
		rctx.Logger().Warn("Failed to encode post to JSON", mlog.Err(jsonErr))
	}
	message.Add("post", postJSON)
	a.Publish(message)

	return post
}

func (a *App) UpdateEphemeralPost(rctx request.CTX, userID string, post *model.Post) *model.Post {
	post.Type = model.PostTypeEphemeral

	post.UpdateAt = model.GetMillis()
	if post.GetProps() == nil {
		post.SetProps(make(model.StringInterface))
	}

	post.GenerateActionIds()
	message := model.NewWebSocketEvent(model.WebsocketEventPostEdited, "", post.ChannelId, userID, nil, "")
	post = a.PreparePostForClientWithEmbedsAndImages(rctx, post, true, false, true)
	post = model.AddPostActionCookies(post, a.PostActionCookieSecret())

	sanitizedPost, appErr := a.SanitizePostMetadataForUser(rctx, post, userID)
	if appErr != nil {
		rctx.Logger().Error("Failed to sanitize post metadata for user", mlog.String("user_id", userID), mlog.Err(appErr))

		// If we failed to sanitize the post, we still want to remove the metadata.
		sanitizedPost = post.Clone()
		sanitizedPost.Metadata = nil
		sanitizedPost.DelProp(model.PostPropsPreviewedPost)
	}
	post = sanitizedPost

	postJSON, jsonErr := post.ToJSON()
	if jsonErr != nil {
		rctx.Logger().Warn("Failed to encode post to JSON", mlog.Err(jsonErr))
	}
	message.Add("post", postJSON)
	a.Publish(message)

	return post
}

func (a *App) DeleteEphemeralPost(rctx request.CTX, userID, postID string) {
	post := &model.Post{
		Id:       postID,
		UserId:   userID,
		Type:     model.PostTypeEphemeral,
		DeleteAt: model.GetMillis(),
		UpdateAt: model.GetMillis(),
	}

	message := model.NewWebSocketEvent(model.WebsocketEventPostDeleted, "", "", userID, nil, "")
	postJSON, jsonErr := post.ToJSON()
	if jsonErr != nil {
		rctx.Logger().Warn("Failed to encode post to JSON", mlog.Err(jsonErr))
	}
	message.Add("post", postJSON)
	a.Publish(message)
}

func (a *App) UpdatePost(rctx request.CTX, receivedUpdatedPost *model.Post, updatePostOptions *model.UpdatePostOptions) (*model.Post, *model.AppError) {
	if updatePostOptions == nil {
		updatePostOptions = model.DefaultUpdatePostOptions()
	}

	receivedUpdatedPost.SanitizeProps()

	postLists, nErr := a.Srv().Store().Post().Get(context.Background(), receivedUpdatedPost.Id, model.GetPostsOptions{}, "", a.Config().GetSanitizeOptions())
	if nErr != nil {
		var nfErr *store.ErrNotFound
		var invErr *store.ErrInvalidInput
		switch {
		case errors.As(nErr, &invErr):
			return nil, model.NewAppError("UpdatePost", "app.post.get.app_error", nil, "", http.StatusBadRequest).Wrap(nErr)
		case errors.As(nErr, &nfErr):
			return nil, model.NewAppError("UpdatePost", "app.post.get.app_error", nil, "", http.StatusNotFound).Wrap(nErr)
		default:
			return nil, model.NewAppError("UpdatePost", "app.post.get.app_error", nil, "", http.StatusInternalServerError).Wrap(nErr)
		}
	}
	oldPost := postLists.Posts[receivedUpdatedPost.Id]

	var appErr *model.AppError
	if oldPost == nil {
		appErr = model.NewAppError("UpdatePost", "api.post.update_post.find.app_error", nil, "id="+receivedUpdatedPost.Id, http.StatusBadRequest)
		return nil, appErr
	}

	if oldPost.DeleteAt != 0 {
		appErr = model.NewAppError("UpdatePost", "api.post.update_post.permissions_details.app_error", map[string]any{"PostId": receivedUpdatedPost.Id}, "", http.StatusBadRequest)
		return nil, appErr
	}

	if oldPost.IsSystemMessage() {
		appErr = model.NewAppError("UpdatePost", "api.post.update_post.system_message.app_error", nil, "id="+receivedUpdatedPost.Id, http.StatusBadRequest)
		return nil, appErr
	}

	channel, appErr := a.GetChannel(rctx, oldPost.ChannelId)
	if appErr != nil {
		return nil, appErr
	}

	if channel.DeleteAt != 0 {
		return nil, model.NewAppError("UpdatePost", "api.post.update_post.can_not_update_post_in_deleted.error", nil, "", http.StatusBadRequest)
	}

	restrictDM, err := a.CheckIfChannelIsRestrictedDM(c, channel)
	if err != nil {
		return nil, err
	}

	if restrictDM {
		err := model.NewAppError("UpdatePost", "api.post.update_post.can_not_update_post_in_restricted_dm.error", nil, "", http.StatusBadRequest)
		return nil, err
	}

	newPost := oldPost.Clone()

	if newPost.Message != receivedUpdatedPost.Message {
		newPost.Message = receivedUpdatedPost.Message
		newPost.EditAt = model.GetMillis()
		newPost.Hashtags, _ = model.ParseHashtags(receivedUpdatedPost.Message)
	}

	if !updatePostOptions.SafeUpdate {
		newPost.IsPinned = receivedUpdatedPost.IsPinned
		newPost.HasReactions = receivedUpdatedPost.HasReactions
		newPost.SetProps(receivedUpdatedPost.GetProps())

		var fileIds []string
		fileIds, appErr = a.processPostFileChanges(rctx, receivedUpdatedPost, oldPost, updatePostOptions)
		if appErr != nil {
			return nil, appErr
		}
		newPost.FileIds = fileIds
	}

	// Avoid deep-equal checks if EditAt was already modified through message change
	if newPost.EditAt == oldPost.EditAt && (!oldPost.FileIds.Equals(newPost.FileIds) || !oldPost.AttachmentsEqual(newPost)) {
		newPost.EditAt = model.GetMillis()
	}

	if appErr = a.FillInPostProps(rctx, newPost, nil); appErr != nil {
		return nil, appErr
	}

	if receivedUpdatedPost.IsRemote() {
		oldPost.RemoteId = model.NewPointer(*receivedUpdatedPost.RemoteId)
	}

	var rejectionReason string
	pluginContext := pluginContext(rctx)
	a.ch.RunMultiHook(func(hooks plugin.Hooks, _ *model.Manifest) bool {
		newPost, rejectionReason = hooks.MessageWillBeUpdated(pluginContext, newPost.ForPlugin(), oldPost.ForPlugin())
		return newPost != nil
	}, plugin.MessageWillBeUpdatedID)
	if newPost == nil {
		return nil, model.NewAppError("UpdatePost", "Post rejected by plugin. "+rejectionReason, nil, "", http.StatusBadRequest)
	}
	// Always use incoming metadata when provided, otherwise retain existing
	if receivedUpdatedPost.Metadata != nil {
		newPost.Metadata = receivedUpdatedPost.Metadata.Copy()
	} else {
		// Restore the post metadata that was stripped by the plugin. Set it to
		// the last known good.
		newPost.Metadata = oldPost.Metadata
	}

	rpost, nErr := a.Srv().Store().Post().Update(rctx, newPost, oldPost)
	if nErr != nil {
		switch {
		case errors.As(nErr, &appErr):
			return nil, appErr
		default:
			return nil, model.NewAppError("UpdatePost", "app.post.update.app_error", nil, "", http.StatusInternalServerError).Wrap(nErr)
		}
	}

	pluginOldPost := oldPost.ForPlugin()
	pluginNewPost := newPost.ForPlugin()
	a.Srv().Go(func() {
		a.ch.RunMultiHook(func(hooks plugin.Hooks, _ *model.Manifest) bool {
			hooks.MessageHasBeenUpdated(pluginContext, pluginNewPost, pluginOldPost)
			return true
		}, plugin.MessageHasBeenUpdatedID)
	})

	rpost = a.PreparePostForClientWithEmbedsAndImages(rctx, rpost, false, true, true)

	// Ensure IsFollowing is nil since this updated post will be broadcast to all users
	// and we don't want to have to populate it for every single user and broadcast to each
	// individually.
	rpost.IsFollowing = nil

	rpost, nErr = a.addPostPreviewProp(rctx, rpost)
	if nErr != nil {
		return nil, model.NewAppError("UpdatePost", "app.post.update.app_error", nil, "", http.StatusInternalServerError).Wrap(nErr)
	}

	message := model.NewWebSocketEvent(model.WebsocketEventPostEdited, "", rpost.ChannelId, "", nil, "")

	appErr = a.publishWebsocketEventForPost(rctx, rpost, message)
	if appErr != nil {
		return nil, appErr
	}

	a.invalidateCacheForChannelPosts(rpost.ChannelId)

	userID := rctx.Session().UserId
	sanitizedPost, appErr := a.SanitizePostMetadataForUser(rctx, rpost, userID)
	if appErr != nil {
		mlog.Error("Failed to sanitize post metadata for user", mlog.String("user_id", userID), mlog.Err(appErr))

		// If we failed to sanitize the post, we still want to remove the metadata.
		sanitizedPost = rpost.Clone()
		sanitizedPost.Metadata = nil
		sanitizedPost.DelProp(model.PostPropsPreviewedPost)
	}
	rpost = sanitizedPost

	return rpost, nil
}

func (a *App) publishWebsocketEventForPost(rctx request.CTX, post *model.Post, message *model.WebSocketEvent) *model.AppError {
	postJSON, jsonErr := post.ToJSON()
	if jsonErr != nil {
		a.CountNotificationReason(model.NotificationStatusError, model.NotificationTypeAll, model.NotificationReasonMarshalError, model.NotificationNoPlatform)
		a.Log().LogM(mlog.MlvlNotificationError, "Error in marshalling post to JSON",
			mlog.String("type", model.NotificationTypeWebsocket),
			mlog.String("post_id", post.Id),
			mlog.String("status", model.NotificationStatusError),
			mlog.String("reason", model.NotificationReasonMarshalError),
		)
		return model.NewAppError("publishWebsocketEventForPost", "app.post.marshal.app_error", nil, "", http.StatusInternalServerError).Wrap(jsonErr)
	}
	message.Add("post", postJSON)

	appErr := a.setupBroadcastHookForPermalink(rctx, post, message, postJSON)
	if appErr != nil {
		return appErr
	}

	a.Publish(message)
	return nil
}

func (a *App) setupBroadcastHookForPermalink(rctx request.CTX, post *model.Post, message *model.WebSocketEvent, postJSON string) *model.AppError {
	// We check for the post first, and then the prop to prevent
	// any embedded data to remain in case a post does not contain the prop
	// but contains the embedded data.
	permalinkPreviewedPost := post.GetPreviewPost()
	if permalinkPreviewedPost == nil {
		return nil
	}

	previewProp := post.GetPreviewedPostProp()
	if previewProp == "" {
		return nil
	}

	// To remain secure by default, we wipe out the metadata unconditionally.
	removePermalinkMetadataFromPost(post)
	postWithoutPermalinkPreviewJSON, err := post.ToJSON()
	if err != nil {
		a.CountNotificationReason(model.NotificationStatusError, model.NotificationTypeAll, model.NotificationReasonMarshalError, model.NotificationNoPlatform)
		a.Log().LogM(mlog.MlvlNotificationError, "Error in marshalling post to JSON",
			mlog.String("type", model.NotificationTypeWebsocket),
			mlog.String("post_id", post.Id),
			mlog.String("status", model.NotificationStatusError),
			mlog.String("reason", model.NotificationReasonMarshalError),
		)
		return model.NewAppError("publishWebsocketEventForPost", "app.post.marshal.app_error", nil, "", http.StatusInternalServerError).Wrap(err)
	}
	message.Add("post", postWithoutPermalinkPreviewJSON)

	if !model.IsValidId(previewProp) {
		a.CountNotificationReason(model.NotificationStatusError, model.NotificationTypeAll, model.NotificationReasonParseError, model.NotificationNoPlatform)
		a.Log().LogM(mlog.MlvlNotificationError, "Invalid post prop id for permalink post",
			mlog.String("type", model.NotificationTypeWebsocket),
			mlog.String("post_id", post.Id),
			mlog.String("status", model.NotificationStatusError),
			mlog.String("reason", model.NotificationReasonParseError),
			mlog.String("prop_value", previewProp),
		)
		rctx.Logger().Warn("invalid post prop value", mlog.String("prop_key", model.PostPropsPreviewedPost), mlog.String("prop_value", previewProp))
		// In this case, it will broadcast the message with metadata wiped out
		return nil
	}

	previewedPost, appErr := a.GetSinglePost(rctx, previewProp, false)
	if appErr != nil {
		if appErr.StatusCode == http.StatusNotFound {
			a.CountNotificationReason(model.NotificationStatusError, model.NotificationTypeAll, model.NotificationReasonFetchError, model.NotificationNoPlatform)
			a.Log().LogM(mlog.MlvlNotificationError, "permalink post not found",
				mlog.String("type", model.NotificationTypeWebsocket),
				mlog.String("post_id", post.Id),
				mlog.String("status", model.NotificationStatusError),
				mlog.String("reason", model.NotificationReasonFetchError),
				mlog.String("referenced_post_id", previewProp),
				mlog.Err(appErr),
			)
			rctx.Logger().Warn("permalinked post not found", mlog.String("referenced_post_id", previewProp))
			// In this case, it will broadcast the message with metadata wiped out
			return nil
		}
		return appErr
	}

	permalinkPreviewedChannel, appErr := a.GetChannel(rctx, previewedPost.ChannelId)
	if appErr != nil {
		if appErr.StatusCode == http.StatusNotFound {
			a.CountNotificationReason(model.NotificationStatusError, model.NotificationTypeAll, model.NotificationReasonFetchError, model.NotificationNoPlatform)
			a.Log().LogM(mlog.MlvlNotificationError, "Cannot get channel",
				mlog.String("type", model.NotificationTypeWebsocket),
				mlog.String("post_id", post.Id),
				mlog.String("status", model.NotificationStatusError),
				mlog.String("reason", model.NotificationReasonFetchError),
				mlog.String("referenced_post_id", previewedPost.Id),
			)
			rctx.Logger().Warn("channel containing permalinked post not found", mlog.String("referenced_channel_id", previewedPost.ChannelId))
			// In this case, it will broadcast the message with metadata wiped out
			return nil
		}
		return appErr
	}

	// In case the user does have permission to read, we set the metadata back.
	// Note that this is the return value to the post creator, and has nothing to do
	// with the content of the websocket broadcast to that user or any other.
	if a.HasPermissionToReadChannel(rctx, post.UserId, permalinkPreviewedChannel) {
		post.AddProp(model.PostPropsPreviewedPost, previewProp)
		post.Metadata.Embeds = append(post.Metadata.Embeds, &model.PostEmbed{Type: model.PostEmbedPermalink, Data: permalinkPreviewedPost})
	}

	usePermalinkHook(message, permalinkPreviewedChannel, postJSON)
	return nil
}

func (a *App) PatchPost(rctx request.CTX, postID string, patch *model.PostPatch, patchPostOptions *model.UpdatePostOptions) (*model.Post, *model.AppError) {
	if patchPostOptions == nil {
		patchPostOptions = model.DefaultUpdatePostOptions()
	}

	post, err := a.GetSinglePost(rctx, postID, false)
	if err != nil {
		return nil, err
	}

	channel, err := a.GetChannel(rctx, post.ChannelId)
	if err != nil {
		return nil, err
	}

	if channel.DeleteAt != 0 {
		err = model.NewAppError("PatchPost", "api.post.patch_post.can_not_update_post_in_deleted.error", nil, "", http.StatusBadRequest)
		return nil, err
	}

<<<<<<< HEAD
	restrictDM, err := a.CheckIfChannelIsRestrictedDM(c, channel)
	if err != nil {
		return nil, err
	}

	if restrictDM {
		return nil, model.NewAppError("PatchPost", "api.post.patch_post.can_not_update_post_in_restricted_dm.error", nil, "", http.StatusBadRequest)
	}

	if !a.HasPermissionToChannel(c, post.UserId, post.ChannelId, model.PermissionUseChannelMentions) {
=======
	if !a.HasPermissionToChannel(rctx, post.UserId, post.ChannelId, model.PermissionUseChannelMentions) {
>>>>>>> b617153d
		patch.DisableMentionHighlights()
	}

	post.Patch(patch)

	patchPostOptions.SafeUpdate = false
	updatedPost, err := a.UpdatePost(rctx, post, patchPostOptions)
	if err != nil {
		return nil, err
	}

	return updatedPost, nil
}

func (a *App) GetPostsPage(options model.GetPostsOptions) (*model.PostList, *model.AppError) {
	postList, err := a.Srv().Store().Post().GetPosts(options, false, a.Config().GetSanitizeOptions())
	if err != nil {
		var invErr *store.ErrInvalidInput
		switch {
		case errors.As(err, &invErr):
			return nil, model.NewAppError("GetPostsPage", "app.post.get_posts.app_error", nil, "", http.StatusBadRequest).Wrap(err)
		default:
			return nil, model.NewAppError("GetPostsPage", "app.post.get_root_posts.app_error", nil, "", http.StatusInternalServerError).Wrap(err)
		}
	}

	// The postList is sorted as only rootPosts Order is included
	if appErr := a.filterInaccessiblePosts(postList, filterPostOptions{assumeSortedCreatedAt: true}); appErr != nil {
		return nil, appErr
	}

	a.applyPostsWillBeConsumedHook(postList.Posts)

	return postList, nil
}

func (a *App) GetPosts(channelID string, offset int, limit int) (*model.PostList, *model.AppError) {
	postList, err := a.Srv().Store().Post().GetPosts(model.GetPostsOptions{ChannelId: channelID, Page: offset, PerPage: limit}, true, a.Config().GetSanitizeOptions())
	if err != nil {
		var invErr *store.ErrInvalidInput
		switch {
		case errors.As(err, &invErr):
			return nil, model.NewAppError("GetPosts", "app.post.get_posts.app_error", nil, "", http.StatusBadRequest).Wrap(err)
		default:
			return nil, model.NewAppError("GetPosts", "app.post.get_root_posts.app_error", nil, "", http.StatusInternalServerError).Wrap(err)
		}
	}

	if appErr := a.filterInaccessiblePosts(postList, filterPostOptions{}); appErr != nil {
		return nil, appErr
	}

	a.applyPostsWillBeConsumedHook(postList.Posts)

	return postList, nil
}

func (a *App) GetPostsEtag(channelID string, collapsedThreads bool) string {
	return a.Srv().Store().Post().GetEtag(channelID, true, collapsedThreads)
}

func (a *App) GetPostsSince(options model.GetPostsSinceOptions) (*model.PostList, *model.AppError) {
	postList, err := a.Srv().Store().Post().GetPostsSince(options, true, a.Config().GetSanitizeOptions())
	if err != nil {
		return nil, model.NewAppError("GetPostsSince", "app.post.get_posts_since.app_error", nil, "", http.StatusInternalServerError).Wrap(err)
	}

	if appErr := a.filterInaccessiblePosts(postList, filterPostOptions{assumeSortedCreatedAt: true}); appErr != nil {
		return nil, appErr
	}

	a.applyPostsWillBeConsumedHook(postList.Posts)

	return postList, nil
}

func (a *App) GetSinglePost(rctx request.CTX, postID string, includeDeleted bool) (*model.Post, *model.AppError) {
	post, err := a.Srv().Store().Post().GetSingle(rctx, postID, includeDeleted)
	if err != nil {
		var nfErr *store.ErrNotFound
		switch {
		case errors.As(err, &nfErr):
			return nil, model.NewAppError("GetSinglePost", "app.post.get.app_error", nil, "", http.StatusNotFound).Wrap(err)
		default:
			return nil, model.NewAppError("GetSinglePost", "app.post.get.app_error", nil, "", http.StatusInternalServerError).Wrap(err)
		}
	}

	firstInaccessiblePostTime, appErr := a.isInaccessiblePost(post)
	if appErr != nil {
		return nil, appErr
	}
	if firstInaccessiblePostTime != 0 {
		return nil, model.NewAppError("GetSinglePost", "app.post.cloud.get.app_error", nil, "", http.StatusForbidden)
	}

	a.applyPostWillBeConsumedHook(&post)

	return post, nil
}

func (a *App) GetPostThread(postID string, opts model.GetPostsOptions, userID string) (*model.PostList, *model.AppError) {
	posts, err := a.Srv().Store().Post().Get(context.Background(), postID, opts, userID, a.Config().GetSanitizeOptions())
	if err != nil {
		var nfErr *store.ErrNotFound
		var invErr *store.ErrInvalidInput
		switch {
		case errors.As(err, &invErr):
			return nil, model.NewAppError("GetPostThread", "app.post.get.app_error", nil, "", http.StatusBadRequest).Wrap(err)
		case errors.As(err, &nfErr):
			return nil, model.NewAppError("GetPostThread", "app.post.get.app_error", nil, "", http.StatusNotFound).Wrap(err)
		default:
			return nil, model.NewAppError("GetPostThread", "app.post.get.app_error", nil, "", http.StatusInternalServerError).Wrap(err)
		}
	}

	// Get inserts the requested post first in the list, then adds the sorted threadPosts.
	// So, the whole postList.Order is not sorted.
	// The fully sorted list comes only when the CollapsedThreads is true and the Directions is not empty.
	filterOptions := filterPostOptions{}
	if opts.CollapsedThreads && opts.Direction != "" {
		filterOptions.assumeSortedCreatedAt = true
	}

	if appErr := a.filterInaccessiblePosts(posts, filterOptions); appErr != nil {
		return nil, appErr
	}

	a.applyPostsWillBeConsumedHook(posts.Posts)

	return posts, nil
}

func (a *App) GetFlaggedPosts(userID string, offset int, limit int) (*model.PostList, *model.AppError) {
	postList, err := a.Srv().Store().Post().GetFlaggedPosts(userID, offset, limit)
	if err != nil {
		return nil, model.NewAppError("GetFlaggedPosts", "app.post.get_flagged_posts.app_error", nil, "", http.StatusInternalServerError).Wrap(err)
	}

	if appErr := a.filterInaccessiblePosts(postList, filterPostOptions{assumeSortedCreatedAt: true}); appErr != nil {
		return nil, appErr
	}

	a.applyPostsWillBeConsumedHook(postList.Posts)

	return postList, nil
}

func (a *App) GetFlaggedPostsForTeam(userID, teamID string, offset int, limit int) (*model.PostList, *model.AppError) {
	postList, err := a.Srv().Store().Post().GetFlaggedPostsForTeam(userID, teamID, offset, limit)
	if err != nil {
		return nil, model.NewAppError("GetFlaggedPostsForTeam", "app.post.get_flagged_posts.app_error", nil, "", http.StatusInternalServerError).Wrap(err)
	}

	if appErr := a.filterInaccessiblePosts(postList, filterPostOptions{assumeSortedCreatedAt: true}); appErr != nil {
		return nil, appErr
	}

	a.applyPostsWillBeConsumedHook(postList.Posts)

	return postList, nil
}

func (a *App) GetFlaggedPostsForChannel(userID, channelID string, offset int, limit int) (*model.PostList, *model.AppError) {
	postList, err := a.Srv().Store().Post().GetFlaggedPostsForChannel(userID, channelID, offset, limit)
	if err != nil {
		return nil, model.NewAppError("GetFlaggedPostsForChannel", "app.post.get_flagged_posts.app_error", nil, "", http.StatusInternalServerError).Wrap(err)
	}

	if appErr := a.filterInaccessiblePosts(postList, filterPostOptions{assumeSortedCreatedAt: true}); appErr != nil {
		return nil, appErr
	}

	a.applyPostsWillBeConsumedHook(postList.Posts)

	return postList, nil
}

func (a *App) GetPermalinkPost(rctx request.CTX, postID string, userID string) (*model.PostList, *model.AppError) {
	list, nErr := a.Srv().Store().Post().Get(context.Background(), postID, model.GetPostsOptions{}, userID, a.Config().GetSanitizeOptions())
	if nErr != nil {
		var nfErr *store.ErrNotFound
		var invErr *store.ErrInvalidInput
		switch {
		case errors.As(nErr, &invErr):
			return nil, model.NewAppError("GetPermalinkPost", "app.post.get.app_error", nil, "", http.StatusBadRequest).Wrap(nErr)
		case errors.As(nErr, &nfErr):
			return nil, model.NewAppError("GetPermalinkPost", "app.post.get.app_error", nil, "", http.StatusNotFound).Wrap(nErr)
		default:
			return nil, model.NewAppError("GetPermalinkPost", "app.post.get.app_error", nil, "", http.StatusInternalServerError).Wrap(nErr)
		}
	}

	if len(list.Order) != 1 {
		return nil, model.NewAppError("getPermalinkTmp", "api.post_get_post_by_id.get.app_error", nil, "", http.StatusNotFound)
	}
	post := list.Posts[list.Order[0]]

	channel, err := a.GetChannel(rctx, post.ChannelId)
	if err != nil {
		return nil, err
	}

	if err = a.JoinChannel(rctx, channel, userID); err != nil {
		return nil, err
	}

	if appErr := a.filterInaccessiblePosts(list, filterPostOptions{assumeSortedCreatedAt: true}); appErr != nil {
		return nil, appErr
	}

	a.applyPostsWillBeConsumedHook(list.Posts)

	return list, nil
}

func (a *App) GetPostsBeforePost(options model.GetPostsOptions) (*model.PostList, *model.AppError) {
	postList, err := a.Srv().Store().Post().GetPostsBefore(options, a.Config().GetSanitizeOptions())
	if err != nil {
		var invErr *store.ErrInvalidInput
		switch {
		case errors.As(err, &invErr):
			return nil, model.NewAppError("GetPostsBeforePost", "app.post.get_posts_around.get.app_error", nil, "", http.StatusBadRequest).Wrap(err)
		default:
			return nil, model.NewAppError("GetPostsBeforePost", "app.post.get_posts_around.get.app_error", nil, "", http.StatusInternalServerError).Wrap(err)
		}
	}

	// GetPostsBefore orders by channel id and deleted at,
	// before sorting based on created at.
	// but the deleted at is only ever where deleted at = 0,
	// and channel id may or may not be empty (all channels) or defined (single channel),
	// so we can still optimize if the search is for a single channel
	filterOptions := filterPostOptions{}
	if options.ChannelId != "" {
		filterOptions.assumeSortedCreatedAt = true
	}
	if appErr := a.filterInaccessiblePosts(postList, filterOptions); appErr != nil {
		return nil, appErr
	}

	a.applyPostsWillBeConsumedHook(postList.Posts)

	return postList, nil
}

func (a *App) GetPostsAfterPost(options model.GetPostsOptions) (*model.PostList, *model.AppError) {
	postList, err := a.Srv().Store().Post().GetPostsAfter(options, a.Config().GetSanitizeOptions())
	if err != nil {
		var invErr *store.ErrInvalidInput
		switch {
		case errors.As(err, &invErr):
			return nil, model.NewAppError("GetPostsAfterPost", "app.post.get_posts_around.get.app_error", nil, "", http.StatusBadRequest).Wrap(err)
		default:
			return nil, model.NewAppError("GetPostsAfterPost", "app.post.get_posts_around.get.app_error", nil, "", http.StatusInternalServerError).Wrap(err)
		}
	}

	// GetPostsAfter orders by channel id and deleted at,
	// before sorting based on created at.
	// but the deleted at is only ever where deleted at = 0,
	// and channel id may or may not be empty (all channels) or defined (single channel),
	// so we can still optimize if the search is for a single channel
	filterOptions := filterPostOptions{}
	if options.ChannelId != "" {
		filterOptions.assumeSortedCreatedAt = true
	}
	if appErr := a.filterInaccessiblePosts(postList, filterOptions); appErr != nil {
		return nil, appErr
	}

	a.applyPostsWillBeConsumedHook(postList.Posts)

	return postList, nil
}

func (a *App) GetPostsAroundPost(before bool, options model.GetPostsOptions) (*model.PostList, *model.AppError) {
	var postList *model.PostList
	var err error
	sanitize := a.Config().GetSanitizeOptions()
	if before {
		postList, err = a.Srv().Store().Post().GetPostsBefore(options, sanitize)
	} else {
		postList, err = a.Srv().Store().Post().GetPostsAfter(options, sanitize)
	}

	if err != nil {
		var invErr *store.ErrInvalidInput
		switch {
		case errors.As(err, &invErr):
			return nil, model.NewAppError("GetPostsAroundPost", "app.post.get_posts_around.get.app_error", nil, "", http.StatusBadRequest).Wrap(err)
		default:
			return nil, model.NewAppError("GetPostsAroundPost", "app.post.get_posts_around.get.app_error", nil, "", http.StatusInternalServerError).Wrap(err)
		}
	}

	// GetPostsBefore and GetPostsAfter order by channel id and deleted at,
	// before sorting based on created at.
	// but the deleted at is only ever where deleted at = 0,
	// and channel id may or may not be empty (all channels) or defined (single channel),
	// so we can still optimize if the search is for a single channel
	filterOptions := filterPostOptions{}
	if options.ChannelId != "" {
		filterOptions.assumeSortedCreatedAt = true
	}
	if appErr := a.filterInaccessiblePosts(postList, filterOptions); appErr != nil {
		return nil, appErr
	}

	a.applyPostsWillBeConsumedHook(postList.Posts)

	return postList, nil
}

func (a *App) GetPostAfterTime(channelID string, time int64, collapsedThreads bool) (*model.Post, *model.AppError) {
	post, err := a.Srv().Store().Post().GetPostAfterTime(channelID, time, collapsedThreads)
	if err != nil {
		return nil, model.NewAppError("GetPostAfterTime", "app.post.get_post_after_time.app_error", nil, "", http.StatusInternalServerError).Wrap(err)
	}

	a.applyPostWillBeConsumedHook(&post)

	return post, nil
}

func (a *App) GetPostIdAfterTime(channelID string, time int64, collapsedThreads bool) (string, *model.AppError) {
	postID, err := a.Srv().Store().Post().GetPostIdAfterTime(channelID, time, collapsedThreads)
	if err != nil {
		return "", model.NewAppError("GetPostIdAfterTime", "app.post.get_post_id_around.app_error", nil, "", http.StatusInternalServerError).Wrap(err)
	}

	return postID, nil
}

func (a *App) GetPostIdBeforeTime(channelID string, time int64, collapsedThreads bool) (string, *model.AppError) {
	postID, err := a.Srv().Store().Post().GetPostIdBeforeTime(channelID, time, collapsedThreads)
	if err != nil {
		return "", model.NewAppError("GetPostIdBeforeTime", "app.post.get_post_id_around.app_error", nil, "", http.StatusInternalServerError).Wrap(err)
	}

	return postID, nil
}

func (a *App) GetNextPostIdFromPostList(postList *model.PostList, collapsedThreads bool) string {
	if len(postList.Order) > 0 {
		firstPostId := postList.Order[0]
		firstPost := postList.Posts[firstPostId]
		nextPostId, err := a.GetPostIdAfterTime(firstPost.ChannelId, firstPost.CreateAt, collapsedThreads)
		if err != nil {
			mlog.Warn("GetNextPostIdFromPostList: failed in getting next post", mlog.Err(err))
		}

		return nextPostId
	}

	return ""
}

func (a *App) GetPrevPostIdFromPostList(postList *model.PostList, collapsedThreads bool) string {
	if len(postList.Order) > 0 {
		lastPostId := postList.Order[len(postList.Order)-1]
		lastPost := postList.Posts[lastPostId]
		previousPostId, err := a.GetPostIdBeforeTime(lastPost.ChannelId, lastPost.CreateAt, collapsedThreads)
		if err != nil {
			mlog.Warn("GetPrevPostIdFromPostList: failed in getting previous post", mlog.Err(err))
		}

		return previousPostId
	}

	return ""
}

// AddCursorIdsForPostList adds NextPostId and PrevPostId as cursor to the PostList.
// The conditional blocks ensure that it sets those cursor IDs immediately as afterPost, beforePost or empty,
// and only query to database whenever necessary.
func (a *App) AddCursorIdsForPostList(originalList *model.PostList, afterPost, beforePost string, since int64, page, perPage int, collapsedThreads bool) {
	prevPostIdSet := false
	prevPostId := ""
	nextPostIdSet := false
	nextPostId := ""

	if since > 0 { // "since" query to return empty NextPostId and PrevPostId
		nextPostIdSet = true
		prevPostIdSet = true
	} else if afterPost != "" {
		if page == 0 {
			prevPostId = afterPost
			prevPostIdSet = true
		}

		if len(originalList.Order) < perPage {
			nextPostIdSet = true
		}
	} else if beforePost != "" {
		if page == 0 {
			nextPostId = beforePost
			nextPostIdSet = true
		}

		if len(originalList.Order) < perPage {
			prevPostIdSet = true
		}
	}

	if !nextPostIdSet {
		nextPostId = a.GetNextPostIdFromPostList(originalList, collapsedThreads)
	}

	if !prevPostIdSet {
		prevPostId = a.GetPrevPostIdFromPostList(originalList, collapsedThreads)
	}

	originalList.NextPostId = nextPostId
	originalList.PrevPostId = prevPostId
}

func (a *App) GetPostsForChannelAroundLastUnread(rctx request.CTX, channelID, userID string, limitBefore, limitAfter int, skipFetchThreads bool, collapsedThreads, collapsedThreadsExtended bool) (*model.PostList, *model.AppError) {
	var lastViewedAt int64
	var err *model.AppError
	if lastViewedAt, err = a.Srv().getChannelMemberLastViewedAt(rctx, channelID, userID); err != nil {
		return nil, err
	} else if lastViewedAt == 0 {
		return model.NewPostList(), nil
	}

	lastUnreadPostId, err := a.GetPostIdAfterTime(channelID, lastViewedAt, collapsedThreads)
	if err != nil {
		return nil, err
	} else if lastUnreadPostId == "" {
		return model.NewPostList(), nil
	}

	opts := model.GetPostsOptions{
		SkipFetchThreads:         skipFetchThreads,
		CollapsedThreads:         collapsedThreads,
		CollapsedThreadsExtended: collapsedThreadsExtended,
	}
	postList, err := a.GetPostThread(lastUnreadPostId, opts, userID)
	if err != nil {
		return nil, err
	}
	// Reset order to only include the last unread post: if the thread appears in the centre
	// channel organically, those replies will be added below.
	postList.Order = []string{}
	// Add lastUnreadPostId in order, only if it hasn't been filtered as per the cloud plan's limit
	if _, ok := postList.Posts[lastUnreadPostId]; ok {
		postList.Order = []string{lastUnreadPostId}

		// BeforePosts will only be accessible if the lastUnreadPostId is itself accessible
		if postListBefore, err := a.GetPostsBeforePost(model.GetPostsOptions{ChannelId: channelID, PostId: lastUnreadPostId, Page: PageDefault, PerPage: limitBefore, SkipFetchThreads: skipFetchThreads, CollapsedThreads: collapsedThreads, CollapsedThreadsExtended: collapsedThreadsExtended, UserId: userID}); err != nil {
			return nil, err
		} else if postListBefore != nil {
			postList.Extend(postListBefore)
		}
	}

	if postListAfter, err := a.GetPostsAfterPost(model.GetPostsOptions{ChannelId: channelID, PostId: lastUnreadPostId, Page: PageDefault, PerPage: limitAfter - 1, SkipFetchThreads: skipFetchThreads, CollapsedThreads: collapsedThreads, CollapsedThreadsExtended: collapsedThreadsExtended, UserId: userID}); err != nil {
		return nil, err
	} else if postListAfter != nil {
		postList.Extend(postListAfter)
	}

	postList.SortByCreateAt()
	return postList, nil
}

func (a *App) DeletePost(rctx request.CTX, postID, deleteByID string) (*model.Post, *model.AppError) {
	post, err := a.Srv().Store().Post().GetSingle(sqlstore.RequestContextWithMaster(rctx), postID, false)
	if err != nil {
		return nil, model.NewAppError("DeletePost", "app.post.get.app_error", nil, "", http.StatusBadRequest).Wrap(err)
	}

	channel, appErr := a.GetChannel(rctx, post.ChannelId)
	if appErr != nil {
		return nil, appErr
	}

	if channel.DeleteAt != 0 {
		return nil, model.NewAppError("DeletePost", "api.post.delete_post.can_not_delete_post_in_deleted.error", nil, "", http.StatusBadRequest)
	}

	restrictDM, appErr := a.CheckIfChannelIsRestrictedDM(rctx, channel)
	if appErr != nil {
		return nil, appErr
	}

	if restrictDM {
		err := model.NewAppError("DeletePost", "api.post.delete_post.can_not_delete_from_restricted_dm.error", nil, "", http.StatusBadRequest)
		return nil, err
	}

	err = a.Srv().Store().Post().Delete(rctx, postID, model.GetMillis(), deleteByID)
	if err != nil {
		var nfErr *store.ErrNotFound
		switch {
		case errors.As(err, &nfErr):
			return nil, model.NewAppError("DeletePost", "app.post.delete.app_error", nil, "", http.StatusNotFound).Wrap(err)
		default:
			return nil, model.NewAppError("DeletePost", "app.post.delete.app_error", nil, "", http.StatusInternalServerError).Wrap(err)
		}
	}

	if len(post.FileIds) > 0 {
		a.Srv().Go(func() {
			a.deletePostFiles(rctx, post.Id)
		})
		a.Srv().Store().FileInfo().InvalidateFileInfosForPostCache(postID, true)
		a.Srv().Store().FileInfo().InvalidateFileInfosForPostCache(postID, false)
	}

	appErr = a.CleanUpAfterPostDeletion(rctx, post, deleteByID)
	if appErr != nil {
		return nil, appErr
	}

	return post, nil
}

func (a *App) deleteDraftsAssociatedWithPost(rctx request.CTX, channel *model.Channel, post *model.Post) {
	if err := a.Srv().Store().Draft().DeleteDraftsAssociatedWithPost(channel.Id, post.Id); err != nil {
		rctx.Logger().Error("Failed to delete drafts associated with post when deleting post", mlog.Err(err))
		return
	}
}

func (a *App) deleteFlaggedPosts(rctx request.CTX, postID string) {
	if err := a.Srv().Store().Preference().DeleteCategoryAndName(model.PreferenceCategoryFlaggedPost, postID); err != nil {
		rctx.Logger().Warn("Unable to delete flagged post preference when deleting post.", mlog.Err(err))
		return
	}
}

func (a *App) deletePostFiles(rctx request.CTX, postID string) {
	if _, err := a.Srv().Store().FileInfo().DeleteForPost(rctx, postID); err != nil {
		rctx.Logger().Warn("Encountered error when deleting files for post", mlog.String("post_id", postID), mlog.Err(err))
	}
}

func (a *App) parseAndFetchChannelIdByNameFromInFilter(rctx request.CTX, channelName, userID, teamID string, includeDeleted bool) (*model.Channel, error) {
	cleanChannelName := strings.TrimLeft(channelName, "~")

	if strings.HasPrefix(cleanChannelName, "@") && strings.Contains(cleanChannelName, ",") {
		var userIDs []string
		users, err := a.GetUsersByUsernames(strings.Split(cleanChannelName[1:], ","), false, nil)
		if err != nil {
			return nil, err
		}
		for _, user := range users {
			userIDs = append(userIDs, user.Id)
		}

		channel, err := a.GetGroupChannel(rctx, userIDs)
		if err != nil {
			return nil, err
		}
		return channel, nil
	}

	if strings.HasPrefix(cleanChannelName, "@") && !strings.Contains(cleanChannelName, ",") {
		user, err := a.GetUserByUsername(cleanChannelName[1:])
		if err != nil {
			return nil, err
		}
		channel, err := a.GetOrCreateDirectChannel(rctx, userID, user.Id)
		if err != nil {
			return nil, err
		}
		return channel, nil
	}

	channel, err := a.GetChannelByName(rctx, cleanChannelName, teamID, includeDeleted)
	if err != nil {
		return nil, err
	}
	return channel, nil
}

func (a *App) searchPostsInTeam(teamID string, userID string, paramsList []*model.SearchParams, modifierFun func(*model.SearchParams)) (*model.PostList, *model.AppError) {
	var wg sync.WaitGroup

	pchan := make(chan store.StoreResult[*model.PostList], len(paramsList))

	for _, params := range paramsList {
		// Don't allow users to search for everything.
		if params.Terms == "*" {
			continue
		}
		modifierFun(params)
		wg.Add(1)

		go func(params *model.SearchParams) {
			defer wg.Done()
			postList, err := a.Srv().Store().Post().Search(teamID, userID, params)
			pchan <- store.StoreResult[*model.PostList]{Data: postList, NErr: err}
		}(params)
	}

	wg.Wait()
	close(pchan)

	posts := model.NewPostList()

	for result := range pchan {
		if result.NErr != nil {
			return nil, model.NewAppError("searchPostsInTeam", "app.post.search.app_error", nil, "", http.StatusInternalServerError).Wrap(result.NErr)
		}
		posts.Extend(result.Data)
	}

	posts.SortByCreateAt()

	if appErr := a.filterInaccessiblePosts(posts, filterPostOptions{assumeSortedCreatedAt: true}); appErr != nil {
		return nil, appErr
	}

	return posts, nil
}

func (a *App) convertChannelNamesToChannelIds(rctx request.CTX, channels []string, userID string, teamID string, includeDeletedChannels bool) []string {
	for idx, channelName := range channels {
		channel, err := a.parseAndFetchChannelIdByNameFromInFilter(rctx, channelName, userID, teamID, includeDeletedChannels)
		if err != nil {
			rctx.Logger().Warn("error getting channel id by name from in filter", mlog.Err(err))
			continue
		}
		channels[idx] = channel.Id
	}
	return channels
}

func (a *App) convertUserNameToUserIds(rctx request.CTX, usernames []string) []string {
	for idx, username := range usernames {
		user, err := a.GetUserByUsername(strings.TrimLeft(username, "@"))
		if err != nil {
			rctx.Logger().Warn("error getting user by username", mlog.String("user_name", username), mlog.Err(err))
			continue
		}
		usernames[idx] = user.Id
	}
	return usernames
}

// GetLastAccessiblePostTime returns CreateAt time(from cache) of the last accessible post as per the license limit
func (a *App) GetLastAccessiblePostTime() (int64, *model.AppError) {
	// Only calculate the last accessible post time when there are actual post history limits
	license := a.Srv().License()

	if license == nil || license.Limits == nil || license.Limits.PostHistory == 0 {
		return 0, nil
	}

	system, err := a.Srv().Store().System().GetByName(model.SystemLastAccessiblePostTime)
	if err != nil {
		var nfErr *store.ErrNotFound
		switch {
		case errors.As(err, &nfErr):
			// All posts are accessible
			return 0, nil
		default:
			return 0, model.NewAppError("GetLastAccessiblePostTime", "app.system.get_by_name.app_error", nil, "", http.StatusInternalServerError).Wrap(err)
		}
	}

	lastAccessiblePostTime, err := strconv.ParseInt(system.Value, 10, 64)
	if err != nil {
		return 0, model.NewAppError("GetLastAccessiblePostTime", "common.parse_error_int64", map[string]any{"Value": system.Value}, "", http.StatusInternalServerError).Wrap(err)
	}

	return lastAccessiblePostTime, nil
}

// ComputeLastAccessiblePostTime updates cache with CreateAt time of the last accessible post as per the license limit.
// Use GetLastAccessiblePostTime() to access the result.
func (a *App) ComputeLastAccessiblePostTime() error {
	limit := a.GetPostHistoryLimit()

	if limit == 0 {
		// All posts are accessible - we must check if a previous value was set so we can clear it
		systemValue, err := a.Srv().Store().System().GetByName(model.SystemLastAccessiblePostTime)
		if err != nil {
			var nfErr *store.ErrNotFound
			switch {
			case errors.As(err, &nfErr):
				// There was no previous value, nothing to do
				return nil
			default:
				return model.NewAppError("ComputeLastAccessiblePostTime", "app.system.get_by_name.app_error", nil, "", http.StatusInternalServerError).Wrap(err)
			}
		}
		if systemValue != nil {
			// Previous value was set, so we must clear it
			if _, err = a.Srv().Store().System().PermanentDeleteByName(model.SystemLastAccessiblePostTime); err != nil {
				return model.NewAppError("ComputeLastAccessiblePostTime", "app.system.permanent_delete_by_name.app_error", nil, "", http.StatusInternalServerError).Wrap(err)
			}
		}
		// Message history limit is not applicable
		return nil
	}

	createdAt, err := a.Srv().GetStore().Post().GetNthRecentPostTime(limit)
	if err != nil {
		var nfErr *store.ErrNotFound
		if !errors.As(err, &nfErr) {
			return model.NewAppError("ComputeLastAccessiblePostTime", "app.last_accessible_post.app_error", nil, "", http.StatusInternalServerError).Wrap(err)
		}
	}

	// Update Cache
	err = a.Srv().Store().System().SaveOrUpdate(&model.System{
		Name:  model.SystemLastAccessiblePostTime,
		Value: strconv.FormatInt(createdAt, 10),
	})
	if err != nil {
		return model.NewAppError("ComputeLastAccessiblePostTime", "app.system.save.app_error", nil, "", http.StatusInternalServerError).Wrap(err)
	}

	return nil
}

func (a *App) SearchPostsInTeam(teamID string, paramsList []*model.SearchParams) (*model.PostList, *model.AppError) {
	if !*a.Config().ServiceSettings.EnablePostSearch {
		return nil, model.NewAppError("SearchPostsInTeam", "store.sql_post.search.disabled", nil, fmt.Sprintf("teamId=%v", teamID), http.StatusNotImplemented)
	}

	return a.searchPostsInTeam(teamID, "", paramsList, func(params *model.SearchParams) {
		params.SearchWithoutUserId = true
	})
}

func (a *App) SearchPostsForUser(rctx request.CTX, terms string, userID string, teamID string, isOrSearch bool, includeDeletedChannels bool, timeZoneOffset int, page, perPage int) (*model.PostSearchResults, *model.AppError) {
	var postSearchResults *model.PostSearchResults
	paramsList := model.ParseSearchParams(strings.TrimSpace(terms), timeZoneOffset)

	if !*a.Config().ServiceSettings.EnablePostSearch {
		return nil, model.NewAppError("SearchPostsForUser", "store.sql_post.search.disabled", nil, fmt.Sprintf("teamId=%v userId=%v", teamID, userID), http.StatusNotImplemented)
	}

	finalParamsList := []*model.SearchParams{}

	for _, params := range paramsList {
		params.OrTerms = isOrSearch
		params.IncludeDeletedChannels = includeDeletedChannels
		// Don't allow users to search for "*"
		if params.Terms != "*" {
			// TODO: we have to send channel ids
			// from the front-end. Otherwise it's not possible to distinguish
			// from just the channel name at a cross-team level.
			// Convert channel names to channel IDs
			params.InChannels = a.convertChannelNamesToChannelIds(rctx, params.InChannels, userID, teamID, includeDeletedChannels)
			params.ExcludedChannels = a.convertChannelNamesToChannelIds(rctx, params.ExcludedChannels, userID, teamID, includeDeletedChannels)

			// Convert usernames to user IDs
			params.FromUsers = a.convertUserNameToUserIds(rctx, params.FromUsers)
			params.ExcludedUsers = a.convertUserNameToUserIds(rctx, params.ExcludedUsers)

			finalParamsList = append(finalParamsList, params)
		}
	}

	// If the processed search params are empty, return empty search results.
	if len(finalParamsList) == 0 {
		return model.MakePostSearchResults(model.NewPostList(), nil), nil
	}

	postSearchResults, err := a.Srv().Store().Post().SearchPostsForUser(rctx, finalParamsList, userID, teamID, page, perPage)
	if err != nil {
		var appErr *model.AppError
		switch {
		case errors.As(err, &appErr):
			return nil, appErr
		default:
			return nil, model.NewAppError("SearchPostsForUser", "app.post.search.app_error", nil, "", http.StatusInternalServerError).Wrap(err)
		}
	}

	if appErr := a.filterInaccessiblePosts(postSearchResults.PostList, filterPostOptions{assumeSortedCreatedAt: true}); appErr != nil {
		return nil, appErr
	}

	return postSearchResults, nil
}

func (a *App) GetFileInfosForPostWithMigration(rctx request.CTX, postID string, includeDeleted bool) ([]*model.FileInfo, *model.AppError) {
	pchan := make(chan store.StoreResult[*model.Post], 1)
	go func() {
		post, err := a.Srv().Store().Post().GetSingle(rctx, postID, includeDeleted)
		pchan <- store.StoreResult[*model.Post]{Data: post, NErr: err}
		close(pchan)
	}()

	infos, firstInaccessibleFileTime, err := a.GetFileInfosForPost(rctx, postID, false, includeDeleted)
	if err != nil {
		return nil, err
	}

	if len(infos) == 0 && firstInaccessibleFileTime == 0 {
		// No FileInfos were returned so check if they need to be created for this post
		result := <-pchan
		if result.NErr != nil {
			var nfErr *store.ErrNotFound
			switch {
			case errors.As(result.NErr, &nfErr):
				return nil, model.NewAppError("GetFileInfosForPostWithMigration", "app.post.get.app_error", nil, "", http.StatusNotFound).Wrap(result.NErr)
			default:
				return nil, model.NewAppError("GetFileInfosForPostWithMigration", "app.post.get.app_error", nil, "", http.StatusInternalServerError).Wrap(result.NErr)
			}
		}
		post := result.Data

		if len(post.Filenames) > 0 {
			a.Srv().Store().FileInfo().InvalidateFileInfosForPostCache(postID, false)
			a.Srv().Store().FileInfo().InvalidateFileInfosForPostCache(postID, true)
			// The post has Filenames that need to be replaced with FileInfos
			infos = a.MigrateFilenamesToFileInfos(rctx, post)
		}
	}

	return infos, nil
}

// GetFileInfosForPost also returns firstInaccessibleFileTime based on cloud plan's limit.
func (a *App) GetFileInfosForPost(rctx request.CTX, postID string, fromMaster bool, includeDeleted bool) ([]*model.FileInfo, int64, *model.AppError) {
	fileInfos, err := a.Srv().Store().FileInfo().GetForPost(postID, fromMaster, includeDeleted, true)
	if err != nil {
		return nil, 0, model.NewAppError("GetFileInfosForPost", "app.file_info.get_for_post.app_error", nil, "", http.StatusInternalServerError).Wrap(err)
	}

	firstInaccessibleFileTime, appErr := a.removeInaccessibleContentFromFilesSlice(fileInfos)
	if appErr != nil {
		return nil, 0, appErr
	}

	a.generateMiniPreviewForInfos(rctx, fileInfos)

	return fileInfos, firstInaccessibleFileTime, nil
}

func (a *App) PostWithProxyAddedToImageURLs(post *model.Post) *model.Post {
	if f := a.ImageProxyAdder(); f != nil {
		return post.WithRewrittenImageURLs(f)
	}
	return post
}

func (a *App) PostWithProxyRemovedFromImageURLs(post *model.Post) *model.Post {
	if f := a.ImageProxyRemover(); f != nil {
		return post.WithRewrittenImageURLs(f)
	}
	return post
}

func (a *App) PostPatchWithProxyRemovedFromImageURLs(patch *model.PostPatch) *model.PostPatch {
	if f := a.ImageProxyRemover(); f != nil {
		return patch.WithRewrittenImageURLs(f)
	}
	return patch
}

func (a *App) ImageProxyAdder() func(string) string {
	if !*a.Config().ImageProxySettings.Enable {
		return nil
	}

	return func(url string) string {
		return a.ImageProxy().GetProxiedImageURL(url)
	}
}

func (a *App) ImageProxyRemover() (f func(string) string) {
	if !*a.Config().ImageProxySettings.Enable {
		return nil
	}

	return func(url string) string {
		return a.ImageProxy().GetUnproxiedImageURL(url)
	}
}

func (a *App) MaxPostSize() int {
	return a.Srv().Platform().MaxPostSize()
}

// countThreadMentions returns the number of times the user is mentioned in a specified thread after the timestamp.
func (a *App) countThreadMentions(rctx request.CTX, user *model.User, post *model.Post, teamID string, timestamp int64) (int64, *model.AppError) {
	channel, err := a.GetChannel(rctx, post.ChannelId)
	if err != nil {
		return 0, err
	}

	keywords := MentionKeywords{}
	keywords.AddUser(
		user,
		map[string]string{},
		&model.Status{Status: model.StatusOnline}, // Assume the user is online since they would've triggered this
		true, // Assume channel mentions are always allowed for simplicity
	)

	posts, nErr := a.Srv().Store().Post().GetPostsByThread(post.Id, timestamp)
	if nErr != nil {
		return 0, model.NewAppError("countThreadMentions", "app.channel.count_posts_since.app_error", nil, "", http.StatusInternalServerError).Wrap(nErr)
	}

	count := 0

	if channel.Type == model.ChannelTypeDirect || channel.Type == model.ChannelTypeGroup {
		// In a DM channel, every post made by the other user is a mention
		otherId := channel.GetOtherUserIdForDM(user.Id)
		for _, p := range posts {
			if p.UserId == otherId {
				count++
			}
		}

		return int64(count), nil
	}

	var team *model.Team
	if teamID != "" {
		team, err = a.GetTeam(teamID)
		if err != nil {
			return 0, err
		}
	}

	groups, nErr := a.getGroupsAllowedForReferenceInChannel(channel, team)
	if nErr != nil {
		return 0, model.NewAppError("countThreadMentions", "app.channel.count_posts_since.app_error", nil, "", http.StatusInternalServerError).Wrap(nErr)
	}

	keywords.AddGroupsMap(groups)

	for _, p := range posts {
		if p.CreateAt >= timestamp {
			mentions := getExplicitMentions(p, keywords)
			if _, ok := mentions.Mentions[user.Id]; ok {
				count += 1
			}
		}
	}

	return int64(count), nil
}

// countMentionsFromPost returns the number of posts in the post's channel that mention the user after and including the
// given post.
func (a *App) countMentionsFromPost(rctx request.CTX, user *model.User, post *model.Post) (int, int, int, *model.AppError) {
	channel, appErr := a.GetChannel(rctx, post.ChannelId)
	if appErr != nil {
		return 0, 0, 0, appErr
	}

	if channel.Type == model.ChannelTypeDirect || channel.Type == model.ChannelTypeGroup {
		// In a DM channel, every post made by the other user is a mention
		count, countRoot, nErr := a.Srv().Store().Channel().CountPostsAfter(post.ChannelId, post.CreateAt-1, user.Id)
		if nErr != nil {
			return 0, 0, 0, model.NewAppError("countMentionsFromPost", "app.channel.count_posts_since.app_error", nil, "", http.StatusInternalServerError).Wrap(nErr)
		}

		var urgentCount int
		if a.IsPostPriorityEnabled() {
			urgentCount, nErr = a.Srv().Store().Channel().CountUrgentPostsAfter(post.ChannelId, post.CreateAt-1, user.Id)
			if nErr != nil {
				return 0, 0, 0, model.NewAppError("countMentionsFromPost", "app.channel.count_urgent_posts_since.app_error", nil, "", http.StatusInternalServerError).Wrap(nErr)
			}
		}

		return count, countRoot, urgentCount, nil
	}

	members, err := a.Srv().Store().Channel().GetAllChannelMembersNotifyPropsForChannel(channel.Id, true)
	if err != nil {
		return 0, 0, 0, model.NewAppError("countMentionsFromPost", "app.channel.count_posts_since.app_error", nil, "", http.StatusInternalServerError).Wrap(err)
	}

	keywords := MentionKeywords{}
	keywords.AddUser(
		user,
		members[user.Id],
		&model.Status{Status: model.StatusOnline}, // Assume the user is online since they would've triggered this
		true, // Assume channel mentions are always allowed for simplicity
	)
	commentMentions := user.NotifyProps[model.CommentsNotifyProp]
	checkForCommentMentions := commentMentions == model.CommentsNotifyRoot || commentMentions == model.CommentsNotifyAny

	// A mapping of thread root IDs to whether or not a post in that thread mentions the user
	mentionedByThread := make(map[string]bool)

	thread, appErr := a.GetPostThread(post.Id, model.GetPostsOptions{}, user.Id)
	if appErr != nil {
		return 0, 0, 0, appErr
	}

	count := 0
	countRoot := 0
	urgentCount := 0
	if isPostMention(user, post, keywords, thread.Posts, mentionedByThread, checkForCommentMentions) {
		count += 1
		if post.RootId == "" {
			countRoot += 1
			if a.IsPostPriorityEnabled() {
				priority, err := a.GetPriorityForPost(post.Id)
				if err != nil {
					return 0, 0, 0, err
				}
				if priority != nil && *priority.Priority == model.PostPriorityUrgent {
					urgentCount += 1
				}
			}
		}
	}

	page := 0
	perPage := 200
	for {
		postList, err := a.GetPostsAfterPost(model.GetPostsOptions{
			ChannelId: post.ChannelId,
			PostId:    post.Id,
			Page:      page,
			PerPage:   perPage,
		})
		if err != nil {
			return 0, 0, 0, err
		}

		mentionPostIds := make([]string, 0)
		for _, postID := range postList.Order {
			if isPostMention(user, postList.Posts[postID], keywords, postList.Posts, mentionedByThread, checkForCommentMentions) {
				count += 1
				if postList.Posts[postID].RootId == "" {
					mentionPostIds = append(mentionPostIds, postID)
					countRoot += 1
				}
			}
		}

		if a.IsPostPriorityEnabled() {
			priorityList, nErr := a.Srv().Store().PostPriority().GetForPosts(mentionPostIds)
			if nErr != nil {
				return 0, 0, 0, model.NewAppError("countMentionsFromPost", "app.channel.get_priority_for_posts.app_error", nil, "", http.StatusInternalServerError).Wrap(nErr)
			}
			for _, priority := range priorityList {
				if *priority.Priority == model.PostPriorityUrgent {
					urgentCount += 1
				}
			}
		}

		if len(postList.Order) < perPage {
			break
		}

		page += 1
	}

	return count, countRoot, urgentCount, nil
}

func isCommentMention(user *model.User, post *model.Post, otherPosts map[string]*model.Post, mentionedByThread map[string]bool) bool {
	if post.RootId == "" {
		// Not a comment
		return false
	}

	if mentioned, ok := mentionedByThread[post.RootId]; ok {
		// We've already figured out if the user was mentioned by this thread
		return mentioned
	}

	if _, ok := otherPosts[post.RootId]; !ok {
		mlog.Warn("Can't determine the comment mentions as the rootPost is past the cloud plan's limit", mlog.String("rootPostID", post.RootId), mlog.String("commentID", post.Id))

		return false
	}

	// Whether or not the user was mentioned because they started the thread
	mentioned := otherPosts[post.RootId].UserId == user.Id

	// Or because they commented on it before this post
	if !mentioned && user.NotifyProps[model.CommentsNotifyProp] == model.CommentsNotifyAny {
		for _, otherPost := range otherPosts {
			if otherPost.Id == post.Id {
				continue
			}

			if otherPost.RootId != post.RootId {
				continue
			}

			if otherPost.UserId == user.Id && otherPost.CreateAt < post.CreateAt {
				// Found a comment made by the user from before this post
				mentioned = true
				break
			}
		}
	}

	mentionedByThread[post.RootId] = mentioned
	return mentioned
}

func isPostMention(user *model.User, post *model.Post, keywords MentionKeywords, otherPosts map[string]*model.Post, mentionedByThread map[string]bool, checkForCommentMentions bool) bool {
	// Prevent the user from mentioning themselves
	if post.UserId == user.Id && post.GetProp(model.PostPropsFromWebhook) != "true" {
		return false
	}

	// Check for keyword mentions
	mentions := getExplicitMentions(post, keywords)
	if _, ok := mentions.Mentions[user.Id]; ok {
		return true
	}

	// Check for mentions caused by being added to the channel
	if post.Type == model.PostTypeAddToChannel {
		if addedUserId, ok := post.GetProp(model.PostPropsAddedUserId).(string); ok && addedUserId == user.Id {
			return true
		}
	}

	// Check for comment mentions
	if checkForCommentMentions && isCommentMention(user, post, otherPosts, mentionedByThread) {
		return true
	}

	return false
}

func (a *App) GetThreadMembershipsForUser(userID, teamID string) ([]*model.ThreadMembership, error) {
	return a.Srv().Store().Thread().GetMembershipsForUser(userID, teamID)
}

func (a *App) GetPostIfAuthorized(rctx request.CTX, postID string, session *model.Session, includeDeleted bool) (*model.Post, *model.AppError) {
	post, err := a.GetSinglePost(rctx, postID, includeDeleted)
	if err != nil {
		return nil, err
	}

	channel, err := a.GetChannel(rctx, post.ChannelId)
	if err != nil {
		return nil, err
	}

	if !a.SessionHasPermissionToReadChannel(rctx, *session, channel) {
		if channel.Type == model.ChannelTypeOpen && !*a.Config().ComplianceSettings.Enable {
			if !a.SessionHasPermissionToTeam(*session, channel.TeamId, model.PermissionReadPublicChannel) {
				return nil, model.MakePermissionError(session, []*model.Permission{model.PermissionReadPublicChannel})
			}
		} else {
			return nil, model.MakePermissionError(session, []*model.Permission{model.PermissionReadChannelContent})
		}
	}

	return post, nil
}

// GetPostsByIds response bool value indicates, if the post is inaccessible due to cloud plan's limit.
func (a *App) GetPostsByIds(postIDs []string) ([]*model.Post, int64, *model.AppError) {
	posts, err := a.Srv().Store().Post().GetPostsByIds(postIDs)
	if err != nil {
		var nfErr *store.ErrNotFound
		switch {
		case errors.As(err, &nfErr):
			return nil, 0, model.NewAppError("GetPostsByIds", "app.post.get.app_error", nil, "", http.StatusNotFound).Wrap(err)
		default:
			return nil, 0, model.NewAppError("GetPostsByIds", "app.post.get.app_error", nil, "", http.StatusInternalServerError).Wrap(err)
		}
	}

	posts, firstInaccessiblePostTime, appErr := a.getFilteredAccessiblePosts(posts, filterPostOptions{assumeSortedCreatedAt: true})
	if appErr != nil {
		return nil, 0, appErr
	}

	return posts, firstInaccessiblePostTime, nil
}

func (a *App) GetEditHistoryForPost(postID string) ([]*model.Post, *model.AppError) {
	posts, err := a.Srv().Store().Post().GetEditHistoryForPost(postID)
	if err != nil {
		var nfErr *store.ErrNotFound
		switch {
		case errors.As(err, &nfErr):
			return nil, model.NewAppError("GetEditHistoryForPost", "app.post.get.app_error", nil, "", http.StatusNotFound).Wrap(err)
		default:
			return nil, model.NewAppError("GetEditHistoryForPost", "app.post.get.app_error", nil, "", http.StatusInternalServerError).Wrap(err)
		}
	}

	if appErr := a.populateEditHistoryFileMetadata(posts); appErr != nil {
		return nil, appErr
	}

	return posts, nil
}

func (a *App) populateEditHistoryFileMetadata(editHistoryPosts []*model.Post) *model.AppError {
	for _, post := range editHistoryPosts {
		fileInfos, err := a.Srv().Store().FileInfo().GetByIds(post.FileIds, true, true)
		if err != nil {
			return model.NewAppError("app.populateEditHistoryFileMetadata", "app.file_info.get_by_ids.app_error", map[string]any{"post_id": post.Id}, "", http.StatusInternalServerError).Wrap(err)
		}

		if post.Metadata == nil {
			post.Metadata = &model.PostMetadata{}
		}

		post.Metadata.Files = fileInfos
	}

	return nil
}

func (a *App) SetPostReminder(rctx request.CTX, postID, userID string, targetTime int64) *model.AppError {
	// Store the reminder in the DB
	reminder := &model.PostReminder{
		PostId:     postID,
		UserId:     userID,
		TargetTime: targetTime,
	}
	err := a.Srv().Store().Post().SetPostReminder(reminder)
	if err != nil {
		return model.NewAppError("SetPostReminder", model.NoTranslation, nil, "", http.StatusInternalServerError).Wrap(err)
	}

	metadata, err := a.Srv().Store().Post().GetPostReminderMetadata(postID)
	if err != nil {
		return model.NewAppError("SetPostReminder", model.NoTranslation, nil, "", http.StatusInternalServerError).Wrap(err)
	}

	parsedTime := time.Unix(targetTime, 0).UTC().Format(time.RFC822)
	siteURL := *a.Config().ServiceSettings.SiteURL

	var permalink string
	if metadata.TeamName == "" {
		permalink = fmt.Sprintf("%s/pl/%s", siteURL, postID)
	} else {
		permalink = fmt.Sprintf("%s/%s/pl/%s", siteURL, metadata.TeamName, postID)
	}

	// Send an ack message.
	ephemeralPost := &model.Post{
		Type:      model.PostTypeEphemeral,
		Id:        model.NewId(),
		CreateAt:  model.GetMillis(),
		UserId:    userID,
		RootId:    postID,
		ChannelId: metadata.ChannelID,
		// It's okay to keep this non-translated. This is just a fallback.
		// The webapp will parse the timestamp and show that in user's local timezone.
		Message: fmt.Sprintf("You will be reminded about %s by @%s at %s", permalink, metadata.Username, parsedTime),
		Props: model.StringInterface{
			"target_time": targetTime,
			"team_name":   metadata.TeamName,
			"post_id":     postID,
			"username":    metadata.Username,
			"type":        model.PostTypeReminder,
		},
	}

	message := model.NewWebSocketEvent(model.WebsocketEventEphemeralMessage, "", ephemeralPost.ChannelId, userID, nil, "")
	ephemeralPost = a.PreparePostForClientWithEmbedsAndImages(rctx, ephemeralPost, true, false, true)
	ephemeralPost = model.AddPostActionCookies(ephemeralPost, a.PostActionCookieSecret())

	postJSON, jsonErr := ephemeralPost.ToJSON()
	if jsonErr != nil {
		rctx.Logger().Warn("Failed to encode post to JSON", mlog.Err(jsonErr))
	}
	message.Add("post", postJSON)
	a.Publish(message)

	return nil
}

func (a *App) CheckPostReminders(rctx request.CTX) {
	rctx = rctx.WithLogger(rctx.Logger().With(mlog.String("component", "post_reminders")))
	systemBot, appErr := a.GetSystemBot(rctx)
	if appErr != nil {
		rctx.Logger().Error("Failed to get system bot", mlog.Err(appErr))
		return
	}

	// This will return the reminders and also delete them from the DB.
	// In case, any of the next steps fail, those reminders would be lost.
	// Alternatively, if we delete those reminders _after_ it has been sent,
	// then in case of any temporary failure, they would get sent in the next batch.
	// MM-45595.
	reminders, err := a.Srv().Store().Post().GetPostReminders(time.Now().UTC().Unix())
	if err != nil {
		rctx.Logger().Error("Failed to get post reminders", mlog.Err(err))
		return
	}

	// We group multiple reminders for a single user.
	groupedReminders := make(map[string][]string)
	for _, r := range reminders {
		if groupedReminders[r.UserId] == nil {
			groupedReminders[r.UserId] = []string{r.PostId}
		} else {
			groupedReminders[r.UserId] = append(groupedReminders[r.UserId], r.PostId)
		}
	}

	siteURL := *a.Config().ServiceSettings.SiteURL
	for userID, postIDs := range groupedReminders {
		ch, appErr := a.GetOrCreateDirectChannel(request.EmptyContext(a.Log()), userID, systemBot.UserId)
		if appErr != nil {
			rctx.Logger().Error("Failed to get direct channel", mlog.Err(appErr))
			return
		}

		for _, postID := range postIDs {
			metadata, err := a.Srv().Store().Post().GetPostReminderMetadata(postID)
			if err != nil {
				rctx.Logger().Error("Failed to get post reminder metadata", mlog.Err(err), mlog.String("post_id", postID))
				continue
			}

			T := i18n.GetUserTranslations(metadata.UserLocale)
			dm := &model.Post{
				ChannelId: ch.Id,
				Message: T("app.post_reminder_dm", model.StringInterface{
					"SiteURL":  siteURL,
					"TeamName": metadata.TeamName,
					"PostId":   postID,
					"Username": metadata.Username,
				}),
				Type:   model.PostTypeReminder,
				UserId: systemBot.UserId,
				Props: model.StringInterface{
					"team_name": metadata.TeamName,
					"post_id":   postID,
					"username":  metadata.Username,
				},
			}

			if _, err := a.CreatePost(request.EmptyContext(a.Log()), dm, ch, model.CreatePostFlags{SetOnline: true}); err != nil {
				rctx.Logger().Error("Failed to post reminder message", mlog.Err(err))
			}
		}
	}
}

func (a *App) GetPostInfo(rctx request.CTX, postID string) (*model.PostInfo, *model.AppError) {
	userID := rctx.Session().UserId
	post, appErr := a.GetSinglePost(rctx, postID, false)
	if appErr != nil {
		return nil, appErr
	}

	channel, appErr := a.GetChannel(rctx, post.ChannelId)
	if appErr != nil {
		return nil, appErr
	}

	notFoundError := model.NewAppError("GetPostInfo", "app.post.get.app_error", nil, "", http.StatusNotFound)

	var team *model.Team
	hasPermissionToAccessTeam := false
	if channel.TeamId != "" {
		team, appErr = a.GetTeam(channel.TeamId)
		if appErr != nil {
			return nil, appErr
		}

		teamMember, appErr := a.GetTeamMember(rctx, channel.TeamId, userID)
		if appErr != nil && appErr.StatusCode != http.StatusNotFound {
			return nil, appErr
		}

		if appErr == nil {
			if teamMember.DeleteAt == 0 {
				hasPermissionToAccessTeam = true
			}
		}

		if !hasPermissionToAccessTeam {
			if team.AllowOpenInvite {
				hasPermissionToAccessTeam = a.HasPermissionToTeam(rctx, userID, team.Id, model.PermissionJoinPublicTeams)
			} else {
				hasPermissionToAccessTeam = a.HasPermissionToTeam(rctx, userID, team.Id, model.PermissionJoinPrivateTeams)
			}
		}
	} else {
		// This happens in case of DMs and GMs.
		hasPermissionToAccessTeam = true
	}

	if !hasPermissionToAccessTeam {
		return nil, notFoundError
	}

	hasPermissionToAccessChannel := false

	_, channelMemberErr := a.GetChannelMember(rctx, channel.Id, userID)

	if channelMemberErr == nil {
		hasPermissionToAccessChannel = true
	}

	if !hasPermissionToAccessChannel {
		if channel.Type == model.ChannelTypeOpen {
			hasPermissionToAccessChannel = true
		} else if channel.Type == model.ChannelTypePrivate {
			hasPermissionToAccessChannel = a.HasPermissionToChannel(rctx, userID, channel.Id, model.PermissionManagePrivateChannelMembers)
		} else if channel.Type == model.ChannelTypeDirect || channel.Type == model.ChannelTypeGroup {
			hasPermissionToAccessChannel = a.HasPermissionToChannel(rctx, userID, channel.Id, model.PermissionReadChannelContent)
		}
	}

	if !hasPermissionToAccessChannel {
		return nil, notFoundError
	}

	info := model.PostInfo{
		ChannelId:          channel.Id,
		ChannelType:        channel.Type,
		ChannelDisplayName: channel.DisplayName,
		HasJoinedChannel:   channelMemberErr == nil,
	}
	if team != nil {
		teamMember, teamMemberErr := a.GetTeamMember(rctx, team.Id, userID)

		teamType := model.TeamInvite
		if team.AllowOpenInvite {
			teamType = model.TeamOpen
		}
		info.TeamId = team.Id
		info.TeamType = teamType
		info.TeamDisplayName = team.DisplayName
		info.HasJoinedTeam = teamMemberErr == nil && teamMember.DeleteAt == 0
	}
	return &info, nil
}

func (a *App) applyPostsWillBeConsumedHook(posts map[string]*model.Post) {
	if !a.Config().FeatureFlags.ConsumePostHook {
		return
	}

	postsSlice := make([]*model.Post, 0, len(posts))

	for _, post := range posts {
		postsSlice = append(postsSlice, post.ForPlugin())
	}
	a.ch.RunMultiHook(func(hooks plugin.Hooks, _ *model.Manifest) bool {
		postReplacements := hooks.MessagesWillBeConsumed(postsSlice)
		for _, postReplacement := range postReplacements {
			posts[postReplacement.Id] = postReplacement
		}
		return true
	}, plugin.MessagesWillBeConsumedID)
}

func (a *App) applyPostWillBeConsumedHook(post **model.Post) {
	if !a.Config().FeatureFlags.ConsumePostHook {
		return
	}

	ps := []*model.Post{*post}
	a.ch.RunMultiHook(func(hooks plugin.Hooks, _ *model.Manifest) bool {
		rp := hooks.MessagesWillBeConsumed(ps)
		if len(rp) > 0 {
			(*post) = rp[0]
		}
		return true
	}, plugin.MessagesWillBeConsumedID)
}

func makePostLink(siteURL, teamName, postID string) string {
	return fmt.Sprintf("%s/%s/pl/%s", siteURL, teamName, postID)
}

// validateMoveOrCopy performs validation on a provided post list to determine
// if all permissions are in place to allow the for the posts to be moved or
// copied.
func (a *App) ValidateMoveOrCopy(rctx request.CTX, wpl *model.WranglerPostList, originalChannel *model.Channel, targetChannel *model.Channel, user *model.User) error {
	if wpl.NumPosts() == 0 {
		return errors.New("The wrangler post list contains no posts")
	}

	config := a.Config().WranglerSettings

	switch originalChannel.Type {
	case model.ChannelTypePrivate:
		if !*config.MoveThreadFromPrivateChannelEnable {
			return errors.New("Wrangler is currently configured to not allow moving posts from private channels")
		}
	case model.ChannelTypeDirect:
		if !*config.MoveThreadFromDirectMessageChannelEnable {
			return errors.New("Wrangler is currently configured to not allow moving posts from direct message channels")
		}
	case model.ChannelTypeGroup:
		if !*config.MoveThreadFromGroupMessageChannelEnable {
			return errors.New("Wrangler is currently configured to not allow moving posts from group message channels")
		}
	}

	if !originalChannel.IsGroupOrDirect() && !targetChannel.IsGroupOrDirect() {
		// DM and GM channels are "teamless" so it doesn't make sense to check
		// the MoveThreadToAnotherTeamEnable config when dealing with those.
		if !*config.MoveThreadToAnotherTeamEnable && targetChannel.TeamId != originalChannel.TeamId {
			return errors.New("Wrangler is currently configured to not allow moving messages to different teams")
		}
	}

	if *config.MoveThreadMaxCount != int64(0) && *config.MoveThreadMaxCount < int64(wpl.NumPosts()) {
		return fmt.Errorf("the thread is %d posts long, but this command is configured to only move threads of up to %d posts", wpl.NumPosts(), *config.MoveThreadMaxCount)
	}

	_, appErr := a.GetChannelMember(rctx, targetChannel.Id, user.Id)
	if appErr != nil {
		return fmt.Errorf("channel with ID %s doesn't exist or you are not a member", targetChannel.Id)
	}

	_, appErr = a.GetChannelMember(rctx, originalChannel.Id, user.Id)
	if appErr != nil {
		return fmt.Errorf("channel with ID %s doesn't exist or you are not a member", originalChannel.Id)
	}

	return nil
}

func (a *App) CopyWranglerPostlist(rctx request.CTX, wpl *model.WranglerPostList, targetChannel *model.Channel) (*model.Post, *model.AppError) {
	var appErr *model.AppError
	var newRootPost *model.Post

	if wpl.ContainsFileAttachments() {
		// The thread contains at least one attachment. To properly move the
		// thread, the files will have to be re-uploaded. This is completed
		// before any messages are moved.
		// TODO: check number of files that need to be re-uploaded or file size?
		rctx.Logger().Info("Wrangler is re-uploading file attachments",
			mlog.String("file_count", fmt.Sprintf("%d", wpl.FileAttachmentCount)),
		)

		for _, post := range wpl.Posts {
			var newFileIDs []string
			var fileBytes []byte
			var oldFileInfo, newFileInfo *model.FileInfo
			for _, fileID := range post.FileIds {
				oldFileInfo, appErr = a.GetFileInfo(rctx, fileID)
				if appErr != nil {
					return nil, appErr
				}
				fileBytes, appErr = a.GetFile(rctx, fileID)
				if appErr != nil {
					return nil, appErr
				}
				newFileInfo, appErr = a.UploadFile(rctx, fileBytes, targetChannel.Id, oldFileInfo.Name)
				if appErr != nil {
					return nil, appErr
				}

				newFileIDs = append(newFileIDs, newFileInfo.Id)
			}

			post.FileIds = newFileIDs
		}
	}

	for i, post := range wpl.Posts {
		var reactions []*model.Reaction

		// Store reactions to be reapplied later.
		reactions, appErr = a.GetReactionsForPost(post.Id)
		if appErr != nil {
			// Reaction-based errors are logged, but do not abort
			rctx.Logger().Error("Failed to get reactions on original post")
		}

		newPost := post.Clone()
		newPost = newPost.CleanPost()
		newPost.ChannelId = targetChannel.Id

		if i == 0 {
			newPost, appErr = a.CreatePost(rctx, newPost, targetChannel, model.CreatePostFlags{})
			if appErr != nil {
				return nil, appErr
			}
			newRootPost = newPost.Clone()
		} else {
			newPost.RootId = newRootPost.Id
			newPost, appErr = a.CreatePost(rctx, newPost, targetChannel, model.CreatePostFlags{})
			if appErr != nil {
				return nil, appErr
			}
		}

		for _, reaction := range reactions {
			reaction.PostId = newPost.Id
			_, appErr = a.SaveReactionForPost(rctx, reaction)
			if appErr != nil {
				// Reaction-based errors are logged, but do not abort
				rctx.Logger().Error("Failed to reapply reactions to post")
			}
		}
	}

	return newRootPost, nil
}

func (a *App) MoveThread(rctx request.CTX, postID string, sourceChannelID, channelID string, user *model.User) *model.AppError {
	postListResponse, appErr := a.GetPostThread(postID, model.GetPostsOptions{}, user.Id)
	if appErr != nil {
		return model.NewAppError("getPostThread", "app.post.move_thread_command.error", nil, "postID="+postID+", "+"UserId="+user.Id+"", http.StatusBadRequest).Wrap(appErr)
	}
	wpl := postListResponse.BuildWranglerPostList()

	originalChannel, appErr := a.GetChannel(rctx, sourceChannelID)
	if appErr != nil {
		return appErr
	}
	targetChannel, appErr := a.GetChannel(rctx, channelID)
	if appErr != nil {
		return appErr
	}

	err := a.ValidateMoveOrCopy(rctx, wpl, originalChannel, targetChannel, user)
	if err != nil {
		return model.NewAppError("validateMoveOrCopy", "app.post.move_thread_command.error", nil, "", http.StatusBadRequest).Wrap(err)
	}

	var targetTeam *model.Team
	if targetChannel.IsGroupOrDirect() {
		if !originalChannel.IsGroupOrDirect() {
			targetTeam, appErr = a.GetTeam(originalChannel.TeamId)
		}
	} else {
		targetTeam, appErr = a.GetTeam(targetChannel.TeamId)
	}

	if appErr != nil {
		return appErr
	}

	if targetTeam == nil {
		return model.NewAppError("validateMoveOrCopy", "app.post.move_thread_command.error", nil, "target team is nil", http.StatusBadRequest)
	}

	// Begin creating the new thread.
	rctx.Logger().Info("Wrangler is moving a thread", mlog.String("user_id", user.Id), mlog.String("original_post_id", wpl.RootPost().Id), mlog.String("original_channel_id", originalChannel.Id))

	// To simulate the move, we first copy the original messages(s) to the
	// new channel and later delete the original messages(s).
	newRootPost, appErr := a.CopyWranglerPostlist(rctx, wpl, targetChannel)
	if appErr != nil {
		return appErr
	}

	T, err := i18n.GetTranslationsBySystemLocale()
	if err != nil {
		return model.NewAppError("MoveThread", "app.post.move_thread_command.error", nil, "", http.StatusInternalServerError).Wrap(err)
	}

	ephemeralPostProps := model.StringInterface{
		"TranslationID": "app.post.move_thread.from_another_channel",
	}
	_, appErr = a.CreatePost(rctx, &model.Post{
		UserId:    user.Id,
		Type:      model.PostTypeWrangler,
		RootId:    newRootPost.Id,
		ChannelId: channelID,
		Message:   T("app.post.move_thread.from_another_channel"),
		Props:     ephemeralPostProps,
	}, targetChannel, model.CreatePostFlags{})
	if appErr != nil {
		return appErr
	}
	// Cleanup is handled by simply deleting the root post. Any comments/replies
	// are automatically marked as deleted for us.
	_, appErr = a.DeletePost(rctx, wpl.RootPost().Id, user.Id)
	if appErr != nil {
		return appErr
	}

	rctx.Logger().Info("Wrangler thread move complete", mlog.String("user_id", user.Id), mlog.String("new_post_id", newRootPost.Id), mlog.String("channel_id", channelID))

	// Translate to the system locale, webapp will attempt to render in each user's specific locale (based on the TranslationID prop) before falling back on the initiating user's locale
	ephemeralPostProps = model.StringInterface{}

	msg := T("app.post.move_thread_command.direct_or_group.multiple_messages", model.StringInterface{"NumMessages": wpl.NumPosts()})
	ephemeralPostProps["TranslationID"] = "app.post.move_thread_command.direct_or_group.multiple_messages"
	if wpl.NumPosts() == 1 {
		msg = T("app.post.move_thread_command.direct_or_group.one_message")
		ephemeralPostProps["TranslationID"] = "app.post.move_thread_command.direct_or_group.one_message"
	}

	if targetChannel.TeamId != "" {
		targetTeam, teamErr := a.GetTeam(targetChannel.TeamId)
		if teamErr != nil {
			return teamErr
		}
		targetName := targetTeam.Name
		newPostLink := makePostLink(*a.Config().ServiceSettings.SiteURL, targetName, newRootPost.Id)
		msg = T("app.post.move_thread_command.channel.multiple_messages", model.StringInterface{"NumMessages": wpl.NumPosts(), "Link": newPostLink})
		ephemeralPostProps["TranslationID"] = "app.post.move_thread_command.channel.multiple_messages"
		if wpl.NumPosts() == 1 {
			msg = T("app.post.move_thread_command.channel.one_message", model.StringInterface{"Link": newPostLink})
			ephemeralPostProps["TranslationID"] = "app.post.move_thread_command.channel.one_message"
		}
		ephemeralPostProps["MovedThreadPermalink"] = newPostLink
	}

	ephemeralPostProps["NumMessages"] = wpl.NumPosts()

	_, appErr = a.CreatePost(rctx, &model.Post{
		UserId:    user.Id,
		Type:      model.PostTypeWrangler,
		ChannelId: originalChannel.Id,
		Message:   msg,
		Props:     ephemeralPostProps,
	}, originalChannel, model.CreatePostFlags{})
	if appErr != nil {
		return appErr
	}

	rctx.Logger().Info(msg)
	return nil
}

func (a *App) PermanentDeletePost(rctx request.CTX, postID, deleteByID string) *model.AppError {
	post, err := a.Srv().Store().Post().GetSingle(sqlstore.RequestContextWithMaster(rctx), postID, true)
	if err != nil {
		return model.NewAppError("DeletePost", "app.post.get.app_error", nil, "", http.StatusBadRequest).Wrap(err)
	}

	if len(post.FileIds) > 0 {
		appErr := a.PermanentDeleteFilesByPost(rctx, post.Id)
		if appErr != nil {
			return appErr
		}
	}

	err = a.Srv().Store().Post().PermanentDelete(rctx, post.Id)
	if err != nil {
		return model.NewAppError("PermanentDeletePost", "app.post.permanent_delete_post.error", nil, "", http.StatusInternalServerError).Wrap(err)
	}

	appErr := a.CleanUpAfterPostDeletion(rctx, post, deleteByID)
	if appErr != nil {
		return appErr
	}

	return nil
}

func (a *App) CleanUpAfterPostDeletion(rctx request.CTX, post *model.Post, deleteByID string) *model.AppError {
	channel, appErr := a.GetChannel(rctx, post.ChannelId)
	if appErr != nil {
		return appErr
	}

	if post.RootId == "" {
		if appErr := a.DeletePersistentNotification(rctx, post); appErr != nil {
			return appErr
		}
	}

	postJSON, err := json.Marshal(post)
	if err != nil {
		return model.NewAppError("DeletePost", "api.marshal_error", nil, "", http.StatusInternalServerError).Wrap(err)
	}

	userMessage := model.NewWebSocketEvent(model.WebsocketEventPostDeleted, "", post.ChannelId, "", nil, "")
	userMessage.Add("post", string(postJSON))
	userMessage.GetBroadcast().ContainsSanitizedData = true
	a.Publish(userMessage)

	adminMessage := model.NewWebSocketEvent(model.WebsocketEventPostDeleted, "", post.ChannelId, "", nil, "")
	adminMessage.Add("post", string(postJSON))
	adminMessage.Add("delete_by", deleteByID)
	adminMessage.GetBroadcast().ContainsSensitiveData = true
	a.Publish(adminMessage)

	a.Srv().Go(func() {
		a.deleteFlaggedPosts(rctx, post.Id)
	})

	pluginPost := post.ForPlugin()
	pluginContext := pluginContext(rctx)
	a.Srv().Go(func() {
		a.ch.RunMultiHook(func(hooks plugin.Hooks, _ *model.Manifest) bool {
			hooks.MessageHasBeenDeleted(pluginContext, pluginPost)
			return true
		}, plugin.MessageHasBeenDeletedID)
	})

	a.Srv().Go(func() {
		if err = a.RemoveNotifications(rctx, post, channel); err != nil {
			rctx.Logger().Error("DeletePost failed to delete notification", mlog.Err(err))
		}
	})

	// delete drafts associated with the post when deleting the post
	a.Srv().Go(func() {
		a.deleteDraftsAssociatedWithPost(rctx, channel, post)
	})

	a.invalidateCacheForChannelPosts(post.ChannelId)

	return nil
}

func (a *App) SendTestMessage(rctx request.CTX, userID string) (*model.Post, *model.AppError) {
	bot, err := a.GetSystemBot(rctx)
	if err != nil {
		return nil, model.NewAppError("SendTestMessage", "app.notifications.send_test_message.errors.no_bot", nil, "", http.StatusInternalServerError).Wrap(err)
	}

	channel, err := a.GetOrCreateDirectChannel(rctx, userID, bot.UserId)
	if err != nil {
		return nil, model.NewAppError("SendTestMessage", "app.notifications.send_test_message.errors.no_channel", nil, "", http.StatusInternalServerError).Wrap(err)
	}

	user, err := a.GetUser(userID)
	if err != nil {
		return nil, model.NewAppError("SendTestMessage", "app.notifications.send_test_message.errors.no_user", nil, "", http.StatusInternalServerError).Wrap(err)
	}
	T := i18n.GetUserTranslations(user.Locale)
	post := &model.Post{
		ChannelId: channel.Id,
		Message:   T("app.notifications.send_test_message.message_body"),
		Type:      model.PostTypeDefault,
		UserId:    bot.UserId,
	}

	post, err = a.CreatePost(rctx, post, channel, model.CreatePostFlags{ForceNotification: true})
	if err != nil {
		return nil, model.NewAppError("SendTestMessage", "app.notifications.send_test_message.errors.create_post", nil, "", http.StatusInternalServerError).Wrap(err)
	}

	return post, nil
}<|MERGE_RESOLUTION|>--- conflicted
+++ resolved
@@ -52,8 +52,7 @@
 		return nil, err
 	}
 
-<<<<<<< HEAD
-	restrictDM, err := a.CheckIfChannelIsRestrictedDM(c, channel)
+	restrictDM, err := a.CheckIfChannelIsRestrictedDM(rctx, channel)
 	if err != nil {
 		return nil, err
 	}
@@ -62,10 +61,7 @@
 		return nil, model.NewAppError("createPost", "api.post.create_post.can_not_post_in_restricted_dm.error", nil, "", http.StatusBadRequest)
 	}
 
-	rp, err := a.CreatePost(c, post, channel, model.CreatePostFlags{TriggerWebhooks: true, SetOnline: setOnline})
-=======
 	rp, err := a.CreatePost(rctx, post, channel, model.CreatePostFlags{TriggerWebhooks: true, SetOnline: setOnline})
->>>>>>> b617153d
 	if err != nil {
 		if err.Id == "api.post.create_post.root_id.app_error" ||
 			err.Id == "api.post.create_post.channel_root_id.app_error" {
@@ -711,7 +707,7 @@
 		return nil, model.NewAppError("UpdatePost", "api.post.update_post.can_not_update_post_in_deleted.error", nil, "", http.StatusBadRequest)
 	}
 
-	restrictDM, err := a.CheckIfChannelIsRestrictedDM(c, channel)
+	restrictDM, err := a.CheckIfChannelIsRestrictedDM(rctx, channel)
 	if err != nil {
 		return nil, err
 	}
@@ -963,8 +959,7 @@
 		return nil, err
 	}
 
-<<<<<<< HEAD
-	restrictDM, err := a.CheckIfChannelIsRestrictedDM(c, channel)
+	restrictDM, err := a.CheckIfChannelIsRestrictedDM(rctx, channel)
 	if err != nil {
 		return nil, err
 	}
@@ -973,10 +968,7 @@
 		return nil, model.NewAppError("PatchPost", "api.post.patch_post.can_not_update_post_in_restricted_dm.error", nil, "", http.StatusBadRequest)
 	}
 
-	if !a.HasPermissionToChannel(c, post.UserId, post.ChannelId, model.PermissionUseChannelMentions) {
-=======
 	if !a.HasPermissionToChannel(rctx, post.UserId, post.ChannelId, model.PermissionUseChannelMentions) {
->>>>>>> b617153d
 		patch.DisableMentionHighlights()
 	}
 

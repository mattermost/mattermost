// Copyright (c) 2015-present Mattermost, Inc. All Rights Reserved.
// See LICENSE.txt for license information.

package app

import (
	"bytes"
	"context"
	"crypto/tls"
	"fmt"
	"net"
	"net/http"
	"net/url"
	"os"
	"os/exec"
	"path"
	"strings"
	"sync"
	"syscall"
	"time"

	"github.com/getsentry/sentry-go"
	sentryhttp "github.com/getsentry/sentry-go/http"
	"github.com/gorilla/mux"
	"github.com/pkg/errors"
	"github.com/rs/cors"
	"golang.org/x/crypto/acme/autocert"

	"github.com/mattermost/mattermost/server/public/model"
	"github.com/mattermost/mattermost/server/public/shared/httpservice"
	"github.com/mattermost/mattermost/server/public/shared/i18n"
	"github.com/mattermost/mattermost/server/public/shared/mlog"
	"github.com/mattermost/mattermost/server/public/shared/request"
	"github.com/mattermost/mattermost/server/public/shared/timezones"
	"github.com/mattermost/mattermost/server/v8/channels/app/email"
	"github.com/mattermost/mattermost/server/v8/channels/app/events"
	"github.com/mattermost/mattermost/server/v8/channels/app/platform"
	"github.com/mattermost/mattermost/server/v8/channels/app/properties"
	"github.com/mattermost/mattermost/server/v8/channels/app/teams"
	"github.com/mattermost/mattermost/server/v8/channels/app/users"
	"github.com/mattermost/mattermost/server/v8/channels/audit"
	"github.com/mattermost/mattermost/server/v8/channels/jobs"
	"github.com/mattermost/mattermost/server/v8/channels/jobs/active_users"
	"github.com/mattermost/mattermost/server/v8/channels/jobs/cleanup_desktop_tokens"
	"github.com/mattermost/mattermost/server/v8/channels/jobs/delete_dms_preferences_migration"
	"github.com/mattermost/mattermost/server/v8/channels/jobs/delete_empty_drafts_migration"
	"github.com/mattermost/mattermost/server/v8/channels/jobs/delete_orphan_drafts_migration"
	"github.com/mattermost/mattermost/server/v8/channels/jobs/expirynotify"
	"github.com/mattermost/mattermost/server/v8/channels/jobs/export_delete"
	"github.com/mattermost/mattermost/server/v8/channels/jobs/export_process"
	"github.com/mattermost/mattermost/server/v8/channels/jobs/export_users_to_csv"
	"github.com/mattermost/mattermost/server/v8/channels/jobs/extract_content"
	"github.com/mattermost/mattermost/server/v8/channels/jobs/hosted_purchase_screening"
	"github.com/mattermost/mattermost/server/v8/channels/jobs/import_delete"
	"github.com/mattermost/mattermost/server/v8/channels/jobs/import_process"
	"github.com/mattermost/mattermost/server/v8/channels/jobs/last_accessible_file"
	"github.com/mattermost/mattermost/server/v8/channels/jobs/last_accessible_post"
	"github.com/mattermost/mattermost/server/v8/channels/jobs/migrations"
	"github.com/mattermost/mattermost/server/v8/channels/jobs/mobile_session_metadata"
	"github.com/mattermost/mattermost/server/v8/channels/jobs/notify_admin"
	"github.com/mattermost/mattermost/server/v8/channels/jobs/plugins"
	"github.com/mattermost/mattermost/server/v8/channels/jobs/post_persistent_notifications"
	"github.com/mattermost/mattermost/server/v8/channels/jobs/product_notices"
	"github.com/mattermost/mattermost/server/v8/channels/jobs/refresh_post_stats"
	"github.com/mattermost/mattermost/server/v8/channels/jobs/resend_invitation_email"
	"github.com/mattermost/mattermost/server/v8/channels/jobs/s3_path_migration"
	"github.com/mattermost/mattermost/server/v8/channels/store"
	"github.com/mattermost/mattermost/server/v8/channels/utils"
	"github.com/mattermost/mattermost/server/v8/config"
	"github.com/mattermost/mattermost/server/v8/einterfaces"
	"github.com/mattermost/mattermost/server/v8/platform/services/awsmeter"
	"github.com/mattermost/mattermost/server/v8/platform/services/cache"
	"github.com/mattermost/mattermost/server/v8/platform/services/remotecluster"
	"github.com/mattermost/mattermost/server/v8/platform/services/searchengine/bleveengine"
	"github.com/mattermost/mattermost/server/v8/platform/services/searchengine/bleveengine/indexer"
	"github.com/mattermost/mattermost/server/v8/platform/services/sharedchannel"
	"github.com/mattermost/mattermost/server/v8/platform/services/systembus"
	"github.com/mattermost/mattermost/server/v8/platform/services/telemetry"
	"github.com/mattermost/mattermost/server/v8/platform/services/tracing"
	"github.com/mattermost/mattermost/server/v8/platform/services/upgrader"
	"github.com/mattermost/mattermost/server/v8/platform/shared/filestore"
	"github.com/mattermost/mattermost/server/v8/platform/shared/mail"
	"github.com/mattermost/mattermost/server/v8/platform/shared/templates"
)

const (
	scheduledPostJobInterval      = 5 * time.Minute
	debugScheduledPostJobInterval = 2 * time.Second
)

var SentryDSN = "https://9d7c9cccf549479799f880bcf4f26323@o94110.ingest.sentry.io/5212327"

// This is a placeholder to allow the existing release pipelines to run without failing to insert
// the key that's now hard-coded above. Remove this once we converge on the unified delivery
// pipeline in GitHub.
var _ = "placeholder_sentry_dsn"

type Server struct {
	// RootRouter is the starting point for all HTTP requests to the server.
	RootRouter *mux.Router

	// LocalRouter is the starting point for all the local UNIX socket
	// requests to the server
	LocalRouter *mux.Router

	// Router is the starting point for all web, api4 and ws requests to the server. It differs
	// from RootRouter only if the SiteURL contains a /subpath.
	Router *mux.Router

	Server      *http.Server
	ListenAddr  *net.TCPAddr
	RateLimiter *RateLimiter

	localModeServer *http.Server

	didFinishListen chan struct{}

	EmailService email.ServiceInterface

	httpService            httpservice.HTTPService
	PushNotificationsHub   PushNotificationsHub
	pushNotificationClient *http.Client // TODO: move this to it's own package
	outgoingWebhookClient  *http.Client

	runEssentialJobs bool
	Jobs             *jobs.JobServer

	timezones *timezones.Timezones

	htmlTemplateWatcher     *templates.Container
	seenPendingPostIdsCache cache.Cache
	openGraphDataCache      cache.Cache
	clusterLeaderListenerId string
	loggerLicenseListenerId string

	platform         *platform.PlatformService
	platformOptions  []platform.Option
	telemetryService *telemetry.TelemetryService
	userService      *users.UserService
	teamService      *teams.TeamService
<<<<<<< HEAD
	systemBus        *systembus.SystemBus
=======
	propertyService  *properties.PropertyService
>>>>>>> f3d1bc07

	serviceMux           sync.RWMutex
	remoteClusterService remotecluster.RemoteClusterServiceIFace
	sharedChannelService SharedChannelServiceIFace // TODO: platform: move to platform package

	phase2PermissionsMigrationComplete bool

	Audit *audit.Audit

	joinCluster  bool
	skipPostInit bool

	Cloud                   einterfaces.CloudInterface
	IPFiltering             einterfaces.IPFilteringInterface
	OutgoingOAuthConnection einterfaces.OutgoingOAuthConnectionInterface

	tracer *tracing.Tracer

	ch *Channels
}

func (s *Server) Store() store.Store {
	if s.platform != nil {
		return s.platform.Store
	}

	return nil
}

func (s *Server) SetStore(st store.Store) {
	if s.platform != nil {
		s.platform.Store = st
	}
}

func NewServer(options ...Option) (*Server, error) {
	rootRouter := mux.NewRouter()
	localRouter := mux.NewRouter()

	s := &Server{
		RootRouter:  rootRouter,
		LocalRouter: localRouter,
		timezones:   timezones.New(),
	}

	for _, option := range options {
		if err := option(s); err != nil {
			return nil, errors.Wrap(err, "failed to apply option")
		}
	}

	// Following outlines the specific set of steps
	// performed during server bootup. They are sensitive to order
	// and has dependency requirements with the previous step.
	//
	// Step 1: Platform.
	if s.platform == nil {
		ps, sErr := platform.New(platform.ServiceConfig{}, s.platformOptions...)
		if sErr != nil {
			return nil, errors.Wrap(sErr, "failed to initialize platform")
		}
		s.platform = ps
	}

	var err error
	if s.platform.Config().ServiceSettings.EnableSystemBus != nil && *s.platform.Config().ServiceSettings.EnableSystemBus {
		var logger *mlog.Logger
		if *s.platform.Config().ServiceSettings.EnableSystemBusTrace {
			logger = s.Log()
		}
		switch *s.platform.Config().ServiceSettings.SystemBusBackend {
		case "PostgreSQL":
			s.systemBus, err = systembus.NewPostgres(s.platform.Store.GetInternalMasterDB(), logger)
		case "InMemory":
			s.systemBus, err = systembus.NewGoChannel(logger)
		default:
			return nil, errors.New("invalid system bus backend")
		}
		if err != nil {
			return nil, errors.Wrap(err, "unable to initialize the system bus")
		}
	}

	if err = events.InitSystemBusEvents(s.systemBus); err != nil {
		return nil, errors.Wrap(err, "unable to initialize system event bus topics")
	}

	subpath, err := utils.GetSubpathFromConfig(s.platform.Config())
	if err != nil {
		return nil, errors.Wrap(err, "failed to parse SiteURL subpath")
	}
	s.Router = s.RootRouter.PathPrefix(subpath).Subrouter()

	s.httpService = httpservice.MakeHTTPService(s.platform)

	// Step 2: Init Enterprise
	// Depends on step 1 (s.Platform must be non-nil)
	s.initEnterprise()

	// Needed to run before loading license.
	s.userService, err = users.New(users.ServiceConfig{
		UserStore:    s.Store().User(),
		SessionStore: s.Store().Session(),
		OAuthStore:   s.Store().OAuth(),
		ConfigFn:     s.platform.Config,
		Metrics:      s.GetMetrics(),
		Cluster:      s.platform.Cluster(),
		LicenseFn:    s.License,
	})
	if err != nil {
		return nil, errors.Wrapf(err, "unable to create users service")
	}

	s.teamService, err = teams.New(teams.ServiceConfig{
		TeamStore:    s.Store().Team(),
		ChannelStore: s.Store().Channel(),
		GroupStore:   s.Store().Group(),
		Users:        s.userService,
		WebHub:       s.platform,
		ConfigFn:     s.platform.Config,
		LicenseFn:    s.License,
	})
	if err != nil {
		return nil, errors.Wrapf(err, "unable to create teams service")
	}

	s.propertyService, err = properties.New(properties.ServiceConfig{
		PropertyGroupStore: s.Store().PropertyGroup(),
		PropertyFieldStore: s.Store().PropertyField(),
		PropertyValueStore: s.Store().PropertyValue(),
	})
	if err != nil {
		return nil, errors.Wrapf(err, "unable to create properties service")
	}

	// It is important to initialize the hub only after the global logger is set
	// to avoid race conditions while logging from inside the hub.
	// Step 4: Start platform
	if err = s.platform.Start(s.makeBroadcastHooks()); err != nil {
		return nil, errors.Wrap(err, "failed to start platform")
	}

	// NOTE: There should be no call to App.Srv().Channels() before step 5 is done
	// otherwise it will throw a panic.

	// Step 5: Initialize channels.
	// Depends on s.httpService, and depends on the hub to be initialized.
	// Otherwise we run into race conditions.
	channels, err := NewChannels(s)
	if err != nil {
		return nil, errors.Wrap(err, "failed to initialize channels")
	}
	s.ch = channels

	// After channel is initialized set it to the App object
	app := New(ServerConnector(channels))

	// -------------------------------------------------------------------------
	// Everything below this is not order sensitive and safe to be moved around.
	// If you are adding a new field that is non-channels specific, please add
	// below this. Otherwise, please add it to Channels struct in app/channels.go.
	// -------------------------------------------------------------------------

	if *s.platform.Config().LogSettings.EnableDiagnostics && *s.platform.Config().LogSettings.EnableSentry {
		switch model.GetServiceEnvironment() {
		case model.ServiceEnvironmentDev:
			mlog.Warn("Sentry reporting is enabled, but service environment is dev. Disabling reporting.")
		case model.ServiceEnvironmentProduction, model.ServiceEnvironmentTest:
			if err2 := sentry.Init(sentry.ClientOptions{
				Dsn:              SentryDSN,
				Release:          model.BuildHash,
				AttachStacktrace: true,
				BeforeSend: func(event *sentry.Event, hint *sentry.EventHint) *sentry.Event {
					// sanitize data sent to sentry to reduce exposure of PII
					if event.Request != nil {
						event.Request.Cookies = ""
						event.Request.QueryString = ""
						event.Request.Headers = nil
						event.Request.Data = ""
					}
					return event
				},
				EnableTracing: false,
				TracesSampler: sentry.TracesSampler(func(ctx sentry.SamplingContext) float64 {
					return 0.0
				}),
			}); err2 != nil {
				mlog.Warn("Sentry could not be initiated, probably bad DSN?", mlog.Err(err2))
			}
		}
	}

	if *s.platform.Config().ServiceSettings.EnableOpenTracing {
		tracer, err2 := tracing.New()
		if err2 != nil {
			return nil, err2
		}
		s.tracer = tracer
	}

	s.pushNotificationClient = s.httpService.MakeClient(true)
	s.outgoingWebhookClient = s.httpService.MakeClient(false)

	if err2 := utils.TranslationsPreInit(); err2 != nil {
		return nil, errors.Wrapf(err2, "unable to load Mattermost translation files")
	}
	model.AppErrorInit(i18n.T)

	if s.seenPendingPostIdsCache, err = s.platform.CacheProvider().NewCache(&cache.CacheOptions{
		Name: "seen_pending_post_ids",
		Size: PendingPostIDsCacheSize,
	}); err != nil {
		return nil, errors.Wrap(err, "Unable to create pending post ids cache")
	}
	if s.openGraphDataCache, err = s.platform.CacheProvider().NewCache(&cache.CacheOptions{
		Name: "opengraph_data",
		Size: openGraphMetadataCacheSize,
	}); err != nil {
		return nil, errors.Wrap(err, "Unable to create opengraphdata cache")
	}

	s.createPushNotificationsHub(request.EmptyContext(s.Log()))

	if err2 := i18n.InitTranslations(*s.platform.Config().LocalizationSettings.DefaultServerLocale, *s.platform.Config().LocalizationSettings.DefaultClientLocale); err2 != nil {
		return nil, errors.Wrapf(err2, "unable to load Mattermost translation files")
	}

	templatesDir, ok := templates.GetTemplateDirectory()
	if !ok {
		return nil, errors.New("Failed find server templates in \"templates\" directory")
	}
	htmlTemplateWatcher, errorsChan, err2 := templates.NewWithWatcher(templatesDir)
	if err2 != nil {
		return nil, errors.Wrap(err2, "cannot initialize server templates")
	}
	s.Go(func() {
		for err2 := range errorsChan {
			mlog.Warn("Server templates error", mlog.Err(err2))
		}
	})
	s.htmlTemplateWatcher = htmlTemplateWatcher

	s.telemetryService, err = telemetry.New(New(ServerConnector(s.Channels())), s.Store(), s.platform.SearchEngine, s.Log(), *s.Config().LogSettings.VerboseDiagnostics)
	if err != nil {
		return nil, errors.Wrapf(err, "unable to initialize telemetry service")
	}

	s.platform.SetTelemetryId(s.TelemetryId()) // TODO: move this into platform once telemetry service moved to platform.

	emailService, err := email.NewService(email.ServiceConfig{
		ConfigFn:           s.platform.Config,
		LicenseFn:          s.License,
		TemplatesContainer: s.TemplatesContainer(),
		UserService:        s.userService,
		Store:              s.GetStore(),
	})
	if err != nil {
		return nil, errors.Wrapf(err, "unable to initialize email service")
	}
	s.EmailService = emailService

	s.platform.SetupFeatureFlags()

	s.initJobs()

	if ipFilteringInterface != nil {
		s.IPFiltering = ipFilteringInterface(app)
	}

	if outgoingOauthConnectionInterface != nil {
		s.OutgoingOAuthConnection = outgoingOauthConnectionInterface(app)
	}

	s.clusterLeaderListenerId = s.AddClusterLeaderChangedListener(func() {
		mlog.Info("Cluster leader changed. Determining if job schedulers should be running:", mlog.Bool("isLeader", s.IsLeader()))
		if s.Jobs != nil {
			s.Jobs.HandleClusterLeaderChange(s.IsLeader())
		}
		s.platform.SetupFeatureFlags()
	})

	// If configured with a subpath, redirect 404s at the root back into the subpath.
	if subpath != "/" {
		s.RootRouter.NotFoundHandler = http.HandlerFunc(func(w http.ResponseWriter, r *http.Request) {
			r.URL.Path = path.Join(subpath, r.URL.Path)
			http.Redirect(w, r, r.URL.String(), http.StatusFound)
		})
	}

	if _, err = url.ParseRequestURI(*s.platform.Config().ServiceSettings.SiteURL); err != nil {
		mlog.Error("SiteURL must be set. Some features will operate incorrectly if the SiteURL is not set. See documentation for details: https://mattermost.com/pl/configure-site-url")
	}

	// Start email batching because it's not like the other jobs
	s.platform.AddConfigListener(func(_, _ *model.Config) {
		s.EmailService.InitEmailBatching()
	})

	isTrial := false
	if licence := s.License(); licence != nil {
		isTrial = licence.IsTrial
	}

	logCurrentVersion := fmt.Sprintf("Current version is %v (%v/%v/%v/%v)", model.CurrentVersion, model.BuildNumber, model.BuildDate, model.BuildHash, model.BuildHashEnterprise)
	mlog.Info(
		logCurrentVersion,
		mlog.String("current_version", model.CurrentVersion),
		mlog.String("build_number", model.BuildNumber),
		mlog.String("build_date", model.BuildDate),
		mlog.String("build_hash", model.BuildHash),
		mlog.String("build_hash_enterprise", model.BuildHashEnterprise),
		mlog.String("service_environment", model.GetServiceEnvironment()),
	)
	if model.BuildEnterpriseReady == "true" {
		mlog.Info(
			"Enterprise Build",
			mlog.Bool("enterprise_build", true),
			mlog.Bool("is_trial", isTrial),
		)
	} else {
		mlog.Info("Team Edition Build", mlog.Bool("enterprise_build", false))
	}

	pwd, _ := os.Getwd()
	mlog.Info("Printing current working", mlog.String("directory", pwd))
	mlog.Info("Loaded config", mlog.String("source", s.platform.DescribeConfig()))

	license := s.License()
	allowAdvancedLogging := license != nil && *license.Features.AdvancedLogging

	if s.Audit == nil {
		s.Audit = &audit.Audit{}
		s.Audit.Init(audit.DefMaxQueueSize)
		if err = s.configureAudit(s.Audit, allowAdvancedLogging); err != nil {
			mlog.Error("Error configuring audit", mlog.Err(err))
		}
	}

	s.platform.RemoveUnlicensedLogTargets(license)
	s.platform.EnableLoggingMetrics()

	s.loggerLicenseListenerId = s.AddLicenseListener(func(oldLicense, newLicense *model.License) {
		s.platform.RemoveUnlicensedLogTargets(newLicense)
		s.platform.EnableLoggingMetrics()
	})

	// if enabled - perform initial product notices fetch
	if *s.platform.Config().AnnouncementSettings.AdminNoticesEnabled || *s.platform.Config().AnnouncementSettings.UserNoticesEnabled {
		s.platform.Go(func() {
			appInstance := New(ServerConnector(s.Channels()))
			if err := appInstance.UpdateProductNotices(); err != nil {
				mlog.Warn("Failed to perform initial product notices fetch", mlog.Err(err))
			}
		})
	}

	if s.skipPostInit {
		return s, nil
	}

	s.platform.AddConfigListener(func(old, new *model.Config) {
		appInstance := New(ServerConnector(s.Channels()))
		if *old.GuestAccountsSettings.Enable && !*new.GuestAccountsSettings.Enable {
			c := request.EmptyContext(s.Log())
			if appErr := appInstance.DeactivateGuests(c); appErr != nil {
				mlog.Error("Unable to deactivate guest accounts", mlog.Err(appErr))
			}
		}
	})

	// Disable active guest accounts on first run if guest accounts are disabled
	if !*s.platform.Config().GuestAccountsSettings.Enable {
		appInstance := New(ServerConnector(s.Channels()))
		c := request.EmptyContext(s.Log())
		if appErr := appInstance.DeactivateGuests(c); appErr != nil {
			mlog.Error("Unable to deactivate guest accounts", mlog.Err(appErr))
		}
	}

	if s.runEssentialJobs {
		s.runJobs()
	}

	s.doAppMigrations()

	s.initPostMetadata()

	// Dump the image cache if the proxy settings have changed. (need switch URLs to the correct proxy)
	s.platform.AddConfigListener(func(oldCfg, newCfg *model.Config) {
		if (oldCfg.ImageProxySettings.Enable != newCfg.ImageProxySettings.Enable) ||
			(oldCfg.ImageProxySettings.ImageProxyType != newCfg.ImageProxySettings.ImageProxyType) ||
			(oldCfg.ImageProxySettings.RemoteImageProxyURL != newCfg.ImageProxySettings.RemoteImageProxyURL) ||
			(oldCfg.ImageProxySettings.RemoteImageProxyOptions != newCfg.ImageProxySettings.RemoteImageProxyOptions) {
			if err = s.openGraphDataCache.Purge(); err != nil {
				mlog.Error("Failed to purge Open Graph data cache after config change", mlog.Err(err))
			}
		}
	})

	app.initElasticsearchChannelIndexCheck()

	return s, nil
}

func (s *Server) runJobs() {
	s.runLicenseExpirationCheckJob()

	s.Go(func() {
		appInstance := New(ServerConnector(s.Channels()))
		runDNDStatusExpireJob(appInstance)
		runPostReminderJob(appInstance)
		runScheduledPostJob(appInstance)
	})
	s.Go(func() {
		runSecurityJob(s)
	})
	s.Go(func() {
		firstRun, appErr := s.getFirstServerRunTimestamp()
		if appErr != nil {
			mlog.Warn("Fetching time of first server run failed. Setting to 'now'.")
			if err := s.ensureFirstServerRunTimestamp(); err != nil {
				mlog.Error("Failed to set first server run timestamp to current time", mlog.Err(err))
			}
			firstRun = utils.MillisFromTime(time.Now())
		}
		s.telemetryService.RunTelemetryJob(firstRun)
	})
	s.Go(func() {
		runSessionCleanupJob(s)
	})
	s.Go(func() {
		runJobsCleanupJob(s)
	})
	s.Go(func() {
		runTokenCleanupJob(s)
	})
	s.Go(func() {
		runCommandWebhookCleanupJob(s)
	})
	s.Go(func() {
		runConfigCleanupJob(s)
	})
	s.Go(func() {
		runCloudUserCountReportJob(s)
	})

	if complianceI := s.Channels().Compliance; complianceI != nil {
		go complianceI.StartComplianceDailyJob()
	}

	if *s.platform.Config().JobSettings.RunJobs && s.Jobs != nil {
		if err := s.Jobs.StartWorkers(); err != nil {
			mlog.Error("Failed to start job server workers", mlog.Err(err))
		}
	}
	if *s.platform.Config().JobSettings.RunScheduler && s.Jobs != nil {
		if err := s.Jobs.StartSchedulers(); err != nil {
			mlog.Error("Failed to start job server schedulers", mlog.Err(err))
		}
	}

	if *s.platform.Config().ServiceSettings.EnableAWSMetering {
		runReportToAWSMeterJob(s)
	}
}

// Global app options that should be applied to apps created by this server
func (s *Server) AppOptions() []AppOption {
	return []AppOption{
		ServerConnector(s.Channels()),
	}
}

func (s *Server) Channels() *Channels {
	return s.ch
}

func (s *Server) startInterClusterServices(license *model.License) error {
	if license == nil {
		mlog.Debug("No license provided; Remote Cluster services disabled")
		return nil
	}

	// Remote Cluster service

	// License check (assume enabled if shared channels enabled)
	if !license.HasRemoteClusterService() && !license.HasSharedChannels() {
		mlog.Debug("License does not have Remote Cluster services enabled")
		return nil
	}

	// Config check
	if !*s.platform.Config().ConnectedWorkspacesSettings.EnableRemoteClusterService && !*s.platform.Config().ConnectedWorkspacesSettings.EnableSharedChannels {
		mlog.Debug("Remote Cluster Service disabled via config")
		return nil
	}

	var err error
	appInstance := New(ServerConnector(s.Channels()))
	rcs, err := remotecluster.NewRemoteClusterService(s, appInstance)
	if err != nil {
		return err
	}

	if err = rcs.Start(); err != nil {
		return err
	}

	s.serviceMux.Lock()
	s.remoteClusterService = rcs
	s.serviceMux.Unlock()

	// Shared Channels service (depends on remote cluster service)

	// License check
	if !license.HasSharedChannels() {
		mlog.Debug("License does not have shared channels enabled")
		return nil
	}

	// Config check
	if !*s.platform.Config().ConnectedWorkspacesSettings.EnableSharedChannels {
		mlog.Debug("Shared Channels Service disabled via config")
		return nil
	}

	scs, err := sharedchannel.NewSharedChannelService(s, s.Platform(), appInstance)
	if err != nil {
		return err
	}
	s.platform.SetSharedChannelService(scs)

	if err = scs.Start(); err != nil {
		return err
	}

	s.serviceMux.Lock()
	s.sharedChannelService = scs
	s.serviceMux.Unlock()

	return nil
}

const TimeToWaitForConnectionsToCloseOnServerShutdown = time.Second

func (s *Server) StopHTTPServer() {
	if s.Server != nil {
		ctx, cancel := context.WithTimeout(context.Background(), TimeToWaitForConnectionsToCloseOnServerShutdown)
		defer cancel()
		didShutdown := false
		for s.didFinishListen != nil && !didShutdown {
			if err := s.Server.Shutdown(ctx); err != nil {
				mlog.Warn("Unable to shutdown server", mlog.Err(err))
			}
			timer := time.NewTimer(time.Millisecond * 50)
			select {
			case <-s.didFinishListen:
				didShutdown = true
			case <-timer.C:
			}
			timer.Stop()
		}
		s.Server.Close()
		s.Server = nil
	}
}

func (s *Server) Shutdown() {
	s.Log().Info("Stopping Server...")

	defer sentry.Flush(2 * time.Second)

	s.RemoveLicenseListener(s.loggerLicenseListenerId)
	s.RemoveClusterLeaderChangedListener(s.clusterLeaderListenerId)

	if s.tracer != nil {
		if err := s.tracer.Close(); err != nil {
			s.Log().Warn("Unable to cleanly shutdown opentracing client", mlog.Err(err))
		}
	}

	err := s.telemetryService.Shutdown()
	if err != nil {
		s.Log().Warn("Unable to cleanly shutdown telemetry client", mlog.Err(err))
	}

	s.serviceMux.RLock()
	if s.sharedChannelService != nil {
		if err = s.sharedChannelService.Shutdown(); err != nil {
			s.Log().Error("Error shutting down shared channel services", mlog.Err(err))
		}
	}
	if s.remoteClusterService != nil {
		if err = s.remoteClusterService.Shutdown(); err != nil {
			s.Log().Error("Error shutting down intercluster services", mlog.Err(err))
		}
	}
	s.serviceMux.RUnlock()

	s.StopHTTPServer()
	s.stopLocalModeServer()
	// Push notification hub needs to be shutdown after HTTP server
	// to prevent stray requests from generating a push notification after it's shut down.
	s.StopPushNotificationsHubWorkers()
	s.htmlTemplateWatcher.Close()

	s.platform.StopSearchEngine()

	if err = s.Audit.Shutdown(); err != nil {
		s.Log().Warn("Failed to shut down audit", mlog.Err(err))
	}

	s.platform.StopFeatureFlagUpdateJob()

	if err = s.platform.ShutdownConfig(); err != nil {
		s.Log().Warn("Failed to shut down config store", mlog.Err(err))
	}

	if s.platform.Cluster() != nil {
		s.platform.Cluster().StopInterNodeCommunication()
	}

	if err = s.platform.ShutdownMetrics(); err != nil {
		s.Log().Warn("Failed to stop metrics server", mlog.Err(err))
	}

	// Stopping email service after HTTP server has stopped to prevent
	// any stray notifications from being queued.
	s.EmailService.Stop()

	// This must be done after the cluster is stopped.
	if s.Jobs != nil {
		// For simplicity we don't check if workers and schedulers are active
		// before stopping them as both calls essentially become no-ops
		// if nothing is running.
		if err = s.Jobs.StopWorkers(); err != nil && !errors.Is(err, jobs.ErrWorkersNotRunning) {
			s.Log().Warn("Failed to stop job server workers", mlog.Err(err))
		}
		if err = s.Jobs.StopSchedulers(); err != nil && !errors.Is(err, jobs.ErrSchedulersNotRunning) {
			s.Log().Warn("Failed to stop job server schedulers", mlog.Err(err))
		}
	}

	// Stop channels.
	// This needs to happen last because channels are dependent
	// on parent services.
	if err = s.Channels().Stop(); err != nil {
		s.Log().Warn("Unable to cleanly stop channels", mlog.Err(err))
	}

	if err = s.platform.Shutdown(); err != nil {
		s.Log().Warn("Failed to stop platform", mlog.Err(err))
	}

	s.Log().Info("Server stopped")

	// shutdown main and notification loggers which will flush any remaining log records.
	timeoutCtx, timeoutCancel := context.WithTimeout(context.Background(), time.Second*15)
	defer timeoutCancel()
	if err = s.NotificationsLog().ShutdownWithTimeout(timeoutCtx); err != nil {
		fmt.Fprintf(os.Stderr, "Error shutting down notification logger: %v", err)
	}
	if err = s.Log().ShutdownWithTimeout(timeoutCtx); err != nil {
		fmt.Fprintf(os.Stderr, "Error shutting down main logger: %v", err)
	}
}

func (s *Server) Restart() error {
	percentage, err := s.UpgradeToE0Status()
	if err != nil || percentage != 100 {
		return errors.Wrap(err, "unable to restart because the system has not been upgraded")
	}
	s.Shutdown()

	argv0, err := exec.LookPath(os.Args[0])
	if err != nil {
		return err
	}

	if _, err = os.Stat(argv0); err != nil {
		return err
	}

	mlog.Info("Restarting server")
	return syscall.Exec(argv0, os.Args, os.Environ())
}

func (s *Server) CanIUpgradeToE0() error {
	return upgrader.CanIUpgradeToE0()
}

func (s *Server) UpgradeToE0() error {
	if err := upgrader.UpgradeToE0(); err != nil {
		return err
	}
	upgradedFromTE := &model.System{Name: model.SystemUpgradedFromTeId, Value: "true"}
	if err := s.Store().System().Save(upgradedFromTE); err != nil {
		return err
	}
	return nil
}

func (s *Server) UpgradeToE0Status() (int64, error) {
	return upgrader.UpgradeToE0Status()
}

// Go creates a goroutine, but maintains a record of it to ensure that execution completes before
// the server is shutdown.
func (s *Server) Go(f func()) {
	s.platform.Go(f)
}

// GoBuffered acts like a semaphore which creates a goroutine, but maintains a record of it
// to ensure that execution completes before the server is shutdown.
func (s *Server) GoBuffered(f func()) {
	s.platform.GoBuffered(f)
}

var corsAllowedMethods = []string{
	"POST",
	"GET",
	"OPTIONS",
	"PUT",
	"PATCH",
	"DELETE",
}

// golang.org/x/crypto/acme/autocert/autocert.go
func handleHTTPRedirect(w http.ResponseWriter, r *http.Request) {
	if r.Method != "GET" && r.Method != "HEAD" {
		http.Error(w, "Use HTTPS", http.StatusBadRequest)
		return
	}
	target := "https://" + stripPort(r.Host) + r.URL.RequestURI()
	http.Redirect(w, r, target, http.StatusFound)
}

// golang.org/x/crypto/acme/autocert/autocert.go
func stripPort(hostport string) string {
	host, _, err := net.SplitHostPort(hostport)
	if err != nil {
		return hostport
	}
	return net.JoinHostPort(host, "443")
}

func (s *Server) Start() error {
	// Start channels.
	// This needs to happen before because channels is dependent on the HTTP server.
	if err := s.Channels().Start(); err != nil {
		return errors.Wrap(err, "Unable to start channels")
	}

	if s.joinCluster && s.platform.Cluster() != nil {
		s.registerClusterHandlers()
		s.platform.Cluster().StartInterNodeCommunication()
	}

	if err := s.ensureInstallationDate(); err != nil {
		return errors.Wrapf(err, "unable to ensure installation date")
	}

	if err := s.ensureFirstServerRunTimestamp(); err != nil {
		return errors.Wrapf(err, "unable to ensure first run timestamp")
	}

	if err := s.Store().Status().ResetAll(); err != nil {
		mlog.Error("Error to reset the server status.", mlog.Err(err))
	}

	if s.MailServiceConfig().SendEmailNotifications {
		if err := mail.TestConnection(s.MailServiceConfig()); err != nil {
			mlog.Error("Mail server connection test failed", mlog.Err(err))
		}
	}

	err := s.FileBackend().TestConnection()
	if err != nil {
		if _, ok := err.(*filestore.S3FileBackendNoBucketError); ok {
			err = s.FileBackend().(*filestore.S3FileBackend).MakeBucket()
		}
		if err != nil {
			mlog.Error("Problem with file storage settings", mlog.Err(err))
		}
	}

	s.checkPushNotificationServerURL()

	if err = s.platform.ReloadConfig(); err != nil {
		mlog.Error("Failed to reload config on server start", mlog.Err(err))
	}

	mlog.Info("Starting Server...")

	var handler http.Handler = s.RootRouter

	switch model.GetServiceEnvironment() {
	case model.ServiceEnvironmentProduction, model.ServiceEnvironmentTest:
		if *s.platform.Config().LogSettings.EnableDiagnostics && *s.platform.Config().LogSettings.EnableSentry {
			sentryHandler := sentryhttp.New(sentryhttp.Options{
				Repanic: true,
			})
			handler = sentryHandler.Handle(handler)
		}
	case model.ServiceEnvironmentDev:
	}

	if allowedOrigins := *s.platform.Config().ServiceSettings.AllowCorsFrom; allowedOrigins != "" {
		exposedCorsHeaders := *s.platform.Config().ServiceSettings.CorsExposedHeaders
		allowCredentials := *s.platform.Config().ServiceSettings.CorsAllowCredentials
		debug := *s.platform.Config().ServiceSettings.CorsDebug
		corsWrapper := cors.New(cors.Options{
			AllowedOrigins:   strings.Fields(allowedOrigins),
			AllowedMethods:   corsAllowedMethods,
			AllowedHeaders:   []string{"*"},
			ExposedHeaders:   strings.Fields(exposedCorsHeaders),
			MaxAge:           86400,
			AllowCredentials: allowCredentials,
			Debug:            debug,
		})

		// If we have debugging of CORS turned on then forward messages to logs
		if debug {
			corsWrapper.Log = s.Log().With(mlog.String("source", "cors")).StdLogger(mlog.LvlDebug)
		}

		handler = corsWrapper.Handler(handler)
	}

	if *s.platform.Config().RateLimitSettings.Enable {
		mlog.Info("RateLimiter is enabled")

		rateLimiter, err2 := NewRateLimiter(&s.platform.Config().RateLimitSettings, s.platform.Config().ServiceSettings.TrustedProxyIPHeader)
		if err2 != nil {
			return err2
		}

		s.RateLimiter = rateLimiter
		handler = rateLimiter.RateLimitHandler(handler)
	}

	// Creating a logger for logging errors from http.Server at error level
	errStdLog := s.Log().With(mlog.String("source", "httpserver")).StdLogger(mlog.LvlError)

	s.Server = &http.Server{
		Handler:      handler,
		ReadTimeout:  time.Duration(*s.platform.Config().ServiceSettings.ReadTimeout) * time.Second,
		WriteTimeout: time.Duration(*s.platform.Config().ServiceSettings.WriteTimeout) * time.Second,
		IdleTimeout:  time.Duration(*s.platform.Config().ServiceSettings.IdleTimeout) * time.Second,
		ErrorLog:     errStdLog,
	}

	addr := *s.platform.Config().ServiceSettings.ListenAddress
	if addr == "" {
		if *s.platform.Config().ServiceSettings.ConnectionSecurity == model.ConnSecurityTLS {
			addr = ":https"
		} else {
			addr = ":http"
		}
	}

	listener, err := net.Listen("tcp", addr)
	if err != nil {
		return errors.Wrapf(err, i18n.T("api.server.start_server.starting.critical"), err)
	}
	s.ListenAddr = listener.Addr().(*net.TCPAddr)

	logListeningPort := fmt.Sprintf("Server is listening on %v", listener.Addr().String())
	mlog.Info(logListeningPort, mlog.String("address", listener.Addr().String()))

	m := &autocert.Manager{
		Cache:  autocert.DirCache(*s.platform.Config().ServiceSettings.LetsEncryptCertificateCacheFile),
		Prompt: autocert.AcceptTOS,
	}

	if *s.platform.Config().ServiceSettings.Forward80To443 {
		if host, port, err := net.SplitHostPort(addr); err != nil {
			mlog.Error("Unable to setup forwarding", mlog.Err(err))
		} else if port != "443" {
			return fmt.Errorf(i18n.T("api.server.start_server.forward80to443.enabled_but_listening_on_wrong_port"), port)
		} else {
			httpListenAddress := net.JoinHostPort(host, "http")

			if *s.platform.Config().ServiceSettings.UseLetsEncrypt {
				server := &http.Server{
					Addr:     httpListenAddress,
					Handler:  m.HTTPHandler(nil),
					ErrorLog: s.Log().With(mlog.String("source", "le_forwarder_server")).StdLogger(mlog.LvlError),
				}
				go func() {
					if err := server.ListenAndServe(); err != nil {
						mlog.Error("Failed to serve redirect from port 80 to 443 with autocert ", mlog.Err(err))
					}
				}()
			} else {
				go func() {
					redirectListener, err := net.Listen("tcp", httpListenAddress)
					if err != nil {
						mlog.Error("Unable to setup forwarding", mlog.Err(err))
						return
					}
					defer redirectListener.Close()

					server := &http.Server{
						Handler:  http.HandlerFunc(handleHTTPRedirect),
						ErrorLog: s.Log().With(mlog.String("source", "forwarder_server")).StdLogger(mlog.LvlError),
					}
					if err := server.Serve(redirectListener); err != nil {
						mlog.Error("Failed to serve redirect from port 80 to 443", mlog.Err(err))
					}
				}()
			}
		}
	} else if *s.platform.Config().ServiceSettings.UseLetsEncrypt {
		return errors.New(i18n.T("api.server.start_server.forward80to443.disabled_while_using_lets_encrypt"))
	}

	s.didFinishListen = make(chan struct{})
	go func() {
		var err error
		if *s.platform.Config().ServiceSettings.ConnectionSecurity == model.ConnSecurityTLS {
			tlsConfig := &tls.Config{
				PreferServerCipherSuites: true,
				CurvePreferences:         []tls.CurveID{tls.CurveP521, tls.CurveP384, tls.CurveP256},
			}

			switch *s.platform.Config().ServiceSettings.TLSMinVer {
			case "1.0":
				tlsConfig.MinVersion = tls.VersionTLS10
			case "1.1":
				tlsConfig.MinVersion = tls.VersionTLS11
			default:
				tlsConfig.MinVersion = tls.VersionTLS12
			}

			defaultCiphers := []uint16{
				tls.TLS_ECDHE_ECDSA_WITH_AES_128_GCM_SHA256,
				tls.TLS_ECDHE_ECDSA_WITH_AES_256_GCM_SHA384,
				tls.TLS_ECDHE_RSA_WITH_AES_128_GCM_SHA256,
				tls.TLS_ECDHE_RSA_WITH_AES_256_GCM_SHA384,
				tls.TLS_RSA_WITH_AES_128_GCM_SHA256,
				tls.TLS_RSA_WITH_AES_256_GCM_SHA384,
			}

			if len(s.platform.Config().ServiceSettings.TLSOverwriteCiphers) == 0 {
				tlsConfig.CipherSuites = defaultCiphers
			} else {
				var cipherSuites []uint16
				for _, cipher := range s.platform.Config().ServiceSettings.TLSOverwriteCiphers {
					value, ok := model.ServerTLSSupportedCiphers[cipher]

					if !ok {
						mlog.Warn("Unsupported cipher passed", mlog.String("cipher", cipher))
						continue
					}

					cipherSuites = append(cipherSuites, value)
				}

				if len(cipherSuites) == 0 {
					mlog.Warn("No supported ciphers passed, fallback to default cipher suite")
					cipherSuites = defaultCiphers
				}

				tlsConfig.CipherSuites = cipherSuites
			}

			certFile := ""
			keyFile := ""

			if *s.platform.Config().ServiceSettings.UseLetsEncrypt {
				tlsConfig.GetCertificate = m.GetCertificate
				tlsConfig.NextProtos = append(tlsConfig.NextProtos, "h2")
			} else {
				certFile = *s.platform.Config().ServiceSettings.TLSCertFile
				keyFile = *s.platform.Config().ServiceSettings.TLSKeyFile
			}

			s.Server.TLSConfig = tlsConfig
			err = s.Server.ServeTLS(listener, certFile, keyFile)
		} else {
			err = s.Server.Serve(listener)
		}

		if err != nil && err != http.ErrServerClosed {
			mlog.Fatal("Error starting server", mlog.Err(err))
			time.Sleep(time.Second)
		}

		close(s.didFinishListen)
	}()

	if *s.platform.Config().ServiceSettings.EnableLocalMode {
		if err := s.startLocalModeServer(); err != nil {
			mlog.Fatal(err.Error())
		}
	}

	if err := s.startInterClusterServices(s.License()); err != nil {
		mlog.Error("Error starting inter-cluster services", mlog.Err(err))
	}

	return nil
}

func (s *Server) startLocalModeServer() error {
	s.localModeServer = &http.Server{
		Handler: s.LocalRouter,
	}

	socket := *s.platform.Config().ServiceSettings.LocalModeSocketLocation
	if err := os.RemoveAll(socket); err != nil {
		return errors.Wrapf(err, i18n.T("api.server.start_server.starting.critical"), err)
	}

	unixListener, err := net.Listen("unix", socket)
	if err != nil {
		return errors.Wrapf(err, i18n.T("api.server.start_server.starting.critical"), err)
	}
	if err = os.Chmod(socket, 0600); err != nil {
		return errors.Wrapf(err, i18n.T("api.server.start_server.starting.critical"), err)
	}

	go func() {
		err = s.localModeServer.Serve(unixListener)
		if err != nil && err != http.ErrServerClosed {
			mlog.Fatal("Error starting unix socket server", mlog.Err(err))
		}
	}()
	return nil
}

func (s *Server) stopLocalModeServer() {
	if s.localModeServer != nil {
		s.localModeServer.Close()
	}
}

func (a *App) OriginChecker() func(*http.Request) bool {
	if allowed := *a.Config().ServiceSettings.AllowCorsFrom; allowed != "" {
		if allowed != "*" {
			siteURL, err := url.Parse(*a.Config().ServiceSettings.SiteURL)
			if err == nil {
				siteURL.Path = ""
				allowed += " " + siteURL.String()
			}
		}

		return utils.OriginChecker(allowed)
	}

	// Overriding the default origin checker
	return func(r *http.Request) bool {
		origin := r.Header["Origin"]
		if len(origin) == 0 {
			return true
		}
		if origin[0] == "null" {
			return false
		}
		u, err := url.Parse(origin[0])
		if err != nil {
			return false
		}

		// To maintain the case where siteURL is not set.
		if *a.Config().ServiceSettings.SiteURL == "" {
			return strings.EqualFold(u.Host, r.Host)
		}
		siteURL, err := url.Parse(*a.Config().ServiceSettings.SiteURL)
		if err != nil {
			return false
		}
		return strings.EqualFold(u.Host, siteURL.Host) && strings.EqualFold(u.Scheme, siteURL.Scheme)
	}
}

func (s *Server) checkPushNotificationServerURL() {
	notificationServer := *s.platform.Config().EmailSettings.PushNotificationServer
	if strings.HasPrefix(notificationServer, "http://") {
		mlog.Warn("Your push notification server is configured with HTTP. For improved security, update to HTTPS in your configuration.")
	}
}

func runSecurityJob(s *Server) {
	doSecurity(s)
	model.CreateRecurringTask("Security", func() {
		doSecurity(s)
	}, time.Hour*4)
}

func runTokenCleanupJob(s *Server) {
	doTokenCleanup(s)
	model.CreateRecurringTask("Token Cleanup", func() {
		doTokenCleanup(s)
	}, time.Hour*1)
}

func runCommandWebhookCleanupJob(s *Server) {
	doCommandWebhookCleanup(s)
	model.CreateRecurringTask("Command Hook Cleanup", func() {
		doCommandWebhookCleanup(s)
	}, time.Hour*1)
}

func runSessionCleanupJob(s *Server) {
	doSessionCleanup(s)
	model.CreateRecurringTask("Session Cleanup", func() {
		doSessionCleanup(s)
	}, time.Hour*24)
}

func runJobsCleanupJob(s *Server) {
	doJobsCleanup(s)
	model.CreateRecurringTask("Job Cleanup", func() {
		doJobsCleanup(s)
	}, time.Hour*24)
}

func runConfigCleanupJob(s *Server) {
	doConfigCleanup(s)
	model.CreateRecurringTask("Configuration Cleanup", func() {
		doConfigCleanup(s)
	}, time.Hour*24)
}

func (s *Server) runLicenseExpirationCheckJob() {
	s.doLicenseExpirationCheck()
	model.CreateRecurringTask("License Expiration Check", func() {
		s.doLicenseExpirationCheck()
	}, time.Hour*24)
}

func runReportToAWSMeterJob(s *Server) {
	model.CreateRecurringTask("Collect and send usage report to AWS Metering Service", func() {
		doReportUsageToAWSMeteringService(s)
	}, time.Hour*model.AwsMeteringReportInterval)
}

func doReportUsageToAWSMeteringService(s *Server) {
	awsMeter := awsmeter.New(s.Store(), s.platform.Config())
	if awsMeter == nil {
		mlog.Error("Cannot obtain instance of AWS Metering Service.")
		return
	}

	dimensions := []string{model.AwsMeteringDimensionUsageHrs}
	reports := awsMeter.GetUserCategoryUsage(dimensions, time.Now().UTC(), time.Now().Add(-model.AwsMeteringReportInterval*time.Hour).UTC())
	if err := awsMeter.ReportUserCategoryUsage(reports); err != nil {
		mlog.Error("Failed to report usage to AWS Metering Service", mlog.Err(err))
	}
}

func doSecurity(s *Server) {
	s.DoSecurityUpdateCheck()
}

// Reports activated user count to the CWS every 24 hours
func runCloudUserCountReportJob(s *Server) {
	model.CreateRecurringTask("Report user count for cloud subscription", func() {
		s.doReportUserCountForCloudSubscriptionJob()
	}, time.Hour*24)
}

func doTokenCleanup(s *Server) {
	expiry := model.GetMillis() - model.MaxTokenExipryTime

	mlog.Debug("Cleaning up token store.")

	s.Store().Token().Cleanup(expiry)
}

func doCommandWebhookCleanup(s *Server) {
	s.Store().CommandWebhook().Cleanup()
}

const (
	sessionsCleanupBatchSize = 1000
	jobsCleanupBatchSize     = 1000
)

func doSessionCleanup(s *Server) {
	mlog.Debug("Cleaning up session store.")
	err := s.Store().Session().Cleanup(model.GetMillis(), sessionsCleanupBatchSize)
	if err != nil {
		mlog.Warn("Error while cleaning up sessions", mlog.Err(err))
	}
}

func doJobsCleanup(s *Server) {
	if *s.platform.Config().JobSettings.CleanupJobsThresholdDays < 0 {
		return
	}
	mlog.Debug("Cleaning up jobs store.")

	dur := time.Duration(*s.platform.Config().JobSettings.CleanupJobsThresholdDays) * time.Hour * 24
	expiry := model.GetMillisForTime(time.Now().Add(-dur))
	err := s.Store().Job().Cleanup(expiry, jobsCleanupBatchSize)
	if err != nil {
		mlog.Warn("Error while cleaning up jobs", mlog.Err(err))
	}
}

func doConfigCleanup(s *Server) {
	if *s.platform.Config().JobSettings.CleanupConfigThresholdDays < 0 || !config.IsDatabaseDSN(s.platform.DescribeConfig()) {
		return
	}
	mlog.Info("Cleaning up configuration store.")

	if err := s.platform.CleanUpConfig(); err != nil {
		mlog.Warn("Error while cleaning up configurations", mlog.Err(err))
	}
}

func (s *Server) HandleMetrics(route string, h http.Handler) {
	s.platform.HandleMetrics(route, h)
}

func (s *Server) sendLicenseUpForRenewalEmail(users map[string]*model.User, license *model.License) *model.AppError {
	key := model.LicenseUpForRenewalEmailSent + license.Id
	if _, err := s.Store().System().GetByName(key); err == nil {
		// return early because the key already exists and that means we already executed the code below to send email successfully
		return nil
	}

	daysToExpiration := license.DaysToExpiration()

	// we want to at least have one email sent out to an admin
	countNotOks := 0

	for _, user := range users {
		name := user.FirstName
		if name == "" {
			name = user.Username
		}
		T := i18n.GetUserTranslations(user.Locale)

		ctaTitle := ""
		ctaText := T("api.templates.license_up_for_renewal_contact_sales")
		ctaLink := "https://mattermost.com/contact-sales/"

		if err := s.EmailService.SendLicenseUpForRenewalEmail(user.Email, name, user.Locale, *s.platform.Config().ServiceSettings.SiteURL, ctaTitle, ctaLink, ctaText, daysToExpiration); err != nil {
			mlog.Error("Error sending license up for renewal email to", mlog.String("user_email", user.Email), mlog.Err(err))
			countNotOks++
		}
	}

	// if not even one admin got an email, we consider that this operation errored
	if countNotOks == len(users) {
		return model.NewAppError("s.sendLicenseUpForRenewalEmail", "api.server.license_up_for_renewal.error_sending_email", nil, "", http.StatusInternalServerError)
	}

	system := model.System{
		Name:  key,
		Value: "true",
	}

	if err := s.Store().System().Save(&system); err != nil {
		mlog.Debug("Failed to mark license up for renewal email sending as completed.", mlog.Err(err))
	}

	return nil
}

func (s *Server) doReportUserCountForCloudSubscriptionJob() {
	s.LoadLicense()

	if !s.License().IsCloud() {
		return
	}

	mlog.Debug("Reporting daily user count for cloud subscription.")

	appInstance := New(ServerConnector(s.Channels()))

	_, err := appInstance.SendSubscriptionHistoryEvent("")
	if err != nil {
		mlog.Error("an error occurred during daily user count reporting", mlog.Err(err))
	}

	mlog.Debug("Daily user count reported for cloud subscription.")
}

func (s *Server) doLicenseExpirationCheck() {
	s.LoadLicense()

	// This takes care of a rare edge case reported here https://mattermost.atlassian.net/browse/MM-40962
	// To reproduce that case locally, attach a license to a server that was started with enterprise enabled
	// Then restart using BUILD_ENTERPRISE=false make restart-server to enter Team Edition
	if model.BuildEnterpriseReady != "true" {
		mlog.Debug("Skipping license expiration check because no license is expected on Team Edition")
		return
	}

	license := s.License()

	if license == nil {
		mlog.Debug("License cannot be found.")
		return
	}

	if license.IsCloud() {
		return
	}

	users, err := s.Store().User().GetSystemAdminProfiles()
	if err != nil {
		mlog.Error("Failed to get system admins for license expired message from Mattermost.")
		return
	}

	if license.IsWithinExpirationPeriod() {
		appErr := s.sendLicenseUpForRenewalEmail(users, license)
		if appErr != nil {
			mlog.Debug(appErr.Error())
		}
		return
	}

	if !license.IsPastGracePeriod() {
		mlog.Debug("License is not past the grace period.")
		return
	}

	// send email to admin(s)
	for _, user := range users {
		user := user
		if user.Email == "" {
			mlog.Error("Invalid system admin email.", mlog.String("user_email", user.Email))
			continue
		}

		T := i18n.GetUserTranslations(user.Locale)
		ctaText := T("api.templates.license_up_for_renewal_contact_sales")
		ctaLink := "https://mattermost.com/contact-sales/"

		mlog.Debug("Sending license expired email.", mlog.String("user_email", user.Email))
		s.Go(func() {
			if err := s.SendRemoveExpiredLicenseEmail(user.Email, ctaText, ctaLink, user.Locale, *s.platform.Config().ServiceSettings.SiteURL); err != nil {
				mlog.Error("Error while sending the license expired email.", mlog.String("user_email", user.Email), mlog.Err(err))
			}
		})
	}

	//remove the license
	if appErr := s.RemoveLicense(); appErr != nil {
		mlog.Error("Error while removing the license.", mlog.Err(appErr))
	}
}

// SendRemoveExpiredLicenseEmail formats an email and uses the email service to send the email to user with link pointing to CWS
// to renew the user license
func (s *Server) SendRemoveExpiredLicenseEmail(email, ctaText, ctaLink, locale, siteURL string) *model.AppError {
	if err := s.EmailService.SendRemoveExpiredLicenseEmail(ctaText, ctaLink, email, locale, siteURL); err != nil {
		return model.NewAppError("SendRemoveExpiredLicenseEmail", "api.license.remove_expired_license.failed.error", nil, "", http.StatusInternalServerError).Wrap(err)
	}

	return nil
}

func (s *Server) FileBackend() filestore.FileBackend {
	return s.platform.FileBackend()
}

func (s *Server) ExportFileBackend() filestore.FileBackend {
	return s.platform.ExportFileBackend()
}

func (s *Server) TotalWebsocketConnections() int {
	return s.Platform().TotalWebsocketConnections()
}

func (ch *Channels) ClientConfigHash() string {
	return ch.srv.Platform().ClientConfigHash()
}

func (s *Server) initJobs() {
	s.Jobs = jobs.NewJobServer(s.platform, s.Store(), s.GetMetrics(), s.Log())

	if jobsDataRetentionJobInterface != nil {
		builder := jobsDataRetentionJobInterface(s)
		s.Jobs.RegisterJobType(model.JobTypeDataRetention, builder.MakeWorker(), builder.MakeScheduler())
	}

	if jobsMessageExportJobInterface != nil {
		builder := jobsMessageExportJobInterface(s)
		s.Jobs.RegisterJobType(model.JobTypeMessageExport, builder.MakeWorker(), builder.MakeScheduler())
	}

	if jobsElasticsearchAggregatorInterface != nil {
		builder := jobsElasticsearchAggregatorInterface(s)
		s.Jobs.RegisterJobType(model.JobTypeElasticsearchPostAggregation, builder.MakeWorker(), builder.MakeScheduler())
	}

	if jobsElasticsearchIndexerInterface != nil {
		builder := jobsElasticsearchIndexerInterface(s)
		s.Jobs.RegisterJobType(model.JobTypeElasticsearchPostIndexing, builder.MakeWorker(), nil)
	}

	if jobsLdapSyncInterface != nil {
		builder := jobsLdapSyncInterface(New(ServerConnector(s.Channels())))
		s.Jobs.RegisterJobType(model.JobTypeLdapSync, builder.MakeWorker(), builder.MakeScheduler())
	}

	s.Jobs.RegisterJobType(
		model.JobTypeBlevePostIndexing,
		indexer.MakeWorker(s.Jobs, s.platform.SearchEngine.BleveEngine.(*bleveengine.BleveEngine)),
		nil,
	)

	s.Jobs.RegisterJobType(
		model.JobTypeMigrations,
		migrations.MakeWorker(s.Jobs, s.Store()),
		migrations.MakeScheduler(s.Jobs, s.Store()),
	)

	s.Jobs.RegisterJobType(
		model.JobTypePlugins,
		plugins.MakeWorker(s.Jobs, New(ServerConnector(s.Channels()))),
		plugins.MakeScheduler(s.Jobs),
	)

	s.Jobs.RegisterJobType(
		model.JobTypeExpiryNotify,
		expirynotify.MakeWorker(s.Jobs, New(ServerConnector(s.Channels())).NotifySessionsExpired),
		expirynotify.MakeScheduler(s.Jobs),
	)

	s.Jobs.RegisterJobType(
		model.JobTypeProductNotices,
		product_notices.MakeWorker(s.Jobs, New(ServerConnector(s.Channels()))),
		product_notices.MakeScheduler(s.Jobs),
	)

	s.Jobs.RegisterJobType(
		model.JobTypeImportProcess,
		import_process.MakeWorker(s.Jobs, New(ServerConnector(s.Channels()))),
		nil,
	)

	s.Jobs.RegisterJobType(
		model.JobTypeImportDelete,
		import_delete.MakeWorker(s.Jobs, New(ServerConnector(s.Channels())), s.Store()),
		import_delete.MakeScheduler(s.Jobs),
	)

	s.Jobs.RegisterJobType(
		model.JobTypeS3PathMigration,
		s3_path_migration.MakeWorker(s.Jobs, s.Store(), s.FileBackend()),
		nil)

	s.Jobs.RegisterJobType(
		model.JobTypeDeleteEmptyDraftsMigration,
		delete_empty_drafts_migration.MakeWorker(s.Jobs, s.Store(), New(ServerConnector(s.Channels()))),
		nil)

	s.Jobs.RegisterJobType(
		model.JobTypeDeleteOrphanDraftsMigration,
		delete_orphan_drafts_migration.MakeWorker(s.Jobs, s.Store(), New(ServerConnector(s.Channels()))),
		nil)

	s.Jobs.RegisterJobType(
		model.JobTypeExportDelete,
		export_delete.MakeWorker(s.Jobs, New(ServerConnector(s.Channels()))),
		export_delete.MakeScheduler(s.Jobs),
	)

	s.Jobs.RegisterJobType(
		model.JobTypeExportProcess,
		export_process.MakeWorker(s.Jobs, New(ServerConnector(s.Channels()))),
		nil,
	)

	s.Jobs.RegisterJobType(
		model.JobTypeActiveUsers,
		active_users.MakeWorker(s.Jobs, s.Store(), func() einterfaces.MetricsInterface { return s.GetMetrics() }),
		active_users.MakeScheduler(s.Jobs),
	)

	s.Jobs.RegisterJobType(
		model.JobTypeMobileSessionMetadata,
		mobile_session_metadata.MakeWorker(s.Jobs, s.Store(), func() einterfaces.MetricsInterface { return s.GetMetrics() }),
		mobile_session_metadata.MakeScheduler(s.Jobs),
	)

	s.Jobs.RegisterJobType(
		model.JobTypeResendInvitationEmail,
		resend_invitation_email.MakeWorker(s.Jobs, New(ServerConnector(s.Channels())), s.Store(), s.telemetryService),
		nil,
	)

	s.Jobs.RegisterJobType(
		model.JobTypeExtractContent,
		extract_content.MakeWorker(s.Jobs, New(ServerConnector(s.Channels())), s.Store()),
		nil,
	)

	s.Jobs.RegisterJobType(
		model.JobTypeLastAccessiblePost,
		last_accessible_post.MakeWorker(s.Jobs, s.License(), New(ServerConnector(s.Channels()))),
		last_accessible_post.MakeScheduler(s.Jobs, s.License()),
	)

	s.Jobs.RegisterJobType(
		model.JobTypeLastAccessibleFile,
		last_accessible_file.MakeWorker(s.Jobs, s.License(), New(ServerConnector(s.Channels()))),
		last_accessible_file.MakeScheduler(s.Jobs, s.License()),
	)

	s.Jobs.RegisterJobType(
		model.JobTypeUpgradeNotifyAdmin,
		notify_admin.MakeUpgradeNotifyWorker(s.Jobs, s.License(), New(ServerConnector(s.Channels()))),
		notify_admin.MakeScheduler(s.Jobs, s.License(), model.JobTypeUpgradeNotifyAdmin),
	)

	s.Jobs.RegisterJobType(
		model.JobTypeTrialNotifyAdmin,
		notify_admin.MakeTrialNotifyWorker(s.Jobs, s.License(), New(ServerConnector(s.Channels()))),
		notify_admin.MakeScheduler(s.Jobs, s.License(), model.JobTypeTrialNotifyAdmin),
	)

	s.Jobs.RegisterJobType(
		model.JobTypePostPersistentNotifications,
		post_persistent_notifications.MakeWorker(s.Jobs, New(ServerConnector(s.Channels()))),
		post_persistent_notifications.MakeScheduler(s.Jobs, func() *model.License { return s.License() }),
	)

	s.Jobs.RegisterJobType(
		model.JobTypeInstallPluginNotifyAdmin,
		notify_admin.MakeInstallPluginNotifyWorker(s.Jobs, New(ServerConnector(s.Channels()))),
		notify_admin.MakeInstallPluginScheduler(s.Jobs, s.License(), model.JobTypeInstallPluginNotifyAdmin),
	)

	s.Jobs.RegisterJobType(
		model.JobTypeHostedPurchaseScreening,
		hosted_purchase_screening.MakeWorker(s.Jobs, s.License(), s.Store().System()),
		hosted_purchase_screening.MakeScheduler(s.Jobs, s.License()),
	)

	s.Jobs.RegisterJobType(
		model.JobTypeCleanupDesktopTokens,
		cleanup_desktop_tokens.MakeWorker(s.Jobs),
		cleanup_desktop_tokens.MakeScheduler(s.Jobs),
	)

	s.Jobs.RegisterJobType(
		model.JobTypeRefreshPostStats,
		refresh_post_stats.MakeWorker(s.Jobs, *s.platform.Config().SqlSettings.DriverName),
		refresh_post_stats.MakeScheduler(s.Jobs, *s.platform.Config().SqlSettings.DriverName),
	)

	s.Jobs.RegisterJobType(
		model.JobTypeExportUsersToCSV,
		export_users_to_csv.MakeWorker(s.Jobs, s.Store(), New(ServerConnector(s.Channels()))),
		nil,
	)

	s.Jobs.RegisterJobType(
		model.JobTypeDeleteDmsPreferencesMigration,
		delete_dms_preferences_migration.MakeWorker(s.Jobs, s.Store(), New(ServerConnector(s.Channels()))),
		nil)

	s.platform.Jobs = s.Jobs
}

func (s *Server) TelemetryId() string {
	if s.telemetryService == nil {
		return ""
	}
	return s.telemetryService.TelemetryID
}

func (s *Server) HTTPService() httpservice.HTTPService {
	return s.httpService
}

// GetStore returns the server's Store. Exposing via a method
// allows interfaces to be created with subsets of server APIs.
func (s *Server) GetStore() store.Store {
	return s.Store()
}

// GetRemoteClusterService returns the `RemoteClusterService` instantiated by the server.
// May be nil if the service is not enabled via license.
func (s *Server) GetRemoteClusterService() remotecluster.RemoteClusterServiceIFace {
	s.serviceMux.RLock()
	defer s.serviceMux.RUnlock()
	return s.remoteClusterService
}

// GetSharedChannelSyncService returns the `SharedChannelSyncService` instantiated by the server.
// May be nil if the service is not enabled via license.
func (s *Server) GetSharedChannelSyncService() SharedChannelServiceIFace {
	s.serviceMux.RLock()
	defer s.serviceMux.RUnlock()
	return s.sharedChannelService
}

// GetMetrics returns the server's Metrics interface. Exposing via a method
// allows interfaces to be created with subsets of server APIs.
func (s *Server) GetMetrics() einterfaces.MetricsInterface {
	if s.platform == nil {
		return nil
	}
	return s.platform.Metrics()
}

// setSharedChannelSyncService sets the `SharedChannelSyncService` to be used by the server.
// For testing only.
func (s *Server) SetSharedChannelSyncService(sharedChannelService SharedChannelServiceIFace) {
	s.serviceMux.Lock()
	defer s.serviceMux.Unlock()
	s.sharedChannelService = sharedChannelService
	s.platform.SetSharedChannelService(sharedChannelService)
}

func (s *Server) GetProfileImage(user *model.User) ([]byte, bool, *model.AppError) {
	if *s.platform.Config().FileSettings.DriverName == "" {
		img, appErr := s.GetDefaultProfileImage(user)
		if appErr != nil {
			return nil, false, appErr
		}
		return img, false, nil
	}

	path := getProfileImagePath(user.Id)

	data, err := s.ReadFile(path)
	if err != nil {
		img, appErr := s.GetDefaultProfileImage(user)
		if appErr != nil {
			return nil, false, appErr
		}

		if user.LastPictureUpdate == 0 {
			if _, err := s.writeFile(bytes.NewReader(img), path); err != nil {
				return nil, false, err
			}
		}
		return img, true, nil
	}

	return data, false, nil
}

func (s *Server) GetDefaultProfileImage(user *model.User) ([]byte, *model.AppError) {
	img, err := s.userService.GetDefaultProfileImage(user)
	if err != nil {
		switch {
		case errors.Is(err, users.DefaultFontError):
			return nil, model.NewAppError("GetDefaultProfileImage", "api.user.create_profile_image.default_font.app_error", nil, "", http.StatusInternalServerError).Wrap(err)
		case errors.Is(err, users.UserInitialsError):
			return nil, model.NewAppError("GetDefaultProfileImage", "api.user.create_profile_image.initial.app_error", nil, "", http.StatusInternalServerError).Wrap(err)
		default:
			return nil, model.NewAppError("GetDefaultProfileImage", "api.user.create_profile_image.encode.app_error", nil, "", http.StatusInternalServerError).Wrap(err)
		}
	}

	return img, nil
}

func (s *Server) ReadFile(path string) ([]byte, *model.AppError) {
	result, nErr := s.FileBackend().ReadFile(path)
	if nErr != nil {
		return nil, model.NewAppError("ReadFile", "api.file.read_file.app_error", nil, "", http.StatusInternalServerError).Wrap(nErr)
	}
	return result, nil
}

func withMut(mut *sync.Mutex, f func()) {
	mut.Lock()
	defer mut.Unlock()
	f()
}

func cancelTask(mut *sync.Mutex, taskPointer **model.ScheduledTask) {
	mut.Lock()
	defer mut.Unlock()
	if *taskPointer != nil {
		(*taskPointer).Cancel()
		*taskPointer = nil
	}
}

func runDNDStatusExpireJob(a *App) {
	if a.IsLeader() {
		withMut(&a.ch.dndTaskMut, func() {
			a.ch.dndTask = model.CreateRecurringTaskFromNextIntervalTime("Unset DND Statuses", a.UpdateDNDStatusOfUsers, 5*time.Minute)
		})
	}
	a.ch.srv.AddClusterLeaderChangedListener(func() {
		mlog.Info("Cluster leader changed. Determining if unset DNS status task should be running", mlog.Bool("isLeader", a.IsLeader()))
		if a.IsLeader() {
			withMut(&a.ch.dndTaskMut, func() {
				a.ch.dndTask = model.CreateRecurringTaskFromNextIntervalTime("Unset DND Statuses", a.UpdateDNDStatusOfUsers, 5*time.Minute)
			})
		} else {
			cancelTask(&a.ch.dndTaskMut, &a.ch.dndTask)
		}
	})
}

func runPostReminderJob(a *App) {
	if a.IsLeader() {
		rctx := request.EmptyContext(a.Log())
		withMut(&a.ch.postReminderMut, func() {
			fn := func() { a.CheckPostReminders(rctx) }
			a.ch.postReminderTask = model.CreateRecurringTaskFromNextIntervalTime("Check Post reminders", fn, 5*time.Minute)
		})
	}
	a.ch.srv.AddClusterLeaderChangedListener(func() {
		mlog.Info("Cluster leader changed. Determining if post reminder task should be running", mlog.Bool("isLeader", a.IsLeader()))
		if a.IsLeader() {
			rctx := request.EmptyContext(a.Log())
			withMut(&a.ch.postReminderMut, func() {
				fn := func() { a.CheckPostReminders(rctx) }
				a.ch.postReminderTask = model.CreateRecurringTaskFromNextIntervalTime("Check Post reminders", fn, 5*time.Minute)
			})
		} else {
			cancelTask(&a.ch.postReminderMut, &a.ch.postReminderTask)
		}
	})
}

func runScheduledPostJob(a *App) {
	if a.IsLeader() {
		doRunScheduledPostJob(a)
	}

	a.ch.srv.AddClusterLeaderChangedListener(func() {
		mlog.Info("Cluster leader changed. Determining if scheduled posts task should be running", mlog.Bool("isLeader", a.IsLeader()))
		if a.IsLeader() {
			doRunScheduledPostJob(a)
		} else {
			mlog.Info("This is no longer leader node. Cancelling the scheduled post task", mlog.Bool("isLeader", a.IsLeader()))
			cancelTask(&a.ch.scheduledPostMut, &a.ch.scheduledPostTask)
		}
	})
}

func doRunScheduledPostJob(a *App) {
	var jobInterval time.Duration
	if *a.Config().ServiceSettings.EnableTesting {
		jobInterval = debugScheduledPostJobInterval
	} else {
		jobInterval = scheduledPostJobInterval
	}

	rctx := request.EmptyContext(a.Log())
	withMut(&a.ch.scheduledPostMut, func() {
		fn := func() { a.ProcessScheduledPosts(rctx) }
		a.ch.scheduledPostTask = model.CreateRecurringTaskFromNextIntervalTime("Process Scheduled Posts", fn, jobInterval)
	})
}

func (a *App) GetAppliedSchemaMigrations() ([]model.AppliedMigration, *model.AppError) {
	table, err := a.Srv().Store().GetAppliedMigrations()
	if err != nil {
		return nil, model.NewAppError("GetDBSchemaTable", "api.file.read_file.app_error", nil, "", http.StatusInternalServerError).Wrap(err)
	}
	return table, nil
}

// Expose platform service from server, this should be replaced with server itself in time.
func (s *Server) Platform() *platform.PlatformService {
	return s.platform
}

func (s *Server) Log() *mlog.Logger {
	return s.platform.Logger()
}

func (s *Server) NotificationsLog() *mlog.Logger {
	return s.platform.NotificationsLogger()
}

func (s *Server) SystemBus() *systembus.SystemBus {
	return s.systemBus
}

func (s *Server) SetSystemBus(bus *systembus.SystemBus) {
	s.systemBus = bus
}<|MERGE_RESOLUTION|>--- conflicted
+++ resolved
@@ -138,11 +138,8 @@
 	telemetryService *telemetry.TelemetryService
 	userService      *users.UserService
 	teamService      *teams.TeamService
-<<<<<<< HEAD
 	systemBus        *systembus.SystemBus
-=======
 	propertyService  *properties.PropertyService
->>>>>>> f3d1bc07
 
 	serviceMux           sync.RWMutex
 	remoteClusterService remotecluster.RemoteClusterServiceIFace

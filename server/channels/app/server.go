--- conflicted
+++ resolved
@@ -1454,15 +1454,10 @@
 		})
 	}
 
-<<<<<<< HEAD
 	//remove the license
 	if appErr := s.RemoveLicense(); appErr != nil {
 		mlog.Error("Error while removing the license.", mlog.Err(appErr))
 	}
-=======
-	// remove the license
-	s.RemoveLicense()
->>>>>>> 882654d8
 }
 
 // SendRemoveExpiredLicenseEmail formats an email and uses the email service to send the email to user with link pointing to CWS

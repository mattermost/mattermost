--- conflicted
+++ resolved
@@ -522,9 +522,12 @@
 }
 
 func TestListCPAValues(t *testing.T) {
-	os.Setenv("MM_FEATUREFLAGS_CUSTOMPROFILEATTRIBUTES", "true")
-	defer os.Unsetenv("MM_FEATUREFLAGS_CUSTOMPROFILEATTRIBUTES")
-	th := Setup(t).InitBasic()
+	if mainHelper.Options.RunParallel {
+		t.Parallel()
+	}
+	th := SetupConfig(t, func(cfg *model.Config) {
+		cfg.FeatureFlags.CustomProfileAttributes = true
+	}).InitBasic()
 	defer th.TearDown()
 
 	cpaGroupID, cErr := th.App.CpaGroupID()
@@ -705,20 +708,13 @@
 	})
 }
 
-<<<<<<< HEAD
-func TestListCPAValues(t *testing.T) {
+func TestDeleteCPAValues(t *testing.T) {
 	if mainHelper.Options.RunParallel {
 		t.Parallel()
 	}
 	th := SetupConfig(t, func(cfg *model.Config) {
 		cfg.FeatureFlags.CustomProfileAttributes = true
 	}).InitBasic()
-=======
-func TestDeleteCPAValues(t *testing.T) {
-	os.Setenv("MM_FEATUREFLAGS_CUSTOMPROFILEATTRIBUTES", "true")
-	defer os.Unsetenv("MM_FEATUREFLAGS_CUSTOMPROFILEATTRIBUTES")
-	th := Setup(t).InitBasic()
->>>>>>> 502506a5
 	defer th.TearDown()
 
 	cpaGroupID, cErr := th.App.CpaGroupID()

// Copyright (c) 2015-present Mattermost, Inc. All Rights Reserved.
// See LICENSE.txt for license information.

package app

import (
	"database/sql"
	"encoding/json"
	"fmt"
	"net/http"
	"os"
	"testing"
	"time"

	"github.com/mattermost/mattermost/server/public/model"
	"github.com/stretchr/testify/require"
)

func TestGetCPAField(t *testing.T) {
	os.Setenv("MM_FEATUREFLAGS_CUSTOMPROFILEATTRIBUTES", "true")
	defer os.Unsetenv("MM_FEATUREFLAGS_CUSTOMPROFILEATTRIBUTES")
	th := Setup(t).InitBasic()
	defer th.TearDown()

	cpaGroupID, cErr := th.App.cpaGroupID()
	require.NoError(t, cErr)

	t.Run("should fail when getting a non-existent field", func(t *testing.T) {
		field, appErr := th.App.GetCPAField(model.NewId())
		require.NotNil(t, appErr)
		require.Equal(t, "app.custom_profile_attributes.property_field_not_found.app_error", appErr.Id)
		require.Empty(t, field)
	})

	t.Run("should fail when getting a field from a different group", func(t *testing.T) {
		field := &model.PropertyField{
			GroupID: model.NewId(),
			Name:    model.NewId(),
			Type:    model.PropertyFieldTypeText,
		}
		createdField, err := th.App.Srv().propertyService.CreatePropertyField(field)
		require.NoError(t, err)

		fetchedField, appErr := th.App.GetCPAField(createdField.ID)
		require.NotNil(t, appErr)
		require.Equal(t, "app.custom_profile_attributes.get_property_field.app_error", appErr.Id)
		require.Empty(t, fetchedField)
	})

	t.Run("should get an existing CPA field", func(t *testing.T) {
		field := &model.PropertyField{
			GroupID: cpaGroupID,
			Name:    "Test Field",
			Type:    model.PropertyFieldTypeText,
			Attrs:   model.StringInterface{"visibility": "hidden"},
		}

		createdField, err := th.App.CreateCPAField(field)
		require.Nil(t, err)
		require.NotEmpty(t, createdField.ID)

		fetchedField, err := th.App.GetCPAField(createdField.ID)
		require.Nil(t, err)
		require.Equal(t, createdField.ID, fetchedField.ID)
		require.Equal(t, "Test Field", fetchedField.Name)
		require.Equal(t, model.StringInterface{"visibility": "hidden"}, fetchedField.Attrs)
	})
}

func TestListCPAFields(t *testing.T) {
	os.Setenv("MM_FEATUREFLAGS_CUSTOMPROFILEATTRIBUTES", "true")
	defer os.Unsetenv("MM_FEATUREFLAGS_CUSTOMPROFILEATTRIBUTES")
	th := Setup(t).InitBasic()
	defer th.TearDown()

	cpaGroupID, cErr := th.App.cpaGroupID()
	require.NoError(t, cErr)

	t.Run("should list the CPA property fields", func(t *testing.T) {
		field1 := model.PropertyField{
			GroupID: cpaGroupID,
			Name:    "Field 1",
			Type:    model.PropertyFieldTypeText,
			Attrs:   model.StringInterface{model.CustomProfileAttributesPropertyAttrsSortOrder: 1},
		}

		_, err := th.App.Srv().propertyService.CreatePropertyField(&field1)
		require.NoError(t, err)

		field2 := &model.PropertyField{
			GroupID: model.NewId(),
			Name:    "Field 2",
			Type:    model.PropertyFieldTypeText,
		}
		_, err = th.App.Srv().propertyService.CreatePropertyField(field2)
		require.NoError(t, err)

		field3 := model.PropertyField{
			GroupID: cpaGroupID,
			Name:    "Field 3",
			Type:    model.PropertyFieldTypeText,
			Attrs:   model.StringInterface{model.CustomProfileAttributesPropertyAttrsSortOrder: 0},
		}
		_, err = th.App.Srv().propertyService.CreatePropertyField(&field3)
		require.NoError(t, err)

		fields, appErr := th.App.ListCPAFields()
		require.Nil(t, appErr)
		require.Len(t, fields, 2)
		require.Equal(t, "Field 3", fields[0].Name)
		require.Equal(t, "Field 1", fields[1].Name)
	})
}

func TestCreateCPAField(t *testing.T) {
	os.Setenv("MM_FEATUREFLAGS_CUSTOMPROFILEATTRIBUTES", "true")
	defer os.Unsetenv("MM_FEATUREFLAGS_CUSTOMPROFILEATTRIBUTES")
	th := Setup(t).InitBasic()

	cpaGroupID, cErr := th.App.cpaGroupID()
	require.NoError(t, cErr)

	t.Run("should fail if the field is not valid", func(t *testing.T) {
		field := &model.PropertyField{Name: model.NewId()}

		createdField, err := th.App.CreateCPAField(field)
		require.NotNil(t, err)
		require.Empty(t, createdField)
	})

	t.Run("should not be able to create a property field for a different feature", func(t *testing.T) {
		field := &model.PropertyField{
			GroupID: model.NewId(),
			Name:    model.NewId(),
			Type:    model.PropertyFieldTypeText,
		}

		createdField, appErr := th.App.CreateCPAField(field)
		require.Nil(t, appErr)
		require.Equal(t, cpaGroupID, createdField.GroupID)
	})

	t.Run("should correctly create a CPA field", func(t *testing.T) {
		field := &model.PropertyField{
			GroupID: cpaGroupID,
			Name:    model.NewId(),
			Type:    model.PropertyFieldTypeText,
			Attrs:   model.StringInterface{"visibility": "hidden"},
		}

		createdField, err := th.App.CreateCPAField(field)
		require.Nil(t, err)
		require.NotZero(t, createdField.ID)
		require.Equal(t, cpaGroupID, createdField.GroupID)
		require.Equal(t, model.StringInterface{"visibility": "hidden"}, createdField.Attrs)

<<<<<<< HEAD
		fetchedField, gErr := th.App.Srv().propertyService.GetPropertyField(createdField.ID, "")
=======
		fetchedField, gErr := th.App.Srv().propertyService.GetPropertyField("", createdField.ID)
>>>>>>> 2cb8d655
		require.NoError(t, gErr)
		require.Equal(t, field.Name, fetchedField.Name)
		require.NotZero(t, fetchedField.CreateAt)
		require.Equal(t, fetchedField.CreateAt, fetchedField.UpdateAt)
	})

	// reset the server at this point to avoid polluting the state
	th.TearDown()

	t.Run("CPA should honor the field limit", func(t *testing.T) {
		th := Setup(t).InitBasic()
		defer th.TearDown()

		t.Run("should not be able to create CPA fields above the limit", func(t *testing.T) {
			// we create the rest of the fields required to reach the limit
			for i := 1; i <= CustomProfileAttributesFieldLimit; i++ {
				field := &model.PropertyField{
					Name: model.NewId(),
					Type: model.PropertyFieldTypeText,
				}
				createdField, err := th.App.CreateCPAField(field)
				require.Nil(t, err)
				require.NotZero(t, createdField.ID)
			}

			// then, we create a last one that would exceed the limit
			field := &model.PropertyField{
				Name: model.NewId(),
				Type: model.PropertyFieldTypeText,
			}
			createdField, err := th.App.CreateCPAField(field)
			require.NotNil(t, err)
			require.Equal(t, http.StatusUnprocessableEntity, err.StatusCode)
			require.Zero(t, createdField)
		})

		t.Run("deleted fields should not count for the limit", func(t *testing.T) {
			// we retrieve the list of fields and check we've reached the limit
			fields, err := th.App.ListCPAFields()
			require.Nil(t, err)
			require.Len(t, fields, CustomProfileAttributesFieldLimit)

			// then we delete one field
			require.Nil(t, th.App.DeleteCPAField(fields[0].ID))

			// creating a new one should work now
			field := &model.PropertyField{
				Name: model.NewId(),
				Type: model.PropertyFieldTypeText,
			}
			createdField, err := th.App.CreateCPAField(field)
			require.Nil(t, err)
			require.NotZero(t, createdField.ID)
		})
	})
}

func TestPatchCPAField(t *testing.T) {
	os.Setenv("MM_FEATUREFLAGS_CUSTOMPROFILEATTRIBUTES", "true")
	defer os.Unsetenv("MM_FEATUREFLAGS_CUSTOMPROFILEATTRIBUTES")
	th := Setup(t).InitBasic()
	defer th.TearDown()

	cpaGroupID, cErr := th.App.cpaGroupID()
	require.NoError(t, cErr)

	newField := &model.PropertyField{
		GroupID: cpaGroupID,
		Name:    model.NewId(),
		Type:    model.PropertyFieldTypeText,
		Attrs:   model.StringInterface{"visibility": "hidden"},
	}
	createdField, err := th.App.CreateCPAField(newField)
	require.Nil(t, err)

	patch := &model.PropertyFieldPatch{
		Name:       model.NewPointer("Patched name"),
		Attrs:      model.NewPointer(model.StringInterface{"visibility": "default"}),
		TargetID:   model.NewPointer(model.NewId()),
		TargetType: model.NewPointer(model.NewId()),
	}

	t.Run("should fail if the field doesn't exist", func(t *testing.T) {
		updatedField, err := th.App.PatchCPAField(model.NewId(), patch)
		require.NotNil(t, err)
		require.Empty(t, updatedField)
	})

	t.Run("should not allow to patch a field outside of CPA", func(t *testing.T) {
		newField := &model.PropertyField{
			GroupID: model.NewId(),
			Name:    model.NewId(),
			Type:    model.PropertyFieldTypeText,
		}
		field, err := th.App.Srv().propertyService.CreatePropertyField(newField)
		require.NoError(t, err)

		updatedField, uErr := th.App.PatchCPAField(field.ID, patch)
		require.NotNil(t, uErr)
		require.Equal(t, "app.custom_profile_attributes.get_property_field.app_error", uErr.Id)
		require.Empty(t, updatedField)
	})

	t.Run("should correctly patch the CPA property field", func(t *testing.T) {
		time.Sleep(10 * time.Millisecond) // ensure the UpdateAt is different than CreateAt

		updatedField, err := th.App.PatchCPAField(createdField.ID, patch)
		require.Nil(t, err)
		require.Equal(t, createdField.ID, updatedField.ID)
		require.Equal(t, "Patched name", updatedField.Name)
		require.Equal(t, "default", updatedField.Attrs["visibility"])
		require.Empty(t, updatedField.TargetID, "CPA should not allow to patch the field's target ID")
		require.Empty(t, updatedField.TargetType, "CPA should not allow to patch the field's target type")
		require.Greater(t, updatedField.UpdateAt, createdField.UpdateAt)
	})
}

func TestDeleteCPAField(t *testing.T) {
	os.Setenv("MM_FEATUREFLAGS_CUSTOMPROFILEATTRIBUTES", "true")
	defer os.Unsetenv("MM_FEATUREFLAGS_CUSTOMPROFILEATTRIBUTES")
	th := Setup(t).InitBasic()
	defer th.TearDown()

	cpaGroupID, cErr := th.App.cpaGroupID()
	require.NoError(t, cErr)

	newField := &model.PropertyField{
		GroupID: cpaGroupID,
		Name:    model.NewId(),
		Type:    model.PropertyFieldTypeText,
	}
	createdField, err := th.App.CreateCPAField(newField)
	require.Nil(t, err)

	for i := 0; i < 3; i++ {
		newValue := &model.PropertyValue{
			TargetID:   model.NewId(),
			TargetType: "user",
			GroupID:    cpaGroupID,
			FieldID:    createdField.ID,
			Value:      json.RawMessage(fmt.Sprintf(`"Value %d"`, i)),
		}
		value, err := th.App.Srv().propertyService.CreatePropertyValue(newValue)
		require.NoError(t, err)
		require.NotZero(t, value.ID)
	}

	t.Run("should fail if the field doesn't exist", func(t *testing.T) {
		err := th.App.DeleteCPAField(model.NewId())
		require.NotNil(t, err)
<<<<<<< HEAD
		require.Equal(t, "app.custom_profile_attributes.property_field_delete.app_error", err.Id)
		require.ErrorIs(t, err, sql.ErrNoRows)
=======
		require.Equal(t, "app.custom_profile_attributes.property_field_not_found.app_error", err.Id)
>>>>>>> 2cb8d655
	})

	t.Run("should not allow to delete a field outside of CPA", func(t *testing.T) {
		newField := &model.PropertyField{
			GroupID: model.NewId(),
			Name:    model.NewId(),
			Type:    model.PropertyFieldTypeText,
		}
		field, err := th.App.Srv().propertyService.CreatePropertyField(newField)
		require.NoError(t, err)

		dErr := th.App.DeleteCPAField(field.ID)
		require.NotNil(t, dErr)
		require.Equal(t, "app.custom_profile_attributes.property_field_delete.app_error", dErr.Id)
	})

	t.Run("should correctly delete the field", func(t *testing.T) {
		// check that we have the associated values to the field prior deletion
		opts := model.PropertyValueSearchOpts{PerPage: 10, FieldID: createdField.ID}
		values, err := th.App.Srv().propertyService.SearchPropertyValues(cpaGroupID, "", opts)
		require.NoError(t, err)
		require.Len(t, values, 3)

		// delete the field
		require.Nil(t, th.App.DeleteCPAField(createdField.ID))

		// check that it is marked as deleted
<<<<<<< HEAD
		fetchedField, err := th.App.Srv().propertyService.GetPropertyField(createdField.ID, "")
=======
		fetchedField, err := th.App.Srv().propertyService.GetPropertyField("", createdField.ID)
>>>>>>> 2cb8d655
		require.NoError(t, err)
		require.NotZero(t, fetchedField.DeleteAt)

		// ensure that the associated fields have been marked as deleted too
		values, err = th.App.Srv().propertyService.SearchPropertyValues(cpaGroupID, "", opts)
		require.NoError(t, err)
		require.Len(t, values, 0)

		opts.IncludeDeleted = true
		values, err = th.App.Srv().propertyService.SearchPropertyValues(cpaGroupID, "", opts)
		require.NoError(t, err)
		require.Len(t, values, 3)
		for _, value := range values {
			require.NotZero(t, value.DeleteAt)
		}
	})
}

func TestGetCPAValue(t *testing.T) {
	os.Setenv("MM_FEATUREFLAGS_CUSTOMPROFILEATTRIBUTES", "true")
	defer os.Unsetenv("MM_FEATUREFLAGS_CUSTOMPROFILEATTRIBUTES")
	th := Setup(t).InitBasic()
	defer th.TearDown()

	cpaGroupID, cErr := th.App.cpaGroupID()
	require.NoError(t, cErr)

	fieldID := model.NewId()

	t.Run("should fail if the value doesn't exist", func(t *testing.T) {
		pv, appErr := th.App.GetCPAValue(model.NewId())
		require.NotNil(t, appErr)
		require.Nil(t, pv)
	})

	t.Run("should fail if the group id is invalid", func(t *testing.T) {
		propertyValue := &model.PropertyValue{
			TargetID:   model.NewId(),
			TargetType: "user",
			GroupID:    model.NewId(),
			FieldID:    fieldID,
			Value:      json.RawMessage(`"Value"`),
		}
		propertyValue, err := th.App.Srv().propertyService.CreatePropertyValue(propertyValue)
		require.NoError(t, err)

		pv, appErr := th.App.GetCPAValue(propertyValue.ID)
		require.NotNil(t, appErr)
		require.Nil(t, pv)
	})

	t.Run("should succeed if id exists", func(t *testing.T) {
		propertyValue := &model.PropertyValue{
			TargetID:   model.NewId(),
			TargetType: "user",
			GroupID:    cpaGroupID,
			FieldID:    fieldID,
			Value:      json.RawMessage(`"Value"`),
		}
		propertyValue, err := th.App.Srv().propertyService.CreatePropertyValue(propertyValue)
		require.NoError(t, err)

		pv, appErr := th.App.GetCPAValue(propertyValue.ID)
		require.Nil(t, appErr)
		require.NotNil(t, pv)
	})

	t.Run("should handle array values correctly", func(t *testing.T) {
		arrayField := &model.PropertyField{
			GroupID: cpaGroupID,
			Name:    model.NewId(),
			Type:    model.PropertyFieldTypeMultiselect,
		}
		createdField, err := th.App.Srv().propertyService.CreatePropertyField(arrayField)
		require.NoError(t, err)

		propertyValue := &model.PropertyValue{
			TargetID:   model.NewId(),
			TargetType: "user",
			GroupID:    cpaGroupID,
			FieldID:    createdField.ID,
			Value:      json.RawMessage(`["option1", "option2", "option3"]`),
		}
		propertyValue, err = th.App.Srv().propertyService.CreatePropertyValue(propertyValue)
		require.NoError(t, err)

		pv, appErr := th.App.GetCPAValue(propertyValue.ID)
		require.Nil(t, appErr)
		require.NotNil(t, pv)
		var arrayValues []string
		require.NoError(t, json.Unmarshal(pv.Value, &arrayValues))
		require.Equal(t, []string{"option1", "option2", "option3"}, arrayValues)
	})
}

func TestPatchCPAValue(t *testing.T) {
	os.Setenv("MM_FEATUREFLAGS_CUSTOMPROFILEATTRIBUTES", "true")
	defer os.Unsetenv("MM_FEATUREFLAGS_CUSTOMPROFILEATTRIBUTES")
	th := Setup(t).InitBasic()
	defer th.TearDown()

	cpaGroupID, cErr := th.App.cpaGroupID()
	require.NoError(t, cErr)

	t.Run("should fail if the field doesn't exist", func(t *testing.T) {
		invalidFieldID := model.NewId()
		_, appErr := th.App.PatchCPAValue(model.NewId(), invalidFieldID, json.RawMessage(`"fieldValue"`))
		require.NotNil(t, appErr)
	})

	t.Run("should create value if new field value", func(t *testing.T) {
		newField := &model.PropertyField{
			GroupID: cpaGroupID,
			Name:    model.NewId(),
			Type:    model.PropertyFieldTypeText,
		}
		createdField, err := th.App.Srv().propertyService.CreatePropertyField(newField)
		require.NoError(t, err)

		userID := model.NewId()
		patchedValue, appErr := th.App.PatchCPAValue(userID, createdField.ID, json.RawMessage(`"test value"`))
		require.Nil(t, appErr)
		require.NotNil(t, patchedValue)
		require.Equal(t, json.RawMessage(`"test value"`), patchedValue.Value)
		require.Equal(t, userID, patchedValue.TargetID)

		t.Run("should correctly patch the CPA property value", func(t *testing.T) {
			patch2, appErr := th.App.PatchCPAValue(userID, createdField.ID, json.RawMessage(`"new patched value"`))
			require.Nil(t, appErr)
			require.NotNil(t, patch2)
			require.Equal(t, patchedValue.ID, patch2.ID)
			require.Equal(t, json.RawMessage(`"new patched value"`), patch2.Value)
			require.Equal(t, userID, patch2.TargetID)
		})
	})

	t.Run("should fail if field is deleted", func(t *testing.T) {
		newField := &model.PropertyField{
			GroupID: cpaGroupID,
			Name:    model.NewId(),
			Type:    model.PropertyFieldTypeText,
		}
		createdField, err := th.App.Srv().propertyService.CreatePropertyField(newField)
		require.NoError(t, err)
		err = th.App.Srv().propertyService.DeletePropertyField(createdField.ID, cpaGroupID)
		require.NoError(t, err)

		userID := model.NewId()
		patchedValue, appErr := th.App.PatchCPAValue(userID, createdField.ID, json.RawMessage(`"test value"`))
		require.NotNil(t, appErr)
		require.Nil(t, patchedValue)
	})

	t.Run("should handle array values correctly", func(t *testing.T) {
		arrayField := &model.PropertyField{
			GroupID: cpaGroupID,
			Name:    model.NewId(),
			Type:    model.PropertyFieldTypeMultiselect,
		}
		createdField, err := th.App.Srv().propertyService.CreatePropertyField(arrayField)
		require.NoError(t, err)

		userID := model.NewId()
		patchedValue, appErr := th.App.PatchCPAValue(userID, createdField.ID, json.RawMessage(`["option1", "option2", "option3"]`))
		require.Nil(t, appErr)
		require.NotNil(t, patchedValue)
		var arrayValues []string
		require.NoError(t, json.Unmarshal(patchedValue.Value, &arrayValues))
		require.Equal(t, []string{"option1", "option2", "option3"}, arrayValues)
		require.Equal(t, userID, patchedValue.TargetID)

		// Update array values
		updatedValue, appErr := th.App.PatchCPAValue(userID, createdField.ID, json.RawMessage(`["newOption1", "newOption2"]`))
		require.Nil(t, appErr)
		require.NotNil(t, updatedValue)
		require.Equal(t, patchedValue.ID, updatedValue.ID)
		arrayValues = nil
		require.NoError(t, json.Unmarshal(updatedValue.Value, &arrayValues))
		require.Equal(t, []string{"newOption1", "newOption2"}, arrayValues)
		require.Equal(t, userID, updatedValue.TargetID)
	})
}

func TestListCPAValues(t *testing.T) {
	os.Setenv("MM_FEATUREFLAGS_CUSTOMPROFILEATTRIBUTES", "true")
	defer os.Unsetenv("MM_FEATUREFLAGS_CUSTOMPROFILEATTRIBUTES")
	th := Setup(t).InitBasic()
	defer th.TearDown()

	cpaGroupID, cErr := th.App.cpaGroupID()
	require.NoError(t, cErr)

	userID := model.NewId()

	t.Run("should return empty list when user has no values", func(t *testing.T) {
		values, appErr := th.App.ListCPAValues(userID)
		require.Nil(t, appErr)
		require.Empty(t, values)
	})

	t.Run("should list all values for a user", func(t *testing.T) {
		var expectedValues []json.RawMessage

		for i := 1; i <= CustomProfileAttributesFieldLimit; i++ {
			field := &model.PropertyField{
				GroupID: cpaGroupID,
				Name:    fmt.Sprintf("Field %d", i),
				Type:    model.PropertyFieldTypeText,
			}
			_, err := th.App.Srv().propertyService.CreatePropertyField(field)
			require.NoError(t, err)

			value := &model.PropertyValue{
				TargetID:   userID,
				TargetType: "user",
				GroupID:    cpaGroupID,
				FieldID:    field.ID,
				Value:      json.RawMessage(fmt.Sprintf(`"Value %d"`, i)),
			}
			_, err = th.App.Srv().propertyService.CreatePropertyValue(value)
			require.NoError(t, err)
			expectedValues = append(expectedValues, value.Value)
		}

		// List values for original user
		values, appErr := th.App.ListCPAValues(userID)
		require.Nil(t, appErr)
		require.Len(t, values, CustomProfileAttributesFieldLimit)

		actualValues := make([]json.RawMessage, len(values))
		for i, value := range values {
			require.Equal(t, userID, value.TargetID)
			require.Equal(t, "user", value.TargetType)
			require.Equal(t, cpaGroupID, value.GroupID)
			actualValues[i] = value.Value
		}
		require.ElementsMatch(t, expectedValues, actualValues)
	})
}<|MERGE_RESOLUTION|>--- conflicted
+++ resolved
@@ -43,7 +43,7 @@
 
 		fetchedField, appErr := th.App.GetCPAField(createdField.ID)
 		require.NotNil(t, appErr)
-		require.Equal(t, "app.custom_profile_attributes.get_property_field.app_error", appErr.Id)
+		require.Equal(t, "app.custom_profile_attributes.property_field_not_found.app_error", appErr.Id)
 		require.Empty(t, fetchedField)
 	})
 
@@ -154,11 +154,7 @@
 		require.Equal(t, cpaGroupID, createdField.GroupID)
 		require.Equal(t, model.StringInterface{"visibility": "hidden"}, createdField.Attrs)
 
-<<<<<<< HEAD
-		fetchedField, gErr := th.App.Srv().propertyService.GetPropertyField(createdField.ID, "")
-=======
 		fetchedField, gErr := th.App.Srv().propertyService.GetPropertyField("", createdField.ID)
->>>>>>> 2cb8d655
 		require.NoError(t, gErr)
 		require.Equal(t, field.Name, fetchedField.Name)
 		require.NotZero(t, fetchedField.CreateAt)
@@ -258,7 +254,7 @@
 
 		updatedField, uErr := th.App.PatchCPAField(field.ID, patch)
 		require.NotNil(t, uErr)
-		require.Equal(t, "app.custom_profile_attributes.get_property_field.app_error", uErr.Id)
+		require.Equal(t, "app.custom_profile_attributes.property_field_not_found.app_error", uErr.Id)
 		require.Empty(t, updatedField)
 	})
 
@@ -309,12 +305,8 @@
 	t.Run("should fail if the field doesn't exist", func(t *testing.T) {
 		err := th.App.DeleteCPAField(model.NewId())
 		require.NotNil(t, err)
-<<<<<<< HEAD
 		require.Equal(t, "app.custom_profile_attributes.property_field_delete.app_error", err.Id)
 		require.ErrorIs(t, err, sql.ErrNoRows)
-=======
-		require.Equal(t, "app.custom_profile_attributes.property_field_not_found.app_error", err.Id)
->>>>>>> 2cb8d655
 	})
 
 	t.Run("should not allow to delete a field outside of CPA", func(t *testing.T) {
@@ -342,11 +334,7 @@
 		require.Nil(t, th.App.DeleteCPAField(createdField.ID))
 
 		// check that it is marked as deleted
-<<<<<<< HEAD
-		fetchedField, err := th.App.Srv().propertyService.GetPropertyField(createdField.ID, "")
-=======
 		fetchedField, err := th.App.Srv().propertyService.GetPropertyField("", createdField.ID)
->>>>>>> 2cb8d655
 		require.NoError(t, err)
 		require.NotZero(t, fetchedField.DeleteAt)
 
@@ -491,7 +479,7 @@
 		}
 		createdField, err := th.App.Srv().propertyService.CreatePropertyField(newField)
 		require.NoError(t, err)
-		err = th.App.Srv().propertyService.DeletePropertyField(createdField.ID, cpaGroupID)
+		err = th.App.Srv().propertyService.DeletePropertyField(cpaGroupID, createdField.ID)
 		require.NoError(t, err)
 
 		userID := model.NewId()

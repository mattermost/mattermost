--- conflicted
+++ resolved
@@ -51,11 +51,7 @@
 			GroupID: cpaGroupID,
 			Name:    "Test Field",
 			Type:    model.PropertyFieldTypeText,
-<<<<<<< HEAD
-			Attrs:   map[string]any{model.CustomProfileAttributesPropertyAttrsVisibility: model.CustomProfileAttributesVisibilityHidden},
-=======
-			Attrs:   model.StringInterface{"visibility": "hidden"},
->>>>>>> 68c11e9e
+			Attrs:   model.StringInterface{model.CustomProfileAttributesPropertyAttrsVisibility: model.CustomProfileAttributesVisibilityHidden},
 		}
 
 		createdField, err := th.App.CreateCPAField(field)
@@ -148,11 +144,7 @@
 			GroupID: cpaGroupID,
 			Name:    model.NewId(),
 			Type:    model.PropertyFieldTypeText,
-<<<<<<< HEAD
-			Attrs:   map[string]any{model.CustomProfileAttributesPropertyAttrsVisibility: model.CustomProfileAttributesVisibilityHidden},
-=======
-			Attrs:   model.StringInterface{"visibility": "hidden"},
->>>>>>> 68c11e9e
+			Attrs:   model.StringInterface{model.CustomProfileAttributesPropertyAttrsVisibility: model.CustomProfileAttributesVisibilityHidden},
 		}
 
 		createdField, err := th.App.CreateCPAField(field)
@@ -232,22 +224,14 @@
 		GroupID: cpaGroupID,
 		Name:    model.NewId(),
 		Type:    model.PropertyFieldTypeText,
-<<<<<<< HEAD
-		Attrs:   map[string]any{model.CustomProfileAttributesPropertyAttrsVisibility: model.CustomProfileAttributesVisibilityHidden},
-=======
-		Attrs:   model.StringInterface{"visibility": "hidden"},
->>>>>>> 68c11e9e
+		Attrs:   model.StringInterface{model.CustomProfileAttributesPropertyAttrsVisibility: model.CustomProfileAttributesVisibilityHidden},
 	}
 	createdField, err := th.App.CreateCPAField(newField)
 	require.Nil(t, err)
 
 	patch := &model.PropertyFieldPatch{
 		Name:       model.NewPointer("Patched name"),
-<<<<<<< HEAD
-		Attrs:      model.NewPointer(map[string]any{model.CustomProfileAttributesPropertyAttrsVisibility: model.CustomProfileAttributesVisibilityWhenSet}),
-=======
-		Attrs:      model.NewPointer(model.StringInterface{"visibility": "default"}),
->>>>>>> 68c11e9e
+		Attrs:      model.NewPointer(model.StringInterface{model.CustomProfileAttributesPropertyAttrsVisibility: model.CustomProfileAttributesVisibilityWhenSet}),
 		TargetID:   model.NewPointer(model.NewId()),
 		TargetType: model.NewPointer(model.NewId()),
 	}
@@ -318,7 +302,7 @@
 
 		// Patch the field with updated option names and colors
 		selectPatch := &model.PropertyFieldPatch{
-			Attrs: model.NewPointer(map[string]any{
+			Attrs: model.NewPointer(model.StringInterface{
 				model.PropertyFieldAttributeOptions: []any{
 					map[string]any{
 						"id":    originalID1,

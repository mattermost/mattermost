--- conflicted
+++ resolved
@@ -607,14 +607,7 @@
 	})
 
 	a.Srv().Go(func() {
-<<<<<<< HEAD
 		a.sendFlaggedPostRemovalNotification(rctx, flaggedPost, reviewerId, actionRequest.Comment, groupId)
-=======
-		postErr := a.postDeletePostReviewerMessage(rctx, flaggedPost.Id, reviewerId, actionRequest.Comment, groupId)
-		if postErr != nil {
-			rctx.Logger().Error("Failed to post delete post reviewer message after permanently removing flagged post", mlog.Err(postErr), mlog.String("post_id", flaggedPost.Id))
-		}
->>>>>>> 79756ae1
 	})
 
 	return nil
@@ -723,23 +716,16 @@
 	a.invalidateCacheForChannelPosts(flaggedPost.ChannelId)
 
 	a.Srv().Go(func() {
-<<<<<<< HEAD
 		_, postErr := a.postKeepPostReviewerMessage(rctx, flaggedPost.Id, reviewerId, actionRequest.Comment, groupId)
-=======
-		postErr := a.postKeepPostReviewerMessage(rctx, flaggedPost.Id, reviewerId, actionRequest.Comment, groupId)
->>>>>>> 79756ae1
 		if postErr != nil {
 			rctx.Logger().Error("Failed to post keep post reviewer message after retaining flagged post", mlog.Err(postErr), mlog.String("post_id", flaggedPost.Id))
 		}
 	})
 
-<<<<<<< HEAD
 	a.Srv().Go(func() {
 		a.sendKeepFlaggedPostNotification(rctx, flaggedPost, reviewerId, actionRequest.Comment, groupId)
 	})
 
-=======
->>>>>>> 79756ae1
 	return nil
 }
 
@@ -917,31 +903,19 @@
 
 	assigneePropertyValue, err := a.Srv().propertyService.UpsertPropertyValue(assigneePropertyValue)
 	if err != nil {
-<<<<<<< HEAD
 		return model.NewAppError("AssignFlaggedPostReviewer", "app.content_flagging.assign_reviewer.upsert_property_value.app_error", nil, "", http.StatusInternalServerError).Wrap(err)
-=======
-		return model.NewAppError("AssignFlaggedPostReviewer", "app.content_flagging.assign_reviewer.upsert_property_value.app_error", nil, err.Error(), http.StatusInternalServerError).Wrap(err)
->>>>>>> 79756ae1
 	}
 
 	if status == model.ContentFlaggingStatusPending {
 		statusPropertyValue.Value = json.RawMessage(fmt.Sprintf(`"%s"`, model.ContentFlaggingStatusAssigned))
 		statusPropertyValue, err = a.Srv().propertyService.UpdatePropertyValue(groupId, statusPropertyValue)
 		if err != nil {
-<<<<<<< HEAD
 			return model.NewAppError("AssignFlaggedPostReviewer", "app.content_flagging.assign_reviewer.update_status_property_value.app_error", nil, "", http.StatusInternalServerError).Wrap(err)
-=======
-			return model.NewAppError("AssignFlaggedPostReviewer", "app.content_flagging.assign_reviewer.update_status_property_value.app_error", nil, err.Error(), http.StatusInternalServerError).Wrap(err)
->>>>>>> 79756ae1
 		}
 	}
 
 	a.Srv().Go(func() {
-<<<<<<< HEAD
 		_, postErr := a.postAssignReviewerMessage(rctx, groupId, flaggedPostId, reviewerId, assigneeId)
-=======
-		postErr := a.postAssignReviewerMessage(rctx, groupId, flaggedPostId, reviewerId, assigneeId)
->>>>>>> 79756ae1
 		if postErr != nil {
 			rctx.Logger().Error("Failed to post assign reviewer message", mlog.Err(postErr), mlog.String("flagged_post_id", flaggedPostId), mlog.String("reviewer_id", reviewerId), mlog.String("assignee_id", assigneeId))
 		}
@@ -957,7 +931,6 @@
 	return nil
 }
 
-<<<<<<< HEAD
 func (a *App) postAssignReviewerMessage(rctx request.CTX, contentFlaggingGroupId, flaggedPostId, reviewerId, assignedById string) ([]*model.Post, *model.AppError) {
 	notificationSettings := a.Config().ContentFlaggingSettings.NotificationSettings
 	if notificationSettings == nil {
@@ -966,25 +939,11 @@
 
 	if !slices.Contains(notificationSettings.EventTargetMapping[model.EventAssigned], model.TargetReviewers) {
 		return nil, nil
-=======
-func (a *App) postAssignReviewerMessage(rctx request.CTX, contentFlaggingGroupId, flaggedPostId, reviewerId, assignedById string) *model.AppError {
-	notificationSettings := a.Config().ContentFlaggingSettings.NotificationSettings
-	if notificationSettings == nil {
-		return nil
-	}
-
-	if !slices.Contains(notificationSettings.EventTargetMapping[model.EventAssigned], model.TargetReviewers) {
-		return nil
->>>>>>> 79756ae1
 	}
 
 	reviewerUser, appErr := a.GetUser(reviewerId)
 	if appErr != nil {
-<<<<<<< HEAD
-		return nil, appErr
-=======
-		return appErr
->>>>>>> 79756ae1
+		return nil, appErr
 	}
 
 	var assignedByUser *model.User
@@ -993,11 +952,7 @@
 	} else {
 		assignedByUser, appErr = a.GetUser(assignedById)
 		if appErr != nil {
-<<<<<<< HEAD
 			return nil, appErr
-=======
-			return appErr
->>>>>>> 79756ae1
 		}
 	}
 
@@ -1005,17 +960,10 @@
 	return a.postReviewerMessage(rctx, message, contentFlaggingGroupId, flaggedPostId)
 }
 
-<<<<<<< HEAD
 func (a *App) postDeletePostReviewerMessage(rctx request.CTX, flaggedPostId, actorUserId, comment, contentFlaggingGroupId string) ([]*model.Post, *model.AppError) {
 	actorUser, appErr := a.GetUser(actorUserId)
 	if appErr != nil {
 		return nil, appErr
-=======
-func (a *App) postDeletePostReviewerMessage(rctx request.CTX, flaggedPostId, actorUserId, comment, contentFlaggingGroupId string) *model.AppError {
-	actorUser, appErr := a.GetUser(actorUserId)
-	if appErr != nil {
-		return appErr
->>>>>>> 79756ae1
 	}
 
 	message := fmt.Sprintf("The flagged message was removed by @%s", actorUser.Username)
@@ -1026,17 +974,10 @@
 	return a.postReviewerMessage(rctx, message, contentFlaggingGroupId, flaggedPostId)
 }
 
-<<<<<<< HEAD
 func (a *App) postKeepPostReviewerMessage(rctx request.CTX, flaggedPostId, actorUserId, comment, contentFlaggingGroupId string) ([]*model.Post, *model.AppError) {
 	actorUser, appErr := a.GetUser(actorUserId)
 	if appErr != nil {
 		return nil, appErr
-=======
-func (a *App) postKeepPostReviewerMessage(rctx request.CTX, flaggedPostId, actorUserId, comment, contentFlaggingGroupId string) *model.AppError {
-	actorUser, appErr := a.GetUser(actorUserId)
-	if appErr != nil {
-		return appErr
->>>>>>> 79756ae1
 	}
 
 	message := fmt.Sprintf("The flagged message was retained by @%s", actorUser.Username)
@@ -1047,7 +988,6 @@
 	return a.postReviewerMessage(rctx, message, contentFlaggingGroupId, flaggedPostId)
 }
 
-<<<<<<< HEAD
 func (a *App) getReporterUserId(flaggedPostId, contentFlaggingGroupId string) (string, *model.AppError) {
 	mappedFields, appErr := a.GetContentFlaggingMappedFields(contentFlaggingGroupId)
 	if appErr != nil {
@@ -1118,44 +1058,24 @@
 	mappedFields, appErr := a.GetContentFlaggingMappedFields(contentFlaggingGroupId)
 	if appErr != nil {
 		return nil, appErr
-=======
-func (a *App) postReviewerMessage(rctx request.CTX, message, contentFlaggingGroupId, flaggedPostId string) *model.AppError {
-	mappedFields, appErr := a.GetContentFlaggingMappedFields(contentFlaggingGroupId)
-	if appErr != nil {
-		return appErr
->>>>>>> 79756ae1
 	}
 
 	flaggedPostIdField, ok := mappedFields[contentFlaggingPropertyNameFlaggedPostId]
 	if !ok {
-<<<<<<< HEAD
 		return nil, model.NewAppError("postReviewerMessage", "app.content_flagging.missing_flagged_post_id_field.app_error", nil, "", http.StatusInternalServerError)
-=======
-		return model.NewAppError("postAssignReviewerMessage", "app.content_flagging.missing_flagged_post_id_field.app_error", nil, "", http.StatusInternalServerError)
->>>>>>> 79756ae1
 	}
 
 	postIds, appErr := a.getReviewerPostsForFlaggedPost(contentFlaggingGroupId, flaggedPostId, flaggedPostIdField.ID)
 	if appErr != nil {
-<<<<<<< HEAD
-		return nil, appErr
-=======
-		return appErr
->>>>>>> 79756ae1
+		return nil, appErr
 	}
 
 	contentReviewBot, appErr := a.getContentReviewBot(rctx)
 	if appErr != nil {
-<<<<<<< HEAD
 		return nil, appErr
 	}
 
 	createdPosts := make([]*model.Post, 0, len(postIds))
-=======
-		return appErr
-	}
-
->>>>>>> 79756ae1
 	for _, postId := range postIds {
 		reviewerPost, appErr := a.GetSinglePost(rctx, postId, false)
 		if appErr != nil {
@@ -1176,26 +1096,15 @@
 			RootId:    postId,
 		}
 
-<<<<<<< HEAD
 		createdPost, appErr := a.CreatePost(rctx, post, channel, model.CreatePostFlags{})
-=======
-		_, appErr = a.CreatePost(rctx, post, channel, model.CreatePostFlags{})
->>>>>>> 79756ae1
 		if appErr != nil {
 			rctx.Logger().Error("Failed to create assign reviewer post in one of the channels", mlog.Err(appErr), mlog.String("channel_id", channel.Id), mlog.String("post_id", postId))
 			continue
 		}
-<<<<<<< HEAD
-
 		createdPosts = append(createdPosts, createdPost)
 	}
 
 	return createdPosts, nil
-=======
-	}
-
-	return nil
->>>>>>> 79756ae1
 }
 
 func (a *App) getReviewerPostsForFlaggedPost(contentFlaggingGroupId, flaggedPostId, flaggedPostIdFieldId string) ([]string, *model.AppError) {
@@ -1231,7 +1140,6 @@
 	}
 
 	return reviewerPostIds, nil
-<<<<<<< HEAD
 }
 
 func (a *App) sendFlagPostNotification(rctx request.CTX, flaggedPost *model.Post) *model.AppError {
@@ -1350,6 +1258,4 @@
 	}
 
 	return createdPosts
-=======
->>>>>>> 79756ae1
 }
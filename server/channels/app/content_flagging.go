// Copyright (c) 2015-present Mattermost, Inc. All Rights Reserved.
// See LICENSE.txt for license information.

package app

import (
	"encoding/json"
	"fmt"
	"maps"
	"net/http"
	"slices"
	"strings"

	"github.com/mattermost/mattermost/server/public/model"
	"github.com/mattermost/mattermost/server/public/shared/i18n"
	"github.com/mattermost/mattermost/server/public/shared/mlog"
	"github.com/mattermost/mattermost/server/public/shared/request"
)

const (
	CONTENT_FLAGGING_MAX_PROPERTY_FIELDS = 100
	CONTENT_FLAGGING_MAX_PROPERTY_VALUES = 100

	POST_PROP_KEY_FLAGGED_POST_ID = "reported_post_id"
)

func ContentFlaggingEnabledForTeam(config *model.Config, teamId string) bool {
	reviewerSettings := config.ContentFlaggingSettings.ReviewerSettings

	hasCommonReviewers := *reviewerSettings.CommonReviewers
	if hasCommonReviewers {
		return true
	}

	teamSettings, exist := (*reviewerSettings.TeamReviewersSetting)[teamId]
	if !exist || (teamSettings.Enabled != nil && !*teamSettings.Enabled) {
		return false
	}

	if teamSettings.ReviewerIds != nil && len(*teamSettings.ReviewerIds) > 0 {
		return true
	}

	hasAdditionalReviewers := (reviewerSettings.TeamAdminsAsReviewers != nil && *reviewerSettings.TeamAdminsAsReviewers) ||
		(reviewerSettings.SystemAdminsAsReviewers != nil && *reviewerSettings.SystemAdminsAsReviewers)

	return hasAdditionalReviewers
}

func (a *App) FlagPost(rctx request.CTX, post *model.Post, teamId, reportingUserId string, flagData model.FlagContentRequest) *model.AppError {
	commentRequired := a.Config().ContentFlaggingSettings.AdditionalSettings.ReporterCommentRequired
	validReasons := a.Config().ContentFlaggingSettings.AdditionalSettings.Reasons
	if appErr := flagData.IsValid(*commentRequired, *validReasons); appErr != nil {
		return appErr
	}

	groupId, appErr := a.ContentFlaggingGroupId()
	if appErr != nil {
		return appErr
	}

	reportingUser, appErr := a.GetUser(reportingUserId)
	if appErr != nil {
		return appErr
	}

	appErr = a.canFlagPost(groupId, post.Id, reportingUser.Locale)
	if appErr != nil {
		return appErr
	}

	mappedFields, appErr := a.GetContentFlaggingMappedFields(groupId)
	if appErr != nil {
		return appErr
	}

	propertyValues := []*model.PropertyValue{
		{
			TargetID:   post.Id,
			TargetType: model.PropertyValueTargetTypePost,
			GroupID:    groupId,
			FieldID:    mappedFields[contentFlaggingPropertyNameStatus].ID,
			Value:      json.RawMessage(fmt.Sprintf(`"%s"`, model.ContentFlaggingStatusPending)),
		},
		{
			TargetID:   post.Id,
			TargetType: model.PropertyValueTargetTypePost,
			GroupID:    groupId,
			FieldID:    mappedFields[contentFlaggingPropertyNameReportingUserID].ID,
			Value:      json.RawMessage(fmt.Sprintf(`"%s"`, reportingUserId)),
		},
		{
			TargetID:   post.Id,
			TargetType: model.PropertyValueTargetTypePost,
			GroupID:    groupId,
			FieldID:    mappedFields[contentFlaggingPropertyNameReportingReason].ID,
			Value:      json.RawMessage(fmt.Sprintf(`"%s"`, flagData.Reason)),
		},
		{
			TargetID:   post.Id,
			TargetType: model.PropertyValueTargetTypePost,
			GroupID:    groupId,
			FieldID:    mappedFields[contentFlaggingPropertyNameReportingComment].ID,
			Value:      json.RawMessage(fmt.Sprintf(`"%s"`, strings.Trim(flagData.Comment, "\""))),
		},
		{
			TargetID:   post.Id,
			TargetType: model.PropertyValueTargetTypePost,
			GroupID:    groupId,
			FieldID:    mappedFields[contentFlaggingPropertyNameReportingTime].ID,
			Value:      json.RawMessage(fmt.Sprintf("%d", model.GetMillis())),
		},
	}

	_, err := a.Srv().propertyService.CreatePropertyValues(propertyValues)
	if err != nil {
		return model.NewAppError("FlagPost", "app.content_flagging.create_property_values.app_error", nil, err.Error(), http.StatusInternalServerError).Wrap(err)
	}

	contentReviewBot, appErr := a.getContentReviewBot(rctx)
	if appErr != nil {
		return appErr
	}

	if *a.Config().ContentFlaggingSettings.AdditionalSettings.HideFlaggedContent {
		_, appErr = a.DeletePost(rctx, post.Id, contentReviewBot.UserId)
		if appErr != nil {
			return model.NewAppError("FlagPost", "app.content_flagging.delete_post.app_error", nil, appErr.Error(), http.StatusInternalServerError).Wrap(appErr)
		}
	}

	a.Srv().Go(func() {
		appErr = a.createContentReviewPost(rctx, teamId, post.Id)
		if appErr != nil {
			rctx.Logger().Error("Failed to create content review post", mlog.Err(appErr), mlog.String("team_id", teamId), mlog.String("post_id", post.Id))
		}
	})

	return a.sendContentFlaggingConfirmationMessage(rctx, reportingUserId, post.UserId, post.ChannelId)
}

func (a *App) ContentFlaggingGroupId() (string, *model.AppError) {
	group, err := a.Srv().propertyService.GetPropertyGroup(model.ContentFlaggingGroupName)
	if err != nil {
		return "", model.NewAppError("getContentFlaggingGroupId", "app.content_flagging.get_group.error", nil, err.Error(), http.StatusInternalServerError)
	}
	return group.ID, nil
}

func (a *App) GetPostContentFlaggingStatusValue(postId string) (*model.PropertyValue, *model.AppError) {
	groupId, appErr := a.ContentFlaggingGroupId()
	if appErr != nil {
		return nil, appErr
	}

	statusPropertyField, err := a.Srv().propertyService.GetPropertyFieldByName(groupId, "", contentFlaggingPropertyNameStatus)
	if err != nil {
		return nil, model.NewAppError("GetPostContentFlaggingStatusValue", "app.content_flagging.get_status_property.app_error", nil, "", http.StatusInternalServerError).Wrap(err)
	}

	searchOptions := model.PropertyValueSearchOpts{TargetIDs: []string{postId}, PerPage: CONTENT_FLAGGING_MAX_PROPERTY_VALUES, FieldID: statusPropertyField.ID}
	propertyValues, err := a.Srv().propertyService.SearchPropertyValues(groupId, searchOptions)
	if err != nil {
		return nil, model.NewAppError("GetPostContentFlaggingStatusValue", "app.content_flagging.search_status_property.app_error", nil, "", http.StatusInternalServerError).Wrap(err)
	}

	if len(propertyValues) == 0 {
		return nil, nil
	}

	return propertyValues[0], nil
}

func (a *App) canFlagPost(groupId, postId, userLocal string) *model.AppError {
	status, appErr := a.GetPostContentFlaggingStatusValue(postId)
	if appErr != nil {
		return appErr
	}

	if status == nil {
		return nil
	}

	var reason string
	T := i18n.GetUserTranslations(userLocal)

	switch strings.Trim(string(status.Value), `"`) {
	case model.ContentFlaggingStatusPending, model.ContentFlaggingStatusAssigned:
		reason = T("app.content_flagging.can_flag_post.in_progress")
	case model.ContentFlaggingStatusRetained:
		reason = T("app.content_flagging.can_flag_post.retained")
	case model.ContentFlaggingStatusRemoved:
		reason = T("app.content_flagging.can_flag_post.removed")
	default:
		reason = T("app.content_flagging.can_flag_post.unknown")
	}

	return model.NewAppError("canFlagPost", reason, nil, "", http.StatusBadRequest)
}

<<<<<<< HEAD
func (a *App) GetContentFlaggingMappedFields(groupId string) (map[string]*model.PropertyField, *model.AppError) {
	fields, err := a.Srv().propertyService.SearchPropertyFields(groupId, "", model.PropertyFieldSearchOpts{PerPage: CONTENT_FLAGGING_MAX_PROPERTY_FIELDS})
=======
func (a *App) getContentFlaggingMappedFields(groupId string) (map[string]*model.PropertyField, *model.AppError) {
	fields, err := a.Srv().propertyService.SearchPropertyFields(groupId, model.PropertyFieldSearchOpts{PerPage: CONTENT_FLAGGING_MAX_PROPERTY_FIELDS})
>>>>>>> aeb4c58e
	if err != nil {
		return nil, model.NewAppError("GetContentFlaggingMappedFields", "app.content_flagging.search_property_fields.app_error", nil, "", http.StatusInternalServerError).Wrap(err)
	}

	mappedFields := map[string]*model.PropertyField{}
	for _, field := range fields {
		mappedFields[field.Name] = field
	}

	return mappedFields, nil
}

func (a *App) createContentReviewPost(rctx request.CTX, teamId, postId string) *model.AppError {
	contentReviewBot, appErr := a.getContentReviewBot(rctx)
	if appErr != nil {
		return appErr
	}

	channels, appErr := a.getContentReviewChannels(rctx, teamId, contentReviewBot.UserId)
	if appErr != nil {
		return appErr
	}

	for _, channel := range channels {
		post := &model.Post{
			Message:   "TODO - use mobile specific message here - https://mattermost.atlassian.net/browse/MM-65134",
			UserId:    contentReviewBot.UserId,
			Type:      model.ContentFlaggingPostType,
			ChannelId: channel.Id,
		}
<<<<<<< HEAD
		post.AddProp(POST_PROP_KEY_FLAGGED_POST_ID, postId)

		_, appErr := a.CreatePost(c, post, channel, model.CreatePostFlags{})
=======
		_, appErr := a.CreatePost(rctx, post, channel, model.CreatePostFlags{})
>>>>>>> aeb4c58e
		if appErr != nil {
			rctx.Logger().Error("Failed to create content review post in one of the channels", mlog.Err(appErr), mlog.String("channel_id", channel.Id), mlog.String("team_id", teamId))
			continue // Don't stop processing other channels if one fails
		}
	}

	return nil
}

<<<<<<< HEAD
func (a *App) getContentReviewChannels(c request.CTX, teamId, contentReviewBotId string) ([]*model.Channel, *model.AppError) {
	reviewersUserIDs, appErr := a.getReviewersForTeam(teamId, true)
=======
func (a *App) getContentReviewChannels(rctx request.CTX, teamId, contentReviewBotId string) ([]*model.Channel, *model.AppError) {
	reviewersUserIDs, appErr := a.getReviewersForTeam(teamId)
>>>>>>> aeb4c58e
	if appErr != nil {
		return nil, appErr
	}

	var channels []*model.Channel
	for _, userId := range reviewersUserIDs {
		channel, appErr := a.GetOrCreateDirectChannel(rctx, userId, contentReviewBotId)
		if appErr != nil {
			// Don't stop processing other reviewers if one fails
			rctx.Logger().Error("Failed to get or create direct channel for one of the reviewers and content review bot", mlog.Err(appErr), mlog.String("user_id", userId), mlog.String("bot_id", contentReviewBotId))
		}

		channels = append(channels, channel)
	}

	return channels, nil
}

func (a *App) getContentReviewBot(rctx request.CTX) (*model.Bot, *model.AppError) {
	return a.GetOrCreateSystemOwnedBot(rctx, model.ContentFlaggingBotUsername, i18n.T("app.system.content_review_bot.bot_displayname"))
}

func (a *App) getReviewersForTeam(teamId string, includeAdditionalReviewers bool) ([]string, *model.AppError) {
	reviewerUserIDMap := map[string]bool{}

	reviewerSettings := a.Config().ContentFlaggingSettings.ReviewerSettings

	if *reviewerSettings.CommonReviewers {
		for _, userID := range *reviewerSettings.CommonReviewerIds {
			reviewerUserIDMap[userID] = true
		}
	} else {
		// If common reviewers are not enabled, we still need to check if the team has specific reviewers
		teamSettings, exist := (*reviewerSettings.TeamReviewersSetting)[teamId]
		if exist && *teamSettings.Enabled && teamSettings.ReviewerIds != nil {
			for _, userID := range *teamSettings.ReviewerIds {
				reviewerUserIDMap[userID] = true
			}
		}
	}

<<<<<<< HEAD
	if includeAdditionalReviewers {
		var additionalReviewers []*model.User
		if *reviewerSettings.TeamAdminsAsReviewers {
			teamAdminReviewers, appErr := a.getAllUsersInTeamForRoles(teamId, nil, []string{model.TeamAdminRoleId})
=======
	// Additional reviewers
	if *reviewerSettings.TeamAdminsAsReviewers {
		options := &model.UserGetOptions{
			InTeamId:  teamId,
			Page:      0,
			PerPage:   100,
			Active:    true,
			TeamRoles: []string{model.TeamAdminRoleId},
		}

		for {
			page, appErr := a.GetUsersInTeam(options)
>>>>>>> aeb4c58e
			if appErr != nil {
				return nil, appErr
			}
<<<<<<< HEAD
			additionalReviewers = append(additionalReviewers, teamAdminReviewers...)
=======

			for _, user := range page {
				reviewerUserIDMap[user.Id] = true
			}
			if len(page) < options.PerPage {
				break
			}
			options.Page++
>>>>>>> aeb4c58e
		}

		if *reviewerSettings.SystemAdminsAsReviewers {
			sysAdminReviewers, appErr := a.getAllUsersInTeamForRoles(teamId, []string{model.SystemAdminRoleId}, nil)
			if appErr != nil {
<<<<<<< HEAD
				return nil, appErr
=======
				return nil, model.NewAppError("getReviewersForTeam", "app.content_flagging.get_users_in_team.app_error", nil, appErr.Error(), http.StatusInternalServerError).Wrap(appErr)
			}

			for _, user := range page {
				reviewerUserIDMap[user.Id] = true
			}

			if len(page) < options.PerPage {
				break
>>>>>>> aeb4c58e
			}
			additionalReviewers = append(additionalReviewers, sysAdminReviewers...)
		}

<<<<<<< HEAD
		for _, user := range additionalReviewers {
			reviewerUserIDMap[user.Id] = true
		}
	}

	reviewerUserIDs := make([]string, len(reviewerUserIDMap))
	i := 0
=======
	reviewerUserIDs := make([]string, 0, len(reviewerUserIDMap))
>>>>>>> aeb4c58e
	for userID := range maps.Keys(reviewerUserIDMap) {
		reviewerUserIDs = append(reviewerUserIDs, userID)
	}

	return reviewerUserIDs, nil
}

<<<<<<< HEAD
func (a *App) getAllUsersInTeamForRoles(teamId string, systemRoles, teamRoles []string) ([]*model.User, *model.AppError) {
	var additionalReviewers []*model.User

	options := &model.UserGetOptions{
		InTeamId:  teamId,
		Page:      0,
		PerPage:   100,
		Active:    true,
		Roles:     systemRoles,
		TeamRoles: teamRoles,
	}

	for {
		page, appErr := a.GetUsersInTeam(options)
		if appErr != nil {
			return nil, model.NewAppError("getReviewersForTeam", "app.content_flagging.get_users_in_team.app_error", nil, appErr.Error(), http.StatusInternalServerError).Wrap(appErr)
		}

		additionalReviewers = append(additionalReviewers, page...)
		if len(page) < options.PerPage {
			break
		}
		options.Page++
	}

	return additionalReviewers, nil
}

func (a *App) sendContentFlaggingConfirmationMessage(c request.CTX, flaggingUserId, flaggedPostAuthorId, channelID string) *model.AppError {
=======
func (a *App) sendContentFlaggingConfirmationMessage(rctx request.CTX, flaggingUserId, flaggedPostAuthorId, channelID string) *model.AppError {
>>>>>>> aeb4c58e
	flaggedPostAuthor, appErr := a.GetUser(flaggedPostAuthorId)
	if appErr != nil {
		return appErr
	}

	T := i18n.GetUserTranslations(flaggedPostAuthor.Locale)
	post := &model.Post{
		Message:   T("app.content_flagging.flag_post_confirmation.message", map[string]any{"username": flaggedPostAuthor.Username}),
		ChannelId: channelID,
	}

	a.SendEphemeralPost(rctx, flaggingUserId, post)
	return nil
}

func (a *App) IsUserTeamContentReviewer(userId, teamId string) (bool, *model.AppError) {
	// not fetching additional reviewers because if the user exist in common or team
	// specific reviewers, they are definitely a reviewer, and it saves multiple database calls.
	reviewers, appErr := a.getReviewersForTeam(teamId, false)
	if appErr != nil {
		return false, appErr
	}

	if slices.Contains(reviewers, userId) {
		return true, nil
	}

	// if user is not in common or team specific reviewers, we need to check if they are
	// an additional reviewer.
	reviewers, appErr = a.getReviewersForTeam(teamId, true)
	if appErr != nil {
		return false, appErr
	}

	return slices.Contains(reviewers, userId), nil
}

func (a *App) GetPostContentFlaggingPropertyValues(postId string) ([]*model.PropertyValue, *model.AppError) {
	groupId, appErr := a.ContentFlaggingGroupId()
	if appErr != nil {
		return nil, appErr
	}

	propertyValues, err := a.Srv().propertyService.SearchPropertyValues(groupId, postId, model.PropertyValueSearchOpts{PerPage: CONTENT_FLAGGING_MAX_PROPERTY_VALUES})
	if err != nil {
		return nil, model.NewAppError("GetPostContentFlaggingPropertyValues", "app.content_flagging.search_property_values.app_error", nil, "", http.StatusInternalServerError).Wrap(err)
	}

	return propertyValues, nil
}<|MERGE_RESOLUTION|>--- conflicted
+++ resolved
@@ -198,13 +198,8 @@
 	return model.NewAppError("canFlagPost", reason, nil, "", http.StatusBadRequest)
 }
 
-<<<<<<< HEAD
 func (a *App) GetContentFlaggingMappedFields(groupId string) (map[string]*model.PropertyField, *model.AppError) {
-	fields, err := a.Srv().propertyService.SearchPropertyFields(groupId, "", model.PropertyFieldSearchOpts{PerPage: CONTENT_FLAGGING_MAX_PROPERTY_FIELDS})
-=======
-func (a *App) getContentFlaggingMappedFields(groupId string) (map[string]*model.PropertyField, *model.AppError) {
 	fields, err := a.Srv().propertyService.SearchPropertyFields(groupId, model.PropertyFieldSearchOpts{PerPage: CONTENT_FLAGGING_MAX_PROPERTY_FIELDS})
->>>>>>> aeb4c58e
 	if err != nil {
 		return nil, model.NewAppError("GetContentFlaggingMappedFields", "app.content_flagging.search_property_fields.app_error", nil, "", http.StatusInternalServerError).Wrap(err)
 	}
@@ -235,13 +230,8 @@
 			Type:      model.ContentFlaggingPostType,
 			ChannelId: channel.Id,
 		}
-<<<<<<< HEAD
 		post.AddProp(POST_PROP_KEY_FLAGGED_POST_ID, postId)
-
-		_, appErr := a.CreatePost(c, post, channel, model.CreatePostFlags{})
-=======
 		_, appErr := a.CreatePost(rctx, post, channel, model.CreatePostFlags{})
->>>>>>> aeb4c58e
 		if appErr != nil {
 			rctx.Logger().Error("Failed to create content review post in one of the channels", mlog.Err(appErr), mlog.String("channel_id", channel.Id), mlog.String("team_id", teamId))
 			continue // Don't stop processing other channels if one fails
@@ -251,13 +241,8 @@
 	return nil
 }
 
-<<<<<<< HEAD
-func (a *App) getContentReviewChannels(c request.CTX, teamId, contentReviewBotId string) ([]*model.Channel, *model.AppError) {
+func (a *App) getContentReviewChannels(rctx request.CTX, teamId, contentReviewBotId string) ([]*model.Channel, *model.AppError) {
 	reviewersUserIDs, appErr := a.getReviewersForTeam(teamId, true)
-=======
-func (a *App) getContentReviewChannels(rctx request.CTX, teamId, contentReviewBotId string) ([]*model.Channel, *model.AppError) {
-	reviewersUserIDs, appErr := a.getReviewersForTeam(teamId)
->>>>>>> aeb4c58e
 	if appErr != nil {
 		return nil, appErr
 	}
@@ -299,73 +284,30 @@
 		}
 	}
 
-<<<<<<< HEAD
 	if includeAdditionalReviewers {
 		var additionalReviewers []*model.User
 		if *reviewerSettings.TeamAdminsAsReviewers {
 			teamAdminReviewers, appErr := a.getAllUsersInTeamForRoles(teamId, nil, []string{model.TeamAdminRoleId})
-=======
-	// Additional reviewers
-	if *reviewerSettings.TeamAdminsAsReviewers {
-		options := &model.UserGetOptions{
-			InTeamId:  teamId,
-			Page:      0,
-			PerPage:   100,
-			Active:    true,
-			TeamRoles: []string{model.TeamAdminRoleId},
-		}
-
-		for {
-			page, appErr := a.GetUsersInTeam(options)
->>>>>>> aeb4c58e
 			if appErr != nil {
 				return nil, appErr
 			}
-<<<<<<< HEAD
 			additionalReviewers = append(additionalReviewers, teamAdminReviewers...)
-=======
-
-			for _, user := range page {
-				reviewerUserIDMap[user.Id] = true
-			}
-			if len(page) < options.PerPage {
-				break
-			}
-			options.Page++
->>>>>>> aeb4c58e
 		}
 
 		if *reviewerSettings.SystemAdminsAsReviewers {
 			sysAdminReviewers, appErr := a.getAllUsersInTeamForRoles(teamId, []string{model.SystemAdminRoleId}, nil)
 			if appErr != nil {
-<<<<<<< HEAD
 				return nil, appErr
-=======
-				return nil, model.NewAppError("getReviewersForTeam", "app.content_flagging.get_users_in_team.app_error", nil, appErr.Error(), http.StatusInternalServerError).Wrap(appErr)
-			}
-
-			for _, user := range page {
-				reviewerUserIDMap[user.Id] = true
-			}
-
-			if len(page) < options.PerPage {
-				break
->>>>>>> aeb4c58e
 			}
 			additionalReviewers = append(additionalReviewers, sysAdminReviewers...)
 		}
 
-<<<<<<< HEAD
 		for _, user := range additionalReviewers {
 			reviewerUserIDMap[user.Id] = true
 		}
 	}
 
-	reviewerUserIDs := make([]string, len(reviewerUserIDMap))
-	i := 0
-=======
 	reviewerUserIDs := make([]string, 0, len(reviewerUserIDMap))
->>>>>>> aeb4c58e
 	for userID := range maps.Keys(reviewerUserIDMap) {
 		reviewerUserIDs = append(reviewerUserIDs, userID)
 	}
@@ -373,7 +315,6 @@
 	return reviewerUserIDs, nil
 }
 
-<<<<<<< HEAD
 func (a *App) getAllUsersInTeamForRoles(teamId string, systemRoles, teamRoles []string) ([]*model.User, *model.AppError) {
 	var additionalReviewers []*model.User
 
@@ -402,10 +343,7 @@
 	return additionalReviewers, nil
 }
 
-func (a *App) sendContentFlaggingConfirmationMessage(c request.CTX, flaggingUserId, flaggedPostAuthorId, channelID string) *model.AppError {
-=======
 func (a *App) sendContentFlaggingConfirmationMessage(rctx request.CTX, flaggingUserId, flaggedPostAuthorId, channelID string) *model.AppError {
->>>>>>> aeb4c58e
 	flaggedPostAuthor, appErr := a.GetUser(flaggedPostAuthorId)
 	if appErr != nil {
 		return appErr
@@ -449,7 +387,7 @@
 		return nil, appErr
 	}
 
-	propertyValues, err := a.Srv().propertyService.SearchPropertyValues(groupId, postId, model.PropertyValueSearchOpts{PerPage: CONTENT_FLAGGING_MAX_PROPERTY_VALUES})
+	propertyValues, err := a.Srv().propertyService.SearchPropertyValues(groupId, model.PropertyValueSearchOpts{TargetIDs: []string{postId}, PerPage: CONTENT_FLAGGING_MAX_PROPERTY_VALUES})
 	if err != nil {
 		return nil, model.NewAppError("GetPostContentFlaggingPropertyValues", "app.content_flagging.search_property_values.app_error", nil, "", http.StatusInternalServerError).Wrap(err)
 	}

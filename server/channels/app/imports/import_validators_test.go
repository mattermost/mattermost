// Copyright (c) 2015-present Mattermost, Inc. All Rights Reserved.
// See LICENSE.txt for license information.

package imports

import (
	"fmt"
	"path/filepath"
	"strings"
	"testing"

	"github.com/stretchr/testify/assert"
	"github.com/stretchr/testify/require"

	"github.com/mattermost/mattermost/server/public/model"
	"github.com/mattermost/mattermost/server/v8/channels/utils/fileutils"
)

func TestImportValidateSchemeImportData(t *testing.T) {
	// Test with minimum required valid properties and team scope.
	data := SchemeImportData{
		Name:        model.NewPointer("name"),
		DisplayName: model.NewPointer("display name"),
		Scope:       model.NewPointer("team"),
		DefaultTeamAdminRole: &RoleImportData{
			Name:        model.NewPointer("name"),
			DisplayName: model.NewPointer("display name"),
			Permissions: &[]string{"invite_user"},
		},
		DefaultTeamUserRole: &RoleImportData{
			Name:        model.NewPointer("name"),
			DisplayName: model.NewPointer("display name"),
			Permissions: &[]string{"invite_user"},
		},
		DefaultTeamGuestRole: &RoleImportData{
			Name:        model.NewPointer("name"),
			DisplayName: model.NewPointer("display name"),
			Permissions: &[]string{"invite_user"},
		},
		DefaultChannelAdminRole: &RoleImportData{
			Name:        model.NewPointer("name"),
			DisplayName: model.NewPointer("display name"),
			Permissions: &[]string{"invite_user"},
		},
		DefaultChannelUserRole: &RoleImportData{
			Name:        model.NewPointer("name"),
			DisplayName: model.NewPointer("display name"),
			Permissions: &[]string{"invite_user"},
		},
		DefaultChannelGuestRole: &RoleImportData{
			Name:        model.NewPointer("name"),
			DisplayName: model.NewPointer("display name"),
			Permissions: &[]string{"invite_user"},
		},
	}

	err := ValidateSchemeImportData(&data)
	require.Nil(t, err, "Validation failed but should have been valid.")

	// Test with various invalid names.
	data.Name = nil
	err = ValidateSchemeImportData(&data)
	require.NotNil(t, err, "Should have failed due to invalid name.")

	// Test with empty string
	data.Name = model.NewPointer("")
	err = ValidateSchemeImportData(&data)
	require.NotNil(t, err, "Should have failed due to invalid name.")

	// Test with numbers
	data.Name = model.NewPointer(strings.Repeat("1234567890", 100))
	err = ValidateSchemeImportData(&data)
	require.NotNil(t, err, "Should have failed due to invalid name.")

	data.Name = model.NewPointer("name")

	// Test with invalid display name.
	data.DisplayName = nil
	err = ValidateSchemeImportData(&data)
	require.NotNil(t, err, "Should have failed due to invalid display name.")

	// Test with display name.
	data.DisplayName = model.NewPointer("")
	err = ValidateSchemeImportData(&data)
	require.NotNil(t, err, "Should have failed due to invalid display name.")

	// Test display name with numbers
	data.DisplayName = model.NewPointer(strings.Repeat("1234567890", 100))
	err = ValidateSchemeImportData(&data)
	require.NotNil(t, err, "Should have failed due to invalid display name.")

	data.DisplayName = model.NewPointer("display name")

	// Test with various missing roles.
	data.DefaultTeamAdminRole = nil
	err = ValidateSchemeImportData(&data)
	require.NotNil(t, err, "Should have failed due to missing role.")

	data.DefaultTeamAdminRole = &RoleImportData{
		Name:        model.NewPointer("name"),
		DisplayName: model.NewPointer("display name"),
		Permissions: &[]string{"invite_user"},
	}

	data.DefaultTeamUserRole = nil
	err = ValidateSchemeImportData(&data)
	require.NotNil(t, err, "Should have failed due to missing role.")

	data.DefaultTeamUserRole = &RoleImportData{
		Name:        model.NewPointer("name"),
		DisplayName: model.NewPointer("display name"),
		Permissions: &[]string{"invite_user"},
	}
	data.DefaultChannelAdminRole = nil
	err = ValidateSchemeImportData(&data)
	require.NotNil(t, err, "Should have failed due to missing role.")

	data.DefaultChannelAdminRole = &RoleImportData{
		Name:        model.NewPointer("name"),
		DisplayName: model.NewPointer("display name"),
		Permissions: &[]string{"invite_user"},
	}
	data.DefaultChannelUserRole = nil
	err = ValidateSchemeImportData(&data)
	require.NotNil(t, err, "Should have failed due to missing role.")

	data.DefaultChannelUserRole = &RoleImportData{
		Name:        model.NewPointer("name"),
		DisplayName: model.NewPointer("display name"),
		Permissions: &[]string{"invite_user"},
	}

	// Test with various invalid roles.
	data.DefaultTeamAdminRole.Name = nil
	err = ValidateSchemeImportData(&data)
	require.NotNil(t, err, "Should have failed due to invalid role.")

	data.DefaultTeamAdminRole.Name = model.NewPointer("name")
	data.DefaultTeamUserRole.Name = nil
	err = ValidateSchemeImportData(&data)
	require.NotNil(t, err, "Should have failed due to invalid role.")

	data.DefaultTeamUserRole.Name = model.NewPointer("name")
	data.DefaultChannelAdminRole.Name = nil
	err = ValidateSchemeImportData(&data)
	require.NotNil(t, err, "Should have failed due to invalid role.")

	data.DefaultChannelAdminRole.Name = model.NewPointer("name")
	data.DefaultChannelUserRole.Name = nil
	err = ValidateSchemeImportData(&data)
	require.NotNil(t, err, "Should have failed due to invalid role.")

	data.DefaultChannelUserRole.Name = model.NewPointer("name")

	// Change to a Channel scope role, and check with missing or extra roles again.
	data.Scope = model.NewPointer("channel")
	data.DefaultTeamAdminRole = nil
	err = ValidateSchemeImportData(&data)
	require.NotNil(t, err, "Should have failed due to spurious role.")

	data.DefaultTeamAdminRole = &RoleImportData{
		Name:        model.NewPointer("name"),
		DisplayName: model.NewPointer("display name"),
		Permissions: &[]string{"invite_user"},
	}
	data.DefaultTeamUserRole = nil
	err = ValidateSchemeImportData(&data)
	require.NotNil(t, err, "Should have failed due to spurious role.")

	data.DefaultTeamUserRole = &RoleImportData{
		Name:        model.NewPointer("name"),
		DisplayName: model.NewPointer("display name"),
		Permissions: &[]string{"invite_user"},
	}
	data.DefaultTeamGuestRole = nil
	err = ValidateSchemeImportData(&data)
	require.NotNil(t, err, "Should have failed due to spurious role.")

	data.DefaultTeamGuestRole = nil
	data.DefaultTeamUserRole = nil
	data.DefaultTeamAdminRole = nil
	err = ValidateSchemeImportData(&data)
	require.Nil(t, err, "Should have succeeded.")

	// Test with all combinations of optional parameters.
	data.Description = model.NewPointer(strings.Repeat("1234567890", 1024))
	err = ValidateSchemeImportData(&data)
	require.NotNil(t, err, "Should have failed due to invalid description.")

	data.Description = model.NewPointer("description")
	err = ValidateSchemeImportData(&data)
	require.Nil(t, err, "Should have succeeded.")
}

func TestImportValidateRoleImportData(t *testing.T) {
	// Test with minimum required valid properties.
	data := RoleImportData{
		Name:        model.NewPointer("name"),
		DisplayName: model.NewPointer("display name"),
	}
	err := ValidateRoleImportData(&data)
	require.Nil(t, err, "Validation failed but should have been valid.")

	// Test with various invalid names.
	data.Name = nil
	err = ValidateRoleImportData(&data)
	require.NotNil(t, err, "Should have failed due to invalid name.")

	data.Name = model.NewPointer("")
	err = ValidateRoleImportData(&data)
	require.NotNil(t, err, "Should have failed due to invalid name.")

	data.Name = model.NewPointer(strings.Repeat("1234567890", 100))
	err = ValidateRoleImportData(&data)
	require.NotNil(t, err, "Should have failed due to invalid name.")

	data.Name = model.NewPointer("name")

	// Test with invalid display name.
	data.DisplayName = nil
	err = ValidateRoleImportData(&data)
	require.NotNil(t, err, "Should have failed due to invalid display name.")

	data.DisplayName = model.NewPointer("")
	err = ValidateRoleImportData(&data)
	require.NotNil(t, err, "Should have failed due to invalid display name.")

	data.DisplayName = model.NewPointer(strings.Repeat("1234567890", 100))
	err = ValidateRoleImportData(&data)
	require.NotNil(t, err, "Should have failed due to invalid display name.")

	data.DisplayName = model.NewPointer("display name")

	// Test with various valid/invalid permissions.
	data.Permissions = &[]string{}
	err = ValidateRoleImportData(&data)
	require.Nil(t, err, "Validation failed but should have been valid.")

	data.Permissions = &[]string{"invite_user", "add_user_to_team"}
	err = ValidateRoleImportData(&data)
	require.Nil(t, err, "Validation failed but should have been valid.")

	data.Permissions = &[]string{"invite_user", "add_user_to_team", "derp"}
	err = ValidateRoleImportData(&data)
	require.NotNil(t, err, "Validation should have failed due to invalid permission.")

	data.Permissions = &[]string{"invite_user", "add_user_to_team"}

	// Test with various valid/invalid descriptions.
	data.Description = model.NewPointer(strings.Repeat("1234567890", 1024))
	err = ValidateRoleImportData(&data)
	require.NotNil(t, err, "Validation should have failed due to invalid description.")

	data.Description = model.NewPointer("description")
	err = ValidateRoleImportData(&data)
	require.Nil(t, err, "Validation failed but should have been valid.")
}

func TestImportValidateTeamImportData(t *testing.T) {
	// Test with minimum required valid properties.
	data := TeamImportData{
		Name:        model.NewPointer("teamname"),
		DisplayName: model.NewPointer("Display Name"),
		Type:        model.NewPointer("O"),
	}
	err := ValidateTeamImportData(&data)
	require.Nil(t, err, "Validation failed but should have been valid.")

	// Test with various invalid names.
	data = TeamImportData{
		DisplayName: model.NewPointer("Display Name"),
		Type:        model.NewPointer("O"),
	}
	err = ValidateTeamImportData(&data)
	require.NotNil(t, err, "Should have failed due to missing name.")

	data.Name = model.NewPointer(strings.Repeat("abcdefghij", 7))
	err = ValidateTeamImportData(&data)
	require.NotNil(t, err, "Should have failed due to too long name.")

	data.Name = model.NewPointer("login")
	err = ValidateTeamImportData(&data)
	require.NotNil(t, err, "Should have failed due to reserved word in name.")

	data.Name = model.NewPointer("Test::''ASD")
	err = ValidateTeamImportData(&data)
	require.NotNil(t, err, "Should have failed due to non alphanum characters in name.")

	data.Name = model.NewPointer("A")
	err = ValidateTeamImportData(&data)
	require.NotNil(t, err, "Should have failed due to short name.")

	// Test team various invalid display names.
	data = TeamImportData{
		Name: model.NewPointer("teamname"),
		Type: model.NewPointer("O"),
	}
	err = ValidateTeamImportData(&data)
	require.NotNil(t, err, "Should have failed due to missing display_name.")

	data.DisplayName = model.NewPointer("")
	err = ValidateTeamImportData(&data)
	require.NotNil(t, err, "Should have failed due to empty display_name.")

	data.DisplayName = model.NewPointer(strings.Repeat("abcdefghij", 7))
	err = ValidateTeamImportData(&data)
	require.NotNil(t, err, "Should have failed due to too long display_name.")

	// Test with various valid and invalid types.
	data = TeamImportData{
		Name:        model.NewPointer("teamname"),
		DisplayName: model.NewPointer("Display Name"),
	}
	err = ValidateTeamImportData(&data)
	require.NotNil(t, err, "Should have failed due to missing type.")

	data.Type = model.NewPointer("A")
	err = ValidateTeamImportData(&data)
	require.NotNil(t, err, "Should have failed due to invalid type.")

	data.Type = model.NewPointer("I")
	err = ValidateTeamImportData(&data)
	require.Nil(t, err, "Should have succeeded with valid type.")

	// Test with all the combinations of optional parameters.
	data = TeamImportData{
		Name:            model.NewPointer("teamname"),
		DisplayName:     model.NewPointer("Display Name"),
		Type:            model.NewPointer("O"),
		Description:     model.NewPointer("The team description."),
		AllowOpenInvite: model.NewPointer(true),
	}
	err = ValidateTeamImportData(&data)
	require.Nil(t, err, "Should have succeeded with valid optional properties.")

	data.AllowOpenInvite = model.NewPointer(false)
	err = ValidateTeamImportData(&data)
	require.Nil(t, err, "Should have succeeded with allow open invites false.")

	data.Description = model.NewPointer(strings.Repeat("abcdefghij ", 26))
	err = ValidateTeamImportData(&data)
	require.NotNil(t, err, "Should have failed due to too long description.")

	// Test with an empty scheme name.
	data.Description = model.NewPointer("abcdefg")
	data.Scheme = model.NewPointer("")
	err = ValidateTeamImportData(&data)
	require.NotNil(t, err, "Should have failed due to empty scheme name.")

	// Test with a valid scheme name.
	data.Scheme = model.NewPointer("abcdefg")
	err = ValidateTeamImportData(&data)
	require.Nil(t, err, "Should have succeeded with valid scheme name.")
}

func TestImportValidateChannelImportData(t *testing.T) {
	// Test with minimum required valid properties.
	chanTypeOpen := model.ChannelTypeOpen
	data := ChannelImportData{
		Team:        model.NewPointer("teamname"),
		Name:        model.NewPointer("channelname"),
		DisplayName: model.NewPointer("Display Name"),
		Type:        &chanTypeOpen,
	}
	err := ValidateChannelImportData(&data)
	require.Nil(t, err, "Validation failed but should have been valid.")

	// Test with missing team.
	data = ChannelImportData{
		Name:        model.NewPointer("channelname"),
		DisplayName: model.NewPointer("Display Name"),
		Type:        &chanTypeOpen,
	}
	err = ValidateChannelImportData(&data)
	require.NotNil(t, err, "Should have failed due to missing team.")

	// Test with various invalid names.
	data = ChannelImportData{
		Team:        model.NewPointer("teamname"),
		DisplayName: model.NewPointer("Display Name"),
		Type:        &chanTypeOpen,
	}
	err = ValidateChannelImportData(&data)
	require.NotNil(t, err, "Should have failed due to missing name.")

	data.Name = model.NewPointer(strings.Repeat("abcdefghij", 7))
	err = ValidateChannelImportData(&data)
	require.NotNil(t, err, "Should have failed due to too long name.")

	data.Name = model.NewPointer("Test::''ASD")
	err = ValidateChannelImportData(&data)
	require.NotNil(t, err, "Should have failed due to non alphanum characters in name.")

	data.Name = model.NewPointer("A")
	err = ValidateChannelImportData(&data)
	require.Nil(t, err, "Should not have failed due to uppercased name.")

	// Test team various invalid display names.
	data = ChannelImportData{
		Team: model.NewPointer("teamname"),
		Name: model.NewPointer("channelname"),
		Type: &chanTypeOpen,
	}
	err = ValidateChannelImportData(&data)
	require.Nil(t, err, "Should have accepted having an empty display_name.")
	require.Equal(t, data.Name, data.DisplayName, "Name and DisplayName should be the same if DisplayName is missing")

	data.DisplayName = model.NewPointer("")
	err = ValidateChannelImportData(&data)
	require.Nil(t, err, "Should have accepted having an empty display_name.")
	require.Equal(t, data.Name, data.DisplayName, "Name and DisplayName should be the same if DisplayName is missing")

	data.DisplayName = model.NewPointer(strings.Repeat("abcdefghij", 7))
	err = ValidateChannelImportData(&data)
	require.NotNil(t, err, "Should have failed due to too long display_name.")

	// Test with various valid and invalid types.
	data = ChannelImportData{
		Team:        model.NewPointer("teamname"),
		Name:        model.NewPointer("channelname"),
		DisplayName: model.NewPointer("Display Name"),
	}
	err = ValidateChannelImportData(&data)
	require.NotNil(t, err, "Should have failed due to missing type.")

	invalidType := model.ChannelType("A")
	data.Type = &invalidType
	err = ValidateChannelImportData(&data)
	require.NotNil(t, err, "Should have failed due to invalid type.")

	chanTypePr := model.ChannelTypePrivate
	data.Type = &chanTypePr
	err = ValidateChannelImportData(&data)
	require.Nil(t, err, "Should have succeeded with valid type.")

	// Test with all the combinations of optional parameters.
	data = ChannelImportData{
		Team:        model.NewPointer("teamname"),
		Name:        model.NewPointer("channelname"),
		DisplayName: model.NewPointer("Display Name"),
		Type:        &chanTypeOpen,
		Header:      model.NewPointer("Channel Header Here"),
		Purpose:     model.NewPointer("Channel Purpose Here"),
	}
	err = ValidateChannelImportData(&data)
	require.Nil(t, err, "Should have succeeded with valid optional properties.")

	data.Header = model.NewPointer(strings.Repeat("abcdefghij ", 103))
	err = ValidateChannelImportData(&data)
	require.NotNil(t, err, "Should have failed due to too long header.")

	data.Header = model.NewPointer("Channel Header Here")
	data.Purpose = model.NewPointer(strings.Repeat("abcdefghij ", 26))
	err = ValidateChannelImportData(&data)
	require.NotNil(t, err, "Should have failed due to too long purpose.")

	// Test with an empty scheme name.
	data.Purpose = model.NewPointer("abcdefg")
	data.Scheme = model.NewPointer("")
	err = ValidateChannelImportData(&data)
	require.NotNil(t, err, "Should have failed due to empty scheme name.")

	// Test with a valid scheme name.
	data.Scheme = model.NewPointer("abcdefg")
	err = ValidateChannelImportData(&data)
	require.Nil(t, err, "Should have succeeded with valid scheme name.")
}

func TestImportValidateUserImportData(t *testing.T) {
	// Test with minimum required valid properties.
	data := UserImportData{
		Username: model.NewPointer("bob"),
		Email:    model.NewPointer("bob@example.com"),
	}
	err := ValidateUserImportData(&data)
	require.Nil(t, err, "Validation failed but should have been valid.")

	// Invalid Usernames.
	data.Username = nil
	err = ValidateUserImportData(&data)
	require.NotNil(t, err, "Validation should have failed due to nil Username.")

	data.Username = model.NewPointer("")
	err = ValidateUserImportData(&data)
	require.NotNil(t, err, "Validation should have failed due to 0 length Username.")

	data.Username = model.NewPointer(strings.Repeat("abcdefghij", 7))
	err = ValidateUserImportData(&data)
	require.NotNil(t, err, "Validation should have failed due to too long Username.")

	data.Username = model.NewPointer("i am a username with spaces and !!!")
	err = ValidateUserImportData(&data)
	require.NotNil(t, err, "Validation should have failed due to invalid characters in Username.")

	data.Username = model.NewPointer("bob")

	// Unexisting Picture Image
	data.ProfileImage = model.NewPointer("not-existing-file")
	err = ValidateUserImportData(&data)
	require.NotNil(t, err, "Validation should have failed due to not existing profile image file.")

	// Invalid image path
	data.ProfileImage = model.NewPointer("../invalid/path/file.jpg")
	err = ValidateUserImportData(&data)
	require.NotNil(t, err, "Validation should have failed due to invalid profile image file path.")
	require.Equal(t, "app.import.validate_user_import_data.invalid_image_path.error", err.Id)

	data.ProfileImage = nil

	// Invalid Emails
	data.Email = nil
	err = ValidateUserImportData(&data)
	require.NotNil(t, err, "Validation should have failed due to nil Email.")

	data.Email = model.NewPointer("")
	err = ValidateUserImportData(&data)
	require.NotNil(t, err, "Validation should have failed due to 0 length Email.")

	data.Email = model.NewPointer(strings.Repeat("abcdefghij", 13))
	err = ValidateUserImportData(&data)
	require.NotNil(t, err, "Validation should have failed due to too long Email.")

	data.Email = model.NewPointer("bob@example.com")

	// Empty AuthService indicates user/password auth.
	data.AuthService = model.NewPointer("")
	checkNoError(t, ValidateUserImportData(&data))

	data.AuthService = model.NewPointer("saml")
	data.AuthData = model.NewPointer(strings.Repeat("abcdefghij", 15))
	err = ValidateUserImportData(&data)
	require.NotNil(t, err, "Validation should have failed due to too long auth data.")

	data.AuthData = model.NewPointer("bobbytables")
	err = ValidateUserImportData(&data)
	require.Nil(t, err, "Validation should have succeeded with valid auth service and auth data.")

	// Test a valid User with all fields populated.
	testsDir, _ := fileutils.FindDir("tests")
	data = UserImportData{
		Avatar: Avatar{
			ProfileImage: model.NewPointer(filepath.Join(testsDir, "test.png")),
		},
		Username:    model.NewPointer("bob"),
		Email:       model.NewPointer("bob@example.com"),
		AuthService: model.NewPointer("ldap"),
		AuthData:    model.NewPointer("bob"),
		Nickname:    model.NewPointer("BobNick"),
		FirstName:   model.NewPointer("Bob"),
		LastName:    model.NewPointer("Blob"),
		Position:    model.NewPointer("The Boss"),
		Roles:       model.NewPointer("system_user"),
		Locale:      model.NewPointer("en"),
	}
	err = ValidateUserImportData(&data)
	require.Nil(t, err, "Validation failed but should have been valid.")

	// Test with not-all lowercase username
	data.Username = model.NewPointer("Bob")
	err = ValidateUserImportData(&data)
	require.Nil(t, err, "Validation failed but should have been valid even the username has uppercase letters.")

	// Test various invalid optional field values.
	data.Nickname = model.NewPointer(strings.Repeat("abcdefghij", 7))
	err = ValidateUserImportData(&data)
	require.NotNil(t, err, "Validation should have failed due to too long Nickname.")

	data.Nickname = model.NewPointer("BobNick")

	data.FirstName = model.NewPointer(strings.Repeat("abcdefghij", 7))
	err = ValidateUserImportData(&data)
	require.NotNil(t, err, "Validation should have failed due to too long First Name.")

	data.FirstName = model.NewPointer("Bob")

	data.LastName = model.NewPointer(strings.Repeat("abcdefghij", 7))
	err = ValidateUserImportData(&data)
	require.NotNil(t, err, "Validation should have failed due to too long Last name.")

	data.LastName = model.NewPointer("Blob")

	data.Position = model.NewPointer(strings.Repeat("abcdefghij", 13))
	err = ValidateUserImportData(&data)
	require.NotNil(t, err, "Validation should have failed due to too long Position.")

	data.Position = model.NewPointer("The Boss")

	data.Roles = nil
	err = ValidateUserImportData(&data)
	require.Nil(t, err, "Validation failed but should have been valid.")

	data.Roles = model.NewPointer("")
	err = ValidateUserImportData(&data)
	require.Nil(t, err, "Validation failed but should have been valid.")

	data.Roles = model.NewPointer("system_user")

	// Try various valid/invalid notify props.
	data.NotifyProps = &UserNotifyPropsImportData{}

	data.NotifyProps.Desktop = model.NewPointer("invalid")
	checkError(t, ValidateUserImportData(&data))

	data.NotifyProps.Desktop = model.NewPointer(model.UserNotifyAll)
	data.NotifyProps.DesktopSound = model.NewPointer("invalid")
	checkError(t, ValidateUserImportData(&data))

	data.NotifyProps.DesktopSound = model.NewPointer("true")
	data.NotifyProps.Email = model.NewPointer("invalid")
	checkError(t, ValidateUserImportData(&data))

	data.NotifyProps.Email = model.NewPointer("true")
	data.NotifyProps.Mobile = model.NewPointer("invalid")
	checkError(t, ValidateUserImportData(&data))

	data.NotifyProps.Mobile = model.NewPointer(model.UserNotifyAll)
	data.NotifyProps.MobilePushStatus = model.NewPointer("invalid")
	checkError(t, ValidateUserImportData(&data))

	data.NotifyProps.MobilePushStatus = model.NewPointer(model.StatusOnline)
	data.NotifyProps.ChannelTrigger = model.NewPointer("invalid")
	checkError(t, ValidateUserImportData(&data))

	data.NotifyProps.ChannelTrigger = model.NewPointer("true")
	data.NotifyProps.CommentsTrigger = model.NewPointer("invalid")
	checkError(t, ValidateUserImportData(&data))

	data.NotifyProps.CommentsTrigger = model.NewPointer(model.CommentsNotifyRoot)
	data.NotifyProps.MentionKeys = model.NewPointer("valid")
	checkNoError(t, ValidateUserImportData(&data))

	// Test the email batching interval validators
	// Happy paths
	data.EmailInterval = model.NewPointer("immediately")
	checkNoError(t, ValidateUserImportData(&data))

	data.EmailInterval = model.NewPointer("fifteen")
	checkNoError(t, ValidateUserImportData(&data))

	data.EmailInterval = model.NewPointer("hour")
	checkNoError(t, ValidateUserImportData(&data))

	// Invalid values
	data.EmailInterval = model.NewPointer("invalid")
	checkError(t, ValidateUserImportData(&data))

	data.EmailInterval = model.NewPointer("")
	checkError(t, ValidateUserImportData(&data))
}

func TestImportValidateUserAuth(t *testing.T) {
	tests := []struct {
		authService *string
		authData    *string
		isValid     bool
	}{
		{nil, nil, true},
		{model.NewPointer(""), model.NewPointer(""), true},
		{model.NewPointer("foo"), model.NewPointer("foo"), false},
		{nil, model.NewPointer(""), true},
		{model.NewPointer(""), nil, true},
		{model.NewPointer(model.ServiceOpenid), model.NewPointer("foo@bar.baz"), true},

		{model.NewPointer("foo"), nil, false},
		{model.NewPointer("foo"), model.NewPointer(""), false},
		{nil, model.NewPointer("foo"), false},
		{model.NewPointer(""), model.NewPointer("foo"), false},
	}

	for _, test := range tests {
		data := UserImportData{
			Username:    model.NewPointer("bob"),
			Email:       model.NewPointer("bob@example.com"),
			AuthService: test.authService,
			AuthData:    test.authData,
		}
		err := ValidateUserImportData(&data)

		if test.isValid {
			require.Nil(t, err, fmt.Sprintf("authService: %v, authData: %v", test.authService, test.authData))
		} else {
			require.NotNil(t, err, fmt.Sprintf("authService: %v, authData: %v", test.authService, test.authData))
		}
	}
}

func TestImportValidateBotImportData(t *testing.T) {
	// Test with minimum required valid properties.
	data := BotImportData{
		Username:    model.NewPointer("bob"),
		DisplayName: model.NewPointer("Display Name"),
		Owner:       model.NewPointer("owner"),
	}
	err := ValidateBotImportData(&data)
	require.Nil(t, err, "Validation failed but should have been valid.")

	// Test with not-all lowercase username
	data.Username = model.NewPointer("Bob")
	err = ValidateBotImportData(&data)
	require.Nil(t, err, "Validation failed but should have been valid even the username has uppercase letters.")

	// Test with various invalid names.
	data.Username = nil
	err = ValidateBotImportData(&data)
	require.NotNil(t, err, "Should have failed due to nil Username.")

	data.Username = model.NewPointer("")
	err = ValidateBotImportData(&data)
	require.NotNil(t, err, "Should have failed due to 0 length Username.")

	data.Username = model.NewPointer(strings.Repeat("abcdefghij", 7))
	err = ValidateBotImportData(&data)
	require.NotNil(t, err, "Should have failed due to too long Username.")

	data.Username = model.NewPointer("i am a username with spaces and !!!")
	err = ValidateBotImportData(&data)
	require.NotNil(t, err, "Should have failed due to invalid characters in Username.")

	data.Username = model.NewPointer("bob")

	// Invalid Display Name.
	data.DisplayName = model.NewPointer(strings.Repeat("abcdefghij", 7))
	err = ValidateBotImportData(&data)
	require.NotNil(t, err, "Should have failed due to too long DisplayName.")

	data.DisplayName = model.NewPointer("Display Name")

	// Invalid Owner Name.
	data.Owner = nil
	err = ValidateBotImportData(&data)
	require.NotNil(t, err, "Should have failed due to too long DisplayName.")

	data.Owner = model.NewPointer("")
	err = ValidateBotImportData(&data)
	require.NotNil(t, err, "Should have failed due to too long DisplayName.")

	data.Owner = model.NewPointer(strings.Repeat("abcdefghij", 7))
	err = ValidateBotImportData(&data)
	require.NotNil(t, err, "Should have failed due to too long OwnerID.")

	// Invalid profile image path
	data.ProfileImage = model.NewPointer("../invalid/path/file.jpg")
	err = ValidateBotImportData(&data)
	require.NotNil(t, err, "Should have failed due to invalid profile image file path.")
	require.Equal(t, "app.import.validate_user_import_data.invalid_image_path.error", err.Id)
}

func TestImportValidateUserTeamsImportData(t *testing.T) {
	// Invalid Name.
	data := []UserTeamImportData{
		{
			Roles: model.NewPointer("team_admin team_user"),
		},
	}
	err := ValidateUserTeamsImportData(&data)
	require.NotNil(t, err, "Should have failed due to invalid name.")

	data[0].Name = model.NewPointer("teamname")

	// Valid (nil roles)
	data[0].Roles = nil
	err = ValidateUserTeamsImportData(&data)
	require.Nil(t, err, "Should have succeeded with empty roles.")

	// Valid (empty roles)
	data[0].Roles = model.NewPointer("")
	err = ValidateUserTeamsImportData(&data)
	require.Nil(t, err, "Should have succeeded with empty roles.")

	// Valid (with roles)
	data[0].Roles = model.NewPointer("team_admin team_user")
	err = ValidateUserTeamsImportData(&data)
	require.Nil(t, err, "Should have succeeded with valid roles.")

	// Valid (with JSON string of theme)
	data[0].Theme = model.NewPointer(`{"awayIndicator":"#DBBD4E","buttonBg":"#23A1FF","buttonColor":"#FFFFFF","centerChannelBg":"#ffffff","centerChannelColor":"#333333","codeTheme":"github","image":"/static/files/a4a388b38b32678e83823ef1b3e17766.png","linkColor":"#2389d7","mentionBg":"#2389d7","mentionColor":"#ffffff","mentionHighlightBg":"#fff2bb","mentionHighlightLink":"#2f81b7","newMessageSeparator":"#FF8800","onlineIndicator":"#7DBE00","sidebarBg":"#fafafa","sidebarHeaderBg":"#3481B9","sidebarHeaderTextColor":"#ffffff","sidebarText":"#333333","sidebarTextActiveBorder":"#378FD2","sidebarTextActiveColor":"#111111","sidebarTextHoverBg":"#e6f2fa","sidebarUnreadText":"#333333","type":"Mattermost"}`)
	err = ValidateUserTeamsImportData(&data)
	require.Nil(t, err, "Should have succeeded with valid theme.")

	// Invalid (invalid JSON string of theme)
	data[0].Theme = model.NewPointer(`This is the invalid string which cannot be marshalled to JSON object :) + {"#DBBD4E","buttonBg", "#23A1FF", buttonColor`)
	err = ValidateUserTeamsImportData(&data)
	require.NotNil(t, err, "Should have fail with invalid JSON string of theme.")

	// Invalid (valid JSON but invalid theme description)
	data[0].Theme = model.NewPointer(`{"somekey": 25, "json_obj1": {"color": "#DBBD4E","buttonBg": "#23A1FF"}}`)
	err = ValidateUserTeamsImportData(&data)
	require.NotNil(t, err, "Should have fail with valid JSON which contains invalid string of theme description.")

	data[0].Theme = nil
}

func TestImportValidateUserChannelsImportData(t *testing.T) {
	// Invalid Name.
	data := []UserChannelImportData{
		{
			Roles: model.NewPointer("channel_admin channel_user"),
		},
	}
	err := ValidateUserChannelsImportData(&data)
	require.NotNil(t, err, "Should have failed due to invalid name.")
	data[0].Name = model.NewPointer("channelname")

	// Valid (nil roles)
	data[0].Roles = nil
	err = ValidateUserChannelsImportData(&data)
	require.Nil(t, err, "Should have succeeded with empty roles.")

	// Valid (empty roles)
	data[0].Roles = model.NewPointer("")
	err = ValidateUserChannelsImportData(&data)
	require.Nil(t, err, "Should have succeeded with empty roles.")

	// Valid (with roles)
	data[0].Roles = model.NewPointer("channel_admin channel_user")
	err = ValidateUserChannelsImportData(&data)
	require.Nil(t, err, "Should have succeeded with valid roles.")

	// Empty notify props.
	data[0].NotifyProps = &UserChannelNotifyPropsImportData{}
	err = ValidateUserChannelsImportData(&data)
	require.Nil(t, err, "Should have succeeded with empty notify props.")

	// Invalid desktop notify props.
	data[0].NotifyProps.Desktop = model.NewPointer("invalid")
	err = ValidateUserChannelsImportData(&data)
	require.NotNil(t, err, "Should have failed with invalid desktop notify props.")

	// Invalid mobile notify props.
	data[0].NotifyProps.Desktop = model.NewPointer("mention")
	data[0].NotifyProps.Mobile = model.NewPointer("invalid")
	err = ValidateUserChannelsImportData(&data)
	require.NotNil(t, err, "Should have failed with invalid mobile notify props.")

	// Invalid mark_unread notify props.
	data[0].NotifyProps.Mobile = model.NewPointer("mention")
	data[0].NotifyProps.MarkUnread = model.NewPointer("invalid")
	err = ValidateUserChannelsImportData(&data)
	require.NotNil(t, err, "Should have failed with invalid mark_unread notify props.")

	// Valid notify props.
	data[0].NotifyProps.MarkUnread = model.NewPointer("mention")
	err = ValidateUserChannelsImportData(&data)
	require.Nil(t, err, "Should have succeeded with valid notify props.")
}

func TestImportValidateReactionImportData(t *testing.T) {
	// Test with minimum required valid properties.
	parentCreateAt := model.GetMillis() - 100
	data := ReactionImportData{
		User:      model.NewPointer("username"),
		EmojiName: model.NewPointer("emoji"),
		CreateAt:  model.NewPointer(model.GetMillis()),
	}
	err := ValidateReactionImportData(&data, parentCreateAt)
	require.Nil(t, err, "Validation failed but should have been valid.")

	// Test with missing required properties.
	data = ReactionImportData{
		EmojiName: model.NewPointer("emoji"),
		CreateAt:  model.NewPointer(model.GetMillis()),
	}
	err = ValidateReactionImportData(&data, parentCreateAt)
	require.NotNil(t, err, "Should have failed due to missing required property.")

	data = ReactionImportData{
		User:     model.NewPointer("username"),
		CreateAt: model.NewPointer(model.GetMillis()),
	}
	err = ValidateReactionImportData(&data, parentCreateAt)
	require.NotNil(t, err, "Should have failed due to missing required property.")

	data = ReactionImportData{
		User:      model.NewPointer("username"),
		EmojiName: model.NewPointer("emoji"),
	}
	err = ValidateReactionImportData(&data, parentCreateAt)
	require.NotNil(t, err, "Should have failed due to missing required property.")

	// Test with invalid emoji name.
	data = ReactionImportData{
		User:      model.NewPointer("username"),
		EmojiName: model.NewPointer(strings.Repeat("1234567890", 500)),
		CreateAt:  model.NewPointer(model.GetMillis()),
	}
	err = ValidateReactionImportData(&data, parentCreateAt)
	require.NotNil(t, err, "Should have failed due to too long emoji name.")

	// Test with invalid CreateAt
	data = ReactionImportData{
		User:      model.NewPointer("username"),
		EmojiName: model.NewPointer("emoji"),
		CreateAt:  model.NewPointer(int64(0)),
	}
	err = ValidateReactionImportData(&data, parentCreateAt)
	require.NotNil(t, err, "Should have failed due to 0 create-at value.")

	data = ReactionImportData{
		User:      model.NewPointer("username"),
		EmojiName: model.NewPointer("emoji"),
		CreateAt:  model.NewPointer(parentCreateAt - 100),
	}
	err = ValidateReactionImportData(&data, parentCreateAt)
	require.NotNil(t, err, "Should have failed due parent with newer create-at value.")
}

func TestImportValidateReplyImportData(t *testing.T) {
	// Test with minimum required valid properties.
	parentCreateAt := model.GetMillis() - 100
	maxPostSize := 10000
	data := ReplyImportData{
		User:     model.NewPointer("username"),
		Message:  model.NewPointer("message"),
		CreateAt: model.NewPointer(model.GetMillis()),
	}
	err := ValidateReplyImportData(&data, parentCreateAt, maxPostSize)
	require.Nil(t, err, "Validation failed but should have been valid.")

	// Test with missing required properties.
	data = ReplyImportData{
		Message:  model.NewPointer("message"),
		CreateAt: model.NewPointer(model.GetMillis()),
	}
	err = ValidateReplyImportData(&data, parentCreateAt, maxPostSize)
	require.NotNil(t, err, "Should have failed due to missing required property.")

	data = ReplyImportData{
		User:     model.NewPointer("username"),
		CreateAt: model.NewPointer(model.GetMillis()),
	}
	err = ValidateReplyImportData(&data, parentCreateAt, maxPostSize)
	require.NotNil(t, err, "Should have failed due to missing required property.")

	data = ReplyImportData{
		User:    model.NewPointer("username"),
		Message: model.NewPointer("message"),
	}
	err = ValidateReplyImportData(&data, parentCreateAt, maxPostSize)
	require.NotNil(t, err, "Should have failed due to missing required property.")

	// Test with invalid message.
	data = ReplyImportData{
		User:     model.NewPointer("username"),
		Message:  model.NewPointer(strings.Repeat("0", maxPostSize+1)),
		CreateAt: model.NewPointer(model.GetMillis()),
	}
	err = ValidateReplyImportData(&data, parentCreateAt, maxPostSize)
	require.NotNil(t, err, "Should have failed due to too long message.")

	// Test with invalid CreateAt
	data = ReplyImportData{
		User:     model.NewPointer("username"),
		Message:  model.NewPointer("message"),
		CreateAt: model.NewPointer(int64(0)),
	}
	err = ValidateReplyImportData(&data, parentCreateAt, maxPostSize)
	require.NotNil(t, err, "Should have failed due to 0 create-at value.")

	// Test with invalid attachment path.
	data = ReplyImportData{
		User:     model.NewPointer("username"),
		Message:  model.NewPointer("message"),
		CreateAt: model.NewPointer(model.GetMillis()),
		Attachments: &[]AttachmentImportData{
			{
				Path: model.NewPointer("invalid/../../../path/to/file.txt"),
			},
		},
	}
	err = ValidateReplyImportData(&data, parentCreateAt, maxPostSize)
	require.NotNil(t, err, "Should have failed due to invalid attachment path.")
	require.Equal(t, err.Id, "app.import.validate_reply_import_data.attachment.error")
}

func TestImportValidatePostImportData(t *testing.T) {
	maxPostSize := 10000

	t.Run("Test with minimum required valid properties", func(t *testing.T) {
		data := PostImportData{
			Team:     model.NewPointer("teamname"),
			Channel:  model.NewPointer("channelname"),
			User:     model.NewPointer("username"),
			Message:  model.NewPointer("message"),
			CreateAt: model.NewPointer(model.GetMillis()),
		}
		err := ValidatePostImportData(&data, maxPostSize)
		require.Nil(t, err, "Validation failed but should have been valid.")
	})

	t.Run("Test with missing required properties", func(t *testing.T) {
		data := PostImportData{
			Channel:  model.NewPointer("channelname"),
			User:     model.NewPointer("username"),
			Message:  model.NewPointer("message"),
			CreateAt: model.NewPointer(model.GetMillis()),
		}
		err := ValidatePostImportData(&data, maxPostSize)
		require.NotNil(t, err, "Should have failed due to missing required property.")
		assert.Equal(t, err.Id, "app.import.validate_post_import_data.team_missing.error")

		data = PostImportData{
			Team:     model.NewPointer("teamname"),
			User:     model.NewPointer("username"),
			Message:  model.NewPointer("message"),
			CreateAt: model.NewPointer(model.GetMillis()),
		}
		err = ValidatePostImportData(&data, maxPostSize)
		require.NotNil(t, err, "Should have failed due to missing required property.")
		assert.Equal(t, err.Id, "app.import.validate_post_import_data.channel_missing.error")

		data = PostImportData{
			Team:     model.NewPointer("teamname"),
			Channel:  model.NewPointer("channelname"),
			Message:  model.NewPointer("message"),
			CreateAt: model.NewPointer(model.GetMillis()),
		}
		err = ValidatePostImportData(&data, maxPostSize)
		require.NotNil(t, err, "Should have failed due to missing required property.")
		assert.Equal(t, err.Id, "app.import.validate_post_import_data.user_missing.error")

		data = PostImportData{
			Team:     model.NewPointer("teamname"),
			Channel:  model.NewPointer("channelname"),
			User:     model.NewPointer("username"),
			CreateAt: model.NewPointer(model.GetMillis()),
		}
		err = ValidatePostImportData(&data, maxPostSize)
		require.NotNil(t, err, "Should have failed due to missing required property.")
		assert.Equal(t, err.Id, "app.import.validate_post_import_data.message_missing.error")

		data = PostImportData{
			Team:    model.NewPointer("teamname"),
			Channel: model.NewPointer("channelname"),
			User:    model.NewPointer("username"),
			Message: model.NewPointer("message"),
		}
		err = ValidatePostImportData(&data, maxPostSize)
		require.NotNil(t, err, "Should have failed due to missing required property.")
		assert.Equal(t, err.Id, "app.import.validate_post_import_data.create_at_missing.error")
	})

	t.Run("Test with invalid message", func(t *testing.T) {
		data := PostImportData{
			Team:     model.NewPointer("teamname"),
			Channel:  model.NewPointer("channelname"),
			User:     model.NewPointer("username"),
			Message:  model.NewPointer(strings.Repeat("0", maxPostSize+1)),
			CreateAt: model.NewPointer(model.GetMillis()),
		}
		err := ValidatePostImportData(&data, maxPostSize)
		require.NotNil(t, err, "Should have failed due to too long message.")
		assert.Equal(t, err.Id, "app.import.validate_post_import_data.message_length.error")
	})

	t.Run("Test with invalid CreateAt", func(t *testing.T) {
		data := PostImportData{
			Team:     model.NewPointer("teamname"),
			Channel:  model.NewPointer("channelname"),
			User:     model.NewPointer("username"),
			Message:  model.NewPointer("message"),
			CreateAt: model.NewPointer(int64(0)),
		}
		err := ValidatePostImportData(&data, maxPostSize)
		require.NotNil(t, err, "Should have failed due to 0 create-at value.")
		assert.Equal(t, err.Id, "app.import.validate_post_import_data.create_at_zero.error")
	})

	t.Run("Test with valid all optional parameters", func(t *testing.T) {
		postCreateAt := model.GetMillis()
		repliesCreateAt := postCreateAt + 1
		reactionsCreateAt := postCreateAt + 2

		reactions := []ReactionImportData{{
			User:      model.NewPointer("username"),
			EmojiName: model.NewPointer("emoji"),
			CreateAt:  model.NewPointer(reactionsCreateAt),
		}}

		replies := []ReplyImportData{{
			User:     model.NewPointer("username"),
			Message:  model.NewPointer("message"),
			CreateAt: model.NewPointer(repliesCreateAt),
		}}

		data := PostImportData{
			Team:      model.NewPointer("teamname"),
			Channel:   model.NewPointer("channelname"),
			User:      model.NewPointer("username"),
			Message:   model.NewPointer("message"),
			CreateAt:  model.NewPointer(postCreateAt),
			Reactions: &reactions,
			Replies:   &replies,
		}
		err := ValidatePostImportData(&data, maxPostSize)
		require.Nil(t, err, "Should have succeeded.")
	})

	t.Run("Test with props too large", func(t *testing.T) {
		props := model.StringInterface{
			"attachment": strings.Repeat("a", model.PostPropsMaxRunes),
		}

		data := PostImportData{
			Team:     model.NewPointer("teamname"),
			Channel:  model.NewPointer("channelname"),
			User:     model.NewPointer("username"),
			Message:  model.NewPointer("message"),
			Props:    &props,
			CreateAt: model.NewPointer(model.GetMillis()),
		}
		err := ValidatePostImportData(&data, maxPostSize)
		require.NotNil(t, err, "Should have failed due to long props.")
		assert.Equal(t, err.Id, "app.import.validate_post_import_data.props_too_large.error")
	})

	t.Run("Test with invalid attachment path", func(t *testing.T) {
		data := PostImportData{
			Team:     model.NewPointer("teamname"),
			Channel:  model.NewPointer("channelname"),
			User:     model.NewPointer("username"),
			Message:  model.NewPointer("message"),
			CreateAt: model.NewPointer(model.GetMillis()),
			Attachments: &[]AttachmentImportData{
				{
					Path: model.NewPointer("invalid/../../../path/to/file.txt"),
				},
			},
		}
		err := ValidatePostImportData(&data, maxPostSize)
		require.NotNil(t, err)
		assert.Equal(t, err.Id, "app.import.validate_post_import_data.attachment.error")
	})
}

func TestImportValidateDirectChannelImportData(t *testing.T) {
	// Test with valid number of members for direct message.
	data := DirectChannelImportData{
		Participants: []*DirectChannelMemberImportData{
			{
				Username: model.NewPointer(model.NewId()),
			},
			{
				Username: model.NewPointer(model.NewId()),
			},
			{
				Username: model.NewPointer(model.NewId()),
			},
		},
	}
	err := ValidateDirectChannelImportData(&data)
	require.Nil(t, err, "Validation failed but should have been valid.")

	// Test with valid number of members for group message.
	data = DirectChannelImportData{
		Participants: []*DirectChannelMemberImportData{
			{
				Username: model.NewPointer(model.NewId()),
			},
			{
				Username: model.NewPointer(model.NewId()),
			},
			{
				Username: model.NewPointer(model.NewId()),
			},
		},
	}
	err = ValidateDirectChannelImportData(&data)
	require.Nil(t, err, "Validation failed but should have been valid.")

	// Test with all the combinations of optional parameters.
	data = DirectChannelImportData{
		Participants: []*DirectChannelMemberImportData{
			{
				Username: model.NewPointer(model.NewId()),
			},
			{
				Username: model.NewPointer(model.NewId()),
			},
		},
		Header: model.NewPointer("Channel Header Here"),
	}
	err = ValidateDirectChannelImportData(&data)
	require.Nil(t, err, "Should have succeeded with valid optional properties.")

	// Test with invalid Header.
	data.Header = model.NewPointer(strings.Repeat("abcdefghij ", 103))
	err = ValidateDirectChannelImportData(&data)
	require.NotNil(t, err, "Should have failed due to too long header.")

	// Test with different combinations of invalid member counts.
	data = DirectChannelImportData{
		Participants: []*DirectChannelMemberImportData{},
	}
	err = ValidateDirectChannelImportData(&data)
	require.NotNil(t, err, "Validation should have failed due to invalid number of members.")

	data = DirectChannelImportData{
		Participants: []*DirectChannelMemberImportData{
			{
				Username: model.NewPointer(model.NewId()),
			},
		},
	}
	err = ValidateDirectChannelImportData(&data)
	require.NotNil(t, err, "Validation should have failed due to invalid number of members.")

	data = DirectChannelImportData{
		Participants: []*DirectChannelMemberImportData{
			{
				Username: model.NewPointer(model.NewId()),
			},
			{
				Username: model.NewPointer(model.NewId()),
			},
			{
				Username: model.NewPointer(model.NewId()),
			},
			{
				Username: model.NewPointer(model.NewId()),
			},
			{
				Username: model.NewPointer(model.NewId()),
			},
			{
				Username: model.NewPointer(model.NewId()),
			},
			{
				Username: model.NewPointer(model.NewId()),
			},
			{
				Username: model.NewPointer(model.NewId()),
			},
			{
				Username: model.NewPointer(model.NewId()),
			},
		},
	}
	err = ValidateDirectChannelImportData(&data)
	require.NotNil(t, err, "Validation should have failed due to invalid number of members.")

	// Test with invalid FavoritedBy
	member1 := model.NewId()
	member2 := model.NewId()
	data = DirectChannelImportData{
		Participants: []*DirectChannelMemberImportData{
			{
				Username: model.NewPointer(model.NewId()),
			},
			{
				Username: model.NewPointer(model.NewId()),
			},
		},
		FavoritedBy: &[]string{
			member1,
			model.NewId(),
		},
	}
	err = ValidateDirectChannelImportData(&data)
	require.NotNil(t, err, "Validation should have failed due to non-member favorited.")

	// Test with valid FavoritedBy
	data = DirectChannelImportData{
		Participants: []*DirectChannelMemberImportData{
			{
				Username: model.NewPointer(member1),
			},
			{
				Username: model.NewPointer(member2),
			},
		},
		FavoritedBy: &[]string{
			member1,
			member2,
		},
	}
	err = ValidateDirectChannelImportData(&data)
	require.Nil(t, err, "Validation should succeed with valid favorited member")
}

func TestImportValidateDirectPostImportData(t *testing.T) {
	maxPostSize := 10000

	// Test with minimum required valid properties.
	data := DirectPostImportData{
		ChannelMembers: &[]string{
			model.NewId(),
			model.NewId(),
		},
		User:     model.NewPointer("username"),
		Message:  model.NewPointer("message"),
		CreateAt: model.NewPointer(model.GetMillis()),
	}
	err := ValidateDirectPostImportData(&data, maxPostSize)
	require.Nil(t, err, "Validation failed but should have been valid.")

	// Test with missing required properties.
	data = DirectPostImportData{
		User:     model.NewPointer("username"),
		Message:  model.NewPointer("message"),
		CreateAt: model.NewPointer(model.GetMillis()),
	}
	err = ValidateDirectPostImportData(&data, maxPostSize)
	require.NotNil(t, err, "Should have failed due to missing required property.")

	data = DirectPostImportData{
		ChannelMembers: &[]string{
			model.NewId(),
			model.NewId(),
		},
		Message:  model.NewPointer("message"),
		CreateAt: model.NewPointer(model.GetMillis()),
	}
	err = ValidateDirectPostImportData(&data, maxPostSize)
	require.NotNil(t, err, "Should have failed due to missing required property.")

	data = DirectPostImportData{
		ChannelMembers: &[]string{
			model.NewId(),
			model.NewId(),
		},
		User:     model.NewPointer("username"),
		CreateAt: model.NewPointer(model.GetMillis()),
	}
	err = ValidateDirectPostImportData(&data, maxPostSize)
	require.NotNil(t, err, "Should have failed due to missing required property.")

	data = DirectPostImportData{
		ChannelMembers: &[]string{
			model.NewId(),
			model.NewId(),
		},
		User:    model.NewPointer("username"),
		Message: model.NewPointer("message"),
	}
	err = ValidateDirectPostImportData(&data, maxPostSize)
	require.NotNil(t, err, "Should have failed due to missing required property.")

	// Test with invalid numbers of channel members.
	data = DirectPostImportData{
		ChannelMembers: &[]string{},
		User:           model.NewPointer("username"),
		Message:        model.NewPointer("message"),
		CreateAt:       model.NewPointer(model.GetMillis()),
	}
	err = ValidateDirectPostImportData(&data, maxPostSize)
	require.NotNil(t, err, "Should have failed due to unsuitable number of members.")

	data = DirectPostImportData{
		ChannelMembers: &[]string{
			model.NewId(),
		},
		User:     model.NewPointer("username"),
		Message:  model.NewPointer("message"),
		CreateAt: model.NewPointer(model.GetMillis()),
	}
	err = ValidateDirectPostImportData(&data, maxPostSize)
	require.NotNil(t, err, "Should have failed due to unsuitable number of members.")

	data = DirectPostImportData{
		ChannelMembers: &[]string{
			model.NewId(),
			model.NewId(),
			model.NewId(),
			model.NewId(),
			model.NewId(),
			model.NewId(),
			model.NewId(),
			model.NewId(),
			model.NewId(),
			model.NewId(),
		},
		User:     model.NewPointer("username"),
		Message:  model.NewPointer("message"),
		CreateAt: model.NewPointer(model.GetMillis()),
	}
	err = ValidateDirectPostImportData(&data, maxPostSize)
	require.NotNil(t, err, "Should have failed due to unsuitable number of members.")

	// Test with group message number of members.
	data = DirectPostImportData{
		ChannelMembers: &[]string{
			model.NewId(),
			model.NewId(),
			model.NewId(),
		},
		User:     model.NewPointer("username"),
		Message:  model.NewPointer("message"),
		CreateAt: model.NewPointer(model.GetMillis()),
	}
	err = ValidateDirectPostImportData(&data, maxPostSize)
	require.Nil(t, err, "Validation failed but should have been valid.")

	// Test with invalid message.
	data = DirectPostImportData{
		ChannelMembers: &[]string{
			model.NewId(),
			model.NewId(),
		},
		User:     model.NewPointer("username"),
		Message:  model.NewPointer(strings.Repeat("0", maxPostSize+1)),
		CreateAt: model.NewPointer(model.GetMillis()),
	}
	err = ValidateDirectPostImportData(&data, maxPostSize)
	require.NotNil(t, err, "Should have failed due to too long message.")

	// Test with invalid CreateAt
	data = DirectPostImportData{
		ChannelMembers: &[]string{
			model.NewId(),
			model.NewId(),
		},
		User:     model.NewPointer("username"),
		Message:  model.NewPointer("message"),
		CreateAt: model.NewPointer(int64(0)),
	}
	err = ValidateDirectPostImportData(&data, maxPostSize)
	require.NotNil(t, err, "Should have failed due to 0 create-at value.")

	// Test with invalid FlaggedBy
	member1 := model.NewId()
	member2 := model.NewId()
	data = DirectPostImportData{
		ChannelMembers: &[]string{
			member1,
			member2,
		},
		FlaggedBy: &[]string{
			member1,
			model.NewId(),
		},
		User:     model.NewPointer("username"),
		Message:  model.NewPointer("message"),
		CreateAt: model.NewPointer(model.GetMillis()),
	}
	err = ValidateDirectPostImportData(&data, maxPostSize)
	require.NotNil(t, err, "Validation should have failed due to non-member flagged.")

	// Test with valid FlaggedBy
	data = DirectPostImportData{
		ChannelMembers: &[]string{
			member1,
			member2,
		},
		FlaggedBy: &[]string{
			member1,
			member2,
		},
		User:     model.NewPointer("username"),
		Message:  model.NewPointer("message"),
		CreateAt: model.NewPointer(model.GetMillis()),
	}
	err = ValidateDirectPostImportData(&data, maxPostSize)
	require.Nil(t, err, "Validation should succeed with post flagged by members")

	// Test with valid all optional parameters.
	reactions := []ReactionImportData{{
		User:      model.NewPointer("username"),
		EmojiName: model.NewPointer("emoji"),
		CreateAt:  model.NewPointer(model.GetMillis()),
	}}

	replies := []ReplyImportData{{
		User:     model.NewPointer("username"),
		Message:  model.NewPointer("message"),
		CreateAt: model.NewPointer(model.GetMillis()),
	}}

	data = DirectPostImportData{
		ChannelMembers: &[]string{
			member1,
			member2,
		},
		FlaggedBy: &[]string{
			member1,
			member2,
		},
		User:      model.NewPointer("username"),
		Message:   model.NewPointer("message"),
		CreateAt:  model.NewPointer(model.GetMillis()),
		Reactions: &reactions,
		Replies:   &replies,
	}

	err = ValidateDirectPostImportData(&data, maxPostSize)
	require.Nil(t, err, "Validation should succeed with valid optional parameters")

	// Test with invalid attachment path.
	data = DirectPostImportData{
		ChannelMembers: &[]string{
			model.NewId(),
			model.NewId(),
		},
		User:     model.NewPointer("username"),
		Message:  model.NewPointer("message"),
		CreateAt: model.NewPointer(model.GetMillis()),
		Attachments: &[]AttachmentImportData{
			{
				Path: model.NewPointer("invalid/../../../path/to/file.txt"),
			},
		},
	}
	err = ValidateDirectPostImportData(&data, maxPostSize)
	require.NotNil(t, err, "Should have failed due to invalid attachment path.")
	require.Equal(t, err.Id, "app.import.validate_direct_post_import_data.attachment.error")
}

func TestImportValidateEmojiImportData(t *testing.T) {
	testCases := []struct {
		testName          string
		name              *string
		image             *string
		expectError       bool
		expectSystemEmoji bool
	}{
		{"success", model.NewPointer("parrot2"), model.NewPointer("/path/to/image"), false, false},
		{"system emoji", model.NewPointer("smiley"), model.NewPointer("/path/to/image"), true, true},
		{"empty name", model.NewPointer(""), model.NewPointer("/path/to/image"), true, false},
		{"empty image", model.NewPointer("parrot2"), model.NewPointer(""), true, false},
		{"empty name and image", model.NewPointer(""), model.NewPointer(""), true, false},
		{"nil name", nil, model.NewPointer("/path/to/image"), true, false},
		{"nil image", model.NewPointer("parrot2"), nil, true, false},
		{"nil name and image", nil, nil, true, false},
		{"invalid image path", model.NewPointer("parrot2"), model.NewPointer("../invalid/path/to/emoji.png"), true, false},
	}

	for _, tc := range testCases {
		t.Run(tc.testName, func(t *testing.T) {
			data := EmojiImportData{
				Name:  tc.name,
				Image: tc.image,
			}

			err := ValidateEmojiImportData(&data)
			if tc.expectError {
				require.NotNil(t, err)
				assert.Equal(t, tc.expectSystemEmoji, err.Id == "model.emoji.system_emoji_name.app_error")
			} else {
				assert.Nil(t, err)
			}
		})
	}
}

func TestImportValidateThreadFollowerImportData(t *testing.T) {
	testCases := []struct {
		testName    string
		input       *ThreadFollowerImportData
		expectError bool
	}{
		{
			testName: "success",
			input: &ThreadFollowerImportData{
				LastViewed:     model.NewPointer(int64(0)),
				UnreadMentions: model.NewPointer(int64(0)),
				User:           model.NewPointer("user1"),
			},
			expectError: false,
		},
		{
			testName:    "nil",
			input:       nil,
			expectError: true,
		},
		{
			testName: "nil user",
			input: &ThreadFollowerImportData{
				LastViewed:     model.NewPointer(int64(0)),
				UnreadMentions: model.NewPointer(int64(0)),
				User:           nil,
			},
			expectError: true,
		},
		{
			testName: "empty user",
			input: &ThreadFollowerImportData{
				LastViewed:     model.NewPointer(int64(0)),
				UnreadMentions: model.NewPointer(int64(0)),
				User:           model.NewPointer(""),
			},
			expectError: true,
		},
	}

	for _, tc := range testCases {
		t.Run(tc.testName, func(t *testing.T) {
			err := ValidateThreadFollowerImportData(tc.input)
			if tc.expectError {
				require.NotNil(t, err)
			} else {
				assert.Nil(t, err)
			}
		})
	}
}

func checkError(t *testing.T, err *model.AppError) {
	require.NotNil(t, err, "Should have returned an error.")
}

func checkNoError(t *testing.T, err *model.AppError) {
	require.Nil(t, err, "Unexpected Error: %v", err)
}

func TestIsValidGuestRoles(t *testing.T) {
	testCases := []struct {
		name     string
		input    UserImportData
		expected bool
	}{
		{
			name: "Valid case: User is a guest in all places",
			input: UserImportData{
				Username: model.NewPointer("guest1"),
				Roles:    model.NewPointer(model.SystemGuestRoleId),
				Teams: &[]UserTeamImportData{
					{
						Roles: model.NewPointer(model.TeamGuestRoleId),
						Channels: &[]UserChannelImportData{
							{Roles: model.NewPointer(model.ChannelGuestRoleId)},
						},
					},
				},
			},
			expected: true,
		},
		{
			name: "Invalid case: User is a guest in a team but not in another team",
			input: UserImportData{
				Username: model.NewPointer("mixeduser1"),
				Roles:    model.NewPointer(model.SystemGuestRoleId),
				Teams: &[]UserTeamImportData{
					{
						Roles: model.NewPointer(model.TeamGuestRoleId),
						Channels: &[]UserChannelImportData{
							{Roles: model.NewPointer(model.ChannelGuestRoleId)},
						},
					},
					{
						Roles: model.NewPointer(model.TeamUserRoleId),
						Channels: &[]UserChannelImportData{
							{Roles: model.NewPointer(model.ChannelUserRoleId)},
						},
					},
				},
			},
			expected: false,
		},
		{
			name: "Invalid case: User is a guest in a team but not in another team and has no channel membership",
			input: UserImportData{
				Username: model.NewPointer("mixeduser2"),
				Roles:    model.NewPointer(model.SystemGuestRoleId),
				Teams: &[]UserTeamImportData{
					{
						Roles: model.NewPointer(model.TeamGuestRoleId),
						Channels: &[]UserChannelImportData{
							{Roles: model.NewPointer(model.ChannelGuestRoleId)},
						},
					},
					{
						Roles:    model.NewPointer(model.TeamUserRoleId),
						Channels: &[]UserChannelImportData{},
					},
				},
			},
			expected: false,
		},
		{
<<<<<<< HEAD
=======
			name: "Invalid case: User is system guest but not guest in team and channel",
			input: UserImportData{
				Username: model.NewPointer("systemguestonly"),
				Roles:    model.NewPointer(model.SystemGuestRoleId),
			},
			expected: false,
		},
		{
>>>>>>> 61db53dd
			name: "Invalid case: User has mixed roles",
			input: UserImportData{
				Username: model.NewPointer("mixeduser3"),
				Roles:    model.NewPointer(model.SystemGuestRoleId),
				Teams: &[]UserTeamImportData{
					{
						Roles: model.NewPointer(model.TeamUserRoleId),
						Channels: &[]UserChannelImportData{
							{Roles: model.NewPointer(model.ChannelGuestRoleId)},
						},
					},
				},
			},
			expected: false,
		},
		{
			name: "Valid case: User does not have any role defined in any place",
			input: UserImportData{
				Username: model.NewPointer("noroleuser"),
			},
			expected: true,
		},
		{
			name: "Valid case: User is not a guest in any place",
			input: UserImportData{
				Username: model.NewPointer("normaluser"),
				Roles:    model.NewPointer(model.SystemUserRoleId),
				Teams: &[]UserTeamImportData{
					{
						Roles: model.NewPointer(model.TeamAdminRoleId),
						Channels: &[]UserChannelImportData{
							{Roles: model.NewPointer(model.ChannelAdminRoleId)},
						},
					},
				},
			},
			expected: true,
		},
		{
			name: "Valid case: User with team but nil channels array",
			input: UserImportData{
				Username: model.NewPointer("nilchannelsuser"),
				Roles:    model.NewPointer(model.SystemUserRoleId),
				Teams: &[]UserTeamImportData{
					{
						Roles:    model.NewPointer(model.TeamUserRoleId),
						Channels: nil,
					},
				},
			},
			expected: true,
		},
		{
<<<<<<< HEAD
			name: "Valid case: User is a system guest and has no team or channel membership",
			input: UserImportData{
				Roles: model.NewPointer(model.SystemGuestRoleId),
			},
			expected: true,
		},
		{
			name: "Valid case: User is a system guest with a team assigned but no channel membership",
			input: UserImportData{
				Roles: model.NewPointer(model.SystemGuestRoleId),
=======
			name: "Invalid case: User is guest in channels but not in system or team",
			input: UserImportData{
				Username: model.NewPointer("testuser3"),
				Roles:    model.NewPointer(model.SystemUserRoleId),
				Teams: &[]UserTeamImportData{
					{
						Roles: model.NewPointer(model.TeamUserRoleId),
						Channels: &[]UserChannelImportData{
							{Roles: model.NewPointer(model.ChannelGuestRoleId)},
						},
					},
				},
			},
			expected: false,
		},
		{
			name: "Invalid case: User is system guest and team guest but has no channels",
			input: UserImportData{
				Username: model.NewPointer("testuser4"),
				Roles:    model.NewPointer(model.SystemGuestRoleId),
>>>>>>> 61db53dd
				Teams: &[]UserTeamImportData{
					{
						Roles:    model.NewPointer(model.TeamGuestRoleId),
						Channels: &[]UserChannelImportData{},
					},
				},
			},
<<<<<<< HEAD
=======
			expected: false,
		},
		{
			name: "Valid case: User is guest in all places with multiple teams and channels",
			input: UserImportData{
				Username: model.NewPointer("testuser5"),
				Roles:    model.NewPointer(model.SystemGuestRoleId),
				Teams: &[]UserTeamImportData{
					{
						Roles: model.NewPointer(model.TeamGuestRoleId),
						Channels: &[]UserChannelImportData{
							{Roles: model.NewPointer(model.ChannelGuestRoleId)},
							{Roles: model.NewPointer(model.ChannelGuestRoleId)},
						},
					},
					{
						Roles: model.NewPointer(model.TeamGuestRoleId),
						Channels: &[]UserChannelImportData{
							{Roles: model.NewPointer(model.ChannelGuestRoleId)},
						},
					},
				},
			},
>>>>>>> 61db53dd
			expected: true,
		},
	}

	for _, tc := range testCases {
		t.Run(tc.name, func(t *testing.T) {
			result := isValidGuestRoles(tc.input)
			assert.Equal(t, tc.expected, result, tc.name)
		})
	}
}

func TestValidateAttachmentPathForImport(t *testing.T) {
	for _, tc := range []struct {
		name         string
		path         string
		basePath     string
		expectedPath string
		expectedRes  bool
	}{
		{
			name:         "valid relative path",
			path:         "valid/path/to/attachment",
			basePath:     "data",
			expectedPath: "data/valid/path/to/attachment",
			expectedRes:  true,
		},
		{
			name:         "valid absolute path",
			path:         "/valid/path/to/attachment",
			basePath:     "data",
			expectedPath: "data/valid/path/to/attachment",
			expectedRes:  true,
		},
		{
			name:         "valid relative path with empty base",
			path:         "data/file.jpg",
			basePath:     "",
			expectedPath: "data/file.jpg",
			expectedRes:  true,
		},
		{
			name:         "absolute path with empty base is converted to relative",
			path:         "/data/file.jpg",
			basePath:     "",
			expectedPath: "data/file.jpg",
			expectedRes:  true,
		},
		{
			name:         "valid path with dot segments",
			path:         "path/./to/attachment",
			basePath:     "data",
			expectedPath: "data/path/to/attachment",
			expectedRes:  true,
		},
		{
			name:         "valid path with internal parent reference",
			path:         "path/to/../to/attachment",
			basePath:     "data",
			expectedPath: "data/path/to/attachment",
			expectedRes:  true,
		},
		{
			name:         "valid path with filename containing dots",
			path:         "path/to/file..txt",
			basePath:     "data",
			expectedPath: "data/path/to/file..txt",
			expectedRes:  true,
		},
		{
			name:         "valid path with default base path",
			path:         "file.txt",
			basePath:     "",
			expectedPath: "file.txt",
			expectedRes:  true,
		},
		{
			name:         "valid path with spaces",
			path:         "path/to/file with spaces.jpg",
			basePath:     "data",
			expectedPath: "data/path/to/file with spaces.jpg",
			expectedRes:  true,
		},
		{
			name:         "invalid path with parent directory traversal",
			path:         "../file.txt",
			basePath:     "data",
			expectedPath: "",
			expectedRes:  false,
		},
		{
			name:         "invalid path with multiple parent directory traversal",
			path:         "../../file.txt",
			basePath:     "data",
			expectedPath: "",
			expectedRes:  false,
		},
		{
			name:         "invalid path with parent directory traversal in middle",
			path:         "path/../../file.txt",
			basePath:     "data",
			expectedPath: "",
			expectedRes:  false,
		},
		{
			name:         "invalid absolute path with traversal",
			path:         "/path/../../../not/valid",
			basePath:     "data",
			expectedPath: "",
			expectedRes:  false,
		},
		{
			name:         "invalid relative path with substring in path",
			path:         "../data_dir/attachment",
			basePath:     "data",
			expectedPath: "",
			expectedRes:  false,
		},
		{
			name:         "empty path",
			path:         "",
			basePath:     "data",
			expectedPath: "data",
			expectedRes:  true,
		},
		{
			name:         "path is just a dot",
			path:         ".",
			basePath:     "data",
			expectedPath: "data",
			expectedRes:  true,
		},
		{
			name:         "path with only parent reference",
			path:         "..",
			basePath:     "data",
			expectedPath: "",
			expectedRes:  false,
		},
		// Additional security test cases
		{
			name:         "valid path with double dots in filename",
			path:         "....//file.txt",
			basePath:     "data",
			expectedPath: "data/..../file.txt",
			expectedRes:  true, // Double dots in filename are valid, not traversal
		},
		{
			name:         "valid path with quadruple dots in filename",
			path:         "..../file.txt",
			basePath:     "data",
			expectedPath: "data/..../file.txt",
			expectedRes:  true, // Quadruple dots in filename are valid, not traversal
		},
		{
			name:         "valid path with backslashes (treated as literal on Unix)",
			path:         "path\\..\\..\\file.txt",
			basePath:     "data",
			expectedPath: "data/path\\..\\..\\file.txt",
			expectedRes:  true, // Backslashes are literal characters on Unix systems
		},
		{
			name:         "valid path with mixed separators (backslash literal)",
			path:         "path\\../file.txt",
			basePath:     "data",
			expectedPath: "data/path\\../file.txt",
			expectedRes:  true, // Backslash is literal, only forward slash is normalized
		},
		{
			name:         "valid URL encoded characters (treated as literals)",
			path:         "%2e%2e%2ffile.txt",
			basePath:     "data",
			expectedPath: "data/%2e%2e%2ffile.txt",
			expectedRes:  true, // URL encoding should be treated as literal characters
		},
		{
			name:         "valid null byte in filename (treated as literal)",
			path:         "file.txt\x00../etc/passwd",
			basePath:     "data",
			expectedPath: "data/file.txt\x00../etc/passwd",
			expectedRes:  true, // Null bytes should be treated as literal characters
		},
		{
			name:         "invalid complex traversal pattern",
			path:         "./././../../../file.txt",
			basePath:     "data",
			expectedPath: "",
			expectedRes:  false,
		},
		{
			name:         "valid path with multiple slashes (normalized)",
			path:         "path///../file.txt",
			basePath:     "data",
			expectedPath: "data/file.txt",
			expectedRes:  true, // Multiple slashes get normalized, no traversal occurs
		},
		{
			name:         "invalid deep traversal attempt",
			path:         "../../../../../../../../../etc/passwd",
			basePath:     "data",
			expectedPath: "",
			expectedRes:  false,
		},
		{
			name:         "valid path with multiple internal dots",
			path:         "path/to/file...with...dots.txt",
			basePath:     "data",
			expectedPath: "data/path/to/file...with...dots.txt",
			expectedRes:  true,
		},
		{
			name:         "invalid traversal with valid-looking suffix",
			path:         "../trusted_NOT/secrets.txt",
			basePath:     "/trusted",
			expectedPath: "",
			expectedRes:  false,
		},
		{
			name:         "valid path with base path containing special chars",
			path:         "file.txt",
			basePath:     "data-dir_v1.0",
			expectedPath: "data-dir_v1.0/file.txt",
			expectedRes:  true,
		},
		{
			name:         "valid Windows-style paths (backslashes literal on Unix)",
			path:         "..\\..\\windows\\system32\\config",
			basePath:     "data",
			expectedPath: "data/..\\..\\windows\\system32\\config",
			expectedRes:  true, // Backslashes are literal on Unix, no traversal
		},
		{
			name:         "valid path with Unicode characters",
			path:         "path/to/файл.txt",
			basePath:     "data",
			expectedPath: "data/path/to/файл.txt",
			expectedRes:  true,
		},
	} {
		t.Run(tc.name, func(t *testing.T) {
			path, ok := ValidateAttachmentPathForImport(tc.path, tc.basePath)
			require.Equal(t, tc.expectedPath, path)
			require.Equal(t, tc.expectedRes, ok)
		})
	}
}

func TestValidateAttachmentImportData(t *testing.T) {
	for _, tc := range []struct {
		name string
		data *AttachmentImportData
		err  string
	}{
		{
			name: "nil data",
		},
		{
			name: "empty path",
			data: &AttachmentImportData{},
		},
		{
			name: "valid absolute path",
			data: &AttachmentImportData{
				Path: model.NewPointer("/valid/path/to/attachment"),
			},
		},
		{
			name: "invalid relative path",
			data: &AttachmentImportData{
				Path: model.NewPointer("../attachment"),
			},
			err: "BulkImport: app.import.validate_attachment_import_data.invalid_path.error",
		},
		{
			name: "invalid relative path",
			data: &AttachmentImportData{
				Path: model.NewPointer("path/to/../../../attachment"),
			},
			err: "BulkImport: app.import.validate_attachment_import_data.invalid_path.error",
		},

		{
			name: "invalid relative path",
			data: &AttachmentImportData{
				Path: model.NewPointer("../data_dir/attachment"),
			},
			err: "BulkImport: app.import.validate_attachment_import_data.invalid_path.error",
		},

		{
			name: "valid relative path",
			data: &AttachmentImportData{
				Path: model.NewPointer("./path/to/attachment"),
			},
		},
		{
			name: "valid relative path",
			data: &AttachmentImportData{
				Path: model.NewPointer("path/../to/attachment"),
			},
		},
		{
			name: "valid relative path",
			data: &AttachmentImportData{
				Path: model.NewPointer("path/to/attachment"),
			},
		},
		{
			name: "valid relative path",
			data: &AttachmentImportData{
				Path: model.NewPointer("path/to/attachment/attachment..ext"),
			},
		},
	} {
		t.Run(tc.name, func(t *testing.T) {
			err := ValidateAttachmentImportData(tc.data)
			if tc.err != "" {
				require.NotNil(t, err, "Expected error but got none")
				require.EqualError(t, err, tc.err, "Expected error did not match")
			} else {
				require.Nil(t, err, "Expected no error but got one")
			}
		})
	}
}<|MERGE_RESOLUTION|>--- conflicted
+++ resolved
@@ -1666,17 +1666,6 @@
 			expected: false,
 		},
 		{
-<<<<<<< HEAD
-=======
-			name: "Invalid case: User is system guest but not guest in team and channel",
-			input: UserImportData{
-				Username: model.NewPointer("systemguestonly"),
-				Roles:    model.NewPointer(model.SystemGuestRoleId),
-			},
-			expected: false,
-		},
-		{
->>>>>>> 61db53dd
 			name: "Invalid case: User has mixed roles",
 			input: UserImportData{
 				Username: model.NewPointer("mixeduser3"),
@@ -1730,18 +1719,6 @@
 			expected: true,
 		},
 		{
-<<<<<<< HEAD
-			name: "Valid case: User is a system guest and has no team or channel membership",
-			input: UserImportData{
-				Roles: model.NewPointer(model.SystemGuestRoleId),
-			},
-			expected: true,
-		},
-		{
-			name: "Valid case: User is a system guest with a team assigned but no channel membership",
-			input: UserImportData{
-				Roles: model.NewPointer(model.SystemGuestRoleId),
-=======
 			name: "Invalid case: User is guest in channels but not in system or team",
 			input: UserImportData{
 				Username: model.NewPointer("testuser3"),
@@ -1762,7 +1739,6 @@
 			input: UserImportData{
 				Username: model.NewPointer("testuser4"),
 				Roles:    model.NewPointer(model.SystemGuestRoleId),
->>>>>>> 61db53dd
 				Teams: &[]UserTeamImportData{
 					{
 						Roles:    model.NewPointer(model.TeamGuestRoleId),
@@ -1770,8 +1746,6 @@
 					},
 				},
 			},
-<<<<<<< HEAD
-=======
 			expected: false,
 		},
 		{
@@ -1795,7 +1769,26 @@
 					},
 				},
 			},
->>>>>>> 61db53dd
+			expected: true,
+		},
+		{
+			name: "Valid case: User is a system guest and has no team or channel membership",
+			input: UserImportData{
+				Roles: model.NewPointer(model.SystemGuestRoleId),
+			},
+			expected: true,
+		},
+		{
+			name: "Valid case: User is a system guest with a team assigned but no channel membership",
+			input: UserImportData{
+				Roles: model.NewPointer(model.SystemGuestRoleId),
+				Teams: &[]UserTeamImportData{
+					{
+						Roles:    model.NewPointer(model.TeamGuestRoleId),
+						Channels: &[]UserChannelImportData{},
+					},
+				},
+			},
 			expected: true,
 		},
 	}

--- conflicted
+++ resolved
@@ -345,11 +345,7 @@
 	message := model.NewWebSocketEvent(model.WebsocketEventPostEdited, "", post.ChannelId, "", nil, "")
 
 	// Prepare the post with metadata for the event
-<<<<<<< HEAD
-	preparedPost := a.PreparePostForClient(c, post, &model.PreparePostForClientOpts{IsEditPost: true, IncludePriority: true})
-=======
-	preparedPost := a.PreparePostForClient(rctx, post, false, true, true)
->>>>>>> aeb4c58e
+	preparedPost := a.PreparePostForClient(rctx, post, &model.PreparePostForClientOpts{IsEditPost: true, IncludePriority: true})
 
 	if appErr := a.publishWebsocketEventForPost(rctx, preparedPost, message); appErr != nil {
 		rctx.Logger().Warn("Failed to send post update event for acknowledgement sync", mlog.String("post_id", post.Id), mlog.Err(appErr))

// Copyright (c) 2015-present Mattermost, Inc. All Rights Reserved.
// See LICENSE.txt for license information.

package app

import (
	"bytes"
	"fmt"
	"image"
	"image/png"
	"io"
	"net/http"
	"net/http/httptest"
	"net/url"
	"os"
	"strconv"
	"strings"
	"testing"
	"time"

	"github.com/mattermost/mattermost/server/v8/channels/store"
	"github.com/mattermost/mattermost/server/v8/channels/store/storetest/mocks"
	"github.com/stretchr/testify/mock"

	"github.com/dyatlov/go-opengraph/opengraph"
	ogimage "github.com/dyatlov/go-opengraph/opengraph/types/image"
	"github.com/stretchr/testify/assert"
	"github.com/stretchr/testify/require"

	"github.com/mattermost/mattermost/server/public/model"
	"github.com/mattermost/mattermost/server/public/shared/httpservice"
	"github.com/mattermost/mattermost/server/public/shared/mlog"
	"github.com/mattermost/mattermost/server/public/shared/request"
	"github.com/mattermost/mattermost/server/v8/channels/app/platform"
	"github.com/mattermost/mattermost/server/v8/channels/utils/testutils"
	"github.com/mattermost/mattermost/server/v8/platform/services/imageproxy"
)

func TestPreparePostListForClient(t *testing.T) {
	mainHelper.Parallel(t)
	// Most of this logic is covered by TestPreparePostForClient, so this just tests handling of multiple posts

	th := Setup(t)

	postList := model.NewPostList()
	for range 5 {
		postList.AddPost(&model.Post{})
	}

	clientPostList := th.App.PreparePostListForClient(th.Context, postList)

	t.Run("doesn't mutate provided post list", func(t *testing.T) {
		assert.NotEqual(t, clientPostList, postList, "should've returned a new post list")
		assert.NotEqual(t, clientPostList.Posts, postList.Posts, "should've returned a new PostList.Posts")
		assert.Equal(t, clientPostList.Order, postList.Order, "should've returned the existing PostList.Order")

		for id, originalPost := range postList.Posts {
			assert.NotEqual(t, clientPostList.Posts[id], originalPost, "should've returned new post objects")
			assert.Equal(t, clientPostList.Posts[id].Id, originalPost.Id, "should've returned the same posts")
		}
	})

	t.Run("adds metadata to each post", func(t *testing.T) {
		for _, clientPost := range clientPostList.Posts {
			assert.NotNil(t, clientPost.Metadata, "should've populated metadata for each post")
		}
	})
}

func TestPreparePostForClient(t *testing.T) {
	mainHelper.Parallel(t)
	var serverURL string
	server := httptest.NewServer(http.HandlerFunc(func(w http.ResponseWriter, r *http.Request) {
		switch r.URL.Path {
		case "/":
			w.Header().Set("Content-Type", "text/html")
			_, err := w.Write([]byte(`
			<html>
			<head>
			<meta property="og:image" content="` + serverURL + `/test-image3.png" />
			<meta property="og:site_name" content="GitHub" />
			<meta property="og:type" content="object" />
			<meta property="og:title" content="hmhealey/test-files" />
			<meta property="og:url" content="https://github.com/hmhealey/test-files" />
			<meta property="og:description" content="Contribute to hmhealey/test-files development by creating an account on GitHub." />
			</head>
			</html>`))
			require.NoError(t, err)
		case "/test-image1.png":
			file, err := testutils.ReadTestFile("test.png")
			require.NoError(t, err)

			w.Header().Set("Content-Type", "image/png")
			_, err = w.Write(file)
			require.NoError(t, err)
		case "/test-image2.png":
			file, err := testutils.ReadTestFile("test-data-graph.png")
			require.NoError(t, err)

			w.Header().Set("Content-Type", "image/png")
			_, err = w.Write(file)
			require.NoError(t, err)
		case "/test-image3.png":
			file, err := testutils.ReadTestFile("qa-data-graph.png")
			require.NoError(t, err)

			w.Header().Set("Content-Type", "image/png")
			_, err = w.Write(file)
			require.NoError(t, err)
		default:
			require.Fail(t, "Invalid path", r.URL.Path)
		}
	}))
	serverURL = server.URL
	defer server.Close()

	setup := func(t *testing.T) *TestHelper {
		th := Setup(t).InitBasic(t)

		th.App.UpdateConfig(func(cfg *model.Config) {
			*cfg.ServiceSettings.EnableLinkPreviews = true
			*cfg.ImageProxySettings.Enable = false
			*cfg.ServiceSettings.AllowedUntrustedInternalConnections = "localhost,127.0.0.1"
		})

		return th
	}

	t.Run("no metadata needed", func(t *testing.T) {
		th := setup(t)

		message := model.NewId()
		post := &model.Post{
			Message: message,
		}

		clientPost := th.App.PreparePostForClient(th.Context, post, &model.PreparePostForClientOpts{IsEditPost: true})

		t.Run("doesn't mutate provided post", func(t *testing.T) {
			assert.NotEqual(t, clientPost, post, "should've returned a new post")

			assert.Equal(t, message, post.Message, "shouldn't have mutated post.Message")
			assert.Equal(t, (*model.PostMetadata)(nil), post.Metadata, "shouldn't have mutated post.Metadata")
		})

		t.Run("populates all fields", func(t *testing.T) {
			assert.Equal(t, message, clientPost.Message, "shouldn't have changed Message")
			assert.NotEqual(t, nil, clientPost.Metadata, "should've populated Metadata")
			assert.Empty(t, clientPost.Metadata.Embeds, "should've populated Embeds")
			assert.Empty(t, clientPost.Metadata.Reactions, "should've populated Reactions")
			assert.Empty(t, clientPost.Metadata.Files, "should've populated Files")
			assert.Empty(t, clientPost.Metadata.Emojis, "should've populated Emojis")
			assert.Empty(t, clientPost.Metadata.Images, "should've populated Images")
		})
	})

	t.Run("metadata already set", func(t *testing.T) {
		th := setup(t)

		post := th.CreatePost(t, th.BasicChannel)

		clientPost := th.App.PreparePostForClient(th.Context, post, &model.PreparePostForClientOpts{})

		assert.False(t, clientPost == post, "should've returned a new post")
		assert.Equal(t, clientPost, post, "shouldn't have changed any metadata")
	})

	t.Run("reactions", func(t *testing.T) {
		th := setup(t)

		post := th.CreatePost(t, th.BasicChannel)
		reaction1 := th.AddReactionToPost(t, post, th.BasicUser, "smile")
		reaction2 := th.AddReactionToPost(t, post, th.BasicUser2, "smile")
		reaction3 := th.AddReactionToPost(t, post, th.BasicUser2, "ice_cream")
		reactions := []*model.Reaction{reaction1, reaction2, reaction3}
		post.HasReactions = true

		clientPost := th.App.PreparePostForClient(th.Context, post, &model.PreparePostForClientOpts{})

		assert.Len(t, clientPost.Metadata.Reactions, 3, "should've populated Reactions")
		assert.ElementsMatch(t, reactions, clientPost.Metadata.Reactions)
	})

	t.Run("files", func(t *testing.T) {
		th := setup(t)

		fileInfo, err := th.App.DoUploadFile(th.Context, time.Now(), th.BasicTeam.Id, th.BasicChannel.Id, th.BasicUser.Id, "test.txt", []byte("test"), true)
		fileInfo.Content = "test"
		fileInfo.ChannelId = th.BasicChannel.Id
		require.Nil(t, err)

		post, err := th.App.CreatePost(th.Context, &model.Post{
			UserId:    th.BasicUser.Id,
			ChannelId: th.BasicChannel.Id,
			FileIds:   []string{fileInfo.Id},
		}, th.BasicChannel, model.CreatePostFlags{SetOnline: true})
		require.Nil(t, err)

		fileInfo.PostId = post.Id

		var clientPost *model.Post
		assert.Eventually(t, func() bool {
			clientPost = th.App.PreparePostForClient(th.Context, post, &model.PreparePostForClientOpts{})
			return assert.ObjectsAreEqual([]*model.FileInfo{fileInfo}, clientPost.Metadata.Files)
		}, time.Second, 10*time.Millisecond)

		assert.Equal(t, []*model.FileInfo{fileInfo}, clientPost.Metadata.Files, "should've populated Files")
	})

	t.Run("emojis without custom emojis enabled", func(t *testing.T) {
		th := setup(t)

		th.App.UpdateConfig(func(cfg *model.Config) {
			*cfg.ServiceSettings.EnableCustomEmoji = false
		})

		emoji := th.CreateEmoji(t)

		post, err := th.App.CreatePost(th.Context, &model.Post{
			UserId:    th.BasicUser.Id,
			ChannelId: th.BasicChannel.Id,
			Message:   ":" + emoji.Name + ": :taco:",
			Props: map[string]any{
				model.PostPropsAttachments: []*model.SlackAttachment{
					{
						Text: ":" + emoji.Name + ":",
					},
				},
			},
		}, th.BasicChannel, model.CreatePostFlags{SetOnline: true})
		require.Nil(t, err)

		th.AddReactionToPost(t, post, th.BasicUser, "smile")
		th.AddReactionToPost(t, post, th.BasicUser, "angry")
		th.AddReactionToPost(t, post, th.BasicUser2, "angry")
		post.HasReactions = true

		clientPost := th.App.PreparePostForClient(th.Context, post, &model.PreparePostForClientOpts{})

		t.Run("populates emojis", func(t *testing.T) {
			assert.ElementsMatch(t, []*model.Emoji{}, clientPost.Metadata.Emojis, "should've populated empty Emojis")
		})

		t.Run("populates reaction counts", func(t *testing.T) {
			reactions := clientPost.Metadata.Reactions
			assert.Len(t, reactions, 3, "should've populated Reactions")
		})
	})

	t.Run("emojis with custom emojis enabled", func(t *testing.T) {
		th := setup(t)

		th.App.UpdateConfig(func(cfg *model.Config) {
			*cfg.ServiceSettings.EnableCustomEmoji = true
		})

		emoji1 := th.CreateEmoji(t)
		emoji2 := th.CreateEmoji(t)
		emoji3 := th.CreateEmoji(t)
		emoji4 := th.CreateEmoji(t)

		post, err := th.App.CreatePost(th.Context, &model.Post{
			UserId:    th.BasicUser.Id,
			ChannelId: th.BasicChannel.Id,
			Message:   ":" + emoji3.Name + ": :taco:",
			Props: map[string]any{
				model.PostPropsAttachments: []*model.SlackAttachment{
					{
						Text: ":" + emoji4.Name + ":",
					},
				},
			},
		}, th.BasicChannel, model.CreatePostFlags{SetOnline: true})
		require.Nil(t, err)

		th.AddReactionToPost(t, post, th.BasicUser, emoji1.Name)
		th.AddReactionToPost(t, post, th.BasicUser, emoji2.Name)
		th.AddReactionToPost(t, post, th.BasicUser2, emoji2.Name)
		th.AddReactionToPost(t, post, th.BasicUser2, "angry")
		post.HasReactions = true

		clientPost := th.App.PreparePostForClient(th.Context, post, &model.PreparePostForClientOpts{})

		t.Run("populates emojis", func(t *testing.T) {
			assert.ElementsMatch(t, []*model.Emoji{emoji1, emoji2, emoji3, emoji4}, clientPost.Metadata.Emojis, "should've populated post.Emojis")
		})

		t.Run("populates reaction counts", func(t *testing.T) {
			reactions := clientPost.Metadata.Reactions
			assert.Len(t, reactions, 4, "should've populated Reactions")
		})
	})

	t.Run("emojis overriding profile icon", func(t *testing.T) {
		th := setup(t)

		prepare := func(override bool, url, emoji string) *model.Post {
			th.App.UpdateConfig(func(cfg *model.Config) {
				*cfg.ServiceSettings.EnablePostIconOverride = override
			})

			post, err := th.App.CreatePost(th.Context, &model.Post{
				UserId:    th.BasicUser.Id,
				ChannelId: th.BasicChannel.Id,
				Message:   "Test",
			}, th.BasicChannel, model.CreatePostFlags{SetOnline: true})

			require.Nil(t, err)

			post.AddProp(model.PostPropsOverrideIconURL, url)
			post.AddProp(model.PostPropsOverrideIconEmoji, emoji)

			return th.App.PreparePostForClient(th.Context, post, &model.PreparePostForClientOpts{})
		}

		emoji := "basketball"
		url := "http://host.com/image.png"
		overriddenURL := "/static/emoji/1f3c0.png"

		t.Run("does not override icon URL", func(t *testing.T) {
			clientPost := prepare(false, url, emoji)

			s, ok := clientPost.GetProps()[model.PostPropsOverrideIconURL]
			assert.True(t, ok)
			assert.EqualValues(t, url, s)
			s, ok = clientPost.GetProps()[model.PostPropsOverrideIconEmoji]
			assert.True(t, ok)
			assert.EqualValues(t, emoji, s)
		})

		t.Run("overrides icon URL", func(t *testing.T) {
			clientPost := prepare(true, url, emoji)

			s, ok := clientPost.GetProps()[model.PostPropsOverrideIconURL]
			assert.True(t, ok)
			assert.EqualValues(t, overriddenURL, s)
			s, ok = clientPost.GetProps()[model.PostPropsOverrideIconEmoji]
			assert.True(t, ok)
			assert.EqualValues(t, emoji, s)
		})

		t.Run("overrides icon URL with name surrounded by colons", func(t *testing.T) {
			colonEmoji := ":basketball:"
			clientPost := prepare(true, url, colonEmoji)

			s, ok := clientPost.GetProps()[model.PostPropsOverrideIconURL]
			assert.True(t, ok)
			assert.EqualValues(t, overriddenURL, s)
			s, ok = clientPost.GetProps()[model.PostPropsOverrideIconEmoji]
			assert.True(t, ok)
			assert.EqualValues(t, colonEmoji, s)
		})
	})

	t.Run("markdown image dimensions", func(t *testing.T) {
		th := setup(t)

		post, err := th.App.CreatePost(th.Context, &model.Post{
			UserId:    th.BasicUser.Id,
			ChannelId: th.BasicChannel.Id,
			Message:   fmt.Sprintf("This is ![our logo](%s/test-image2.png) and ![our icon](%s/test-image1.png)", server.URL, server.URL),
		}, th.BasicChannel, model.CreatePostFlags{SetOnline: true})
		require.Nil(t, err)

		clientPost := th.App.PreparePostForClient(th.Context, post, &model.PreparePostForClientOpts{})

		t.Run("populates image dimensions", func(t *testing.T) {
			imageDimensions := clientPost.Metadata.Images
			require.Len(t, imageDimensions, 2)
			assert.Equal(t, &model.PostImage{
				Format: "png",
				Width:  1280,
				Height: 1780,
			}, imageDimensions[server.URL+"/test-image2.png"])
			assert.Equal(t, &model.PostImage{
				Format: "png",
				Width:  408,
				Height: 336,
			}, imageDimensions[server.URL+"/test-image1.png"])
		})
	})

	t.Run("post props has invalid fields", func(t *testing.T) {
		th := setup(t)

		post, err := th.App.CreatePost(th.Context, &model.Post{
			UserId:    th.BasicUser.Id,
			ChannelId: th.BasicChannel.Id,
			Message:   "some post",
		}, th.BasicChannel, model.CreatePostFlags{SetOnline: true})
		require.Nil(t, err)

		// this value expected to be a string
		post.AddProp(model.PostPropsOverrideIconEmoji, true)

		require.NotPanics(t, func() {
			_ = th.App.PreparePostForClient(th.Context, post, &model.PreparePostForClientOpts{})
		})
	})

	t.Run("proxy linked images", func(t *testing.T) {
		th := setup(t)

		testProxyLinkedImage(t, th, false)
	})

	t.Run("proxy opengraph images", func(t *testing.T) {
		th := setup(t)

		testProxyOpenGraphImage(t, th, false)
	})

	t.Run("image embed", func(t *testing.T) {
		th := setup(t)

		post, err := th.App.CreatePost(th.Context, &model.Post{
			UserId:    th.BasicUser.Id,
			ChannelId: th.BasicChannel.Id,
			Message: `This is our logo: ` + server.URL + `/test-image2.png
	And this is our icon: ` + server.URL + `/test-image1.png`,
		}, th.BasicChannel, model.CreatePostFlags{SetOnline: true})
		require.Nil(t, err)
		post.Metadata.Embeds = nil
		clientPost := th.App.PreparePostForClientWithEmbedsAndImages(th.Context, post, &model.PreparePostForClientOpts{})

		// Reminder that only the first link gets an embed and dimensions

		t.Run("populates embeds", func(t *testing.T) {
			assert.ElementsMatch(t, []*model.PostEmbed{
				{
					Type: model.PostEmbedImage,
					URL:  server.URL + "/test-image2.png",
				},
			}, clientPost.Metadata.Embeds)
		})

		t.Run("populates image dimensions", func(t *testing.T) {
			imageDimensions := clientPost.Metadata.Images
			require.Len(t, imageDimensions, 1)
			assert.Equal(t, &model.PostImage{
				Format: "png",
				Width:  1280,
				Height: 1780,
			}, imageDimensions[server.URL+"/test-image2.png"])
		})
	})

	t.Run("opengraph embed", func(t *testing.T) {
		th := setup(t)

		post, err := th.App.CreatePost(th.Context, &model.Post{
			UserId:    th.BasicUser.Id,
			ChannelId: th.BasicChannel.Id,
			Message:   `This is our web page: ` + server.URL,
		}, th.BasicChannel, model.CreatePostFlags{SetOnline: true})
		require.Nil(t, err)

		clientPost := th.App.PreparePostForClient(th.Context, post, &model.PreparePostForClientOpts{})
		firstEmbed := clientPost.Metadata.Embeds[0]
		ogData := firstEmbed.Data.(*opengraph.OpenGraph)

		t.Run("populates embeds", func(t *testing.T) {
			assert.Equal(t, firstEmbed.Type, model.PostEmbedOpengraph)
			assert.Equal(t, firstEmbed.URL, server.URL)
			assert.Equal(t, ogData.Description, "Contribute to hmhealey/test-files development by creating an account on GitHub.")
			assert.Equal(t, ogData.SiteName, "GitHub")
			assert.Equal(t, ogData.Title, "hmhealey/test-files")
			assert.Equal(t, ogData.Type, "object")
			assert.Equal(t, ogData.URL, server.URL)
			assert.Equal(t, ogData.Images[0].URL, server.URL+"/test-image3.png")
		})

		t.Run("populates image dimensions", func(t *testing.T) {
			imageDimensions := clientPost.Metadata.Images
			require.Len(t, imageDimensions, 1)
			assert.Equal(t, &model.PostImage{
				Format: "png",
				Width:  1790,
				Height: 1340,
			}, imageDimensions[server.URL+"/test-image3.png"])
		})
	})

	t.Run("opengraph unsafe links", func(t *testing.T) {
		th := setup(t)

		noAccessServer := httptest.NewServer(http.HandlerFunc(func(w http.ResponseWriter, r *http.Request) {
			assert.Fail(t, "acessed server")
		}))

		for _, tc := range []struct {
			name           string
			link           string
			notImplemented bool
		}{
			{
				name: "normal link",
				link: "%s",
			},
			{
				name: "normal image",
				link: "%s/test-image1.png",
			},
			{
				name: "markdown",
				link: "[markdown](%s) link",
				// This is because markdown links are not currently supported in the opengraph fetching code
<<<<<<< HEAD
				// if you just implemented this, remove the `notImplmented` field
				notImplmented: true,
=======
				// if you just implemented this, remove the `notImplemented` field
				notImplemented: true,
>>>>>>> 08d5ce85
			},
			{
				name: "markdown image",
				link: "![markdown](%s/test-image1.png) link",
			},
		} {
			t.Run(tc.name, func(t *testing.T) {
				t.Run("prop set", func(t *testing.T) {
					prepost := &model.Post{
						UserId:    th.BasicUser.Id,
						ChannelId: th.BasicChannel.Id,
						Message:   `Bla bla bla: ` + fmt.Sprintf(tc.link, noAccessServer.URL),
					}
					prepost.AddProp(model.PostPropsUnsafeLinks, "true")

					post, err := th.App.CreatePost(th.Context, prepost, th.BasicChannel, model.CreatePostFlags{SetOnline: true})
					require.Nil(t, err)

					clientPost := th.App.PreparePostForClient(th.Context, post, &model.PreparePostForClientOpts{})

					assert.Len(t, clientPost.Metadata.Embeds, 0)
					assert.Len(t, clientPost.Metadata.Images, 0)
				})
				if !tc.notImplemented {
					t.Run("prop not set", func(t *testing.T) {
						prepost := &model.Post{
							UserId:    th.BasicUser.Id,
							ChannelId: th.BasicChannel.Id,
							Message:   `Bla bla bla: ` + fmt.Sprintf(tc.link, server.URL),
						}

						post, err := th.App.CreatePost(th.Context, prepost, th.BasicChannel, model.CreatePostFlags{SetOnline: true})
						require.Nil(t, err)

						clientPost := th.App.PreparePostForClient(th.Context, post, &model.PreparePostForClientOpts{})

						assert.Greater(t, len(clientPost.Metadata.Embeds)+len(clientPost.Metadata.Images), 0)
					})
				}
			})
		}
	})

	t.Run("message attachment embed", func(t *testing.T) {
		th := setup(t)

		post, err := th.App.CreatePost(th.Context, &model.Post{
			UserId:    th.BasicUser.Id,
			ChannelId: th.BasicChannel.Id,
			Props: map[string]any{
				model.PostPropsAttachments: []any{
					map[string]any{
						"text": "![icon](" + server.URL + "/test-image1.png)",
					},
				},
			},
		}, th.BasicChannel, model.CreatePostFlags{SetOnline: true})
		require.Nil(t, err)
		post.Metadata.Embeds = nil
		clientPost := th.App.PreparePostForClientWithEmbedsAndImages(th.Context, post, &model.PreparePostForClientOpts{})

		t.Run("populates embeds", func(t *testing.T) {
			assert.ElementsMatch(t, []*model.PostEmbed{
				{
					Type: model.PostEmbedMessageAttachment,
				},
			}, clientPost.Metadata.Embeds)
		})

		t.Run("populates image dimensions", func(t *testing.T) {
			imageDimensions := clientPost.Metadata.Images
			require.Len(t, imageDimensions, 1)
			assert.Equal(t, &model.PostImage{
				Format: "png",
				Width:  408,
				Height: 336,
			}, imageDimensions[server.URL+"/test-image1.png"])
		})
	})

	t.Run("no metadata for deleted posts", func(t *testing.T) {
		th := setup(t)

		fileInfo, err := th.App.DoUploadFile(th.Context, time.Now(), th.BasicTeam.Id, th.BasicChannel.Id, th.BasicUser.Id, "test.txt", []byte("test"), true)
		require.Nil(t, err)

		post, err := th.App.CreatePost(th.Context, &model.Post{
			Message:   "test",
			FileIds:   []string{fileInfo.Id},
			UserId:    th.BasicUser.Id,
			ChannelId: th.BasicChannel.Id,
		}, th.BasicChannel, model.CreatePostFlags{SetOnline: true})
		require.Nil(t, err)
		post.Metadata.Embeds = nil

		th.AddReactionToPost(t, post, th.BasicUser, "taco")

		post, err = th.App.DeletePost(th.Context, post.Id, th.BasicUser.Id)
		require.Nil(t, err)

		// DeleteAt isn't set on the post returned by App.DeletePost
		post.DeleteAt = model.GetMillis()

		clientPost := th.App.PreparePostForClient(th.Context, post, &model.PreparePostForClientOpts{})

		assert.NotEqual(t, nil, clientPost.Metadata, "should've populated Metadata“")
		assert.Equal(t, "", clientPost.Message, "should've cleaned post content")
		assert.Nil(t, clientPost.Metadata.Reactions, "should not have populated Reactions")
		assert.Nil(t, clientPost.Metadata.Files, "should not have populated Files")
	})

	t.Run("permalink preview", func(t *testing.T) {
		th := setup(t)

		th.App.UpdateConfig(func(cfg *model.Config) {
			*cfg.ServiceSettings.SiteURL = "http://mymattermost.com"
		})

		th.Context.Session().UserId = th.BasicUser.Id

		referencedPost, err := th.App.CreatePost(th.Context, &model.Post{
			UserId:    th.BasicUser.Id,
			ChannelId: th.BasicChannel.Id,
			Message:   "hello world",
		}, th.BasicChannel, model.CreatePostFlags{SetOnline: true})
		require.Nil(t, err)
		referencedPost.Metadata.Embeds = nil

		link := fmt.Sprintf("%s/%s/pl/%s", *th.App.Config().ServiceSettings.SiteURL, th.BasicTeam.Name, referencedPost.Id)

		previewPost, err := th.App.CreatePost(th.Context, &model.Post{
			UserId:    th.BasicUser.Id,
			ChannelId: th.BasicChannel.Id,
			Message:   link,
		}, th.BasicChannel, model.CreatePostFlags{SetOnline: true})
		require.Nil(t, err)
		previewPost.Metadata.Embeds = nil
		clientPost := th.App.PreparePostForClientWithEmbedsAndImages(th.Context, previewPost, &model.PreparePostForClientOpts{})
		firstEmbed := clientPost.Metadata.Embeds[0]
		preview := firstEmbed.Data.(*model.PreviewPost)
		require.Equal(t, referencedPost.Id, preview.PostID)
	})

	t.Run("permalink previews for direct and group messages", func(t *testing.T) {
		th := setup(t)

		th.App.UpdateConfig(func(cfg *model.Config) {
			*cfg.ServiceSettings.SiteURL = "http://mymattermost.com"
		})

		th.Context.Session().UserId = th.BasicUser.Id

		directChannel, err := th.App.createDirectChannel(th.Context, th.BasicUser.Id, th.BasicUser2.Id)
		require.Nil(t, err)

		groupChannel, err := th.App.createGroupChannel(th.Context, []string{th.BasicUser.Id, th.BasicUser2.Id, th.CreateUser(t).Id}, th.BasicUser.Id)
		require.Nil(t, err)

		testCases := []struct {
			Description string
			Channel     *model.Channel
			Expected    model.ChannelType
		}{
			{
				Description: "direct message permalink preview",
				Channel:     directChannel,
				Expected:    model.ChannelType("D"),
			},
			{
				Description: "group message permalink preview",
				Channel:     groupChannel,
				Expected:    model.ChannelType("G"),
			},
		}

		for _, testCase := range testCases {
			t.Run(testCase.Description, func(t *testing.T) {
				referencedPost, err := th.App.CreatePost(th.Context, &model.Post{
					UserId:    th.BasicUser.Id,
					ChannelId: testCase.Channel.Id,
					Message:   "hello world",
				}, th.BasicChannel, model.CreatePostFlags{SetOnline: true})
				require.Nil(t, err)
				referencedPost.Metadata.Embeds = nil

				link := fmt.Sprintf("%s/%s/pl/%s", *th.App.Config().ServiceSettings.SiteURL, th.BasicTeam.Name, referencedPost.Id)

				previewPost, err := th.App.CreatePost(th.Context, &model.Post{
					UserId:    th.BasicUser.Id,
					ChannelId: th.BasicChannel.Id,
					Message:   link,
				}, th.BasicChannel, model.CreatePostFlags{SetOnline: true})
				require.Nil(t, err)
				previewPost.Metadata.Embeds = nil

				clientPost := th.App.PreparePostForClientWithEmbedsAndImages(th.Context, previewPost, &model.PreparePostForClientOpts{})
				firstEmbed := clientPost.Metadata.Embeds[0]
				preview := firstEmbed.Data.(*model.PreviewPost)

				assert.Empty(t, preview.TeamName)
				assert.Equal(t, testCase.Expected, preview.ChannelType)
			})
		}
	})

	t.Run("permalink with nested preview should have referenced post metadata", func(t *testing.T) {
		th := setup(t)

		th.App.UpdateConfig(func(cfg *model.Config) {
			*cfg.ServiceSettings.SiteURL = "http://mymattermost.com"
		})

		th.Context.Session().UserId = th.BasicUser.Id

		referencedPost, err := th.App.CreatePost(th.Context, &model.Post{
			UserId:    th.BasicUser.Id,
			ChannelId: th.BasicChannel.Id,
			Message:   `This is our logo: ` + server.URL + `/test-image2.png`,
		}, th.BasicChannel, model.CreatePostFlags{SetOnline: true})
		require.Nil(t, err)
		referencedPost.Metadata.Embeds = nil

		link := fmt.Sprintf("%s/%s/pl/%s", *th.App.Config().ServiceSettings.SiteURL, th.BasicTeam.Name, referencedPost.Id)

		previewPost, err := th.App.CreatePost(th.Context, &model.Post{
			UserId:    th.BasicUser.Id,
			ChannelId: th.BasicChannel.Id,
			Message:   link,
		}, th.BasicChannel, model.CreatePostFlags{SetOnline: true})
		require.Nil(t, err)
		previewPost.Metadata.Embeds = nil

		clientPost := th.App.PreparePostForClientWithEmbedsAndImages(th.Context, previewPost, &model.PreparePostForClientOpts{})
		firstEmbed := clientPost.Metadata.Embeds[0]
		preview := firstEmbed.Data.(*model.PreviewPost)
		referencedPostFirstEmbed := preview.Post.Metadata.Embeds[0]

		require.Equal(t, referencedPost.Id, preview.PostID)
		require.Equal(t, referencedPostFirstEmbed.URL, serverURL+`/test-image2.png`)
	})

	t.Run("permalink with nested permalink should not have referenced post metadata", func(t *testing.T) {
		th := setup(t)

		th.App.UpdateConfig(func(cfg *model.Config) {
			*cfg.ServiceSettings.SiteURL = "http://mymattermost.com"
		})

		th.Context.Session().UserId = th.BasicUser.Id

		nestedPermalinkPost, err := th.App.CreatePost(th.Context, &model.Post{
			UserId:    th.BasicUser.Id,
			ChannelId: th.BasicChannel.Id,
			Message:   `This is our logo: ` + server.URL + `/test-image2.png`,
		}, th.BasicChannel, model.CreatePostFlags{SetOnline: true})
		require.Nil(t, err)
		nestedPermalinkPost.Metadata.Embeds = nil

		nestedLink := fmt.Sprintf("%s/%s/pl/%s", *th.App.Config().ServiceSettings.SiteURL, th.BasicTeam.Name, nestedPermalinkPost.Id)

		referencedPost, err := th.App.CreatePost(th.Context, &model.Post{
			UserId:    th.BasicUser.Id,
			ChannelId: th.BasicChannel.Id,
			Message:   nestedLink,
		}, th.BasicChannel, model.CreatePostFlags{SetOnline: true})
		require.Nil(t, err)
		referencedPost.Metadata.Embeds = nil

		link := fmt.Sprintf("%s/%s/pl/%s", *th.App.Config().ServiceSettings.SiteURL, th.BasicTeam.Name, referencedPost.Id)

		previewPost, err := th.App.CreatePost(th.Context, &model.Post{
			UserId:    th.BasicUser.Id,
			ChannelId: th.BasicChannel.Id,
			Message:   link,
		}, th.BasicChannel, model.CreatePostFlags{SetOnline: true})
		require.Nil(t, err)
		previewPost.Metadata.Embeds = nil

		clientPost := th.App.PreparePostForClientWithEmbedsAndImages(th.Context, previewPost, &model.PreparePostForClientOpts{})
		firstEmbed := clientPost.Metadata.Embeds[0]
		preview := firstEmbed.Data.(*model.PreviewPost)
		referencedPostMetadata := preview.Post.Metadata

		require.Equal(t, referencedPost.Id, preview.PostID)
		require.Equal(t, referencedPostMetadata, (*model.PostMetadata)(nil))
	})

	t.Run("permalink preview renders after toggling off the feature", func(t *testing.T) {
		th := setup(t)

		th.App.UpdateConfig(func(cfg *model.Config) {
			*cfg.ServiceSettings.SiteURL = "http://mymattermost.com"
		})

		th.Context.Session().UserId = th.BasicUser.Id

		referencedPost, err := th.App.CreatePost(th.Context, &model.Post{
			UserId:    th.BasicUser.Id,
			ChannelId: th.BasicChannel.Id,
			Message:   "hello world",
		}, th.BasicChannel, model.CreatePostFlags{SetOnline: true})
		require.Nil(t, err)

		link := fmt.Sprintf("%s/%s/pl/%s", *th.App.Config().ServiceSettings.SiteURL, th.BasicTeam.Name, referencedPost.Id)

		previewPost, err := th.App.CreatePost(th.Context, &model.Post{
			UserId:    th.BasicUser.Id,
			ChannelId: th.BasicChannel.Id,
			Message:   link,
		}, th.BasicChannel, model.CreatePostFlags{SetOnline: true})
		require.Nil(t, err)

		clientPost := th.App.PreparePostForClient(th.Context, previewPost, &model.PreparePostForClientOpts{})
		firstEmbed := clientPost.Metadata.Embeds[0]
		preview := firstEmbed.Data.(*model.PreviewPost)
		require.Equal(t, referencedPost.Id, preview.PostID)

		th.App.UpdateConfig(func(cfg *model.Config) {
			*cfg.ServiceSettings.EnablePermalinkPreviews = false
		})

		th.App.PreparePostForClient(th.Context, previewPost, &model.PreparePostForClientOpts{})

		th.App.UpdateConfig(func(cfg *model.Config) {
			*cfg.ServiceSettings.EnablePermalinkPreviews = true
		})

		clientPost2 := th.App.PreparePostForClient(th.Context, previewPost, &model.PreparePostForClientOpts{})
		firstEmbed2 := clientPost2.Metadata.Embeds[0]
		preview2 := firstEmbed2.Data.(*model.PreviewPost)
		require.Equal(t, referencedPost.Id, preview2.PostID)
	})
}

func TestPreparePostForClientWithImageProxy(t *testing.T) {
	mainHelper.Parallel(t)
	setup := func(t *testing.T) *TestHelper {
		th := Setup(t).InitBasic(t)

		th.App.UpdateConfig(func(cfg *model.Config) {
			*cfg.ServiceSettings.EnableLinkPreviews = true
			*cfg.ServiceSettings.SiteURL = "http://mymattermost.com"
			*cfg.ServiceSettings.AllowedUntrustedInternalConnections = "localhost,127.0.0.1"
			*cfg.ImageProxySettings.Enable = true
			*cfg.ImageProxySettings.ImageProxyType = "atmos/camo"
			*cfg.ImageProxySettings.RemoteImageProxyURL = "https://127.0.0.1"
			*cfg.ImageProxySettings.RemoteImageProxyOptions = "foo"
		})

		th.App.ch.imageProxy = imageproxy.MakeImageProxy(th.Server.platform, th.Server.HTTPService(), th.Server.Log())

		return th
	}

	t.Run("proxy linked images", func(t *testing.T) {
		th := setup(t)

		testProxyLinkedImage(t, th, true)
	})

	t.Run("proxy opengraph images", func(t *testing.T) {
		th := setup(t)

		testProxyOpenGraphImage(t, th, true)
	})
}

func testProxyLinkedImage(t *testing.T, th *TestHelper, shouldProxy bool) {
	postTemplate := "![foo](%v)"
	imageURL := "http://mydomain.com/myimage"
	proxiedImageURL := "http://mymattermost.com/api/v4/image?url=http%3A%2F%2Fmydomain.com%2Fmyimage"

	post := &model.Post{
		UserId:    th.BasicUser.Id,
		ChannelId: th.BasicChannel.Id,
		Message:   fmt.Sprintf(postTemplate, imageURL),
	}

	clientPost := th.App.PreparePostForClient(th.Context, post, &model.PreparePostForClientOpts{})

	if shouldProxy {
		assert.Equal(t, fmt.Sprintf(postTemplate, imageURL), post.Message, "should not have mutated original post")
		assert.Equal(t, fmt.Sprintf(postTemplate, proxiedImageURL), clientPost.Message, "should've replaced linked image URLs")
	} else {
		assert.Equal(t, fmt.Sprintf(postTemplate, imageURL), clientPost.Message, "shouldn't have replaced linked image URLs")
	}
}

func testProxyOpenGraphImage(t *testing.T, th *TestHelper, shouldProxy bool) {
	var serverURL string
	server := httptest.NewServer(http.HandlerFunc(func(w http.ResponseWriter, r *http.Request) {
		switch r.URL.Path {
		case "/":
			w.Header().Set("Content-Type", "text/html")
			_, err := w.Write([]byte(`
			<html>
			<head>
			<meta property="og:image" content="` + serverURL + `/test-image3.png" />
			<meta property="og:site_name" content="GitHub" />
			<meta property="og:type" content="object" />
			<meta property="og:title" content="hmhealey/test-files" />
			<meta property="og:url" content="https://github.com/hmhealey/test-files" />
			<meta property="og:description" content="Contribute to hmhealey/test-files development by creating an account on GitHub." />
			</head>
			</html>`))
			require.NoError(t, err)
		case "/test-image3.png":
			file, err := testutils.ReadTestFile("qa-data-graph.png")
			require.NoError(t, err)

			w.Header().Set("Content-Type", "image/png")
			_, err = w.Write(file)
			require.NoError(t, err)
		default:
			require.Fail(t, "Invalid path", r.URL.Path)
		}
	}))
	serverURL = server.URL
	defer server.Close()

	post, err := th.App.CreatePost(th.Context, &model.Post{
		UserId:    th.BasicUser.Id,
		ChannelId: th.BasicChannel.Id,
		Message:   `This is our web page: ` + server.URL,
	}, th.BasicChannel, model.CreatePostFlags{SetOnline: true})
	require.Nil(t, err)

	post.Metadata.Embeds = nil
	embeds := th.App.PreparePostForClientWithEmbedsAndImages(th.Context, post, &model.PreparePostForClientOpts{}).Metadata.Embeds
	require.Len(t, embeds, 1, "should have one embed")

	embed := embeds[0]
	assert.Equal(t, model.PostEmbedOpengraph, embed.Type, "embed type should be OpenGraph")
	assert.Equal(t, server.URL, embed.URL, "embed URL should be correct")

	og, ok := embed.Data.(*opengraph.OpenGraph)
	assert.True(t, ok, "data should be non-nil OpenGraph data")
	assert.NotNil(t, og, "data should be non-nil OpenGraph data")
	assert.Equal(t, "GitHub", og.SiteName, "OpenGraph data should be correctly populated")

	require.Len(t, og.Images, 1, "OpenGraph data should have one image")

	image := og.Images[0]
	if shouldProxy {
		assert.Equal(t, "", image.URL, "image URL should not be set with proxy")
		assert.Equal(t, "http://mymattermost.com/api/v4/image?url="+url.QueryEscape(server.URL+"/test-image3.png"), image.SecureURL, "secure image URL should be sent through proxy")
	} else {
		assert.Equal(t, server.URL+"/test-image3.png", image.URL, "image URL should be set")
		assert.Equal(t, "", image.SecureURL, "secure image URL should not be set")
	}
}

func TestGetEmbedForPost(t *testing.T) {
	mainHelper.Parallel(t)
	server := httptest.NewServer(http.HandlerFunc(func(w http.ResponseWriter, r *http.Request) {
		if r.URL.Path == "/index.html" {
			w.Header().Set("Content-Type", "text/html")
			if r.Header.Get("Accept-Language") == "fr" {
				w.Header().Set("Content-Language", "fr")
				_, err := w.Write([]byte(`
				<html>
				<head>
				<meta property="og:title" content="Title-FR" />
				<meta property="og:description" content="Bonjour le monde" />
				</head>
				</html>`))
				require.NoError(t, err)
			} else {
				_, err := w.Write([]byte(`
				<html>
				<head>
				<meta property="og:title" content="Title" />
				<meta property="og:description" content="Hello world" />
				</head>
				</html>`))
				require.NoError(t, err)
			}
		} else if r.URL.Path == "/image.png" {
			file, err := testutils.ReadTestFile("test.png")
			require.NoError(t, err)

			w.Header().Set("Content-Type", "image/png")
			_, err = w.Write(file)
			require.NoError(t, err)
		} else if r.URL.Path == "/other" {
			w.Header().Set("Content-Type", "text/html")
			_, err := w.Write([]byte(`
			<html>
			<head>
			</head>
			</html>`))
			require.NoError(t, err)
		} else {
			require.Fail(t, "Invalid path", r.URL.Path)
		}
	}))
	defer server.Close()

	ogURL := server.URL + "/index.html"
	imageURL := server.URL + "/image.png"
	otherURL := server.URL + "/other"

	t.Run("with link previews enabled", func(t *testing.T) {
		th := Setup(t)

		th.App.UpdateConfig(func(cfg *model.Config) {
			*cfg.ServiceSettings.AllowedUntrustedInternalConnections = "127.0.0.1"
			*cfg.ServiceSettings.EnableLinkPreviews = true
		})

		t.Run("should return a message attachment when the post has one", func(t *testing.T) {
			embed, err := th.App.getEmbedForPost(th.Context, &model.Post{
				Props: model.StringInterface{
					model.PostPropsAttachments: []*model.SlackAttachment{
						{
							Text: "test",
						},
					},
				},
			}, "", false)

			assert.Equal(t, &model.PostEmbed{
				Type: model.PostEmbedMessageAttachment,
			}, embed)
			assert.NoError(t, err)
		})

		t.Run("should return an image embed when the first link is an image", func(t *testing.T) {
			embed, err := th.App.getEmbedForPost(th.Context, &model.Post{}, imageURL, false)

			assert.Equal(t, &model.PostEmbed{
				Type: model.PostEmbedImage,
				URL:  imageURL,
			}, embed)
			assert.NoError(t, err)
		})

		t.Run("should return an opengraph embed", func(t *testing.T) {
			embed, err := th.App.getEmbedForPost(th.Context, &model.Post{}, ogURL, false)

			assert.Equal(t, &model.PostEmbed{
				Type: model.PostEmbedOpengraph,
				URL:  ogURL,
				Data: &opengraph.OpenGraph{
					Title:       "Title",
					Description: "Hello world",
				},
			}, embed)
			assert.NoError(t, err)
		})

		t.Run("should return an opengraph embed in different Server Language", func(t *testing.T) {
			th.App.UpdateConfig(func(cfg *model.Config) {
				*cfg.LocalizationSettings.DefaultServerLocale = "fr"
			})
			embed, err := th.App.getEmbedForPost(th.Context, &model.Post{}, ogURL, false)

			assert.Equal(t, &model.PostEmbed{
				Type: model.PostEmbedOpengraph,
				URL:  ogURL,
				Data: &opengraph.OpenGraph{
					Title:       "Title-FR",
					Description: "Bonjour le monde",
				},
			}, embed)
			assert.NoError(t, err)
		})

		t.Run("should return a link embed", func(t *testing.T) {
			embed, err := th.App.getEmbedForPost(th.Context, &model.Post{}, otherURL, false)

			assert.Equal(t, &model.PostEmbed{
				Type: model.PostEmbedLink,
				URL:  otherURL,
			}, embed)
			assert.NoError(t, err)
		})
	})

	t.Run("with link previews disabled", func(t *testing.T) {
		th := Setup(t)

		th.App.UpdateConfig(func(cfg *model.Config) {
			*cfg.ServiceSettings.AllowedUntrustedInternalConnections = "127.0.0.1"
			*cfg.ServiceSettings.EnableLinkPreviews = false
		})

		t.Run("should return an embedded message attachment", func(t *testing.T) {
			embed, err := th.App.getEmbedForPost(th.Context, &model.Post{
				Props: model.StringInterface{
					model.PostPropsAttachments: []*model.SlackAttachment{
						{
							Text: "test",
						},
					},
				},
			}, "", false)

			assert.Equal(t, &model.PostEmbed{
				Type: model.PostEmbedMessageAttachment,
			}, embed)
			assert.NoError(t, err)
		})

		t.Run("should not return an opengraph embed", func(t *testing.T) {
			embed, err := th.App.getEmbedForPost(th.Context, &model.Post{}, ogURL, false)

			assert.Nil(t, embed)
			assert.NoError(t, err)
		})

		t.Run("should not return an image embed", func(t *testing.T) {
			embed, err := th.App.getEmbedForPost(th.Context, &model.Post{}, imageURL, false)

			assert.Nil(t, embed)
			assert.NoError(t, err)
		})

		t.Run("should not return a link embed", func(t *testing.T) {
			embed, err := th.App.getEmbedForPost(th.Context, &model.Post{}, otherURL, false)

			assert.Nil(t, embed)
			assert.NoError(t, err)
		})
	})
}

func TestGetImagesForPost(t *testing.T) {
	mainHelper.Parallel(t)
	t.Run("with an image link", func(t *testing.T) {
		th := Setup(t)

		th.App.UpdateConfig(func(cfg *model.Config) {
			*cfg.ServiceSettings.AllowedUntrustedInternalConnections = "127.0.0.1"
		})

		server := httptest.NewServer(http.HandlerFunc(func(w http.ResponseWriter, r *http.Request) {
			file, err := testutils.ReadTestFile("test.png")
			require.NoError(t, err)

			w.Header().Set("Content-Type", "image/png")
			_, err = w.Write(file)
			require.NoError(t, err)
		}))

		post := &model.Post{
			Metadata: &model.PostMetadata{},
		}
		imageURL := server.URL + "/image.png"

		images := th.App.getImagesForPost(th.Context, post, []string{imageURL}, false)

		assert.Equal(t, images, map[string]*model.PostImage{
			imageURL: {
				Format: "png",
				Width:  408,
				Height: 336,
			},
		})
	})

	t.Run("with an invalid image link", func(t *testing.T) {
		th := Setup(t)

		th.App.UpdateConfig(func(cfg *model.Config) {
			*cfg.ServiceSettings.AllowedUntrustedInternalConnections = "127.0.0.1"
		})

		server := httptest.NewServer(http.HandlerFunc(func(w http.ResponseWriter, r *http.Request) {
			w.WriteHeader(http.StatusInternalServerError)
		}))

		post := &model.Post{
			Metadata: &model.PostMetadata{},
		}
		imageURL := server.URL + "/bad_image.png"

		images := th.App.getImagesForPost(th.Context, post, []string{imageURL}, false)

		assert.Equal(t, images, map[string]*model.PostImage{})
	})

	t.Run("for an OpenGraph image", func(t *testing.T) {
		th := Setup(t)

		th.App.UpdateConfig(func(cfg *model.Config) {
			*cfg.ServiceSettings.AllowedUntrustedInternalConnections = "127.0.0.1"
		})

		server := httptest.NewServer(http.HandlerFunc(func(w http.ResponseWriter, r *http.Request) {
			if r.URL.Path == "/image.png" {
				w.Header().Set("Content-Type", "image/png")

				img := image.NewGray(image.Rect(0, 0, 200, 300))

				var encoder png.Encoder
				err := encoder.Encode(w, img)
				require.NoError(t, err)
			} else {
				w.WriteHeader(http.StatusNotFound)
			}
		}))
		defer server.Close()

		ogURL := server.URL + "/index.html"
		imageURL := server.URL + "/image.png"

		post := &model.Post{
			Metadata: &model.PostMetadata{
				Embeds: []*model.PostEmbed{
					{
						Type: model.PostEmbedOpengraph,
						URL:  ogURL,
						Data: &opengraph.OpenGraph{
							Images: []*ogimage.Image{
								{
									URL: imageURL,
								},
							},
						},
					},
				},
			},
		}

		images := th.App.getImagesForPost(th.Context, post, []string{}, false)

		assert.Equal(t, images, map[string]*model.PostImage{
			imageURL: {
				Format: "png",
				Width:  200,
				Height: 300,
			},
		})
	})

	t.Run("with an OpenGraph image with a secure_url", func(t *testing.T) {
		th := Setup(t)

		th.App.UpdateConfig(func(cfg *model.Config) {
			*cfg.ServiceSettings.AllowedUntrustedInternalConnections = "127.0.0.1"
		})

		server := httptest.NewServer(http.HandlerFunc(func(w http.ResponseWriter, r *http.Request) {
			if r.URL.Path == "/secure_image.png" {
				w.Header().Set("Content-Type", "image/png")

				img := image.NewGray(image.Rect(0, 0, 300, 400))

				var encoder png.Encoder
				err := encoder.Encode(w, img)
				require.NoError(t, err)
			} else {
				w.WriteHeader(http.StatusNotFound)
			}
		}))
		defer server.Close()

		ogURL := server.URL + "/index.html"
		imageURL := server.URL + "/secure_image.png"

		post := &model.Post{
			Metadata: &model.PostMetadata{
				Embeds: []*model.PostEmbed{
					{
						Type: model.PostEmbedOpengraph,
						URL:  ogURL,
						Data: &opengraph.OpenGraph{
							Images: []*ogimage.Image{
								{
									SecureURL: imageURL,
								},
							},
						},
					},
				},
			},
		}

		images := th.App.getImagesForPost(th.Context, post, []string{}, false)

		assert.Equal(t, images, map[string]*model.PostImage{
			imageURL: {
				Format: "png",
				Width:  300,
				Height: 400,
			},
		})
	})

	t.Run("with an OpenGraph image with a secure_url and no dimensions", func(t *testing.T) {
		th := Setup(t)

		th.App.UpdateConfig(func(cfg *model.Config) {
			*cfg.ServiceSettings.AllowedUntrustedInternalConnections = "127.0.0.1"
		})

		server := httptest.NewServer(http.HandlerFunc(func(w http.ResponseWriter, r *http.Request) {
			if r.URL.Path == "/secure_image.png" {
				w.Header().Set("Content-Type", "image/png")

				img := image.NewGray(image.Rect(0, 0, 400, 500))

				var encoder png.Encoder
				err := encoder.Encode(w, img)
				require.NoError(t, err)
			} else {
				w.WriteHeader(http.StatusNotFound)
			}
		}))

		ogURL := server.URL + "/index.html"
		imageURL := server.URL + "/secure_image.png"

		post := &model.Post{
			Metadata: &model.PostMetadata{
				Embeds: []*model.PostEmbed{
					{
						Type: model.PostEmbedOpengraph,
						URL:  ogURL,
						Data: &opengraph.OpenGraph{
							Images: []*ogimage.Image{
								{
									URL:       server.URL + "/image.png",
									SecureURL: imageURL,
								},
							},
						},
					},
				},
			},
		}

		images := th.App.getImagesForPost(th.Context, post, []string{}, false)

		assert.Equal(t, images, map[string]*model.PostImage{
			imageURL: {
				Format: "png",
				Width:  400,
				Height: 500,
			},
		})
	})

	t.Run("with an invalid OpenGraph image data", func(t *testing.T) {
		th := Setup(t)

		th.App.UpdateConfig(func(cfg *model.Config) {
			*cfg.ServiceSettings.AllowedUntrustedInternalConnections = "127.0.0.1"
		})

		post := &model.Post{
			Metadata: &model.PostMetadata{
				Embeds: []*model.PostEmbed{
					{
						Type: model.PostEmbedOpengraph,
						Data: map[string]any{},
					},
				},
			},
		}

		images := th.App.getImagesForPost(th.Context, post, []string{}, false)
		assert.Equal(t, images, map[string]*model.PostImage{})
	})

	t.Run("should not process OpenGraph image that's a Mattermost permalink", func(t *testing.T) {
		th := SetupWithStoreMock(t)

		ogURL := "https://example.com/index.html"
		imageURL := th.App.GetSiteURL() + "/team/pl/qwertyuiopasdfghjklzxcvbnm"

		post := &model.Post{
			Id: "qwertyuiopasdfghjklzxcvbnm",
			Metadata: &model.PostMetadata{
				Embeds: []*model.PostEmbed{
					{
						Type: model.PostEmbedOpengraph,
						URL:  ogURL,
						Data: &opengraph.OpenGraph{
							Images: []*ogimage.Image{
								{
									URL: imageURL,
								},
							},
						},
					},
				},
			},
		}

		mockPostStore := mocks.PostStore{}
		mockPostStore.On("GetSingle", "qwertyuiopasdfghjklzxcvbnm", false).RunFn = func(args mock.Arguments) {
			assert.Fail(t, "should not have tried to process Mattermost permalink in OG image URL")
		}

		mockLinkMetadataStore := mocks.LinkMetadataStore{}
		mockLinkMetadataStore.On("Get", mock.Anything, mock.Anything).Return(nil, store.NewErrNotFound("mock resource", "mock ID"))

		mockStore := th.App.Srv().Store().(*mocks.Store)
		mockStore.On("Post").Return(&mockPostStore)
		mockStore.On("LinkMetadata").Return(&mockLinkMetadataStore)

		images := th.App.getImagesForPost(th.Context, post, []string{}, false)
		assert.Equal(t, 0, len(images))
		assert.Equal(t, images, map[string]*model.PostImage{})
	})
}

func TestGetEmojiNamesForString(t *testing.T) {
	mainHelper.Parallel(t)
	testCases := []struct {
		Description string
		Input       string
		Expected    []string
	}{
		{
			Description: "no emojis",
			Input:       "this is a string",
			Expected:    []string{},
		},
		{
			Description: "one emoji",
			Input:       "this is an :emoji1: string",
			Expected:    []string{"emoji1"},
		},
		{
			Description: "two emojis",
			Input:       "this is a :emoji3: :emoji2: string",
			Expected:    []string{"emoji3", "emoji2"},
		},
		{
			Description: "punctuation around emojis",
			Input:       ":emoji3:/:emoji1: (:emoji2:)",
			Expected:    []string{"emoji3", "emoji1", "emoji2"},
		},
		{
			Description: "adjacent emojis",
			Input:       ":emoji3::emoji1:",
			Expected:    []string{"emoji3", "emoji1"},
		},
		{
			Description: "duplicate emojis",
			Input:       ":emoji1: :emoji1: :emoji1::emoji2::emoji2: :emoji1:",
			Expected:    []string{"emoji1", "emoji1", "emoji1", "emoji2", "emoji2", "emoji1"},
		},
		{
			Description: "fake emojis",
			Input:       "these don't exist :tomato: :potato: :rotato:",
			Expected:    []string{"tomato", "potato", "rotato"},
		},
	}

	for _, testCase := range testCases {
		t.Run(testCase.Description, func(t *testing.T) {
			emojis := getEmojiNamesForString(testCase.Input)
			assert.ElementsMatch(t, emojis, testCase.Expected, "received incorrect emoji names")
		})
	}
}

func TestGetEmojiNamesForPost(t *testing.T) {
	mainHelper.Parallel(t)
	testCases := []struct {
		Description string
		Post        *model.Post
		Reactions   []*model.Reaction
		Expected    []string
	}{
		{
			Description: "no emojis",
			Post: &model.Post{
				Message: "this is a post",
			},
			Expected: []string{},
		},
		{
			Description: "in post message",
			Post: &model.Post{
				Message: "this is :emoji:",
			},
			Expected: []string{"emoji"},
		},
		{
			Description: "in reactions",
			Post:        &model.Post{},
			Reactions: []*model.Reaction{
				{
					EmojiName: "emoji1",
				},
				{
					EmojiName: "emoji2",
				},
			},
			Expected: []string{"emoji1", "emoji2"},
		},
		{
			Description: "in message attachments",
			Post: &model.Post{
				Message: "this is a post",
				Props: map[string]any{
					model.PostPropsAttachments: []*model.SlackAttachment{
						{
							Text:    ":emoji1:",
							Pretext: ":emoji2:",
						},
						{
							Fields: []*model.SlackAttachmentField{
								{
									Value: ":emoji3:",
								},
								{
									Value: ":emoji4:",
								},
							},
						},
						{
							Title: "This is the title: :emoji5:",
						},
					},
				},
			},
			Expected: []string{"emoji1", "emoji2", "emoji3", "emoji4", "emoji5"},
		},
		{
			Description: "with duplicates",
			Post: &model.Post{
				Message: "this is :emoji1",
				Props: map[string]any{
					model.PostPropsAttachments: []*model.SlackAttachment{
						{
							Text:    ":emoji2:",
							Pretext: ":emoji2:",
							Fields: []*model.SlackAttachmentField{
								{
									Value: ":emoji3:",
								},
								{
									Value: ":emoji1:",
								},
							},
						},
					},
				},
			},
			Expected: []string{"emoji1", "emoji2", "emoji3"},
		},
	}

	for _, testCase := range testCases {
		t.Run(testCase.Description, func(t *testing.T) {
			emojis := getEmojiNamesForPost(testCase.Post, testCase.Reactions)
			assert.ElementsMatch(t, emojis, testCase.Expected, "received incorrect emoji names")
		})
	}
}

func TestGetCustomEmojisForPost(t *testing.T) {
	mainHelper.Parallel(t)
	th := Setup(t).InitBasic(t)

	th.App.UpdateConfig(func(cfg *model.Config) {
		*cfg.ServiceSettings.EnableCustomEmoji = true
	})

	emojis := []*model.Emoji{
		th.CreateEmoji(t),
		th.CreateEmoji(t),
		th.CreateEmoji(t),
		th.CreateEmoji(t),
		th.CreateEmoji(t),
		th.CreateEmoji(t),
	}

	t.Run("from different parts of the post", func(t *testing.T) {
		reactions := []*model.Reaction{
			{
				UserId:    th.BasicUser.Id,
				EmojiName: emojis[0].Name,
			},
		}

		post := &model.Post{
			Message: ":" + emojis[1].Name + ":",
			Props: map[string]any{
				model.PostPropsAttachments: []*model.SlackAttachment{
					{
						Pretext: ":" + emojis[2].Name + ":",
						Text:    ":" + emojis[3].Name + ":",
						Fields: []*model.SlackAttachmentField{
							{
								Value: ":" + emojis[4].Name + ":",
							},
							{
								Value: ":" + emojis[5].Name + ":",
							},
						},
					},
				},
			},
		}

		emojisForPost, err := th.App.getCustomEmojisForPost(th.Context, post, reactions)
		assert.Nil(t, err, "failed to get emojis for post")
		assert.ElementsMatch(t, emojisForPost, emojis, "received incorrect emojis")
	})

	t.Run("with emojis that don't exist", func(t *testing.T) {
		post := &model.Post{
			Message: ":secret: :" + emojis[0].Name + ":",
			Props: map[string]any{
				model.PostPropsAttachments: []*model.SlackAttachment{
					{
						Text: ":imaginary:",
					},
				},
			},
		}

		emojisForPost, err := th.App.getCustomEmojisForPost(th.Context, post, nil)
		assert.Nil(t, err, "failed to get emojis for post")
		assert.ElementsMatch(t, emojisForPost, []*model.Emoji{emojis[0]}, "received incorrect emojis")
	})

	t.Run("with no emojis", func(t *testing.T) {
		post := &model.Post{
			Message: "this post is boring",
			Props:   map[string]any{},
		}

		emojisForPost, err := th.App.getCustomEmojisForPost(th.Context, post, nil)
		assert.Nil(t, err, "failed to get emojis for post")
		assert.ElementsMatch(t, emojisForPost, []*model.Emoji{}, "should have received no emojis")
	})
}

func TestGetFirstLinkAndImages(t *testing.T) {
	mainHelper.Parallel(t)
	th := Setup(t).InitBasic(t)

	for name, testCase := range map[string]struct {
		Input             string
		ExpectedFirstLink string
		ExpectedImages    []string
	}{
		"no links or images": {
			Input:             "this is a string",
			ExpectedFirstLink: "",
			ExpectedImages:    []string{},
		},
		"http link": {
			Input:             "this is a http://example.com",
			ExpectedFirstLink: "http://example.com",
			ExpectedImages:    []string{},
		},
		"www link": {
			Input:             "this is a www.example.com",
			ExpectedFirstLink: "http://www.example.com",
			ExpectedImages:    []string{},
		},
		"image": {
			Input:             "this is a ![our logo](http://example.com/logo)",
			ExpectedFirstLink: "",
			ExpectedImages:    []string{"http://example.com/logo"},
		},
		"multiple images": {
			Input:             "this is a ![our logo](http://example.com/logo) and ![their logo](http://example.com/logo2) and ![my logo](http://example.com/logo3)",
			ExpectedFirstLink: "",
			ExpectedImages:    []string{"http://example.com/logo", "http://example.com/logo2", "http://example.com/logo3"},
		},
		"multiple images with duplicate": {
			Input:             "this is a ![our logo](http://example.com/logo) and ![their logo](http://example.com/logo2) and ![my logo which is their logo](http://example.com/logo2)",
			ExpectedFirstLink: "",
			ExpectedImages:    []string{"http://example.com/logo", "http://example.com/logo2", "http://example.com/logo2"},
		},
		"reference image": {
			Input: `this is a ![our logo][logo]

[logo]: http://example.com/logo`,
			ExpectedFirstLink: "",
			ExpectedImages:    []string{"http://example.com/logo"},
		},
		"image and link": {
			Input:             "this is a https://example.com and ![our logo](https://example.com/logo)",
			ExpectedFirstLink: "https://example.com",
			ExpectedImages:    []string{"https://example.com/logo"},
		},
		"markdown links (not returned)": {
			Input: `this is a [our page](http://example.com) and [another page][]

[another page]: http://www.example.com/another_page`,
			ExpectedFirstLink: "",
			ExpectedImages:    []string{},
		},
		"http link in angle brackets": {
			Input:             "this is a <http://example.com>",
			ExpectedFirstLink: "http://example.com",
			ExpectedImages:    []string{},
		},
		"http link with only opening angle bracket": {
			Input:             "this is a <http://example.com",
			ExpectedFirstLink: "http://example.com",
			ExpectedImages:    []string{},
		},
		"http link with only closing angle bracket": {
			Input:             "this is a http://example.com>",
			ExpectedFirstLink: "http://example.com",
			ExpectedImages:    []string{},
		},
	} {
		t.Run(name, func(t *testing.T) {
			firstLink, images := th.App.getFirstLinkAndImages(th.Context, testCase.Input)

			assert.Equal(t, testCase.ExpectedFirstLink, firstLink)
			assert.Equal(t, testCase.ExpectedImages, images)
		})
	}

	for name, testCase := range map[string]struct {
		Input             string
		ExpectedFirstLink string
		ExpectedImages    []string
	}{
		"http link domain is restricted": {
			Input:             "this is a http://example.com",
			ExpectedFirstLink: "",
			ExpectedImages:    []string{},
		},
		"http link domain is not restricted": {
			Input:             "this is a http://example1.com",
			ExpectedFirstLink: "http://example1.com",
			ExpectedImages:    []string{},
		},
		"www link domain is restricted": {
			Input:             "this is a www.example.com",
			ExpectedFirstLink: "",
			ExpectedImages:    []string{},
		},
		"image domain is restricted": {
			Input:             "this is a ![our logo](http://example.com/logo)",
			ExpectedFirstLink: "",
			ExpectedImages:    []string{},
		},
		"image domain is not restricted": {
			Input:             "this is a ![our logo](http://example1.com/logo)",
			ExpectedFirstLink: "",
			ExpectedImages:    []string{"http://example1.com/logo"},
		},
		"multiple images is domain restricted": {
			Input:             "this is a ![our logo](http://example.com/logo) and ![their logo](http://example.com/logo2) and ![my logo](http://example.com/logo3)",
			ExpectedFirstLink: "",
			ExpectedImages:    []string{},
		},
		"multiple images domain is not restricted": {
			Input:             "this is a ![our logo](http://example1.com/logo) and ![their logo](http://example1.com/logo2) and ![my logo](http://example1.com/logo3)",
			ExpectedFirstLink: "",
			ExpectedImages:    []string{"http://example1.com/logo", "http://example1.com/logo2", "http://example1.com/logo3"},
		},
		"multiple images with duplicate domain is restricted": {
			Input:             "this is a ![our logo](http://example.com/logo) and ![their logo](http://example.com/logo2) and ![my logo which is their logo](http://example.com/logo2)",
			ExpectedFirstLink: "",
			ExpectedImages:    []string{},
		},
		"reference image domain is restricted": {
			Input: `this is a ![our logo][logo]

[logo]: http://example.com/logo`,
			ExpectedFirstLink: "",
			ExpectedImages:    []string{},
		},
		"image and link domain is restricted": {
			Input:             "this is a https://example.com and ![our logo](https://example.com/logo)",
			ExpectedFirstLink: "",
			ExpectedImages:    []string{},
		},
		"test with denied domain as username, password": {
			Input:             "link as http://example.com:example.com@example1.com/link1",
			ExpectedFirstLink: "http://example.com:example.com@example1.com/link1",
			ExpectedImages:    []string{},
		},
		"test with URL encoded": {
			Input:             "link as https://example%E3%80%82com/link1",
			ExpectedFirstLink: "",
			ExpectedImages:    []string{},
		},
		"test with unicode": {
			Input:             "link as https://example。com/link1",
			ExpectedFirstLink: "",
			ExpectedImages:    []string{},
		},
	} {
		th.App.UpdateConfig(func(cfg *model.Config) {
			*cfg.ServiceSettings.RestrictLinkPreviews = "example.com, test.com"
		})

		t.Run(name, func(t *testing.T) {
			firstLink, images := th.App.getFirstLinkAndImages(th.Context, testCase.Input)

			assert.Equal(t, firstLink, testCase.ExpectedFirstLink)
			assert.Equal(t, images, testCase.ExpectedImages)
		})
	}
}

func TestGetImagesInMessageAttachments(t *testing.T) {
	mainHelper.Parallel(t)
	th := Setup(t).InitBasic(t)

	for _, test := range []struct {
		Name     string
		Post     *model.Post
		Expected []string
	}{
		{
			Name:     "no attachments",
			Post:     &model.Post{},
			Expected: []string{},
		},
		{
			Name: "empty attachments",
			Post: &model.Post{
				Props: map[string]any{
					model.PostPropsAttachments: []*model.SlackAttachment{},
				},
			},
			Expected: []string{},
		},
		{
			Name: "attachment with no fields that can contain images",
			Post: &model.Post{
				Props: map[string]any{
					model.PostPropsAttachments: []*model.SlackAttachment{
						{
							Title: "This is the title",
						},
					},
				},
			},
			Expected: []string{},
		},
		{
			Name: "images in text",
			Post: &model.Post{
				Props: map[string]any{
					model.PostPropsAttachments: []*model.SlackAttachment{
						{
							Text: "![logo](https://example.com/logo) and ![icon](https://example.com/icon)",
						},
					},
				},
			},
			Expected: []string{"https://example.com/logo", "https://example.com/icon"},
		},
		{
			Name: "images in pretext",
			Post: &model.Post{
				Props: map[string]any{
					model.PostPropsAttachments: []*model.SlackAttachment{
						{
							Pretext: "![logo](https://example.com/logo1) and ![icon](https://example.com/icon1)",
						},
					},
				},
			},
			Expected: []string{"https://example.com/logo1", "https://example.com/icon1"},
		},
		{
			Name: "images in fields",
			Post: &model.Post{
				Props: map[string]any{
					model.PostPropsAttachments: []*model.SlackAttachment{
						{
							Fields: []*model.SlackAttachmentField{
								{
									Value: "![logo](https://example.com/logo2) and ![icon](https://example.com/icon2)",
								},
							},
						},
					},
				},
			},
			Expected: []string{"https://example.com/logo2", "https://example.com/icon2"},
		},
		{
			Name: "image in author_icon",
			Post: &model.Post{
				Props: map[string]any{
					model.PostPropsAttachments: []*model.SlackAttachment{
						{
							AuthorIcon: "https://example.com/icon2",
						},
					},
				},
			},
			Expected: []string{"https://example.com/icon2"},
		},
		{
			Name: "image in image_url",
			Post: &model.Post{
				Props: map[string]any{
					model.PostPropsAttachments: []*model.SlackAttachment{
						{
							ImageURL: "https://example.com/image",
						},
					},
				},
			},
			Expected: []string{"https://example.com/image"},
		},
		{
			Name: "image in thumb_url",
			Post: &model.Post{
				Props: map[string]any{
					model.PostPropsAttachments: []*model.SlackAttachment{
						{
							ThumbURL: "https://example.com/image",
						},
					},
				},
			},
			Expected: []string{"https://example.com/image"},
		},
		{
			Name: "image in footer_icon",
			Post: &model.Post{
				Props: map[string]any{
					model.PostPropsAttachments: []*model.SlackAttachment{
						{
							FooterIcon: "https://example.com/image",
						},
					},
				},
			},
			Expected: []string{"https://example.com/image"},
		},
		{
			Name: "images in multiple fields",
			Post: &model.Post{
				Props: map[string]any{
					model.PostPropsAttachments: []*model.SlackAttachment{
						{
							Fields: []*model.SlackAttachmentField{
								{
									Value: "![logo](https://example.com/logo)",
								},
								{
									Value: "![icon](https://example.com/icon)",
								},
							},
						},
					},
				},
			},
			Expected: []string{"https://example.com/logo", "https://example.com/icon"},
		},
		{
			Name: "non-string field",
			Post: &model.Post{
				Props: map[string]any{
					model.PostPropsAttachments: []*model.SlackAttachment{
						{
							Fields: []*model.SlackAttachmentField{
								{
									Value: 77,
								},
							},
						},
					},
				},
			},
			Expected: []string{},
		},
		{
			Name: "images in multiple locations",
			Post: &model.Post{
				Props: map[string]any{
					model.PostPropsAttachments: []*model.SlackAttachment{
						{
							Text:    "![text](https://example.com/text)",
							Pretext: "![pretext](https://example.com/pretext)",
							Fields: []*model.SlackAttachmentField{
								{
									Value: "![field1](https://example.com/field1)",
								},
								{
									Value: "![field2](https://example.com/field2)",
								},
							},
						},
					},
				},
			},
			Expected: []string{"https://example.com/text", "https://example.com/pretext", "https://example.com/field1", "https://example.com/field2"},
		},
		{
			Name: "multiple attachments",
			Post: &model.Post{
				Props: map[string]any{
					model.PostPropsAttachments: []*model.SlackAttachment{
						{
							Text: "![logo](https://example.com/logo)",
						},
						{
							Text: "![icon](https://example.com/icon)",
						},
					},
				},
			},
			Expected: []string{"https://example.com/logo", "https://example.com/icon"},
		},
	} {
		t.Run(test.Name, func(t *testing.T) {
			images := th.App.getImagesInMessageAttachments(th.Context, test.Post)

			assert.ElementsMatch(t, images, test.Expected)
		})
	}
}

func TestGetLinkMetadata(t *testing.T) {
	setup := func(t *testing.T) *TestHelper {
		th := Setup(t)

		th.App.UpdateConfig(func(cfg *model.Config) {
			*cfg.ServiceSettings.AllowedUntrustedInternalConnections = "127.0.0.1"
		})

		err := platform.PurgeLinkCache()
		require.NoError(t, err)

		return th
	}

	server := httptest.NewServer(http.HandlerFunc(func(w http.ResponseWriter, r *http.Request) {
		params := r.URL.Query()

		writeImage := func(height, width int) {
			img := image.NewGray(image.Rect(0, 0, height, width))

			var encoder png.Encoder

			err := encoder.Encode(w, img)
			require.NoError(t, err)
		}

		writeHTML := func(title string) {
			w.Header().Set("Content-Type", "text/html")

			_, err := w.Write([]byte(`
				<html prefix="og:http://ogp.me/ns#">
				<head>
				<meta property="og:title" content="` + title + `" />
				</head>
				<body>
				</body>
				</html>`))
			require.NoError(t, err)
		}

		if strings.HasPrefix(r.URL.Path, "/image") {
			height, _ := strconv.ParseInt(params["height"][0], 10, 0)
			width, _ := strconv.ParseInt(params["width"][0], 10, 0)

			writeImage(int(height), int(width))
		} else if strings.HasPrefix(r.URL.Path, "/opengraph") {
			writeHTML(params["title"][0])
		} else if strings.HasPrefix(r.URL.Path, "/json") {
			w.Header().Set("Content-Type", "application/json")

			_, err := w.Write([]byte("true"))
			require.NoError(t, err)
		} else if strings.HasPrefix(r.URL.Path, "/timeout") {
			w.Header().Set("Content-Type", "text/html")

			_, err := w.Write([]byte("<html>"))
			require.NoError(t, err)
			select {
			case <-time.After(60 * time.Second):
			case <-r.Context().Done():
			}
			_, err = w.Write([]byte("</html>"))
			require.NoError(t, err)
		} else if strings.HasPrefix(r.URL.Path, "/mixed") {
			for _, acceptedType := range r.Header["Accept"] {
				if strings.HasPrefix(acceptedType, "image/*") || strings.HasPrefix(acceptedType, "image/png") {
					writeImage(10, 10)
				} else if strings.HasPrefix(acceptedType, "text/html") {
					writeHTML("mixed")
				}
			}
		} else {
			w.WriteHeader(http.StatusInternalServerError)
		}
	}))
	defer server.Close()

	t.Run("in-memory cache", func(t *testing.T) {
		th := setup(t)

		requestURL := server.URL + "/cached"
		timestamp := int64(1547510400000)
		title := "from cache"

		cacheLinkMetadata(th.Context, requestURL, timestamp, &opengraph.OpenGraph{Title: title}, nil, nil)

		t.Run("should use cache if cached entry exists", func(t *testing.T) {
			_, _, _, ok := getLinkMetadataFromCache(requestURL, timestamp)
			require.True(t, ok, "data should already exist in in-memory cache")

			_, _, ok = th.App.getLinkMetadataFromDatabase(requestURL, timestamp)
			require.False(t, ok, "data should not exist in database")

			og, img, _, err := th.App.getLinkMetadata(th.Context, requestURL, timestamp, false, "")

			require.NotNil(t, og)
			assert.Nil(t, img)
			assert.NoError(t, err)
			assert.Equal(t, title, og.Title)
		})

		t.Run("should use cache if cached entry exists near time", func(t *testing.T) {
			_, _, _, ok := getLinkMetadataFromCache(requestURL, timestamp)
			require.True(t, ok, "data should already exist in in-memory cache")

			_, _, ok = th.App.getLinkMetadataFromDatabase(requestURL, timestamp)
			require.False(t, ok, "data should not exist in database")

			og, img, _, err := th.App.getLinkMetadata(th.Context, requestURL, timestamp+60*1000, false, "")

			require.NotNil(t, og)
			assert.Nil(t, img)
			assert.NoError(t, err)
			assert.Equal(t, title, og.Title)
		})

		t.Run("should not use cache if URL is different", func(t *testing.T) {
			differentURL := server.URL + "/other"

			_, _, _, ok := getLinkMetadataFromCache(differentURL, timestamp)
			require.False(t, ok, "data should not exist in in-memory cache")

			_, _, ok = th.App.getLinkMetadataFromDatabase(differentURL, timestamp)
			require.False(t, ok, "data should not exist in database")

			og, img, _, err := th.App.getLinkMetadata(th.Context, differentURL, timestamp, false, "")

			assert.Nil(t, og)
			assert.Nil(t, img)
			assert.NoError(t, err)
		})

		t.Run("should not use cache if timestamp is different", func(t *testing.T) {
			differentTimestamp := timestamp + 60*60*1000

			_, _, _, ok := getLinkMetadataFromCache(requestURL, differentTimestamp)
			require.False(t, ok, "data should not exist in in-memory cache")

			_, _, ok = th.App.getLinkMetadataFromDatabase(requestURL, differentTimestamp)
			require.False(t, ok, "data should not exist in database")

			og, img, _, err := th.App.getLinkMetadata(th.Context, requestURL, differentTimestamp, false, "")

			assert.Nil(t, og)
			assert.Nil(t, img)
			assert.NoError(t, err)
		})
	})

	t.Run("database cache", func(t *testing.T) {
		th := setup(t)

		requestURL := server.URL
		timestamp := int64(1547510400000)
		title := "from database"

		th.App.saveLinkMetadataToDatabase(requestURL, timestamp, &opengraph.OpenGraph{Title: title}, nil)

		t.Run("should use database if saved entry exists", func(t *testing.T) {
			err := platform.PurgeLinkCache()
			require.NoError(t, err)

			_, _, _, ok := getLinkMetadataFromCache(requestURL, timestamp)
			require.False(t, ok, "data should not exist in in-memory cache")

			_, _, ok = th.App.getLinkMetadataFromDatabase(requestURL, timestamp)
			require.True(t, ok, "data should already exist in database")

			og, img, _, err := th.App.getLinkMetadata(th.Context, requestURL, timestamp, false, "")

			require.NotNil(t, og)
			assert.Nil(t, img)
			assert.NoError(t, err)
			assert.Equal(t, title, og.Title)
		})

		t.Run("should use database if saved entry exists near time", func(t *testing.T) {
			err := platform.PurgeLinkCache()
			require.NoError(t, err)

			_, _, _, ok := getLinkMetadataFromCache(requestURL, timestamp)
			require.False(t, ok, "data should not exist in in-memory cache")

			_, _, ok = th.App.getLinkMetadataFromDatabase(requestURL, timestamp)
			require.True(t, ok, "data should already exist in database")

			og, img, _, err := th.App.getLinkMetadata(th.Context, requestURL, timestamp+60*1000, false, "")

			require.NotNil(t, og)
			assert.Nil(t, img)
			assert.NoError(t, err)
			assert.Equal(t, title, og.Title)
		})

		t.Run("should not use database if URL is different", func(t *testing.T) {
			err := platform.PurgeLinkCache()
			require.NoError(t, err)

			differentURL := requestURL + "/other"

			_, _, _, ok := getLinkMetadataFromCache(requestURL, timestamp)
			require.False(t, ok, "data should not exist in in-memory cache")

			_, _, ok = th.App.getLinkMetadataFromDatabase(differentURL, timestamp)
			require.False(t, ok, "data should not exist in database")

			og, img, _, err := th.App.getLinkMetadata(th.Context, differentURL, timestamp, false, "")

			assert.Nil(t, og)
			assert.Nil(t, img)
			assert.NoError(t, err)
		})

		t.Run("should not use database if timestamp is different", func(t *testing.T) {
			err := platform.PurgeLinkCache()
			require.NoError(t, err)

			differentTimestamp := timestamp + 60*60*1000

			_, _, _, ok := getLinkMetadataFromCache(requestURL, timestamp)
			require.False(t, ok, "data should not exist in in-memory cache")

			_, _, ok = th.App.getLinkMetadataFromDatabase(requestURL, differentTimestamp)
			require.False(t, ok, "data should not exist in database")

			og, img, _, err := th.App.getLinkMetadata(th.Context, requestURL, differentTimestamp, false, "")

			assert.Nil(t, og)
			assert.Nil(t, img)
			assert.NoError(t, err)
		})
	})

	t.Run("should get data from remote source", func(t *testing.T) {
		th := setup(t)

		requestURL := server.URL + "/opengraph?title=Remote&name=" + t.Name()
		timestamp := int64(1547510400000)

		_, _, _, ok := getLinkMetadataFromCache(requestURL, timestamp)
		require.False(t, ok, "data should not exist in in-memory cache")

		_, _, ok = th.App.getLinkMetadataFromDatabase(requestURL, timestamp)
		require.False(t, ok, "data should not exist in database")

		og, img, _, err := th.App.getLinkMetadata(th.Context, requestURL, timestamp, false, "")

		assert.NotNil(t, og)
		assert.Nil(t, img)
		assert.NoError(t, err)
	})

	t.Run("should cache OpenGraph results", func(t *testing.T) {
		th := setup(t)

		requestURL := server.URL + "/opengraph?title=Remote&name=" + t.Name()
		timestamp := int64(1547510400000)

		_, _, _, ok := getLinkMetadataFromCache(requestURL, timestamp)
		require.False(t, ok, "data should not exist in in-memory cache")

		_, _, ok = th.App.getLinkMetadataFromDatabase(requestURL, timestamp)
		require.False(t, ok, "data should not exist in database")

		og, img, _, err := th.App.getLinkMetadata(th.Context, requestURL, timestamp, false, "")

		assert.NotNil(t, og)
		assert.Nil(t, img)
		assert.NoError(t, err)

		fromCache, _, _, ok := getLinkMetadataFromCache(requestURL, timestamp)
		assert.True(t, ok)
		assert.Exactly(t, og, fromCache)

		fromDatabase, _, ok := th.App.getLinkMetadataFromDatabase(requestURL, timestamp)
		assert.True(t, ok)
		assert.Exactly(t, og, fromDatabase)
	})

	t.Run("should cache image results", func(t *testing.T) {
		th := setup(t)

		requestURL := server.URL + "/image?height=300&width=400&name=" + t.Name()
		timestamp := int64(1547510400000)

		_, _, _, ok := getLinkMetadataFromCache(requestURL, timestamp)
		require.False(t, ok, "data should not exist in in-memory cache")

		_, _, ok = th.App.getLinkMetadataFromDatabase(requestURL, timestamp)
		require.False(t, ok, "data should not exist in database")

		og, img, _, err := th.App.getLinkMetadata(th.Context, requestURL, timestamp, false, "")

		assert.Nil(t, og)
		assert.NotNil(t, img)
		assert.NoError(t, err)

		_, fromCache, _, ok := getLinkMetadataFromCache(requestURL, timestamp)
		assert.True(t, ok)
		assert.Exactly(t, img, fromCache)

		_, fromDatabase, ok := th.App.getLinkMetadataFromDatabase(requestURL, timestamp)
		assert.True(t, ok)
		assert.Exactly(t, img, fromDatabase)
	})

	t.Run("should cache general errors", func(t *testing.T) {
		th := setup(t)

		requestURL := server.URL + "/error"
		timestamp := int64(1547510400000)

		_, _, _, ok := getLinkMetadataFromCache(requestURL, timestamp)
		require.False(t, ok, "data should not exist in in-memory cache")

		_, _, ok = th.App.getLinkMetadataFromDatabase(requestURL, timestamp)
		require.False(t, ok, "data should not exist in database")

		og, img, _, err := th.App.getLinkMetadata(th.Context, requestURL, timestamp, false, "")

		assert.Nil(t, og)
		assert.Nil(t, img)
		assert.NoError(t, err)

		ogFromCache, imgFromCache, _, ok := getLinkMetadataFromCache(requestURL, timestamp)
		assert.True(t, ok)
		assert.Nil(t, ogFromCache)
		assert.Nil(t, imgFromCache)

		ogFromDatabase, imageFromDatabase, ok := th.App.getLinkMetadataFromDatabase(requestURL, timestamp)
		assert.True(t, ok)
		assert.Nil(t, ogFromDatabase)
		assert.Nil(t, imageFromDatabase)
	})

	t.Run("should cache invalid URL errors", func(t *testing.T) {
		th := setup(t)

		requestURL := "http://notarealdomainthatactuallyexists.ca/?name=" + t.Name()
		timestamp := int64(1547510400000)

		_, _, _, ok := getLinkMetadataFromCache(requestURL, timestamp)
		require.False(t, ok, "data should not exist in in-memory cache")

		_, _, ok = th.App.getLinkMetadataFromDatabase(requestURL, timestamp)
		require.False(t, ok, "data should not exist in database")

		og, img, _, err := th.App.getLinkMetadata(th.Context, requestURL, timestamp, false, "")

		assert.Nil(t, og)
		assert.Nil(t, img)
		assert.IsType(t, &url.Error{}, err)

		ogFromCache, imgFromCache, _, ok := getLinkMetadataFromCache(requestURL, timestamp)
		assert.True(t, ok)
		assert.Nil(t, ogFromCache)
		assert.Nil(t, imgFromCache)

		ogFromDatabase, imageFromDatabase, ok := th.App.getLinkMetadataFromDatabase(requestURL, timestamp)
		assert.True(t, ok)
		assert.Nil(t, ogFromDatabase)
		assert.Nil(t, imageFromDatabase)
	})

	t.Run("should cache timeout errors", func(t *testing.T) {
		th := setup(t)

		th.App.UpdateConfig(func(cfg *model.Config) {
			*cfg.ExperimentalSettings.LinkMetadataTimeoutMilliseconds = 100
		})

		requestURL := server.URL + "/timeout?name=" + t.Name()
		timestamp := int64(1547510400000)

		_, _, _, ok := getLinkMetadataFromCache(requestURL, timestamp)
		require.False(t, ok, "data should not exist in in-memory cache")

		_, _, ok = th.App.getLinkMetadataFromDatabase(requestURL, timestamp)
		require.False(t, ok, "data should not exist in database")

		og, img, _, err := th.App.getLinkMetadata(th.Context, requestURL, timestamp, false, "")

		assert.Nil(t, og)
		assert.Nil(t, img)
		assert.Error(t, err)
		assert.True(t, os.IsTimeout(err))

		ogFromCache, imgFromCache, _, ok := getLinkMetadataFromCache(requestURL, timestamp)
		assert.True(t, ok)
		assert.Nil(t, ogFromCache)
		assert.Nil(t, imgFromCache)

		ogFromDatabase, imageFromDatabase, ok := th.App.getLinkMetadataFromDatabase(requestURL, timestamp)
		assert.True(t, ok)
		assert.Nil(t, ogFromDatabase)
		assert.Nil(t, imageFromDatabase)
	})

	t.Run("should cache database results in memory", func(t *testing.T) {
		th := setup(t)

		requestURL := server.URL + "/image?height=300&width=400&name=" + t.Name()
		timestamp := int64(1547510400000)

		_, _, _, ok := getLinkMetadataFromCache(requestURL, timestamp)
		require.False(t, ok, "data should not exist in in-memory cache")

		_, _, ok = th.App.getLinkMetadataFromDatabase(requestURL, timestamp)
		require.False(t, ok, "data should not exist in database")

		_, img, _, err := th.App.getLinkMetadata(th.Context, requestURL, timestamp, false, "")
		require.NoError(t, err)

		_, _, _, ok = getLinkMetadataFromCache(requestURL, timestamp)
		require.True(t, ok, "data should now exist in in-memory cache")

		err = platform.PurgeLinkCache()
		require.NoError(t, err)
		_, _, _, ok = getLinkMetadataFromCache(requestURL, timestamp)
		require.False(t, ok, "data should no longer exist in in-memory cache")

		_, fromDatabase, ok := th.App.getLinkMetadataFromDatabase(requestURL, timestamp)
		assert.True(t, ok, "data should be be in in-memory cache again")
		assert.Exactly(t, img, fromDatabase)
	})

	t.Run("should reject non-html, non-image response", func(t *testing.T) {
		th := setup(t)

		requestURL := server.URL + "/json?name=" + t.Name()
		timestamp := int64(1547510400000)

		og, img, _, err := th.App.getLinkMetadata(th.Context, requestURL, timestamp, false, "")
		assert.Nil(t, og)
		assert.Nil(t, img)
		assert.NoError(t, err)
	})

	t.Run("should check in-memory cache for new post", func(t *testing.T) {
		th := setup(t)

		requestURL := server.URL + "/error?name=" + t.Name()
		timestamp := int64(1547510400000)

		cacheLinkMetadata(th.Context, requestURL, timestamp, &opengraph.OpenGraph{Title: "cached"}, nil, nil)

		og, img, _, err := th.App.getLinkMetadata(th.Context, requestURL, timestamp, true, "")
		assert.NotNil(t, og)
		assert.Nil(t, img)
		assert.NoError(t, err)
	})

	t.Run("should skip database cache for new post", func(t *testing.T) {
		th := setup(t)

		requestURL := server.URL + "/error?name=" + t.Name()
		timestamp := int64(1547510400000)

		th.App.saveLinkMetadataToDatabase(requestURL, timestamp, &opengraph.OpenGraph{Title: "cached"}, nil)

		og, img, _, err := th.App.getLinkMetadata(th.Context, requestURL, timestamp, true, "")
		assert.Nil(t, og)
		assert.Nil(t, img)
		assert.NoError(t, err)
	})

	t.Run("should resolve relative URL", func(t *testing.T) {
		th := setup(t)

		// Fake the SiteURL to have the relative URL resolve to the external server
		oldSiteURL := *th.App.Config().ServiceSettings.SiteURL
		defer th.App.UpdateConfig(func(cfg *model.Config) {
			*cfg.ServiceSettings.SiteURL = oldSiteURL
		})

		th.App.UpdateConfig(func(cfg *model.Config) {
			*cfg.ServiceSettings.SiteURL = server.URL
		})

		requestURL := "/image?height=200&width=300&name=" + t.Name()
		timestamp := int64(1547510400000)

		og, img, _, err := th.App.getLinkMetadata(th.Context, requestURL, timestamp, false, "")
		assert.Nil(t, og)
		assert.NotNil(t, img)
		assert.NoError(t, err)
	})

	t.Run("should error on local addresses other than the image proxy", func(t *testing.T) {
		th := setup(t)

		// Disable AllowedUntrustedInternalConnections since it's turned on for the previous tests
		oldAllowUntrusted := *th.App.Config().ServiceSettings.AllowedUntrustedInternalConnections
		oldSiteURL := *th.App.Config().ServiceSettings.SiteURL
		defer th.App.UpdateConfig(func(cfg *model.Config) {
			*cfg.ServiceSettings.AllowedUntrustedInternalConnections = oldAllowUntrusted
			*cfg.ServiceSettings.SiteURL = oldSiteURL
		})

		th.App.UpdateConfig(func(cfg *model.Config) {
			*cfg.ServiceSettings.AllowedUntrustedInternalConnections = ""
			*cfg.ServiceSettings.SiteURL = "http://mattermost.example.com"
			*cfg.ImageProxySettings.Enable = true
			*cfg.ImageProxySettings.ImageProxyType = "local"
		})

		requestURL := server.URL + "/image?height=200&width=300&name=" + t.Name()
		timestamp := int64(1547510400000)

		og, img, _, err := th.App.getLinkMetadata(th.Context, requestURL, timestamp, false, "")
		assert.Nil(t, og)
		assert.Nil(t, img)
		assert.Error(t, err)
		assert.IsType(t, &url.Error{}, err)
		assert.ErrorContains(t, err, httpservice.ErrAddressForbidden.Error())

		requestURL = th.App.GetSiteURL() + "/api/v4/image?url=" + url.QueryEscape(requestURL)

		// Note that this request still fails while testing because the request made by the image proxy is blocked
		og, img, _, err = th.App.getLinkMetadata(th.Context, requestURL, timestamp, false, "")
		assert.Nil(t, og)
		assert.Nil(t, img)
		assert.Error(t, err)
		assert.IsType(t, imageproxy.Error{}, err)
	})

	t.Run("should prefer images for mixed content", func(t *testing.T) {
		th := setup(t)

		requestURL := server.URL + "/mixed?name=" + t.Name()
		timestamp := int64(1547510400000)

		og, img, _, err := th.App.getLinkMetadata(th.Context, requestURL, timestamp, true, "")
		assert.Nil(t, og)
		assert.NotNil(t, img)
		assert.NoError(t, err)
	})

	t.Run("should throw error if post doesn't exist", func(t *testing.T) {
		th := setup(t)

		th.App.UpdateConfig(func(cfg *model.Config) {
			*cfg.ServiceSettings.EnablePermalinkPreviews = true
			*cfg.ServiceSettings.SiteURL = server.URL
		})

		requestURL := server.URL + "/team/pl/5rpoy4o3nbgwjm7gs4cm71h6ho"
		timestamp := int64(1547510400000)

		_, _, _, err := th.App.getLinkMetadata(th.Context, requestURL, timestamp, true, "")
		assert.Error(t, err)
	})
}

func TestResolveMetadataURL(t *testing.T) {
	mainHelper.Parallel(t)
	for _, test := range []struct {
		Name       string
		RequestURL string
		SiteURL    string
		Expected   string
	}{
		{
			Name:       "with HTTPS",
			RequestURL: "https://example.com/file?param=1",
			Expected:   "https://example.com/file?param=1",
		},
		{
			Name:       "with HTTP",
			RequestURL: "http://example.com/file?param=1",
			Expected:   "http://example.com/file?param=1",
		},
		{
			Name:       "with FTP",
			RequestURL: "ftp://example.com/file?param=1",
			Expected:   "ftp://example.com/file?param=1",
		},
		{
			Name:       "relative to root",
			RequestURL: "/file?param=1",
			SiteURL:    "https://mattermost.example.com:123",
			Expected:   "https://mattermost.example.com:123/file?param=1",
		},
		{
			Name:       "relative to root with subpath",
			RequestURL: "/file?param=1",
			SiteURL:    "https://mattermost.example.com:123/subpath",
			Expected:   "https://mattermost.example.com:123/file?param=1",
		},
	} {
		t.Run(test.Name, func(t *testing.T) {
			assert.Equal(t, resolveMetadataURL(test.RequestURL, test.SiteURL), test.Expected)
		})
	}
}

func TestParseLinkMetadata(t *testing.T) {
	mainHelper.Parallel(t)
	th := Setup(t)

	imageURL := "http://example.com/test.png"
	file, err := testutils.ReadTestFile("test.png")
	require.NoError(t, err)

	ogURL := "https://example.com/hello"
	html := `
		<html>
			<head>
				<meta property="og:title" content="Hello, World!">
				<meta property="og:type" content="object">
				<meta property="og:url" content="` + ogURL + `">
			</head>
		</html>`

	makeImageReader := func() io.Reader {
		return bytes.NewReader(file)
	}

	makeOpenGraphReader := func() io.Reader {
		return strings.NewReader(html)
	}

	t.Run("image", func(t *testing.T) {
		og, dimensions, err := th.App.parseLinkMetadata(th.Context, imageURL, makeImageReader(), "image/png")
		assert.NoError(t, err)

		assert.Nil(t, og)
		assert.Equal(t, &model.PostImage{
			Format: "png",
			Width:  408,
			Height: 336,
		}, dimensions)
	})

	t.Run("image with no content-type given", func(t *testing.T) {
		og, dimensions, err := th.App.parseLinkMetadata(th.Context, imageURL, makeImageReader(), "")
		assert.NoError(t, err)

		assert.Nil(t, og)
		assert.Equal(t, &model.PostImage{
			Format: "png",
			Width:  408,
			Height: 336,
		}, dimensions)
	})

	t.Run("malformed image", func(t *testing.T) {
		og, dimensions, err := th.App.parseLinkMetadata(th.Context, imageURL, makeOpenGraphReader(), "image/png")
		assert.Error(t, err)

		assert.Nil(t, og)
		assert.Nil(t, dimensions)
	})

	t.Run("opengraph", func(t *testing.T) {
		og, dimensions, err := th.App.parseLinkMetadata(th.Context, ogURL, makeOpenGraphReader(), "text/html; charset=utf-8")
		assert.NoError(t, err)

		assert.NotNil(t, og)
		assert.Equal(t, og.Title, "Hello, World!")
		assert.Equal(t, og.Type, "object")
		assert.Equal(t, og.URL, ogURL)
		assert.Nil(t, dimensions)
	})

	t.Run("malformed opengraph", func(t *testing.T) {
		og, dimensions, err := th.App.parseLinkMetadata(th.Context, ogURL, makeImageReader(), "text/html; charset=utf-8")
		assert.NoError(t, err)

		assert.Nil(t, og)
		assert.Nil(t, dimensions)
	})

	t.Run("neither", func(t *testing.T) {
		og, dimensions, err := th.App.parseLinkMetadata(th.Context, "http://example.com/test.wad", strings.NewReader("garbage"), "application/x-doom")
		assert.NoError(t, err)

		assert.Nil(t, og)
		assert.Nil(t, dimensions)
	})

	t.Run("svg", func(t *testing.T) {
		og, dimensions, err := th.App.parseLinkMetadata(th.Context, "http://example.com/image.svg", nil, "image/svg+xml")
		assert.NoError(t, err)

		assert.Nil(t, og)
		assert.Equal(t, &model.PostImage{
			Format: "svg",
		}, dimensions)
	})
}

func TestParseImages(t *testing.T) {
	mainHelper.Parallel(t)
	for name, testCase := range map[string]struct {
		FileName    string
		Expected    *model.PostImage
		ExpectError bool
	}{
		"png": {
			FileName: "test.png",
			Expected: &model.PostImage{
				Width:  408,
				Height: 336,
				Format: "png",
			},
		},
		"jpg-1": {
			FileName: "orientation_test_1.jpeg",
			Expected: &model.PostImage{
				Width:  2860,
				Height: 1578,
				Format: "jpeg",
			},
		},
		"jpg-2": {
			FileName: "orientation_test_2.jpeg",
			Expected: &model.PostImage{
				Width:  2860,
				Height: 1578,
				Format: "jpeg",
			},
		},
		"jpg-3": {
			FileName: "orientation_test_3.jpeg",
			Expected: &model.PostImage{
				Width:  2860,
				Height: 1578,
				Format: "jpeg",
			},
		},
		"jpg-4": {
			FileName: "orientation_test_4.jpeg",
			Expected: &model.PostImage{
				Width:  2860,
				Height: 1578,
				Format: "jpeg",
			},
		},
		"jpg-5": {
			FileName: "orientation_test_5.jpeg",
			Expected: &model.PostImage{
				Width:  2860,
				Height: 1578,
				Format: "jpeg",
			},
		},
		"jpg-6": {
			FileName: "orientation_test_6.jpeg",
			Expected: &model.PostImage{
				Width:  2860,
				Height: 1578,
				Format: "jpeg",
			},
		},
		"jpg-7": {
			FileName: "orientation_test_7.jpeg",
			Expected: &model.PostImage{
				Width:  2860,
				Height: 1578,
				Format: "jpeg",
			},
		},
		"jpg-8": {
			FileName: "orientation_test_8.jpeg",
			Expected: &model.PostImage{
				Width:  2860,
				Height: 1578,
				Format: "jpeg",
			},
		},
		"jpg-9": {
			FileName: "orientation_test_9.jpeg",
			Expected: &model.PostImage{
				Width:  4000,
				Height: 2667,
				Format: "jpeg",
			},
		},
		"animated gif": {
			FileName: "testgif.gif",
			Expected: &model.PostImage{
				Width:      118,
				Height:     118,
				Format:     "gif",
				FrameCount: 4,
			},
		},
		"tiff": {
			FileName: "test.tiff",
			Expected: (*model.PostImage)(nil),
		},
		"not an image": {
			FileName:    "README.md",
			ExpectError: true,
		},
	} {
		t.Run(name, func(t *testing.T) {
			file, err := testutils.ReadTestFile(testCase.FileName)
			require.NoError(t, err)

			result, err := parseImages(request.EmptyContext(mlog.CreateConsoleTestLogger(t)), "", bytes.NewReader(file))
			if testCase.ExpectError {
				assert.Error(t, err)
			} else {
				assert.NoError(t, err)
				assert.Equal(t, testCase.Expected, result)
			}
		})
	}
}

func TestLooksLikeAPermalink(t *testing.T) {
	mainHelper.Parallel(t)
	const siteURLWithSubpath = "http://localhost:8065/foo"
	const siteURLWithTrailingSlash = "http://test.com/"
	const siteURL = "http://test.com"
	tests := map[string]struct {
		input   string
		siteURL string
		expect  bool
	}{
		"happy path":                       {input: fmt.Sprintf("%s/private-core/pl/dppezk51jp8afbhwxf1jpag66r", siteURLWithSubpath), siteURL: siteURLWithSubpath, expect: true},
		"happy path redirect":              {input: fmt.Sprintf("%s/_redirect/pl/dppezk51jp8afbhwxf1jpag66r", siteURLWithSubpath), siteURL: siteURLWithSubpath, expect: true},
		"looks nothing like a permalink":   {input: "foobar", siteURL: siteURLWithSubpath, expect: false},
		"link has no subpath":              {input: fmt.Sprintf("%s/private-core/pl/dppezk51jp8afbhwxf1jpag66r", "http://localhost:8065"), siteURL: siteURLWithSubpath, expect: false},
		"without port":                     {input: fmt.Sprintf("%s/private-core/pl/dppezk51jp8afbhwxf1jpag66r", "http://localhost/foo"), siteURL: siteURLWithSubpath, expect: false},
		"wrong port":                       {input: fmt.Sprintf("%s/private-core/pl/dppezk51jp8afbhwxf1jpag66r", "http://localhost:8066"), siteURL: siteURLWithSubpath, expect: false},
		"invalid post ID length":           {input: fmt.Sprintf("%s/private-core/pl/dppezk51jp8afbhwxf1jpag66", siteURLWithSubpath), siteURL: siteURLWithSubpath, expect: false},
		"invalid post ID character":        {input: fmt.Sprintf("%s/private-core/pl/dppezk51jp8$fbhwxf1jpag66r", siteURLWithSubpath), siteURL: siteURLWithSubpath, expect: false},
		"leading whitespace":               {input: fmt.Sprintf(" %s/private-core/pl/dppezk51jp8afbhwxf1jpag66r", siteURLWithSubpath), siteURL: siteURLWithSubpath, expect: true},
		"trailing whitespace":              {input: fmt.Sprintf("%s/private-core/pl/dppezk51jp8afbhwxf1jpag66r ", siteURLWithSubpath), siteURL: siteURLWithSubpath, expect: true},
		"siteURL without a subpath":        {input: fmt.Sprintf("%sprivate-core/pl/dppezk51jp8afbhwxf1jpag66r", siteURLWithTrailingSlash), siteURL: siteURLWithTrailingSlash, expect: true},
		"siteURL without a trailing slash": {input: fmt.Sprintf("%s/private-core/pl/dppezk51jp8afbhwxf1jpag66r", siteURL), siteURL: siteURL, expect: true},
	}

	for name, tc := range tests {
		t.Run(name, func(t *testing.T) {
			actual := looksLikeAPermalink(tc.input, tc.siteURL)
			assert.Equal(t, tc.expect, actual)
		})
	}
}

func TestContainsPermalink(t *testing.T) {
	mainHelper.Parallel(t)
	th := Setup(t)

	const siteURLWithSubpath = "http://localhost:8065/foo"

	th.App.UpdateConfig(func(cfg *model.Config) {
		*cfg.ServiceSettings.SiteURL = siteURLWithSubpath
	})

	testCases := []struct {
		Description string
		Post        *model.Post
		Expected    bool
	}{
		{
			Description: "contains a permalink",
			Post: &model.Post{
				Message: fmt.Sprintf("%s/private-core/pl/dppezk51jp8afbhwxf1jpag66r", siteURLWithSubpath),
			},
			Expected: true,
		},
		{
			Description: "does not contain a permalink",
			Post: &model.Post{
				Message: "foobar",
			},
			Expected: false,
		},
	}

	for _, testCase := range testCases {
		t.Run(testCase.Description, func(t *testing.T) {
			actual := th.App.containsPermalink(th.Context, testCase.Post)
			assert.Equal(t, testCase.Expected, actual)
		})
	}
}

func TestSanitizePostMetadataForUserAndChannel(t *testing.T) {
	mainHelper.Parallel(t)
	th := Setup(t).InitBasic(t)

	enableLinkPreviews := *th.App.Config().ServiceSettings.EnableLinkPreviews
	siteURL := *th.App.Config().ServiceSettings.SiteURL
	defer func() {
		th.App.UpdateConfig(func(cfg *model.Config) {
			cfg.ServiceSettings.EnableLinkPreviews = &enableLinkPreviews
			cfg.ServiceSettings.SiteURL = &siteURL
		})
	}()
	th.App.UpdateConfig(func(cfg *model.Config) {
		*cfg.ServiceSettings.EnableLinkPreviews = true
		*cfg.ServiceSettings.SiteURL = "http://mymattermost.com"
	})

	t.Run("should not preview for users with no access to the channel", func(t *testing.T) {
		directChannel, err := th.App.createDirectChannel(th.Context, th.BasicUser.Id, th.BasicUser2.Id)
		assert.Nil(t, err)

		userID := model.NewId()
		post := &model.Post{
			Id: userID,
			Metadata: &model.PostMetadata{
				Embeds: []*model.PostEmbed{
					{
						Type: model.PostEmbedPermalink,
						Data: &model.PreviewPost{
							PostID: "permalink_post_id",
							Post: &model.Post{
								Id:        "permalink_post_id",
								Message:   "permalink post message",
								ChannelId: directChannel.Id,
							},
						},
					},
				},
			},
		}

		previewedPost := model.NewPreviewPost(post, th.BasicTeam, directChannel)

		actual := th.App.sanitizePostMetadataForUserAndChannel(th.Context, post, previewedPost, directChannel, th.BasicUser2.Id)
		assert.NotNil(t, actual.Metadata.Embeds[0].Data)

		guestID := model.NewId()
		guest := &model.User{
			Email:         "success+" + guestID + "@simulator.amazonses.com",
			Username:      "un_" + guestID,
			Nickname:      "nn_" + guestID,
			Password:      "Password1",
			EmailVerified: true,
		}
		guest, appErr := th.App.CreateGuest(th.Context, guest)
		require.Nil(t, appErr)

		actual = th.App.sanitizePostMetadataForUserAndChannel(th.Context, post, previewedPost, directChannel, guest.Id)
		assert.Len(t, actual.Metadata.Embeds, 0)
	})

	t.Run("channel previews always work for archived channels", func(t *testing.T) {
		publicChannel, err := th.App.CreateChannel(th.Context, &model.Channel{
			Name:      model.NewId(),
			Type:      model.ChannelTypeOpen,
			TeamId:    th.BasicTeam.Id,
			CreatorId: th.SystemAdminUser.Id,
		}, true)

		require.Nil(t, err)
		require.NotEmpty(t, publicChannel.Id)

		err = th.App.DeleteChannel(th.Context, publicChannel, th.SystemAdminUser.Id)
		require.Nil(t, err)

		publicChannel, err = th.App.GetChannel(th.Context, publicChannel.Id)
		require.Nil(t, err)
		require.NotEmpty(t, publicChannel.Id)
		require.NotEqual(t, 0, publicChannel.DeleteAt)

		post := &model.Post{
			Id: th.BasicUser.Id,
			Metadata: &model.PostMetadata{
				Embeds: []*model.PostEmbed{
					{
						Type: model.PostEmbedPermalink,
						Data: &model.PreviewPost{
							PostID: "permalink_post_id",
							Post: &model.Post{
								Id:        "permalink_post_id",
								Message:   "permalink post message",
								ChannelId: publicChannel.Id,
							},
						},
					},
				},
			},
		}

		previewedPost := model.NewPreviewPost(post, th.BasicTeam, publicChannel)

		actual := th.App.sanitizePostMetadataForUserAndChannel(th.Context, post, previewedPost, publicChannel, th.BasicUser.Id)
		assert.NotNil(t, actual.Metadata.Embeds[0].Data)
	})
}

func TestSanitizePostMetaDataForAudit(t *testing.T) {
	mainHelper.Parallel(t)
	th := Setup(t).InitBasic(t)

	th.App.UpdateConfig(func(cfg *model.Config) {
		*cfg.ServiceSettings.SiteURL = "http://mymattermost.com"
	})

	th.Context.Session().UserId = th.BasicUser.Id

	referencedPost, err := th.App.CreatePost(th.Context, &model.Post{
		UserId:    th.BasicUser.Id,
		ChannelId: th.BasicChannel.Id,
		Message:   "hello world",
	}, th.BasicChannel, model.CreatePostFlags{SetOnline: true})
	require.Nil(t, err)
	referencedPost.Metadata.Embeds = nil

	link := fmt.Sprintf("%s/%s/pl/%s", *th.App.Config().ServiceSettings.SiteURL, th.BasicTeam.Name, referencedPost.Id)

	previewPost, err := th.App.CreatePost(th.Context, &model.Post{
		UserId:    th.BasicUser.Id,
		ChannelId: th.BasicChannel.Id,
		Message:   link,
	}, th.BasicChannel, model.CreatePostFlags{SetOnline: true})
	require.Nil(t, err)
	previewPost.Metadata.Embeds = nil
	clientPost := th.App.PreparePostForClientWithEmbedsAndImages(th.Context, previewPost, &model.PreparePostForClientOpts{})
	firstEmbed := clientPost.Metadata.Embeds[0]
	preview := firstEmbed.Data.(*model.PreviewPost)
	require.Equal(t, referencedPost.Id, preview.PostID)

	// ensure the permalink metadata is sanitized for audit logging
	m := clientPost.Auditable()
	metaDataI, ok := m["metadata"]
	require.True(t, ok)
	metaData, ok := metaDataI.(map[string]any)
	require.True(t, ok)
	embedsI, ok := metaData["embeds"]
	require.True(t, ok)
	embeds, ok := embedsI.([]map[string]any)
	require.True(t, ok)
	for _, pe := range embeds {
		// ensure all the PostEmbed maps only contain `type` and `url`
		for k := range pe {
			if k != "type" && k != "url" {
				require.Fail(t, "PostEmbed should only contain 'type' and 'url fields'")
			}
		}
	}
}

func TestSanitizePostMetadataForUser(t *testing.T) {
	mainHelper.Parallel(t)
	th := Setup(t).InitBasic(t)

	enableLinkPreviews := *th.App.Config().ServiceSettings.EnableLinkPreviews
	defer func() {
		th.App.UpdateConfig(func(cfg *model.Config) {
			cfg.ServiceSettings.EnableLinkPreviews = &enableLinkPreviews
		})
	}()
	th.App.UpdateConfig(func(cfg *model.Config) {
		*cfg.ServiceSettings.EnableLinkPreviews = true
	})

	t.Run("should remove embeds for not accessible channels", func(t *testing.T) {
		privateChannel, err := th.App.CreateChannel(th.Context, &model.Channel{
			Name:      model.NewId(),
			Type:      model.ChannelTypePrivate,
			TeamId:    th.BasicTeam.Id,
			CreatorId: th.SystemAdminUser.Id,
		}, true)

		require.Nil(t, err)
		require.NotEmpty(t, privateChannel.Id)

		post := &model.Post{
			Id:     "post_id_1",
			UserId: th.BasicUser.Id,
			Metadata: &model.PostMetadata{
				Embeds: []*model.PostEmbed{
					{
						Type: model.PostEmbedPermalink,
						Data: &model.PreviewPost{
							PostID: "permalink_post_id",
							Post: &model.Post{
								Id:        "permalink_post_id",
								Message:   "permalink post message",
								ChannelId: privateChannel.Id,
							},
						},
					},
					{
						Type: model.PostEmbedPermalink,
						Data: &model.PreviewPost{
							PostID: "permalink_post_id_2",
							Post: &model.Post{
								Id:        "permalink_post_id_2",
								Message:   "permalink post message 2",
								ChannelId: privateChannel.Id,
							},
						},
					},
					{
						Type: model.PostEmbedLink,
						URL:  "https://mattermost.com",
					},
				},
			},
		}

		sanitizedPost, err := th.App.SanitizePostMetadataForUser(th.Context, post, th.BasicUser.Id)
		require.Nil(t, err)
		require.NotNil(t, sanitizedPost)

		require.Equal(t, 1, len(sanitizedPost.Metadata.Embeds))
		require.Equal(t, model.PostEmbedLink, sanitizedPost.Metadata.Embeds[0].Type)
	})

	t.Run("should remove embeds for archived channels if the config does not allow it", func(t *testing.T) {
		publicChannel, err := th.App.CreateChannel(th.Context, &model.Channel{
			Name:      model.NewId(),
			Type:      model.ChannelTypeOpen,
			TeamId:    th.BasicTeam.Id,
			CreatorId: th.SystemAdminUser.Id,
		}, true)

		require.Nil(t, err)
		require.NotEmpty(t, publicChannel.Id)

		err = th.App.DeleteChannel(th.Context, publicChannel, th.SystemAdminUser.Id)
		require.Nil(t, err)

		publicChannel, err = th.App.GetChannel(th.Context, publicChannel.Id)
		require.Nil(t, err)
		require.NotEmpty(t, publicChannel.Id)
		require.NotEqual(t, 0, publicChannel.DeleteAt)

		post := &model.Post{
			Id:     "post_id_1",
			UserId: th.BasicUser.Id,
			Metadata: &model.PostMetadata{
				Embeds: []*model.PostEmbed{
					{
						Type: model.PostEmbedPermalink,
						Data: &model.PreviewPost{
							PostID: "permalink_post_id",
							Post: &model.Post{
								Id:        "permalink_post_id",
								Message:   "permalink post message",
								ChannelId: publicChannel.Id,
							},
						},
					},
					{
						Type: model.PostEmbedLink,
						URL:  "https://mattermost.com",
					},
				},
			},
		}

		sanitizedPost, err := th.App.SanitizePostMetadataForUser(th.Context, post, th.BasicUser.Id)
		require.Nil(t, err)
		require.NotNil(t, sanitizedPost)

		require.Equal(t, 2, len(sanitizedPost.Metadata.Embeds))
		require.Equal(t, model.PostEmbedPermalink, sanitizedPost.Metadata.Embeds[0].Type)
	})
}

func TestGetLinkMetadataFromCache(t *testing.T) {
	mainHelper.Parallel(t)

	testURL := "https://example.com/test"
	testTimestamp := int64(1640995200000) // 2022-01-01 00:00:00 UTC

	setup := func(t *testing.T) {
		err := platform.PurgeLinkCache()
		require.NoError(t, err)
	}

	assertCached := func(t *testing.T, url string, expectedOG *opengraph.OpenGraph, expectedImage *model.PostImage, expectedPermalink *model.Permalink) {
		og, image, permalink, found := getLinkMetadataFromCache(url, testTimestamp)
		assert.True(t, found)
		assert.Equal(t, expectedOG, og)
		assert.Equal(t, expectedImage, image)
		assert.Equal(t, expectedPermalink, permalink)
	}

	assertNotCached := func(t *testing.T, url string) {
		og, image, permalink, found := getLinkMetadataFromCache(url, testTimestamp)
		assert.False(t, found)
		assert.Nil(t, og)
		assert.Nil(t, image)
		assert.Nil(t, permalink)
	}

	t.Run("should return false when cache is empty", func(t *testing.T) {
		setup(t)
		assertNotCached(t, testURL)
	})

	t.Run("should return cached data when URL matches", func(t *testing.T) {
		setup(t)
		expectedOG := &opengraph.OpenGraph{
			Title: "Test Title",
			URL:   testURL,
		}
		expectedImage := &model.PostImage{
			Width:  100,
			Height: 200,
		}
		expectedPermalink := &model.Permalink{
			PreviewPost: &model.PreviewPost{
				PostID: "test-post-id",
			},
		}

		ctx := request.TestContext(t)
		cacheLinkMetadata(ctx, testURL, testTimestamp, expectedOG, expectedImage, expectedPermalink)

		assertCached(t, testURL, expectedOG, expectedImage, expectedPermalink)
	})

	t.Run("should return false when different url not cached", func(t *testing.T) {
		setup(t)

		cachedURL := "https://example.com/cached"
		requestedURL := "https://example.com/different"

		expectedOG := &opengraph.OpenGraph{
			Title: "Cached Title",
			URL:   cachedURL,
		}
		ctx := request.TestContext(t)
		cacheLinkMetadata(ctx, cachedURL, testTimestamp, expectedOG, nil, nil)

		assertNotCached(t, requestedURL)
	})

	t.Run("should return false when different url not cached, even if hash collides with a cached url", func(t *testing.T) {
		setup(t)

		url1 := "http://test.com/w4xg6hpvomau9j5iz371"
		url2 := "http://collision.comupio5zw28x1m36c"

		hash1 := model.GenerateLinkMetadataHash(url1, testTimestamp)
		hash2 := model.GenerateLinkMetadataHash(url2, testTimestamp)
		assert.Equal(t, hash1, hash2, "URLs should have colliding hashes")

		og1 := &opengraph.OpenGraph{
			Title: "First URL Title",
			URL:   url1,
		}
		ctx := request.TestContext(t)
		cacheLinkMetadata(ctx, url1, testTimestamp, og1, nil, nil)

		assertCached(t, url1, og1, nil, nil)
		assertNotCached(t, url2)
	})

	t.Run("should handle cached nil values correctly", func(t *testing.T) {
		setup(t)

		nilURL := "https://example.com/nil-test"

		ctx := request.TestContext(t)
		cacheLinkMetadata(ctx, nilURL, testTimestamp, nil, nil, nil)

		assertCached(t, nilURL, nil, nil, nil)
	})
}<|MERGE_RESOLUTION|>--- conflicted
+++ resolved
@@ -505,13 +505,8 @@
 				name: "markdown",
 				link: "[markdown](%s) link",
 				// This is because markdown links are not currently supported in the opengraph fetching code
-<<<<<<< HEAD
-				// if you just implemented this, remove the `notImplmented` field
-				notImplmented: true,
-=======
 				// if you just implemented this, remove the `notImplemented` field
 				notImplemented: true,
->>>>>>> 08d5ce85
 			},
 			{
 				name: "markdown image",

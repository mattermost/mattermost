// Copyright (c) 2015-present Mattermost, Inc. All Rights Reserved.
// See LICENSE.txt for license information.

package app

import (
	"bytes"
	"context"
	"encoding/json"
	"errors"
	"io"
	"net/http"
	"regexp"
	"strings"
<<<<<<< HEAD
	"time"
=======
	"sync"
>>>>>>> 32880efa
	"unicode/utf8"

	"github.com/mattermost/mattermost/server/public/model"
	"github.com/mattermost/mattermost/server/public/shared/mlog"
	"github.com/mattermost/mattermost/server/public/shared/request"
	"github.com/mattermost/mattermost/server/v8/channels/store"
	"github.com/mattermost/mattermost/server/v8/channels/utils"
)

const (
	TriggerwordsExactMatch = 0
	TriggerwordsStartsWith = 1

	MaxIntegrationResponseSize = 1024 * 1024 // Posts can be <100KB at most, so this is likely more than enough
)

var linkWithTextRegex = regexp.MustCompile(`<([^\n<\|>]+)\|([^\|\n>]+)>`)

func (a *App) handleWebhookEvents(c request.CTX, post *model.Post, team *model.Team, channel *model.Channel, user *model.User) *model.AppError {
	if !*a.Config().ServiceSettings.EnableOutgoingWebhooks {
		return nil
	}

	if channel.Type != model.ChannelTypeOpen {
		return nil
	}

	hooks, err := a.Srv().Store().Webhook().GetOutgoingByTeam(team.Id, -1, -1)
	if err != nil {
		return model.NewAppError("handleWebhookEvents", "app.webhooks.get_outgoing_by_team.app_error", nil, "", http.StatusInternalServerError).Wrap(err)
	}

	if len(hooks) == 0 {
		return nil
	}

	var firstWord, triggerWord string

	splitWords := strings.Fields(post.Message)
	if len(splitWords) > 0 {
		firstWord = splitWords[0]
	}

	relevantHooks := []*model.OutgoingWebhook{}
	for _, hook := range hooks {
		if hook.ChannelId == post.ChannelId || hook.ChannelId == "" {
			if hook.ChannelId == post.ChannelId && len(hook.TriggerWords) == 0 {
				relevantHooks = append(relevantHooks, hook)
				triggerWord = ""
			} else if hook.TriggerWhen == TriggerwordsExactMatch && hook.TriggerWordExactMatch(firstWord) {
				relevantHooks = append(relevantHooks, hook)
				triggerWord = hook.GetTriggerWord(firstWord, true)
			} else if hook.TriggerWhen == TriggerwordsStartsWith && hook.TriggerWordStartsWith(firstWord) {
				relevantHooks = append(relevantHooks, hook)
				triggerWord = hook.GetTriggerWord(firstWord, false)
			}
		}
	}

	for _, hook := range relevantHooks {
		payload := &model.OutgoingWebhookPayload{
			Token:       hook.Token,
			TeamId:      hook.TeamId,
			TeamDomain:  team.Name,
			ChannelId:   post.ChannelId,
			ChannelName: channel.Name,
			Timestamp:   post.CreateAt,
			UserId:      post.UserId,
			UserName:    user.Username,
			PostId:      post.Id,
			Text:        post.Message,
			TriggerWord: triggerWord,
			FileIds:     strings.Join(post.FileIds, ","),
		}
		a.TriggerWebhook(c, payload, hook, post, channel)
	}

	return nil
}

func (a *App) TriggerWebhook(c request.CTX, payload *model.OutgoingWebhookPayload, hook *model.OutgoingWebhook, post *model.Post, channel *model.Channel) {
	var body io.Reader
	var contentType string
	if hook.ContentType == "application/json" {
		js, err := json.Marshal(payload)
		if err != nil {
			c.Logger().Warn("Failed to encode to JSON", mlog.Err(err))
		}
		body = bytes.NewReader(js)
		contentType = "application/json"
	} else {
		body = strings.NewReader(payload.ToFormValues())
		contentType = "application/x-www-form-urlencoded"
	}

	var wg sync.WaitGroup
	for i := range hook.CallbackURLs {
		wg.Add(1)
		// Get the callback URL by index to properly capture it for the go func
		url := hook.CallbackURLs[i]

		go func() {
			defer wg.Done()
			webhookResp, err := a.doOutgoingWebhookRequest(url, body, contentType)
			if err != nil {
				c.Logger().Error("Event POST failed.", mlog.Err(err))
				return
			}

			if webhookResp != nil && (webhookResp.Text != nil || len(webhookResp.Attachments) > 0) {
				postRootId := ""
				if webhookResp.ResponseType == model.OutgoingHookResponseTypeComment {
					postRootId = post.Id
				}
				if len(webhookResp.Props) == 0 {
					webhookResp.Props = make(model.StringInterface)
				}
				webhookResp.Props["webhook_display_name"] = hook.DisplayName

				text := ""
				if webhookResp.Text != nil {
					text = a.ProcessSlackText(*webhookResp.Text)
				}
				webhookResp.Attachments = a.ProcessSlackAttachments(webhookResp.Attachments)
				// attachments is in here for slack compatibility
				if len(webhookResp.Attachments) > 0 {
					webhookResp.Props["attachments"] = webhookResp.Attachments
				}
				if *a.Config().ServiceSettings.EnablePostUsernameOverride && hook.Username != "" && webhookResp.Username == "" {
					webhookResp.Username = hook.Username
				}

				if *a.Config().ServiceSettings.EnablePostIconOverride && hook.IconURL != "" && webhookResp.IconURL == "" {
					webhookResp.IconURL = hook.IconURL
				}
				if _, err := a.CreateWebhookPost(c, hook.CreatorId, channel, text, webhookResp.Username, webhookResp.IconURL, "", webhookResp.Props, webhookResp.Type, postRootId); err != nil {
					c.Logger().Error("Failed to create response post.", mlog.Err(err))
				}
			}
		}()
	}
	wg.Wait()
}

func (a *App) doOutgoingWebhookRequest(url string, body io.Reader, contentType string) (*model.OutgoingWebhookResponse, error) {
	req, err := http.NewRequest("POST", url, body)
	if err != nil {
		return nil, err
	}

	req.Header.Set("Content-Type", contentType)
	req.Header.Set("Accept", "application/json")

<<<<<<< HEAD
	client := a.HTTPService().MakeClient(false)
	client.Timeout = time.Duration(*a.Config().ServiceSettings.OutgoingIntegrationRequestsTimeout) * time.Second
	resp, err := client.Do(req)
=======
	resp, err := a.Srv().outgoingWebhookClient.Do(req)
>>>>>>> 32880efa
	if err != nil {
		return nil, err
	}

	defer resp.Body.Close()

	var hookResp model.OutgoingWebhookResponse
	if jsonErr := json.NewDecoder(io.LimitReader(resp.Body, MaxIntegrationResponseSize)).Decode(&hookResp); jsonErr != nil {
		if jsonErr == io.EOF {
			return nil, nil
		}
		return nil, model.NewAppError("doOutgoingWebhookRequest", "api.unmarshal_error", nil, "", http.StatusInternalServerError).Wrap(jsonErr)
	}

	return &hookResp, nil
}

func SplitWebhookPost(post *model.Post, maxPostSize int) ([]*model.Post, *model.AppError) {
	splits := make([]*model.Post, 0)
	remainingText := post.Message

	base := post.Clone()
	base.Message = ""
	base.SetProps(make(map[string]any))
	for k, v := range post.GetProps() {
		if k != "attachments" {
			base.AddProp(k, v)
		}
	}

	if utf8.RuneCountInString(model.StringInterfaceToJSON(base.GetProps())) > model.PostPropsMaxUserRunes {
		return nil, model.NewAppError("SplitWebhookPost", "web.incoming_webhook.split_props_length.app_error", map[string]any{"Max": model.PostPropsMaxUserRunes}, "", http.StatusBadRequest)
	}

	for utf8.RuneCountInString(remainingText) > maxPostSize {
		split := base.Clone()
		x := 0
		for index := range remainingText {
			x++
			if x > maxPostSize {
				split.Message = remainingText[:index]
				remainingText = remainingText[index:]
				break
			}
		}
		splits = append(splits, split)
	}

	split := base.Clone()
	split.Message = remainingText
	splits = append(splits, split)

	attachments, _ := post.GetProp("attachments").([]*model.SlackAttachment)
	for _, attachment := range attachments {
		newAttachment := *attachment
		for {
			lastSplit := splits[len(splits)-1]
			newProps := make(map[string]any)
			for k, v := range lastSplit.GetProps() {
				newProps[k] = v
			}
			origAttachments, _ := newProps["attachments"].([]*model.SlackAttachment)
			newProps["attachments"] = append(origAttachments, &newAttachment)
			newPropsString := model.StringInterfaceToJSON(newProps)
			runeCount := utf8.RuneCountInString(newPropsString)

			if runeCount <= model.PostPropsMaxUserRunes {
				lastSplit.SetProps(newProps)
				break
			}

			if len(origAttachments) > 0 {
				newSplit := base.Clone()
				splits = append(splits, newSplit)
				continue
			}

			truncationNeeded := runeCount - model.PostPropsMaxUserRunes
			textRuneCount := utf8.RuneCountInString(attachment.Text)
			if textRuneCount < truncationNeeded {
				return nil, model.NewAppError("SplitWebhookPost", "web.incoming_webhook.split_props_length.app_error", map[string]any{"Max": model.PostPropsMaxUserRunes}, "", http.StatusBadRequest)
			}
			x := 0
			for index := range attachment.Text {
				x++
				if x > textRuneCount-truncationNeeded {
					newAttachment.Text = newAttachment.Text[:index]
					break
				}
			}
			lastSplit.SetProps(newProps)
			break
		}
	}

	return splits, nil
}

func (a *App) CreateWebhookPost(c request.CTX, userID string, channel *model.Channel, text, overrideUsername, overrideIconURL, overrideIconEmoji string, props model.StringInterface, postType string, postRootId string) (*model.Post, *model.AppError) {
	// parse links into Markdown format
	text = linkWithTextRegex.ReplaceAllString(text, "[${2}](${1})")

	post := &model.Post{UserId: userID, ChannelId: channel.Id, Message: text, Type: postType, RootId: postRootId}
	post.AddProp("from_webhook", "true")

	if strings.HasPrefix(post.Type, model.PostSystemMessagePrefix) {
		err := model.NewAppError("CreateWebhookPost", "api.context.invalid_param.app_error", map[string]any{"Name": "post.type"}, "", http.StatusBadRequest)
		return nil, err
	}

	if metrics := a.Metrics(); metrics != nil {
		metrics.IncrementWebhookPost()
	}

	if *a.Config().ServiceSettings.EnablePostUsernameOverride {
		if overrideUsername != "" {
			post.AddProp("override_username", overrideUsername)
		} else {
			post.AddProp("override_username", model.DefaultWebhookUsername)
		}
	}

	if *a.Config().ServiceSettings.EnablePostIconOverride {
		if overrideIconURL != "" {
			post.AddProp("override_icon_url", overrideIconURL)
		}
		if overrideIconEmoji != "" {
			post.AddProp("override_icon_emoji", overrideIconEmoji)
		}
	}

	if len(props) > 0 {
		for key, val := range props {
			if key == "attachments" {
				if attachments, success := val.([]*model.SlackAttachment); success {
					model.ParseSlackAttachment(post, attachments)
				}
			} else if key != "override_icon_url" && key != "override_username" && key != "from_webhook" {
				post.AddProp(key, val)
			}
		}
	}

	splits, err := SplitWebhookPost(post, a.MaxPostSize())
	if err != nil {
		return nil, err
	}

	for _, split := range splits {
		if _, err = a.CreatePost(c, split, channel, false, false); err != nil {
			return nil, model.NewAppError("CreateWebhookPost", "api.post.create_webhook_post.creating.app_error", nil, "err="+err.Message, http.StatusInternalServerError)
		}
	}

	return splits[0], nil
}

func (a *App) CreateIncomingWebhookForChannel(creatorId string, channel *model.Channel, hook *model.IncomingWebhook) (*model.IncomingWebhook, *model.AppError) {
	if !*a.Config().ServiceSettings.EnableIncomingWebhooks {
		return nil, model.NewAppError("CreateIncomingWebhookForChannel", "api.incoming_webhook.disabled.app_error", nil, "", http.StatusNotImplemented)
	}

	hook.UserId = creatorId
	hook.TeamId = channel.TeamId

	if !*a.Config().ServiceSettings.EnablePostUsernameOverride {
		hook.Username = ""
	}
	if !*a.Config().ServiceSettings.EnablePostIconOverride {
		hook.IconURL = ""
	}

	if hook.Username != "" && !model.IsValidUsername(hook.Username) {
		return nil, model.NewAppError("CreateIncomingWebhookForChannel", "api.incoming_webhook.invalid_username.app_error", nil, "", http.StatusBadRequest)
	}

	webhook, err := a.Srv().Store().Webhook().SaveIncoming(hook)
	if err != nil {
		var invErr *store.ErrInvalidInput
		var appErr *model.AppError
		switch {
		case errors.As(err, &appErr):
			return nil, appErr
		case errors.As(err, &invErr):
			return nil, model.NewAppError("CreateIncomingWebhookForChannel", "app.webhooks.save_incoming.existing.app_error", nil, "", http.StatusBadRequest).Wrap(err)
		default:
			return nil, model.NewAppError("CreateIncomingWebhookForChannel", "app.webhooks.save_incoming.app_error", nil, "", http.StatusInternalServerError).Wrap(err)
		}
	}

	return webhook, nil
}

func (a *App) UpdateIncomingWebhook(oldHook, updatedHook *model.IncomingWebhook) (*model.IncomingWebhook, *model.AppError) {
	if !*a.Config().ServiceSettings.EnableIncomingWebhooks {
		return nil, model.NewAppError("UpdateIncomingWebhook", "api.incoming_webhook.disabled.app_error", nil, "", http.StatusNotImplemented)
	}

	if !*a.Config().ServiceSettings.EnablePostUsernameOverride {
		updatedHook.Username = oldHook.Username
	}
	if !*a.Config().ServiceSettings.EnablePostIconOverride {
		updatedHook.IconURL = oldHook.IconURL
	}

	if updatedHook.Username != "" && !model.IsValidUsername(updatedHook.Username) {
		return nil, model.NewAppError("UpdateIncomingWebhook", "api.incoming_webhook.invalid_username.app_error", nil, "", http.StatusBadRequest)
	}

	updatedHook.Id = oldHook.Id
	updatedHook.UserId = oldHook.UserId
	updatedHook.CreateAt = oldHook.CreateAt
	updatedHook.UpdateAt = model.GetMillis()
	updatedHook.TeamId = oldHook.TeamId
	updatedHook.DeleteAt = oldHook.DeleteAt

	newWebhook, err := a.Srv().Store().Webhook().UpdateIncoming(updatedHook)
	if err != nil {
		return nil, model.NewAppError("UpdateIncomingWebhook", "app.webhooks.update_incoming.app_error", nil, "", http.StatusInternalServerError).Wrap(err)
	}
	a.Srv().Platform().InvalidateCacheForWebhook(oldHook.Id)
	return newWebhook, nil
}

func (a *App) DeleteIncomingWebhook(hookID string) *model.AppError {
	if !*a.Config().ServiceSettings.EnableIncomingWebhooks {
		return model.NewAppError("DeleteIncomingWebhook", "api.incoming_webhook.disabled.app_error", nil, "", http.StatusNotImplemented)
	}

	if err := a.Srv().Store().Webhook().DeleteIncoming(hookID, model.GetMillis()); err != nil {
		return model.NewAppError("DeleteIncomingWebhook", "app.webhooks.delete_incoming.app_error", nil, "", http.StatusInternalServerError).Wrap(err)
	}

	a.Srv().Platform().InvalidateCacheForWebhook(hookID)

	return nil
}

func (a *App) GetIncomingWebhook(hookID string) (*model.IncomingWebhook, *model.AppError) {
	if !*a.Config().ServiceSettings.EnableIncomingWebhooks {
		return nil, model.NewAppError("GetIncomingWebhook", "api.incoming_webhook.disabled.app_error", nil, "", http.StatusNotImplemented)
	}

	webhook, err := a.Srv().Store().Webhook().GetIncoming(hookID, true)
	if err != nil {
		var nfErr *store.ErrNotFound
		switch {
		case errors.As(err, &nfErr):
			return nil, model.NewAppError("GetIncomingWebhook", "app.webhooks.get_incoming.app_error", nil, "", http.StatusNotFound).Wrap(err)
		default:
			return nil, model.NewAppError("GetIncomingWebhook", "app.webhooks.get_incoming.app_error", nil, "", http.StatusInternalServerError).Wrap(err)
		}
	}

	return webhook, nil
}

func (a *App) GetIncomingWebhooksForTeamPage(teamID string, page, perPage int) ([]*model.IncomingWebhook, *model.AppError) {
	return a.GetIncomingWebhooksForTeamPageByUser(teamID, "", page, perPage)
}

func (a *App) GetIncomingWebhooksForTeamPageByUser(teamID string, userID string, page, perPage int) ([]*model.IncomingWebhook, *model.AppError) {
	if !*a.Config().ServiceSettings.EnableIncomingWebhooks {
		return nil, model.NewAppError("GetIncomingWebhooksForTeamPage", "api.incoming_webhook.disabled.app_error", nil, "", http.StatusNotImplemented)
	}

	webhooks, err := a.Srv().Store().Webhook().GetIncomingByTeamByUser(teamID, userID, page*perPage, perPage)
	if err != nil {
		return nil, model.NewAppError("GetIncomingWebhooksForTeamPage", "app.webhooks.get_incoming_by_user.app_error", nil, "", http.StatusInternalServerError).Wrap(err)
	}

	return webhooks, nil
}

func (a *App) GetIncomingWebhooksPageByUser(userID string, page, perPage int) ([]*model.IncomingWebhook, *model.AppError) {
	if !*a.Config().ServiceSettings.EnableIncomingWebhooks {
		return nil, model.NewAppError("GetIncomingWebhooksPageByUser", "api.incoming_webhook.disabled.app_error", nil, "", http.StatusNotImplemented)
	}

	webhooks, err := a.Srv().Store().Webhook().GetIncomingListByUser(userID, page*perPage, perPage)
	if err != nil {
		return nil, model.NewAppError("GetIncomingWebhooksPageByUser", "app.webhooks.get_incoming_by_user.app_error", nil, "", http.StatusInternalServerError).Wrap(err)
	}

	return webhooks, nil
}

func (a *App) GetIncomingWebhooksPage(page, perPage int) ([]*model.IncomingWebhook, *model.AppError) {
	return a.GetIncomingWebhooksPageByUser("", page, perPage)
}

func (a *App) CreateOutgoingWebhook(hook *model.OutgoingWebhook) (*model.OutgoingWebhook, *model.AppError) {
	if !*a.Config().ServiceSettings.EnableOutgoingWebhooks {
		return nil, model.NewAppError("CreateOutgoingWebhook", "api.outgoing_webhook.disabled.app_error", nil, "", http.StatusNotImplemented)
	}

	if hook.ChannelId != "" {
		channel, errCh := a.Srv().Store().Channel().Get(hook.ChannelId, true)
		if errCh != nil {
			var nfErr *store.ErrNotFound
			switch {
			case errors.As(errCh, &nfErr):
				return nil, model.NewAppError("CreateOutgoingWebhook", "app.channel.get.existing.app_error", nil, "", http.StatusNotFound).Wrap(errCh)
			default:
				return nil, model.NewAppError("CreateOutgoingWebhook", "app.channel.get.find.app_error", nil, "", http.StatusInternalServerError).Wrap(errCh)
			}
		}

		if channel.Type != model.ChannelTypeOpen {
			return nil, model.NewAppError("CreateOutgoingWebhook", "api.outgoing_webhook.disabled.app_error", nil, "", http.StatusForbidden)
		}

		if channel.Type != model.ChannelTypeOpen || channel.TeamId != hook.TeamId {
			return nil, model.NewAppError("CreateOutgoingWebhook", "api.webhook.create_outgoing.permissions.app_error", nil, "", http.StatusForbidden)
		}
	} else if len(hook.TriggerWords) == 0 {
		return nil, model.NewAppError("CreateOutgoingWebhook", "api.webhook.create_outgoing.triggers.app_error", nil, "", http.StatusBadRequest)
	}

	allHooks, err := a.Srv().Store().Webhook().GetOutgoingByTeam(hook.TeamId, -1, -1)
	if err != nil {
		return nil, model.NewAppError("CreateOutgoingWebhook", "app.webhooks.get_outgoing_by_team.app_error", nil, "", http.StatusInternalServerError).Wrap(err)
	}
	for _, existingOutHook := range allHooks {
		urlIntersect := utils.StringArrayIntersection(existingOutHook.CallbackURLs, hook.CallbackURLs)
		triggerIntersect := utils.StringArrayIntersection(existingOutHook.TriggerWords, hook.TriggerWords)

		if existingOutHook.ChannelId == hook.ChannelId && len(urlIntersect) != 0 && len(triggerIntersect) != 0 {
			return nil, model.NewAppError("CreateOutgoingWebhook", "api.webhook.create_outgoing.intersect.app_error", nil, "", http.StatusInternalServerError)
		}
	}

	webhook, err := a.Srv().Store().Webhook().SaveOutgoing(hook)
	if err != nil {
		var appErr *model.AppError
		var invErr *store.ErrInvalidInput
		switch {
		case errors.As(err, &appErr):
			return nil, appErr
		case errors.As(err, &invErr):
			return nil, model.NewAppError("CreateOutgoingWebhook", "app.webhooks.save_outgoing.override.app_error", nil, "", http.StatusBadRequest).Wrap(err)
		default:
			return nil, model.NewAppError("CreateOutgoingWebhook", "app.webhooks.save_outgoing.app_error", nil, "", http.StatusInternalServerError).Wrap(err)
		}
	}

	return webhook, nil
}

func (a *App) UpdateOutgoingWebhook(c request.CTX, oldHook, updatedHook *model.OutgoingWebhook) (*model.OutgoingWebhook, *model.AppError) {
	if !*a.Config().ServiceSettings.EnableOutgoingWebhooks {
		return nil, model.NewAppError("UpdateOutgoingWebhook", "api.outgoing_webhook.disabled.app_error", nil, "", http.StatusNotImplemented)
	}

	if updatedHook.ChannelId != "" {
		channel, err := a.GetChannel(c, updatedHook.ChannelId)
		if err != nil {
			return nil, err
		}

		if channel.Type != model.ChannelTypeOpen {
			return nil, model.NewAppError("UpdateOutgoingWebhook", "api.webhook.create_outgoing.not_open.app_error", nil, "", http.StatusForbidden)
		}

		if channel.TeamId != oldHook.TeamId {
			return nil, model.NewAppError("UpdateOutgoingWebhook", "api.webhook.create_outgoing.permissions.app_error", nil, "", http.StatusForbidden)
		}
	} else if len(updatedHook.TriggerWords) == 0 {
		return nil, model.NewAppError("UpdateOutgoingWebhook", "api.webhook.create_outgoing.triggers.app_error", nil, "", http.StatusInternalServerError)
	}

	allHooks, err := a.Srv().Store().Webhook().GetOutgoingByTeam(oldHook.TeamId, -1, -1)
	if err != nil {
		return nil, model.NewAppError("UpdateOutgoingWebhook", "app.webhooks.get_outgoing_by_team.app_error", nil, "", http.StatusInternalServerError).Wrap(err)
	}

	for _, existingOutHook := range allHooks {
		urlIntersect := utils.StringArrayIntersection(existingOutHook.CallbackURLs, updatedHook.CallbackURLs)
		triggerIntersect := utils.StringArrayIntersection(existingOutHook.TriggerWords, updatedHook.TriggerWords)

		if existingOutHook.ChannelId == updatedHook.ChannelId && len(urlIntersect) != 0 && len(triggerIntersect) != 0 && existingOutHook.Id != updatedHook.Id {
			return nil, model.NewAppError("UpdateOutgoingWebhook", "api.webhook.update_outgoing.intersect.app_error", nil, "", http.StatusBadRequest)
		}
	}

	updatedHook.CreatorId = oldHook.CreatorId
	updatedHook.CreateAt = oldHook.CreateAt
	updatedHook.DeleteAt = oldHook.DeleteAt
	updatedHook.TeamId = oldHook.TeamId
	updatedHook.UpdateAt = model.GetMillis()

	webhook, err := a.Srv().Store().Webhook().UpdateOutgoing(updatedHook)
	if err != nil {
		return nil, model.NewAppError("UpdateOutgoingWebhook", "app.webhooks.update_outgoing.app_error", nil, "", http.StatusInternalServerError).Wrap(err)
	}

	return webhook, nil
}

func (a *App) GetOutgoingWebhook(hookID string) (*model.OutgoingWebhook, *model.AppError) {
	if !*a.Config().ServiceSettings.EnableOutgoingWebhooks {
		return nil, model.NewAppError("GetOutgoingWebhook", "api.outgoing_webhook.disabled.app_error", nil, "", http.StatusNotImplemented)
	}

	webhook, err := a.Srv().Store().Webhook().GetOutgoing(hookID)
	if err != nil {
		var nfErr *store.ErrNotFound
		switch {
		case errors.As(err, &nfErr):
			return nil, model.NewAppError("GetOutgoingWebhook", "app.webhooks.get_outgoing.app_error", nil, "", http.StatusNotFound).Wrap(err)
		default:
			return nil, model.NewAppError("GetOutgoingWebhook", "app.webhooks.get_outgoing.app_error", nil, "", http.StatusInternalServerError).Wrap(err)
		}
	}

	return webhook, nil
}

func (a *App) GetOutgoingWebhooksPage(page, perPage int) ([]*model.OutgoingWebhook, *model.AppError) {
	return a.GetOutgoingWebhooksPageByUser("", page, perPage)
}

func (a *App) GetOutgoingWebhooksPageByUser(userID string, page, perPage int) ([]*model.OutgoingWebhook, *model.AppError) {
	if !*a.Config().ServiceSettings.EnableOutgoingWebhooks {
		return nil, model.NewAppError("GetOutgoingWebhooksPageByUser", "api.outgoing_webhook.disabled.app_error", nil, "", http.StatusNotImplemented)
	}

	webhooks, err := a.Srv().Store().Webhook().GetOutgoingListByUser(userID, page*perPage, perPage)
	if err != nil {
		return nil, model.NewAppError("GetOutgoingWebhooksPageByUser", "app.webhooks.get_outgoing_by_channel.app_error", nil, "", http.StatusInternalServerError).Wrap(err)
	}

	return webhooks, nil
}

func (a *App) GetOutgoingWebhooksForChannelPageByUser(channelID string, userID string, page, perPage int) ([]*model.OutgoingWebhook, *model.AppError) {
	if !*a.Config().ServiceSettings.EnableOutgoingWebhooks {
		return nil, model.NewAppError("GetOutgoingWebhooksForChannelPage", "api.outgoing_webhook.disabled.app_error", nil, "", http.StatusNotImplemented)
	}

	webhooks, err := a.Srv().Store().Webhook().GetOutgoingByChannelByUser(channelID, userID, page*perPage, perPage)
	if err != nil {
		return nil, model.NewAppError("GetOutgoingWebhooksForChannelPage", "app.webhooks.get_outgoing_by_channel.app_error", nil, "", http.StatusInternalServerError).Wrap(err)
	}

	return webhooks, nil
}

func (a *App) GetOutgoingWebhooksForTeamPage(teamID string, page, perPage int) ([]*model.OutgoingWebhook, *model.AppError) {
	return a.GetOutgoingWebhooksForTeamPageByUser(teamID, "", page, perPage)
}

func (a *App) GetOutgoingWebhooksForTeamPageByUser(teamID string, userID string, page, perPage int) ([]*model.OutgoingWebhook, *model.AppError) {
	if !*a.Config().ServiceSettings.EnableOutgoingWebhooks {
		return nil, model.NewAppError("GetOutgoingWebhooksForTeamPageByUser", "api.outgoing_webhook.disabled.app_error", nil, "", http.StatusNotImplemented)
	}

	webhooks, err := a.Srv().Store().Webhook().GetOutgoingByTeamByUser(teamID, userID, page*perPage, perPage)
	if err != nil {
		return nil, model.NewAppError("GetOutgoingWebhooksForTeamPageByUser", "app.webhooks.get_outgoing_by_team.app_error", nil, "", http.StatusInternalServerError).Wrap(err)
	}

	return webhooks, nil
}

func (a *App) DeleteOutgoingWebhook(hookID string) *model.AppError {
	if !*a.Config().ServiceSettings.EnableOutgoingWebhooks {
		return model.NewAppError("DeleteOutgoingWebhook", "api.outgoing_webhook.disabled.app_error", nil, "", http.StatusNotImplemented)
	}

	if err := a.Srv().Store().Webhook().DeleteOutgoing(hookID, model.GetMillis()); err != nil {
		return model.NewAppError("DeleteOutgoingWebhook", "app.webhooks.delete_outgoing.app_error", nil, "", http.StatusInternalServerError).Wrap(err)
	}

	return nil
}

func (a *App) RegenOutgoingWebhookToken(hook *model.OutgoingWebhook) (*model.OutgoingWebhook, *model.AppError) {
	if !*a.Config().ServiceSettings.EnableOutgoingWebhooks {
		return nil, model.NewAppError("RegenOutgoingWebhookToken", "api.outgoing_webhook.disabled.app_error", nil, "", http.StatusNotImplemented)
	}

	hook.Token = model.NewId()

	webhook, err := a.Srv().Store().Webhook().UpdateOutgoing(hook)
	if err != nil {
		return nil, model.NewAppError("RegenOutgoingWebhookToken", "app.webhooks.update_outgoing.app_error", nil, "", http.StatusInternalServerError).Wrap(err)
	}

	return webhook, nil
}

func (a *App) HandleIncomingWebhook(c request.CTX, hookID string, req *model.IncomingWebhookRequest) *model.AppError {
	if !*a.Config().ServiceSettings.EnableIncomingWebhooks {
		return model.NewAppError("HandleIncomingWebhook", "web.incoming_webhook.disabled.app_error", nil, "", http.StatusNotImplemented)
	}

	hchan := make(chan store.StoreResult, 1)
	go func() {
		webhook, err := a.Srv().Store().Webhook().GetIncoming(hookID, true)
		hchan <- store.StoreResult{Data: webhook, NErr: err}
		close(hchan)
	}()

	if req == nil {
		return model.NewAppError("HandleIncomingWebhook", "web.incoming_webhook.parse.app_error", nil, "", http.StatusBadRequest)
	}

	text := req.Text
	if text == "" && req.Attachments == nil {
		return model.NewAppError("HandleIncomingWebhook", "web.incoming_webhook.text.app_error", nil, "", http.StatusBadRequest)
	}

	channelName := req.ChannelName
	webhookType := req.Type

	var hook *model.IncomingWebhook
	result := <-hchan
	if result.NErr != nil {
		return model.NewAppError("HandleIncomingWebhook", "web.incoming_webhook.invalid.app_error", nil, "", http.StatusBadRequest).Wrap(result.NErr)
	}
	hook = result.Data.(*model.IncomingWebhook)

	uchan := make(chan store.StoreResult, 1)
	go func() {
		user, err := a.Srv().Store().User().Get(context.Background(), hook.UserId)
		uchan <- store.StoreResult{Data: user, NErr: err}
		close(uchan)
	}()

	if len(req.Props) == 0 {
		req.Props = make(model.StringInterface)
	}

	req.Props["webhook_display_name"] = hook.DisplayName

	text = a.ProcessSlackText(text)
	req.Attachments = a.ProcessSlackAttachments(req.Attachments)
	// attachments is in here for slack compatibility
	if len(req.Attachments) > 0 {
		req.Props["attachments"] = req.Attachments
		webhookType = model.PostTypeSlackAttachment
	}

	var channel *model.Channel
	var cchan chan store.StoreResult

	if channelName != "" {
		if channelName[0] == '@' {
			result, nErr := a.Srv().Store().User().GetByUsername(channelName[1:])
			if nErr != nil {
				return model.NewAppError("HandleIncomingWebhook", "web.incoming_webhook.user.app_error", nil, "", http.StatusBadRequest).Wrap(nErr)
			}
			ch, err := a.GetOrCreateDirectChannel(c, hook.UserId, result.Id)
			if err != nil {
				return err
			}
			channel = ch
		} else if channelName[0] == '#' {
			cchan = make(chan store.StoreResult, 1)
			go func() {
				chnn, chnnErr := a.Srv().Store().Channel().GetByName(hook.TeamId, channelName[1:], true)
				cchan <- store.StoreResult{Data: chnn, NErr: chnnErr}
				close(cchan)
			}()
		} else {
			cchan = make(chan store.StoreResult, 1)
			go func() {
				chnn, chnnErr := a.Srv().Store().Channel().GetByName(hook.TeamId, channelName, true)
				cchan <- store.StoreResult{Data: chnn, NErr: chnnErr}
				close(cchan)
			}()
		}
	} else {
		var err error
		channel, err = a.Srv().Store().Channel().Get(hook.ChannelId, true)
		if err != nil {
			var nfErr *store.ErrNotFound
			switch {
			case errors.As(err, &nfErr):
				return model.NewAppError("HandleIncomingWebhook", "app.channel.get.existing.app_error", nil, "", http.StatusNotFound).Wrap(err)
			default:
				return model.NewAppError("HandleIncomingWebhook", "app.channel.get.find.app_error", nil, "", http.StatusInternalServerError).Wrap(err)
			}
		}
	}

	if channel == nil {
		result2 := <-cchan
		if result2.NErr != nil {
			var nfErr *store.ErrNotFound
			switch {
			case errors.As(result2.NErr, &nfErr):
				return model.NewAppError("HandleIncomingWebhook", "web.incoming_webhook.channel.app_error", nil, "", http.StatusNotFound).Wrap(result2.NErr)
			default:
				return model.NewAppError("HandleIncomingWebhook", "web.incoming_webhook.channel.app_error", nil, "", http.StatusInternalServerError).Wrap(result2.NErr)
			}
		}
		channel = result2.Data.(*model.Channel)
	}

	if hook.ChannelLocked && hook.ChannelId != channel.Id {
		return model.NewAppError("HandleIncomingWebhook", "web.incoming_webhook.channel_locked.app_error", nil, "", http.StatusForbidden)
	}

	result = <-uchan
	if result.NErr != nil {
		return model.NewAppError("HandleIncomingWebhook", "web.incoming_webhook.user.app_error", nil, "", http.StatusForbidden).Wrap(result.NErr)
	}

	if channel.Type != model.ChannelTypeOpen && !a.HasPermissionToChannel(c, hook.UserId, channel.Id, model.PermissionReadChannelContent) {
		return model.NewAppError("HandleIncomingWebhook", "web.incoming_webhook.permissions.app_error", nil, "", http.StatusForbidden)
	}

	overrideUsername := hook.Username
	if req.Username != "" {
		overrideUsername = req.Username
	}

	overrideIconURL := hook.IconURL
	if req.IconURL != "" {
		overrideIconURL = req.IconURL
	}

	_, err := a.CreateWebhookPost(c, hook.UserId, channel, text, overrideUsername, overrideIconURL, req.IconEmoji, req.Props, webhookType, "")
	return err
}

func (a *App) CreateCommandWebhook(commandID string, args *model.CommandArgs) (*model.CommandWebhook, *model.AppError) {
	hook := &model.CommandWebhook{
		CommandId: commandID,
		UserId:    args.UserId,
		ChannelId: args.ChannelId,
		RootId:    args.RootId,
	}

	savedHook, err := a.Srv().Store().CommandWebhook().Save(hook)
	if err != nil {
		var invErr *store.ErrInvalidInput
		var appErr *model.AppError
		switch {
		case errors.As(err, &invErr):
			return nil, model.NewAppError("CreateCommandWebhook", "app.command_webhook.create_command_webhook.existing", nil, "", http.StatusBadRequest).Wrap(err)
		case errors.As(err, &appErr):
			return nil, appErr
		default:
			return nil, model.NewAppError("CreateCommandWebhook", "app.command_webhook.create_command_webhook.internal_error", nil, "", http.StatusInternalServerError).Wrap(err)
		}
	}
	return savedHook, nil
}

func (a *App) HandleCommandWebhook(c request.CTX, hookID string, response *model.CommandResponse) *model.AppError {
	if response == nil {
		return model.NewAppError("HandleCommandWebhook", "app.command_webhook.handle_command_webhook.parse", nil, "", http.StatusBadRequest)
	}

	hook, nErr := a.Srv().Store().CommandWebhook().Get(hookID)
	if nErr != nil {
		var nfErr *store.ErrNotFound
		switch {
		case errors.As(nErr, &nfErr):
			return model.NewAppError("HandleCommandWebhook", "app.command_webhook.get.missing", map[string]any{"hook_id": hookID}, "", http.StatusNotFound).Wrap(nErr)
		default:
			return model.NewAppError("HandleCommandWebhook", "app.command_webhook.get.internal_error", nil, "", http.StatusInternalServerError).Wrap(nErr)
		}
	}

	cmd, cmdErr := a.Srv().Store().Command().Get(hook.CommandId)
	if cmdErr != nil {
		var appErr *model.AppError
		switch {
		case errors.As(cmdErr, &appErr):
			return appErr
		default:
			return model.NewAppError("HandleCommandWebhook", "web.command_webhook.command.app_error", nil, "", http.StatusBadRequest).Wrap(cmdErr)
		}
	}

	args := &model.CommandArgs{
		UserId:    hook.UserId,
		ChannelId: hook.ChannelId,
		TeamId:    cmd.TeamId,
		RootId:    hook.RootId,
	}

	if nErr := a.Srv().Store().CommandWebhook().TryUse(hook.Id, 5); nErr != nil {
		var invErr *store.ErrInvalidInput
		switch {
		case errors.As(nErr, &invErr):
			return model.NewAppError("HandleCommandWebhook", "app.command_webhook.try_use.invalid", nil, "", http.StatusBadRequest).Wrap(nErr)
		default:
			return model.NewAppError("HandleCommandWebhook", "app.command_webhook.try_use.internal_error", nil, "", http.StatusInternalServerError).Wrap(nErr)
		}
	}

	_, err := a.HandleCommandResponse(c, cmd, args, response, false)
	return err
}<|MERGE_RESOLUTION|>--- conflicted
+++ resolved
@@ -12,11 +12,8 @@
 	"net/http"
 	"regexp"
 	"strings"
-<<<<<<< HEAD
+	"sync"
 	"time"
-=======
-	"sync"
->>>>>>> 32880efa
 	"unicode/utf8"
 
 	"github.com/mattermost/mattermost/server/public/model"
@@ -162,7 +159,10 @@
 }
 
 func (a *App) doOutgoingWebhookRequest(url string, body io.Reader, contentType string) (*model.OutgoingWebhookResponse, error) {
-	req, err := http.NewRequest("POST", url, body)
+	ctx, cancel := context.WithTimeout(context.Background(), time.Duration(*a.Config().ServiceSettings.OutgoingIntegrationRequestsTimeout)*time.Second)
+	defer cancel()
+
+	req, err := http.NewRequestWithContext(ctx, "POST", url, body)
 	if err != nil {
 		return nil, err
 	}
@@ -170,13 +170,7 @@
 	req.Header.Set("Content-Type", contentType)
 	req.Header.Set("Accept", "application/json")
 
-<<<<<<< HEAD
-	client := a.HTTPService().MakeClient(false)
-	client.Timeout = time.Duration(*a.Config().ServiceSettings.OutgoingIntegrationRequestsTimeout) * time.Second
-	resp, err := client.Do(req)
-=======
 	resp, err := a.Srv().outgoingWebhookClient.Do(req)
->>>>>>> 32880efa
 	if err != nil {
 		return nil, err
 	}

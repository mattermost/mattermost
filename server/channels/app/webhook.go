// Copyright (c) 2015-present Mattermost, Inc. All Rights Reserved.
// See LICENSE.txt for license information.

package app

import (
	"bytes"
	"context"
	"encoding/json"
	"errors"
	"io"
	"net/http"
	"regexp"
	"strings"
	"sync"
	"unicode/utf8"

	"github.com/mattermost/mattermost/server/public/model"
	"github.com/mattermost/mattermost/server/public/shared/mlog"
	"github.com/mattermost/mattermost/server/public/shared/request"
	"github.com/mattermost/mattermost/server/v8/channels/store"
	"github.com/mattermost/mattermost/server/v8/channels/utils"
)

const (
	TriggerwordsExactMatch = 0
	TriggerwordsStartsWith = 1

	MaxIntegrationResponseSize = 1024 * 1024 // Posts can be <100KB at most, so this is likely more than enough
)

var linkWithTextRegex = regexp.MustCompile(`<([^\n<\|>]+)\|([^\n>]+)>`)

func (a *App) handleWebhookEvents(c request.CTX, post *model.Post, team *model.Team, channel *model.Channel, user *model.User) *model.AppError {
	if !*a.Config().ServiceSettings.EnableOutgoingWebhooks {
		return nil
	}

	if channel.Type != model.ChannelTypeOpen {
		return nil
	}

	hooks, err := a.Srv().Store().Webhook().GetOutgoingByTeam(team.Id, -1, -1)
	if err != nil {
		return model.NewAppError("handleWebhookEvents", "app.webhooks.get_outgoing_by_team.app_error", nil, "", http.StatusInternalServerError).Wrap(err)
	}

	if len(hooks) == 0 {
		return nil
	}

	var firstWord, triggerWord string

	splitWords := strings.Fields(post.Message)
	if len(splitWords) > 0 {
		firstWord = splitWords[0]
	}

	relevantHooks := []*model.OutgoingWebhook{}
	for _, hook := range hooks {
		if hook.ChannelId == post.ChannelId || hook.ChannelId == "" {
			if hook.ChannelId == post.ChannelId && len(hook.TriggerWords) == 0 {
				relevantHooks = append(relevantHooks, hook)
				triggerWord = ""
			} else if hook.TriggerWhen == TriggerwordsExactMatch && hook.TriggerWordExactMatch(firstWord) {
				relevantHooks = append(relevantHooks, hook)
				triggerWord = hook.GetTriggerWord(firstWord, true)
			} else if hook.TriggerWhen == TriggerwordsStartsWith && hook.TriggerWordStartsWith(firstWord) {
				relevantHooks = append(relevantHooks, hook)
				triggerWord = hook.GetTriggerWord(firstWord, false)
			}
		}
	}

	for _, hook := range relevantHooks {
		payload := &model.OutgoingWebhookPayload{
			Token:       hook.Token,
			TeamId:      hook.TeamId,
			TeamDomain:  team.Name,
			ChannelId:   post.ChannelId,
			ChannelName: channel.Name,
			Timestamp:   post.CreateAt,
			UserId:      post.UserId,
			UserName:    user.Username,
			PostId:      post.Id,
			Text:        post.Message,
			TriggerWord: triggerWord,
			FileIds:     strings.Join(post.FileIds, ","),
		}
		a.TriggerWebhook(c, payload, hook, post, channel)
	}

	return nil
}

func (a *App) TriggerWebhook(c request.CTX, payload *model.OutgoingWebhookPayload, hook *model.OutgoingWebhook, post *model.Post, channel *model.Channel) {
	var body io.Reader
	var contentType string
	if hook.ContentType == "application/json" {
		js, err := json.Marshal(payload)
		if err != nil {
			c.Logger().Warn("Failed to encode to JSON", mlog.Err(err))
		}
		body = bytes.NewReader(js)
		contentType = "application/json"
	} else {
		body = strings.NewReader(payload.ToFormValues())
		contentType = "application/x-www-form-urlencoded"
	}

	var wg sync.WaitGroup
	for i := range hook.CallbackURLs {
		wg.Add(1)
		// Get the callback URL by index to properly capture it for the go func
		url := hook.CallbackURLs[i]

		go func() {
			defer wg.Done()
			webhookResp, err := a.doOutgoingWebhookRequest(url, body, contentType)
			if err != nil {
				c.Logger().Error("Event POST failed.", mlog.Err(err))
				return
			}

			if webhookResp != nil && (webhookResp.Text != nil || len(webhookResp.Attachments) > 0) {
				postRootId := ""
				if webhookResp.ResponseType == model.OutgoingHookResponseTypeComment {
					postRootId = post.Id
				}
				if len(webhookResp.Props) == 0 {
					webhookResp.Props = make(model.StringInterface)
				}
				webhookResp.Props["webhook_display_name"] = hook.DisplayName

				text := ""
				if webhookResp.Text != nil {
					text = a.ProcessSlackText(*webhookResp.Text)
				}
				webhookResp.Attachments = a.ProcessSlackAttachments(webhookResp.Attachments)
				// attachments is in here for slack compatibility
				if len(webhookResp.Attachments) > 0 {
					webhookResp.Props["attachments"] = webhookResp.Attachments
				}
				if *a.Config().ServiceSettings.EnablePostUsernameOverride && hook.Username != "" && webhookResp.Username == "" {
					webhookResp.Username = hook.Username
				}

				if *a.Config().ServiceSettings.EnablePostIconOverride && hook.IconURL != "" && webhookResp.IconURL == "" {
					webhookResp.IconURL = hook.IconURL
				}
				if _, err := a.CreateWebhookPost(c, hook.CreatorId, channel, text, webhookResp.Username, webhookResp.IconURL, "", webhookResp.Props, webhookResp.Type, postRootId); err != nil {
					c.Logger().Error("Failed to create response post.", mlog.Err(err))
				}
			}
		}()
	}
	wg.Wait()
}

func (a *App) doOutgoingWebhookRequest(url string, body io.Reader, contentType string) (*model.OutgoingWebhookResponse, error) {
	req, err := http.NewRequest("POST", url, body)
	if err != nil {
		return nil, err
	}

	req.Header.Set("Content-Type", contentType)
	req.Header.Set("Accept", "application/json")

	resp, err := a.Srv().outgoingWebhookClient.Do(req)
	if err != nil {
		return nil, err
	}

	defer resp.Body.Close()

	var hookResp model.OutgoingWebhookResponse
	if jsonErr := json.NewDecoder(io.LimitReader(resp.Body, MaxIntegrationResponseSize)).Decode(&hookResp); jsonErr != nil {
		if jsonErr == io.EOF {
			return nil, nil
		}
		return nil, model.NewAppError("doOutgoingWebhookRequest", "api.unmarshal_error", nil, "", http.StatusInternalServerError).Wrap(jsonErr)
	}

	return &hookResp, nil
}

func SplitWebhookPost(post *model.Post, maxPostSize int) ([]*model.Post, *model.AppError) {
	splits := make([]*model.Post, 0)
	remainingText := post.Message

	base := post.Clone()
	base.Message = ""
	base.SetProps(make(map[string]any))
	for k, v := range post.GetProps() {
		if k != "attachments" {
			base.AddProp(k, v)
		}
	}

	if utf8.RuneCountInString(model.StringInterfaceToJSON(base.GetProps())) > model.PostPropsMaxUserRunes {
		return nil, model.NewAppError("SplitWebhookPost", "web.incoming_webhook.split_props_length.app_error", map[string]any{"Max": model.PostPropsMaxUserRunes}, "", http.StatusBadRequest)
	}

	for utf8.RuneCountInString(remainingText) > maxPostSize {
		split := base.Clone()
		x := 0
		for index := range remainingText {
			x++
			if x > maxPostSize {
				split.Message = remainingText[:index]
				remainingText = remainingText[index:]
				break
			}
		}
		splits = append(splits, split)
	}

	split := base.Clone()
	split.Message = remainingText
	splits = append(splits, split)

	attachments, _ := post.GetProp("attachments").([]*model.SlackAttachment)
	for _, attachment := range attachments {
		newAttachment := *attachment
		for {
			lastSplit := splits[len(splits)-1]
			newProps := make(map[string]any)
			for k, v := range lastSplit.GetProps() {
				newProps[k] = v
			}
			origAttachments, _ := newProps["attachments"].([]*model.SlackAttachment)
			newProps["attachments"] = append(origAttachments, &newAttachment)
			newPropsString := model.StringInterfaceToJSON(newProps)
			runeCount := utf8.RuneCountInString(newPropsString)

			if runeCount <= model.PostPropsMaxUserRunes {
				lastSplit.SetProps(newProps)
				break
			}

			if len(origAttachments) > 0 {
				newSplit := base.Clone()
				splits = append(splits, newSplit)
				continue
			}

			truncationNeeded := runeCount - model.PostPropsMaxUserRunes
			textRuneCount := utf8.RuneCountInString(attachment.Text)
			if textRuneCount < truncationNeeded {
				return nil, model.NewAppError("SplitWebhookPost", "web.incoming_webhook.split_props_length.app_error", map[string]any{"Max": model.PostPropsMaxUserRunes}, "", http.StatusBadRequest)
			}
			x := 0
			for index := range attachment.Text {
				x++
				if x > textRuneCount-truncationNeeded {
					newAttachment.Text = newAttachment.Text[:index]
					break
				}
			}
			lastSplit.SetProps(newProps)
			break
		}
	}

	return splits, nil
}

func (a *App) CreateWebhookPost(c request.CTX, userID string, channel *model.Channel, text, overrideUsername, overrideIconURL, overrideIconEmoji string, props model.StringInterface, postType string, postRootId string) (*model.Post, *model.AppError) {
	// parse links into Markdown format
<<<<<<< HEAD
=======
	linkWithTextRegex := regexp.MustCompile(`<([^\n<\|>]+)\|([^\|\n>]+)>`)
>>>>>>> e0b5b951
	text = linkWithTextRegex.ReplaceAllString(text, "[${2}](${1})")

	post := &model.Post{UserId: userID, ChannelId: channel.Id, Message: text, Type: postType, RootId: postRootId}
	post.AddProp("from_webhook", "true")

	if strings.HasPrefix(post.Type, model.PostSystemMessagePrefix) {
		err := model.NewAppError("CreateWebhookPost", "api.context.invalid_param.app_error", map[string]any{"Name": "post.type"}, "", http.StatusBadRequest)
		return nil, err
	}

	if metrics := a.Metrics(); metrics != nil {
		metrics.IncrementWebhookPost()
	}

	if *a.Config().ServiceSettings.EnablePostUsernameOverride {
		if overrideUsername != "" {
			post.AddProp("override_username", overrideUsername)
		} else {
			post.AddProp("override_username", model.DefaultWebhookUsername)
		}
	}

	if *a.Config().ServiceSettings.EnablePostIconOverride {
		if overrideIconURL != "" {
			post.AddProp("override_icon_url", overrideIconURL)
		}
		if overrideIconEmoji != "" {
			post.AddProp("override_icon_emoji", overrideIconEmoji)
		}
	}

	if len(props) > 0 {
		for key, val := range props {
			if key == "attachments" {
				if attachments, success := val.([]*model.SlackAttachment); success {
					model.ParseSlackAttachment(post, attachments)
				}
			} else if key != "override_icon_url" && key != "override_username" && key != "from_webhook" {
				post.AddProp(key, val)
			}
		}
	}

	splits, err := SplitWebhookPost(post, a.MaxPostSize())
	if err != nil {
		return nil, err
	}

	for _, split := range splits {
		if _, err = a.CreatePost(c, split, channel, false, false); err != nil {
			return nil, model.NewAppError("CreateWebhookPost", "api.post.create_webhook_post.creating.app_error", nil, "err="+err.Message, http.StatusInternalServerError)
		}
	}

	return splits[0], nil
}

func (a *App) CreateIncomingWebhookForChannel(creatorId string, channel *model.Channel, hook *model.IncomingWebhook) (*model.IncomingWebhook, *model.AppError) {
	if !*a.Config().ServiceSettings.EnableIncomingWebhooks {
		return nil, model.NewAppError("CreateIncomingWebhookForChannel", "api.incoming_webhook.disabled.app_error", nil, "", http.StatusNotImplemented)
	}

	hook.UserId = creatorId
	hook.TeamId = channel.TeamId

	if !*a.Config().ServiceSettings.EnablePostUsernameOverride {
		hook.Username = ""
	}
	if !*a.Config().ServiceSettings.EnablePostIconOverride {
		hook.IconURL = ""
	}

	if hook.Username != "" && !model.IsValidUsername(hook.Username) {
		return nil, model.NewAppError("CreateIncomingWebhookForChannel", "api.incoming_webhook.invalid_username.app_error", nil, "", http.StatusBadRequest)
	}

	webhook, err := a.Srv().Store().Webhook().SaveIncoming(hook)
	if err != nil {
		var invErr *store.ErrInvalidInput
		var appErr *model.AppError
		switch {
		case errors.As(err, &appErr):
			return nil, appErr
		case errors.As(err, &invErr):
			return nil, model.NewAppError("CreateIncomingWebhookForChannel", "app.webhooks.save_incoming.existing.app_error", nil, "", http.StatusBadRequest).Wrap(err)
		default:
			return nil, model.NewAppError("CreateIncomingWebhookForChannel", "app.webhooks.save_incoming.app_error", nil, "", http.StatusInternalServerError).Wrap(err)
		}
	}

	return webhook, nil
}

func (a *App) UpdateIncomingWebhook(oldHook, updatedHook *model.IncomingWebhook) (*model.IncomingWebhook, *model.AppError) {
	if !*a.Config().ServiceSettings.EnableIncomingWebhooks {
		return nil, model.NewAppError("UpdateIncomingWebhook", "api.incoming_webhook.disabled.app_error", nil, "", http.StatusNotImplemented)
	}

	if !*a.Config().ServiceSettings.EnablePostUsernameOverride {
		updatedHook.Username = oldHook.Username
	}
	if !*a.Config().ServiceSettings.EnablePostIconOverride {
		updatedHook.IconURL = oldHook.IconURL
	}

	if updatedHook.Username != "" && !model.IsValidUsername(updatedHook.Username) {
		return nil, model.NewAppError("UpdateIncomingWebhook", "api.incoming_webhook.invalid_username.app_error", nil, "", http.StatusBadRequest)
	}

	updatedHook.Id = oldHook.Id
	updatedHook.UserId = oldHook.UserId
	updatedHook.CreateAt = oldHook.CreateAt
	updatedHook.UpdateAt = model.GetMillis()
	updatedHook.TeamId = oldHook.TeamId
	updatedHook.DeleteAt = oldHook.DeleteAt

	newWebhook, err := a.Srv().Store().Webhook().UpdateIncoming(updatedHook)
	if err != nil {
		return nil, model.NewAppError("UpdateIncomingWebhook", "app.webhooks.update_incoming.app_error", nil, "", http.StatusInternalServerError).Wrap(err)
	}
	a.Srv().Platform().InvalidateCacheForWebhook(oldHook.Id)
	return newWebhook, nil
}

func (a *App) DeleteIncomingWebhook(hookID string) *model.AppError {
	if !*a.Config().ServiceSettings.EnableIncomingWebhooks {
		return model.NewAppError("DeleteIncomingWebhook", "api.incoming_webhook.disabled.app_error", nil, "", http.StatusNotImplemented)
	}

	if err := a.Srv().Store().Webhook().DeleteIncoming(hookID, model.GetMillis()); err != nil {
		return model.NewAppError("DeleteIncomingWebhook", "app.webhooks.delete_incoming.app_error", nil, "", http.StatusInternalServerError).Wrap(err)
	}

	a.Srv().Platform().InvalidateCacheForWebhook(hookID)

	return nil
}

func (a *App) GetIncomingWebhook(hookID string) (*model.IncomingWebhook, *model.AppError) {
	if !*a.Config().ServiceSettings.EnableIncomingWebhooks {
		return nil, model.NewAppError("GetIncomingWebhook", "api.incoming_webhook.disabled.app_error", nil, "", http.StatusNotImplemented)
	}

	webhook, err := a.Srv().Store().Webhook().GetIncoming(hookID, true)
	if err != nil {
		var nfErr *store.ErrNotFound
		switch {
		case errors.As(err, &nfErr):
			return nil, model.NewAppError("GetIncomingWebhook", "app.webhooks.get_incoming.app_error", nil, "", http.StatusNotFound).Wrap(err)
		default:
			return nil, model.NewAppError("GetIncomingWebhook", "app.webhooks.get_incoming.app_error", nil, "", http.StatusInternalServerError).Wrap(err)
		}
	}

	return webhook, nil
}

func (a *App) GetIncomingWebhooksForTeamPage(teamID string, page, perPage int) ([]*model.IncomingWebhook, *model.AppError) {
	return a.GetIncomingWebhooksForTeamPageByUser(teamID, "", page, perPage)
}

func (a *App) GetIncomingWebhooksForTeamPageByUser(teamID string, userID string, page, perPage int) ([]*model.IncomingWebhook, *model.AppError) {
	if !*a.Config().ServiceSettings.EnableIncomingWebhooks {
		return nil, model.NewAppError("GetIncomingWebhooksForTeamPage", "api.incoming_webhook.disabled.app_error", nil, "", http.StatusNotImplemented)
	}

	webhooks, err := a.Srv().Store().Webhook().GetIncomingByTeamByUser(teamID, userID, page*perPage, perPage)
	if err != nil {
		return nil, model.NewAppError("GetIncomingWebhooksForTeamPage", "app.webhooks.get_incoming_by_user.app_error", nil, "", http.StatusInternalServerError).Wrap(err)
	}

	return webhooks, nil
}

func (a *App) GetIncomingWebhooksPageByUser(userID string, page, perPage int) ([]*model.IncomingWebhook, *model.AppError) {
	if !*a.Config().ServiceSettings.EnableIncomingWebhooks {
		return nil, model.NewAppError("GetIncomingWebhooksPageByUser", "api.incoming_webhook.disabled.app_error", nil, "", http.StatusNotImplemented)
	}

	webhooks, err := a.Srv().Store().Webhook().GetIncomingListByUser(userID, page*perPage, perPage)
	if err != nil {
		return nil, model.NewAppError("GetIncomingWebhooksPageByUser", "app.webhooks.get_incoming_by_user.app_error", nil, "", http.StatusInternalServerError).Wrap(err)
	}

	return webhooks, nil
}

func (a *App) GetIncomingWebhooksPage(page, perPage int) ([]*model.IncomingWebhook, *model.AppError) {
	return a.GetIncomingWebhooksPageByUser("", page, perPage)
}

func (a *App) CreateOutgoingWebhook(hook *model.OutgoingWebhook) (*model.OutgoingWebhook, *model.AppError) {
	if !*a.Config().ServiceSettings.EnableOutgoingWebhooks {
		return nil, model.NewAppError("CreateOutgoingWebhook", "api.outgoing_webhook.disabled.app_error", nil, "", http.StatusNotImplemented)
	}

	if hook.ChannelId != "" {
		channel, errCh := a.Srv().Store().Channel().Get(hook.ChannelId, true)
		if errCh != nil {
			var nfErr *store.ErrNotFound
			switch {
			case errors.As(errCh, &nfErr):
				return nil, model.NewAppError("CreateOutgoingWebhook", "app.channel.get.existing.app_error", nil, "", http.StatusNotFound).Wrap(errCh)
			default:
				return nil, model.NewAppError("CreateOutgoingWebhook", "app.channel.get.find.app_error", nil, "", http.StatusInternalServerError).Wrap(errCh)
			}
		}

		if channel.Type != model.ChannelTypeOpen {
			return nil, model.NewAppError("CreateOutgoingWebhook", "api.outgoing_webhook.disabled.app_error", nil, "", http.StatusForbidden)
		}

		if channel.Type != model.ChannelTypeOpen || channel.TeamId != hook.TeamId {
			return nil, model.NewAppError("CreateOutgoingWebhook", "api.webhook.create_outgoing.permissions.app_error", nil, "", http.StatusForbidden)
		}
	} else if len(hook.TriggerWords) == 0 {
		return nil, model.NewAppError("CreateOutgoingWebhook", "api.webhook.create_outgoing.triggers.app_error", nil, "", http.StatusBadRequest)
	}

	allHooks, err := a.Srv().Store().Webhook().GetOutgoingByTeam(hook.TeamId, -1, -1)
	if err != nil {
		return nil, model.NewAppError("CreateOutgoingWebhook", "app.webhooks.get_outgoing_by_team.app_error", nil, "", http.StatusInternalServerError).Wrap(err)
	}
	for _, existingOutHook := range allHooks {
		urlIntersect := utils.StringArrayIntersection(existingOutHook.CallbackURLs, hook.CallbackURLs)
		triggerIntersect := utils.StringArrayIntersection(existingOutHook.TriggerWords, hook.TriggerWords)

		if existingOutHook.ChannelId == hook.ChannelId && len(urlIntersect) != 0 && len(triggerIntersect) != 0 {
			return nil, model.NewAppError("CreateOutgoingWebhook", "api.webhook.create_outgoing.intersect.app_error", nil, "", http.StatusInternalServerError)
		}
	}

	webhook, err := a.Srv().Store().Webhook().SaveOutgoing(hook)
	if err != nil {
		var appErr *model.AppError
		var invErr *store.ErrInvalidInput
		switch {
		case errors.As(err, &appErr):
			return nil, appErr
		case errors.As(err, &invErr):
			return nil, model.NewAppError("CreateOutgoingWebhook", "app.webhooks.save_outgoing.override.app_error", nil, "", http.StatusBadRequest).Wrap(err)
		default:
			return nil, model.NewAppError("CreateOutgoingWebhook", "app.webhooks.save_outgoing.app_error", nil, "", http.StatusInternalServerError).Wrap(err)
		}
	}

	return webhook, nil
}

func (a *App) UpdateOutgoingWebhook(c request.CTX, oldHook, updatedHook *model.OutgoingWebhook) (*model.OutgoingWebhook, *model.AppError) {
	if !*a.Config().ServiceSettings.EnableOutgoingWebhooks {
		return nil, model.NewAppError("UpdateOutgoingWebhook", "api.outgoing_webhook.disabled.app_error", nil, "", http.StatusNotImplemented)
	}

	if updatedHook.ChannelId != "" {
		channel, err := a.GetChannel(c, updatedHook.ChannelId)
		if err != nil {
			return nil, err
		}

		if channel.Type != model.ChannelTypeOpen {
			return nil, model.NewAppError("UpdateOutgoingWebhook", "api.webhook.create_outgoing.not_open.app_error", nil, "", http.StatusForbidden)
		}

		if channel.TeamId != oldHook.TeamId {
			return nil, model.NewAppError("UpdateOutgoingWebhook", "api.webhook.create_outgoing.permissions.app_error", nil, "", http.StatusForbidden)
		}
	} else if len(updatedHook.TriggerWords) == 0 {
		return nil, model.NewAppError("UpdateOutgoingWebhook", "api.webhook.create_outgoing.triggers.app_error", nil, "", http.StatusInternalServerError)
	}

	allHooks, err := a.Srv().Store().Webhook().GetOutgoingByTeam(oldHook.TeamId, -1, -1)
	if err != nil {
		return nil, model.NewAppError("UpdateOutgoingWebhook", "app.webhooks.get_outgoing_by_team.app_error", nil, "", http.StatusInternalServerError).Wrap(err)
	}

	for _, existingOutHook := range allHooks {
		urlIntersect := utils.StringArrayIntersection(existingOutHook.CallbackURLs, updatedHook.CallbackURLs)
		triggerIntersect := utils.StringArrayIntersection(existingOutHook.TriggerWords, updatedHook.TriggerWords)

		if existingOutHook.ChannelId == updatedHook.ChannelId && len(urlIntersect) != 0 && len(triggerIntersect) != 0 && existingOutHook.Id != updatedHook.Id {
			return nil, model.NewAppError("UpdateOutgoingWebhook", "api.webhook.update_outgoing.intersect.app_error", nil, "", http.StatusBadRequest)
		}
	}

	updatedHook.CreatorId = oldHook.CreatorId
	updatedHook.CreateAt = oldHook.CreateAt
	updatedHook.DeleteAt = oldHook.DeleteAt
	updatedHook.TeamId = oldHook.TeamId
	updatedHook.UpdateAt = model.GetMillis()

	webhook, err := a.Srv().Store().Webhook().UpdateOutgoing(updatedHook)
	if err != nil {
		return nil, model.NewAppError("UpdateOutgoingWebhook", "app.webhooks.update_outgoing.app_error", nil, "", http.StatusInternalServerError).Wrap(err)
	}

	return webhook, nil
}

func (a *App) GetOutgoingWebhook(hookID string) (*model.OutgoingWebhook, *model.AppError) {
	if !*a.Config().ServiceSettings.EnableOutgoingWebhooks {
		return nil, model.NewAppError("GetOutgoingWebhook", "api.outgoing_webhook.disabled.app_error", nil, "", http.StatusNotImplemented)
	}

	webhook, err := a.Srv().Store().Webhook().GetOutgoing(hookID)
	if err != nil {
		var nfErr *store.ErrNotFound
		switch {
		case errors.As(err, &nfErr):
			return nil, model.NewAppError("GetOutgoingWebhook", "app.webhooks.get_outgoing.app_error", nil, "", http.StatusNotFound).Wrap(err)
		default:
			return nil, model.NewAppError("GetOutgoingWebhook", "app.webhooks.get_outgoing.app_error", nil, "", http.StatusInternalServerError).Wrap(err)
		}
	}

	return webhook, nil
}

func (a *App) GetOutgoingWebhooksPage(page, perPage int) ([]*model.OutgoingWebhook, *model.AppError) {
	return a.GetOutgoingWebhooksPageByUser("", page, perPage)
}

func (a *App) GetOutgoingWebhooksPageByUser(userID string, page, perPage int) ([]*model.OutgoingWebhook, *model.AppError) {
	if !*a.Config().ServiceSettings.EnableOutgoingWebhooks {
		return nil, model.NewAppError("GetOutgoingWebhooksPageByUser", "api.outgoing_webhook.disabled.app_error", nil, "", http.StatusNotImplemented)
	}

	webhooks, err := a.Srv().Store().Webhook().GetOutgoingListByUser(userID, page*perPage, perPage)
	if err != nil {
		return nil, model.NewAppError("GetOutgoingWebhooksPageByUser", "app.webhooks.get_outgoing_by_channel.app_error", nil, "", http.StatusInternalServerError).Wrap(err)
	}

	return webhooks, nil
}

func (a *App) GetOutgoingWebhooksForChannelPageByUser(channelID string, userID string, page, perPage int) ([]*model.OutgoingWebhook, *model.AppError) {
	if !*a.Config().ServiceSettings.EnableOutgoingWebhooks {
		return nil, model.NewAppError("GetOutgoingWebhooksForChannelPage", "api.outgoing_webhook.disabled.app_error", nil, "", http.StatusNotImplemented)
	}

	webhooks, err := a.Srv().Store().Webhook().GetOutgoingByChannelByUser(channelID, userID, page*perPage, perPage)
	if err != nil {
		return nil, model.NewAppError("GetOutgoingWebhooksForChannelPage", "app.webhooks.get_outgoing_by_channel.app_error", nil, "", http.StatusInternalServerError).Wrap(err)
	}

	return webhooks, nil
}

func (a *App) GetOutgoingWebhooksForTeamPage(teamID string, page, perPage int) ([]*model.OutgoingWebhook, *model.AppError) {
	return a.GetOutgoingWebhooksForTeamPageByUser(teamID, "", page, perPage)
}

func (a *App) GetOutgoingWebhooksForTeamPageByUser(teamID string, userID string, page, perPage int) ([]*model.OutgoingWebhook, *model.AppError) {
	if !*a.Config().ServiceSettings.EnableOutgoingWebhooks {
		return nil, model.NewAppError("GetOutgoingWebhooksForTeamPageByUser", "api.outgoing_webhook.disabled.app_error", nil, "", http.StatusNotImplemented)
	}

	webhooks, err := a.Srv().Store().Webhook().GetOutgoingByTeamByUser(teamID, userID, page*perPage, perPage)
	if err != nil {
		return nil, model.NewAppError("GetOutgoingWebhooksForTeamPageByUser", "app.webhooks.get_outgoing_by_team.app_error", nil, "", http.StatusInternalServerError).Wrap(err)
	}

	return webhooks, nil
}

func (a *App) DeleteOutgoingWebhook(hookID string) *model.AppError {
	if !*a.Config().ServiceSettings.EnableOutgoingWebhooks {
		return model.NewAppError("DeleteOutgoingWebhook", "api.outgoing_webhook.disabled.app_error", nil, "", http.StatusNotImplemented)
	}

	if err := a.Srv().Store().Webhook().DeleteOutgoing(hookID, model.GetMillis()); err != nil {
		return model.NewAppError("DeleteOutgoingWebhook", "app.webhooks.delete_outgoing.app_error", nil, "", http.StatusInternalServerError).Wrap(err)
	}

	return nil
}

func (a *App) RegenOutgoingWebhookToken(hook *model.OutgoingWebhook) (*model.OutgoingWebhook, *model.AppError) {
	if !*a.Config().ServiceSettings.EnableOutgoingWebhooks {
		return nil, model.NewAppError("RegenOutgoingWebhookToken", "api.outgoing_webhook.disabled.app_error", nil, "", http.StatusNotImplemented)
	}

	hook.Token = model.NewId()

	webhook, err := a.Srv().Store().Webhook().UpdateOutgoing(hook)
	if err != nil {
		return nil, model.NewAppError("RegenOutgoingWebhookToken", "app.webhooks.update_outgoing.app_error", nil, "", http.StatusInternalServerError).Wrap(err)
	}

	return webhook, nil
}

func (a *App) HandleIncomingWebhook(c request.CTX, hookID string, req *model.IncomingWebhookRequest) *model.AppError {
	if !*a.Config().ServiceSettings.EnableIncomingWebhooks {
		return model.NewAppError("HandleIncomingWebhook", "web.incoming_webhook.disabled.app_error", nil, "", http.StatusNotImplemented)
	}

	hchan := make(chan store.StoreResult, 1)
	go func() {
		webhook, err := a.Srv().Store().Webhook().GetIncoming(hookID, true)
		hchan <- store.StoreResult{Data: webhook, NErr: err}
		close(hchan)
	}()

	if req == nil {
		return model.NewAppError("HandleIncomingWebhook", "web.incoming_webhook.parse.app_error", nil, "", http.StatusBadRequest)
	}

	text := req.Text
	if text == "" && req.Attachments == nil {
		return model.NewAppError("HandleIncomingWebhook", "web.incoming_webhook.text.app_error", nil, "", http.StatusBadRequest)
	}

	channelName := req.ChannelName
	webhookType := req.Type

	var hook *model.IncomingWebhook
	result := <-hchan
	if result.NErr != nil {
		return model.NewAppError("HandleIncomingWebhook", "web.incoming_webhook.invalid.app_error", nil, "", http.StatusBadRequest).Wrap(result.NErr)
	}
	hook = result.Data.(*model.IncomingWebhook)

	uchan := make(chan store.StoreResult, 1)
	go func() {
		user, err := a.Srv().Store().User().Get(context.Background(), hook.UserId)
		uchan <- store.StoreResult{Data: user, NErr: err}
		close(uchan)
	}()

	if len(req.Props) == 0 {
		req.Props = make(model.StringInterface)
	}

	req.Props["webhook_display_name"] = hook.DisplayName

	text = a.ProcessSlackText(text)
	req.Attachments = a.ProcessSlackAttachments(req.Attachments)
	// attachments is in here for slack compatibility
	if len(req.Attachments) > 0 {
		req.Props["attachments"] = req.Attachments
		webhookType = model.PostTypeSlackAttachment
	}

	var channel *model.Channel
	var cchan chan store.StoreResult

	if channelName != "" {
		if channelName[0] == '@' {
			result, nErr := a.Srv().Store().User().GetByUsername(channelName[1:])
			if nErr != nil {
				return model.NewAppError("HandleIncomingWebhook", "web.incoming_webhook.user.app_error", nil, "", http.StatusBadRequest).Wrap(nErr)
			}
			ch, err := a.GetOrCreateDirectChannel(c, hook.UserId, result.Id)
			if err != nil {
				return err
			}
			channel = ch
		} else if channelName[0] == '#' {
			cchan = make(chan store.StoreResult, 1)
			go func() {
				chnn, chnnErr := a.Srv().Store().Channel().GetByName(hook.TeamId, channelName[1:], true)
				cchan <- store.StoreResult{Data: chnn, NErr: chnnErr}
				close(cchan)
			}()
		} else {
			cchan = make(chan store.StoreResult, 1)
			go func() {
				chnn, chnnErr := a.Srv().Store().Channel().GetByName(hook.TeamId, channelName, true)
				cchan <- store.StoreResult{Data: chnn, NErr: chnnErr}
				close(cchan)
			}()
		}
	} else {
		var err error
		channel, err = a.Srv().Store().Channel().Get(hook.ChannelId, true)
		if err != nil {
			var nfErr *store.ErrNotFound
			switch {
			case errors.As(err, &nfErr):
				return model.NewAppError("HandleIncomingWebhook", "app.channel.get.existing.app_error", nil, "", http.StatusNotFound).Wrap(err)
			default:
				return model.NewAppError("HandleIncomingWebhook", "app.channel.get.find.app_error", nil, "", http.StatusInternalServerError).Wrap(err)
			}
		}
	}

	if channel == nil {
		result2 := <-cchan
		if result2.NErr != nil {
			var nfErr *store.ErrNotFound
			switch {
			case errors.As(result2.NErr, &nfErr):
				return model.NewAppError("HandleIncomingWebhook", "web.incoming_webhook.channel.app_error", nil, "", http.StatusNotFound).Wrap(result2.NErr)
			default:
				return model.NewAppError("HandleIncomingWebhook", "web.incoming_webhook.channel.app_error", nil, "", http.StatusInternalServerError).Wrap(result2.NErr)
			}
		}
		channel = result2.Data.(*model.Channel)
	}

	if hook.ChannelLocked && hook.ChannelId != channel.Id {
		return model.NewAppError("HandleIncomingWebhook", "web.incoming_webhook.channel_locked.app_error", nil, "", http.StatusForbidden)
	}

	result = <-uchan
	if result.NErr != nil {
		return model.NewAppError("HandleIncomingWebhook", "web.incoming_webhook.user.app_error", nil, "", http.StatusForbidden).Wrap(result.NErr)
	}

	if channel.Type != model.ChannelTypeOpen && !a.HasPermissionToChannel(c, hook.UserId, channel.Id, model.PermissionReadChannelContent) {
		return model.NewAppError("HandleIncomingWebhook", "web.incoming_webhook.permissions.app_error", nil, "", http.StatusForbidden)
	}

	overrideUsername := hook.Username
	if req.Username != "" {
		overrideUsername = req.Username
	}

	overrideIconURL := hook.IconURL
	if req.IconURL != "" {
		overrideIconURL = req.IconURL
	}

	_, err := a.CreateWebhookPost(c, hook.UserId, channel, text, overrideUsername, overrideIconURL, req.IconEmoji, req.Props, webhookType, "")
	return err
}

func (a *App) CreateCommandWebhook(commandID string, args *model.CommandArgs) (*model.CommandWebhook, *model.AppError) {
	hook := &model.CommandWebhook{
		CommandId: commandID,
		UserId:    args.UserId,
		ChannelId: args.ChannelId,
		RootId:    args.RootId,
	}

	savedHook, err := a.Srv().Store().CommandWebhook().Save(hook)
	if err != nil {
		var invErr *store.ErrInvalidInput
		var appErr *model.AppError
		switch {
		case errors.As(err, &invErr):
			return nil, model.NewAppError("CreateCommandWebhook", "app.command_webhook.create_command_webhook.existing", nil, "", http.StatusBadRequest).Wrap(err)
		case errors.As(err, &appErr):
			return nil, appErr
		default:
			return nil, model.NewAppError("CreateCommandWebhook", "app.command_webhook.create_command_webhook.internal_error", nil, "", http.StatusInternalServerError).Wrap(err)
		}
	}
	return savedHook, nil
}

func (a *App) HandleCommandWebhook(c request.CTX, hookID string, response *model.CommandResponse) *model.AppError {
	if response == nil {
		return model.NewAppError("HandleCommandWebhook", "app.command_webhook.handle_command_webhook.parse", nil, "", http.StatusBadRequest)
	}

	hook, nErr := a.Srv().Store().CommandWebhook().Get(hookID)
	if nErr != nil {
		var nfErr *store.ErrNotFound
		switch {
		case errors.As(nErr, &nfErr):
			return model.NewAppError("HandleCommandWebhook", "app.command_webhook.get.missing", map[string]any{"hook_id": hookID}, "", http.StatusNotFound).Wrap(nErr)
		default:
			return model.NewAppError("HandleCommandWebhook", "app.command_webhook.get.internal_error", nil, "", http.StatusInternalServerError).Wrap(nErr)
		}
	}

	cmd, cmdErr := a.Srv().Store().Command().Get(hook.CommandId)
	if cmdErr != nil {
		var appErr *model.AppError
		switch {
		case errors.As(cmdErr, &appErr):
			return appErr
		default:
			return model.NewAppError("HandleCommandWebhook", "web.command_webhook.command.app_error", nil, "", http.StatusBadRequest).Wrap(cmdErr)
		}
	}

	args := &model.CommandArgs{
		UserId:    hook.UserId,
		ChannelId: hook.ChannelId,
		TeamId:    cmd.TeamId,
		RootId:    hook.RootId,
	}

	if nErr := a.Srv().Store().CommandWebhook().TryUse(hook.Id, 5); nErr != nil {
		var invErr *store.ErrInvalidInput
		switch {
		case errors.As(nErr, &invErr):
			return model.NewAppError("HandleCommandWebhook", "app.command_webhook.try_use.invalid", nil, "", http.StatusBadRequest).Wrap(nErr)
		default:
			return model.NewAppError("HandleCommandWebhook", "app.command_webhook.try_use.internal_error", nil, "", http.StatusInternalServerError).Wrap(nErr)
		}
	}

	_, err := a.HandleCommandResponse(c, cmd, args, response, false)
	return err
}<|MERGE_RESOLUTION|>--- conflicted
+++ resolved
@@ -29,7 +29,7 @@
 	MaxIntegrationResponseSize = 1024 * 1024 // Posts can be <100KB at most, so this is likely more than enough
 )
 
-var linkWithTextRegex = regexp.MustCompile(`<([^\n<\|>]+)\|([^\n>]+)>`)
+var linkWithTextRegex = regexp.MustCompile(`<([^\n<\|>]+)\|([^\|\n>]+)>`)
 
 func (a *App) handleWebhookEvents(c request.CTX, post *model.Post, team *model.Team, channel *model.Channel, user *model.User) *model.AppError {
 	if !*a.Config().ServiceSettings.EnableOutgoingWebhooks {
@@ -267,10 +267,6 @@
 
 func (a *App) CreateWebhookPost(c request.CTX, userID string, channel *model.Channel, text, overrideUsername, overrideIconURL, overrideIconEmoji string, props model.StringInterface, postType string, postRootId string) (*model.Post, *model.AppError) {
 	// parse links into Markdown format
-<<<<<<< HEAD
-=======
-	linkWithTextRegex := regexp.MustCompile(`<([^\n<\|>]+)\|([^\|\n>]+)>`)
->>>>>>> e0b5b951
 	text = linkWithTextRegex.ReplaceAllString(text, "[${2}](${1})")
 
 	post := &model.Post{UserId: userID, ChannelId: channel.Id, Message: text, Type: postType, RootId: postRootId}

// Copyright (c) 2015-present Mattermost, Inc. All Rights Reserved.
// See LICENSE.txt for license information.

package app

import (
<<<<<<< HEAD
	"net/http"
=======
	"github.com/blang/semver/v4"
>>>>>>> 507b20cd

	agentclient "github.com/mattermost/mattermost-plugin-ai/public/bridgeclient"
	"github.com/mattermost/mattermost/server/public/model"
	"github.com/mattermost/mattermost/server/public/shared/mlog"
	"github.com/mattermost/mattermost/server/public/shared/request"
)

const (
	aiPluginID                  = "mattermost-ai"
	minAIPluginVersionForBridge = "1.5.0"
)

// getBridgeClient returns a bridge client for making requests to the plugin bridge API
func (a *App) getBridgeClient(userID string) *agentclient.Client {
	return agentclient.NewClientFromApp(a, userID)
}

// isAIPluginBridgeAvailable checks if the mattermost-ai plugin is active and supports the bridge API (v1.5.0+)
func (a *App) isAIPluginBridgeAvailable(rctx request.CTX) bool {
	pluginsEnvironment := a.GetPluginsEnvironment()
	if pluginsEnvironment == nil {
		rctx.Logger().Debug("AI plugin bridge not available - plugin environment not initialized")
		return false
	}

	// Check if plugin is active
	if !pluginsEnvironment.IsActive(aiPluginID) {
		rctx.Logger().Debug("AI plugin bridge not available - plugin is not active or not installed",
			mlog.String("plugin_id", aiPluginID),
		)
		return false
	}

	// Get the plugin's manifest to check version
	plugins := pluginsEnvironment.Active()
	for _, plugin := range plugins {
		if plugin.Manifest != nil && plugin.Manifest.Id == aiPluginID {
			pluginVersion, err := semver.Parse(plugin.Manifest.Version)
			if err != nil {
				rctx.Logger().Debug("AI plugin bridge not available - failed to parse plugin version",
					mlog.String("plugin_id", aiPluginID),
					mlog.String("version", plugin.Manifest.Version),
					mlog.Err(err),
				)
				return false
			}

			minVersion, err := semver.Parse(minAIPluginVersionForBridge)
			if err != nil {
				return false
			}

			if pluginVersion.LT(minVersion) {
				rctx.Logger().Debug("AI plugin bridge not available - plugin version is too old",
					mlog.String("plugin_id", aiPluginID),
					mlog.String("current_version", plugin.Manifest.Version),
					mlog.String("minimum_version", minAIPluginVersionForBridge),
				)
				return false
			}

			return true
		}
	}

	return false
}

// GetAgents retrieves all available agents from the bridge API
func (a *App) GetAgents(rctx request.CTX, userID string) ([]agentclient.BridgeAgentInfo, *model.AppError) {
<<<<<<< HEAD
=======
	// Check if the AI plugin is active and supports the bridge API (v1.5.0+)
	if !a.isAIPluginBridgeAvailable(rctx) {
		return []agentclient.BridgeAgentInfo{}, nil
	}

>>>>>>> 507b20cd
	// Create bridge client
	sessionUserID := ""
	if session := rctx.Session(); session != nil {
		sessionUserID = session.UserId
	}
	client := a.getBridgeClient(sessionUserID)

	agents, err := client.GetAgents(userID)
	if err != nil {
		rctx.Logger().Error("Failed to get agents from bridge",
			mlog.Err(err),
			mlog.String("user_id", userID),
		)
		return nil, model.NewAppError("GetAgents", "app.agents.get_agents.bridge_call_failed", nil, err.Error(), http.StatusInternalServerError)
	}

	return agents, nil
}

// GetLLMServices retrieves all available LLM services from the bridge API
func (a *App) GetLLMServices(rctx request.CTX, userID string) ([]agentclient.BridgeServiceInfo, *model.AppError) {
<<<<<<< HEAD
=======
	// Check if the AI plugin is active and supports the bridge API (v1.5.0+)
	if !a.isAIPluginBridgeAvailable(rctx) {
		return []agentclient.BridgeServiceInfo{}, nil
	}

>>>>>>> 507b20cd
	// Create bridge client
	sessionUserID := ""
	if session := rctx.Session(); session != nil {
		sessionUserID = session.UserId
	}
	client := a.getBridgeClient(sessionUserID)

	services, err := client.GetServices(userID)
	if err != nil {
		rctx.Logger().Error("Failed to get LLM services from bridge",
			mlog.Err(err),
			mlog.String("user_id", userID),
		)
		return nil, model.NewAppError("GetLLMServices", "app.agents.get_services.bridge_call_failed", nil, err.Error(), http.StatusInternalServerError)
	}

	return services, nil
}<|MERGE_RESOLUTION|>--- conflicted
+++ resolved
@@ -4,11 +4,9 @@
 package app
 
 import (
-<<<<<<< HEAD
 	"net/http"
-=======
+
 	"github.com/blang/semver/v4"
->>>>>>> 507b20cd
 
 	agentclient "github.com/mattermost/mattermost-plugin-ai/public/bridgeclient"
 	"github.com/mattermost/mattermost/server/public/model"
@@ -79,14 +77,11 @@
 
 // GetAgents retrieves all available agents from the bridge API
 func (a *App) GetAgents(rctx request.CTX, userID string) ([]agentclient.BridgeAgentInfo, *model.AppError) {
-<<<<<<< HEAD
-=======
 	// Check if the AI plugin is active and supports the bridge API (v1.5.0+)
 	if !a.isAIPluginBridgeAvailable(rctx) {
 		return []agentclient.BridgeAgentInfo{}, nil
 	}
 
->>>>>>> 507b20cd
 	// Create bridge client
 	sessionUserID := ""
 	if session := rctx.Session(); session != nil {
@@ -108,14 +103,11 @@
 
 // GetLLMServices retrieves all available LLM services from the bridge API
 func (a *App) GetLLMServices(rctx request.CTX, userID string) ([]agentclient.BridgeServiceInfo, *model.AppError) {
-<<<<<<< HEAD
-=======
 	// Check if the AI plugin is active and supports the bridge API (v1.5.0+)
 	if !a.isAIPluginBridgeAvailable(rctx) {
 		return []agentclient.BridgeServiceInfo{}, nil
 	}
 
->>>>>>> 507b20cd
 	// Create bridge client
 	sessionUserID := ""
 	if session := rctx.Session(); session != nil {

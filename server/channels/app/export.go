// Copyright (c) 2015-present Mattermost, Inc. All Rights Reserved.
// See LICENSE.txt for license information.

package app

import (
	"archive/zip"
	"context"
	"encoding/json"
	"fmt"
	"io"
	"net/http"
	"os"
	"path"
	"path/filepath"
	"strconv"
	"strings"
	"time"

	"github.com/pkg/errors"

	"github.com/mattermost/mattermost/server/public/model"
	"github.com/mattermost/mattermost/server/public/shared/mlog"
	"github.com/mattermost/mattermost/server/public/shared/request"
	"github.com/mattermost/mattermost/server/v8/channels/app/imports"
	"github.com/mattermost/mattermost/server/v8/channels/store"
	"github.com/mattermost/mattermost/server/v8/platform/shared/filestore"
)

// We use this map to identify the exportable preferences.
// Here we link the preference category and name, to the name of the relevant field in the import struct.
var exportablePreferences = map[imports.ComparablePreference]string{
	{
		Category: model.PreferenceCategoryTheme,
		Name:     "",
	}: "Theme",
	{
		Category: model.PreferenceCategoryAdvancedSettings,
		Name:     "feature_enabled_markdown_preview",
	}: "UseMarkdownPreview",
	{
		Category: model.PreferenceCategoryAdvancedSettings,
		Name:     "formatting",
	}: "UseFormatting",
	{
		Category: model.PreferenceCategoryAdvancedSettings,
		Name:     "send_on_ctrl_enter",
	}: "SendOnCtrlEnter",
	{
		Category: model.PreferenceCategoryAdvancedSettings,
		Name:     "code_block_ctrl_enter",
	}: "CodeBlockCtrlEnter",
	{
		Category: model.PreferenceCategoryAdvancedSettings,
		Name:     "join_leave",
	}: "ShowJoinLeave",
	{
		Category: model.PreferenceCategoryAdvancedSettings,
		Name:     "unread_scroll_position",
	}: "ShowUnreadScrollPosition",
	{
		Category: model.PreferenceCategoryAdvancedSettings,
		Name:     "sync_drafts",
	}: "SyncDrafts",
	{
		Category: model.PreferenceCategorySidebarSettings,
		Name:     model.PreferenceNameShowUnreadSection,
	}: "ShowUnreadSection",
	{
		Category: model.PreferenceCategorySidebarSettings,
		Name:     model.PreferenceLimitVisibleDmsGms,
	}: "LimitVisibleDmsGms",
	{
		Category: model.PreferenceCategoryDisplaySettings,
		Name:     model.PreferenceNameUseMilitaryTime,
	}: "UseMilitaryTime",
	{
		Category: model.PreferenceCategoryDisplaySettings,
		Name:     model.PreferenceNameCollapseSetting,
	}: "CollapsePreviews",
	{
		Category: model.PreferenceCategoryDisplaySettings,
		Name:     model.PreferenceNameMessageDisplay,
	}: "MessageDisplay",
	{
		Category: model.PreferenceCategoryDisplaySettings,
		Name:     model.PreferenceNameChannelDisplayMode,
	}: "ChannelDisplayMode",
	{
		Category: model.PreferenceCategoryDisplaySettings,
		Name:     model.PreferenceNameCollapseConsecutive,
	}: "CollapseConsecutive",
	{
		Category: model.PreferenceCategoryDisplaySettings,
		Name:     model.PreferenceNameColorizeUsernames,
	}: "ColorizeUsernames",
	{
		Category: model.PreferenceCategoryDisplaySettings,
		Name:     model.PreferenceNameNameFormat,
	}: "NameFormat",
	{
		Category: model.PreferenceCategoryTutorialSteps,
		Name:     "",
	}: "TutorialStep",
	{
		Category: model.PreferenceCategoryNotifications,
		Name:     model.PreferenceNameEmailInterval,
	}: "EmailInterval",
}

func (a *App) BulkExport(ctx request.CTX, writer io.Writer, outPath string, job *model.Job, opts model.BulkExportOpts) *model.AppError {
	var zipWr *zip.Writer
	if opts.CreateArchive {
		var err error
		zipWr = zip.NewWriter(writer)
		defer func() {
			if err = zipWr.Close(); err != nil {
				ctx.Logger().Error("Error closing zip writer", mlog.Err(err))
			}
		}()
		writer, err = zipWr.Create("import.jsonl")
		if err != nil {
			return model.NewAppError("BulkExport", "app.export.zip_create.error",
				nil, "err="+err.Error(), http.StatusInternalServerError)
		}
	}

	if job != nil && job.Data == nil {
		job.Data = make(model.StringMap)
	}

	ctx.Logger().Info("Bulk export: exporting version")
	if err := a.exportVersion(writer); err != nil {
		return err
	}

	if opts.IncludeRolesAndSchemes {
		if err := a.exportRolesAndSchemes(ctx, job, writer); err != nil {
			return err
		}
	}

	ctx.Logger().Info("Bulk export: exporting teams")
	teamNames, err := a.exportAllTeams(ctx, job, writer)
	if err != nil {
		return err
	}

	ctx.Logger().Info("Bulk export: exporting channels")
	if err = a.exportAllChannels(ctx, job, writer, teamNames, opts.IncludeArchivedChannels); err != nil {
		return err
	}

	ctx.Logger().Info("Bulk export: exporting users")
	profilePictures, err := a.exportAllUsers(ctx, job, writer, opts.IncludeArchivedChannels, opts.IncludeProfilePictures)
	if err != nil {
		return err
	}

	ctx.Logger().Info("Bulk export: exporting bots")
	botPPs, err := a.exportAllBots(ctx, job, writer, opts.IncludeProfilePictures)
	if err != nil {
		return err
	}
	profilePictures = append(profilePictures, botPPs...)

	ctx.Logger().Info("Bulk export: exporting posts")
	attachments, err := a.exportAllPosts(ctx, job, writer, opts.IncludeAttachments, opts.IncludeArchivedChannels)
	if err != nil {
		return err
	}

	ctx.Logger().Info("Bulk export: exporting emoji")
	emojiPaths, err := a.exportCustomEmoji(ctx, job, writer, outPath, "exported_emoji", !opts.CreateArchive)
	if err != nil {
		return err
	}

	ctx.Logger().Info("Bulk export: exporting direct channels")
	if err = a.exportAllDirectChannels(ctx, job, writer, opts.IncludeArchivedChannels); err != nil {
		return err
	}

	ctx.Logger().Info("Bulk export: exporting direct posts")
	directAttachments, err := a.exportAllDirectPosts(ctx, job, writer, opts.IncludeAttachments, opts.IncludeArchivedChannels)
	if err != nil {
		return err
	}

	if opts.IncludeAttachments {
		ctx.Logger().Info("Bulk export: exporting file attachments")
		if err = a.exportAttachments(ctx, attachments, outPath, zipWr); err != nil {
			return err
		}

		ctx.Logger().Info("Bulk export: exporting direct file attachments")
		if err = a.exportAttachments(ctx, directAttachments, outPath, zipWr); err != nil {
			return err
		}

		totalExportedEmojis := 0
		emojisLen := len(emojiPaths)
		ctx.Logger().Info("Bulk export: exporting custom emojis")
		for _, emojiPath := range emojiPaths {
			if err := a.exportFile(ctx, outPath, emojiPath, zipWr); err != nil {
				return err
			}
			totalExportedEmojis++
			if totalExportedEmojis%10 == 0 {
				ctx.Logger().Info("Bulk export: exporting emojis progress", mlog.Int("total_successfully_exported_emojis", totalExportedEmojis), mlog.Int("total_emojis_to_export", emojisLen))
			}
		}

		updateJobProgress(ctx.Logger(), a.Srv().Store(), job, "attachments_exported", len(attachments)+len(directAttachments)+len(emojiPaths))
	}

	if opts.IncludeProfilePictures {
		ctx.Logger().Info("Bulk export: exporting profile pictures")
		for _, profilePicture := range profilePictures {
			if err := a.exportFile(ctx, outPath, profilePicture, zipWr); err != nil {
				ctx.Logger().Warn("Unable to export profile picture", mlog.String("profile_picture", profilePicture), mlog.Err(err))
			}
		}
		updateJobProgress(ctx.Logger(), a.Srv().Store(), job, "profile_pictures_exported", len(profilePictures))
	}

	return nil
}

func (a *App) exportAttachments(ctx request.CTX, attachments []imports.AttachmentImportData, outPath string, zipWr *zip.Writer) *model.AppError {
	totalExportedFiles := 0
	attachmentsLen := len(attachments)
	for _, attachment := range attachments {
		if err := a.exportFile(ctx, outPath, *attachment.Path, zipWr); err != nil {
			return err
		}
		totalExportedFiles++
		if totalExportedFiles%10 == 0 {
			ctx.Logger().Info("Bulk export: exporting file attachments progress", mlog.Int("total_successfully_exported_files", totalExportedFiles), mlog.Int("total_files_to_export", attachmentsLen))
		}
	}
	return nil
}

func (a *App) exportWriteLine(w io.Writer, line *imports.LineImportData) *model.AppError {
	b, err := json.Marshal(line)
	if err != nil {
		return model.NewAppError("BulkExport", "app.export.export_write_line.json_marshall.error", nil, "", http.StatusBadRequest).Wrap(err)
	}

	if _, err := w.Write(append(b, '\n')); err != nil {
		return model.NewAppError("BulkExport", "app.export.export_write_line.io_writer.error", nil, "", http.StatusBadRequest).Wrap(err)
	}

	return nil
}

func (a *App) exportVersion(writer io.Writer) *model.AppError {
	version := 1

	info := &imports.VersionInfoImportData{
		Generator: "mattermost-server",
		Version:   fmt.Sprintf("%s (%s, enterprise: %s)", model.CurrentVersion, model.BuildHash, model.BuildEnterpriseReady),
		Created:   time.Now().Format(time.RFC3339Nano),
	}

	versionLine := &imports.LineImportData{
		Type:    "version",
		Version: &version,
		Info:    info,
	}

	return a.exportWriteLine(writer, versionLine)
}

func (a *App) exportRolesAndSchemes(ctx request.CTX, job *model.Job, writer io.Writer) *model.AppError {
	// We export schemes first since they'll already include their attached roles
	// which we map to avoid exporting them twice later in exportRoles.
	schemeRolesMap := make(map[string]bool)

	roles, appErr := a.Srv().Store().Role().GetAll()
	if appErr != nil {
		return model.NewAppError("exportRolesAndSchemes", "app.role.get_all.app_error", nil, "", http.StatusInternalServerError).Wrap(appErr)
	}

	ctx.Logger().Info("Bulk export: exporting team schemes")
	if err := a.exportSchemes(ctx, job, writer, model.SchemeScopeTeam, schemeRolesMap, roles); err != nil {
		return err
	}

	ctx.Logger().Info("Bulk export: exporting channel schemes")
	if err := a.exportSchemes(ctx, job, writer, model.SchemeScopeChannel, schemeRolesMap, roles); err != nil {
		return err
	}

	ctx.Logger().Info("Bulk export: exporting roles")
	if err := a.exportRoles(ctx, job, writer, schemeRolesMap, roles); err != nil {
		return err
	}

	return nil
}

func (a *App) exportRoles(ctx request.CTX, job *model.Job, writer io.Writer, schemeRoles map[string]bool, allRoles []*model.Role) *model.AppError {
	var cnt int
	for _, role := range allRoles {
		// We skip any roles that will be included as part of custom schemes.
		if !schemeRoles[role.Name] {
			if err := a.exportWriteLine(writer, importLineFromRole(role)); err != nil {
				return err
			}
			cnt++
		}
	}

	updateJobProgress(ctx.Logger(), a.Srv().Store(), job, "roles_exported", cnt)

	return nil
}

func (a *App) exportSchemes(ctx request.CTX, job *model.Job, writer io.Writer, scope string, schemeRolesMap map[string]bool, allRoles []*model.Role) *model.AppError {
	rolesMap := make(map[string]*model.Role, len(allRoles))
	for _, role := range allRoles {
		rolesMap[role.Name] = role
	}

	var cnt int
	pageSize := 100

	for {
		schemes, err := a.Srv().Store().Scheme().GetAllPage(scope, cnt, pageSize)
		if err != nil {
			return model.NewAppError("exportSchemes", "app.scheme.get_all_page.app_error", nil, "", http.StatusInternalServerError).Wrap(err)
		}

		for _, scheme := range schemes {
			if ok := scheme.IsValid(); !ok {
				return model.NewAppError("exportSchemes", "model.scheme.is_valid.app_error", nil, "", http.StatusInternalServerError)
			}

			if scheme.Scope == model.SchemeScopeTeam {
				schemeRolesMap[scheme.DefaultTeamAdminRole] = true
				schemeRolesMap[scheme.DefaultTeamUserRole] = true
				schemeRolesMap[scheme.DefaultTeamGuestRole] = true

				// Playbooks
				// At the moment this is only needed to avoid exporting and
				// importing spurious roles.
				schemeRolesMap[scheme.DefaultPlaybookAdminRole] = true
				schemeRolesMap[scheme.DefaultPlaybookMemberRole] = true
				schemeRolesMap[scheme.DefaultRunAdminRole] = true
				schemeRolesMap[scheme.DefaultRunMemberRole] = true
			}

			if scheme.Scope == model.SchemeScopeTeam || scheme.Scope == model.SchemeScopeChannel {
				schemeRolesMap[scheme.DefaultChannelAdminRole] = true
				schemeRolesMap[scheme.DefaultChannelUserRole] = true
				schemeRolesMap[scheme.DefaultChannelGuestRole] = true
			}

			if err := a.exportWriteLine(writer, importLineFromScheme(scheme, rolesMap)); err != nil {
				return err
			}
		}

		cnt += len(schemes)

		updateJobProgress(ctx.Logger(), a.Srv().Store(), job, fmt.Sprintf("%s_schemes_exported", scope), cnt)

		if len(schemes) < pageSize {
			return nil
		}
	}
}

func (a *App) exportAllTeams(ctx request.CTX, job *model.Job, writer io.Writer) (map[string]bool, *model.AppError) {
	afterId := strings.Repeat("0", 26)
	teamNames := make(map[string]bool)
	cnt := 0
	for {
		teams, err := a.Srv().Store().Team().GetAllForExportAfter(1000, afterId)
		if err != nil {
			return nil, model.NewAppError("exportAllTeams", "app.team.get_all.app_error", nil, "", http.StatusInternalServerError).Wrap(err)
		}

		if len(teams) == 0 {
			break
		}
		cnt += len(teams)
		updateJobProgress(ctx.Logger(), a.Srv().Store(), job, "teams_exported", cnt)

		for _, team := range teams {
			afterId = team.Id

			// Skip deleted.
			if team.DeleteAt != 0 {
				continue
			}
			teamNames[team.Name] = true

			teamLine := importLineFromTeam(team)
			if err := a.exportWriteLine(writer, teamLine); err != nil {
				return nil, err
			}
		}
	}

	return teamNames, nil
}

func (a *App) exportAllChannels(ctx request.CTX, job *model.Job, writer io.Writer, teamNames map[string]bool, withArchived bool) *model.AppError {
	afterId := strings.Repeat("0", 26)
	cnt := 0
	for {
		channels, err := a.Srv().Store().Channel().GetAllChannelsForExportAfter(1000, afterId)
		if err != nil {
			return model.NewAppError("exportAllChannels", "app.channel.get_all.app_error", nil, "", http.StatusInternalServerError).Wrap(err)
		}

		if len(channels) == 0 {
			break
		}
		cnt += len(channels)
		updateJobProgress(ctx.Logger(), a.Srv().Store(), job, "channels_exported", cnt)

		for _, channel := range channels {
			afterId = channel.Id

			// Skip deleted.
			if channel.DeleteAt != 0 && !withArchived {
				continue
			}
			// Skip channels on deleted teams.
			if ok := teamNames[channel.TeamName]; !ok {
				continue
			}

			channelLine := importLineFromChannel(channel)
			if err := a.exportWriteLine(writer, channelLine); err != nil {
				return err
			}
		}
	}

	return nil
}

func (a *App) exportAllUsers(ctx request.CTX, job *model.Job, writer io.Writer, includeArchivedChannels, includeProfilePictures bool) ([]string, *model.AppError) {
	afterId := strings.Repeat("0", 26)
	cnt := 0
	profilePictures := []string{}
	for {
		users, err := a.Srv().Store().User().GetAllAfter(1000, afterId)
		if err != nil {
			return profilePictures, model.NewAppError("exportAllUsers", "app.user.get.app_error", nil, "", http.StatusInternalServerError).Wrap(err)
		}

		if len(users) == 0 {
			break
		}
		cnt += len(users)
		updateJobProgress(ctx.Logger(), a.Srv().Store(), job, "users_exported", cnt)

		for _, user := range users {
			afterId = user.Id

			// Skip bots as they are exported separately.
			if user.IsBot {
				continue
			}

			// Gathering here the exportable preferences to pass them on to importLineFromUser
			exportedPrefs := make(map[string]*string)
			allPrefs, err := a.GetPreferencesForUser(ctx, user.Id)
			if err != nil {
				return profilePictures, err
			}
			for _, pref := range allPrefs {
				// We need to manage the special cases
				// Here we manage Tutorial steps
				if pref.Category == model.PreferenceCategoryTutorialSteps {
					pref.Name = ""
					// Then the email interval
				} else if pref.Category == model.PreferenceCategoryNotifications && pref.Name == model.PreferenceNameEmailInterval {
					switch pref.Value {
					case model.PreferenceEmailIntervalNoBatchingSeconds:
						pref.Value = model.PreferenceEmailIntervalImmediately
					case model.PreferenceEmailIntervalFifteenAsSeconds:
						pref.Value = model.PreferenceEmailIntervalFifteen
					case model.PreferenceEmailIntervalHourAsSeconds:
						pref.Value = model.PreferenceEmailIntervalHour
					case "0":
						pref.Value = ""
					}
				}
				id, ok := exportablePreferences[imports.ComparablePreference{
					Category: pref.Category,
					Name:     pref.Name,
				}]
				if ok {
					prefPtr := pref.Value
					if prefPtr != "" {
						exportedPrefs[id] = &prefPtr
					} else {
						exportedPrefs[id] = nil
					}
				}
			}

			userLine := importLineFromUser(user, exportedPrefs)

			if includeProfilePictures {
				var pp string
				pp, err = a.GetProfileImagePath(user)
				if err != nil {
					return profilePictures, err
				}
				if pp != "" {
					userLine.User.ProfileImage = &pp
					profilePictures = append(profilePictures, pp)
				}
			}

			userLine.User.NotifyProps = a.buildUserNotifyProps(user.NotifyProps)

			// Adding custom status
			if cs := user.GetCustomStatus(); cs != nil {
				userLine.User.CustomStatus = cs
			}

			// Do the Team Memberships.
			members, err := a.buildUserTeamAndChannelMemberships(ctx, user.Id, includeArchivedChannels)
			if err != nil {
				return profilePictures, err
			}

			userLine.User.Teams = members

			if err := a.exportWriteLine(writer, userLine); err != nil {
				return profilePictures, err
			}
		}
	}

	return profilePictures, nil
}

func (a *App) exportAllBots(ctx request.CTX, job *model.Job, writer io.Writer, includeProfilePictures bool) ([]string, *model.AppError) {
	afterId := ""
	cnt := 0
	profilePictures := []string{}

	const pageSize = 1000

	for {
		bots, err := a.Srv().Store().Bot().GetAllAfter(pageSize, afterId)
		if err != nil {
			return profilePictures, model.NewAppError("exportAllBots", "app.user.get.app_error", nil, "", http.StatusInternalServerError).Wrap(err)
		}

		cnt += len(bots)
		updateJobProgress(ctx.Logger(), a.Srv().Store(), job, "bots_exported", cnt)

		for _, bot := range bots {
			afterId = bot.UserId

			var ownerUsername string
			owner, err := a.Srv().Store().User().Get(ctx.Context(), bot.OwnerId)
			if err != nil {
				var nfErr *store.ErrNotFound
				if errors.As(err, &nfErr) {
					ownerUsername = bot.OwnerId
				} else {
					return profilePictures, model.NewAppError("exportAllBots", "app.user.get.app_error", nil, "", http.StatusInternalServerError).Wrap(err)
				}
			} else {
				ownerUsername = owner.Username
			}

			botLine := importLineFromBot(bot, ownerUsername)

			if includeProfilePictures {
				pp, err := a.GetProfileImagePath(model.UserFromBot(bot))
				if err != nil {
					return profilePictures, err
				}
				if pp != "" {
					botLine.Bot.ProfileImage = &pp
					profilePictures = append(profilePictures, pp)
				}
			}

			if err := a.exportWriteLine(writer, botLine); err != nil {
				return profilePictures, err
			}
		}

		if len(bots) < pageSize {
			break
		}
	}

	return profilePictures, nil
}

func (a *App) buildUserTeamAndChannelMemberships(c request.CTX, userID string, includeArchivedChannels bool) (*[]imports.UserTeamImportData, *model.AppError) {
	var memberships []imports.UserTeamImportData

	members, err := a.Srv().Store().Team().GetTeamMembersForExport(userID)
	if err != nil {
		return nil, model.NewAppError("buildUserTeamAndChannelMemberships", "app.team.get_members.app_error", nil, "", http.StatusInternalServerError).Wrap(err)
	}

	for _, member := range members {
		// Skip deleted.
		if member.DeleteAt != 0 {
			continue
		}

		memberData := importUserTeamDataFromTeamMember(member)

		// Do the Channel Memberships.
		channelMembers, err := a.buildUserChannelMemberships(c, userID, member.TeamId, includeArchivedChannels)
		if err != nil {
			return nil, err
		}

		// Get the user theme
		themePreference, nErr := a.Srv().Store().Preference().Get(member.UserId, model.PreferenceCategoryTheme, member.TeamId)
		if nErr == nil {
			memberData.Theme = &themePreference.Value
		}

		memberData.Channels = channelMembers

		memberships = append(memberships, *memberData)
	}

	return &memberships, nil
}

func (a *App) buildUserChannelMemberships(c request.CTX, userID string, teamID string, includeArchivedChannels bool) (*[]imports.UserChannelImportData, *model.AppError) {
	members, nErr := a.Srv().Store().Channel().GetChannelMembersForExport(userID, teamID, includeArchivedChannels)
	if nErr != nil {
		return nil, model.NewAppError("buildUserChannelMemberships", "app.channel.get_members.app_error", nil, "", http.StatusInternalServerError).Wrap(nErr)
	}

	category := model.PreferenceCategoryFavoriteChannel
	preferences, err := a.GetPreferenceByCategoryForUser(c, userID, category)
	if err != nil && err.StatusCode != http.StatusNotFound {
		return nil, err
	}

	memberships := make([]imports.UserChannelImportData, len(members))
	for i, member := range members {
		memberships[i] = *importUserChannelDataFromChannelMemberAndPreferences(member, &preferences)
	}
	return &memberships, nil
}

func (a *App) buildUserNotifyProps(notifyProps model.StringMap) *imports.UserNotifyPropsImportData {
	getProp := func(key string) *string {
		if v, ok := notifyProps[key]; ok {
			return &v
		}
		return nil
	}

	return &imports.UserNotifyPropsImportData{
		Desktop:          getProp(model.DesktopNotifyProp),
		DesktopSound:     getProp(model.DesktopSoundNotifyProp),
		Email:            getProp(model.EmailNotifyProp),
		Mobile:           getProp(model.PushNotifyProp),
		MobilePushStatus: getProp(model.PushStatusNotifyProp),
		ChannelTrigger:   getProp(model.ChannelMentionsNotifyProp),
		CommentsTrigger:  getProp(model.CommentsNotifyProp),
		MentionKeys:      getProp(model.MentionKeysNotifyProp),
	}
}

func (a *App) exportAllPosts(ctx request.CTX, job *model.Job, writer io.Writer, withAttachments bool, includeArchivedChannels bool) ([]imports.AttachmentImportData, *model.AppError) {
	var attachments []imports.AttachmentImportData
	afterId := strings.Repeat("0", 26)
	var postProcessCount uint64
	logCheckpoint := time.Now()

	cnt := 0
	for {
		if time.Since(logCheckpoint) > 5*time.Minute {
			ctx.Logger().Debug(fmt.Sprintf("Bulk Export: processed %d posts", postProcessCount))
			logCheckpoint = time.Now()
		}

		posts, nErr := a.Srv().Store().Post().GetParentsForExportAfter(1000, afterId, includeArchivedChannels)
		if nErr != nil {
			return nil, model.NewAppError("exportAllPosts", "app.post.get_posts.app_error", nil, "", http.StatusInternalServerError).Wrap(nErr)
		}

		if len(posts) == 0 {
			return attachments, nil
		}
		cnt += len(posts)
		updateJobProgress(ctx.Logger(), a.Srv().Store(), job, "posts_exported", cnt)

		for _, post := range posts {
			afterId = post.Id
			postProcessCount++

			// Skip deleted.
			if post.DeleteAt != 0 {
				continue
			}

			postLine := importLineForPost(post)

			replies, replyAttachments, err := a.buildPostReplies(ctx, post.Id, withAttachments)
			if err != nil {
				return nil, err
			}

			followers, err := a.buildThreadFollowers(ctx, post.Id)
			if err != nil {
				return nil, err
			}

			if len(followers) > 0 {
				postLine.Post.ThreadFollowers = &followers
			}

			if withAttachments && len(replyAttachments) > 0 {
				attachments = append(attachments, replyAttachments...)
			}

			postLine.Post.Replies = &replies
			postLine.Post.Reactions = &[]imports.ReactionImportData{}
			if post.HasReactions {
				postLine.Post.Reactions, err = a.BuildPostReactions(ctx, post.Id)
				if err != nil {
					return nil, err
				}
			}

			if len(post.FileIds) > 0 {
				postAttachments, err := a.buildPostAttachments(post.Id)
				if err != nil {
					return nil, err
				}
				postLine.Post.Attachments = &postAttachments

				if withAttachments && len(postAttachments) > 0 {
					attachments = append(attachments, postAttachments...)
				}
			}

			if err := a.exportWriteLine(writer, postLine); err != nil {
				return nil, err
			}
		}
	}
}

func (a *App) buildPostReplies(ctx request.CTX, postID string, withAttachments bool) ([]imports.ReplyImportData, []imports.AttachmentImportData, *model.AppError) {
	var replies []imports.ReplyImportData
	var attachments []imports.AttachmentImportData

	replyPosts, nErr := a.Srv().Store().Post().GetRepliesForExport(postID)
	if nErr != nil {
		return nil, nil, model.NewAppError("buildPostReplies", "app.post.get_posts.app_error", nil, "", http.StatusInternalServerError).Wrap(nErr)
	}

	for _, reply := range replyPosts {
		replyImportObject := importReplyFromPost(reply)
		if reply.HasReactions {
			var appErr *model.AppError
			replyImportObject.Reactions, appErr = a.BuildPostReactions(ctx, reply.Id)
			if appErr != nil {
				return nil, nil, appErr
			}
		}
		if len(reply.FileIds) > 0 {
			postAttachments, appErr := a.buildPostAttachments(reply.Id)
			if appErr != nil {
				return nil, nil, appErr
			}
			replyImportObject.Attachments = &postAttachments
			if withAttachments && len(postAttachments) > 0 {
				attachments = append(attachments, postAttachments...)
			}
		}

		replies = append(replies, *replyImportObject)
	}

	return replies, attachments, nil
}

func (a *App) buildThreadFollowers(_ request.CTX, postID string) ([]imports.ThreadFollowerImportData, *model.AppError) {
	var followers []imports.ThreadFollowerImportData

	threadFollowers, nErr := a.Srv().Store().Thread().GetThreadMembershipsForExport(postID)
	if nErr != nil {
		return nil, model.NewAppError("buildThreadFollowers", "app.thread.get_threadmembers_for_export.app_error", nil, "", http.StatusInternalServerError).Wrap(nErr)
	}

	for _, member := range threadFollowers {
		followers = append(followers, *importFollowerFromThreadMember(member))
	}

	return followers, nil
}

func (a *App) BuildPostReactions(ctx request.CTX, postID string) (*[]ReactionImportData, *model.AppError) {
	var reactionsOfPost []imports.ReactionImportData

	reactions, nErr := a.Srv().Store().Reaction().GetForPost(postID, true)
	if nErr != nil {
		return nil, model.NewAppError("BuildPostReactions", "app.reaction.get_for_post.app_error", nil, "", http.StatusInternalServerError).Wrap(nErr)
	}

	for _, reaction := range reactions {
		user, err := a.Srv().Store().User().Get(context.Background(), reaction.UserId)
		if err != nil {
			var nfErr *store.ErrNotFound
			if errors.As(err, &nfErr) { // this is a valid case, the user that reacted might've been deleted by now
				ctx.Logger().Info("Skipping reactions by user since the entity doesn't exist anymore", mlog.String("user_id", reaction.UserId))
				continue
			}
			return nil, model.NewAppError("BuildPostReactions", "app.user.get.app_error", nil, "", http.StatusInternalServerError).Wrap(err)
		}
		reactionsOfPost = append(reactionsOfPost, *importReactionFromPost(user, reaction))
	}

	return &reactionsOfPost, nil
}

func (a *App) buildPostAttachments(postID string) ([]imports.AttachmentImportData, *model.AppError) {
	infos, nErr := a.Srv().Store().FileInfo().GetForPost(postID, false, false, false)
	if nErr != nil {
		return nil, model.NewAppError("buildPostAttachments", "app.file_info.get_for_post.app_error", nil, "", http.StatusInternalServerError).Wrap(nErr)
	}

	attachments := make([]imports.AttachmentImportData, 0, len(infos))
	for _, info := range infos {
		attachments = append(attachments, imports.AttachmentImportData{Path: &info.Path})
	}

	return attachments, nil
}

func (a *App) exportCustomEmoji(rctx request.CTX, job *model.Job, writer io.Writer, outPath, exportDir string, exportFiles bool) ([]string, *model.AppError) {
	var emojiPaths []string
	pageNumber := 0
	cnt := 0
	for {
<<<<<<< HEAD
		customEmojiList, err := a.GetEmojiList(rctx, pageNumber, 100, model.EmojiSortByName)

=======
		customEmojiList, err := a.GetEmojiList(c, pageNumber, 100, model.EmojiSortByName)
>>>>>>> cdfadcf4
		if err != nil {
			return nil, err
		}

		if len(customEmojiList) == 0 {
			break
		}
		cnt += len(customEmojiList)
		updateJobProgress(rctx.Logger(), a.Srv().Store(), job, "emojis_exported", cnt)

		pageNumber++

		emojiPath := filepath.Join(*a.Config().FileSettings.Directory, "emoji")
		pathToDir := filepath.Join(outPath, exportDir)
		if exportFiles {
			if _, err := os.Stat(pathToDir); os.IsNotExist(err) {
				if err := os.Mkdir(pathToDir, os.ModePerm); err != nil {
					return nil, model.NewAppError("BulkExport", "app.export.export_custom_emoji.mkdir.error", nil, "err="+err.Error(), http.StatusBadRequest)
				}
			}

			for _, emoji := range customEmojiList {
				emojiImagePath := filepath.Join(emojiPath, emoji.Id, "image")
				filePath := filepath.Join(exportDir, emoji.Id, "image")
				if exportFiles {
					err := a.copyEmojiImages(rctx, emoji.Id, emojiImagePath, pathToDir)
					if err != nil {
						return nil, model.NewAppError("BulkExport", "app.export.export_custom_emoji.copy_emoji_images.error", nil, "err="+err.Error(), http.StatusBadRequest)
					}
				} else {
					filePath = filepath.Join("emoji", emoji.Id, "image")
					emojiPaths = append(emojiPaths, filePath)
				}

<<<<<<< HEAD
				emojiImportObject := ImportLineFromEmoji(emoji, filePath)
				if err := a.exportWriteLine(writer, emojiImportObject); err != nil {
					return nil, err
				}
=======
			emojiImportObject := importLineFromEmoji(emoji, filePath)
			if err := a.exportWriteLine(writer, emojiImportObject); err != nil {
				return nil, err
>>>>>>> cdfadcf4
			}
		}
	}
	return emojiPaths, nil
}

// Copies emoji files from 'data/emoji' dir to 'exported_emoji' dir
func (a *App) copyEmojiImages(rctx request.CTX, emojiId string, emojiImagePath string, pathToDir string) error {
	fromPath, err := os.Open(emojiImagePath)
	if fromPath == nil || err != nil {
		return errors.New("Error reading " + emojiImagePath + " file")
	}
	defer func() {
		if err = fromPath.Close(); err != nil {
			rctx.Logger().Error("Error closing source file", mlog.String("path", emojiImagePath), mlog.Err(err))
		}
	}()

	emojiDir := pathToDir + "/" + emojiId

	if _, err = os.Stat(emojiDir); err != nil {
		if !os.IsNotExist(err) {
			return errors.Wrapf(err, "Error fetching file info of emoji directory %v", emojiDir)
		}

		if err = os.Mkdir(emojiDir, os.ModePerm); err != nil {
			return errors.Wrapf(err, "Error creating emoji directory %v", emojiDir)
		}
	}

	toPath, err := os.OpenFile(emojiDir+"/image", os.O_RDWR|os.O_CREATE, 0666)
	if err != nil {
		return errors.New("Error creating the image file " + err.Error())
	}
	defer func() {
		if err = toPath.Close(); err != nil {
			rctx.Logger().Error("Error closing destination file", mlog.String("path", emojiDir+"/image"), mlog.Err(err))
		}
	}()
	_, err = io.Copy(toPath, fromPath)
	if err != nil {
		return errors.New("Error copying emojis " + err.Error())
	}

	return nil
}

func (a *App) exportAllDirectChannels(ctx request.CTX, job *model.Job, writer io.Writer, includeArchivedChannels bool) *model.AppError {
	afterId := strings.Repeat("0", 26)
	cnt := 0
	for {
		channels, err := a.Srv().Store().Channel().GetAllDirectChannelsForExportAfter(1000, afterId, includeArchivedChannels)
		if err != nil {
			return model.NewAppError("exportAllDirectChannels", "app.channel.get_all_direct.app_error", nil, "", http.StatusInternalServerError).Wrap(err)
		}

		if len(channels) == 0 {
			break
		}
		cnt += len(channels)
		updateJobProgress(ctx.Logger(), a.Srv().Store(), job, "direct_channels_exported", cnt)

		for _, channel := range channels {
			afterId = channel.Id

			// Skip if there are no active members in the channel
			if len(channel.Members) == 0 {
				continue
			}

			// Skip deleted.
			if channel.DeleteAt != 0 {
				continue
			}

			favoritedBy, err := a.buildFavoritedByList(channel.Id)
			if err != nil {
				return err
			}

			shownBy, err := a.buildShownByList(channel)
			if err != nil {
				return err
			}

			channelLine := importLineFromDirectChannel(channel, favoritedBy, shownBy)
			if err := a.exportWriteLine(writer, channelLine); err != nil {
				return err
			}
		}
	}

	return nil
}

func (a *App) buildFavoritedByList(channelID string) ([]string, *model.AppError) {
	prefs, err := a.Srv().Store().Preference().GetCategoryAndName(model.PreferenceCategoryFavoriteChannel, channelID)
	if err != nil {
		return nil, model.NewAppError("buildFavoritedByList", "app.preference.get_category.app_error", nil, "", http.StatusInternalServerError).Wrap(err)
	}

	userIDs := make([]string, 0, len(prefs))
	for _, pref := range prefs {
		if pref.Value != "true" {
			continue
		}

		user, err := a.Srv().Store().User().Get(context.Background(), pref.UserId)
		if err != nil {
			return nil, model.NewAppError("buildFavoritedByList", "app.user.get.app_error", nil, "", http.StatusInternalServerError).Wrap(err)
		}

		userIDs = append(userIDs, user.Username)
	}

	return userIDs, nil
}

func (a *App) buildShownByList(channel *model.DirectChannelForExport) ([]string, *model.AppError) {
	shownBy := make([]string, 0)
	switch channel.Type {
	case model.ChannelTypeGroup:
		for _, member := range channel.Members {
			prefs, err := a.Srv().Store().Preference().GetCategory(member.UserId, model.PreferenceCategoryGroupChannelShow)
			if err != nil {
				return nil, model.NewAppError("buildShownByList", "app.preference.get_category.app_error", nil, "", http.StatusInternalServerError).Wrap(err)
			}

			for i := range prefs {
				if prefs[i].Name == channel.Id && prefs[i].Value == "true" {
					user, err := a.Srv().Store().User().Get(context.Background(), member.UserId)
					if err != nil {
						return nil, model.NewAppError("buildShownByList", "app.user.get.app_error", nil, "", http.StatusInternalServerError).Wrap(err)
					}

					shownBy = append(shownBy, user.Username)
				}
			}
		}
	case model.ChannelTypeDirect:
		for i, member := range channel.Members {
			otherMember := member // in case it's a channel with self
			if len(channel.Members) == 2 {
				// since the are only two members, the other member is should be the remainder of i+1/2
				otherMember = channel.Members[(i+1)%2]
			}
			prefs, err := a.Srv().Store().Preference().GetCategoryAndName(model.PreferenceCategoryDirectChannelShow, otherMember.UserId)
			if err != nil {
				return nil, model.NewAppError("buildShownByList", "app.preference.get_category.app_error", nil, "", http.StatusInternalServerError).Wrap(err)
			}

			for _, pref := range prefs {
				if pref.Value == "true" && pref.UserId == member.UserId {
					user, err := a.Srv().Store().User().Get(context.Background(), member.UserId)
					if err != nil {
						return nil, model.NewAppError("buildShownByList", "app.user.get.app_error", nil, "", http.StatusInternalServerError).Wrap(err)
					}

					shownBy = append(shownBy, user.Username)
				}
			}
		}
	}

	return shownBy, nil
}

func (a *App) exportAllDirectPosts(ctx request.CTX, job *model.Job, writer io.Writer, withAttachments, includeArchivedChannels bool) ([]imports.AttachmentImportData, *model.AppError) {
	var attachments []imports.AttachmentImportData
	afterId := strings.Repeat("0", 26)
	var postProcessCount uint64
	logCheckpoint := time.Now()

	cnt := 0
	for {
		if time.Since(logCheckpoint) > 5*time.Minute {
			ctx.Logger().Debug(fmt.Sprintf("Bulk Export: processed %d direct posts", postProcessCount))
			logCheckpoint = time.Now()
		}

		posts, err := a.Srv().Store().Post().GetDirectPostParentsForExportAfter(1000, afterId, includeArchivedChannels)
		if err != nil {
			return nil, model.NewAppError("exportAllDirectPosts", "app.post.get_direct_posts.app_error", nil, "", http.StatusInternalServerError).Wrap(err)
		}

		if len(posts) == 0 {
			break
		}
		cnt += len(posts)
		updateJobProgress(ctx.Logger(), a.Srv().Store(), job, "direct_posts_exported", cnt)

		for _, post := range posts {
			afterId = post.Id
			postProcessCount++

			// Skip deleted.
			if post.DeleteAt != 0 {
				continue
			}

			// Handle attachments.
			var postAttachments []imports.AttachmentImportData
			var err *model.AppError
			if len(post.FileIds) > 0 {
				postAttachments, err = a.buildPostAttachments(post.Id)
				if err != nil {
					return nil, err
				}

				if withAttachments && len(postAttachments) > 0 {
					attachments = append(attachments, postAttachments...)
				}
			}

			// Do the Replies.
			replies, replyAttachments, err := a.buildPostReplies(ctx, post.Id, withAttachments)
			if err != nil {
				return nil, err
			}

			if withAttachments && len(replyAttachments) > 0 {
				attachments = append(attachments, replyAttachments...)
			}

			postLine := importLineForDirectPost(post)
			postLine.DirectPost.Replies = &replies
			if len(postAttachments) > 0 {
				postLine.DirectPost.Attachments = &postAttachments
			}

			followers, err := a.buildThreadFollowers(ctx, post.Id)
			if err != nil {
				return nil, err
			}

			if len(followers) > 0 {
				postLine.DirectPost.ThreadFollowers = &followers
			}

			if err := a.exportWriteLine(writer, postLine); err != nil {
				return nil, err
			}
		}
	}
	return attachments, nil
}

func (a *App) exportFile(rctx request.CTX, outPath, filePath string, zipWr *zip.Writer) *model.AppError {
	var wr io.Writer
	var err error
	rd, appErr := a.FileReader(filePath)
	if appErr != nil {
		return appErr
	}
	defer func() {
		if err = rd.Close(); err != nil {
			rctx.Logger().Error("Error closing file", mlog.Err(err))
		}
	}()

	if zipWr != nil {
		wr, err = zipWr.CreateHeader(&zip.FileHeader{
			Name:   filepath.Join(model.ExportDataDir, filePath),
			Method: zip.Store,
		})
		if err != nil {
			return model.NewAppError("exportFileAttachment", "app.export.export_attachment.zip_create_header.error",
				nil, "err="+err.Error(), http.StatusInternalServerError)
		}
	} else {
		filePath = filepath.Join(outPath, model.ExportDataDir, filePath)
		if err = os.MkdirAll(filepath.Dir(filePath), 0700); err != nil {
			return model.NewAppError("exportFileAttachment", "app.export.export_attachment.mkdirall.error",
				nil, "err="+err.Error(), http.StatusInternalServerError)
		}

		wr, err = os.Create(filePath)
		if err != nil {
			return model.NewAppError("exportFileAttachment", "app.export.export_attachment.create_file.error",
				nil, "err="+err.Error(), http.StatusInternalServerError)
		}
		defer func() {
			if err = wr.Close(); err != nil {
				rctx.Logger().Error("Error closing file", mlog.Err(err))
			}
		}()
	}

	if _, err = io.Copy(wr, rd); err != nil {
		return model.NewAppError("exportFileAttachment", "app.export.export_attachment.copy_file.error",
			nil, "err="+err.Error(), http.StatusInternalServerError)
	}

	return nil
}

func (a *App) ListExports() ([]string, *model.AppError) {
	exports, appErr := a.ListExportDirectory(*a.Config().ExportSettings.Directory)
	if appErr != nil {
		return nil, appErr
	}

	results := make([]string, len(exports))
	for i := range exports {
		results[i] = filepath.Base(exports[i])
	}

	return results, nil
}

func (a *App) GeneratePresignURLForExport(name string) (*model.PresignURLResponse, *model.AppError) {
	if !a.Config().FeatureFlags.EnableExportDirectDownload {
		return nil, model.NewAppError("GeneratePresignURLForExport", "app.eport.generate_presigned_url.featureflag.app_error", nil, "", http.StatusInternalServerError)
	}

	if !*a.Config().FileSettings.DedicatedExportStore {
		return nil, model.NewAppError("GeneratePresignURLForExport", "app.eport.generate_presigned_url.config.app_error", nil, "", http.StatusInternalServerError)
	}

	b := a.ExportFileBackend()
	backend, ok := b.(filestore.FileBackendWithLinkGenerator)
	if !ok {
		return nil, model.NewAppError("GeneratePresignURLForExport", "app.eport.generate_presigned_url.driver.app_error", nil, "", http.StatusInternalServerError)
	}

	p := path.Join(*a.Config().ExportSettings.Directory, filepath.Base(name))
	found, err := b.FileExists(p)
	if err != nil {
		return nil, model.NewAppError("GeneratePresignURLForExport", "app.eport.generate_presigned_url.fileexist.app_error", nil, "", http.StatusInternalServerError)
	}
	if !found {
		return nil, model.NewAppError("GeneratePresignURLForExport", "app.eport.generate_presigned_url.notfound.app_error", nil, "", http.StatusInternalServerError)
	}

	link, exp, err := backend.GeneratePublicLink(p)
	if err != nil {
		return nil, model.NewAppError("GeneratePresignURLForExport", "app.eport.generate_presigned_url.link.app_error", nil, "", http.StatusInternalServerError)
	}

	return &model.PresignURLResponse{
		URL:        link,
		Expiration: exp,
	}, nil
}

func (a *App) DeleteExport(name string) *model.AppError {
	filePath := filepath.Join(*a.Config().ExportSettings.Directory, name)

	if ok, err := a.ExportFileExists(filePath); err != nil {
		return err
	} else if !ok {
		return nil
	}

	return a.RemoveExportFile(filePath)
}

func updateJobProgress(logger mlog.LoggerIFace, store store.Store, job *model.Job, key string, value int) {
	if job != nil {
		job.Data[key] = strconv.Itoa(value)
		if _, err2 := store.Job().UpdateOptimistically(job, model.JobStatusInProgress); err2 != nil {
			logger.Warn("Failed to update job status", mlog.Err(err2))
		}
	}
}<|MERGE_RESOLUTION|>--- conflicted
+++ resolved
@@ -852,12 +852,8 @@
 	pageNumber := 0
 	cnt := 0
 	for {
-<<<<<<< HEAD
 		customEmojiList, err := a.GetEmojiList(rctx, pageNumber, 100, model.EmojiSortByName)
 
-=======
-		customEmojiList, err := a.GetEmojiList(c, pageNumber, 100, model.EmojiSortByName)
->>>>>>> cdfadcf4
 		if err != nil {
 			return nil, err
 		}
@@ -892,16 +888,10 @@
 					emojiPaths = append(emojiPaths, filePath)
 				}
 
-<<<<<<< HEAD
-				emojiImportObject := ImportLineFromEmoji(emoji, filePath)
+				emojiImportObject := importLineFromEmoji(emoji, filePath)
 				if err := a.exportWriteLine(writer, emojiImportObject); err != nil {
 					return nil, err
 				}
-=======
-			emojiImportObject := importLineFromEmoji(emoji, filePath)
-			if err := a.exportWriteLine(writer, emojiImportObject); err != nil {
-				return nil, err
->>>>>>> cdfadcf4
 			}
 		}
 	}

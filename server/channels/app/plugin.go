// Copyright (c) 2015-present Mattermost, Inc. All Rights Reserved.
// See LICENSE.txt for license information.

package app

import (
	"encoding/base64"
	"fmt"
	"io"
	"net/http"
	"os"
	"path/filepath"
	"runtime"
	"slices"
	"sort"
	"strings"
	"sync"

	"github.com/blang/semver/v4"
	svg "github.com/h2non/go-is-svg"
	"github.com/pkg/errors"

	"github.com/mattermost/mattermost/server/public/model"
	"github.com/mattermost/mattermost/server/public/plugin"
	"github.com/mattermost/mattermost/server/public/shared/mlog"
	"github.com/mattermost/mattermost/server/public/shared/request"
	"github.com/mattermost/mattermost/server/v8/channels/utils/fileutils"
	"github.com/mattermost/mattermost/server/v8/platform/services/marketplace"
)

// prepackagedPluginsDir is the hard-coded folder name where prepackaged plugins are bundled
// alongside the server.
const prepackagedPluginsDir = "prepackaged_plugins"

// pluginSignaturePath tracks the path to the plugin bundle and signature for the given plugin.
type pluginSignaturePath struct {
	pluginID      string
	bundlePath    string
	signaturePath string
}

// GetPluginsEnvironment returns the plugin environment for use if plugins are enabled and
// initialized.
//
// To get the plugins environment when the plugins are disabled, manually acquire the plugins
// lock instead.
func (ch *Channels) GetPluginsEnvironment() *plugin.Environment {
	if !*ch.cfgSvc.Config().PluginSettings.Enable {
		return nil
	}

	ch.pluginsLock.RLock()
	defer ch.pluginsLock.RUnlock()

	return ch.pluginsEnvironment
}

// GetPluginsEnvironment returns the plugin environment for use if plugins are enabled and
// initialized.
//
// To get the plugins environment when the plugins are disabled, manually acquire the plugins
// lock instead.
func (a *App) GetPluginsEnvironment() *plugin.Environment {
	return a.ch.GetPluginsEnvironment()
}

func (ch *Channels) SetPluginsEnvironment(pluginsEnvironment *plugin.Environment) {
	ch.pluginsLock.Lock()
	defer ch.pluginsLock.Unlock()

	ch.pluginsEnvironment = pluginsEnvironment
	ch.srv.Platform().SetPluginsEnvironment(ch)
}

func (ch *Channels) syncPluginsActiveState() {
	// Acquiring lock manually, as plugins might be disabled. See GetPluginsEnvironment.
	ch.pluginsLock.RLock()
	pluginsEnvironment := ch.pluginsEnvironment
	ch.pluginsLock.RUnlock()

	if pluginsEnvironment == nil {
		return
	}

	config := ch.cfgSvc.Config().PluginSettings

	if *config.Enable {
		availablePlugins, err := pluginsEnvironment.Available()
		if err != nil {
			ch.srv.Log().Error("Unable to get available plugins", mlog.Err(err))
			return
		}

		// Determine which plugins need to be activated or deactivated.
		disabledPlugins := []*model.BundleInfo{}
		enabledPlugins := []*model.BundleInfo{}
		for _, plugin := range availablePlugins {
			pluginID := plugin.Manifest.Id
			pluginEnabled := false
			if state, ok := config.PluginStates[pluginID]; ok {
				pluginEnabled = state.Enable
			}

			if hasOverride, value := ch.getPluginStateOverride(pluginID); hasOverride {
				pluginEnabled = value
			}

			if pluginEnabled {
				enabledPlugins = append(enabledPlugins, plugin)
			} else {
				disabledPlugins = append(disabledPlugins, plugin)
			}
		}

		// Concurrently activate/deactivate each plugin appropriately.
		var wg sync.WaitGroup

		// Deactivate any plugins that have been disabled.
		for _, plugin := range disabledPlugins {
			wg.Add(1)
			go func(plugin *model.BundleInfo) {
				defer wg.Done()

				deactivated := pluginsEnvironment.Deactivate(plugin.Manifest.Id)
				if deactivated && plugin.Manifest.HasClient() {
					message := model.NewWebSocketEvent(model.WebsocketEventPluginDisabled, "", "", "", nil, "")
					message.Add("manifest", plugin.Manifest.ClientManifest())
					ch.srv.platform.Publish(message)
				}
			}(plugin)
		}

		// Activate any plugins that have been enabled
		for _, plugin := range enabledPlugins {
			wg.Add(1)
			go func(plugin *model.BundleInfo) {
				defer wg.Done()

				pluginID := plugin.Manifest.Id
				logger := ch.srv.Log().With(mlog.String("plugin_id", pluginID), mlog.String("bundle_path", plugin.Path))

				updatedManifest, activated, err := pluginsEnvironment.Activate(pluginID)
				if err != nil {
					logger.Error("Unable to activate plugin", mlog.Err(err))
					return
				}

				if activated {
					// Notify all cluster clients if ready
					if err := ch.notifyPluginEnabled(updatedManifest); err != nil {
						logger.Error("Failed to notify cluster on plugin enable", mlog.Err(err))
					}
				}
			}(plugin)
		}
		wg.Wait()
	} else { // If plugins are disabled, shutdown plugins.
		pluginsEnvironment.Shutdown()
	}

	if err := ch.notifyPluginStatusesChanged(); err != nil {
		ch.srv.Log().Warn("failed to notify plugin status changed", mlog.Err(err))
	}
}

func (a *App) NewPluginAPI(rctx request.CTX, manifest *model.Manifest) plugin.API {
	return NewPluginAPI(a, rctx, manifest)
}

func (a *App) InitPlugins(rctx request.CTX, pluginDir, webappPluginDir string) {
	a.ch.initPlugins(rctx, pluginDir, webappPluginDir)
}

func (ch *Channels) initPlugins(rctx request.CTX, pluginDir, webappPluginDir string) {
	// Acquiring lock manually, as plugins might be disabled. See GetPluginsEnvironment.
	defer func() {
		ch.srv.Platform().SetPluginsEnvironment(ch)
	}()

	ch.pluginsLock.RLock()
	pluginsEnvironment := ch.pluginsEnvironment
	ch.pluginsLock.RUnlock()
	if pluginsEnvironment != nil || !*ch.cfgSvc.Config().PluginSettings.Enable {
		ch.syncPluginsActiveState()
		if pluginsEnvironment != nil {
			pluginsEnvironment.TogglePluginHealthCheckJob(*ch.cfgSvc.Config().PluginSettings.EnableHealthCheck)
		}
		return
	}

	ch.srv.Log().Info("Starting up plugins")

	if err := os.Mkdir(pluginDir, 0744); err != nil && !os.IsExist(err) {
		ch.srv.Log().Error("Failed to start up plugins", mlog.Err(err))
		return
	}

	if err := os.Mkdir(webappPluginDir, 0744); err != nil && !os.IsExist(err) {
		ch.srv.Log().Error("Failed to start up plugins", mlog.Err(err))
		return
	}

	newAPIFunc := func(manifest *model.Manifest) plugin.API {
		return New(ServerConnector(ch)).NewPluginAPI(rctx, manifest)
	}

	env, err := plugin.NewEnvironment(
		newAPIFunc,
		NewDriverImpl(ch.srv),
		pluginDir,
		webappPluginDir,
		ch.srv.Log(),
		ch.srv.GetMetrics(),
	)
	if err != nil {
		ch.srv.Log().Error("Failed to start up plugins", mlog.Err(err))
		return
	}
	ch.pluginsLock.Lock()
	ch.pluginsEnvironment = env
	ch.pluginsLock.Unlock()

	ch.pluginsEnvironment.TogglePluginHealthCheckJob(*ch.cfgSvc.Config().PluginSettings.EnableHealthCheck)

	if err := ch.syncPlugins(); err != nil {
		ch.srv.Log().Error("Failed to sync plugins from the file store", mlog.Err(err))
	}

	if err := ch.processPrepackagedPlugins(prepackagedPluginsDir); err != nil {
		ch.srv.Log().Error("Failed to process prepackaged plugins", mlog.Err(err))
	}
	ch.pluginClusterLeaderListenerID = ch.srv.AddClusterLeaderChangedListener(func() {
		ch.persistTransitionallyPrepackagedPlugins()
	})
	ch.persistTransitionallyPrepackagedPlugins()

	// Sync plugin active state when config changes. Also notify plugins.
	ch.pluginsLock.Lock()
	ch.RemoveConfigListener(ch.pluginConfigListenerID)
	ch.pluginConfigListenerID = ch.AddConfigListener(func(oldCfg, newCfg *model.Config) {
		// If plugin status remains unchanged, only then run this.
		// Because (*App).InitPlugins is already run as a config change hook.
		if *oldCfg.PluginSettings.Enable == *newCfg.PluginSettings.Enable {
			ch.syncPluginsActiveState()
		}

		ch.RunMultiHook(func(hooks plugin.Hooks, _ *model.Manifest) bool {
			if err := hooks.OnConfigurationChange(); err != nil {
				ch.srv.Log().Error("Plugin OnConfigurationChange hook failed", mlog.Err(err))
			}
			return true
		}, plugin.OnConfigurationChangeID)
	})
	ch.pluginsLock.Unlock()

	ch.syncPluginsActiveState()
}

// SyncPlugins synchronizes the plugins installed locally
// with the plugin bundles available in the file store.
func (a *App) SyncPlugins() *model.AppError {
	return a.ch.syncPlugins()
}

// SyncPlugins synchronizes the plugins installed locally
// with the plugin bundles available in the file store.
func (ch *Channels) syncPlugins() *model.AppError {
	ch.srv.Log().Info("Syncing plugins from the file store")

	pluginsEnvironment := ch.GetPluginsEnvironment()
	if pluginsEnvironment == nil {
		return model.NewAppError("SyncPlugins", "app.plugin.disabled.app_error", nil, "", http.StatusNotImplemented)
	}

	availablePlugins, err := pluginsEnvironment.Available()
	if err != nil {
		return model.NewAppError("SyncPlugins", "app.plugin.sync.read_local_folder.app_error", nil, "", http.StatusInternalServerError).Wrap(err)
	}

	var wg sync.WaitGroup
	for _, plugin := range availablePlugins {
		wg.Add(1)
		go func(pluginID string) {
			defer wg.Done()

			logger := ch.srv.Log().With(mlog.String("plugin_id", pluginID))

			logger.Info("Removing local installation of managed plugin before sync")
			if err := ch.removePluginLocally(pluginID); err != nil {
				logger.Error("Failed to remove local installation of managed plugin before sync", mlog.Err(err))
			}
		}(plugin.Manifest.Id)
	}
	wg.Wait()

	// Install plugins from the file store.
	pluginSignaturePathMap, appErr := ch.getPluginsFromFolder()
	if appErr != nil {
		return appErr
	}

	if len(pluginSignaturePathMap) == 0 {
		ch.srv.Log().Info("No plugins to sync from the file store")
		return nil
	}

	for _, plugin := range pluginSignaturePathMap {
		wg.Add(1)
		go func(plugin *pluginSignaturePath) {
			defer wg.Done()
			logger := ch.srv.Log().With(
				mlog.String("plugin_id", plugin.pluginID),
				mlog.String("bundle_path", plugin.bundlePath),
				mlog.String("signature_path", plugin.signaturePath),
			)

			bundle, appErr := ch.srv.fileReader(plugin.bundlePath)
			if appErr != nil {
				logger.Error("Failed to open plugin bundle from file store.", mlog.Err(appErr))
				return
			}
			defer bundle.Close()

			if *ch.cfgSvc.Config().PluginSettings.RequirePluginSignature {
				signature, appErr := ch.srv.fileReader(plugin.signaturePath)
				if appErr != nil {
					logger.Error("Failed to open plugin signature from file store.", mlog.Err(appErr))
					return
				}
				defer signature.Close()

				if appErr = ch.verifyPlugin(logger, bundle, signature); appErr != nil {
					logger.Error("Failed to validate plugin signature", mlog.Err(appErr))
					return
				}
			}

			logger.Info("Syncing plugin from file store")
			if _, err := ch.installPluginLocally(bundle, installPluginLocallyAlways); err != nil && err.Id != "app.plugin.skip_installation.app_error" {
				logger.Error("Failed to sync plugin from file store", mlog.Err(err))
			}
		}(plugin)
	}

	wg.Wait()
	return nil
}

func (ch *Channels) ShutDownPlugins() {
	// Acquiring lock manually, as plugins might be disabled. See GetPluginsEnvironment.
	ch.pluginsLock.RLock()
	pluginsEnvironment := ch.pluginsEnvironment
	ch.pluginsLock.RUnlock()
	if pluginsEnvironment == nil {
		return
	}

	ch.srv.Log().Info("Shutting down plugins")

	pluginsEnvironment.Shutdown()

	ch.RemoveConfigListener(ch.pluginConfigListenerID)
	ch.pluginConfigListenerID = ""
	ch.srv.RemoveClusterLeaderChangedListener(ch.pluginClusterLeaderListenerID)
	ch.pluginClusterLeaderListenerID = ""

	// Acquiring lock manually before cleaning up PluginsEnvironment.
	ch.pluginsLock.Lock()
	defer ch.pluginsLock.Unlock()
	if ch.pluginsEnvironment == pluginsEnvironment {
		ch.pluginsEnvironment = nil
	} else {
		ch.srv.Log().Warn("Another PluginsEnvironment detected while shutting down plugins.")
	}
}

func (a *App) getPluginManifests() ([]*model.Manifest, error) {
	pluginsEnvironment := a.GetPluginsEnvironment()
	if pluginsEnvironment == nil {
		return nil, model.NewAppError("GetPluginManifests", "app.plugin.disabled.app_error", nil, "", http.StatusNotImplemented)
	}

	plugins, err := pluginsEnvironment.Available()
	if err != nil {
		return nil, errors.Wrap(err, "failed to get list of available plugins")
	}

	manifests := make([]*model.Manifest, len(plugins))
	for i := range plugins {
		manifests[i] = plugins[i].Manifest
	}

	return manifests, nil
}

func (a *App) GetActivePluginManifests() ([]*model.Manifest, *model.AppError) {
	pluginsEnvironment := a.GetPluginsEnvironment()
	if pluginsEnvironment == nil {
		return nil, model.NewAppError("GetActivePluginManifests", "app.plugin.disabled.app_error", nil, "", http.StatusNotImplemented)
	}

	plugins := pluginsEnvironment.Active()

	manifests := make([]*model.Manifest, len(plugins))
	for i, plugin := range plugins {
		manifests[i] = plugin.Manifest
	}

	return manifests, nil
}

// EnablePlugin will set the config for an installed plugin to enabled, triggering asynchronous
// activation if inactive anywhere in the cluster.
// Notifies cluster peers through config change.
func (a *App) EnablePlugin(id string) *model.AppError {
	return a.ch.enablePlugin(id)
}

func (ch *Channels) enablePlugin(id string) *model.AppError {
	pluginsEnvironment := ch.GetPluginsEnvironment()
	if pluginsEnvironment == nil {
		return model.NewAppError("EnablePlugin", "app.plugin.disabled.app_error", nil, "", http.StatusNotImplemented)
	}

	availablePlugins, err := pluginsEnvironment.Available()
	if err != nil {
		return model.NewAppError("EnablePlugin", "app.plugin.config.app_error", nil, "", http.StatusInternalServerError).Wrap(err)
	}

	id = strings.ToLower(id)

	var manifest *model.Manifest
	for _, p := range availablePlugins {
		if p.Manifest.Id == id {
			manifest = p.Manifest
			break
		}
	}

	if manifest == nil {
		return model.NewAppError("EnablePlugin", "app.plugin.not_installed.app_error", nil, "", http.StatusNotFound)
	}

	ch.cfgSvc.UpdateConfig(func(cfg *model.Config) {
		cfg.PluginSettings.PluginStates[id] = &model.PluginState{Enable: true}
	})

	// This call will implicitly invoke SyncPluginsActiveState which will activate enabled plugins.
	if _, _, err := ch.cfgSvc.SaveConfig(ch.cfgSvc.Config(), true); err != nil {
		if err.Id == "ent.cluster.save_config.error" {
			return model.NewAppError("EnablePlugin", "app.plugin.cluster.save_config.app_error", nil, "", http.StatusInternalServerError)
		}
		return model.NewAppError("EnablePlugin", "app.plugin.config.app_error", nil, "", http.StatusInternalServerError).Wrap(err)
	}

	return nil
}

// DisablePlugin will set the config for an installed plugin to disabled, triggering deactivation if active.
// Notifies cluster peers through config change.
func (a *App) DisablePlugin(id string) *model.AppError {
	appErr := a.ch.disablePlugin(id)
	if appErr != nil {
		return appErr
	}

	return nil
}

func (ch *Channels) disablePlugin(id string) *model.AppError {
	pluginsEnvironment := ch.GetPluginsEnvironment()
	if pluginsEnvironment == nil {
		return model.NewAppError("DisablePlugin", "app.plugin.disabled.app_error", nil, "", http.StatusNotImplemented)
	}

	availablePlugins, err := pluginsEnvironment.Available()
	if err != nil {
		return model.NewAppError("DisablePlugin", "app.plugin.config.app_error", nil, "", http.StatusInternalServerError).Wrap(err)
	}

	id = strings.ToLower(id)

	var manifest *model.Manifest
	for _, p := range availablePlugins {
		if p.Manifest.Id == id {
			manifest = p.Manifest
			break
		}
	}

	if manifest == nil {
		return model.NewAppError("DisablePlugin", "app.plugin.not_installed.app_error", nil, "", http.StatusNotFound)
	}

	ch.cfgSvc.UpdateConfig(func(cfg *model.Config) {
		cfg.PluginSettings.PluginStates[id] = &model.PluginState{Enable: false}
	})
	ch.unregisterPluginCommands(id)

	// This call will implicitly invoke SyncPluginsActiveState which will deactivate disabled plugins.
	if _, _, err := ch.cfgSvc.SaveConfig(ch.cfgSvc.Config(), true); err != nil {
		return model.NewAppError("DisablePlugin", "app.plugin.config.app_error", nil, "", http.StatusInternalServerError).Wrap(err)
	}

	return nil
}

func (a *App) GetPlugins() (*model.PluginsResponse, *model.AppError) {
	pluginsEnvironment := a.GetPluginsEnvironment()
	if pluginsEnvironment == nil {
		return nil, model.NewAppError("GetPlugins", "app.plugin.disabled.app_error", nil, "", http.StatusNotImplemented)
	}

	availablePlugins, err := pluginsEnvironment.Available()
	if err != nil {
		return nil, model.NewAppError("GetPlugins", "app.plugin.get_plugins.app_error", nil, "", http.StatusInternalServerError).Wrap(err)
	}
	resp := &model.PluginsResponse{Active: []*model.PluginInfo{}, Inactive: []*model.PluginInfo{}}
	for _, plugin := range availablePlugins {
		if plugin.Manifest == nil {
			continue
		}

		info := &model.PluginInfo{
			Manifest: *plugin.Manifest,
		}

		if pluginsEnvironment.IsActive(plugin.Manifest.Id) {
			resp.Active = append(resp.Active, info)
		} else {
			resp.Inactive = append(resp.Inactive, info)
		}
	}

	return resp, nil
}

// GetMarketplacePlugins returns a list of plugins from the marketplace-server,
// and plugins that are installed locally.
func (a *App) GetMarketplacePlugins(rctx request.CTX, filter *model.MarketplacePluginFilter) ([]*model.MarketplacePlugin, *model.AppError) {
	plugins := map[string]*model.MarketplacePlugin{}

	if *a.Config().PluginSettings.EnableRemoteMarketplace && !filter.LocalOnly {
		p, appErr := a.getRemotePlugins()
		if appErr != nil {
			return nil, appErr
		}
		plugins = p
	}

	if !filter.RemoteOnly {
		appErr := a.mergePrepackagedPlugins(plugins)
		if appErr != nil {
			return nil, appErr
		}

		appErr = a.mergeLocalPlugins(rctx, plugins)
		if appErr != nil {
			return nil, appErr
		}
	}

	// Filter plugins.
	var result []*model.MarketplacePlugin
	for _, p := range plugins {
		if pluginMatchesFilter(p.Manifest, filter.Filter) {
			result = append(result, p)
		}
	}

	// Sort result alphabetically.
	sort.SliceStable(result, func(i, j int) bool {
		return strings.ToLower(result[i].Manifest.Name) < strings.ToLower(result[j].Manifest.Name)
	})

	return result, nil
}

// getPrepackagedPlugin returns a pre-packaged plugin.
//
// If version is empty, the first matching plugin is returned.
func (ch *Channels) getPrepackagedPlugin(pluginID, version string) (*plugin.PrepackagedPlugin, *model.AppError) {
	pluginsEnvironment := ch.GetPluginsEnvironment()
	if pluginsEnvironment == nil {
		return nil, model.NewAppError("getPrepackagedPlugin", "app.plugin.config.app_error", nil, "plugin environment is nil", http.StatusInternalServerError)
	}

	prepackagedPlugins := pluginsEnvironment.PrepackagedPlugins()
	for _, p := range prepackagedPlugins {
		if p.Manifest.Id == pluginID && (version == "" || p.Manifest.Version == version) {
			return p, nil
		}
	}

	return nil, model.NewAppError("getPrepackagedPlugin", "app.plugin.marketplace_plugins.not_found.app_error", nil, "", http.StatusInternalServerError)
}

// getRemoteMarketplacePlugin returns plugin from marketplace-server.
//
// If version is empty, the latest compatible version is used.
func (ch *Channels) getRemoteMarketplacePlugin(pluginID, version string) (*model.BaseMarketplacePlugin, *model.AppError) {
	marketplaceClient, err := marketplace.NewClient(
		*ch.cfgSvc.Config().PluginSettings.MarketplaceURL,
		ch.srv.HTTPService(),
	)
	if err != nil {
		return nil, model.NewAppError("GetMarketplacePlugin", "app.plugin.marketplace_client.app_error", nil, "", http.StatusInternalServerError).Wrap(err)
	}

	filter := ch.getBaseMarketplaceFilter()
	filter.PluginId = pluginID

	var plugin *model.BaseMarketplacePlugin
	if version != "" {
		plugin, err = marketplaceClient.GetPlugin(filter, version)
	} else {
		plugin, err = marketplaceClient.GetLatestPlugin(filter)
	}
	if err != nil {
		return nil, model.NewAppError("GetMarketplacePlugin", "app.plugin.marketplace_plugins.not_found.app_error", nil, "", http.StatusInternalServerError).Wrap(err)
	}

	return plugin, nil
}

func (a *App) getRemotePlugins() (map[string]*model.MarketplacePlugin, *model.AppError) {
	result := map[string]*model.MarketplacePlugin{}

	pluginsEnvironment := a.GetPluginsEnvironment()
	if pluginsEnvironment == nil {
		return nil, model.NewAppError("getRemotePlugins", "app.plugin.config.app_error", nil, "", http.StatusInternalServerError)
	}

	marketplaceClient, err := marketplace.NewClient(
		*a.Config().PluginSettings.MarketplaceURL,
		a.HTTPService(),
	)
	if err != nil {
		return nil, model.NewAppError("getRemotePlugins", "app.plugin.marketplace_client.app_error", nil, "", http.StatusInternalServerError).Wrap(err)
	}

	filter := a.getBaseMarketplaceFilter()
	// Fetch all plugins from marketplace.
	filter.PerPage = -1

	marketplacePlugins, err := marketplaceClient.GetPlugins(filter)
	if err != nil {
		return nil, model.NewAppError("getRemotePlugins", "app.plugin.marketplace_client.failed_to_fetch", nil, "", http.StatusInternalServerError).Wrap(err)
	}

	for _, p := range marketplacePlugins {
		if p.Manifest == nil {
			continue
		}

		result[p.Manifest.Id] = &model.MarketplacePlugin{BaseMarketplacePlugin: p}
	}

	return result, nil
}

// mergePrepackagedPlugins merges pre-packaged plugins to remote marketplace plugins list.
func (a *App) mergePrepackagedPlugins(remoteMarketplacePlugins map[string]*model.MarketplacePlugin) *model.AppError {
	pluginsEnvironment := a.GetPluginsEnvironment()
	if pluginsEnvironment == nil {
		return model.NewAppError("mergePrepackagedPlugins", "app.plugin.config.app_error", nil, "", http.StatusInternalServerError)
	}

	for _, prepackaged := range pluginsEnvironment.PrepackagedPlugins() {
		if prepackaged.Manifest == nil {
			continue
		}

		prepackagedMarketplace := &model.MarketplacePlugin{
			BaseMarketplacePlugin: &model.BaseMarketplacePlugin{
				HomepageURL:     prepackaged.Manifest.HomepageURL,
				IconData:        prepackaged.IconData,
				ReleaseNotesURL: prepackaged.Manifest.ReleaseNotesURL,
				Manifest:        prepackaged.Manifest,
			},
		}

		// If not available in marketplace, add the prepackaged
		if remoteMarketplacePlugins[prepackaged.Manifest.Id] == nil {
			remoteMarketplacePlugins[prepackaged.Manifest.Id] = prepackagedMarketplace
			continue
		}

		// If available in the marketplace, only overwrite if newer.
		prepackagedVersion, err := semver.Parse(prepackaged.Manifest.Version)
		if err != nil {
			return model.NewAppError("mergePrepackagedPlugins", "app.plugin.invalid_version.app_error", nil, "", http.StatusBadRequest).Wrap(err)
		}

		marketplacePlugin := remoteMarketplacePlugins[prepackaged.Manifest.Id]
		marketplaceVersion, err := semver.Parse(marketplacePlugin.Manifest.Version)
		if err != nil {
			return model.NewAppError("mergePrepackagedPlugins", "app.plugin.invalid_version.app_error", nil, "", http.StatusBadRequest).Wrap(err)
		}

		if prepackagedVersion.GT(marketplaceVersion) {
			remoteMarketplacePlugins[prepackaged.Manifest.Id] = prepackagedMarketplace
		}
	}

	return nil
}

// mergeLocalPlugins merges locally installed plugins to remote marketplace plugins list.
func (a *App) mergeLocalPlugins(rctx request.CTX, remoteMarketplacePlugins map[string]*model.MarketplacePlugin) *model.AppError {
	pluginsEnvironment := a.GetPluginsEnvironment()
	if pluginsEnvironment == nil {
		return model.NewAppError("GetMarketplacePlugins", "app.plugin.config.app_error", nil, "", http.StatusInternalServerError)
	}

	localPlugins, err := pluginsEnvironment.Available()
	if err != nil {
		return model.NewAppError("GetMarketplacePlugins", "app.plugin.config.app_error", nil, "", http.StatusInternalServerError).Wrap(err)
	}

	for _, plugin := range localPlugins {
		if plugin.Manifest == nil {
			continue
		}

		if remoteMarketplacePlugins[plugin.Manifest.Id] != nil {
			// Remote plugin is installed.
			remoteMarketplacePlugins[plugin.Manifest.Id].InstalledVersion = plugin.Manifest.Version
			continue
		}

		iconData := ""
		if plugin.Manifest.IconPath != "" {
			iconData, err = getIcon(filepath.Join(plugin.Path, plugin.Manifest.IconPath))
			if err != nil {
				rctx.Logger().Warn("Error loading local plugin icon", mlog.String("plugin_id", plugin.Manifest.Id), mlog.String("icon_path", plugin.Manifest.IconPath), mlog.Err(err))
			}
		}

		var labels []model.MarketplaceLabel
		if *a.Config().PluginSettings.EnableRemoteMarketplace {
			// Labels should not (yet) be localized as the labels sent by the Marketplace are not (yet) localizable.
			labels = append(labels, model.MarketplaceLabel{
				Name:        "Local",
				Description: "This plugin is not listed in the marketplace",
			})
		}

		remoteMarketplacePlugins[plugin.Manifest.Id] = &model.MarketplacePlugin{
			BaseMarketplacePlugin: &model.BaseMarketplacePlugin{
				HomepageURL:     plugin.Manifest.HomepageURL,
				IconData:        iconData,
				ReleaseNotesURL: plugin.Manifest.ReleaseNotesURL,
				Labels:          labels,
				Manifest:        plugin.Manifest,
			},
			InstalledVersion: plugin.Manifest.Version,
		}
	}

	return nil
}

func (a *App) getBaseMarketplaceFilter() *model.MarketplacePluginFilter {
	return a.ch.getBaseMarketplaceFilter()
}

func (ch *Channels) getBaseMarketplaceFilter() *model.MarketplacePluginFilter {
	filter := &model.MarketplacePluginFilter{
		ServerVersion: model.CurrentVersion,
	}

	license := ch.srv.License()
	if license != nil && license.HasEnterpriseMarketplacePlugins() {
		filter.EnterprisePlugins = true
	}

	if license != nil && license.IsCloud() {
		filter.Cloud = true
	}

	if model.BuildEnterpriseReady == "true" {
		filter.BuildEnterpriseReady = true
	}

	filter.Platform = runtime.GOOS + "-" + runtime.GOARCH

	return filter
}

func pluginMatchesFilter(manifest *model.Manifest, filter string) bool {
	filter = strings.TrimSpace(strings.ToLower(filter))

	if filter == "" {
		return true
	}

	if strings.ToLower(manifest.Id) == filter {
		return true
	}

	if strings.Contains(strings.ToLower(manifest.Name), filter) {
		return true
	}

	if strings.Contains(strings.ToLower(manifest.Description), filter) {
		return true
	}

	return false
}

// notifyPluginEnabled notifies connected websocket clients across all peers if the version of the given
// plugin is same across them.
//
// When a peer finds itself in agreement with all other peers as to the version of the given plugin,
// it will notify all connected websocket clients (across all peers) to trigger the (re-)installation.
// There is a small chance that this never occurs, because the last server to finish installing dies before it can announce.
// There is also a chance that multiple servers notify, but the webapp handles this idempotently.
func (ch *Channels) notifyPluginEnabled(manifest *model.Manifest) error {
	pluginsEnvironment := ch.GetPluginsEnvironment()
	if pluginsEnvironment == nil {
		return errors.New("pluginsEnvironment is nil")
	}
	if !manifest.HasClient() || !pluginsEnvironment.IsActive(manifest.Id) {
		return nil
	}

	var statuses model.PluginStatuses

	if ch.srv.platform.Cluster() != nil {
		var err *model.AppError
		statuses, err = ch.srv.platform.Cluster().GetPluginStatuses()
		if err != nil {
			return err
		}
	}

	localStatus, err := ch.GetPluginStatus(manifest.Id)
	if err != nil {
		return err
	}
	statuses = append(statuses, localStatus)

	// This will not guard against the race condition of enabling a plugin immediately after installation.
	// As GetPluginStatuses() will not return the new plugin (since other peers are racing to install),
	// this peer will end up checking status against itself and will notify all webclients (including peer webclients),
	// which may result in a 404.
	for _, status := range statuses {
		if status.PluginId == manifest.Id && status.Version != manifest.Version {
			ch.srv.Log().Debug("Not ready to notify webclients", mlog.String("cluster_id", status.ClusterId), mlog.String("plugin_id", manifest.Id))
			return nil
		}
	}

	// Notify all cluster peer clients.
	message := model.NewWebSocketEvent(model.WebsocketEventPluginEnabled, "", "", "", nil, "")
	message.Add("manifest", manifest.ClientManifest())
	ch.srv.platform.Publish(message)

	return nil
}

func (ch *Channels) getPluginsFromFolder() (map[string]*pluginSignaturePath, *model.AppError) {
	fileStorePaths, appErr := ch.srv.listDirectory(fileStorePluginFolder, false)
	if appErr != nil {
		return nil, model.NewAppError("getPluginsFromDir", "app.plugin.sync.list_filestore.app_error", nil, "", http.StatusInternalServerError).Wrap(appErr)
	}

	return ch.getPluginsFromFilePaths(fileStorePaths), nil
}

func (ch *Channels) getPluginsFromFilePaths(fileStorePaths []string) map[string]*pluginSignaturePath {
	pluginSignaturePathMap := make(map[string]*pluginSignaturePath)
	for _, path := range fileStorePaths {
		if strings.HasSuffix(path, ".tar.gz") {
			id := strings.TrimSuffix(filepath.Base(path), ".tar.gz")
			helper := &pluginSignaturePath{
				pluginID:      id,
				bundlePath:    path,
				signaturePath: "",
			}
			pluginSignaturePathMap[id] = helper
		}
	}
	for _, path := range fileStorePaths {
		if strings.HasSuffix(path, ".tar.gz.sig") {
			id := strings.TrimSuffix(filepath.Base(path), ".tar.gz.sig")
			if val, ok := pluginSignaturePathMap[id]; !ok {
				ch.srv.Log().Warn("Unknown signature", mlog.String("path", path))
			} else {
				val.signaturePath = path
			}
		}
	}

	return pluginSignaturePathMap
}

// processPrepackagedPlugins processes the plugins prepackaged with this server in the
// prepackaged_plugins directory.
//
// If enabled, prepackaged plugins are installed or upgraded locally. A list of transitionally
// prepackaged plugins is also collected for later persistence to the filestore.
func (ch *Channels) processPrepackagedPlugins(prepackagedPluginsDir string) error {
	logger := ch.srv.Log()
	logger.Info("Processing prepackaged plugin")

	prepackagedPluginsPath, found := fileutils.FindDir(prepackagedPluginsDir)
	if !found {
		logger.Debug("No prepackaged plugins directory found")
		return nil
	}

	logger = logger.With(
		mlog.String("prepackaged_plugins_path", prepackagedPluginsPath),
	)
	ch.srv.Log().Debug("Processing prepackaged plugins in directory")

	var fileStorePaths []string
	err := filepath.Walk(prepackagedPluginsPath, func(walkPath string, info os.FileInfo, err error) error {
		fileStorePaths = append(fileStorePaths, walkPath)
		return nil
	})
	if err != nil {
		return errors.Wrap(err, "failed to walk prepackaged plugins")
	}

	pluginSignaturePathMap := ch.getPluginsFromFilePaths(fileStorePaths)
	plugins := make(chan *plugin.PrepackagedPlugin, len(pluginSignaturePathMap))

	// Before processing any prepackaged plugins, take a snapshot of the available manifests
	// to decide what was synced from the filestore.
	pluginsEnvironment := ch.GetPluginsEnvironment()
	if pluginsEnvironment == nil {
		return errors.New("pluginsEnvironment is nil")
	}

	availablePlugins, err := pluginsEnvironment.Available()
	if err != nil {
		return errors.Wrap(err, "failed to list available plugins")
	}

	availablePluginsMap := make(map[string]*model.BundleInfo, len(availablePlugins))
	for _, bundleInfo := range availablePlugins {
		availablePluginsMap[bundleInfo.Manifest.Id] = bundleInfo
	}

	var wg sync.WaitGroup
	for _, psPath := range pluginSignaturePathMap {
		wg.Add(1)
		go func(psPath *pluginSignaturePath) {
			defer wg.Done()
			p, err := ch.processPrepackagedPlugin(psPath)
			if err != nil {
				var appErr *model.AppError
				if errors.As(err, &appErr) && appErr.Id == "app.plugin.skip_installation.app_error" {
					return
				}
				logger.Error("Failed to install prepackaged plugin", mlog.String("bundle_path", psPath.bundlePath), mlog.Err(err))
				return
			}

			plugins <- p
		}(psPath)
	}

	wg.Wait()
	close(plugins)

	prepackagedPlugins := make([]*plugin.PrepackagedPlugin, 0, len(pluginSignaturePathMap))
	transitionallyPrepackagedPlugins := make([]*plugin.PrepackagedPlugin, 0)
	for p := range plugins {
		if ch.pluginIsTransitionallyPrepackaged(p.Manifest) {
			if ch.shouldPersistTransitionallyPrepackagedPlugin(availablePluginsMap, p) {
				transitionallyPrepackagedPlugins = append(transitionallyPrepackagedPlugins, p)
			}
		} else {
			prepackagedPlugins = append(prepackagedPlugins, p)
		}
	}

	pluginsEnvironment.SetPrepackagedPlugins(prepackagedPlugins, transitionallyPrepackagedPlugins)

	return nil
}

// processPrepackagedPlugin will return the prepackaged plugin metadata and will also
// install the prepackaged plugin if it had been previously enabled and AutomaticPrepackagedPlugins is true.
func (ch *Channels) processPrepackagedPlugin(pluginPath *pluginSignaturePath) (*plugin.PrepackagedPlugin, error) {
	logger := ch.srv.Log().With(
		mlog.String("bundle_path", pluginPath.bundlePath),
		mlog.String("signature_path", pluginPath.signaturePath),
	)

	logger.Info("Processing prepackaged plugin")

	fileReader, err := os.Open(pluginPath.bundlePath)
	if err != nil {
		return nil, errors.Wrapf(err, "Failed to open prepackaged plugin %s", pluginPath.bundlePath)
	}
	defer fileReader.Close()

	tmpDir, err := os.MkdirTemp("", "plugintmp")
	if err != nil {
		return nil, errors.Wrap(err, "Failed to create temp dir plugintmp")
	}
	defer os.RemoveAll(tmpDir)

	plugin, pluginDir, err := ch.buildPrepackagedPlugin(logger, pluginPath, fileReader, tmpDir)
	if err != nil {
		return nil, errors.Wrapf(err, "Failed to get prepackaged plugin %s", pluginPath.bundlePath)
	}

	logger = logger.With(mlog.String("plugin_id", plugin.Manifest.Id))

	// Skip installing the plugin at all if automatic prepackaged plugins is disabled
	if !*ch.cfgSvc.Config().PluginSettings.AutomaticPrepackagedPlugins {
		logger.Info("Not installing prepackaged plugin: automatic prepackaged plugins disabled")
		return plugin, nil
	}

	// Skip installing if the plugin is has not been previously enabled.
	pluginState := ch.cfgSvc.Config().PluginSettings.PluginStates[plugin.Manifest.Id]
	if pluginState == nil || !pluginState.Enable {
		logger.Info("Not installing prepackaged plugin: not previously enabled")
		return plugin, nil
	}

	if _, err := ch.installExtractedPlugin(plugin.Manifest, pluginDir, installPluginLocallyOnlyIfNewOrUpgrade); err != nil && err.Id != "app.plugin.skip_installation.app_error" {
		return nil, errors.Wrapf(err, "Failed to install extracted prepackaged plugin %s", pluginPath.bundlePath)
	}

	return plugin, nil
}

var transitionallyPrepackagedPlugins = []string{
	"antivirus",
	"focalboard",
	"mattermost-autolink",
	"com.mattermost.aws-sns",
	"com.mattermost.confluence",
	"com.mattermost.custom-attributes",
	"jenkins",
	"jitsi",
	"com.mattermost.plugin-todo",
	"com.mattermost.welcomebot",
	"com.mattermost.apps",
}

// pluginIsTransitionallyPrepackaged identifies plugin ids that are currently prepackaged but
// slated for future removal.
func (ch *Channels) pluginIsTransitionallyPrepackaged(m *model.Manifest) bool {
	return slices.Contains(transitionallyPrepackagedPlugins, m.Id)
}

// shouldPersistTransitionallyPrepackagedPlugin determines if a transitionally prepackaged plugin
// should be persisted to the filestore, taking into account whether it's already enabled and
// would improve on what's already in the filestore.
func (ch *Channels) shouldPersistTransitionallyPrepackagedPlugin(availablePluginsMap map[string]*model.BundleInfo, p *plugin.PrepackagedPlugin) bool {
	logger := ch.srv.Log().With(mlog.String("plugin_id", p.Manifest.Id), mlog.String("prepackaged_version", p.Manifest.Version))

	// Ignore the plugin altogether unless it was previously enabled.
	pluginState := ch.cfgSvc.Config().PluginSettings.PluginStates[p.Manifest.Id]
	if pluginState == nil || !pluginState.Enable {
		logger.Debug("Should not persist transitionally prepackaged plugin: not previously enabled")
		return false
	}

	// Ignore the plugin if the same or newer version is already available
	// (having previously synced from the filestore).
	existing, found := availablePluginsMap[p.Manifest.Id]
	if !found {
		logger.Info("Should persist transitionally prepackaged plugin: not currently in filestore")
		return true
	}

	prepackagedVersion, err := semver.Parse(p.Manifest.Version)
	if err != nil {
		logger.Error("Should not persist transitionally prepackged plugin: invalid prepackaged version", mlog.Err(err))
		return false
	}

	logger = logger.With(mlog.String("existing_version", existing.Manifest.Version))

	existingVersion, err := semver.Parse(existing.Manifest.Version)
	if err != nil {
		// Consider this an old version and replace with the prepackaged version instead.
		logger.Warn("Should persist transitionally prepackged plugin: invalid existing version", mlog.Err(err))
		return true
	}

	if prepackagedVersion.GT(existingVersion) {
		logger.Info("Should persist transitionally prepackged plugin: newer version")
		return true
	}

	logger.Info("Should not persist transitionally prepackged plugin: not a newer version")
	return false
}

// persistTransitionallyPrepackagedPlugins writes plugins that are transitionally prepackaged with
// the server to the filestore to allow their continued use when the plugin eventually stops being
// prepackaged.
//
// We identify which plugins need to be persisted during startup via processPrepackagedPlugins.
// Once we persist the set of plugins to the filestore, we clear the list to prevent this server
// from trying again.
//
// In a multi-server cluster, only the cluster leader should persist these plugins to avoid
// concurrent writes to the filestore. But during an upgrade, there's no guarantee that a freshly
// upgraded server will be the cluster leader to perform this step in a timely fashion, so the
// persistence has to be able to happen sometime after startup. Additionally, while this is a
// kind of migration, it's not a one off: new versions of these plugins may still be shipped
// during the transition period, or new plugins may be added to the list.
//
// So instead of a one-time migration, we opt to run this method every time the cluster leader
// changes, but minimizing rework. More than one server may end up persisting the same plugin
// (but never concurrently!), but all servers will eventually converge on this method becoming a
// no-op (until this set of plugins changes in a subsequent release).
//
// Finally, if an error occurs persisting the plugin, we don't try again until the server restarts,
// or another server becomes cluster leader.
func (ch *Channels) persistTransitionallyPrepackagedPlugins() {
	if !ch.srv.IsLeader() {
		ch.srv.Log().Debug("Not persisting transitionally prepackaged plugins: not the leader")
		return
	}

	pluginsEnvironment := ch.GetPluginsEnvironment()
	if pluginsEnvironment == nil {
		ch.srv.Log().Debug("Not persisting transitionally prepackaged plugins: no plugin environment")
		return
	}

	transitionallyPrepackagedPlugins := pluginsEnvironment.TransitionallyPrepackagedPlugins()
	if len(transitionallyPrepackagedPlugins) == 0 {
		ch.srv.Log().Debug("Not persisting transitionally prepackaged plugins: none found")
		return
	}

	var wg sync.WaitGroup
	for _, p := range transitionallyPrepackagedPlugins {
		wg.Add(1)
		go func(p *plugin.PrepackagedPlugin) {
			defer wg.Done()

			logger := ch.srv.Log().With(
				mlog.String("plugin_id", p.Manifest.Id),
				mlog.String("version", p.Manifest.Version),
				mlog.String("bundle_path", p.Path),
				mlog.String("signature_path", p.SignaturePath),
			)

			logger.Info("Persisting transitionally prepackaged plugin")

			bundleReader, err := os.Open(p.Path)
			if err != nil {
				logger.Error("Failed to read transitionally prepackaged plugin", mlog.Err(err))
				return
			}
			defer bundleReader.Close()

			signatureReader, err := os.Open(p.SignaturePath)
			if err != nil {
				logger.Error("Failed to read transitionally prepackaged plugin signature", mlog.Err(err))
				return
			}
			defer signatureReader.Close()

			// Write the plugin to the filestore, but don't bother notifying the peers,
			// as there's no reason to reload the plugin to run the same version again.
			appErr := ch.installPluginToFilestore(p.Manifest, bundleReader, signatureReader)
			if appErr != nil {
				logger.Error("Failed to persist transitionally prepackaged plugin", mlog.Err(appErr))
			}
		}(p)
	}
	wg.Wait()

	pluginsEnvironment.ClearTransitionallyPrepackagedPlugins()
	ch.srv.Log().Info("Finished persisting transitionally prepackaged plugins")
}

// buildPrepackagedPlugin builds a PrepackagedPlugin from the plugin at the given path, additionally returning the directory in which it was extracted.
func (ch *Channels) buildPrepackagedPlugin(logger *mlog.Logger, pluginPath *pluginSignaturePath, pluginFile io.ReadSeeker, tmpDir string) (*plugin.PrepackagedPlugin, string, error) {
	// Always require signature for prepackaged plugins
	if pluginPath.signaturePath == "" {
		return nil, "", errors.Errorf("Prepackaged plugin missing required signature file")
	}

	// Open signature file
	signatureFile, sigErr := os.Open(pluginPath.signaturePath)
	if sigErr != nil {
		return nil, "", errors.Wrapf(sigErr, "Failed to open prepackaged plugin signature %s", pluginPath.signaturePath)
	}
	defer signatureFile.Close()

	// Verify signature extraction
	if _, err := pluginFile.Seek(0, io.SeekStart); err != nil {
		return nil, "", errors.Wrapf(err, "Failed to seek to start of plugin file for signature verification: %s", pluginPath.bundlePath)
	}
	if appErr := ch.verifyPlugin(logger, pluginFile, signatureFile); appErr != nil {
		return nil, "", errors.Wrapf(appErr, "Prepackaged plugin signature verification failed for %s using %s", pluginPath.bundlePath, pluginPath.signaturePath)
	}

	// Extract plugin after signature verification
	if _, err := pluginFile.Seek(0, io.SeekStart); err != nil {
		return nil, "", errors.Wrapf(err, "Failed to seek to start of plugin file for extraction: %s", pluginPath.bundlePath)
	}
	manifest, pluginDir, appErr := extractPlugin(pluginFile, tmpDir)
	if appErr != nil {
		return nil, "", errors.Wrapf(appErr, "Failed to extract plugin with path %s", pluginPath.bundlePath)
	}

	plugin := new(plugin.PrepackagedPlugin)
	plugin.Manifest = manifest
	plugin.Path = pluginPath.bundlePath
	plugin.SignaturePath = pluginPath.signaturePath

	if manifest.IconPath != "" {
		iconData, err := getIcon(filepath.Join(pluginDir, manifest.IconPath))
		if err != nil {
			logger.Warn("Error loading local plugin icon", mlog.String("icon_path", plugin.Manifest.IconPath), mlog.Err(err))
		}
		plugin.IconData = iconData
	}

	return plugin, pluginDir, nil
}

func getIcon(iconPath string) (string, error) {
	icon, err := os.ReadFile(iconPath)
	if err != nil {
		return "", errors.Wrapf(err, "failed to open icon at path %s", iconPath)
	}

	if !svg.Is(icon) {
		return "", errors.Errorf("icon is not svg %s", iconPath)
	}

	return fmt.Sprintf("data:image/svg+xml;base64,%s", base64.StdEncoding.EncodeToString(icon)), nil
}

func (ch *Channels) getPluginStateOverride(pluginID string) (bool, bool) {
	switch pluginID {
	case model.PluginIdApps:
		// Tie Apps proxy disabled status to the feature flag.
		if !ch.cfgSvc.Config().FeatureFlags.AppsEnabled {
			return true, false
		}
	}

	return false, false
}

func (a *App) IsPluginActive(pluginName string) (bool, error) {
	return a.Channels().IsPluginActive(pluginName)
}

func (ch *Channels) IsPluginActive(pluginName string) (bool, error) {
	pluginStatus, err := ch.GetPluginStatus(pluginName)
	if err != nil {
		return false, err
	}

	return pluginStatus.State == model.PluginStateRunning, nil
<<<<<<< HEAD
}

// CallPlugin executes a call from one plugin to another, or from core to a plugin
// via HTTP. This enables RESTful bidirectional communication beyond the standard plugin API.
//
// Parameters:
//   - rctx: Request context for logging and tracing
//   - sourcePluginID: ID of the calling plugin (use "com.mattermost.server" for core server calls)
//   - targetPluginID: ID of the plugin to call
//   - endpoint: REST endpoint path to call on the target plugin (e.g., "/api/v1/completion")
//   - requestData: JSON-encoded request body
//   - responseSchema: JSON schema or example structure defining expected response format (can be nil)
//
// Returns the JSON-encoded response from the target plugin, or an error.
func (a *App) CallPlugin(rctx request.CTX, sourcePluginID, targetPluginID, endpoint string, requestData []byte, responseSchema []byte) ([]byte, error) {
	// FEATURE_FLAG_REMOVAL: EnableAIPluginBridge - Remove this feature flag check and always allow plugin calls
	if !a.Config().FeatureFlags.EnableAIPluginBridge {
		return nil, errors.New("plugin bridge is not enabled")
	}

	pluginsEnvironment := a.GetPluginsEnvironment()
	if pluginsEnvironment == nil {
		return nil, errors.New("plugins are not initialized")
	}

	// Verify target plugin exists and is active
	if !pluginsEnvironment.IsActive(targetPluginID) {
		return nil, errors.Errorf("target plugin is not active: %s", targetPluginID)
	}

	// Construct the HTTP request
	// Use the endpoint directly - ServeInternalPluginRequest handles routing to the correct plugin
	requestURL := endpoint

	httpReq, err := http.NewRequest(http.MethodPost, requestURL, bytes.NewReader(requestData))
	if err != nil {
		return nil, errors.Wrap(err, "failed to create HTTP request")
	}

	// Set basic headers
	httpReq.Header.Set("Content-Type", "application/json")
	httpReq.Header.Set("X-Mattermost-Request-Id", model.NewId())
	httpReq.Header.Set("User-Agent", "Mattermost-Plugin-Bridge/1.0")

	// Set authentication headers - these are trusted because this function is only called internally
	// and not exposed to external HTTP routes
	userID := ""
	if session := rctx.Session(); session != nil {
		userID = session.UserId
	}

	// Set user ID header if available from session
	if userID != "" {
		httpReq.Header.Set("Mattermost-User-Id", userID)
	}

	rctx.Logger().Debug("Plugin call",
		mlog.String("source_plugin_id", sourcePluginID),
		mlog.String("target_plugin_id", targetPluginID),
		mlog.String("endpoint", endpoint),
		mlog.String("user_id", userID),
		mlog.String("request_id", httpReq.Header.Get("X-Mattermost-Request-Id")),
		mlog.Bool("has_response_schema", responseSchema != nil),
	)

	// Execute the call via internal plugin HTTP (which sets the Mattermost-Plugin-ID header)
	responseWriter := &PluginResponseWriter{}
	a.ServeInternalPluginRequest(responseWriter, httpReq, sourcePluginID, targetPluginID)
	httpResp := responseWriter.GenerateResponse()

	// Check response status
	if httpResp.StatusCode < 200 || httpResp.StatusCode >= 300 {
		body, _ := io.ReadAll(httpResp.Body)
		httpResp.Body.Close()

		rctx.Logger().Error("Plugin call failed",
			mlog.String("source_plugin_id", sourcePluginID),
			mlog.String("target_plugin_id", targetPluginID),
			mlog.String("endpoint", endpoint),
			mlog.Int("status_code", httpResp.StatusCode),
			mlog.String("response_body", string(body)),
		)
		return nil, errors.Errorf("call to plugin %s at %s failed with status %d: %s", targetPluginID, endpoint, httpResp.StatusCode, string(body))
	}

	// Read response body
	defer httpResp.Body.Close()
	responseData, err := io.ReadAll(httpResp.Body)
	if err != nil {
		rctx.Logger().Error("Failed to read plugin response",
			mlog.String("source_plugin_id", sourcePluginID),
			mlog.String("target_plugin_id", targetPluginID),
			mlog.String("endpoint", endpoint),
			mlog.Err(err),
		)
		return nil, errors.Wrap(err, "failed to read response body")
	}

	rctx.Logger().Debug("Plugin call succeeded",
		mlog.String("source_plugin_id", sourcePluginID),
		mlog.String("target_plugin_id", targetPluginID),
		mlog.String("endpoint", endpoint),
		mlog.Int("response_size", len(responseData)),
	)

	return responseData, nil
}

// CallPluginFromCore allows core Mattermost server code to make calls to plugins via HTTP.
// This is the primary entry point for core features to invoke plugin functionality.
//
// Example usage:
//
//	request := map[string]interface{}{"prompt": "Summarize this", "text": content}
//	reqJSON, _ := json.Marshal(request)
//	schema := []byte(`{"type": "object", "properties": {"summary": {"type": "string"}}}`)
//	response, err := app.CallPluginFromCore(rctx, "mattermost-ai", "/api/v1/completion", reqJSON, schema)
func (a *App) CallPluginFromCore(rctx request.CTX, targetPluginID, endpoint string, requestData []byte, responseSchema []byte) ([]byte, error) {
	// Use "com.mattermost.server" as sourcePluginID for core server calls
	return a.CallPlugin(rctx, "com.mattermost.server", targetPluginID, endpoint, requestData, responseSchema)
=======
>>>>>>> c0e1806d
}<|MERGE_RESOLUTION|>--- conflicted
+++ resolved
@@ -1265,127 +1265,4 @@
 	}
 
 	return pluginStatus.State == model.PluginStateRunning, nil
-<<<<<<< HEAD
-}
-
-// CallPlugin executes a call from one plugin to another, or from core to a plugin
-// via HTTP. This enables RESTful bidirectional communication beyond the standard plugin API.
-//
-// Parameters:
-//   - rctx: Request context for logging and tracing
-//   - sourcePluginID: ID of the calling plugin (use "com.mattermost.server" for core server calls)
-//   - targetPluginID: ID of the plugin to call
-//   - endpoint: REST endpoint path to call on the target plugin (e.g., "/api/v1/completion")
-//   - requestData: JSON-encoded request body
-//   - responseSchema: JSON schema or example structure defining expected response format (can be nil)
-//
-// Returns the JSON-encoded response from the target plugin, or an error.
-func (a *App) CallPlugin(rctx request.CTX, sourcePluginID, targetPluginID, endpoint string, requestData []byte, responseSchema []byte) ([]byte, error) {
-	// FEATURE_FLAG_REMOVAL: EnableAIPluginBridge - Remove this feature flag check and always allow plugin calls
-	if !a.Config().FeatureFlags.EnableAIPluginBridge {
-		return nil, errors.New("plugin bridge is not enabled")
-	}
-
-	pluginsEnvironment := a.GetPluginsEnvironment()
-	if pluginsEnvironment == nil {
-		return nil, errors.New("plugins are not initialized")
-	}
-
-	// Verify target plugin exists and is active
-	if !pluginsEnvironment.IsActive(targetPluginID) {
-		return nil, errors.Errorf("target plugin is not active: %s", targetPluginID)
-	}
-
-	// Construct the HTTP request
-	// Use the endpoint directly - ServeInternalPluginRequest handles routing to the correct plugin
-	requestURL := endpoint
-
-	httpReq, err := http.NewRequest(http.MethodPost, requestURL, bytes.NewReader(requestData))
-	if err != nil {
-		return nil, errors.Wrap(err, "failed to create HTTP request")
-	}
-
-	// Set basic headers
-	httpReq.Header.Set("Content-Type", "application/json")
-	httpReq.Header.Set("X-Mattermost-Request-Id", model.NewId())
-	httpReq.Header.Set("User-Agent", "Mattermost-Plugin-Bridge/1.0")
-
-	// Set authentication headers - these are trusted because this function is only called internally
-	// and not exposed to external HTTP routes
-	userID := ""
-	if session := rctx.Session(); session != nil {
-		userID = session.UserId
-	}
-
-	// Set user ID header if available from session
-	if userID != "" {
-		httpReq.Header.Set("Mattermost-User-Id", userID)
-	}
-
-	rctx.Logger().Debug("Plugin call",
-		mlog.String("source_plugin_id", sourcePluginID),
-		mlog.String("target_plugin_id", targetPluginID),
-		mlog.String("endpoint", endpoint),
-		mlog.String("user_id", userID),
-		mlog.String("request_id", httpReq.Header.Get("X-Mattermost-Request-Id")),
-		mlog.Bool("has_response_schema", responseSchema != nil),
-	)
-
-	// Execute the call via internal plugin HTTP (which sets the Mattermost-Plugin-ID header)
-	responseWriter := &PluginResponseWriter{}
-	a.ServeInternalPluginRequest(responseWriter, httpReq, sourcePluginID, targetPluginID)
-	httpResp := responseWriter.GenerateResponse()
-
-	// Check response status
-	if httpResp.StatusCode < 200 || httpResp.StatusCode >= 300 {
-		body, _ := io.ReadAll(httpResp.Body)
-		httpResp.Body.Close()
-
-		rctx.Logger().Error("Plugin call failed",
-			mlog.String("source_plugin_id", sourcePluginID),
-			mlog.String("target_plugin_id", targetPluginID),
-			mlog.String("endpoint", endpoint),
-			mlog.Int("status_code", httpResp.StatusCode),
-			mlog.String("response_body", string(body)),
-		)
-		return nil, errors.Errorf("call to plugin %s at %s failed with status %d: %s", targetPluginID, endpoint, httpResp.StatusCode, string(body))
-	}
-
-	// Read response body
-	defer httpResp.Body.Close()
-	responseData, err := io.ReadAll(httpResp.Body)
-	if err != nil {
-		rctx.Logger().Error("Failed to read plugin response",
-			mlog.String("source_plugin_id", sourcePluginID),
-			mlog.String("target_plugin_id", targetPluginID),
-			mlog.String("endpoint", endpoint),
-			mlog.Err(err),
-		)
-		return nil, errors.Wrap(err, "failed to read response body")
-	}
-
-	rctx.Logger().Debug("Plugin call succeeded",
-		mlog.String("source_plugin_id", sourcePluginID),
-		mlog.String("target_plugin_id", targetPluginID),
-		mlog.String("endpoint", endpoint),
-		mlog.Int("response_size", len(responseData)),
-	)
-
-	return responseData, nil
-}
-
-// CallPluginFromCore allows core Mattermost server code to make calls to plugins via HTTP.
-// This is the primary entry point for core features to invoke plugin functionality.
-//
-// Example usage:
-//
-//	request := map[string]interface{}{"prompt": "Summarize this", "text": content}
-//	reqJSON, _ := json.Marshal(request)
-//	schema := []byte(`{"type": "object", "properties": {"summary": {"type": "string"}}}`)
-//	response, err := app.CallPluginFromCore(rctx, "mattermost-ai", "/api/v1/completion", reqJSON, schema)
-func (a *App) CallPluginFromCore(rctx request.CTX, targetPluginID, endpoint string, requestData []byte, responseSchema []byte) ([]byte, error) {
-	// Use "com.mattermost.server" as sourcePluginID for core server calls
-	return a.CallPlugin(rctx, "com.mattermost.server", targetPluginID, endpoint, requestData, responseSchema)
-=======
->>>>>>> c0e1806d
 }
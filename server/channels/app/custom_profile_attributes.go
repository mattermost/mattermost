// Copyright (c) 2015-present Mattermost, Inc. All Rights Reserved.
// See LICENSE.txt for license information.

package app

import (
	"database/sql"
	"encoding/json"
	"net/http"
	"sort"

	"github.com/mattermost/mattermost/server/public/model"
	"github.com/mattermost/mattermost/server/v8/channels/store"
	"github.com/pkg/errors"
)

const (
	CustomProfileAttributesFieldLimit = 20
)

var cpaGroupID string

// ToDo: we should explore moving this to the database cache layer
// instead of maintaining the ID cached at the application level
func (a *App) cpaGroupID() (string, error) {
	if cpaGroupID != "" {
		return cpaGroupID, nil
	}

	cpaGroup, err := a.Srv().propertyService.RegisterPropertyGroup(model.CustomProfileAttributesPropertyGroupName)
	if err != nil {
		return "", errors.Wrap(err, "cannot register Custom Profile Attributes property group")
	}
	cpaGroupID = cpaGroup.ID

	return cpaGroupID, nil
}

func (a *App) GetCPAField(fieldID string) (*model.PropertyField, *model.AppError) {
	groupID, err := a.cpaGroupID()
	if err != nil {
		return nil, model.NewAppError("GetCPAField", "app.custom_profile_attributes.cpa_group_id.app_error", nil, "", http.StatusInternalServerError).Wrap(err)
	}

	field, err := a.Srv().propertyService.GetPropertyField(groupID, fieldID)
	if err != nil {
		switch {
		case errors.Is(err, sql.ErrNoRows):
			return nil, model.NewAppError("GetCPAField", "app.custom_profile_attributes.property_field_not_found.app_error", nil, "", http.StatusNotFound).Wrap(err)
		default:
			return nil, model.NewAppError("GetCPAField", "app.custom_profile_attributes.get_property_field.app_error", nil, "", http.StatusInternalServerError).Wrap(err)
		}
	}

	return field, nil
}

func (a *App) ListCPAFields() ([]*model.PropertyField, *model.AppError) {
	groupID, err := a.cpaGroupID()
	if err != nil {
		return nil, model.NewAppError("GetCPAFields", "app.custom_profile_attributes.cpa_group_id.app_error", nil, "", http.StatusInternalServerError).Wrap(err)
	}

	opts := model.PropertyFieldSearchOpts{
<<<<<<< HEAD
		Page:    0,
=======
		GroupID: groupID,
>>>>>>> da719224
		PerPage: CustomProfileAttributesFieldLimit,
	}

	fields, err := a.Srv().propertyService.SearchPropertyFields(groupID, "", opts)
	if err != nil {
		return nil, model.NewAppError("GetCPAFields", "app.custom_profile_attributes.search_property_fields.app_error", nil, "", http.StatusInternalServerError).Wrap(err)
	}

	sort.Slice(fields, func(i, j int) bool {
		return model.CustomProfileAttributesPropertySortOrder(fields[i]) < model.CustomProfileAttributesPropertySortOrder(fields[j])
	})

	return fields, nil
}

func (a *App) CreateCPAField(field *model.PropertyField) (*model.PropertyField, *model.AppError) {
	groupID, err := a.cpaGroupID()
	if err != nil {
		return nil, model.NewAppError("CreateCPAField", "app.custom_profile_attributes.cpa_group_id.app_error", nil, "", http.StatusInternalServerError).Wrap(err)
	}

	fieldCount, err := a.Srv().propertyService.CountActivePropertyFieldsForGroup(groupID)
	if err != nil {
		return nil, model.NewAppError("CreateCPAField", "app.custom_profile_attributes.count_property_fields.app_error", nil, "", http.StatusInternalServerError).Wrap(err)
	}

	if fieldCount >= CustomProfileAttributesFieldLimit {
		return nil, model.NewAppError("CreateCPAField", "app.custom_profile_attributes.limit_reached.app_error", nil, "", http.StatusUnprocessableEntity).Wrap(err)
	}

	field.GroupID = groupID
	newField, err := a.Srv().propertyService.CreatePropertyField(field)
	if err != nil {
		var appErr *model.AppError
		switch {
		case errors.As(err, &appErr):
			return nil, appErr
		default:
			return nil, model.NewAppError("CreateCPAField", "app.custom_profile_attributes.create_property_field.app_error", nil, "", http.StatusInternalServerError).Wrap(err)
		}
	}

	message := model.NewWebSocketEvent(model.WebsocketEventCPAFieldCreated, "", "", "", nil, "")
	message.Add("field", newField)
	a.Publish(message)

	return newField, nil
}

func (a *App) PatchCPAField(fieldID string, patch *model.PropertyFieldPatch) (*model.PropertyField, *model.AppError) {
	existingField, appErr := a.GetCPAField(fieldID)
	if appErr != nil {
		return nil, appErr
	}

	// custom profile attributes doesn't use targets
	patch.TargetID = nil
	patch.TargetType = nil
	existingField.Patch(patch)

	patchedField, err := a.Srv().propertyService.UpdatePropertyField(existingField)
	if err != nil {
		var nfErr *store.ErrNotFound
		switch {
		case errors.As(err, &nfErr):
			return nil, model.NewAppError("UpdateCPAField", "app.custom_profile_attributes.property_field_not_found.app_error", nil, "", http.StatusNotFound).Wrap(err)
		default:
			return nil, model.NewAppError("UpdateCPAField", "app.custom_profile_attributes.property_field_update.app_error", nil, "", http.StatusInternalServerError).Wrap(err)
		}
	}

	message := model.NewWebSocketEvent(model.WebsocketEventCPAFieldUpdated, "", "", "", nil, "")
	message.Add("field", patchedField)
	a.Publish(message)

	return patchedField, nil
}

func (a *App) DeleteCPAField(id string) *model.AppError {
	groupID, err := a.cpaGroupID()
	if err != nil {
		return model.NewAppError("DeleteCPAField", "app.custom_profile_attributes.cpa_group_id.app_error", nil, "", http.StatusInternalServerError).Wrap(err)
	}

	if _, err := a.Srv().propertyService.GetPropertyField(groupID, id); err != nil {
		switch {
		case errors.Is(err, sql.ErrNoRows):
			return model.NewAppError("DeleteCPAField", "app.custom_profile_attributes.property_field_not_found.app_error", nil, "", http.StatusNotFound)
		default:
			return model.NewAppError("DeleteCPAField", "app.custom_profile_attributes.get_property_field.app_error", nil, "", http.StatusInternalServerError).Wrap(err)
		}
	}

	if err := a.Srv().propertyService.DeletePropertyField(id); err != nil {
		var nfErr *store.ErrNotFound
		switch {
		case errors.As(err, &nfErr):
			return model.NewAppError("DeleteCPAField", "app.custom_profile_attributes.property_field_not_found.app_error", nil, "", http.StatusNotFound).Wrap(err)
		default:
			return model.NewAppError("DeleteCPAField", "app.custom_profile_attributes.property_field_delete.app_error", nil, "", http.StatusInternalServerError).Wrap(err)
		}
	}

	message := model.NewWebSocketEvent(model.WebsocketEventCPAFieldDeleted, "", "", "", nil, "")
	message.Add("field_id", id)
	a.Publish(message)

	return nil
}

func (a *App) ListCPAValues(userID string) ([]*model.PropertyValue, *model.AppError) {
	groupID, err := a.cpaGroupID()
	if err != nil {
		return nil, model.NewAppError("GetCPAFields", "app.custom_profile_attributes.cpa_group_id.app_error", nil, "", http.StatusInternalServerError).Wrap(err)
	}

<<<<<<< HEAD
	opts := model.PropertyValueSearchOpts{
		Page:           0,
		PerPage:        999999,
		IncludeDeleted: false,
	}
	fields, err := a.Srv().propertyService.SearchPropertyValues(groupID, userID, opts)
=======
	values, err := a.Srv().propertyService.SearchPropertyValues(model.PropertyValueSearchOpts{
		GroupID:  groupID,
		TargetID: userID,
		PerPage:  CustomProfileAttributesFieldLimit,
	})
>>>>>>> da719224
	if err != nil {
		return nil, model.NewAppError("ListCPAValues", "app.custom_profile_attributes.list_property_values.app_error", nil, "", http.StatusInternalServerError).Wrap(err)
	}

	return values, nil
}

func (a *App) GetCPAValue(valueID string) (*model.PropertyValue, *model.AppError) {
	groupID, err := a.cpaGroupID()
	if err != nil {
		return nil, model.NewAppError("GetCPAValue", "app.custom_profile_attributes.cpa_group_id.app_error", nil, "", http.StatusInternalServerError).Wrap(err)
	}

	value, err := a.Srv().propertyService.GetPropertyValue(groupID, valueID)
	if err != nil {
		return nil, model.NewAppError("GetCPAValue", "app.custom_profile_attributes.get_property_field.app_error", nil, "", http.StatusInternalServerError).Wrap(err)
	}

	return value, nil
}

func (a *App) PatchCPAValue(userID string, fieldID string, value json.RawMessage) (*model.PropertyValue, *model.AppError) {
	values, appErr := a.PatchCPAValues(userID, map[string]json.RawMessage{fieldID: value})
	if appErr != nil {
		return nil, appErr
	}

	return values[0], nil
}

func (a *App) PatchCPAValues(userID string, fieldValueMap map[string]json.RawMessage) ([]*model.PropertyValue, *model.AppError) {
	groupID, err := a.cpaGroupID()
	if err != nil {
		return nil, model.NewAppError("PatchCPAValues", "app.custom_profile_attributes.cpa_group_id.app_error", nil, "", http.StatusInternalServerError).Wrap(err)
	}

	valuesToUpdate := []*model.PropertyValue{}
	for fieldID, value := range fieldValueMap {
		// make sure field exists in this group
		existingField, appErr := a.GetCPAField(fieldID)
		if appErr != nil {
			return nil, model.NewAppError("PatchCPAValue", "app.custom_profile_attributes.property_field_not_found.app_error", nil, "", http.StatusNotFound).Wrap(appErr)
		} else if existingField.DeleteAt > 0 {
			return nil, model.NewAppError("PatchCPAValue", "app.custom_profile_attributes.property_field_not_found.app_error", nil, "", http.StatusNotFound)
		}

		value := &model.PropertyValue{
			GroupID:    groupID,
			TargetType: "user",
			TargetID:   userID,
			FieldID:    fieldID,
			Value:      value,
		}
		valuesToUpdate = append(valuesToUpdate, value)
	}

	updatedValues, err := a.Srv().propertyService.UpsertPropertyValues(valuesToUpdate)
	if err != nil {
		return nil, model.NewAppError("PatchCPAValues", "app.custom_profile_attributes.property_value_upsert.app_error", nil, "", http.StatusInternalServerError).Wrap(err)
	}

	updatedFieldValueMap := map[string]json.RawMessage{}
	for _, value := range updatedValues {
		updatedFieldValueMap[value.FieldID] = value.Value
	}

	message := model.NewWebSocketEvent(model.WebsocketEventCPAValuesUpdated, "", "", "", nil, "")
	message.Add("user_id", userID)
	message.Add("values", updatedFieldValueMap)
	a.Publish(message)

	return updatedValues, nil
}<|MERGE_RESOLUTION|>--- conflicted
+++ resolved
@@ -62,11 +62,7 @@
 	}
 
 	opts := model.PropertyFieldSearchOpts{
-<<<<<<< HEAD
-		Page:    0,
-=======
 		GroupID: groupID,
->>>>>>> da719224
 		PerPage: CustomProfileAttributesFieldLimit,
 	}
 
@@ -183,20 +179,9 @@
 		return nil, model.NewAppError("GetCPAFields", "app.custom_profile_attributes.cpa_group_id.app_error", nil, "", http.StatusInternalServerError).Wrap(err)
 	}
 
-<<<<<<< HEAD
-	opts := model.PropertyValueSearchOpts{
-		Page:           0,
-		PerPage:        999999,
-		IncludeDeleted: false,
-	}
-	fields, err := a.Srv().propertyService.SearchPropertyValues(groupID, userID, opts)
-=======
-	values, err := a.Srv().propertyService.SearchPropertyValues(model.PropertyValueSearchOpts{
-		GroupID:  groupID,
-		TargetID: userID,
-		PerPage:  CustomProfileAttributesFieldLimit,
+	values, err := a.Srv().propertyService.SearchPropertyValues(groupID, userID, model.PropertyValueSearchOpts{
+		PerPage: CustomProfileAttributesFieldLimit,
 	})
->>>>>>> da719224
 	if err != nil {
 		return nil, model.NewAppError("ListCPAValues", "app.custom_profile_attributes.list_property_values.app_error", nil, "", http.StatusInternalServerError).Wrap(err)
 	}

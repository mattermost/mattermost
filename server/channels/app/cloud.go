// Copyright (c) 2015-present Mattermost, Inc. All Rights Reserved.
// See LICENSE.txt for license information.

package app

import (
	"bytes"
	"fmt"
	"io"
	"net/http"
	"strconv"
	"time"

	"github.com/mattermost/mattermost/server/public/model"
	"github.com/mattermost/mattermost/server/public/shared/mlog"
	"github.com/mattermost/mattermost/server/v8/channels/store"
)

<<<<<<< HEAD
// Ensure cloud service wrapper implements `product.CloudService`
var _ product.CloudService = (*cloudWrapper)(nil)

// cloudWrapper provides an implementation of `product.CloudService` for use by products.
type cloudWrapper struct {
	cloud einterfaces.CloudInterface
}

func (c *cloudWrapper) GetCloudLimits() (*model.ProductLimits, error) {
	if c.cloud != nil {
		return c.cloud.GetCloudLimits("")
	}

	return &model.ProductLimits{}, nil
=======
func (a *App) getSysAdminsEmailRecipients() ([]*model.User, *model.AppError) {
	userOptions := &model.UserGetOptions{
		Page:     0,
		PerPage:  100,
		Role:     model.SystemAdminRoleId,
		Inactive: false,
	}
	return a.GetUsersFromProfiles(userOptions)
>>>>>>> 54507bb1
}

func getCurrentPlanName(a *App) (string, *model.AppError) {
	subscription, err := a.Cloud().GetSubscription("")
	if err != nil {
		return "", model.NewAppError("getCurrentPlanName", "app.cloud.get_subscription.app_error", nil, err.Error(), http.StatusInternalServerError)
	}
	if subscription == nil {
		return "", model.NewAppError("getCurrentPlanName", "app.cloud.get_subscription.app_error", nil, "", http.StatusInternalServerError)
	}

	products, err := a.Cloud().GetCloudProducts("", false)
	if err != nil {
		return "", model.NewAppError("getCurrentPlanName", "app.cloud.get_cloud_products.app_error", nil, err.Error(), http.StatusInternalServerError)
	}
	if products == nil {
		return "", model.NewAppError("getCurrentPlanName", "app.cloud.get_cloud_products.app_error", nil, "", http.StatusInternalServerError)
	}

	planName := getCurrentProduct(subscription.ProductID, products).Name
	return planName, nil
}

func (a *App) SendPaymentFailedEmail(failedPayment *model.FailedPayment) *model.AppError {
	sysAdmins, err := a.getAllSystemAdmins()
	if err != nil {
		return err
	}

	planName, err := getCurrentPlanName(a)
	if err != nil {
		return model.NewAppError("SendPaymentFailedEmail", "app.cloud.get_current_plan_name.app_error", nil, err.Error(), http.StatusInternalServerError)
	}

	for _, admin := range sysAdmins {
		_, err := a.Srv().EmailService.SendPaymentFailedEmail(admin.Email, admin.Locale, failedPayment, planName, *a.Config().ServiceSettings.SiteURL)
		if err != nil {
			a.Log().Error("Error sending payment failed email", mlog.Err(err))
		}
	}
	return nil
}

func getCurrentProduct(subscriptionProductID string, products []*model.Product) *model.Product {
	for _, product := range products {
		if product.ID == subscriptionProductID {
			return product
		}
	}
	return nil
}

func (a *App) SendDelinquencyEmail(emailToSend model.DelinquencyEmail) *model.AppError {
	sysAdmins, aErr := a.getAllSystemAdmins()
	if aErr != nil {
		return aErr
	}
	planName, aErr := getCurrentPlanName(a)
	if aErr != nil {
		return model.NewAppError("SendDelinquencyEmail", "app.cloud.get_current_plan_name.app_error", nil, aErr.Error(), http.StatusInternalServerError)
	}

	subscription, err := a.Cloud().GetSubscription("")
	if err != nil {
		return model.NewAppError("SendDelinquencyEmail", "app.cloud.get_subscription.app_error", nil, err.Error(), http.StatusInternalServerError)
	}
	if subscription == nil {
		return model.NewAppError("SendDelinquencyEmail", "app.cloud.get_subscription.app_error", nil, "", http.StatusInternalServerError)
	}

	if subscription.DelinquentSince == nil {
		return model.NewAppError("SendDelinquencyEmail", "app.cloud.get_subscription_delinquency_date.app_error", nil, "", http.StatusInternalServerError)
	}

	delinquentSince := time.Unix(*subscription.DelinquentSince, 0)

	delinquencyDate := delinquentSince.Format("01/02/2006")
	for _, admin := range sysAdmins {
		switch emailToSend {
		case model.DelinquencyEmail7:
			err := a.Srv().EmailService.SendDelinquencyEmail7(admin.Email, admin.Locale, *a.Config().ServiceSettings.SiteURL, planName)
			if err != nil {
				a.Log().Error("Error sending delinquency email 7", mlog.Err(err))
			}
		case model.DelinquencyEmail14:
			err := a.Srv().EmailService.SendDelinquencyEmail14(admin.Email, admin.Locale, *a.Config().ServiceSettings.SiteURL, planName)
			if err != nil {
				a.Log().Error("Error sending delinquency email 14", mlog.Err(err))
			}
		case model.DelinquencyEmail30:
			err := a.Srv().EmailService.SendDelinquencyEmail30(admin.Email, admin.Locale, *a.Config().ServiceSettings.SiteURL, planName)
			if err != nil {
				a.Log().Error("Error sending delinquency email 30", mlog.Err(err))
			}
		case model.DelinquencyEmail45:
			err := a.Srv().EmailService.SendDelinquencyEmail45(admin.Email, admin.Locale, *a.Config().ServiceSettings.SiteURL, planName, delinquencyDate)
			if err != nil {
				a.Log().Error("Error sending delinquency email 45", mlog.Err(err))
			}
		case model.DelinquencyEmail60:
			err := a.Srv().EmailService.SendDelinquencyEmail60(admin.Email, admin.Locale, *a.Config().ServiceSettings.SiteURL)
			if err != nil {
				a.Log().Error("Error sending delinquency email 60", mlog.Err(err))
			}
		case model.DelinquencyEmail75:
			err := a.Srv().EmailService.SendDelinquencyEmail75(admin.Email, admin.Locale, *a.Config().ServiceSettings.SiteURL, planName, delinquencyDate)
			if err != nil {
				a.Log().Error("Error sending delinquency email 75", mlog.Err(err))
			}
		case model.DelinquencyEmail90:
			err := a.Srv().EmailService.SendDelinquencyEmail90(admin.Email, admin.Locale, *a.Config().ServiceSettings.SiteURL)
			if err != nil {
				a.Log().Error("Error sending delinquency email 90", mlog.Err(err))
			}
		}
	}
	return nil
}

func (a *App) AdjustInProductLimits(limits *model.ProductLimits, subscription *model.Subscription) *model.AppError {
	if limits.Teams != nil && limits.Teams.Active != nil && *limits.Teams.Active > 0 {
		err := a.AdjustTeamsFromProductLimits(limits.Teams)
		if err != nil {
			return err
		}
	}

	return nil
}

func getNextBillingDateString() string {
	now := time.Now()
	t := time.Date(now.Year(), now.Month()+1, 1, 0, 0, 0, 0, time.UTC)
	return fmt.Sprintf("%s %d, %d", t.Month(), t.Day(), t.Year())
}

func (a *App) SendUpgradeConfirmationEmail(isYearly bool) *model.AppError {
	sysAdmins, e := a.getAllSystemAdmins()
	if e != nil {
		return e
	}

	if len(sysAdmins) == 0 {
		return model.NewAppError("app.SendCloudUpgradeConfirmationEmail", "app.user.send_emails.app_error", nil, "", http.StatusInternalServerError)
	}

	subscription, err := a.Cloud().GetSubscription("")
	if err != nil {
		return model.NewAppError("app.SendCloudUpgradeConfirmationEmail", "app.user.send_emails.app_error", nil, "", http.StatusInternalServerError)
	}

	billingDate := getNextBillingDateString()

	// we want to at least have one email sent out to an admin
	countNotOks := 0

	embeddedFiles := make(map[string]io.Reader)
	if isYearly {
		lastInvoice := subscription.LastInvoice
		if lastInvoice == nil {
			a.Log().Error("Last invoice not defined for the subscription", mlog.String("subscription", subscription.ID))
		} else {
			pdf, filename, pdfErr := a.Cloud().GetInvoicePDF("", lastInvoice.ID)
			if pdfErr != nil {
				a.Log().Error("Error retrieving the invoice for subscription id", mlog.String("subscription", subscription.ID), mlog.Err(pdfErr))
			} else {
				embeddedFiles = map[string]io.Reader{
					filename: bytes.NewReader(pdf),
				}
			}
		}
	}

	for _, admin := range sysAdmins {
		name := admin.FirstName
		if name == "" {
			name = admin.Username
		}

		err := a.Srv().EmailService.SendCloudUpgradeConfirmationEmail(admin.Email, name, billingDate, admin.Locale, *a.Config().ServiceSettings.SiteURL, subscription.GetWorkSpaceNameFromDNS(), isYearly, embeddedFiles)
		if err != nil {
			a.Log().Error("Error sending trial ended email to", mlog.String("email", admin.Email), mlog.Err(err))
			countNotOks++
		}
	}

	// if not even one admin got an email, we consider that this operation errored
	if countNotOks == len(sysAdmins) {
		return model.NewAppError("app.SendCloudUpgradeConfirmationEmail", "app.user.send_emails.app_error", nil, "", http.StatusInternalServerError)
	}

	return nil
}

// SendNoCardPaymentFailedEmail
func (a *App) SendNoCardPaymentFailedEmail() *model.AppError {
	sysAdmins, err := a.getAllSystemAdmins()
	if err != nil {
		return err
	}

	for _, admin := range sysAdmins {
		err := a.Srv().EmailService.SendNoCardPaymentFailedEmail(admin.Email, admin.Locale, *a.Config().ServiceSettings.SiteURL)
		if err != nil {
			a.Log().Error("Error sending payment failed email", mlog.Err(err))
		}
	}
	return nil
}

// Create/ Update a subscription history event
func (a *App) SendSubscriptionHistoryEvent(userID string) (*model.SubscriptionHistory, error) {
	license := a.Srv().License()

	// No need to create a Subscription History Event if the license isn't cloud
	if !license.IsCloud() {
		return nil, nil
	}

	// Get user count
	userCount, err := a.Srv().Store().User().Count(model.UserCountOptions{})
	if err != nil {
		return nil, err
	}
	return a.Cloud().CreateOrUpdateSubscriptionHistoryEvent(userID, int(userCount))
}

func (a *App) DoSubscriptionRenewalCheck() {
	if !a.License().IsCloud() || !a.Config().FeatureFlags.CloudAnnualRenewals {
		return
	}

	subscription, err := a.Cloud().GetSubscription("")
	if err != nil {
		a.Log().Error("Error getting subscription", mlog.Err(err))
		return
	}

	if subscription == nil {
		a.Log().Error("Subscription not found")
		return
	}

	if subscription.IsFreeTrial == "true" {
		return // Don't send renewal emails for free trials
	}

	sysVar, err := a.Srv().Store().System().GetByName(model.CloudRenewalEmail)
	if err != nil {
		// We only care about the error if it wasn't a not found error
		if _, ok := err.(*store.ErrNotFound); !ok {
			a.Log().Error(err.Error())
		}
	}

	prevSentEmail := int64(0)
	if sysVar != nil {
		// We don't care about parse errors because it's possible the value is empty, and we've already defaulted to 0
		prevSentEmail, _ = strconv.ParseInt(sysVar.Value, 10, 64)
	}

	if subscription.WillRenew == "true" {
		// They've already completed the renewal process so no need to email them.
		// We can zero out the system variable so that this process will work again next year
		if prevSentEmail != 0 {
			sysVar.Value = "0"
			err = a.Srv().Store().System().SaveOrUpdate(sysVar)
			if err != nil {
				a.Log().Error("Error saving system variable", mlog.Err(err))
			}
		}
		return
	}

	var emailFunc func(email, locale, siteURL string) error

	daysToExpiration := subscription.DaysToExpiration()

	// Only send the email if within the period and it's not already been sent
	// This allows the email to send on day 59 if for whatever reason it was unable to on day 60
	if daysToExpiration <= 60 && daysToExpiration > 30 && prevSentEmail != 60 && !(prevSentEmail < 60) {
		emailFunc = a.Srv().EmailService.SendCloudRenewalEmail60
		prevSentEmail = 60
	} else if daysToExpiration <= 30 && daysToExpiration > 7 && prevSentEmail != 30 && !(prevSentEmail < 30) {
		emailFunc = a.Srv().EmailService.SendCloudRenewalEmail30
		prevSentEmail = 30
	} else if daysToExpiration <= 7 && daysToExpiration >= 0 && prevSentEmail != 7 {
		emailFunc = a.Srv().EmailService.SendCloudRenewalEmail7
		prevSentEmail = 7
	}

	if emailFunc == nil {
		return
	}

	sysAdmins, aErr := a.getAllSystemAdmins()
	if aErr != nil {
		a.Log().Error("Error getting sys admins", mlog.Err(aErr))
		return
	}

	numFailed := 0
	for _, admin := range sysAdmins {
		err = emailFunc(admin.Email, admin.Locale, *a.Config().ServiceSettings.SiteURL)
		if err != nil {
			a.Log().Error("Error sending renewal email", mlog.Err(err))
			numFailed += 1
		}
	}

	if numFailed == len(sysAdmins) {
		// If all emails failed, we don't want to update the system variable
		return
	}

	updatedSysVar := &model.System{
		Name:  model.CloudRenewalEmail,
		Value: strconv.FormatInt(prevSentEmail, 10),
	}

	err = a.Srv().Store().System().SaveOrUpdate(updatedSysVar)
	if err != nil {
		a.Log().Error("Error saving system variable", mlog.Err(err))
	}
}<|MERGE_RESOLUTION|>--- conflicted
+++ resolved
@@ -15,33 +15,6 @@
 	"github.com/mattermost/mattermost/server/public/shared/mlog"
 	"github.com/mattermost/mattermost/server/v8/channels/store"
 )
-
-<<<<<<< HEAD
-// Ensure cloud service wrapper implements `product.CloudService`
-var _ product.CloudService = (*cloudWrapper)(nil)
-
-// cloudWrapper provides an implementation of `product.CloudService` for use by products.
-type cloudWrapper struct {
-	cloud einterfaces.CloudInterface
-}
-
-func (c *cloudWrapper) GetCloudLimits() (*model.ProductLimits, error) {
-	if c.cloud != nil {
-		return c.cloud.GetCloudLimits("")
-	}
-
-	return &model.ProductLimits{}, nil
-=======
-func (a *App) getSysAdminsEmailRecipients() ([]*model.User, *model.AppError) {
-	userOptions := &model.UserGetOptions{
-		Page:     0,
-		PerPage:  100,
-		Role:     model.SystemAdminRoleId,
-		Inactive: false,
-	}
-	return a.GetUsersFromProfiles(userOptions)
->>>>>>> 54507bb1
-}
 
 func getCurrentPlanName(a *App) (string, *model.AppError) {
 	subscription, err := a.Cloud().GetSubscription("")

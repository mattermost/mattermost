--- conflicted
+++ resolved
@@ -461,23 +461,11 @@
 
 	p.Set("trigger_id", args.TriggerId)
 
-<<<<<<< HEAD
 	userMentionMap := a.MentionsToTeamMembers(rctx, message, team.Id)
-	for key, values := range userMentionMap.ToURLValues() {
-		p[key] = values
-	}
+	maps.Copy(p, userMentionMap.ToURLValues())
 
 	channelMentionMap := a.MentionsToPublicChannels(rctx, message, team.Id)
-	for key, values := range channelMentionMap.ToURLValues() {
-		p[key] = values
-	}
-=======
-	userMentionMap := a.MentionsToTeamMembers(c, message, team.Id)
-	maps.Copy(p, userMentionMap.ToURLValues())
-
-	channelMentionMap := a.MentionsToPublicChannels(c, message, team.Id)
 	maps.Copy(p, channelMentionMap.ToURLValues())
->>>>>>> 59f74324
 
 	hook, appErr := a.CreateCommandWebhook(cmd.Id, args)
 	if appErr != nil {

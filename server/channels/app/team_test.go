// Copyright (c) 2015-present Mattermost, Inc. All Rights Reserved.
// See LICENSE.txt for license information.

package app

import (
	"bytes"
	"context"
	"encoding/json"
	"errors"
	"fmt"
	"math/rand"
	"sort"
	"strings"
	"testing"

	"github.com/stretchr/testify/assert"
	"github.com/stretchr/testify/mock"
	"github.com/stretchr/testify/require"

	"github.com/mattermost/mattermost/server/public/model"
	"github.com/mattermost/mattermost/server/v8/channels/app/email"
	emailmocks "github.com/mattermost/mattermost/server/v8/channels/app/email/mocks"
	"github.com/mattermost/mattermost/server/v8/channels/app/teams"
	"github.com/mattermost/mattermost/server/v8/channels/app/users"
	"github.com/mattermost/mattermost/server/v8/channels/store"
	"github.com/mattermost/mattermost/server/v8/channels/store/sqlstore"
	"github.com/mattermost/mattermost/server/v8/channels/store/storetest/mocks"
	"github.com/mattermost/mattermost/server/v8/channels/testlib"
)

func TestCreateTeam(t *testing.T) {
	th := Setup(t).InitBasic()
	defer th.TearDown()

	id := model.NewId()
	team := &model.Team{
		DisplayName: "dn_" + id,
		Name:        "name" + id,
		Email:       "success+" + id + "@simulator.amazonses.com",
		Type:        model.TeamOpen,
	}

	_, err := th.App.CreateTeam(th.Context, team)
	require.Nil(t, err, "Should create a new team")

	_, err = th.App.CreateTeam(th.Context, th.BasicTeam)
	require.NotNil(t, err, "Should not create a new team - team already exist")
}

func TestCreateTeamWithUser(t *testing.T) {
	th := Setup(t).InitBasic()
	defer th.TearDown()

	id := model.NewId()
	team := &model.Team{
		DisplayName: "dn_" + id,
		Name:        "name" + id,
		Email:       "success+" + id + "@simulator.amazonses.com",
		Type:        model.TeamOpen,
	}

	_, err := th.App.CreateTeamWithUser(th.Context, team, th.BasicUser.Id)
	require.Nil(t, err, "Should create a new team with existing user")

	_, err = th.App.CreateTeamWithUser(th.Context, team, model.NewId())
	require.NotNil(t, err, "Should not create a new team - user does not exist")
}

func TestUpdateTeam(t *testing.T) {
	th := Setup(t).InitBasic()
	defer th.TearDown()

	th.BasicTeam.DisplayName = "Testing 123"

	updatedTeam, err := th.App.UpdateTeam(th.BasicTeam)
	require.Nil(t, err, "Should update the team")
	require.Equal(t, "Testing 123", updatedTeam.DisplayName, "Wrong Team DisplayName")
}

func TestAddUserToTeam(t *testing.T) {
	th := Setup(t).InitBasic()
	defer th.TearDown()

	t.Run("add user", func(t *testing.T) {
		user := model.User{Email: strings.ToLower(model.NewId()) + "success+test@example.com", Nickname: "Darth Vader", Username: "vader" + model.NewId(), Password: "passwd1", AuthService: ""}
		ruser, _ := th.App.CreateUser(th.Context, &user)
		defer th.App.PermanentDeleteUser(th.Context, &user)

		_, _, err := th.App.AddUserToTeam(th.Context, th.BasicTeam.Id, ruser.Id, "")
		require.Nil(t, err, "Should add user to the team")
	})

	t.Run("allow user by domain", func(t *testing.T) {
		th.BasicTeam.AllowedDomains = "example.com"
		_, err := th.App.UpdateTeam(th.BasicTeam)
		require.Nil(t, err, "Should update the team")

		user := model.User{Email: strings.ToLower(model.NewId()) + "success+test@example.com", Nickname: "Darth Vader", Username: "vader" + model.NewId(), Password: "passwd1", AuthService: ""}
		ruser, _ := th.App.CreateUser(th.Context, &user)
		defer th.App.PermanentDeleteUser(th.Context, &user)

		_, _, err = th.App.AddUserToTeam(th.Context, th.BasicTeam.Id, ruser.Id, "")
		require.Nil(t, err, "Should have allowed whitelisted user")
	})

	t.Run("block user by domain but allow bot", func(t *testing.T) {
		th.BasicTeam.AllowedDomains = "example.com"
		_, err := th.App.UpdateTeam(th.BasicTeam)
		require.Nil(t, err, "Should update the team")

		user := model.User{Email: strings.ToLower(model.NewId()) + "test@invalid.com", Nickname: "Darth Vader", Username: "vader" + model.NewId(), Password: "passwd1", AuthService: ""}
		ruser, err := th.App.CreateUser(th.Context, &user)
		require.Nil(t, err, "Error creating user: %s", err)
		defer th.App.PermanentDeleteUser(th.Context, &user)

		_, _, err = th.App.AddUserToTeam(th.Context, th.BasicTeam.Id, ruser.Id, "")
		require.NotNil(t, err, "Should not add restricted user")
		require.Equal(t, "JoinUserToTeam", err.Where, "Error should be JoinUserToTeam")

		user = model.User{Email: strings.ToLower(model.NewId()) + "test@invalid.com", Nickname: "Darth Vader", Username: "vader" + model.NewId(), AuthService: "notnil", AuthData: model.NewString("notnil")}
		ruser, err = th.App.CreateUser(th.Context, &user)
		require.Nil(t, err, "Error creating authservice user: %s", err)
		defer th.App.PermanentDeleteUser(th.Context, &user)

		_, _, err = th.App.AddUserToTeam(th.Context, th.BasicTeam.Id, ruser.Id, "")
		require.NotNil(t, err, "Should not add authservice user")
		require.Equal(t, "JoinUserToTeam", err.Where, "Error should be JoinUserToTeam")

		bot, err := th.App.CreateBot(th.Context, &model.Bot{
			Username:    "somebot",
			Description: "a bot",
			OwnerId:     th.BasicUser.Id,
		})
		require.Nil(t, err)

		_, _, err = th.App.AddUserToTeam(th.Context, th.BasicTeam.Id, bot.UserId, "")
		assert.Nil(t, err, "should be able to add bot to domain restricted team")
	})

	t.Run("block user with subdomain", func(t *testing.T) {
		th.BasicTeam.AllowedDomains = "example.com"
		_, err := th.App.UpdateTeam(th.BasicTeam)
		require.Nil(t, err, "Should update the team")

		user := model.User{Email: strings.ToLower(model.NewId()) + "test@invalid.example.com", Nickname: "Darth Vader", Username: "vader" + model.NewId(), Password: "passwd1", AuthService: ""}
		ruser, _ := th.App.CreateUser(th.Context, &user)
		defer th.App.PermanentDeleteUser(th.Context, &user)

		_, _, err = th.App.AddUserToTeam(th.Context, th.BasicTeam.Id, ruser.Id, "")
		require.NotNil(t, err, "Should not add restricted user")
		require.Equal(t, "JoinUserToTeam", err.Where, "Error should be JoinUserToTeam")
	})

	t.Run("allow users by multiple domains", func(t *testing.T) {
		th.BasicTeam.AllowedDomains = "foo.com, bar.com"
		_, err := th.App.UpdateTeam(th.BasicTeam)
		require.Nil(t, err, "Should update the team")

		user1 := model.User{Email: strings.ToLower(model.NewId()) + "success+test@foo.com", Nickname: "Darth Vader", Username: "vader" + model.NewId(), Password: "passwd1", AuthService: ""}
		ruser1, _ := th.App.CreateUser(th.Context, &user1)

		user2 := model.User{Email: strings.ToLower(model.NewId()) + "success+test@bar.com", Nickname: "Darth Vader", Username: "vader" + model.NewId(), Password: "passwd1", AuthService: ""}
		ruser2, _ := th.App.CreateUser(th.Context, &user2)

		user3 := model.User{Email: strings.ToLower(model.NewId()) + "success+test@invalid.com", Nickname: "Darth Vader", Username: "vader" + model.NewId(), Password: "passwd1", AuthService: ""}
		ruser3, _ := th.App.CreateUser(th.Context, &user3)

		defer th.App.PermanentDeleteUser(th.Context, &user1)
		defer th.App.PermanentDeleteUser(th.Context, &user2)
		defer th.App.PermanentDeleteUser(th.Context, &user3)

		_, _, err = th.App.AddUserToTeam(th.Context, th.BasicTeam.Id, ruser1.Id, "")
		require.Nil(t, err, "Should have allowed whitelisted user1")

		_, _, err = th.App.AddUserToTeam(th.Context, th.BasicTeam.Id, ruser2.Id, "")
		require.Nil(t, err, "Should have allowed whitelisted user2")

		_, _, err = th.App.AddUserToTeam(th.Context, th.BasicTeam.Id, ruser3.Id, "")
		require.NotNil(t, err, "Should not have allowed restricted user3")
		require.Equal(t, "JoinUserToTeam", err.Where, "Error should be JoinUserToTeam")
	})

	t.Run("should set up initial sidebar categories when joining a team", func(t *testing.T) {
		user := th.CreateUser()
		team := th.CreateTeam()

		_, _, err := th.App.AddUserToTeam(th.Context, team.Id, user.Id, "")
		require.Nil(t, err)

		res, err := th.App.GetSidebarCategoriesForTeamForUser(th.Context, user.Id, team.Id)
		require.Nil(t, err)
		assert.Len(t, res.Categories, 3)
		assert.Equal(t, model.SidebarCategoryFavorites, res.Categories[0].Type)
		assert.Equal(t, model.SidebarCategoryChannels, res.Categories[1].Type)
		assert.Equal(t, model.SidebarCategoryDirectMessages, res.Categories[2].Type)
	})
}

func TestAddUserToTeamByToken(t *testing.T) {
	th := Setup(t).InitBasic()
	defer th.TearDown()

	user := model.User{Email: strings.ToLower(model.NewId()) + "success+test@example.com", Nickname: "Darth Vader", Username: "vader" + model.NewId(), Password: "passwd1", AuthService: ""}
	ruser, _ := th.App.CreateUser(th.Context, &user)
	rguest := th.CreateGuest()

	t.Run("invalid token", func(t *testing.T) {
		_, _, err := th.App.AddUserToTeamByToken(th.Context, ruser.Id, "123")
		require.NotNil(t, err, "Should fail on unexisting token")
	})

	t.Run("invalid token type", func(t *testing.T) {
		token := model.NewToken(
			TokenTypeVerifyEmail,
			model.MapToJSON(map[string]string{"teamId": th.BasicTeam.Id}),
		)

		require.NoError(t, th.App.Srv().Store().Token().Save(token))
		defer th.App.DeleteToken(token)

		_, _, err := th.App.AddUserToTeamByToken(th.Context, ruser.Id, token.Token)
		require.NotNil(t, err, "Should fail on bad token type")
	})

	t.Run("expired token", func(t *testing.T) {
		token := model.NewToken(
			TokenTypeTeamInvitation,
			model.MapToJSON(map[string]string{"teamId": th.BasicTeam.Id}),
		)

		token.CreateAt = model.GetMillis() - InvitationExpiryTime - 1
		require.NoError(t, th.App.Srv().Store().Token().Save(token))
		defer th.App.DeleteToken(token)

		_, _, err := th.App.AddUserToTeamByToken(th.Context, ruser.Id, token.Token)
		require.NotNil(t, err, "Should fail on expired token")
	})

	t.Run("invalid team id", func(t *testing.T) {
		token := model.NewToken(
			TokenTypeTeamInvitation,
			model.MapToJSON(map[string]string{"teamId": model.NewId()}),
		)
		require.NoError(t, th.App.Srv().Store().Token().Save(token))
		defer th.App.DeleteToken(token)

		_, _, err := th.App.AddUserToTeamByToken(th.Context, ruser.Id, token.Token)
		require.NotNil(t, err, "Should fail on bad team id")
	})

	t.Run("invalid user id", func(t *testing.T) {
		token := model.NewToken(
			TokenTypeTeamInvitation,
			model.MapToJSON(map[string]string{"teamId": th.BasicTeam.Id}),
		)
		require.NoError(t, th.App.Srv().Store().Token().Save(token))
		defer th.App.DeleteToken(token)

		_, _, err := th.App.AddUserToTeamByToken(th.Context, model.NewId(), token.Token)
		require.NotNil(t, err, "Should fail on bad user id")
	})

	t.Run("valid request", func(t *testing.T) {
		token := model.NewToken(
			TokenTypeTeamInvitation,
			model.MapToJSON(map[string]string{"teamId": th.BasicTeam.Id}),
		)
		require.NoError(t, th.App.Srv().Store().Token().Save(token))
		_, _, err := th.App.AddUserToTeamByToken(th.Context, ruser.Id, token.Token)
		require.Nil(t, err, "Should add user to the team")

		_, nErr := th.App.Srv().Store().Token().GetByToken(token.Token)
		require.Error(t, nErr, "The token must be deleted after be used")

		members, err := th.App.GetChannelMembersForUser(th.Context, th.BasicTeam.Id, ruser.Id)
		require.Nil(t, err)
		assert.Len(t, members, 2)
	})

	t.Run("invalid add a guest using a regular invite", func(t *testing.T) {
		token := model.NewToken(
			TokenTypeTeamInvitation,
			model.MapToJSON(map[string]string{"teamId": th.BasicTeam.Id}),
		)
		require.NoError(t, th.App.Srv().Store().Token().Save(token))
		_, _, err := th.App.AddUserToTeamByToken(th.Context, rguest.Id, token.Token)
		assert.NotNil(t, err)
	})

	t.Run("invalid add a regular user using a guest invite", func(t *testing.T) {
		token := model.NewToken(
			TokenTypeGuestInvitation,
			model.MapToJSON(map[string]string{"teamId": th.BasicTeam.Id, "channels": th.BasicChannel.Id}),
		)
		require.NoError(t, th.App.Srv().Store().Token().Save(token))
		_, _, err := th.App.AddUserToTeamByToken(th.Context, ruser.Id, token.Token)
		assert.NotNil(t, err)
	})

	t.Run("invalid add a guest user with a non-granted email domain", func(t *testing.T) {
		restrictedDomain := *th.App.Config().GuestAccountsSettings.RestrictCreationToDomains
		defer func() {
			th.App.UpdateConfig(func(cfg *model.Config) { cfg.GuestAccountsSettings.RestrictCreationToDomains = &restrictedDomain })
		}()
		th.App.UpdateConfig(func(cfg *model.Config) { *cfg.GuestAccountsSettings.RestrictCreationToDomains = "restricted.com" })
		token := model.NewToken(
			TokenTypeGuestInvitation,
			model.MapToJSON(map[string]string{"teamId": th.BasicTeam.Id, "channels": th.BasicChannel.Id}),
		)
		require.NoError(t, th.App.Srv().Store().Token().Save(token))
		_, _, err := th.App.AddUserToTeamByToken(th.Context, rguest.Id, token.Token)
		require.NotNil(t, err)
		assert.Equal(t, "api.team.join_user_to_team.allowed_domains.app_error", err.Id)
	})

	t.Run("add a guest user with a granted email domain", func(t *testing.T) {
		restrictedDomain := *th.App.Config().GuestAccountsSettings.RestrictCreationToDomains
		defer func() {
			th.App.UpdateConfig(func(cfg *model.Config) { cfg.GuestAccountsSettings.RestrictCreationToDomains = &restrictedDomain })
		}()
		th.App.UpdateConfig(func(cfg *model.Config) { *cfg.GuestAccountsSettings.RestrictCreationToDomains = "restricted.com" })
		token := model.NewToken(
			TokenTypeGuestInvitation,
			model.MapToJSON(map[string]string{"teamId": th.BasicTeam.Id, "channels": th.BasicChannel.Id}),
		)
		guestEmail := rguest.Email
		rguest.Email = "test@restricted.com"
		_, err := th.App.Srv().Store().User().Update(rguest, false)
		th.App.InvalidateCacheForUser(rguest.Id)
		require.NoError(t, err)
		require.NoError(t, th.App.Srv().Store().Token().Save(token))
		_, _, appErr := th.App.AddUserToTeamByToken(th.Context, rguest.Id, token.Token)
		require.Nil(t, appErr)
		rguest.Email = guestEmail
		_, err = th.App.Srv().Store().User().Update(rguest, false)
		require.NoError(t, err)
	})

	t.Run("add a guest user even though there are team and system domain restrictions", func(t *testing.T) {
		th.BasicTeam.AllowedDomains = "restricted-team.com"
		_, err := th.Server.Store().Team().Update(th.BasicTeam)
		require.NoError(t, err)
		restrictedDomain := *th.App.Config().TeamSettings.RestrictCreationToDomains
		defer func() {
			th.App.UpdateConfig(func(cfg *model.Config) { cfg.TeamSettings.RestrictCreationToDomains = &restrictedDomain })
		}()
		th.App.UpdateConfig(func(cfg *model.Config) { *cfg.TeamSettings.RestrictCreationToDomains = "restricted.com" })
		token := model.NewToken(
			TokenTypeGuestInvitation,
			model.MapToJSON(map[string]string{"teamId": th.BasicTeam.Id, "channels": th.BasicChannel.Id}),
		)
		_, err = th.App.Srv().Store().User().Update(rguest, false)
		require.NoError(t, err)
		require.NoError(t, th.App.Srv().Store().Token().Save(token))
		_, _, appErr := th.App.AddUserToTeamByToken(th.Context, rguest.Id, token.Token)
		require.Nil(t, appErr)
		th.BasicTeam.AllowedDomains = ""
		_, err = th.Server.Store().Team().Update(th.BasicTeam)
		require.NoError(t, err)
	})

	t.Run("valid request from guest invite", func(t *testing.T) {
		token := model.NewToken(
			TokenTypeGuestInvitation,
			model.MapToJSON(map[string]string{"teamId": th.BasicTeam.Id, "channels": th.BasicChannel.Id}),
		)
		require.NoError(t, th.App.Srv().Store().Token().Save(token))

		_, _, err := th.App.AddUserToTeamByToken(th.Context, rguest.Id, token.Token)
		require.Nil(t, err, "Should add user to the team")

		_, nErr := th.App.Srv().Store().Token().GetByToken(token.Token)
		require.Error(t, nErr, "The token must be deleted after be used")

		members, err := th.App.GetChannelMembersForUser(th.Context, th.BasicTeam.Id, rguest.Id)
		require.Nil(t, err)
		require.Len(t, members, 1)
		assert.Equal(t, members[0].ChannelId, th.BasicChannel.Id)
	})

	t.Run("group-constrained team", func(t *testing.T) {
		th.BasicTeam.GroupConstrained = model.NewBool(true)
		_, err := th.App.UpdateTeam(th.BasicTeam)
		require.Nil(t, err, "Should update the team")

		token := model.NewToken(
			TokenTypeTeamInvitation,
			model.MapToJSON(map[string]string{"teamId": th.BasicTeam.Id}),
		)
		require.NoError(t, th.App.Srv().Store().Token().Save(token))

		_, _, err = th.App.AddUserToTeamByToken(th.Context, ruser.Id, token.Token)
		require.NotNil(t, err, "Should return an error when trying to join a group-constrained team.")
		require.Equal(t, "app.team.invite_token.group_constrained.error", err.Id)

		th.BasicTeam.GroupConstrained = model.NewBool(false)
		_, err = th.App.UpdateTeam(th.BasicTeam)
		require.Nil(t, err, "Should update the team")
	})

	t.Run("block user", func(t *testing.T) {
		th.BasicTeam.AllowedDomains = "example.com"
		_, err := th.App.UpdateTeam(th.BasicTeam)
		require.Nil(t, err, "Should update the team")

		user := model.User{Email: strings.ToLower(model.NewId()) + "test@invalid.com", Nickname: "Darth Vader", Username: "vader" + model.NewId(), Password: "passwd1", AuthService: ""}
		ruser, _ := th.App.CreateUser(th.Context, &user)
		defer th.App.PermanentDeleteUser(th.Context, &user)

		token := model.NewToken(
			TokenTypeTeamInvitation,
			model.MapToJSON(map[string]string{"teamId": th.BasicTeam.Id}),
		)
		require.NoError(t, th.App.Srv().Store().Token().Save(token))

		_, _, err = th.App.AddUserToTeamByToken(th.Context, ruser.Id, token.Token)
		require.NotNil(t, err, "Should not add restricted user")
		require.Equal(t, "JoinUserToTeam", err.Where, "Error should be JoinUserToTeam")
	})

	t.Run("should set up initial sidebar categories when joining a team by token", func(t *testing.T) {
		user := th.CreateUser()
		team := th.CreateTeam()

		token := model.NewToken(
			TokenTypeTeamInvitation,
			model.MapToJSON(map[string]string{"teamId": team.Id}),
		)
		require.NoError(t, th.App.Srv().Store().Token().Save(token))

		_, _, err := th.App.AddUserToTeamByToken(th.Context, user.Id, token.Token)
		require.Nil(t, err)

		res, err := th.App.GetSidebarCategoriesForTeamForUser(th.Context, user.Id, team.Id)
		require.Nil(t, err)
		assert.Len(t, res.Categories, 3)
		assert.Equal(t, model.SidebarCategoryFavorites, res.Categories[0].Type)
		assert.Equal(t, model.SidebarCategoryChannels, res.Categories[1].Type)
		assert.Equal(t, model.SidebarCategoryDirectMessages, res.Categories[2].Type)
	})
}

func TestAddUserToTeamByTeamId(t *testing.T) {
	th := Setup(t).InitBasic()
	defer th.TearDown()

	t.Run("add user", func(t *testing.T) {
		user := model.User{Email: strings.ToLower(model.NewId()) + "success+test@example.com", Nickname: "Darth Vader", Username: "vader" + model.NewId(), Password: "passwd1", AuthService: ""}
		ruser, _ := th.App.CreateUser(th.Context, &user)

		err := th.App.AddUserToTeamByTeamId(th.Context, th.BasicTeam.Id, ruser)
		require.Nil(t, err, "Should add user to the team")
	})

	t.Run("block user", func(t *testing.T) {
		th.BasicTeam.AllowedDomains = "example.com"
		_, err := th.App.UpdateTeam(th.BasicTeam)
		require.Nil(t, err, "Should update the team")

		user := model.User{Email: strings.ToLower(model.NewId()) + "test@invalid.com", Nickname: "Darth Vader", Username: "vader" + model.NewId(), Password: "passwd1", AuthService: ""}
		ruser, _ := th.App.CreateUser(th.Context, &user)
		defer th.App.PermanentDeleteUser(th.Context, &user)

		err = th.App.AddUserToTeamByTeamId(th.Context, th.BasicTeam.Id, ruser)
		require.NotNil(t, err, "Should not add restricted user")
		require.Equal(t, "JoinUserToTeam", err.Where, "Error should be JoinUserToTeam")
	})

}

func TestSoftDeleteAllTeamsExcept(t *testing.T) {
	th := Setup(t).InitBasic()
	defer th.TearDown()

	teams := []*model.Team{
		{
			DisplayName: "team-1",
			Name:        "team-1",
			Email:       "foo@foo.com",
			Type:        model.TeamOpen,
		},
	}
	teamId := ""
	for _, create := range teams {
		team, err := th.App.CreateTeam(th.Context, create)
		require.Nil(t, err)
		teamId = team.Id
	}

	err := th.App.SoftDeleteAllTeamsExcept(teamId)
	assert.Nil(t, err)
	allTeams, err := th.App.GetAllTeams()
	require.Nil(t, err)
	for _, team := range allTeams {
		if team.Id == teamId {
			require.Equal(t, int64(0), team.DeleteAt)
			require.Equal(t, false, team.CloudLimitsArchived)
		} else {
			require.NotEqual(t, int64(0), team.DeleteAt)
			require.Equal(t, true, team.CloudLimitsArchived)
		}
	}

}

func TestAdjustTeamsFromProductLimits(t *testing.T) {
	th := Setup(t).InitBasic()
	defer th.TearDown()
	teams := []*model.Team{
		{
			DisplayName: "team-1",
			Name:        "team-1",
			Email:       "foo@foo.com",
			Type:        model.TeamOpen,
		},
		{
			DisplayName: "team-2",
			Name:        "team-2",
			Email:       "foo@foo.com",
			Type:        model.TeamOpen,
		},
		{
			DisplayName: "team-3",
			Name:        "team-3",
			Email:       "foo@foo.com",
			Type:        model.TeamOpen,
		},
	}
	teamIds := []string{}
	for _, create := range teams {
		team, err := th.App.CreateTeam(th.Context, create)
		require.Nil(t, err)
		teamIds = append(teamIds, team.Id)
	}
	t.Run("Should soft delete teams if there are more teams than the limit", func(t *testing.T) {
		activeLimit := 1
		teamLimits := &model.TeamsLimits{Active: &activeLimit}

		err := th.App.AdjustTeamsFromProductLimits(teamLimits)
		require.Nil(t, err)

		teamsList, err := th.App.GetTeams(teamIds)

		require.Nil(t, err)

		// Sort the list of teams based on their creation date
		sort.Slice(teamsList, func(i, j int) bool {
			return teamsList[i].CreateAt < teamsList[j].CreateAt
		})

		for i := range teamsList {
			require.Equal(t, teamsList[i].DisplayName, teams[i].DisplayName)
			require.NotEqual(t, 0, teamsList[i].DeleteAt)
			require.Equal(t, true, teamsList[i].CloudLimitsArchived)
		}
	})

	t.Run("Should not do anything if the amount of teams is equal to the limit", func(t *testing.T) {

		expectedTeamsList, err := th.App.GetAllTeams()

		var expectedActiveTeams []*model.Team
		var expectedCloudArchivedTeams []*model.Team
		for _, team := range expectedTeamsList {
			if team.DeleteAt == 0 {
				expectedActiveTeams = append(expectedActiveTeams, team)
			}
			if team.DeleteAt > 0 && team.CloudLimitsArchived {
				expectedCloudArchivedTeams = append(expectedCloudArchivedTeams, team)
			}
		}

		require.Nil(t, err)

		activeLimit := len(expectedActiveTeams)
		teamLimits := &model.TeamsLimits{Active: &activeLimit}
		err = th.App.AdjustTeamsFromProductLimits(teamLimits)
		require.Nil(t, err)

		actualTeamsList, err := th.App.GetAllTeams()

		require.Nil(t, err)
		var actualActiveTeams []*model.Team
		var actualCloudArchivedTeams []*model.Team
		for _, team := range actualTeamsList {
			if team.DeleteAt == 0 {
				actualActiveTeams = append(actualActiveTeams, team)
			}
			if team.DeleteAt > 0 && team.CloudLimitsArchived {
				actualCloudArchivedTeams = append(actualCloudArchivedTeams, team)
			}
		}

		require.Equal(t, len(expectedActiveTeams), len(actualActiveTeams))
		require.Equal(t, len(expectedCloudArchivedTeams), len(actualCloudArchivedTeams))
	})

	t.Run("Should restore archived teams if limit increases", func(t *testing.T) {
		activeLimit := 1
		teamLimits := &model.TeamsLimits{Active: &activeLimit}

		err := th.App.AdjustTeamsFromProductLimits(teamLimits)
		require.Nil(t, err)
		activeLimit = 10000 // make the limit extremely high so all teams are enabled
		teamLimits = &model.TeamsLimits{Active: &activeLimit}

		err = th.App.AdjustTeamsFromProductLimits(teamLimits)
		require.Nil(t, err)

		teamsList, err := th.App.GetTeams(teamIds)

		require.Nil(t, err)

		// Sort the list of teams based on their creation date
		sort.Slice(teamsList, func(i, j int) bool {
			return teamsList[i].CreateAt < teamsList[j].CreateAt
		})

		for i := range teamsList {
			require.Equal(t, teamsList[i].DisplayName, teams[i].DisplayName)
			require.Equal(t, int64(0), teamsList[i].DeleteAt)
			require.Equal(t, false, teamsList[i].CloudLimitsArchived)
		}
	})

	t.Run("Should only restore teams that were archived by cloud limits", func(t *testing.T) {

		activeLimit := 1
		teamLimits := &model.TeamsLimits{Active: &activeLimit}

		err := th.App.AdjustTeamsFromProductLimits(teamLimits)
		require.Nil(t, err)

		cloudLimitsArchived := false
		patch := &model.TeamPatch{CloudLimitsArchived: &cloudLimitsArchived}
		team, err := th.App.PatchTeam(teamIds[0], patch)
		require.Nil(t, err)
		require.Equal(t, false, team.CloudLimitsArchived)

		activeLimit = 10000 // make the limit extremely high so all teams are enabled
		teamLimits = &model.TeamsLimits{Active: &activeLimit}

		err = th.App.AdjustTeamsFromProductLimits(teamLimits)
		require.Nil(t, err)

		teamsList, err := th.App.GetTeams(teamIds)

		require.Nil(t, err)

		// Sort the list of teams based on their creation date
		sort.Slice(teamsList, func(i, j int) bool {
			return teamsList[i].CreateAt < teamsList[j].CreateAt
		})

		require.NotEqual(t, int64(0), teamsList[0].DeleteAt)
		require.Equal(t, int64(0), teamsList[1].DeleteAt)
		require.Equal(t, int64(0), teamsList[2].DeleteAt)
	})

}

func TestPermanentDeleteTeam(t *testing.T) {
	th := Setup(t).InitBasic()
	defer th.TearDown()

	team, err := th.App.CreateTeam(th.Context, &model.Team{
		DisplayName: "deletion-test",
		Name:        "deletion-test",
		Email:       "foo@foo.com",
		Type:        model.TeamOpen,
	})
	require.Nil(t, err, "Should create a team")

	defer func() {
		th.App.PermanentDeleteTeam(th.Context, team)
	}()

	command, err := th.App.CreateCommand(&model.Command{
		CreatorId: th.BasicUser.Id,
		TeamId:    team.Id,
		Trigger:   "foo",
		URL:       "http://foo",
		Method:    model.CommandMethodPost,
	})
	require.Nil(t, err, "Should create a command")
	defer th.App.DeleteCommand(command.Id)

	command, err = th.App.GetCommand(command.Id)
	require.NotNil(t, command, "command should not be nil")
	require.Nil(t, err, "unable to get new command")

	err = th.App.PermanentDeleteTeam(th.Context, team)
	require.Nil(t, err)

	command, err = th.App.GetCommand(command.Id)
	require.Nil(t, command, "command wasn't deleted")
	require.NotNil(t, err, "should not return an error")

	// Test deleting a team with no channels.
	team = th.CreateTeam()
	defer func() {
		th.App.PermanentDeleteTeam(th.Context, team)
	}()

	channels, err := th.App.GetPublicChannelsForTeam(th.Context, team.Id, 0, 1000)
	require.Nil(t, err)

	for _, channel := range channels {
		err2 := th.App.PermanentDeleteChannel(th.Context, channel)
		require.Nil(t, err2)
	}

	err = th.App.PermanentDeleteTeam(th.Context, team)
	require.Nil(t, err)
}

func TestSanitizeTeam(t *testing.T) {
	th := Setup(t)
	defer th.TearDown()

	team := &model.Team{
		Id:             model.NewId(),
		Email:          th.MakeEmail(),
		InviteId:       model.NewId(),
		AllowedDomains: "example.com",
	}

	copyTeam := func() *model.Team {
		copy := &model.Team{} //nolint:revive
		*copy = *team
		return copy
	}

	t.Run("not a user of the team", func(t *testing.T) {
		userID := model.NewId()
		session := model.Session{
			Roles: model.SystemUserRoleId,
			TeamMembers: []*model.TeamMember{
				{
					UserId: userID,
					TeamId: model.NewId(),
					Roles:  model.TeamUserRoleId,
				},
			},
		}

		sanitized := th.App.SanitizeTeam(session, copyTeam())
		require.Empty(t, sanitized.Email, "should've sanitized team")
		require.Empty(t, sanitized.InviteId, "should've sanitized inviteid")
	})

	t.Run("user of the team", func(t *testing.T) {
		userID := model.NewId()
		session := model.Session{
			Roles: model.SystemUserRoleId,
			TeamMembers: []*model.TeamMember{
				{
					UserId: userID,
					TeamId: team.Id,
					Roles:  model.TeamUserRoleId,
				},
			},
		}

		sanitized := th.App.SanitizeTeam(session, copyTeam())
		require.Empty(t, sanitized.Email, "should've sanitized team")
		require.NotEmpty(t, sanitized.InviteId, "should have not sanitized inviteid")
	})

	t.Run("team admin", func(t *testing.T) {
		userID := model.NewId()
		session := model.Session{
			Roles: model.SystemUserRoleId,
			TeamMembers: []*model.TeamMember{
				{
					UserId: userID,
					TeamId: team.Id,
					Roles:  model.TeamUserRoleId + " " + model.TeamAdminRoleId,
				},
			},
		}

		sanitized := th.App.SanitizeTeam(session, copyTeam())
		require.NotEmpty(t, sanitized.Email, "shouldn't have sanitized team")
		require.NotEmpty(t, sanitized.InviteId, "shouldn't have sanitized inviteid")
	})

	t.Run("team admin of another team", func(t *testing.T) {
		userID := model.NewId()
		session := model.Session{
			Roles: model.SystemUserRoleId,
			TeamMembers: []*model.TeamMember{
				{
					UserId: userID,
					TeamId: model.NewId(),
					Roles:  model.TeamUserRoleId + " " + model.TeamAdminRoleId,
				},
			},
		}

		sanitized := th.App.SanitizeTeam(session, copyTeam())
		require.Empty(t, sanitized.Email, "should've sanitized team")
		require.Empty(t, sanitized.InviteId, "should've sanitized inviteid")
	})

	t.Run("system admin, not a user of team", func(t *testing.T) {
		userID := model.NewId()
		session := model.Session{
			Roles: model.SystemUserRoleId + " " + model.SystemAdminRoleId,
			TeamMembers: []*model.TeamMember{
				{
					UserId: userID,
					TeamId: model.NewId(),
					Roles:  model.TeamUserRoleId,
				},
			},
		}

		sanitized := th.App.SanitizeTeam(session, copyTeam())
		require.NotEmpty(t, sanitized.Email, "shouldn't have sanitized team")
		require.NotEmpty(t, sanitized.InviteId, "shouldn't have sanitized inviteid")
	})

	t.Run("system admin, user of team", func(t *testing.T) {
		userID := model.NewId()
		session := model.Session{
			Roles: model.SystemUserRoleId + " " + model.SystemAdminRoleId,
			TeamMembers: []*model.TeamMember{
				{
					UserId: userID,
					TeamId: team.Id,
					Roles:  model.TeamUserRoleId,
				},
			},
		}

		sanitized := th.App.SanitizeTeam(session, copyTeam())
		require.NotEmpty(t, sanitized.Email, "shouldn't have sanitized team")
		require.NotEmpty(t, sanitized.InviteId, "shouldn't have sanitized inviteid")
	})
}

func TestSanitizeTeams(t *testing.T) {
	th := Setup(t)
	defer th.TearDown()

	t.Run("not a system admin", func(t *testing.T) {
		teams := []*model.Team{
			{
				Id:             model.NewId(),
				Email:          th.MakeEmail(),
				AllowedDomains: "example.com",
			},
			{
				Id:             model.NewId(),
				Email:          th.MakeEmail(),
				AllowedDomains: "example.com",
			},
		}

		userID := model.NewId()
		session := model.Session{
			Roles: model.SystemUserRoleId,
			TeamMembers: []*model.TeamMember{
				{
					UserId: userID,
					TeamId: teams[0].Id,
					Roles:  model.TeamUserRoleId,
				},
				{
					UserId: userID,
					TeamId: teams[1].Id,
					Roles:  model.TeamUserRoleId + " " + model.TeamAdminRoleId,
				},
			},
		}

		sanitized := th.App.SanitizeTeams(session, teams)

		require.Empty(t, sanitized[0].Email, "should've sanitized first team")
		require.NotEmpty(t, sanitized[1].Email, "shouldn't have sanitized second team")
	})

	t.Run("system admin", func(t *testing.T) {
		teams := []*model.Team{
			{
				Id:             model.NewId(),
				Email:          th.MakeEmail(),
				AllowedDomains: "example.com",
			},
			{
				Id:             model.NewId(),
				Email:          th.MakeEmail(),
				AllowedDomains: "example.com",
			},
		}

		userID := model.NewId()
		session := model.Session{
			Roles: model.SystemUserRoleId + " " + model.SystemAdminRoleId,
			TeamMembers: []*model.TeamMember{
				{
					UserId: userID,
					TeamId: teams[0].Id,
					Roles:  model.TeamUserRoleId,
				},
			},
		}

		sanitized := th.App.SanitizeTeams(session, teams)
		assert.NotEmpty(t, sanitized[0].Email, "shouldn't have sanitized first team")
		assert.NotEmpty(t, sanitized[1].Email, "shouldn't have sanitized second team")
	})
}

func TestJoinUserToTeam(t *testing.T) {
	th := Setup(t)
	defer th.TearDown()

	id := model.NewId()
	team := &model.Team{
		DisplayName: "dn_" + id,
		Name:        "name" + id,
		Email:       "success+" + id + "@simulator.amazonses.com",
		Type:        model.TeamOpen,
	}

	_, err := th.App.CreateTeam(th.Context, team)
	require.Nil(t, err, "Should create a new team")

	maxUsersPerTeam := th.App.Config().TeamSettings.MaxUsersPerTeam
	defer func() {
		th.App.UpdateConfig(func(cfg *model.Config) { cfg.TeamSettings.MaxUsersPerTeam = maxUsersPerTeam })
		th.App.PermanentDeleteTeam(th.Context, team)
	}()
	one := 1
	th.App.UpdateConfig(func(cfg *model.Config) { cfg.TeamSettings.MaxUsersPerTeam = &one })

	t.Run("new join", func(t *testing.T) {
		user := model.User{Email: strings.ToLower(model.NewId()) + "success+test@example.com", Nickname: "Darth Vader", Username: "vader" + model.NewId(), Password: "passwd1", AuthService: ""}
		ruser, _ := th.App.CreateUser(th.Context, &user)
		defer th.App.PermanentDeleteUser(th.Context, &user)

		_, appErr := th.App.JoinUserToTeam(th.Context, team, ruser, "")
		require.Nil(t, appErr, "Should return no error")
	})

	t.Run("new join with limit problem", func(t *testing.T) {
		user1 := model.User{Email: strings.ToLower(model.NewId()) + "success+test@example.com", Nickname: "Darth Vader", Username: "vader" + model.NewId(), Password: "passwd1", AuthService: ""}
		ruser1, _ := th.App.CreateUser(th.Context, &user1)
		user2 := model.User{Email: strings.ToLower(model.NewId()) + "success+test@example.com", Nickname: "Darth Vader", Username: "vader" + model.NewId(), Password: "passwd1", AuthService: ""}
		ruser2, _ := th.App.CreateUser(th.Context, &user2)

		defer th.App.PermanentDeleteUser(th.Context, &user1)
		defer th.App.PermanentDeleteUser(th.Context, &user2)

		_, appErr := th.App.JoinUserToTeam(th.Context, team, ruser1, ruser2.Id)
		require.Nil(t, appErr, "Should return no error")

		_, appErr = th.App.JoinUserToTeam(th.Context, team, ruser2, ruser1.Id)
		require.NotNil(t, appErr, "Should fail")
	})

	t.Run("re-join after leaving with limit problem", func(t *testing.T) {
		user1 := model.User{Email: strings.ToLower(model.NewId()) + "success+test@example.com", Nickname: "Darth Vader", Username: "vader" + model.NewId(), Password: "passwd1", AuthService: ""}
		ruser1, _ := th.App.CreateUser(th.Context, &user1)

		user2 := model.User{Email: strings.ToLower(model.NewId()) + "success+test@example.com", Nickname: "Darth Vader", Username: "vader" + model.NewId(), Password: "passwd1", AuthService: ""}
		ruser2, _ := th.App.CreateUser(th.Context, &user2)

		defer th.App.PermanentDeleteUser(th.Context, &user1)
		defer th.App.PermanentDeleteUser(th.Context, &user2)

		_, appErr := th.App.JoinUserToTeam(th.Context, team, ruser1, ruser2.Id)
		require.Nil(t, appErr, "Should return no error")
		appErr = th.App.LeaveTeam(th.Context, team, ruser1, ruser1.Id)
		require.Nil(t, appErr, "Should return no error")
		_, appErr = th.App.JoinUserToTeam(th.Context, team, ruser2, ruser2.Id)
		require.Nil(t, appErr, "Should return no error")

		_, appErr = th.App.JoinUserToTeam(th.Context, team, ruser1, ruser2.Id)
		require.NotNil(t, appErr, "Should fail")
	})

	t.Run("new join with correct scheme_admin value from group syncable", func(t *testing.T) {
		user1 := model.User{Email: strings.ToLower(model.NewId()) + "success+test@example.com", Nickname: "Darth Vader", Username: "vader" + model.NewId(), Password: "passwd1", AuthService: ""}
		ruser1, _ := th.App.CreateUser(th.Context, &user1)
		defer th.App.PermanentDeleteUser(th.Context, &user1)

		group := th.CreateGroup()

		_, err = th.App.UpsertGroupMember(group.Id, user1.Id)
		require.Nil(t, err)

		gs, err := th.App.UpsertGroupSyncable(&model.GroupSyncable{
			AutoAdd:     true,
			SyncableId:  team.Id,
			Type:        model.GroupSyncableTypeTeam,
			GroupId:     group.Id,
			SchemeAdmin: false,
		})
		require.Nil(t, err)

		th.App.UpdateConfig(func(cfg *model.Config) { cfg.TeamSettings.MaxUsersPerTeam = model.NewInt(999) })

		tm1, appErr := th.App.JoinUserToTeam(th.Context, team, ruser1, "")
		require.Nil(t, appErr)
		require.False(t, tm1.SchemeAdmin)

		user2 := model.User{Email: strings.ToLower(model.NewId()) + "success+test@example.com", Nickname: "Darth Vader", Username: "vader" + model.NewId(), Password: "passwd1", AuthService: ""}
		ruser2, _ := th.App.CreateUser(th.Context, &user2)
		defer th.App.PermanentDeleteUser(th.Context, &user2)

		_, err = th.App.UpsertGroupMember(group.Id, user2.Id)
		require.Nil(t, err)

		gs.SchemeAdmin = true
		_, err = th.App.UpdateGroupSyncable(gs)
		require.Nil(t, err)

		tm2, appErr := th.App.JoinUserToTeam(th.Context, team, ruser2, "")
		require.Nil(t, appErr)
		require.True(t, tm2.SchemeAdmin)
	})
}

func TestLeaveTeamPanic(t *testing.T) {
	th := SetupWithStoreMock(t)
	defer th.TearDown()

	mockStore := th.App.Srv().Store().(*mocks.Store)
	mockUserStore := mocks.UserStore{}
	mockUserStore.On("Get", context.Background(), "userID").Return(&model.User{Id: "userID"}, nil)
	mockUserStore.On("Count", mock.Anything).Return(int64(10), nil)

	mockChannelStore := mocks.ChannelStore{}
	mockChannelStore.On("Get", "channelID", true).Return(&model.Channel{Id: "channelID"}, nil)
	mockChannelStore.On("GetMember", context.Background(), "channelID", "userID").Return(&model.ChannelMember{
		NotifyProps: model.StringMap{
			model.PushNotifyProp: model.ChannelNotifyDefault,
		}}, nil)
	mockChannelStore.On("GetChannels", "myteam", "userID", mock.Anything).Return(model.ChannelList{}, nil)

	var err error
	th.App.ch.srv.userService, err = users.New(users.ServiceConfig{
		UserStore:    &mockUserStore,
		SessionStore: &mocks.SessionStore{},
		OAuthStore:   &mocks.OAuthStore{},
		ConfigFn:     th.App.ch.srv.platform.Config,
		LicenseFn:    th.App.ch.srv.License,
	})
	require.NoError(t, err)

	mockPreferenceStore := mocks.PreferenceStore{}
	mockPreferenceStore.On("Get", "userID", model.PreferenceCategoryDisplaySettings, model.PreferenceNameCollapsedThreadsEnabled).Return(&model.Preference{Value: "on"}, nil)

	mockPostStore := mocks.PostStore{}
	mockPostStore.On("GetMaxPostSize").Return(65535, nil)

	mockSystemStore := mocks.SystemStore{}
	mockSystemStore.On("GetByName", "UpgradedFromTE").Return(&model.System{Name: "UpgradedFromTE", Value: "false"}, nil)
	mockSystemStore.On("GetByName", "InstallationDate").Return(&model.System{Name: "InstallationDate", Value: "10"}, nil)
	mockSystemStore.On("GetByName", "FirstServerRunTimestamp").Return(&model.System{Name: "FirstServerRunTimestamp", Value: "10"}, nil)
	mockLicenseStore := mocks.LicenseStore{}
	mockLicenseStore.On("Get", "").Return(&model.LicenseRecord{}, nil)

	mockTeamStore := mocks.TeamStore{}
	mockTeamStore.On("GetMember", sqlstore.WithMaster(context.Background()), "myteam", "userID").Return(&model.TeamMember{TeamId: "myteam", UserId: "userID"}, nil)
	mockTeamStore.On("UpdateMember", mock.Anything).Return(nil, errors.New("repro error")) // This is the line that triggers the error

	mockStore.On("Channel").Return(&mockChannelStore)
	mockStore.On("Preference").Return(&mockPreferenceStore)
	mockStore.On("Post").Return(&mockPostStore)
	mockStore.On("User").Return(&mockUserStore)
	mockStore.On("System").Return(&mockSystemStore)
	mockStore.On("License").Return(&mockLicenseStore)
	mockStore.On("Team").Return(&mockTeamStore)
	mockStore.On("GetDBSchemaVersion").Return(1, nil)

	team := &model.Team{Id: "myteam"}
	user := &model.User{Id: "userID"}

	th.App.UpdateConfig(func(cfg *model.Config) {
		*cfg.ServiceSettings.ExperimentalEnableDefaultChannelLeaveJoinMessages = false
	})

	th.App.ch.srv.teamService, err = teams.New(teams.ServiceConfig{
		TeamStore:    &mockTeamStore,
		ChannelStore: &mockChannelStore,
		GroupStore:   &mocks.GroupStore{},
		Users:        th.App.ch.srv.userService,
		WebHub:       th.App.ch.srv.platform,
		ConfigFn:     th.App.ch.srv.platform.Config,
		LicenseFn:    th.App.ch.srv.License,
	})
	require.NoError(t, err)

	require.NotPanics(t, func() {
		th.App.LeaveTeam(th.Context, team, user, user.Id)
	}, "unexpected panic from LeaveTeam")
}

func TestAppUpdateTeamScheme(t *testing.T) {
	th := Setup(t).InitBasic()
	defer th.TearDown()

	team := th.BasicTeam
	mockID := model.NewString("x")
	team.SchemeId = mockID

	updatedTeam, err := th.App.UpdateTeamScheme(th.BasicTeam)
	require.Nil(t, err)
	require.Equal(t, mockID, updatedTeam.SchemeId, "Wrong Team SchemeId")

	// Test that a newly applied team scheme applies the new permissions to a team member
	th.App.SetPhase2PermissionsMigrationStatus(true)

	team2Scheme := th.SetupTeamScheme()
	channelUser, err := th.App.GetRoleByName(context.Background(), team2Scheme.DefaultChannelUserRole)
	require.Nil(t, err)
	channelUser.Permissions = []string{}
	_, err = th.App.UpdateRole(channelUser) // Remove all permissions from the team user role of the scheme
	require.Nil(t, err)

	channelAdmin, err := th.App.GetRoleByName(context.Background(), team2Scheme.DefaultChannelAdminRole)
	require.Nil(t, err)
	channelAdmin.Permissions = []string{}
	_, err = th.App.UpdateRole(channelAdmin) // Remove all permissions from the team admin role of the scheme
	require.Nil(t, err)

	team2 := th.CreateTeam()
	th.App.AddUserToTeam(th.Context, team2.Id, th.BasicUser.Id, "")
	channel := th.CreateChannel(th.Context, team2)
	th.App.AddUserToChannel(th.Context, th.BasicUser, channel, true)
	session := model.Session{
		Roles:  model.SystemUserRoleId,
		UserId: th.BasicUser.Id,
		TeamMembers: []*model.TeamMember{
			{
				UserId:     th.BasicUser.Id,
				TeamId:     team2.Id,
				SchemeUser: true,
			},
		},
	}
	// ensure user can update channel properties before applying the scheme
	require.True(t, th.App.SessionHasPermissionToChannel(th.Context, session, channel.Id, model.PermissionManagePublicChannelProperties))
	// apply the team scheme
	team2.SchemeId = &team2Scheme.Id
	_, err = th.App.UpdateTeamScheme(team2)
	require.Nil(t, err)
	require.False(t, th.App.SessionHasPermissionToChannel(th.Context, session, channel.Id, model.PermissionManagePublicChannelProperties))
}

func TestGetTeamMembers(t *testing.T) {
	th := Setup(t).InitBasic()
	defer th.TearDown()

	var users []model.User
	users = append(users, *th.BasicUser)
	users = append(users, *th.BasicUser2)

	for i := 0; i < 8; i++ {
		user := model.User{
			Email:    strings.ToLower(model.NewId()) + "success+test@example.com",
			Username: fmt.Sprintf("user%v", i),
			Password: "passwd1",
			DeleteAt: int64(rand.Intn(2)),
		}
		ruser, err := th.App.CreateUser(th.Context, &user)
		require.Nil(t, err)
		require.NotNil(t, ruser)
		defer th.App.PermanentDeleteUser(th.Context, &user)

		_, _, err = th.App.AddUserToTeam(th.Context, th.BasicTeam.Id, ruser.Id, "")
		require.Nil(t, err)

		// Store the users for comparison later
		users = append(users, *ruser)
	}

	t.Run("Ensure Sorted By Username when TeamMemberGet options is passed", func(t *testing.T) {
		members, err := th.App.GetTeamMembers(th.BasicTeam.Id, 0, 100, &model.TeamMembersGetOptions{Sort: model.USERNAME})
		require.Nil(t, err)

		// Sort the users array by username
		sort.Slice(users, func(i, j int) bool {
			return users[i].Username < users[j].Username
		})

		// We should have the same number of users in both users and members array as we have not excluded any deleted members
		require.Equal(t, len(users), len(members))
		for i, member := range members {
			assert.Equal(t, users[i].Id, member.UserId)
		}
	})

	t.Run("Ensure ExcludedDeletedUsers when TeamMemberGetOptions is passed", func(t *testing.T) {
		members, err := th.App.GetTeamMembers(th.BasicTeam.Id, 0, 100, &model.TeamMembersGetOptions{ExcludeDeletedUsers: true})
		require.Nil(t, err)

		// Choose all users who aren't deleted from our users array
		var usersNotDeletedIDs []string
		var membersIDs []string
		for _, u := range users {
			if u.DeleteAt == 0 {
				usersNotDeletedIDs = append(usersNotDeletedIDs, u.Id)
			}
		}

		for _, m := range members {
			membersIDs = append(membersIDs, m.UserId)
		}

		require.Equal(t, len(usersNotDeletedIDs), len(membersIDs))
		require.ElementsMatch(t, usersNotDeletedIDs, membersIDs)
	})

	t.Run("Ensure Sorted By Username and ExcludedDeletedUsers when TeamMemberGetOptions is passed", func(t *testing.T) {
		members, err := th.App.GetTeamMembers(th.BasicTeam.Id, 0, 100, &model.TeamMembersGetOptions{Sort: model.USERNAME, ExcludeDeletedUsers: true})
		require.Nil(t, err)

		var usersNotDeleted []model.User
		for _, u := range users {
			if u.DeleteAt == 0 {
				usersNotDeleted = append(usersNotDeleted, u)
			}
		}

		// Sort our non deleted members by username
		sort.Slice(usersNotDeleted, func(i, j int) bool {
			return usersNotDeleted[i].Username < usersNotDeleted[j].Username
		})

		require.Equal(t, len(usersNotDeleted), len(members))
		for i, member := range members {
			assert.Equal(t, usersNotDeleted[i].Id, member.UserId)
		}
	})

	t.Run("Ensure Sorted By User ID when no TeamMemberGetOptions is passed", func(t *testing.T) {

		// Sort them by UserID because the result of GetTeamMembers() is also sorted
		sort.Slice(users, func(i, j int) bool {
			return users[i].Id < users[j].Id
		})

		// Fetch team members multiple times
		members, err := th.App.GetTeamMembers(th.BasicTeam.Id, 0, 5, nil)
		require.Nil(t, err)

		// This should return 5 members
		members2, err := th.App.GetTeamMembers(th.BasicTeam.Id, 5, 6, nil)
		require.Nil(t, err)
		members = append(members, members2...)

		require.Equal(t, len(users), len(members))
		for i, member := range members {
			assert.Equal(t, users[i].Id, member.UserId)
		}
	})
}

func TestGetTeamStats(t *testing.T) {
	th := Setup(t).InitBasic()
	defer th.TearDown()

	t.Run("without view restrictions", func(t *testing.T) {
		teamStats, err := th.App.GetTeamStats(th.BasicTeam.Id, nil)
		require.Nil(t, err)
		require.NotNil(t, teamStats)
		members, err := th.App.GetTeamMembers(th.BasicTeam.Id, 0, 5, nil)
		require.Nil(t, err)
		assert.Equal(t, int64(len(members)), teamStats.TotalMemberCount)
		assert.Equal(t, int64(len(members)), teamStats.ActiveMemberCount)
	})

	t.Run("with view restrictions by this team", func(t *testing.T) {
		restrictions := &model.ViewUsersRestrictions{Teams: []string{th.BasicTeam.Id}}
		teamStats, err := th.App.GetTeamStats(th.BasicTeam.Id, restrictions)
		require.Nil(t, err)
		require.NotNil(t, teamStats)
		members, err := th.App.GetTeamMembers(th.BasicTeam.Id, 0, 5, nil)
		require.Nil(t, err)
		assert.Equal(t, int64(len(members)), teamStats.TotalMemberCount)
		assert.Equal(t, int64(len(members)), teamStats.ActiveMemberCount)
	})

	t.Run("with view restrictions by valid channel", func(t *testing.T) {
		restrictions := &model.ViewUsersRestrictions{Teams: []string{}, Channels: []string{th.BasicChannel.Id}}
		teamStats, err := th.App.GetTeamStats(th.BasicTeam.Id, restrictions)
		require.Nil(t, err)
		require.NotNil(t, teamStats)
		members, err := th.App.GetChannelMembersPage(th.Context, th.BasicChannel.Id, 0, 5)
		require.Nil(t, err)
		assert.Equal(t, int64(len(members)), teamStats.TotalMemberCount)
		assert.Equal(t, int64(len(members)), teamStats.ActiveMemberCount)
	})

	t.Run("with view restrictions to not see anything", func(t *testing.T) {
		restrictions := &model.ViewUsersRestrictions{Teams: []string{}, Channels: []string{}}
		teamStats, err := th.App.GetTeamStats(th.BasicTeam.Id, restrictions)
		require.Nil(t, err)
		require.NotNil(t, teamStats)
		assert.Equal(t, int64(0), teamStats.TotalMemberCount)
		assert.Equal(t, int64(0), teamStats.ActiveMemberCount)
	})

	t.Run("with view restrictions by other team", func(t *testing.T) {
		restrictions := &model.ViewUsersRestrictions{Teams: []string{"other-team-id"}}
		teamStats, err := th.App.GetTeamStats(th.BasicTeam.Id, restrictions)
		require.Nil(t, err)
		require.NotNil(t, teamStats)
		assert.Equal(t, int64(0), teamStats.TotalMemberCount)
		assert.Equal(t, int64(0), teamStats.ActiveMemberCount)
	})

	t.Run("with view restrictions by not-existing channel", func(t *testing.T) {
		restrictions := &model.ViewUsersRestrictions{Teams: []string{}, Channels: []string{"test"}}
		teamStats, err := th.App.GetTeamStats(th.BasicTeam.Id, restrictions)
		require.Nil(t, err)
		require.NotNil(t, teamStats)
		assert.Equal(t, int64(0), teamStats.TotalMemberCount)
		assert.Equal(t, int64(0), teamStats.ActiveMemberCount)
	})
}

func TestUpdateTeamMemberRolesChangingGuest(t *testing.T) {
	th := Setup(t).InitBasic()
	defer th.TearDown()

	t.Run("from guest to user", func(t *testing.T) {
		user := model.User{Email: strings.ToLower(model.NewId()) + "success+test@example.com", Nickname: "Darth Vader", Username: "vader" + model.NewId(), Password: "passwd1", AuthService: ""}
		ruser, _ := th.App.CreateGuest(th.Context, &user)

		_, _, err := th.App.AddUserToTeam(th.Context, th.BasicTeam.Id, ruser.Id, "")
		require.Nil(t, err)

		_, err = th.App.UpdateTeamMemberRoles(th.BasicTeam.Id, ruser.Id, "team_user")
		require.NotNil(t, err, "Should fail when try to modify the guest role")
	})

	t.Run("from user to guest", func(t *testing.T) {
		user := model.User{Email: strings.ToLower(model.NewId()) + "success+test@example.com", Nickname: "Darth Vader", Username: "vader" + model.NewId(), Password: "passwd1", AuthService: ""}
		ruser, _ := th.App.CreateUser(th.Context, &user)

		_, _, err := th.App.AddUserToTeam(th.Context, th.BasicTeam.Id, ruser.Id, "")
		require.Nil(t, err)

		_, err = th.App.UpdateTeamMemberRoles(th.BasicTeam.Id, ruser.Id, "team_guest")
		require.NotNil(t, err, "Should fail when try to modify the guest role")
	})

	t.Run("from user to admin", func(t *testing.T) {
		user := model.User{Email: strings.ToLower(model.NewId()) + "success+test@example.com", Nickname: "Darth Vader", Username: "vader" + model.NewId(), Password: "passwd1", AuthService: ""}
		ruser, _ := th.App.CreateUser(th.Context, &user)

		_, _, err := th.App.AddUserToTeam(th.Context, th.BasicTeam.Id, ruser.Id, "")
		require.Nil(t, err)

		_, err = th.App.UpdateTeamMemberRoles(th.BasicTeam.Id, ruser.Id, "team_user team_admin")
		require.Nil(t, err, "Should work when you not modify guest role")
	})

	t.Run("from guest to guest plus custom", func(t *testing.T) {
		user := model.User{Email: strings.ToLower(model.NewId()) + "success+test@example.com", Nickname: "Darth Vader", Username: "vader" + model.NewId(), Password: "passwd1", AuthService: ""}
		ruser, _ := th.App.CreateGuest(th.Context, &user)

		_, _, err := th.App.AddUserToTeam(th.Context, th.BasicTeam.Id, ruser.Id, "")
		require.Nil(t, err)

		_, err = th.App.CreateRole(&model.Role{Name: "custom", DisplayName: "custom", Description: "custom"})
		require.Nil(t, err)

		_, err = th.App.UpdateTeamMemberRoles(th.BasicTeam.Id, ruser.Id, "team_guest custom")
		require.Nil(t, err, "Should work when you not modify guest role")
	})

	t.Run("a guest cant have user role", func(t *testing.T) {
		user := model.User{Email: strings.ToLower(model.NewId()) + "success+test@example.com", Nickname: "Darth Vader", Username: "vader" + model.NewId(), Password: "passwd1", AuthService: ""}
		ruser, _ := th.App.CreateGuest(th.Context, &user)

		_, _, err := th.App.AddUserToTeam(th.Context, th.BasicTeam.Id, ruser.Id, "")
		require.Nil(t, err)

		_, err = th.App.UpdateTeamMemberRoles(th.BasicTeam.Id, ruser.Id, "team_guest team_user")
		require.NotNil(t, err, "Should work when you not modify guest role")
	})
}

func TestInvalidateAllResendInviteEmailJobs(t *testing.T) {
	th := Setup(t)
	defer th.TearDown()

	job, err := th.App.Srv().Jobs.CreateJob(model.JobTypeResendInvitationEmail, map[string]string{})
	require.Nil(t, err)

	sysVar := &model.System{Name: job.Id, Value: "0"}
	e := th.App.Srv().Store().System().SaveOrUpdate(sysVar)
	require.NoError(t, e)

	appErr := th.App.InvalidateAllResendInviteEmailJobs()
	require.Nil(t, appErr)

	j, e := th.App.Srv().Store().Job().Get(job.Id)
	require.NoError(t, e)
	require.Equal(t, j.Status, model.JobStatusCanceled)

	_, sysValErr := th.App.Srv().Store().System().GetByName(job.Id)
	var errNotFound *store.ErrNotFound
	require.ErrorAs(t, sysValErr, &errNotFound)
}

func TestInvalidateAllEmailInvites(t *testing.T) {
	th := Setup(t)
	defer th.TearDown()

	t1 := model.Token{
		Token:    "xxxxxxxxxxxxxxxxxxxxxxxxxxxxxxxxxxxxxxxxxxxxxxxxxxxxxxxxxxxxxxxx",
		CreateAt: model.GetMillis(),
		Type:     TokenTypeGuestInvitation,
		Extra:    "",
	}
	err := th.App.Srv().Store().Token().Save(&t1)
	require.NoError(t, err)

	t2 := model.Token{
		Token:    "yyyyyyyyyyyyyyyyyyyyyyyyyyyyyyyyyyyyyyyyyyyyyyyyyyyyyyyyyyyyyyyy",
		CreateAt: model.GetMillis(),
		Type:     TokenTypeTeamInvitation,
		Extra:    "",
	}
	err = th.App.Srv().Store().Token().Save(&t2)
	require.NoError(t, err)

	t3 := model.Token{
		Token:    "zzzzzzzzzzzzzzzzzzzzzzzzzzzzzzzzzzzzzzzzzzzzzzzzzzzzzzzzzzzzzzzz",
		CreateAt: model.GetMillis(),
		Type:     "other",
		Extra:    "",
	}
	err = th.App.Srv().Store().Token().Save(&t3)
	require.NoError(t, err)

	appErr := th.App.InvalidateAllEmailInvites()
	require.Nil(t, appErr)

	_, err = th.App.Srv().Store().Token().GetByToken(t1.Token)
	require.Error(t, err)

	_, err = th.App.Srv().Store().Token().GetByToken(t2.Token)
	require.Error(t, err)

	_, err = th.App.Srv().Store().Token().GetByToken(t3.Token)
	require.NoError(t, err)
}

func TestClearTeamMembersCache(t *testing.T) {
	th := SetupWithStoreMock(t)
	defer th.TearDown()

	mockStore := th.App.Srv().Store().(*mocks.Store)
	mockTeamStore := mocks.TeamStore{}
	tms := []*model.TeamMember{}
	for i := 0; i < 200; i++ {
		tms = append(tms, &model.TeamMember{
			TeamId: "1",
		})
	}
	mockTeamStore.On("GetMembers", "teamID", 0, 100, mock.Anything).Return(tms, nil)
	mockTeamStore.On("GetMembers", "teamID", 100, 100, mock.Anything).Return([]*model.TeamMember{{
		TeamId: "1",
	}}, nil)
	mockStore.On("Team").Return(&mockTeamStore)
	mockStore.On("GetDBSchemaVersion").Return(1, nil)

	require.NoError(t, th.App.ClearTeamMembersCache("teamID"))
}

func TestInviteNewUsersToTeamGracefully(t *testing.T) {
	th := Setup(t).InitBasic()
	defer th.TearDown()

	th.App.UpdateConfig(func(cfg *model.Config) {
		*cfg.ServiceSettings.EnableEmailInvitations = true
	})

	t.Run("it return list of email with no error on success", func(t *testing.T) {
		emailServiceMock := emailmocks.ServiceInterface{}
		memberInvite := &model.MemberInvite{
			Emails: []string{"idontexist@mattermost.com"},
		}
		emailServiceMock.On("SendInviteEmails",
			mock.AnythingOfType("*model.Team"),
			mock.AnythingOfType("string"),
			mock.AnythingOfType("string"),
			memberInvite.Emails,
			"",
			mock.Anything,
			true,
			false,
			false,
		).Once().Return(nil)
		emailServiceMock.On("Stop").Once().Return()
		th.App.Srv().EmailService = &emailServiceMock

		res, err := th.App.InviteNewUsersToTeamGracefully(memberInvite, th.BasicTeam.Id, th.BasicUser.Id, "")
		require.Nil(t, err)
		require.Len(t, res, 1)
		require.Nil(t, res[0].Error)
	})

	t.Run("it should assign errors to emails when failing to send", func(t *testing.T) {
		emailServiceMock := emailmocks.ServiceInterface{}
		memberInvite := &model.MemberInvite{
			Emails: []string{"idontexist@mattermost.com"},
		}
		emailServiceMock.On("SendInviteEmails",
			mock.AnythingOfType("*model.Team"),
			mock.AnythingOfType("string"),
			mock.AnythingOfType("string"),
			memberInvite.Emails,
			"",
			mock.Anything,
			true,
			false,
			false,
		).Once().Return(email.SendMailError)
		emailServiceMock.On("Stop").Once().Return()
		th.App.Srv().EmailService = &emailServiceMock

		res, err := th.App.InviteNewUsersToTeamGracefully(memberInvite, th.BasicTeam.Id, th.BasicUser.Id, "")
		require.Nil(t, err)
		require.Len(t, res, 1)
		require.NotNil(t, res[0].Error)
	})

	t.Run("it return list of email with no error when inviting to team and channels using memberInvite struct", func(t *testing.T) {
		emailServiceMock := emailmocks.ServiceInterface{}
		memberInvite := &model.MemberInvite{
			Emails:     []string{"idontexist@mattermost.com"},
			ChannelIds: []string{th.BasicChannel.Id},
		}
		emailServiceMock.On("SendInviteEmailsToTeamAndChannels",
			mock.AnythingOfType("*model.Team"),
			mock.AnythingOfType("[]*model.Channel"),
			mock.AnythingOfType("string"),
			mock.AnythingOfType("string"),
			mock.AnythingOfType("[]uint8"),
			memberInvite.Emails,
			"",
			mock.Anything,
			mock.AnythingOfType("string"),
			true,
			false,
			false,
		).Once().Return([]*model.EmailInviteWithError{}, nil)
		emailServiceMock.On("Stop").Once().Return()
		th.App.Srv().EmailService = &emailServiceMock

		res, err := th.App.InviteNewUsersToTeamGracefully(memberInvite, th.BasicTeam.Id, th.BasicUser.Id, "")
		require.Nil(t, err)
		require.Len(t, res, 1)
		require.Nil(t, res[0].Error)
	})

	t.Run("it return list of email with no error when inviting to team and channels using plain emails array", func(t *testing.T) {
		emailServiceMock := emailmocks.ServiceInterface{}
		memberInvite := &model.MemberInvite{
			Emails: []string{"idontexist@mattermost.com"},
		}
		emailServiceMock.On("SendInviteEmails",
			mock.AnythingOfType("*model.Team"),
			mock.AnythingOfType("string"),
			mock.AnythingOfType("string"),
			[]string{"idontexist@mattermost.com"},
			"",
			mock.Anything,
			true,
			false,
			false,
		).Once().Return(nil)
		emailServiceMock.On("Stop").Once().Return()
		th.App.Srv().EmailService = &emailServiceMock

		res, err := th.App.InviteNewUsersToTeamGracefully(memberInvite, th.BasicTeam.Id, th.BasicUser.Id, "")
		require.Nil(t, err)
		require.Len(t, res, 1)
		require.Nil(t, res[0].Error)
	})
}

func TestInviteGuestsToChannelsGracefully(t *testing.T) {
	th := Setup(t).InitBasic()
	defer th.TearDown()

	th.App.UpdateConfig(func(cfg *model.Config) {
		*cfg.ServiceSettings.EnableEmailInvitations = true
	})

	t.Run("it return list of email with no error on success", func(t *testing.T) {
		emailServiceMock := emailmocks.ServiceInterface{}
		emailServiceMock.On("SendGuestInviteEmails",
			mock.AnythingOfType("*model.Team"),
			mock.AnythingOfType("[]*model.Channel"),
			mock.AnythingOfType("string"),
			mock.AnythingOfType("string"),
			mock.AnythingOfType("[]uint8"),
			[]string{"idontexist@mattermost.com"},
			"",
			"",
			true,
			false,
			false,
		).Once().Return(nil)
		emailServiceMock.On("Stop").Once().Return()
		th.App.Srv().EmailService = &emailServiceMock

		res, err := th.App.InviteGuestsToChannelsGracefully(th.BasicTeam.Id, &model.GuestsInvite{
			Emails:   []string{"idontexist@mattermost.com"},
			Channels: []string{th.BasicChannel.Id},
		}, th.BasicUser.Id)
		require.Nil(t, err)
		require.Len(t, res, 1)
		require.Nil(t, res[0].Error)
	})

	t.Run("it should assign errors to emails when failing to send", func(t *testing.T) {
		emailServiceMock := emailmocks.ServiceInterface{}
		emailServiceMock.On("SendGuestInviteEmails",
			mock.AnythingOfType("*model.Team"),
			mock.AnythingOfType("[]*model.Channel"),
			mock.AnythingOfType("string"),
			mock.AnythingOfType("string"),
			mock.AnythingOfType("[]uint8"),
			[]string{"idontexist@mattermost.com"},
			"",
			"",
			true,
			false,
			false,
		).Once().Return(email.SendMailError)
		emailServiceMock.On("Stop").Once().Return()
		th.App.Srv().EmailService = &emailServiceMock

		res, err := th.App.InviteGuestsToChannelsGracefully(th.BasicTeam.Id, &model.GuestsInvite{
			Emails:   []string{"idontexist@mattermost.com"},
			Channels: []string{th.BasicChannel.Id},
		}, th.BasicUser.Id)

		require.Nil(t, err)
		require.Len(t, res, 1)
		require.NotNil(t, res[0].Error)
	})
}

<<<<<<< HEAD
=======
func TestGetNewTeamMembersSince(t *testing.T) {
	th := Setup(t).InitBasic()
	defer th.TearDown()

	th.ConfigStore.SetReadOnlyFF(false)
	defer th.ConfigStore.SetReadOnlyFF(true)
	th.App.UpdateConfig(func(cfg *model.Config) { cfg.FeatureFlags.InsightsEnabled = true })

	team := th.CreateTeam()

	t.Run("counts team members", func(t *testing.T) {
		var originalExpectedCount int64
		var newTeamMemberJoinTime int64
		var anotherUser *model.User

		t.Run("since time 0", func(t *testing.T) {
			teamMembers, err := th.App.Srv().Store().Team().GetMembers(team.Id, 0, 1000, nil)
			require.NoError(t, err)
			originalExpectedCount = int64(len(teamMembers))
			_, actualCount, appErr := th.App.GetNewTeamMembersSince(th.Context, team.Id, &model.InsightsOpts{StartUnixMilli: 0, Page: 0, PerPage: 1000})
			require.Nil(t, appErr)
			require.Equal(t, originalExpectedCount, actualCount)
		})

		t.Run("after a new team member was added", func(t *testing.T) {
			anotherUser = th.CreateUser()
			newTeamMember, appErr := th.App.JoinUserToTeam(th.Context, team, anotherUser, "")
			newTeamMemberJoinTime = newTeamMember.CreateAt
			require.Nil(t, appErr)
			_, actualCount, appErr := th.App.GetNewTeamMembersSince(th.Context, team.Id, &model.InsightsOpts{StartUnixMilli: 0, Page: 0, PerPage: 1000})
			require.Nil(t, appErr)
			require.Equal(t, originalExpectedCount+1, actualCount)
		})

		t.Run("after a team member was added to a different team, ensuring the wrong team's member count isn't incremented", func(t *testing.T) {
			anotherUser2 := th.CreateUser()
			anotherTeam := th.CreateTeam()
			_, appErr := th.App.JoinUserToTeam(th.Context, anotherTeam, anotherUser2, "")
			require.Nil(t, appErr)
			_, actualCount, appErr := th.App.GetNewTeamMembersSince(th.Context, team.Id, &model.InsightsOpts{StartUnixMilli: 0, Page: 0, PerPage: 1000})
			require.Nil(t, appErr)
			require.Equal(t, originalExpectedCount+1, actualCount)
		})

		t.Run("since a given time", func(t *testing.T) {
			_, actualCount, appErr := th.App.GetNewTeamMembersSince(th.Context, team.Id, &model.InsightsOpts{StartUnixMilli: newTeamMemberJoinTime, Page: 0, PerPage: 1000})
			require.Nil(t, appErr)
			require.Equal(t, int64(1), actualCount)
		})

		t.Run("after a team member was removed", func(t *testing.T) {
			th.RemoveUserFromTeam(anotherUser, team)
			_, actualCount, appErr := th.App.GetNewTeamMembersSince(th.Context, team.Id, &model.InsightsOpts{StartUnixMilli: 0, Page: 0, PerPage: 1000})
			require.Nil(t, appErr)
			require.Equal(t, originalExpectedCount, actualCount)
		})

		t.Run("after a user was deactivated", func(t *testing.T) {
			_, appErr := th.App.JoinUserToTeam(th.Context, team, anotherUser, "")
			require.Nil(t, appErr)
			_, beforeCount, appErr := th.App.GetNewTeamMembersSince(th.Context, team.Id, &model.InsightsOpts{StartUnixMilli: 0, Page: 0, PerPage: 1000})
			require.Nil(t, appErr)
			_, appErr = th.App.UpdateActive(th.Context, anotherUser, false)
			defer th.App.UpdateActive(th.Context, anotherUser, true)
			require.Nil(t, appErr)
			_, afterCount, appErr := th.App.GetNewTeamMembersSince(th.Context, team.Id, &model.InsightsOpts{StartUnixMilli: 0, Page: 0, PerPage: 1000})
			require.Nil(t, appErr)
			require.Equal(t, beforeCount-1, afterCount)
		})

		t.Run("after a user was permanently deleted", func(t *testing.T) {
			_, beforeCount, appErr := th.App.GetNewTeamMembersSince(th.Context, team.Id, &model.InsightsOpts{StartUnixMilli: 0, Page: 0, PerPage: 1000})
			require.Nil(t, appErr)
			appErr = th.App.PermanentDeleteUser(th.Context, anotherUser)
			require.Nil(t, appErr)
			_, afterCount, appErr := th.App.GetNewTeamMembersSince(th.Context, team.Id, &model.InsightsOpts{StartUnixMilli: 0, Page: 0, PerPage: 1000})
			require.Nil(t, appErr)
			require.Equal(t, beforeCount-1, afterCount)
		})

		t.Run("exclude bots", func(t *testing.T) {
			user := th.CreateUser()
			_, appErr := th.App.ConvertUserToBot(user)
			require.Nil(t, appErr)
			_, appErr = th.App.JoinUserToTeam(th.Context, team, user, "")
			require.Nil(t, appErr)
			_, actualCount, appErr := th.App.GetNewTeamMembersSince(th.Context, team.Id, &model.InsightsOpts{StartUnixMilli: 0, Page: 0, PerPage: 1000})
			require.Nil(t, appErr)
			require.Equal(t, originalExpectedCount, actualCount)
		})
	})

	t.Run("returns the correct team members", func(t *testing.T) {
		var originalExpectedMembers []*model.TeamMember
		var newTeamMemberJoinTime int64
		var anotherUser *model.User

		uIDs := func(members []*model.TeamMember) []string {
			ids := []string{}
			for _, member := range members {
				ids = append(ids, member.UserId)
			}
			return ids
		}

		nUIDs := func(members []*model.NewTeamMember) []string {
			ids := []string{}
			for _, member := range members {
				ids = append(ids, member.Id)
			}
			return ids
		}

		t.Run("since time 0", func(t *testing.T) {
			var err error
			originalExpectedMembers, err = th.App.Srv().Store().Team().GetMembers(th.BasicTeam.Id, 0, 1000, nil)
			require.NoError(t, err)
			actualMembersList, _, appErr := th.App.GetNewTeamMembersSince(th.Context, th.BasicTeam.Id, &model.InsightsOpts{StartUnixMilli: 0, Page: 0, PerPage: 1000})
			require.Nil(t, appErr)
			require.ElementsMatch(t, uIDs(originalExpectedMembers), nUIDs(actualMembersList.Items))
		})

		t.Run("after a new team member was added", func(t *testing.T) {
			anotherUser = th.CreateUser()
			newTeamMember, appErr := th.App.JoinUserToTeam(th.Context, th.BasicTeam, anotherUser, "")
			newTeamMemberJoinTime = newTeamMember.CreateAt
			require.Nil(t, appErr)
			actualMembersList, _, appErr := th.App.GetNewTeamMembersSince(th.Context, th.BasicTeam.Id, &model.InsightsOpts{StartUnixMilli: 0, Page: 0, PerPage: 1000})
			require.Nil(t, appErr)
			require.ElementsMatch(t, append(uIDs(originalExpectedMembers), anotherUser.Id), nUIDs(actualMembersList.Items))
		})

		t.Run("after a team member was added to a different team, ensuring the wrong team's member count isn't incremented", func(t *testing.T) {
			anotherUser2 := th.CreateUser()
			anotherTeam := th.CreateTeam()
			_, appErr := th.App.JoinUserToTeam(th.Context, anotherTeam, anotherUser2, "")
			require.Nil(t, appErr)
			actualMembersList, _, appErr := th.App.GetNewTeamMembersSince(th.Context, th.BasicTeam.Id, &model.InsightsOpts{StartUnixMilli: 0, Page: 0, PerPage: 1000})
			require.Nil(t, appErr)
			require.ElementsMatch(t, append(uIDs(originalExpectedMembers), anotherUser.Id), nUIDs(actualMembersList.Items))
		})

		t.Run("since a given time", func(t *testing.T) {
			actualMembersList, _, appErr := th.App.GetNewTeamMembersSince(th.Context, th.BasicTeam.Id, &model.InsightsOpts{StartUnixMilli: newTeamMemberJoinTime, Page: 0, PerPage: 1000})
			require.Nil(t, appErr)
			require.Len(t, actualMembersList.Items, 1)
			require.Equal(t, anotherUser.Id, actualMembersList.Items[0].Id)
		})

		t.Run("after a team member was removed", func(t *testing.T) {
			th.RemoveUserFromTeam(anotherUser, th.BasicTeam)
			actualMembersList, _, appErr := th.App.GetNewTeamMembersSince(th.Context, th.BasicTeam.Id, &model.InsightsOpts{StartUnixMilli: 0, Page: 0, PerPage: 1000})
			require.Nil(t, appErr)
			require.ElementsMatch(t, uIDs(originalExpectedMembers), nUIDs(actualMembersList.Items))
		})

		t.Run("after a user was deactivated", func(t *testing.T) {
			_, appErr := th.App.JoinUserToTeam(th.Context, th.BasicTeam, anotherUser, "")
			require.Nil(t, appErr)
			beforeMembersList, _, appErr := th.App.GetNewTeamMembersSince(th.Context, th.BasicTeam.Id, &model.InsightsOpts{StartUnixMilli: 0, Page: 0, PerPage: 1000})
			require.Nil(t, appErr)
			require.Contains(t, nUIDs(beforeMembersList.Items), anotherUser.Id)
			_, appErr = th.App.UpdateActive(th.Context, anotherUser, false)
			defer th.App.UpdateActive(th.Context, anotherUser, true)
			require.Nil(t, appErr)
			afterMembersList, _, appErr := th.App.GetNewTeamMembersSince(th.Context, th.BasicTeam.Id, &model.InsightsOpts{StartUnixMilli: 0, Page: 0, PerPage: 1000})
			require.Nil(t, appErr)
			require.NotContains(t, nUIDs(afterMembersList.Items), anotherUser.Id)
		})

		t.Run("after a user was permanently deleted", func(t *testing.T) {
			beforeMembersList, _, appErr := th.App.GetNewTeamMembersSince(th.Context, th.BasicTeam.Id, &model.InsightsOpts{StartUnixMilli: 0, Page: 0, PerPage: 1000})
			require.Nil(t, appErr)
			require.Contains(t, nUIDs(beforeMembersList.Items), anotherUser.Id)
			appErr = th.App.PermanentDeleteUser(th.Context, anotherUser)
			require.Nil(t, appErr)
			afterMembersList, _, appErr := th.App.GetNewTeamMembersSince(th.Context, th.BasicTeam.Id, &model.InsightsOpts{StartUnixMilli: 0, Page: 0, PerPage: 1000})
			require.Nil(t, appErr)
			require.NotContains(t, nUIDs(afterMembersList.Items), anotherUser.Id)
		})

		t.Run("exclude bots", func(t *testing.T) {
			user := th.CreateUser()
			_, appErr := th.App.ConvertUserToBot(user)
			require.Nil(t, appErr)
			_, appErr = th.App.JoinUserToTeam(th.Context, th.BasicTeam, user, "")
			require.Nil(t, appErr)
			actualMembersList, _, appErr := th.App.GetNewTeamMembersSince(th.Context, th.BasicTeam.Id, &model.InsightsOpts{StartUnixMilli: 0, Page: 0, PerPage: 1000})
			require.Nil(t, appErr)
			require.ElementsMatch(t, uIDs(originalExpectedMembers), nUIDs(actualMembersList.Items))
		})
	})
}

>>>>>>> 44a95d9f
func TestTeamSendEvents(t *testing.T) {
	th := Setup(t).InitBasic()
	defer th.TearDown()

	testCluster := &testlib.FakeClusterInterface{}
	th.Server.Platform().SetCluster(testCluster)
	defer th.Server.Platform().SetCluster(nil)

	team := th.CreateTeam()

	testCluster.ClearMessages()

	wsEvents := []string{model.WebsocketEventUpdateTeam, model.WebsocketEventRestoreTeam, model.WebsocketEventDeleteTeam}
	for _, wsEvent := range wsEvents {
		appErr := th.App.sendTeamEvent(team, wsEvent)
		require.Nil(t, appErr)
	}

	msgs := testCluster.GetMessages()
	require.Len(t, msgs, len(wsEvents))

	for _, msg := range msgs {
		ev, err := model.WebSocketEventFromJSON(bytes.NewReader(msg.Data))
		require.NoError(t, err)

		// The event should be a team event.
		require.Equal(t, team.Id, ev.GetBroadcast().TeamId)

		// Make sure we're hiding the sensitive fields.
		var teamFromEvent *model.Team
		err = json.Unmarshal([]byte(ev.GetData()["team"].(string)), &teamFromEvent)
		require.NoError(t, err)
		require.Equal(t, team.Id, teamFromEvent.Id)
		require.Equal(t, team.DisplayName, teamFromEvent.DisplayName)
		require.Equal(t, team.Name, teamFromEvent.Name)
		require.Equal(t, team.Description, teamFromEvent.Description)
		require.Equal(t, "", teamFromEvent.Email)
		require.Equal(t, "", teamFromEvent.InviteId)
	}
}<|MERGE_RESOLUTION|>--- conflicted
+++ resolved
@@ -1655,203 +1655,6 @@
 	})
 }
 
-<<<<<<< HEAD
-=======
-func TestGetNewTeamMembersSince(t *testing.T) {
-	th := Setup(t).InitBasic()
-	defer th.TearDown()
-
-	th.ConfigStore.SetReadOnlyFF(false)
-	defer th.ConfigStore.SetReadOnlyFF(true)
-	th.App.UpdateConfig(func(cfg *model.Config) { cfg.FeatureFlags.InsightsEnabled = true })
-
-	team := th.CreateTeam()
-
-	t.Run("counts team members", func(t *testing.T) {
-		var originalExpectedCount int64
-		var newTeamMemberJoinTime int64
-		var anotherUser *model.User
-
-		t.Run("since time 0", func(t *testing.T) {
-			teamMembers, err := th.App.Srv().Store().Team().GetMembers(team.Id, 0, 1000, nil)
-			require.NoError(t, err)
-			originalExpectedCount = int64(len(teamMembers))
-			_, actualCount, appErr := th.App.GetNewTeamMembersSince(th.Context, team.Id, &model.InsightsOpts{StartUnixMilli: 0, Page: 0, PerPage: 1000})
-			require.Nil(t, appErr)
-			require.Equal(t, originalExpectedCount, actualCount)
-		})
-
-		t.Run("after a new team member was added", func(t *testing.T) {
-			anotherUser = th.CreateUser()
-			newTeamMember, appErr := th.App.JoinUserToTeam(th.Context, team, anotherUser, "")
-			newTeamMemberJoinTime = newTeamMember.CreateAt
-			require.Nil(t, appErr)
-			_, actualCount, appErr := th.App.GetNewTeamMembersSince(th.Context, team.Id, &model.InsightsOpts{StartUnixMilli: 0, Page: 0, PerPage: 1000})
-			require.Nil(t, appErr)
-			require.Equal(t, originalExpectedCount+1, actualCount)
-		})
-
-		t.Run("after a team member was added to a different team, ensuring the wrong team's member count isn't incremented", func(t *testing.T) {
-			anotherUser2 := th.CreateUser()
-			anotherTeam := th.CreateTeam()
-			_, appErr := th.App.JoinUserToTeam(th.Context, anotherTeam, anotherUser2, "")
-			require.Nil(t, appErr)
-			_, actualCount, appErr := th.App.GetNewTeamMembersSince(th.Context, team.Id, &model.InsightsOpts{StartUnixMilli: 0, Page: 0, PerPage: 1000})
-			require.Nil(t, appErr)
-			require.Equal(t, originalExpectedCount+1, actualCount)
-		})
-
-		t.Run("since a given time", func(t *testing.T) {
-			_, actualCount, appErr := th.App.GetNewTeamMembersSince(th.Context, team.Id, &model.InsightsOpts{StartUnixMilli: newTeamMemberJoinTime, Page: 0, PerPage: 1000})
-			require.Nil(t, appErr)
-			require.Equal(t, int64(1), actualCount)
-		})
-
-		t.Run("after a team member was removed", func(t *testing.T) {
-			th.RemoveUserFromTeam(anotherUser, team)
-			_, actualCount, appErr := th.App.GetNewTeamMembersSince(th.Context, team.Id, &model.InsightsOpts{StartUnixMilli: 0, Page: 0, PerPage: 1000})
-			require.Nil(t, appErr)
-			require.Equal(t, originalExpectedCount, actualCount)
-		})
-
-		t.Run("after a user was deactivated", func(t *testing.T) {
-			_, appErr := th.App.JoinUserToTeam(th.Context, team, anotherUser, "")
-			require.Nil(t, appErr)
-			_, beforeCount, appErr := th.App.GetNewTeamMembersSince(th.Context, team.Id, &model.InsightsOpts{StartUnixMilli: 0, Page: 0, PerPage: 1000})
-			require.Nil(t, appErr)
-			_, appErr = th.App.UpdateActive(th.Context, anotherUser, false)
-			defer th.App.UpdateActive(th.Context, anotherUser, true)
-			require.Nil(t, appErr)
-			_, afterCount, appErr := th.App.GetNewTeamMembersSince(th.Context, team.Id, &model.InsightsOpts{StartUnixMilli: 0, Page: 0, PerPage: 1000})
-			require.Nil(t, appErr)
-			require.Equal(t, beforeCount-1, afterCount)
-		})
-
-		t.Run("after a user was permanently deleted", func(t *testing.T) {
-			_, beforeCount, appErr := th.App.GetNewTeamMembersSince(th.Context, team.Id, &model.InsightsOpts{StartUnixMilli: 0, Page: 0, PerPage: 1000})
-			require.Nil(t, appErr)
-			appErr = th.App.PermanentDeleteUser(th.Context, anotherUser)
-			require.Nil(t, appErr)
-			_, afterCount, appErr := th.App.GetNewTeamMembersSince(th.Context, team.Id, &model.InsightsOpts{StartUnixMilli: 0, Page: 0, PerPage: 1000})
-			require.Nil(t, appErr)
-			require.Equal(t, beforeCount-1, afterCount)
-		})
-
-		t.Run("exclude bots", func(t *testing.T) {
-			user := th.CreateUser()
-			_, appErr := th.App.ConvertUserToBot(user)
-			require.Nil(t, appErr)
-			_, appErr = th.App.JoinUserToTeam(th.Context, team, user, "")
-			require.Nil(t, appErr)
-			_, actualCount, appErr := th.App.GetNewTeamMembersSince(th.Context, team.Id, &model.InsightsOpts{StartUnixMilli: 0, Page: 0, PerPage: 1000})
-			require.Nil(t, appErr)
-			require.Equal(t, originalExpectedCount, actualCount)
-		})
-	})
-
-	t.Run("returns the correct team members", func(t *testing.T) {
-		var originalExpectedMembers []*model.TeamMember
-		var newTeamMemberJoinTime int64
-		var anotherUser *model.User
-
-		uIDs := func(members []*model.TeamMember) []string {
-			ids := []string{}
-			for _, member := range members {
-				ids = append(ids, member.UserId)
-			}
-			return ids
-		}
-
-		nUIDs := func(members []*model.NewTeamMember) []string {
-			ids := []string{}
-			for _, member := range members {
-				ids = append(ids, member.Id)
-			}
-			return ids
-		}
-
-		t.Run("since time 0", func(t *testing.T) {
-			var err error
-			originalExpectedMembers, err = th.App.Srv().Store().Team().GetMembers(th.BasicTeam.Id, 0, 1000, nil)
-			require.NoError(t, err)
-			actualMembersList, _, appErr := th.App.GetNewTeamMembersSince(th.Context, th.BasicTeam.Id, &model.InsightsOpts{StartUnixMilli: 0, Page: 0, PerPage: 1000})
-			require.Nil(t, appErr)
-			require.ElementsMatch(t, uIDs(originalExpectedMembers), nUIDs(actualMembersList.Items))
-		})
-
-		t.Run("after a new team member was added", func(t *testing.T) {
-			anotherUser = th.CreateUser()
-			newTeamMember, appErr := th.App.JoinUserToTeam(th.Context, th.BasicTeam, anotherUser, "")
-			newTeamMemberJoinTime = newTeamMember.CreateAt
-			require.Nil(t, appErr)
-			actualMembersList, _, appErr := th.App.GetNewTeamMembersSince(th.Context, th.BasicTeam.Id, &model.InsightsOpts{StartUnixMilli: 0, Page: 0, PerPage: 1000})
-			require.Nil(t, appErr)
-			require.ElementsMatch(t, append(uIDs(originalExpectedMembers), anotherUser.Id), nUIDs(actualMembersList.Items))
-		})
-
-		t.Run("after a team member was added to a different team, ensuring the wrong team's member count isn't incremented", func(t *testing.T) {
-			anotherUser2 := th.CreateUser()
-			anotherTeam := th.CreateTeam()
-			_, appErr := th.App.JoinUserToTeam(th.Context, anotherTeam, anotherUser2, "")
-			require.Nil(t, appErr)
-			actualMembersList, _, appErr := th.App.GetNewTeamMembersSince(th.Context, th.BasicTeam.Id, &model.InsightsOpts{StartUnixMilli: 0, Page: 0, PerPage: 1000})
-			require.Nil(t, appErr)
-			require.ElementsMatch(t, append(uIDs(originalExpectedMembers), anotherUser.Id), nUIDs(actualMembersList.Items))
-		})
-
-		t.Run("since a given time", func(t *testing.T) {
-			actualMembersList, _, appErr := th.App.GetNewTeamMembersSince(th.Context, th.BasicTeam.Id, &model.InsightsOpts{StartUnixMilli: newTeamMemberJoinTime, Page: 0, PerPage: 1000})
-			require.Nil(t, appErr)
-			require.Len(t, actualMembersList.Items, 1)
-			require.Equal(t, anotherUser.Id, actualMembersList.Items[0].Id)
-		})
-
-		t.Run("after a team member was removed", func(t *testing.T) {
-			th.RemoveUserFromTeam(anotherUser, th.BasicTeam)
-			actualMembersList, _, appErr := th.App.GetNewTeamMembersSince(th.Context, th.BasicTeam.Id, &model.InsightsOpts{StartUnixMilli: 0, Page: 0, PerPage: 1000})
-			require.Nil(t, appErr)
-			require.ElementsMatch(t, uIDs(originalExpectedMembers), nUIDs(actualMembersList.Items))
-		})
-
-		t.Run("after a user was deactivated", func(t *testing.T) {
-			_, appErr := th.App.JoinUserToTeam(th.Context, th.BasicTeam, anotherUser, "")
-			require.Nil(t, appErr)
-			beforeMembersList, _, appErr := th.App.GetNewTeamMembersSince(th.Context, th.BasicTeam.Id, &model.InsightsOpts{StartUnixMilli: 0, Page: 0, PerPage: 1000})
-			require.Nil(t, appErr)
-			require.Contains(t, nUIDs(beforeMembersList.Items), anotherUser.Id)
-			_, appErr = th.App.UpdateActive(th.Context, anotherUser, false)
-			defer th.App.UpdateActive(th.Context, anotherUser, true)
-			require.Nil(t, appErr)
-			afterMembersList, _, appErr := th.App.GetNewTeamMembersSince(th.Context, th.BasicTeam.Id, &model.InsightsOpts{StartUnixMilli: 0, Page: 0, PerPage: 1000})
-			require.Nil(t, appErr)
-			require.NotContains(t, nUIDs(afterMembersList.Items), anotherUser.Id)
-		})
-
-		t.Run("after a user was permanently deleted", func(t *testing.T) {
-			beforeMembersList, _, appErr := th.App.GetNewTeamMembersSince(th.Context, th.BasicTeam.Id, &model.InsightsOpts{StartUnixMilli: 0, Page: 0, PerPage: 1000})
-			require.Nil(t, appErr)
-			require.Contains(t, nUIDs(beforeMembersList.Items), anotherUser.Id)
-			appErr = th.App.PermanentDeleteUser(th.Context, anotherUser)
-			require.Nil(t, appErr)
-			afterMembersList, _, appErr := th.App.GetNewTeamMembersSince(th.Context, th.BasicTeam.Id, &model.InsightsOpts{StartUnixMilli: 0, Page: 0, PerPage: 1000})
-			require.Nil(t, appErr)
-			require.NotContains(t, nUIDs(afterMembersList.Items), anotherUser.Id)
-		})
-
-		t.Run("exclude bots", func(t *testing.T) {
-			user := th.CreateUser()
-			_, appErr := th.App.ConvertUserToBot(user)
-			require.Nil(t, appErr)
-			_, appErr = th.App.JoinUserToTeam(th.Context, th.BasicTeam, user, "")
-			require.Nil(t, appErr)
-			actualMembersList, _, appErr := th.App.GetNewTeamMembersSince(th.Context, th.BasicTeam.Id, &model.InsightsOpts{StartUnixMilli: 0, Page: 0, PerPage: 1000})
-			require.Nil(t, appErr)
-			require.ElementsMatch(t, uIDs(originalExpectedMembers), nUIDs(actualMembersList.Items))
-		})
-	})
-}
-
->>>>>>> 44a95d9f
 func TestTeamSendEvents(t *testing.T) {
 	th := Setup(t).InitBasic()
 	defer th.TearDown()

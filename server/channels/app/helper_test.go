--- conflicted
+++ resolved
@@ -609,62 +609,30 @@
 
 func (th *TestHelper) ResetRoleMigration() {
 	sqlStore := mainHelper.GetSQLStore()
-<<<<<<< HEAD
-	_, err := sqlStore.GetMasterX().Exec("DELETE from Roles")
+	_, err := sqlStore.GetMaster().Exec("DELETE from Roles")
 	require.NoError(th.TB, err)
 
 	mainHelper.GetClusterInterface().SendClearRoleCacheMessage()
 
-	_, err = sqlStore.GetMasterX().Exec("DELETE from Systems where Name = ?", model.AdvancedPermissionsMigrationKey)
+	_, err = sqlStore.GetMaster().Exec("DELETE from Systems where Name = ?", model.AdvancedPermissionsMigrationKey)
 	require.NoError(th.TB, err)
-=======
-	if _, err := sqlStore.GetMaster().Exec("DELETE from Roles"); err != nil {
-		panic(err)
-	}
-
-	mainHelper.GetClusterInterface().SendClearRoleCacheMessage()
-
-	if _, err := sqlStore.GetMaster().Exec("DELETE from Systems where Name = ?", model.AdvancedPermissionsMigrationKey); err != nil {
-		panic(err)
-	}
->>>>>>> 2c52f090
 }
 
 func (th *TestHelper) ResetEmojisMigration() {
 	sqlStore := mainHelper.GetSQLStore()
-<<<<<<< HEAD
-	_, err := sqlStore.GetMasterX().Exec("UPDATE Roles SET Permissions=REPLACE(Permissions, ' create_emojis', '') WHERE builtin=True")
+	_, err := sqlStore.GetMaster().Exec("UPDATE Roles SET Permissions=REPLACE(Permissions, ' create_emojis', '') WHERE builtin=True")
 	require.NoError(th.TB, err)
 
-	_, err = sqlStore.GetMasterX().Exec("UPDATE Roles SET Permissions=REPLACE(Permissions, ' delete_emojis', '') WHERE builtin=True")
+	_, err = sqlStore.GetMaster().Exec("UPDATE Roles SET Permissions=REPLACE(Permissions, ' delete_emojis', '') WHERE builtin=True")
 	require.NoError(th.TB, err)
 
-	_, err = sqlStore.GetMasterX().Exec("UPDATE Roles SET Permissions=REPLACE(Permissions, ' delete_others_emojis', '') WHERE builtin=True")
+	_, err = sqlStore.GetMaster().Exec("UPDATE Roles SET Permissions=REPLACE(Permissions, ' delete_others_emojis', '') WHERE builtin=True")
 	require.NoError(th.TB, err)
 
 	mainHelper.GetClusterInterface().SendClearRoleCacheMessage()
 
-	_, err = sqlStore.GetMasterX().Exec("DELETE from Systems where Name = ?", EmojisPermissionsMigrationKey)
+	_, err = sqlStore.GetMaster().Exec("DELETE from Systems where Name = ?", EmojisPermissionsMigrationKey)
 	require.NoError(th.TB, err)
-=======
-	if _, err := sqlStore.GetMaster().Exec("UPDATE Roles SET Permissions=REPLACE(Permissions, ' create_emojis', '') WHERE builtin=True"); err != nil {
-		panic(err)
-	}
-
-	if _, err := sqlStore.GetMaster().Exec("UPDATE Roles SET Permissions=REPLACE(Permissions, ' delete_emojis', '') WHERE builtin=True"); err != nil {
-		panic(err)
-	}
-
-	if _, err := sqlStore.GetMaster().Exec("UPDATE Roles SET Permissions=REPLACE(Permissions, ' delete_others_emojis', '') WHERE builtin=True"); err != nil {
-		panic(err)
-	}
-
-	mainHelper.GetClusterInterface().SendClearRoleCacheMessage()
-
-	if _, err := sqlStore.GetMaster().Exec("DELETE from Systems where Name = ?", EmojisPermissionsMigrationKey); err != nil {
-		panic(err)
-	}
->>>>>>> 2c52f090
 }
 
 func (th *TestHelper) CheckTeamCount(t *testing.T, expected int64) {

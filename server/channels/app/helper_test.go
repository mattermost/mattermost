// Copyright (c) 2015-present Mattermost, Inc. All Rights Reserved.
// See LICENSE.txt for license information.

package app

import (
	"bytes"
	"context"
	"encoding/json"
	"fmt"
	"io"
	"os"
	"path/filepath"
	"strings"
	"sync"
	"testing"
	"time"

	"github.com/stretchr/testify/mock"
	"github.com/stretchr/testify/require"

	"github.com/mattermost/mattermost/server/public/model"
	"github.com/mattermost/mattermost/server/public/plugin"
	"github.com/mattermost/mattermost/server/public/shared/mlog"
	"github.com/mattermost/mattermost/server/public/shared/request"
	"github.com/mattermost/mattermost/server/v8/channels/store"
	"github.com/mattermost/mattermost/server/v8/channels/store/sqlstore"
	"github.com/mattermost/mattermost/server/v8/channels/store/storetest/mocks"
	"github.com/mattermost/mattermost/server/v8/channels/testlib"
	"github.com/mattermost/mattermost/server/v8/config"
	"github.com/mattermost/mattermost/server/v8/einterfaces"
)

type TestHelper struct {
	App          *App
	Context      *request.Context
	Server       *Server
	BasicTeam    *model.Team
	BasicUser    *model.User
	BasicUser2   *model.User
	BasicChannel *model.Channel
	BasicPost    *model.Post

	SystemAdminUser   *model.User
	LogBuffer         *mlog.Buffer
	TestLogger        *mlog.Logger
	IncludeCacheLayer bool
	ConfigStore       *config.Store

	tempWorkspace string
}

<<<<<<< HEAD
type postModifierFunc func(*model.Post) *model.Post

func noOpPostModifier(post *model.Post) *model.Post {
	return post
}
=======
type PostOptions func(*model.Post)
>>>>>>> fa9bf294

func setupTestHelper(dbStore store.Store, enterprise bool, includeCacheLayer bool,
	updateConfig func(*model.Config), options []Option, tb testing.TB) *TestHelper {
	tempWorkspace, err := os.MkdirTemp("", "apptest")
	if err != nil {
		panic(err)
	}

	configStore := config.NewTestMemoryStore()
	memoryConfig := configStore.Get()
	memoryConfig.SqlSettings = *mainHelper.GetSQLSettings()
	*memoryConfig.PluginSettings.Directory = filepath.Join(tempWorkspace, "plugins")
	*memoryConfig.PluginSettings.ClientDirectory = filepath.Join(tempWorkspace, "webapp")
	*memoryConfig.PluginSettings.AutomaticPrepackagedPlugins = false
	*memoryConfig.LogSettings.EnableSentry = false // disable error reporting during tests
	*memoryConfig.LogSettings.ConsoleLevel = mlog.LvlStdLog.Name
	*memoryConfig.AnnouncementSettings.AdminNoticesEnabled = false
	*memoryConfig.AnnouncementSettings.UserNoticesEnabled = false
	if updateConfig != nil {
		updateConfig(memoryConfig)
	}
	configStore.Set(memoryConfig)

	buffer := &mlog.Buffer{}

	options = append(options, ConfigStore(configStore))
	if includeCacheLayer {
		// Adds the cache layer to the test store
		options = append(options, StoreOverrideWithCache(dbStore))
	} else {
		options = append(options, StoreOverride(dbStore))
	}

	testLogger, _ := mlog.NewLogger()
	logCfg, _ := config.MloggerConfigFromLoggerConfig(&memoryConfig.LogSettings, nil, config.GetLogFileLocation)
	if errCfg := testLogger.ConfigureTargets(logCfg, nil); errCfg != nil {
		panic("failed to configure test logger: " + errCfg.Error())
	}
	if errW := mlog.AddWriterTarget(testLogger, buffer, true, mlog.StdAll...); errW != nil {
		panic("failed to add writer target to test logger: " + errW.Error())
	}
	// lock logger config so server init cannot override it during testing.
	testLogger.LockConfiguration()
	options = append(options, SetLogger(testLogger))

	s, err := NewServer(options...)
	if err != nil {
		panic(err)
	}

	th := &TestHelper{
		App:               New(ServerConnector(s.Channels())),
		Context:           request.EmptyContext(testLogger),
		Server:            s,
		LogBuffer:         buffer,
		TestLogger:        testLogger,
		IncludeCacheLayer: includeCacheLayer,
		ConfigStore:       configStore,
	}

	th.App.Srv().SetLicense(getLicense(enterprise, memoryConfig))

	th.App.UpdateConfig(func(cfg *model.Config) { *cfg.TeamSettings.MaxUsersPerTeam = 50 })
	th.App.UpdateConfig(func(cfg *model.Config) { *cfg.RateLimitSettings.Enable = false })
	prevListenAddress := *th.App.Config().ServiceSettings.ListenAddress
	th.App.UpdateConfig(func(cfg *model.Config) { *cfg.ServiceSettings.ListenAddress = "localhost:0" })
	serverErr := th.Server.Start()
	if serverErr != nil {
		panic(serverErr)
	}

	th.App.UpdateConfig(func(cfg *model.Config) { *cfg.ServiceSettings.ListenAddress = prevListenAddress })

	th.App.Srv().Platform().SearchEngine = mainHelper.SearchEngine

	th.App.Srv().Store().MarkSystemRanUnitTests()

	th.App.UpdateConfig(func(cfg *model.Config) { *cfg.TeamSettings.EnableOpenServer = true })

	// Disable strict password requirements for test
	th.App.UpdateConfig(func(cfg *model.Config) {
		*cfg.PasswordSettings.MinimumLength = 5
		*cfg.PasswordSettings.Lowercase = false
		*cfg.PasswordSettings.Uppercase = false
		*cfg.PasswordSettings.Symbol = false
		*cfg.PasswordSettings.Number = false
	})

	if th.tempWorkspace == "" {
		th.tempWorkspace = tempWorkspace
	}

	return th
}

func getLicense(enterprise bool, cfg *model.Config) *model.License {
	if *cfg.ConnectedWorkspacesSettings.EnableRemoteClusterService || *cfg.ConnectedWorkspacesSettings.EnableSharedChannels {
		return model.NewTestLicenseSKU(model.LicenseShortSkuProfessional)
	}
	if enterprise {
		return model.NewTestLicense()
	}
	return nil
}

func Setup(tb testing.TB, options ...Option) *TestHelper {
	if testing.Short() {
		tb.SkipNow()
	}
	dbStore := mainHelper.GetStore()
	dbStore.DropAllTables()
	dbStore.MarkSystemRanUnitTests()
	mainHelper.PreloadMigrations()

	return setupTestHelper(dbStore, false, true, nil, options, tb)
}

func SetupEnterprise(tb testing.TB, options ...Option) *TestHelper {
	if testing.Short() {
		tb.SkipNow()
	}
	dbStore := mainHelper.GetStore()
	dbStore.DropAllTables()
	dbStore.MarkSystemRanUnitTests()
	mainHelper.PreloadMigrations()

	return setupTestHelper(dbStore, true, true, nil, options, tb)
}

func SetupConfig(tb testing.TB, updateConfig func(cfg *model.Config)) *TestHelper {
	if testing.Short() {
		tb.SkipNow()
	}
	dbStore := mainHelper.GetStore()
	dbStore.DropAllTables()
	dbStore.MarkSystemRanUnitTests()
	mainHelper.PreloadMigrations()

	return setupTestHelper(dbStore, false, true, updateConfig, nil, tb)
}

func SetupWithoutPreloadMigrations(tb testing.TB) *TestHelper {
	if testing.Short() {
		tb.SkipNow()
	}
	dbStore := mainHelper.GetStore()
	dbStore.DropAllTables()
	dbStore.MarkSystemRanUnitTests()

	return setupTestHelper(dbStore, false, true, nil, nil, tb)
}

func SetupWithStoreMock(tb testing.TB) *TestHelper {
	mockStore := testlib.GetMockStoreForSetupFunctions()
	th := setupTestHelper(mockStore, false, false, nil, nil, tb)
	statusMock := mocks.StatusStore{}
	statusMock.On("UpdateExpiredDNDStatuses").Return([]*model.Status{}, nil)
	statusMock.On("Get", "user1").Return(&model.Status{UserId: "user1", Status: model.StatusOnline}, nil)
	statusMock.On("UpdateLastActivityAt", "user1", mock.Anything).Return(nil)
	statusMock.On("SaveOrUpdate", mock.AnythingOfType("*model.Status")).Return(nil)

	pluginMock := mocks.PluginStore{}
	pluginMock.On("Get", mock.AnythingOfType("string"), mock.AnythingOfType("string")).Return(&model.PluginKeyValue{}, nil)

	emptyMockStore := mocks.Store{}
	emptyMockStore.On("Close").Return(nil)
	emptyMockStore.On("Status").Return(&statusMock)
	emptyMockStore.On("Plugin").Return(&pluginMock).Maybe()
	th.App.Srv().SetStore(&emptyMockStore)

	return th
}

func SetupEnterpriseWithStoreMock(tb testing.TB) *TestHelper {
	mockStore := testlib.GetMockStoreForSetupFunctions()
	th := setupTestHelper(mockStore, true, false, nil, nil, tb)
	statusMock := mocks.StatusStore{}
	statusMock.On("UpdateExpiredDNDStatuses").Return([]*model.Status{}, nil)
	statusMock.On("Get", "user1").Return(&model.Status{UserId: "user1", Status: model.StatusOnline}, nil)
	statusMock.On("UpdateLastActivityAt", "user1", mock.Anything).Return(nil)
	statusMock.On("SaveOrUpdate", mock.AnythingOfType("*model.Status")).Return(nil)
	emptyMockStore := mocks.Store{}
	emptyMockStore.On("Close").Return(nil)
	emptyMockStore.On("Status").Return(&statusMock)
	th.App.Srv().SetStore(&emptyMockStore)
	return th
}

func SetupWithClusterMock(tb testing.TB, cluster einterfaces.ClusterInterface) *TestHelper {
	if testing.Short() {
		tb.SkipNow()
	}
	dbStore := mainHelper.GetStore()
	dbStore.DropAllTables()
	dbStore.MarkSystemRanUnitTests()
	mainHelper.PreloadMigrations()

	return setupTestHelper(dbStore, true, true, nil, []Option{SetCluster(cluster)}, tb)
}

var initBasicOnce sync.Once
var userCache struct {
	SystemAdminUser *model.User
	BasicUser       *model.User
	BasicUser2      *model.User
}

func (th *TestHelper) InitBasic() *TestHelper {
	// create users once and cache them because password hashing is slow
	initBasicOnce.Do(func() {
		th.SystemAdminUser = th.CreateUser()
		th.App.UpdateUserRoles(th.Context, th.SystemAdminUser.Id, model.SystemUserRoleId+" "+model.SystemAdminRoleId, false)
		th.SystemAdminUser, _ = th.App.GetUser(th.SystemAdminUser.Id)
		userCache.SystemAdminUser = th.SystemAdminUser.DeepCopy()

		th.BasicUser = th.CreateUser()
		th.BasicUser, _ = th.App.GetUser(th.BasicUser.Id)
		userCache.BasicUser = th.BasicUser.DeepCopy()

		th.BasicUser2 = th.CreateUser()
		th.BasicUser2, _ = th.App.GetUser(th.BasicUser2.Id)
		userCache.BasicUser2 = th.BasicUser2.DeepCopy()
	})
	// restore cached users
	th.SystemAdminUser = userCache.SystemAdminUser.DeepCopy()
	th.BasicUser = userCache.BasicUser.DeepCopy()
	th.BasicUser2 = userCache.BasicUser2.DeepCopy()

	users := []*model.User{th.SystemAdminUser, th.BasicUser, th.BasicUser2}
	mainHelper.GetSQLStore().User().InsertUsers(users)

	th.BasicTeam = th.CreateTeam()

	th.LinkUserToTeam(th.BasicUser, th.BasicTeam)
	th.LinkUserToTeam(th.BasicUser2, th.BasicTeam)
	th.BasicChannel = th.CreateChannel(th.Context, th.BasicTeam)
	th.BasicPost = th.CreatePost(th.BasicChannel)
	return th
}

func (th *TestHelper) DeleteBots() *TestHelper {
	preexistingBots, _ := th.App.GetBots(th.Context, &model.BotGetOptions{Page: 0, PerPage: 100})
	for _, bot := range preexistingBots {
		th.App.PermanentDeleteBot(th.Context, bot.UserId)
	}
	return th
}

func (*TestHelper) MakeEmail() string {
	return "success_" + model.NewId() + "@simulator.amazonses.com"
}

func (th *TestHelper) CreateTeam() *model.Team {
	id := model.NewId()
	team := &model.Team{
		DisplayName: "dn_" + id,
		Name:        "name" + id,
		Email:       "success+" + id + "@simulator.amazonses.com",
		Type:        model.TeamOpen,
	}

	var err *model.AppError
	if team, err = th.App.CreateTeam(th.Context, team); err != nil {
		panic(err)
	}
	return team
}

func (th *TestHelper) CreateUser() *model.User {
	return th.CreateUserOrGuest(false)
}

func (th *TestHelper) CreateGuest() *model.User {
	return th.CreateUserOrGuest(true)
}

func (th *TestHelper) CreateUserOrGuest(guest bool) *model.User {
	id := model.NewId()

	user := &model.User{
		Email:         "success+" + id + "@simulator.amazonses.com",
		Username:      "un_" + id,
		Nickname:      "nn_" + id,
		Password:      "Password1",
		EmailVerified: true,
	}

	var err *model.AppError
	if guest {
		if user, err = th.App.CreateGuest(th.Context, user); err != nil {
			panic(err)
		}
	} else {
		if user, err = th.App.CreateUser(th.Context, user); err != nil {
			panic(err)
		}
	}
	return user
}

func (th *TestHelper) CreateBot() *model.Bot {
	id := model.NewId()

	bot := &model.Bot{
		Username:    "bot" + id,
		DisplayName: "a bot",
		Description: "bot",
		OwnerId:     th.BasicUser.Id,
	}

	bot, err := th.App.CreateBot(th.Context, bot)
	if err != nil {
		panic(err)
	}
	return bot
}

type ChannelOption func(*model.Channel)

func WithShared(v bool) ChannelOption {
	return func(channel *model.Channel) {
		channel.Shared = model.NewPointer(v)
	}
}

func WithCreateAt(v int64) ChannelOption {
	return func(channel *model.Channel) {
		channel.CreateAt = *model.NewPointer(v)
	}
}

func (th *TestHelper) CreateChannel(c request.CTX, team *model.Team, options ...ChannelOption) *model.Channel {
	return th.createChannel(c, team, model.ChannelTypeOpen, options...)
}

func (th *TestHelper) CreatePrivateChannel(c request.CTX, team *model.Team, options ...ChannelOption) *model.Channel {
	return th.createChannel(c, team, model.ChannelTypePrivate, options...)
}

func (th *TestHelper) createChannel(c request.CTX, team *model.Team, channelType model.ChannelType, options ...ChannelOption) *model.Channel {
	id := model.NewId()

	channel := &model.Channel{
		DisplayName: "dn_" + id,
		Name:        "name_" + id,
		Type:        channelType,
		TeamId:      team.Id,
		CreatorId:   th.BasicUser.Id,
	}

	for _, option := range options {
		option(channel)
	}

	var appErr *model.AppError
	if channel, appErr = th.App.CreateChannel(th.Context, channel, true); appErr != nil {
		panic(appErr)
	}

	if channel.IsShared() {
		id := model.NewId()
		_, err := th.App.ShareChannel(c, &model.SharedChannel{
			ChannelId:        channel.Id,
			TeamId:           channel.TeamId,
			Home:             false,
			ReadOnly:         false,
			ShareName:        "shared-" + id,
			ShareDisplayName: "shared-" + id,
			CreatorId:        th.BasicUser.Id,
			RemoteId:         model.NewId(),
		})
		if err != nil {
			panic(err)
		}
	}
	return channel
}

func (th *TestHelper) CreateDmChannel(user *model.User) *model.Channel {
	var err *model.AppError
	var channel *model.Channel
	if channel, err = th.App.GetOrCreateDirectChannel(th.Context, th.BasicUser.Id, user.Id); err != nil {
		panic(err)
	}
	return channel
}

func (th *TestHelper) CreateGroupChannel(c request.CTX, user1 *model.User, user2 *model.User) *model.Channel {
	var err *model.AppError
	var channel *model.Channel
	if channel, err = th.App.CreateGroupChannel(c, []string{th.BasicUser.Id, user1.Id, user2.Id}, th.BasicUser.Id); err != nil {
		panic(err)
	}
	return channel
}

<<<<<<< HEAD
func (th *TestHelper) CreatePost(channel *model.Channel) *model.Post {
	return th.CreatePostWithModifier(channel, noOpPostModifier)
}

func (th *TestHelper) CreatePostWithModifier(channel *model.Channel, postModifier postModifierFunc) *model.Post {
=======
func (th *TestHelper) CreatePost(channel *model.Channel, postOptions ...PostOptions) *model.Post {
>>>>>>> fa9bf294
	id := model.NewId()

	post := &model.Post{
		UserId:    th.BasicUser.Id,
		ChannelId: channel.Id,
		Message:   "message_" + id,
		CreateAt:  model.GetMillis() - 10000,
	}

<<<<<<< HEAD
	post = postModifier(post)
=======
	for _, option := range postOptions {
		option(post)
	}
>>>>>>> fa9bf294

	var err *model.AppError
	if post, err = th.App.CreatePost(th.Context, post, channel, model.CreatePostFlags{SetOnline: true}); err != nil {
		panic(err)
	}
	return post
}

func (th *TestHelper) CreateMessagePost(channel *model.Channel, message string) *model.Post {
	post := &model.Post{
		UserId:    th.BasicUser.Id,
		ChannelId: channel.Id,
		Message:   message,
		CreateAt:  model.GetMillis() - 10000,
	}

	var err *model.AppError
	if post, err = th.App.CreatePost(th.Context, post, channel, model.CreatePostFlags{SetOnline: true}); err != nil {
		panic(err)
	}
	return post
}

func (th *TestHelper) CreatePostReply(root *model.Post) *model.Post {
	id := model.NewId()
	post := &model.Post{
		UserId:    th.BasicUser.Id,
		ChannelId: root.ChannelId,
		RootId:    root.Id,
		Message:   "message_" + id,
		CreateAt:  model.GetMillis() - 10000,
	}

	ch, err := th.App.GetChannel(th.Context, root.ChannelId)
	if err != nil {
		panic(err)
	}
	if post, err = th.App.CreatePost(th.Context, post, ch, model.CreatePostFlags{SetOnline: true}); err != nil {
		panic(err)
	}
	return post
}

func (th *TestHelper) LinkUserToTeam(user *model.User, team *model.Team) {
	_, err := th.App.JoinUserToTeam(th.Context, team, user, "")
	if err != nil {
		panic(err)
	}
}

func (th *TestHelper) RemoveUserFromTeam(user *model.User, team *model.Team) {
	err := th.App.RemoveUserFromTeam(th.Context, team.Id, user.Id, "")
	if err != nil {
		panic(err)
	}
}

func (th *TestHelper) AddUserToChannel(user *model.User, channel *model.Channel) *model.ChannelMember {
	member, err := th.App.AddUserToChannel(th.Context, user, channel, false)
	if err != nil {
		panic(err)
	}
	return member
}

func (th *TestHelper) RemoveUserFromChannel(user *model.User, channel *model.Channel) *model.AppError {
	appErr := th.App.RemoveUserFromChannel(th.Context, user.Id, user.Id, channel)
	if appErr != nil {
		panic(appErr)
	}
	return appErr
}

func (th *TestHelper) CreateRole(roleName string) *model.Role {
	role, _ := th.App.CreateRole(&model.Role{Name: roleName, DisplayName: roleName, Description: roleName, Permissions: []string{}})
	return role
}

func (th *TestHelper) CreateScheme() (*model.Scheme, []*model.Role) {
	scheme, err := th.App.CreateScheme(&model.Scheme{
		DisplayName: "Test Scheme Display Name",
		Name:        model.NewId(),
		Description: "Test scheme description",
		Scope:       model.SchemeScopeTeam,
	})
	if err != nil {
		panic(err)
	}

	roleNames := []string{
		scheme.DefaultTeamAdminRole,
		scheme.DefaultTeamUserRole,
		scheme.DefaultTeamGuestRole,
		scheme.DefaultChannelAdminRole,
		scheme.DefaultChannelUserRole,
		scheme.DefaultChannelGuestRole,
	}

	var roles []*model.Role
	for _, roleName := range roleNames {
		role, err := th.App.GetRoleByName(context.Background(), roleName)
		if err != nil {
			panic(err)
		}
		roles = append(roles, role)
	}
	return scheme, roles
}

func (th *TestHelper) CreateGroup() *model.Group {
	id := model.NewId()
	group := &model.Group{
		DisplayName: "dn_" + id,
		Name:        model.NewPointer("name" + id),
		Source:      model.GroupSourceLdap,
		Description: "description_" + id,
		RemoteId:    model.NewPointer(model.NewId()),
	}

	var err *model.AppError
	if group, err = th.App.CreateGroup(group); err != nil {
		panic(err)
	}
	return group
}

func (th *TestHelper) CreateEmoji() *model.Emoji {
	emoji, err := th.App.Srv().Store().Emoji().Save(&model.Emoji{
		CreatorId: th.BasicUser.Id,
		Name:      model.NewRandomString(10),
	})
	if err != nil {
		panic(err)
	}
	return emoji
}

func (th *TestHelper) AddReactionToPost(post *model.Post, user *model.User, emojiName string) *model.Reaction {
	reaction, err := th.App.SaveReactionForPost(th.Context, &model.Reaction{
		UserId:    user.Id,
		PostId:    post.Id,
		EmojiName: emojiName,
	})
	if err != nil {
		panic(err)
	}
	return reaction
}

func (th *TestHelper) ShutdownApp() {
	done := make(chan bool)
	go func() {
		th.Server.Shutdown()
		close(done)
	}()

	select {
	case <-done:
	case <-time.After(30 * time.Second):
		// panic instead of fatal to terminate all tests in this package, otherwise the
		// still running App could spuriously fail subsequent tests.
		panic("failed to shutdown App within 30 seconds")
	}
}

func (th *TestHelper) TearDown() {
	if th.IncludeCacheLayer {
		// Clean all the caches
		th.App.Srv().InvalidateAllCaches()
	}
	th.ShutdownApp()
	if th.tempWorkspace != "" {
		os.RemoveAll(th.tempWorkspace)
	}
}

func (*TestHelper) GetSqlStore() *sqlstore.SqlStore {
	return mainHelper.GetSQLStore()
}

func (th *TestHelper) ConfigureInbucketMail() {
	inbucket_host := os.Getenv("CI_INBUCKET_HOST")
	if inbucket_host == "" {
		inbucket_host = "localhost"
	}
	inbucket_port := os.Getenv("CI_INBUCKET_SMTP_PORT")
	if inbucket_port == "" {
		inbucket_port = "10025"
	}
	th.App.UpdateConfig(func(cfg *model.Config) {
		*cfg.EmailSettings.SMTPServer = inbucket_host
		*cfg.EmailSettings.SMTPPort = inbucket_port
	})
}

func (*TestHelper) ResetRoleMigration() {
	sqlStore := mainHelper.GetSQLStore()
	if _, err := sqlStore.GetMasterX().Exec("DELETE from Roles"); err != nil {
		panic(err)
	}

	mainHelper.GetClusterInterface().SendClearRoleCacheMessage()

	if _, err := sqlStore.GetMasterX().Exec("DELETE from Systems where Name = ?", model.AdvancedPermissionsMigrationKey); err != nil {
		panic(err)
	}
}

func (*TestHelper) ResetEmojisMigration() {
	sqlStore := mainHelper.GetSQLStore()
	if _, err := sqlStore.GetMasterX().Exec("UPDATE Roles SET Permissions=REPLACE(Permissions, ' create_emojis', '') WHERE builtin=True"); err != nil {
		panic(err)
	}

	if _, err := sqlStore.GetMasterX().Exec("UPDATE Roles SET Permissions=REPLACE(Permissions, ' delete_emojis', '') WHERE builtin=True"); err != nil {
		panic(err)
	}

	if _, err := sqlStore.GetMasterX().Exec("UPDATE Roles SET Permissions=REPLACE(Permissions, ' delete_others_emojis', '') WHERE builtin=True"); err != nil {
		panic(err)
	}

	mainHelper.GetClusterInterface().SendClearRoleCacheMessage()

	if _, err := sqlStore.GetMasterX().Exec("DELETE from Systems where Name = ?", EmojisPermissionsMigrationKey); err != nil {
		panic(err)
	}
}

func (th *TestHelper) CheckTeamCount(t *testing.T, expected int64) {
	teamCount, err := th.App.Srv().Store().Team().AnalyticsTeamCount(nil)
	require.NoError(t, err, "Failed to get team count.")
	require.Equalf(t, teamCount, expected, "Unexpected number of teams. Expected: %v, found: %v", expected, teamCount)
}

func (th *TestHelper) CheckChannelsCount(t *testing.T, expected int64) {
	count, err := th.App.Srv().Store().Channel().AnalyticsTypeCount("", model.ChannelTypeOpen)
	require.NoError(t, err, "Failed to get channel count.")
	require.Equalf(t, count, expected, "Unexpected number of channels. Expected: %v, found: %v", expected, count)
}

func (th *TestHelper) SetupTeamScheme() *model.Scheme {
	scheme, err := th.App.CreateScheme(&model.Scheme{
		Name:        model.NewId(),
		DisplayName: model.NewId(),
		Scope:       model.SchemeScopeTeam,
	})
	if err != nil {
		panic(err)
	}
	return scheme
}

func (th *TestHelper) SetupChannelScheme() *model.Scheme {
	scheme, err := th.App.CreateScheme(&model.Scheme{
		Name:        model.NewId(),
		DisplayName: model.NewId(),
		Scope:       model.SchemeScopeChannel,
	})
	if err != nil {
		panic(err)
	}
	return scheme
}

func (th *TestHelper) SetupPluginAPI() *PluginAPI {
	manifest := &model.Manifest{
		Id: "pluginid",
	}

	return NewPluginAPI(th.App, th.Context, manifest)
}

func (th *TestHelper) RemovePermissionFromRole(permission string, roleName string) {
	role, err1 := th.App.GetRoleByName(context.Background(), roleName)
	if err1 != nil {
		panic(err1)
	}

	var newPermissions []string
	for _, p := range role.Permissions {
		if p != permission {
			newPermissions = append(newPermissions, p)
		}
	}

	if strings.Join(role.Permissions, " ") == strings.Join(newPermissions, " ") {
		return
	}

	role.Permissions = newPermissions

	_, err2 := th.App.UpdateRole(role)
	if err2 != nil {
		panic(err2)
	}
}

func (th *TestHelper) AddPermissionToRole(permission string, roleName string) {
	role, err1 := th.App.GetRoleByName(context.Background(), roleName)
	if err1 != nil {
		panic(err1)
	}

	for _, existingPermission := range role.Permissions {
		if existingPermission == permission {
			return
		}
	}

	role.Permissions = append(role.Permissions, permission)

	_, err2 := th.App.UpdateRole(role)
	if err2 != nil {
		panic(err2)
	}
}

// This function is copy of storetest/NewTestId
// NewTestId is used for testing as a replacement for model.NewId(). It is a [A-Z0-9] string 26
// characters long. It replaces every odd character with a digit.
func NewTestId() string {
	newId := []byte(model.NewId())

	for i := 1; i < len(newId); i = i + 2 {
		newId[i] = 48 + newId[i-1]%10
	}

	return string(newId)
}

func (th *TestHelper) NewPluginAPI(manifest *model.Manifest) plugin.API {
	return th.App.NewPluginAPI(th.Context, manifest)
}

func decodeJSON[T any](o any, result *T) *T {
	var r io.Reader
	switch v := o.(type) {
	case string:
		r = strings.NewReader(v)
	case []byte:
		r = bytes.NewReader(v)
	case io.Reader:
		r = v
	default:
		panic(fmt.Sprintf("Unable to decode JSON from %T (%v)", v, v))
	}

	err := json.NewDecoder(r).Decode(result)
	if err != nil {
		panic(err)
	}

	return result
}<|MERGE_RESOLUTION|>--- conflicted
+++ resolved
@@ -50,15 +50,7 @@
 	tempWorkspace string
 }
 
-<<<<<<< HEAD
-type postModifierFunc func(*model.Post) *model.Post
-
-func noOpPostModifier(post *model.Post) *model.Post {
-	return post
-}
-=======
 type PostOptions func(*model.Post)
->>>>>>> fa9bf294
 
 func setupTestHelper(dbStore store.Store, enterprise bool, includeCacheLayer bool,
 	updateConfig func(*model.Config), options []Option, tb testing.TB) *TestHelper {
@@ -455,15 +447,7 @@
 	return channel
 }
 
-<<<<<<< HEAD
-func (th *TestHelper) CreatePost(channel *model.Channel) *model.Post {
-	return th.CreatePostWithModifier(channel, noOpPostModifier)
-}
-
-func (th *TestHelper) CreatePostWithModifier(channel *model.Channel, postModifier postModifierFunc) *model.Post {
-=======
 func (th *TestHelper) CreatePost(channel *model.Channel, postOptions ...PostOptions) *model.Post {
->>>>>>> fa9bf294
 	id := model.NewId()
 
 	post := &model.Post{
@@ -473,13 +457,9 @@
 		CreateAt:  model.GetMillis() - 10000,
 	}
 
-<<<<<<< HEAD
-	post = postModifier(post)
-=======
 	for _, option := range postOptions {
 		option(post)
 	}
->>>>>>> fa9bf294
 
 	var err *model.AppError
 	if post, err = th.App.CreatePost(th.Context, post, channel, model.CreatePostFlags{SetOnline: true}); err != nil {

// Copyright (c) 2015-present Mattermost, Inc. All Rights Reserved.
// See LICENSE.txt for license information.

package app

import (
	"bytes"
	_ "embed"
	"fmt"
	"io"
	"net/http"
	"net/http/httptest"
	"os"
	"path/filepath"
	"sync"
	"testing"
	"time"

	"github.com/pkg/errors"
	"github.com/stretchr/testify/assert"
	"github.com/stretchr/testify/mock"
	"github.com/stretchr/testify/require"

	"github.com/mattermost/mattermost/server/public/model"
	"github.com/mattermost/mattermost/server/public/plugin"
	"github.com/mattermost/mattermost/server/public/plugin/plugintest"
	"github.com/mattermost/mattermost/server/public/plugin/utils"
	"github.com/mattermost/mattermost/server/public/shared/request"
	"github.com/mattermost/mattermost/server/v8/einterfaces/mocks"
)

func SetAppEnvironmentWithPlugins(t *testing.T, pluginCode []string, app *App, apiFunc func(*model.Manifest) plugin.API) (func(), []string, []error) {
	pluginDir, err := os.MkdirTemp("", "")
	require.NoError(t, err)
	webappPluginDir, err := os.MkdirTemp("", "")
	require.NoError(t, err)

	env, err := plugin.NewEnvironment(apiFunc, NewDriverImpl(app.Srv()), pluginDir, webappPluginDir, app.Log(), nil)
	require.NoError(t, err)

	app.ch.SetPluginsEnvironment(env)
	pluginIDs := []string{}
	activationErrors := []error{}
	for _, code := range pluginCode {
		pluginID := model.NewId()
		backend := filepath.Join(pluginDir, pluginID, "backend.exe")
		utils.CompileGo(t, code, backend)

		os.WriteFile(filepath.Join(pluginDir, pluginID, "plugin.json"), []byte(`{"id": "`+pluginID+`", "server": {"executable": "backend.exe"}}`), 0600)
		_, _, activationErr := env.Activate(pluginID)
		pluginIDs = append(pluginIDs, pluginID)
		activationErrors = append(activationErrors, activationErr)

		app.UpdateConfig(func(cfg *model.Config) {
			cfg.PluginSettings.PluginStates[pluginID] = &model.PluginState{
				Enable: true,
			}
		})
	}

	return func() {
		os.RemoveAll(pluginDir)
		os.RemoveAll(webappPluginDir)
	}, pluginIDs, activationErrors
}

func TestHookMessageWillBePosted(t *testing.T) {
	t.Run("rejected", func(t *testing.T) {
		th := Setup(t).InitBasic()
		defer th.TearDown()

		tearDown, _, _ := SetAppEnvironmentWithPlugins(t, []string{
			`
			package main

			import (
				"github.com/mattermost/mattermost/server/public/plugin"
				"github.com/mattermost/mattermost/server/public/model"
			)

			type MyPlugin struct {
				plugin.MattermostPlugin
			}

			func (p *MyPlugin) MessageWillBePosted(c *plugin.Context, post *model.Post) (*model.Post, string) {
				return nil, "rejected"
			}

			func main() {
				plugin.ClientMain(&MyPlugin{})
			}
			`,
		}, th.App, th.NewPluginAPI)
		defer tearDown()

		post := &model.Post{
			UserId:    th.BasicUser.Id,
			ChannelId: th.BasicChannel.Id,
			Message:   "message_",
			CreateAt:  model.GetMillis() - 10000,
		}
		_, err := th.App.CreatePost(th.Context, post, th.BasicChannel, false, true)
		if assert.NotNil(t, err) {
			assert.Equal(t, "Post rejected by plugin. rejected", err.Message)
		}
	})

	t.Run("rejected, returned post ignored", func(t *testing.T) {
		th := Setup(t).InitBasic()
		defer th.TearDown()

		tearDown, _, _ := SetAppEnvironmentWithPlugins(t, []string{
			`
			package main

			import (
				"github.com/mattermost/mattermost/server/public/plugin"
				"github.com/mattermost/mattermost/server/public/model"
			)

			type MyPlugin struct {
				plugin.MattermostPlugin
			}

			func (p *MyPlugin) MessageWillBePosted(c *plugin.Context, post *model.Post) (*model.Post, string) {
				post.Message = "ignored"
				return post, "rejected"
			}

			func main() {
				plugin.ClientMain(&MyPlugin{})
			}
			`,
		}, th.App, th.NewPluginAPI)
		defer tearDown()

		post := &model.Post{
			UserId:    th.BasicUser.Id,
			ChannelId: th.BasicChannel.Id,
			Message:   "message_",
			CreateAt:  model.GetMillis() - 10000,
		}
		_, err := th.App.CreatePost(th.Context, post, th.BasicChannel, false, true)
		if assert.NotNil(t, err) {
			assert.Equal(t, "Post rejected by plugin. rejected", err.Message)
		}
	})

	t.Run("allowed", func(t *testing.T) {
		th := Setup(t).InitBasic()
		defer th.TearDown()

		tearDown, _, _ := SetAppEnvironmentWithPlugins(t, []string{
			`
			package main

			import (
				"github.com/mattermost/mattermost/server/public/plugin"
				"github.com/mattermost/mattermost/server/public/model"
			)

			type MyPlugin struct {
				plugin.MattermostPlugin
			}

			func (p *MyPlugin) MessageWillBePosted(c *plugin.Context, post *model.Post) (*model.Post, string) {
				return nil, ""
			}

			func main() {
				plugin.ClientMain(&MyPlugin{})
			}
			`,
		}, th.App, th.NewPluginAPI)
		defer tearDown()

		post := &model.Post{
			UserId:    th.BasicUser.Id,
			ChannelId: th.BasicChannel.Id,
			Message:   "message",
			CreateAt:  model.GetMillis() - 10000,
		}
		post, err := th.App.CreatePost(th.Context, post, th.BasicChannel, false, true)
		require.Nil(t, err)

		assert.Equal(t, "message", post.Message)
		retrievedPost, errSingle := th.App.Srv().Store().Post().GetSingle(post.Id, false)
		require.NoError(t, errSingle)
		assert.Equal(t, "message", retrievedPost.Message)
	})

	t.Run("updated", func(t *testing.T) {
		th := Setup(t).InitBasic()
		defer th.TearDown()

		tearDown, _, _ := SetAppEnvironmentWithPlugins(t, []string{
			`
			package main

			import (
				"github.com/mattermost/mattermost/server/public/plugin"
				"github.com/mattermost/mattermost/server/public/model"
			)

			type MyPlugin struct {
				plugin.MattermostPlugin
			}

			func (p *MyPlugin) MessageWillBePosted(c *plugin.Context, post *model.Post) (*model.Post, string) {
				post.Message = post.Message + "_fromplugin"
				return post, ""
			}

			func main() {
				plugin.ClientMain(&MyPlugin{})
			}
			`,
		}, th.App, th.NewPluginAPI)
		defer tearDown()

		post := &model.Post{
			UserId:    th.BasicUser.Id,
			ChannelId: th.BasicChannel.Id,
			Message:   "message",
			CreateAt:  model.GetMillis() - 10000,
		}
		post, err := th.App.CreatePost(th.Context, post, th.BasicChannel, false, true)
		require.Nil(t, err)

		assert.Equal(t, "message_fromplugin", post.Message)
		retrievedPost, errSingle := th.App.Srv().Store().Post().GetSingle(post.Id, false)
		require.NoError(t, errSingle)
		assert.Equal(t, "message_fromplugin", retrievedPost.Message)
	})

	t.Run("multiple updated", func(t *testing.T) {
		th := Setup(t).InitBasic()
		defer th.TearDown()

		tearDown, _, _ := SetAppEnvironmentWithPlugins(t, []string{
			`
			package main

			import (
				"github.com/mattermost/mattermost/server/public/plugin"
				"github.com/mattermost/mattermost/server/public/model"
			)

			type MyPlugin struct {
				plugin.MattermostPlugin
			}

			func (p *MyPlugin) MessageWillBePosted(c *plugin.Context, post *model.Post) (*model.Post, string) {

				post.Message = "prefix_" + post.Message
				return post, ""
			}

			func main() {
				plugin.ClientMain(&MyPlugin{})
			}
			`,
			`
			package main

			import (
				"github.com/mattermost/mattermost/server/public/plugin"
				"github.com/mattermost/mattermost/server/public/model"
			)

			type MyPlugin struct {
				plugin.MattermostPlugin
			}

			func (p *MyPlugin) MessageWillBePosted(c *plugin.Context, post *model.Post) (*model.Post, string) {
				post.Message = post.Message + "_suffix"
				return post, ""
			}

			func main() {
				plugin.ClientMain(&MyPlugin{})
			}
			`,
		}, th.App, th.NewPluginAPI)
		defer tearDown()

		post := &model.Post{
			UserId:    th.BasicUser.Id,
			ChannelId: th.BasicChannel.Id,
			Message:   "message",
			CreateAt:  model.GetMillis() - 10000,
		}
		post, err := th.App.CreatePost(th.Context, post, th.BasicChannel, false, true)
		require.Nil(t, err)
		assert.Equal(t, "prefix_message_suffix", post.Message)
	})
}

func TestHookMessageHasBeenPosted(t *testing.T) {
	th := Setup(t).InitBasic()
	defer th.TearDown()

	var mockAPI plugintest.API
	mockAPI.On("LoadPluginConfiguration", mock.Anything).Return(nil)
	mockAPI.On("LogDebug", "message").Return(nil)

	tearDown, _, _ := SetAppEnvironmentWithPlugins(t,
		[]string{
			`
		package main

		import (
			"github.com/mattermost/mattermost/server/public/plugin"
			"github.com/mattermost/mattermost/server/public/model"
		)

		type MyPlugin struct {
			plugin.MattermostPlugin
		}

		func (p *MyPlugin) MessageHasBeenPosted(c *plugin.Context, post *model.Post) {
			p.API.LogDebug(post.Message)
		}

		func main() {
			plugin.ClientMain(&MyPlugin{})
		}
	`}, th.App, func(*model.Manifest) plugin.API { return &mockAPI })
	defer tearDown()

	post := &model.Post{
		UserId:    th.BasicUser.Id,
		ChannelId: th.BasicChannel.Id,
		Message:   "message",
		CreateAt:  model.GetMillis() - 10000,
	}
	_, err := th.App.CreatePost(th.Context, post, th.BasicChannel, false, true)
	require.Nil(t, err)
}

func TestHookMessageWillBeUpdated(t *testing.T) {
	th := Setup(t).InitBasic()
	defer th.TearDown()

	tearDown, _, _ := SetAppEnvironmentWithPlugins(t,
		[]string{
			`
		package main

		import (
			"github.com/mattermost/mattermost/server/public/plugin"
			"github.com/mattermost/mattermost/server/public/model"
		)

		type MyPlugin struct {
			plugin.MattermostPlugin
		}

		func (p *MyPlugin) MessageWillBeUpdated(c *plugin.Context, newPost, oldPost *model.Post) (*model.Post, string) {
			newPost.Message = newPost.Message + "fromplugin"
			return newPost, ""
		}

		func main() {
			plugin.ClientMain(&MyPlugin{})
		}
	`}, th.App, th.NewPluginAPI)
	defer tearDown()

	post := &model.Post{
		UserId:    th.BasicUser.Id,
		ChannelId: th.BasicChannel.Id,
		Message:   "message_",
		CreateAt:  model.GetMillis() - 10000,
	}
	post, err := th.App.CreatePost(th.Context, post, th.BasicChannel, false, true)
	require.Nil(t, err)
	assert.Equal(t, "message_", post.Message)
	post.Message = post.Message + "edited_"
	post, err = th.App.UpdatePost(th.Context, post, true)
	require.Nil(t, err)
	assert.Equal(t, "message_edited_fromplugin", post.Message)
}

func TestHookMessageHasBeenUpdated(t *testing.T) {
	th := Setup(t).InitBasic()
	defer th.TearDown()

	var mockAPI plugintest.API
	mockAPI.On("LoadPluginConfiguration", mock.Anything).Return(nil)
	mockAPI.On("LogDebug", "message_edited").Return(nil)
	mockAPI.On("LogDebug", "message_").Return(nil)
	tearDown, _, _ := SetAppEnvironmentWithPlugins(t,
		[]string{
			`
		package main

		import (
			"github.com/mattermost/mattermost/server/public/plugin"
			"github.com/mattermost/mattermost/server/public/model"
		)

		type MyPlugin struct {
			plugin.MattermostPlugin
		}

		func (p *MyPlugin) MessageHasBeenUpdated(c *plugin.Context, newPost, oldPost *model.Post) {
			p.API.LogDebug(newPost.Message)
			p.API.LogDebug(oldPost.Message)
		}

		func main() {
			plugin.ClientMain(&MyPlugin{})
		}
	`}, th.App, func(*model.Manifest) plugin.API { return &mockAPI })
	defer tearDown()

	post := &model.Post{
		UserId:    th.BasicUser.Id,
		ChannelId: th.BasicChannel.Id,
		Message:   "message_",
		CreateAt:  model.GetMillis() - 10000,
	}
	post, err := th.App.CreatePost(th.Context, post, th.BasicChannel, false, true)
	require.Nil(t, err)
	assert.Equal(t, "message_", post.Message)
	post.Message = post.Message + "edited"
	_, err = th.App.UpdatePost(th.Context, post, true)
	require.Nil(t, err)
}

func TestHookMessageHasBeenDeleted(t *testing.T) {
	th := Setup(t).InitBasic()
	defer th.TearDown()

	var mockAPI plugintest.API
	mockAPI.On("LoadPluginConfiguration", mock.Anything).Return(nil)
	mockAPI.On("LogDebug", "message").Return(nil).Times(1)

	tearDown, _, _ := SetAppEnvironmentWithPlugins(t,
		[]string{
			`
		package main

		import (
			"github.com/mattermost/mattermost/server/public/plugin"
			"github.com/mattermost/mattermost/server/public/model"
		)

		type MyPlugin struct {
			plugin.MattermostPlugin
		}

		func (p *MyPlugin) MessageHasBeenDeleted(c *plugin.Context, post *model.Post) {
			p.API.LogDebug(post.Message)
		}

		func main() {
			plugin.ClientMain(&MyPlugin{})
		}
	`}, th.App, func(*model.Manifest) plugin.API { return &mockAPI })
	defer tearDown()

	post := &model.Post{
		UserId:    th.BasicUser.Id,
		ChannelId: th.BasicChannel.Id,
		Message:   "message",
		CreateAt:  model.GetMillis() - 10000,
	}
	_, err := th.App.CreatePost(th.Context, post, th.BasicChannel, false, true)
	require.Nil(t, err)
	_, err = th.App.DeletePost(th.Context, post.Id, th.BasicUser.Id)
	require.Nil(t, err)
}

func TestHookFileWillBeUploaded(t *testing.T) {
	t.Run("rejected", func(t *testing.T) {
		th := Setup(t).InitBasic()
		defer th.TearDown()

		var mockAPI plugintest.API
		mockAPI.On("LoadPluginConfiguration", mock.Anything).Return(nil)
		mockAPI.On("LogDebug", "testhook.txt").Return(nil)
		mockAPI.On("LogDebug", "inputfile").Return(nil)
		tearDown, _, _ := SetAppEnvironmentWithPlugins(t, []string{
			`
			package main

			import (
				"io"
				"github.com/mattermost/mattermost/server/public/plugin"
				"github.com/mattermost/mattermost/server/public/model"
			)

			type MyPlugin struct {
				plugin.MattermostPlugin
			}

			func (p *MyPlugin) FileWillBeUploaded(c *plugin.Context, info *model.FileInfo, file io.Reader, output io.Writer) (*model.FileInfo, string) {
				return nil, "rejected"
			}

			func main() {
				plugin.ClientMain(&MyPlugin{})
			}
			`,
		}, th.App, func(*model.Manifest) plugin.API { return &mockAPI })
		defer tearDown()

		_, err := th.App.UploadFile(th.Context,
			[]byte("inputfile"),
			th.BasicChannel.Id,
			"testhook.txt",
		)

		if assert.NotNil(t, err) {
			assert.Equal(t, "File rejected by plugin. rejected", err.Message)
		}
	})

	t.Run("rejected, returned file ignored", func(t *testing.T) {
		th := Setup(t).InitBasic()
		defer th.TearDown()

		var mockAPI plugintest.API
		mockAPI.On("LoadPluginConfiguration", mock.Anything).Return(nil)
		mockAPI.On("LogDebug", "testhook.txt").Return(nil)
		mockAPI.On("LogDebug", "inputfile").Return(nil)
		tearDown, _, _ := SetAppEnvironmentWithPlugins(t, []string{
			`
			package main

			import (
				"fmt"
				"io"
				"github.com/mattermost/mattermost/server/public/plugin"
				"github.com/mattermost/mattermost/server/public/model"
			)

			type MyPlugin struct {
				plugin.MattermostPlugin
			}

			func (p *MyPlugin) FileWillBeUploaded(c *plugin.Context, info *model.FileInfo, file io.Reader, output io.Writer) (*model.FileInfo, string) {
				n, err := output.Write([]byte("ignored"))
				if err != nil {
					return info, fmt.Sprintf("FAILED to write output file n: %v, err: %v", n, err)
				}
				info.Name = "ignored"
				return info, "rejected"
			}

			func main() {
				plugin.ClientMain(&MyPlugin{})
			}
			`,
		}, th.App, func(*model.Manifest) plugin.API { return &mockAPI })
		defer tearDown()

		_, err := th.App.UploadFile(th.Context,
			[]byte("inputfile"),
			th.BasicChannel.Id,
			"testhook.txt",
		)

		if assert.NotNil(t, err) {
			assert.Equal(t, "File rejected by plugin. rejected", err.Message)
		}
	})

	t.Run("allowed", func(t *testing.T) {
		th := Setup(t).InitBasic()
		defer th.TearDown()

		var mockAPI plugintest.API
		mockAPI.On("LoadPluginConfiguration", mock.Anything).Return(nil)
		mockAPI.On("LogDebug", "testhook.txt").Return(nil)
		mockAPI.On("LogDebug", "inputfile").Return(nil)
		tearDown, _, _ := SetAppEnvironmentWithPlugins(t, []string{
			`
			package main

			import (
				"io"
				"github.com/mattermost/mattermost/server/public/plugin"
				"github.com/mattermost/mattermost/server/public/model"
			)

			type MyPlugin struct {
				plugin.MattermostPlugin
			}

			func (p *MyPlugin) FileWillBeUploaded(c *plugin.Context, info *model.FileInfo, file io.Reader, output io.Writer) (*model.FileInfo, string) {
				return nil, ""
			}

			func main() {
				plugin.ClientMain(&MyPlugin{})
			}
			`,
		}, th.App, func(*model.Manifest) plugin.API { return &mockAPI })
		defer tearDown()

		response, err := th.App.UploadFile(th.Context,
			[]byte("inputfile"),
			th.BasicChannel.Id,
			"testhook.txt",
		)

		assert.Nil(t, err)
		assert.NotNil(t, response)

		fileID := response.Id
		fileInfo, err := th.App.GetFileInfo(fileID)
		assert.Nil(t, err)
		assert.NotNil(t, fileInfo)
		assert.Equal(t, "testhook.txt", fileInfo.Name)

		fileReader, err := th.App.FileReader(fileInfo.Path)
		assert.Nil(t, err)
		var resultBuf bytes.Buffer
		io.Copy(&resultBuf, fileReader)
		assert.Equal(t, "inputfile", resultBuf.String())
	})

	t.Run("updated", func(t *testing.T) {
		th := Setup(t).InitBasic()
		defer th.TearDown()

		var mockAPI plugintest.API
		mockAPI.On("LoadPluginConfiguration", mock.Anything).Return(nil)
		mockAPI.On("LogDebug", "testhook.txt").Return(nil)
		mockAPI.On("LogDebug", "inputfile").Return(nil)
		tearDown, _, _ := SetAppEnvironmentWithPlugins(t, []string{
			`
			package main

			import (
				"io"
				"fmt"
				"bytes"
				"github.com/mattermost/mattermost/server/public/plugin"
				"github.com/mattermost/mattermost/server/public/model"
			)

			type MyPlugin struct {
				plugin.MattermostPlugin
			}

			func (p *MyPlugin) FileWillBeUploaded(c *plugin.Context, info *model.FileInfo, file io.Reader, output io.Writer) (*model.FileInfo, string) {
				var buf bytes.Buffer
				n, err := buf.ReadFrom(file)
				if err != nil {
					panic(fmt.Sprintf("buf.ReadFrom failed, reading %d bytes: %s", err.Error()))
				}

				outbuf := bytes.NewBufferString("changedtext")
				n, err = io.Copy(output, outbuf)
				if err != nil {
					panic(fmt.Sprintf("io.Copy failed after %d bytes: %s", n, err.Error()))
				}
				if n != 11 {
					panic(fmt.Sprintf("io.Copy only copied %d bytes", n))
				}
				info.Name = "modifiedinfo"
				return info, ""
			}

			func main() {
				plugin.ClientMain(&MyPlugin{})
			}
			`,
		}, th.App, func(*model.Manifest) plugin.API { return &mockAPI })
		defer tearDown()

		response, err := th.App.UploadFile(th.Context,
			[]byte("inputfile"),
			th.BasicChannel.Id,
			"testhook.txt",
		)
		assert.Nil(t, err)
		assert.NotNil(t, response)
		fileID := response.Id

		fileInfo, err := th.App.GetFileInfo(fileID)
		assert.Nil(t, err)
		assert.NotNil(t, fileInfo)
		assert.Equal(t, "modifiedinfo", fileInfo.Name)

		fileReader, err := th.App.FileReader(fileInfo.Path)
		assert.Nil(t, err)
		var resultBuf bytes.Buffer
		io.Copy(&resultBuf, fileReader)
		assert.Equal(t, "changedtext", resultBuf.String())
	})
}

func TestUserWillLogIn_Blocked(t *testing.T) {
	th := Setup(t).InitBasic()
	defer th.TearDown()

	err := th.App.UpdatePassword(th.BasicUser, "hunter2")
	assert.Nil(t, err, "Error updating user password: %s", err)
	tearDown, _, _ := SetAppEnvironmentWithPlugins(t,
		[]string{
			`
		package main

		import (
			"github.com/mattermost/mattermost/server/public/plugin"
			"github.com/mattermost/mattermost/server/public/model"
		)

		type MyPlugin struct {
			plugin.MattermostPlugin
		}

		func (p *MyPlugin) UserWillLogIn(c *plugin.Context, user *model.User) string {
			return "Blocked By Plugin"
		}

		func main() {
			plugin.ClientMain(&MyPlugin{})
		}
	`}, th.App, th.NewPluginAPI)
	defer tearDown()

	r := &http.Request{}
	w := httptest.NewRecorder()
	err = th.App.DoLogin(th.Context, w, r, th.BasicUser, "", false, false, false)

	assert.Contains(t, err.Id, "Login rejected by plugin", "Expected Login rejected by plugin, got %s", err.Id)
}

func TestUserWillLogInIn_Passed(t *testing.T) {
	th := Setup(t).InitBasic()
	defer th.TearDown()

	err := th.App.UpdatePassword(th.BasicUser, "hunter2")

	assert.Nil(t, err, "Error updating user password: %s", err)

	tearDown, _, _ := SetAppEnvironmentWithPlugins(t,
		[]string{
			`
		package main

		import (
			"github.com/mattermost/mattermost/server/public/plugin"
			"github.com/mattermost/mattermost/server/public/model"
		)

		type MyPlugin struct {
			plugin.MattermostPlugin
		}

		func (p *MyPlugin) UserWillLogIn(c *plugin.Context, user *model.User) string {
			return ""
		}

		func main() {
			plugin.ClientMain(&MyPlugin{})
		}
	`}, th.App, th.NewPluginAPI)
	defer tearDown()

	r := &http.Request{}
	w := httptest.NewRecorder()
	err = th.App.DoLogin(th.Context, w, r, th.BasicUser, "", false, false, false)

	assert.Nil(t, err, "Expected nil, got %s", err)
	assert.Equal(t, th.Context.Session().UserId, th.BasicUser.Id)
}

func TestUserHasLoggedIn(t *testing.T) {
	th := Setup(t).InitBasic()
	defer th.TearDown()

	err := th.App.UpdatePassword(th.BasicUser, "hunter2")

	assert.Nil(t, err, "Error updating user password: %s", err)

	tearDown, _, _ := SetAppEnvironmentWithPlugins(t,
		[]string{
			`
		package main

		import (
			"github.com/mattermost/mattermost/server/public/plugin"
			"github.com/mattermost/mattermost/server/public/model"
		)

		type MyPlugin struct {
			plugin.MattermostPlugin
		}

		func (p *MyPlugin) UserHasLoggedIn(c *plugin.Context, user *model.User) {
			user.FirstName = "plugin-callback-success"
			p.API.UpdateUser(user)
		}

		func main() {
			plugin.ClientMain(&MyPlugin{})
		}
	`}, th.App, th.NewPluginAPI)
	defer tearDown()

	r := &http.Request{}
	w := httptest.NewRecorder()
	err = th.App.DoLogin(th.Context, w, r, th.BasicUser, "", false, false, false)

	assert.Nil(t, err, "Expected nil, got %s", err)

	time.Sleep(2 * time.Second)

	user, _ := th.App.GetUser(th.BasicUser.Id)

	assert.Equal(t, user.FirstName, "plugin-callback-success", "Expected firstname overwrite, got default")
}

func TestUserHasBeenDeactivated(t *testing.T) {
	th := Setup(t)
	defer th.TearDown()

	tearDown, _, _ := SetAppEnvironmentWithPlugins(t,
		[]string{
			`
		package main

		import (
			"github.com/mattermost/mattermost/server/public/plugin"
			"github.com/mattermost/mattermost/server/public/model"
		)

		type MyPlugin struct {
			plugin.MattermostPlugin
		}

		func (p *MyPlugin) UserHasBeenDeactivated(c *plugin.Context, user *model.User) {
			user.Nickname = "plugin-callback-success"
			p.API.UpdateUser(user)
		}

		func main() {
			plugin.ClientMain(&MyPlugin{})
		}
	`}, th.App, th.NewPluginAPI)
	defer tearDown()

	user := &model.User{
		Email:    "success+test@example.com",
		Nickname: "testnickname",
		Username: "testusername",
		Password: "testpassword",
	}

	_, err := th.App.CreateUser(th.Context, user)
	require.Nil(t, err)

	_, err = th.App.UpdateActive(th.Context, user, false)
	require.Nil(t, err)

	time.Sleep(1 * time.Second)
	user, err = th.App.GetUser(user.Id)

	require.Nil(t, err)
	require.Equal(t, "plugin-callback-success", user.Nickname)
}

func TestUserHasBeenCreated(t *testing.T) {
	th := Setup(t)
	defer th.TearDown()

	tearDown, _, _ := SetAppEnvironmentWithPlugins(t,
		[]string{
			`
		package main

		import (
			"github.com/mattermost/mattermost/server/public/plugin"
			"github.com/mattermost/mattermost/server/public/model"
		)

		type MyPlugin struct {
			plugin.MattermostPlugin
		}

		func (p *MyPlugin) UserHasBeenCreated(c *plugin.Context, user *model.User) {
			user.Nickname = "plugin-callback-success"
			p.API.UpdateUser(user)
		}

		func main() {
			plugin.ClientMain(&MyPlugin{})
		}
	`}, th.App, th.NewPluginAPI)
	defer tearDown()

	user := &model.User{
		Email:    "success+test@example.com",
		Nickname: "testnickname",
		Username: "testusername",
		Password: "testpassword",
	}
	_, err := th.App.CreateUser(th.Context, user)
	require.Nil(t, err)

	time.Sleep(1 * time.Second)

	user, err = th.App.GetUser(user.Id)
	require.Nil(t, err)
	require.Equal(t, "plugin-callback-success", user.Nickname)
}

func TestErrorString(t *testing.T) {
	th := Setup(t)
	defer th.TearDown()

	t.Run("errors.New", func(t *testing.T) {
		tearDown, _, activationErrors := SetAppEnvironmentWithPlugins(t,
			[]string{
				`
			package main

			import (
				"errors"

				"github.com/mattermost/mattermost/server/public/plugin"
			)

			type MyPlugin struct {
				plugin.MattermostPlugin
			}

			func (p *MyPlugin) OnActivate() error {
				return errors.New("simulate failure")
			}

			func main() {
				plugin.ClientMain(&MyPlugin{})
			}
		`}, th.App, th.NewPluginAPI)
		defer tearDown()

		require.Len(t, activationErrors, 1)
		require.Error(t, activationErrors[0])
		require.Contains(t, activationErrors[0].Error(), "simulate failure")
	})

	t.Run("AppError", func(t *testing.T) {
		tearDown, _, activationErrors := SetAppEnvironmentWithPlugins(t,
			[]string{
				`
			package main

			import (
				"github.com/mattermost/mattermost/server/public/plugin"
				"github.com/mattermost/mattermost/server/public/model"
			)

			type MyPlugin struct {
				plugin.MattermostPlugin
			}

			func (p *MyPlugin) OnActivate() error {
				return model.NewAppError("where", "id", map[string]any{"param": 1}, "details", 42)
			}

			func main() {
				plugin.ClientMain(&MyPlugin{})
			}
		`}, th.App, th.NewPluginAPI)
		defer tearDown()

		require.Len(t, activationErrors, 1)
		require.Error(t, activationErrors[0])

		cause := errors.Cause(activationErrors[0])
		require.IsType(t, &model.AppError{}, cause)

		// params not expected, since not exported
		expectedErr := model.NewAppError("where", "id", nil, "details", 42)
		require.Equal(t, expectedErr, cause)
	})
}

func TestHookContext(t *testing.T) {
	th := Setup(t).InitBasic()
	defer th.TearDown()
	ctx := request.EmptyContext(th.TestLogger)

	// We don't actually have a session, we are faking it so just set something arbitrarily
	ctx.Session().Id = model.NewId()

	var mockAPI plugintest.API
	mockAPI.On("LoadPluginConfiguration", mock.Anything).Return(nil)
	mockAPI.On("LogDebug", ctx.Session().Id).Return(nil)
	mockAPI.On("LogInfo", ctx.RequestId()).Return(nil)
	mockAPI.On("LogError", ctx.IPAddress()).Return(nil)
	mockAPI.On("LogWarn", ctx.AcceptLanguage()).Return(nil)
	mockAPI.On("DeleteTeam", ctx.UserAgent()).Return(nil)

	tearDown, _, _ := SetAppEnvironmentWithPlugins(t,
		[]string{
			`
		package main

		import (
			"github.com/mattermost/mattermost/server/public/plugin"
			"github.com/mattermost/mattermost/server/public/model"
		)

		type MyPlugin struct {
			plugin.MattermostPlugin
		}

		func (p *MyPlugin) MessageHasBeenPosted(c *plugin.Context, post *model.Post) {
			p.API.LogDebug(c.SessionId)
			p.API.LogInfo(c.RequestId)
			p.API.LogError(c.IPAddress)
			p.API.LogWarn(c.AcceptLanguage)
			p.API.DeleteTeam(c.UserAgent)
		}

		func main() {
			plugin.ClientMain(&MyPlugin{})
		}
	`}, th.App, func(*model.Manifest) plugin.API { return &mockAPI })
	defer tearDown()

	post := &model.Post{
		UserId:    th.BasicUser.Id,
		ChannelId: th.BasicChannel.Id,
		Message:   "not this",
		CreateAt:  model.GetMillis() - 10000,
	}
	_, err := th.App.CreatePost(ctx, post, th.BasicChannel, false, true)
	require.Nil(t, err)
}

func TestActiveHooks(t *testing.T) {
	th := Setup(t)
	defer th.TearDown()

	t.Run("", func(t *testing.T) {
		tearDown, pluginIDs, _ := SetAppEnvironmentWithPlugins(t,
			[]string{
				`
			package main

			import (
				"github.com/mattermost/mattermost/server/public/model"
				"github.com/mattermost/mattermost/server/public/plugin"
			)

			type MyPlugin struct {
				plugin.MattermostPlugin
			}

			func (p *MyPlugin) OnActivate() error {
				return nil
			}

			func (p *MyPlugin) OnConfigurationChange() error {
				return nil
			}

			func (p *MyPlugin) UserHasBeenCreated(c *plugin.Context, user *model.User) {
				user.Nickname = "plugin-callback-success"
				p.API.UpdateUser(user)
			}

			func main() {
				plugin.ClientMain(&MyPlugin{})
			}
		`}, th.App, th.NewPluginAPI)
		defer tearDown()

		require.Len(t, pluginIDs, 1)
		pluginID := pluginIDs[0]

		require.True(t, th.App.GetPluginsEnvironment().IsActive(pluginID))
		user1 := &model.User{
			Email:    "success+test@example.com",
			Nickname: "testnickname",
			Username: "testusername",
			Password: "testpassword",
		}
		_, appErr := th.App.CreateUser(th.Context, user1)
		require.Nil(t, appErr)
		time.Sleep(1 * time.Second)
		user1, appErr = th.App.GetUser(user1.Id)
		require.Nil(t, appErr)
		require.Equal(t, "plugin-callback-success", user1.Nickname)

		// Disable plugin
		require.True(t, th.App.GetPluginsEnvironment().Deactivate(pluginID))
		require.False(t, th.App.GetPluginsEnvironment().IsActive(pluginID))

		hooks, err := th.App.GetPluginsEnvironment().HooksForPlugin(pluginID)
		require.Error(t, err)
		require.Nil(t, hooks)

		// Should fail to find pluginID as it was deleted when deactivated
		path, err := th.App.GetPluginsEnvironment().PublicFilesPath(pluginID)
		require.Error(t, err)
		require.Empty(t, path)
	})
}

func TestHookMetrics(t *testing.T) {
	th := Setup(t)
	defer th.TearDown()

	t.Run("", func(t *testing.T) {
		metricsMock := &mocks.MetricsInterface{}

		pluginDir, err := os.MkdirTemp("", "")
		require.NoError(t, err)
		webappPluginDir, err := os.MkdirTemp("", "")
		require.NoError(t, err)
		defer os.RemoveAll(pluginDir)
		defer os.RemoveAll(webappPluginDir)

		env, err := plugin.NewEnvironment(th.NewPluginAPI, NewDriverImpl(th.Server), pluginDir, webappPluginDir, th.App.Log(), metricsMock)
		require.NoError(t, err)

		th.App.ch.SetPluginsEnvironment(env)

		pluginID := model.NewId()
		backend := filepath.Join(pluginDir, pluginID, "backend.exe")
		code :=
			`
	package main

	import (
		"github.com/mattermost/mattermost/server/public/model"
		"github.com/mattermost/mattermost/server/public/plugin"
	)

	type MyPlugin struct {
		plugin.MattermostPlugin
	}

	func (p *MyPlugin) OnActivate() error {
		return nil
	}

	func (p *MyPlugin) OnConfigurationChange() error {
		return nil
	}

	func (p *MyPlugin) UserHasBeenCreated(c *plugin.Context, user *model.User) {
		user.Nickname = "plugin-callback-success"
		p.API.UpdateUser(user)
	}

	func main() {
		plugin.ClientMain(&MyPlugin{})
	}
`
		utils.CompileGo(t, code, backend)
		os.WriteFile(filepath.Join(pluginDir, pluginID, "plugin.json"), []byte(`{"id": "`+pluginID+`", "server": {"executable": "backend.exe"}}`), 0600)

		// Setup mocks before activating
		metricsMock.On("ObservePluginHookDuration", pluginID, "Implemented", true, mock.Anything).Return()
		metricsMock.On("ObservePluginHookDuration", pluginID, "OnActivate", true, mock.Anything).Return()
		metricsMock.On("ObservePluginHookDuration", pluginID, "OnDeactivate", true, mock.Anything).Return()
		metricsMock.On("ObservePluginHookDuration", pluginID, "OnConfigurationChange", true, mock.Anything).Return()
		metricsMock.On("ObservePluginHookDuration", pluginID, "UserHasBeenCreated", true, mock.Anything).Return()

		// Don't care about these calls.
		metricsMock.On("ObservePluginAPIDuration", mock.Anything, mock.Anything, mock.Anything, mock.Anything).Return()
		metricsMock.On("ObservePluginMultiHookIterationDuration", mock.Anything, mock.Anything, mock.Anything).Return()
		metricsMock.On("ObservePluginMultiHookDuration", mock.Anything).Return()

		_, _, activationErr := env.Activate(pluginID)
		require.NoError(t, activationErr)

		th.App.UpdateConfig(func(cfg *model.Config) {
			cfg.PluginSettings.PluginStates[pluginID] = &model.PluginState{
				Enable: true,
			}
		})

		require.True(t, th.App.GetPluginsEnvironment().IsActive(pluginID))

		user1 := &model.User{
			Email:       "success+test@example.com",
			Nickname:    "testnickname",
			Username:    "testusername",
			Password:    "testpassword",
			AuthService: "",
		}
		_, appErr := th.App.CreateUser(th.Context, user1)
		require.Nil(t, appErr)
		time.Sleep(1 * time.Second)
		user1, appErr = th.App.GetUser(user1.Id)
		require.Nil(t, appErr)
		require.Equal(t, "plugin-callback-success", user1.Nickname)

		// Disable plugin
		require.True(t, th.App.GetPluginsEnvironment().Deactivate(pluginID))
		require.False(t, th.App.GetPluginsEnvironment().IsActive(pluginID))

		metricsMock.AssertExpectations(t)
	})
}

func TestHookReactionHasBeenAdded(t *testing.T) {
	th := Setup(t).InitBasic()
	defer th.TearDown()

	var mockAPI plugintest.API
	mockAPI.On("LoadPluginConfiguration", mock.Anything).Return(nil)
	mockAPI.On("LogDebug", "smile").Return(nil)

	tearDown, _, _ := SetAppEnvironmentWithPlugins(t,
		[]string{
			`
		package main

		import (
			"github.com/mattermost/mattermost/server/public/plugin"
			"github.com/mattermost/mattermost/server/public/model"
		)

		type MyPlugin struct {
			plugin.MattermostPlugin
		}

		func (p *MyPlugin) ReactionHasBeenAdded(c *plugin.Context, reaction *model.Reaction) {
			p.API.LogDebug(reaction.EmojiName)
		}

		func main() {
			plugin.ClientMain(&MyPlugin{})
		}
	`}, th.App, func(*model.Manifest) plugin.API { return &mockAPI })
	defer tearDown()

	reaction := &model.Reaction{
		UserId:    th.BasicUser.Id,
		PostId:    th.BasicPost.Id,
		EmojiName: "smile",
		CreateAt:  model.GetMillis() - 10000,
	}
	_, err := th.App.SaveReactionForPost(th.Context, reaction)
	require.Nil(t, err)
}

func TestHookReactionHasBeenRemoved(t *testing.T) {
	th := Setup(t).InitBasic()
	defer th.TearDown()

	var mockAPI plugintest.API
	mockAPI.On("LoadPluginConfiguration", mock.Anything).Return(nil)
	mockAPI.On("LogDebug", "star").Return(nil)

	tearDown, _, _ := SetAppEnvironmentWithPlugins(t,
		[]string{
			`
		package main

		import (
			"github.com/mattermost/mattermost/server/public/plugin"
			"github.com/mattermost/mattermost/server/public/model"
		)

		type MyPlugin struct {
			plugin.MattermostPlugin
		}

		func (p *MyPlugin) ReactionHasBeenRemoved(c *plugin.Context, reaction *model.Reaction) {
			p.API.LogDebug(reaction.EmojiName)
		}

		func main() {
			plugin.ClientMain(&MyPlugin{})
		}
	`}, th.App, func(*model.Manifest) plugin.API { return &mockAPI })
	defer tearDown()

	reaction := &model.Reaction{
		UserId:    th.BasicUser.Id,
		PostId:    th.BasicPost.Id,
		EmojiName: "star",
		CreateAt:  model.GetMillis() - 10000,
	}

	err := th.App.DeleteReactionForPost(th.Context, reaction)

	require.Nil(t, err)
}

func TestHookRunDataRetention(t *testing.T) {
	th := Setup(t, SkipProductsInitialization()).InitBasic()
	defer th.TearDown()

	tearDown, pluginIDs, _ := SetAppEnvironmentWithPlugins(t,
		[]string{
			`
		package main

		import (
			"github.com/mattermost/mattermost/server/public/plugin"
		)

		type MyPlugin struct {
			plugin.MattermostPlugin
		}

		func (p *MyPlugin) RunDataRetention(nowMillis, batchSize int64) (int64, error){
			return 100, nil
		}

		func main() {
			plugin.ClientMain(&MyPlugin{})
		}
	`}, th.App, th.NewPluginAPI)
	defer tearDown()

	require.Len(t, pluginIDs, 1)
	pluginID := pluginIDs[0]

	require.True(t, th.App.GetPluginsEnvironment().IsActive(pluginID))

	hookCalled := false
	th.App.Channels().RunMultiHook(func(hooks plugin.Hooks) bool {
		n, _ := hooks.RunDataRetention(0, 0)
		// Ensure return it correct
		assert.Equal(t, int64(100), n)
		hookCalled = true
		return hookCalled
	}, plugin.RunDataRetentionID)

	require.True(t, hookCalled)
}

func TestHookOnSendDailyTelemetry(t *testing.T) {
	th := Setup(t).InitBasic()
	defer th.TearDown()

	tearDown, pluginIDs, _ := SetAppEnvironmentWithPlugins(t,
		[]string{
			`
		package main

		import (
			"github.com/mattermost/mattermost/server/public/plugin"
		)

		type MyPlugin struct {
			plugin.MattermostPlugin
		}

		func (p *MyPlugin) OnSendDailyTelemetry() {
			return
		}

		func main() {
			plugin.ClientMain(&MyPlugin{})
		}
	`}, th.App, th.NewPluginAPI)
	defer tearDown()

	require.Len(t, pluginIDs, 1)
	pluginID := pluginIDs[0]

	require.True(t, th.App.GetPluginsEnvironment().IsActive(pluginID))

	hookCalled := false
	th.App.Channels().RunMultiHook(func(hooks plugin.Hooks) bool {
		hooks.OnSendDailyTelemetry()

		hookCalled = true
		return hookCalled
	}, plugin.OnSendDailyTelemetryID)

	require.True(t, hookCalled)
}

func TestHookOnCloudLimitsUpdated(t *testing.T) {
	th := Setup(t).InitBasic()
	defer th.TearDown()

	tearDown, pluginIDs, _ := SetAppEnvironmentWithPlugins(t,
		[]string{
			`
		package main

		import (
			"github.com/mattermost/mattermost/server/public/model"
			"github.com/mattermost/mattermost/server/public/plugin"
		)

		type MyPlugin struct {
			plugin.MattermostPlugin
		}

		func (p *MyPlugin) OnCloudLimitsUpdated(_ *model.ProductLimits) {
			return
		}

		func main() {
			plugin.ClientMain(&MyPlugin{})
		}
	`}, th.App, th.NewPluginAPI)
	defer tearDown()

	require.Len(t, pluginIDs, 1)
	pluginID := pluginIDs[0]

	require.True(t, th.App.GetPluginsEnvironment().IsActive(pluginID))

	hookCalled := false
	th.App.Channels().RunMultiHook(func(hooks plugin.Hooks) bool {
		hooks.OnCloudLimitsUpdated(nil)

		hookCalled = true
		return hookCalled
	}, plugin.OnCloudLimitsUpdatedID)

	require.True(t, hookCalled)
}

<<<<<<< HEAD
func TestHookMessagesWillBeConsumed(t *testing.T) {
	th := Setup(t).InitBasic()
	defer th.TearDown()

	var mockAPI plugintest.API
	mockAPI.On("LoadPluginConfiguration", mock.Anything).Return(nil)
	mockAPI.On("LogDebug", "message").Return(nil)

	tearDown, _, _ := SetAppEnvironmentWithPlugins(t,
		[]string{
			`
		package main

		import (
			"github.com/mattermost/mattermost-server/v6/plugin"
			"github.com/mattermost/mattermost-server/v6/model"
		)

		type MyPlugin struct {
			plugin.MattermostPlugin
		}

		func (p *MyPlugin) MessagesWillBeConsumed(posts []*model.Post)([]*model.Post) {
			for _, post := range posts {
				post.Message = "mwbc_plugin:" + post.Message
			}
			return posts
		}

		func main() {
			plugin.ClientMain(&MyPlugin{})
		}
	`}, th.App, func(*model.Manifest) plugin.API { return &mockAPI })
	defer tearDown()

	newPost := &model.Post{
		UserId:    th.BasicUser.Id,
		ChannelId: th.BasicChannel.Id,
		Message:   "message",
		CreateAt:  model.GetMillis() - 10000,
	}
	_, err := th.App.CreatePost(th.Context, newPost, th.BasicChannel, false, true)
	assert.Nil(t, err)
	post, err := th.App.GetSinglePost(newPost.Id, true)
	assert.Nil(t, err)
	require.Equal(t, "mwbc_plugin:message", post.Message)
=======
//go:embed test_templates/hook_notification_will_be_pushed.tmpl
var hookNotificationWillBePushedTmpl string

func TestHookNotificationWillBePushed(t *testing.T) {
	if testing.Short() {
		t.Skip("skipping TestHookNotificationWillBePushed test in short mode")
	}

	tests := []struct {
		name                        string
		testCode                    string
		expectedNotifications       int
		expectedNotificationMessage string
	}{
		{
			name:                  "successfully pushed",
			testCode:              `return nil, ""`,
			expectedNotifications: 6,
		},
		{
			name:                  "push notification rejected",
			testCode:              `return nil, "rejected"`,
			expectedNotifications: 0,
		},
		{
			name: "push notification modified",
			testCode: `notification.Message = "brand new message"
	return notification, ""`,
			expectedNotifications:       6,
			expectedNotificationMessage: "brand new message",
		},
	}
	for _, tt := range tests {
		t.Run(tt.name, func(t *testing.T) {
			th := Setup(t).InitBasic()
			defer th.TearDown()

			templatedPlugin := fmt.Sprintf(hookNotificationWillBePushedTmpl, tt.testCode)
			tearDown, _, _ := SetAppEnvironmentWithPlugins(t, []string{templatedPlugin}, th.App, th.NewPluginAPI)
			defer tearDown()

			// Create 3 users, each having 2 sessions.
			type userSession struct {
				user    *model.User
				session *model.Session
			}
			var userSessions []userSession
			for i := 0; i < 3; i++ {
				u := th.CreateUser()
				sess, err := th.App.CreateSession(th.Context, &model.Session{
					UserId:    u.Id,
					DeviceId:  "deviceID" + u.Id,
					ExpiresAt: model.GetMillis() + 100000,
				})
				require.Nil(t, err)
				// We don't need to track the 2nd session.
				_, err = th.App.CreateSession(th.Context, &model.Session{
					UserId:    u.Id,
					DeviceId:  "deviceID" + u.Id,
					ExpiresAt: model.GetMillis() + 100000,
				})
				require.Nil(t, err)
				_, err = th.App.AddTeamMember(th.Context, th.BasicTeam.Id, u.Id)
				require.Nil(t, err)
				th.AddUserToChannel(u, th.BasicChannel)
				userSessions = append(userSessions, userSession{
					user:    u,
					session: sess,
				})
			}

			handler := &testPushNotificationHandler{
				t:        t,
				behavior: "simple",
			}
			pushServer := httptest.NewServer(
				http.HandlerFunc(handler.handleReq),
			)
			defer pushServer.Close()

			th.App.UpdateConfig(func(cfg *model.Config) {
				*cfg.EmailSettings.PushNotificationContents = model.GenericNotification
				*cfg.EmailSettings.PushNotificationServer = pushServer.URL
			})

			var wg sync.WaitGroup
			for _, data := range userSessions {
				wg.Add(1)
				go func(user model.User) {
					defer wg.Done()
					notification := &PostNotification{
						Post:    th.CreatePost(th.BasicChannel),
						Channel: th.BasicChannel,
						ProfileMap: map[string]*model.User{
							user.Id: &user,
						},
						Sender: &user,
					}
					th.App.sendPushNotification(notification, &user, true, false, model.CommentsNotifyAny)
				}(*data.user)
			}
			wg.Wait()

			// Hack to let the worker goroutines complete.
			time.Sleep(1 * time.Second)
			// Server side verification.
			assert.Equal(t, tt.expectedNotifications, handler.numReqs())
			var numMessages int
			for _, n := range handler.notifications() {
				switch n.Type {
				case model.PushTypeMessage:
					numMessages++
					assert.Equal(t, th.BasicChannel.Id, n.ChannelId)
					if tt.expectedNotificationMessage != "" {
						assert.Equal(t, tt.expectedNotificationMessage, n.Message)
					} else {
						assert.Contains(t, n.Message, "mentioned you")
					}
				default:
					assert.Fail(t, "should not receive any other push notification types")
				}
			}
			assert.Equal(t, tt.expectedNotifications, numMessages)
		})
	}
>>>>>>> b6fd1b7b
}<|MERGE_RESOLUTION|>--- conflicted
+++ resolved
@@ -1424,54 +1424,6 @@
 	require.True(t, hookCalled)
 }
 
-<<<<<<< HEAD
-func TestHookMessagesWillBeConsumed(t *testing.T) {
-	th := Setup(t).InitBasic()
-	defer th.TearDown()
-
-	var mockAPI plugintest.API
-	mockAPI.On("LoadPluginConfiguration", mock.Anything).Return(nil)
-	mockAPI.On("LogDebug", "message").Return(nil)
-
-	tearDown, _, _ := SetAppEnvironmentWithPlugins(t,
-		[]string{
-			`
-		package main
-
-		import (
-			"github.com/mattermost/mattermost-server/v6/plugin"
-			"github.com/mattermost/mattermost-server/v6/model"
-		)
-
-		type MyPlugin struct {
-			plugin.MattermostPlugin
-		}
-
-		func (p *MyPlugin) MessagesWillBeConsumed(posts []*model.Post)([]*model.Post) {
-			for _, post := range posts {
-				post.Message = "mwbc_plugin:" + post.Message
-			}
-			return posts
-		}
-
-		func main() {
-			plugin.ClientMain(&MyPlugin{})
-		}
-	`}, th.App, func(*model.Manifest) plugin.API { return &mockAPI })
-	defer tearDown()
-
-	newPost := &model.Post{
-		UserId:    th.BasicUser.Id,
-		ChannelId: th.BasicChannel.Id,
-		Message:   "message",
-		CreateAt:  model.GetMillis() - 10000,
-	}
-	_, err := th.App.CreatePost(th.Context, newPost, th.BasicChannel, false, true)
-	assert.Nil(t, err)
-	post, err := th.App.GetSinglePost(newPost.Id, true)
-	assert.Nil(t, err)
-	require.Equal(t, "mwbc_plugin:message", post.Message)
-=======
 //go:embed test_templates/hook_notification_will_be_pushed.tmpl
 var hookNotificationWillBePushedTmpl string
 
@@ -1597,5 +1549,52 @@
 			assert.Equal(t, tt.expectedNotifications, numMessages)
 		})
 	}
->>>>>>> b6fd1b7b
+}
+
+func TestHookMessagesWillBeConsumed(t *testing.T) {
+	th := Setup(t).InitBasic()
+	defer th.TearDown()
+
+	var mockAPI plugintest.API
+	mockAPI.On("LoadPluginConfiguration", mock.Anything).Return(nil)
+	mockAPI.On("LogDebug", "message").Return(nil)
+
+	tearDown, _, _ := SetAppEnvironmentWithPlugins(t,
+		[]string{
+			`
+		package main
+
+		import (
+			"github.com/mattermost/mattermost-server/v6/plugin"
+			"github.com/mattermost/mattermost-server/v6/model"
+		)
+
+		type MyPlugin struct {
+			plugin.MattermostPlugin
+		}
+
+		func (p *MyPlugin) MessagesWillBeConsumed(posts []*model.Post)([]*model.Post) {
+			for _, post := range posts {
+				post.Message = "mwbc_plugin:" + post.Message
+			}
+			return posts
+		}
+
+		func main() {
+			plugin.ClientMain(&MyPlugin{})
+		}
+	`}, th.App, func(*model.Manifest) plugin.API { return &mockAPI })
+	defer tearDown()
+
+	newPost := &model.Post{
+		UserId:    th.BasicUser.Id,
+		ChannelId: th.BasicChannel.Id,
+		Message:   "message",
+		CreateAt:  model.GetMillis() - 10000,
+	}
+	_, err := th.App.CreatePost(th.Context, newPost, th.BasicChannel, false, true)
+	assert.Nil(t, err)
+	post, err := th.App.GetSinglePost(newPost.Id, true)
+	assert.Nil(t, err)
+	require.Equal(t, "mwbc_plugin:message", post.Message)
 }
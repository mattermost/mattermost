--- conflicted
+++ resolved
@@ -92,11 +92,7 @@
 
 	// Set authentication headers - these are trusted because this function is only called internally
 	// and not exposed to external HTTP routes
-<<<<<<< HEAD
-	
-=======
-
->>>>>>> 484e0637
+
 	// Set user ID header if available from session
 	if session := rctx.Session(); session != nil && session.UserId != "" {
 		r.Header.Set("Mattermost-User-Id", session.UserId)

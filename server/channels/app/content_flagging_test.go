// Copyright (c) 2015-present Mattermost, Inc. All Rights Reserved.
// See LICENSE.txt for license information.

package app

import (
	"encoding/json"
	"testing"
	"time"

	"github.com/mattermost/mattermost/server/public/model"
	"github.com/stretchr/testify/require"
)

<<<<<<< HEAD
func TestContentFlaggingEnabledForTeam(t *testing.T) {
	mainHelper.Parallel(t)
	th := Setup(t)
	defer th.TearDown()

=======
var getBaseConfig = func() *model.Config {
	contentFlaggingSettings := model.ContentFlaggingSettings{}
	contentFlaggingSettings.SetDefaults()

	return &model.Config{
		ContentFlaggingSettings: contentFlaggingSettings,
	}
}

func TestContentFlaggingEnabledForTeam(t *testing.T) {
	mainHelper.Parallel(t)

>>>>>>> c21ef29f
	t.Run("should return true for common reviewers", func(t *testing.T) {
		config := model.ContentFlaggingSettingsRequest{
			ReviewerSettings: &model.ReviewSettingsRequest{
				ReviewerSettings: model.ReviewerSettings{
					CommonReviewers: model.NewPointer(true),
				},
				ReviewerIDsSettings: model.ReviewerIDsSettings{
					CommonReviewerIds: []string{"reviewer_user_id_1", "reviewer_user_id_2"},
				},
			},
		}
		config.SetDefaults()

		appErr := th.App.SaveContentFlaggingConfig(config)
		require.Nil(t, appErr)

		status, appErr := th.App.ContentFlaggingEnabledForTeam("team1")
		require.Nil(t, appErr)
		require.True(t, status, "expected team post reporting feature to be enabled for common reviewers")
	})

	t.Run("should return true when configured for specified team", func(t *testing.T) {
		config := model.ContentFlaggingSettingsRequest{
			ReviewerSettings: &model.ReviewSettingsRequest{
				ReviewerSettings: model.ReviewerSettings{
					CommonReviewers: model.NewPointer(false),
				},
				ReviewerIDsSettings: model.ReviewerIDsSettings{
					TeamReviewersSetting: map[string]*model.TeamReviewerSetting{
						"team1": {
							Enabled:     model.NewPointer(true),
							ReviewerIds: []string{"reviewer_user_id_1"},
						},
					},
				},
			},
		}
		config.SetDefaults()

		appErr := th.App.SaveContentFlaggingConfig(config)
		require.Nil(t, appErr)

		status, appErr := th.App.ContentFlaggingEnabledForTeam("team1")
		require.Nil(t, appErr)
		require.True(t, status, "expected team post reporting feature to be disabled for team without reviewers")
	})

	t.Run("should return true when using Additional Reviewers", func(t *testing.T) {
		config := model.ContentFlaggingSettingsRequest{
			ReviewerSettings: &model.ReviewSettingsRequest{
				ReviewerSettings: model.ReviewerSettings{
					CommonReviewers:       model.NewPointer(false),
					TeamAdminsAsReviewers: model.NewPointer(true),
				},
				ReviewerIDsSettings: model.ReviewerIDsSettings{
					TeamReviewersSetting: map[string]*model.TeamReviewerSetting{
						"team1": {
							Enabled: model.NewPointer(true),
						},
					},
				},
			},
		}
		config.SetDefaults()

		appErr := th.App.SaveContentFlaggingConfig(config)
		require.Nil(t, appErr)

		status, appErr := th.App.ContentFlaggingEnabledForTeam("team1")
		require.Nil(t, appErr)
		require.True(t, status)

		config.ReviewerSettings.TeamAdminsAsReviewers = model.NewPointer(false)
		config.ReviewerSettings.SystemAdminsAsReviewers = model.NewPointer(true)
		appErr = th.App.SaveContentFlaggingConfig(config)
		require.Nil(t, appErr)

		status, appErr = th.App.ContentFlaggingEnabledForTeam("team1")
		require.Nil(t, appErr)
		require.True(t, status)

		config.ReviewerSettings.TeamAdminsAsReviewers = model.NewPointer(true)
		config.ReviewerSettings.SystemAdminsAsReviewers = model.NewPointer(true)
		appErr = th.App.SaveContentFlaggingConfig(config)
		require.Nil(t, appErr)

		status, appErr = th.App.ContentFlaggingEnabledForTeam("team1")
		require.Nil(t, appErr)
		require.True(t, status)
	})
}

<<<<<<< HEAD
func TestSaveContentFlaggingConfig(t *testing.T) {
	mainHelper.Parallel(t)
	th := Setup(t).InitBasic()
	defer th.TearDown()

	th.App.Srv().SetLicense(model.NewTestLicenseSKU(model.LicenseShortSkuEnterpriseAdvanced))

	t.Run("should save content flagging config successfully", func(t *testing.T) {
		config := model.ContentFlaggingSettingsRequest{
			ContentFlaggingSettingsBase: model.ContentFlaggingSettingsBase{
				EnableContentFlagging: model.NewPointer(true),
				AdditionalSettings: &model.AdditionalContentFlaggingSettings{
					ReporterCommentRequired: model.NewPointer(true),
					HideFlaggedContent:      model.NewPointer(false),
					Reasons:                 &[]string{"spam", "harassment", "inappropriate"},
				},
			},
			ReviewerSettings: &model.ReviewSettingsRequest{
				ReviewerSettings: model.ReviewerSettings{
					CommonReviewers:         model.NewPointer(true),
					SystemAdminsAsReviewers: model.NewPointer(true),
					TeamAdminsAsReviewers:   model.NewPointer(false),
				},
				ReviewerIDsSettings: model.ReviewerIDsSettings{
					CommonReviewerIds: []string{th.BasicUser.Id, th.BasicUser2.Id},
				},
			},
		}
		config.SetDefaults()

		appErr := th.App.SaveContentFlaggingConfig(config)
		require.Nil(t, appErr)

		// Verify system config was updated
		savedConfig := th.App.Config()
		require.Equal(t, *config.EnableContentFlagging, *savedConfig.ContentFlaggingSettings.EnableContentFlagging)
		require.Equal(t, *config.ReviewerSettings.CommonReviewers, *savedConfig.ContentFlaggingSettings.ReviewerSettings.CommonReviewers)
		require.Equal(t, *config.ReviewerSettings.SystemAdminsAsReviewers, *savedConfig.ContentFlaggingSettings.ReviewerSettings.SystemAdminsAsReviewers)
		require.Equal(t, *config.ReviewerSettings.TeamAdminsAsReviewers, *savedConfig.ContentFlaggingSettings.ReviewerSettings.TeamAdminsAsReviewers)
		require.Equal(t, *config.AdditionalSettings.ReporterCommentRequired, *savedConfig.ContentFlaggingSettings.AdditionalSettings.ReporterCommentRequired)
		require.Equal(t, *config.AdditionalSettings.HideFlaggedContent, *savedConfig.ContentFlaggingSettings.AdditionalSettings.HideFlaggedContent)
		require.Equal(t, *config.AdditionalSettings.Reasons, *savedConfig.ContentFlaggingSettings.AdditionalSettings.Reasons)

		// Verify reviewer IDs were saved separately
		reviewerIDs, appErr := th.App.GetContentFlaggingConfigReviewerIDs()
		require.Nil(t, appErr)
		require.Equal(t, config.ReviewerSettings.CommonReviewerIds, reviewerIDs.CommonReviewerIds)
	})

	t.Run("should save config with team reviewers", func(t *testing.T) {
		config := model.ContentFlaggingSettingsRequest{
			ContentFlaggingSettingsBase: model.ContentFlaggingSettingsBase{
				EnableContentFlagging: model.NewPointer(true),
			},
			ReviewerSettings: &model.ReviewSettingsRequest{
				ReviewerSettings: model.ReviewerSettings{
					CommonReviewers:         model.NewPointer(false),
					SystemAdminsAsReviewers: model.NewPointer(false),
					TeamAdminsAsReviewers:   model.NewPointer(false),
				},
				ReviewerIDsSettings: model.ReviewerIDsSettings{
					TeamReviewersSetting: map[string]*model.TeamReviewerSetting{
						th.BasicTeam.Id: {
							Enabled:     model.NewPointer(true),
							ReviewerIds: []string{th.BasicUser.Id},
						},
					},
				},
			},
		}
		config.SetDefaults()

		appErr := th.App.SaveContentFlaggingConfig(config)
		require.Nil(t, appErr)

		// Verify team reviewers were saved
		reviewerIDs, appErr := th.App.GetContentFlaggingConfigReviewerIDs()
		require.Nil(t, appErr)
		require.NotNil(t, reviewerIDs.TeamReviewersSetting)

		teamSettings := (reviewerIDs.TeamReviewersSetting)[th.BasicTeam.Id]
		require.True(t, *teamSettings.Enabled)
		require.Equal(t, []string{th.BasicUser.Id}, teamSettings.ReviewerIds)
	})

	t.Run("should handle empty config", func(t *testing.T) {
		config := model.ContentFlaggingSettingsRequest{}
		config.SetDefaults()

		appErr := th.App.SaveContentFlaggingConfig(config)
		require.Nil(t, appErr)

		// Verify defaults were applied
		savedConfig := th.App.Config()
		require.NotNil(t, savedConfig.ContentFlaggingSettings.EnableContentFlagging)
		require.NotNil(t, savedConfig.ContentFlaggingSettings.ReviewerSettings.CommonReviewers)
	})
}

func TestGetContentFlaggingConfigReviewerIDs(t *testing.T) {
	mainHelper.Parallel(t)
	th := Setup(t).InitBasic()
	defer th.TearDown()

	th.App.Srv().SetLicense(model.NewTestLicenseSKU(model.LicenseShortSkuEnterpriseAdvanced))

	t.Run("should return reviewer IDs after saving config", func(t *testing.T) {
		config := model.ContentFlaggingSettingsRequest{
			ReviewerSettings: &model.ReviewSettingsRequest{
				ReviewerSettings: model.ReviewerSettings{
					CommonReviewers: model.NewPointer(true),
				},
				ReviewerIDsSettings: model.ReviewerIDsSettings{
					CommonReviewerIds: []string{th.BasicUser.Id, th.BasicUser2.Id},
				},
			},
		}
		config.SetDefaults()

		appErr := th.App.SaveContentFlaggingConfig(config)
		require.Nil(t, appErr)

		reviewerIDs, appErr := th.App.GetContentFlaggingConfigReviewerIDs()
		require.Nil(t, appErr)
		require.NotNil(t, reviewerIDs)
		require.Equal(t, []string{th.BasicUser.Id, th.BasicUser2.Id}, reviewerIDs.CommonReviewerIds)
	})

	t.Run("should return team reviewer settings", func(t *testing.T) {
		config := model.ContentFlaggingSettingsRequest{
			ReviewerSettings: &model.ReviewSettingsRequest{
				ReviewerSettings: model.ReviewerSettings{
					CommonReviewers: model.NewPointer(false),
				},
				ReviewerIDsSettings: model.ReviewerIDsSettings{
					TeamReviewersSetting: map[string]*model.TeamReviewerSetting{
						th.BasicTeam.Id: {
							Enabled:     model.NewPointer(true),
							ReviewerIds: []string{th.BasicUser.Id},
						},
						"team2": {
							Enabled:     model.NewPointer(false),
							ReviewerIds: []string{th.BasicUser2.Id},
						},
					},
				},
			},
		}
		config.SetDefaults()

		appErr := th.App.SaveContentFlaggingConfig(config)
		require.Nil(t, appErr)

		reviewerIDs, appErr := th.App.GetContentFlaggingConfigReviewerIDs()
		require.Nil(t, appErr)
		require.NotNil(t, reviewerIDs.TeamReviewersSetting)

		teamSettings := reviewerIDs.TeamReviewersSetting
		require.Len(t, teamSettings, 2)

		// Check first team
		team1Settings := teamSettings[th.BasicTeam.Id]
		require.True(t, *team1Settings.Enabled)
		require.Equal(t, []string{th.BasicUser.Id}, team1Settings.ReviewerIds)

		// Check second team
		team2Settings := teamSettings["team2"]
		require.False(t, *team2Settings.Enabled)
		require.Equal(t, []string{th.BasicUser2.Id}, team2Settings.ReviewerIds)
	})

	t.Run("should return empty settings when no config saved", func(t *testing.T) {
		// Clear any existing config by saving empty config
		config := model.ContentFlaggingSettingsRequest{}
		config.SetDefaults()

		appErr := th.App.SaveContentFlaggingConfig(config)
		require.Nil(t, appErr)

		reviewerIDs, appErr := th.App.GetContentFlaggingConfigReviewerIDs()
		require.Nil(t, appErr)
		require.NotNil(t, reviewerIDs)

		// Should have default empty values
		if reviewerIDs.CommonReviewerIds != nil {
			require.Empty(t, reviewerIDs.CommonReviewerIds)
		}
		if reviewerIDs.TeamReviewersSetting != nil {
			require.Empty(t, reviewerIDs.TeamReviewersSetting)
		}
	})
}

=======
>>>>>>> c21ef29f
func TestGetContentReviewChannels(t *testing.T) {
	mainHelper.Parallel(t)
	th := Setup(t).InitBasic()
	defer th.TearDown()

	th.App.Srv().SetLicense(model.NewTestLicenseSKU(model.LicenseShortSkuEnterpriseAdvanced))

<<<<<<< HEAD
	getBaseConfig := func() model.ContentFlaggingSettingsRequest {
		config := model.ContentFlaggingSettingsRequest{
			ReviewerSettings: &model.ReviewSettingsRequest{
				ReviewerSettings: model.ReviewerSettings{
					TeamAdminsAsReviewers:   model.NewPointer(true),
					SystemAdminsAsReviewers: model.NewPointer(true),
					CommonReviewers:         model.NewPointer(true),
				},
				ReviewerIDsSettings: model.ReviewerIDsSettings{
					CommonReviewerIds: []string{th.BasicUser.Id, th.BasicUser2.Id},
				},
			},
		}
		config.SetDefaults()
		return config
	}

	t.Run("should return channels for common reviewers", func(t *testing.T) {
		appErr := th.App.SaveContentFlaggingConfig(getBaseConfig())
		require.Nil(t, appErr)
=======
	baseConfig := model.ContentFlaggingSettings{}
	baseConfig.SetDefaults()
	baseConfig.ReviewerSettings.TeamAdminsAsReviewers = model.NewPointer(true)
	baseConfig.ReviewerSettings.SystemAdminsAsReviewers = model.NewPointer(true)
	baseConfig.ReviewerSettings.CommonReviewers = model.NewPointer(true)
	baseConfig.ReviewerSettings.CommonReviewerIds = &[]string{th.BasicUser.Id, th.BasicUser2.Id}

	t.Run("should return channels for common reviewers", func(t *testing.T) {
		th.UpdateConfig(func(conf *model.Config) {
			conf.ContentFlaggingSettings = baseConfig
		})
>>>>>>> c21ef29f

		contentReviewBot, appErr := th.App.getContentReviewBot(th.Context)
		require.Nil(t, appErr)
		require.NotNil(t, contentReviewBot)

		channels, appErr := th.App.getContentReviewChannels(th.Context, th.BasicTeam.Id, contentReviewBot.UserId)
		require.Nil(t, appErr)
		require.Len(t, channels, 2)

		for _, channel := range channels {
			require.Equal(t, model.ChannelTypeDirect, channel.Type)
			otherUserId := channel.GetOtherUserIdForDM(contentReviewBot.UserId)
			require.True(t, otherUserId == th.BasicUser.Id || otherUserId == th.BasicUser2.Id)
		}
	})

	t.Run("should return channels for system admins as additional reviewers", func(t *testing.T) {
<<<<<<< HEAD
		config := getBaseConfig()
		config.ReviewerSettings.SystemAdminsAsReviewers = model.NewPointer(true)
		appErr := th.App.SaveContentFlaggingConfig(config)
		require.Nil(t, appErr)

		// Sysadmin explicitly need to be a team member to be returned as reviewer
		_, _, appErr = th.App.AddUserToTeam(th.Context, th.BasicTeam.Id, th.SystemAdminUser.Id, "")
=======
		th.UpdateConfig(func(conf *model.Config) {
			conf.ContentFlaggingSettings = baseConfig
			conf.ContentFlaggingSettings.ReviewerSettings.SystemAdminsAsReviewers = model.NewPointer(true)
		})

		// Sysadmin explicitly need to be a team member to be returned as reviewer
		_, _, appErr := th.App.AddUserToTeam(th.Context, th.BasicTeam.Id, th.SystemAdminUser.Id, "")
>>>>>>> c21ef29f
		defer func() {
			_ = th.App.RemoveUserFromTeam(th.Context, th.BasicTeam.Id, th.SystemAdminUser.Id, "")
		}()

		require.Nil(t, appErr)

		contentReviewBot, appErr := th.App.getContentReviewBot(th.Context)
		require.Nil(t, appErr)
		require.NotNil(t, contentReviewBot)

		channels, appErr := th.App.getContentReviewChannels(th.Context, th.BasicTeam.Id, contentReviewBot.UserId)
		require.Nil(t, appErr)
		require.Len(t, channels, 3)

		require.Equal(t, model.ChannelTypeDirect, channels[0].Type)
		require.Equal(t, model.ChannelTypeDirect, channels[1].Type)
		require.Equal(t, model.ChannelTypeDirect, channels[2].Type)

		reviewerIds := []string{
			channels[0].GetOtherUserIdForDM(contentReviewBot.UserId),
			channels[1].GetOtherUserIdForDM(contentReviewBot.UserId),
			channels[2].GetOtherUserIdForDM(contentReviewBot.UserId),
		}
		require.Contains(t, reviewerIds, th.BasicUser.Id)
		require.Contains(t, reviewerIds, th.BasicUser2.Id)
		require.Contains(t, reviewerIds, th.SystemAdminUser.Id)
	})

	t.Run("should return channels for team admins as additional reviewers", func(t *testing.T) {
<<<<<<< HEAD
		config := getBaseConfig()
		config.ReviewerSettings.TeamAdminsAsReviewers = model.NewPointer(true)
		appErr := th.App.SaveContentFlaggingConfig(config)
		require.Nil(t, appErr)
=======
		th.UpdateConfig(func(conf *model.Config) {
			conf.ContentFlaggingSettings = baseConfig
			conf.ContentFlaggingSettings.ReviewerSettings.TeamAdminsAsReviewers = model.NewPointer(true)
		})
>>>>>>> c21ef29f

		// Create a new user and make them team admin
		teamAdmin := th.CreateUser()
		defer func() {
			_ = th.App.PermanentDeleteUser(th.Context, teamAdmin)
		}()

<<<<<<< HEAD
		_, _, appErr = th.App.AddUserToTeam(th.Context, th.BasicTeam.Id, teamAdmin.Id, "")
=======
		_, _, appErr := th.App.AddUserToTeam(th.Context, th.BasicTeam.Id, teamAdmin.Id, "")
>>>>>>> c21ef29f
		require.Nil(t, appErr)

		_, appErr = th.App.UpdateTeamMemberRoles(th.Context, th.BasicTeam.Id, teamAdmin.Id, model.TeamAdminRoleId)
		require.Nil(t, appErr)

		contentReviewBot, appErr := th.App.getContentReviewBot(th.Context)
		require.Nil(t, appErr)
		require.NotNil(t, contentReviewBot)

		channels, appErr := th.App.getContentReviewChannels(th.Context, th.BasicTeam.Id, contentReviewBot.UserId)
		require.Nil(t, appErr)
		require.Len(t, channels, 3)

		require.Equal(t, model.ChannelTypeDirect, channels[0].Type)
		require.Equal(t, model.ChannelTypeDirect, channels[1].Type)
		require.Equal(t, model.ChannelTypeDirect, channels[2].Type)

		reviewerIds := []string{
			channels[0].GetOtherUserIdForDM(contentReviewBot.UserId),
			channels[1].GetOtherUserIdForDM(contentReviewBot.UserId),
			channels[2].GetOtherUserIdForDM(contentReviewBot.UserId),
		}
		require.Contains(t, reviewerIds, th.BasicUser.Id)
		require.Contains(t, reviewerIds, th.BasicUser2.Id)
		require.Contains(t, reviewerIds, teamAdmin.Id)
	})

	t.Run("should return channels for team reviewers", func(t *testing.T) {
<<<<<<< HEAD
		config := getBaseConfig()
		config.ReviewerSettings.CommonReviewers = model.NewPointer(false)
		config.ReviewerSettings.CommonReviewerIds = []string{th.BasicUser.Id}

		config.ReviewerSettings.TeamAdminsAsReviewers = model.NewPointer(false)
		config.ReviewerSettings.SystemAdminsAsReviewers = model.NewPointer(false)

		config.ReviewerSettings.TeamReviewersSetting = map[string]*model.TeamReviewerSetting{
			th.BasicTeam.Id: {
				Enabled:     model.NewPointer(true),
				ReviewerIds: []string{th.BasicUser2.Id},
			},
		}
		appErr := th.App.SaveContentFlaggingConfig(config)
		require.Nil(t, appErr)
=======
		th.UpdateConfig(func(conf *model.Config) {
			conf.ContentFlaggingSettings = baseConfig

			conf.ContentFlaggingSettings.ReviewerSettings.CommonReviewers = model.NewPointer(false)
			conf.ContentFlaggingSettings.ReviewerSettings.CommonReviewerIds = &[]string{th.BasicUser.Id}

			conf.ContentFlaggingSettings.ReviewerSettings.TeamAdminsAsReviewers = model.NewPointer(false)
			conf.ContentFlaggingSettings.ReviewerSettings.SystemAdminsAsReviewers = model.NewPointer(false)

			conf.ContentFlaggingSettings.ReviewerSettings.TeamReviewersSetting = &map[string]model.TeamReviewerSetting{
				th.BasicTeam.Id: {
					Enabled:     model.NewPointer(true),
					ReviewerIds: model.NewPointer([]string{th.BasicUser2.Id}),
				},
			}
		})
>>>>>>> c21ef29f

		contentReviewBot, appErr := th.App.getContentReviewBot(th.Context)
		require.Nil(t, appErr)
		require.NotNil(t, contentReviewBot)

		channels, appErr := th.App.getContentReviewChannels(th.Context, th.BasicTeam.Id, contentReviewBot.UserId)
		require.Nil(t, appErr)
		require.Len(t, channels, 1)

		require.Equal(t, model.ChannelTypeDirect, channels[0].Type)
		otherUserId := channels[0].GetOtherUserIdForDM(contentReviewBot.UserId)
		require.Equal(t, th.BasicUser2.Id, otherUserId)
	})

	t.Run("should not return channels for team reviewers when disabled for the team", func(t *testing.T) {
<<<<<<< HEAD
		config := getBaseConfig()
		config.ReviewerSettings.CommonReviewers = model.NewPointer(false)
		config.ReviewerSettings.TeamReviewersSetting = map[string]*model.TeamReviewerSetting{
			th.BasicTeam.Id: {
				Enabled:     model.NewPointer(false),
				ReviewerIds: []string{th.BasicUser.Id},
			},
		}
		appErr := th.App.SaveContentFlaggingConfig(config)
		require.Nil(t, appErr)
=======
		th.UpdateConfig(func(conf *model.Config) {
			conf.ContentFlaggingSettings = baseConfig

			conf.ContentFlaggingSettings.ReviewerSettings.CommonReviewers = model.NewPointer(false)
			conf.ContentFlaggingSettings.ReviewerSettings.TeamReviewersSetting = &map[string]model.TeamReviewerSetting{
				th.BasicTeam.Id: {
					Enabled:     model.NewPointer(false),
					ReviewerIds: model.NewPointer([]string{th.BasicUser.Id}),
				},
			}
		})
>>>>>>> c21ef29f

		contentReviewBot, appErr := th.App.getContentReviewBot(th.Context)
		require.Nil(t, appErr)
		require.NotNil(t, contentReviewBot)

		channels, appErr := th.App.getContentReviewChannels(th.Context, th.BasicTeam.Id, contentReviewBot.UserId)
		require.Nil(t, appErr)
		require.Len(t, channels, 0)
	})

	t.Run("should return channels for additional reviewers with team reviewers", func(t *testing.T) {
<<<<<<< HEAD
		config := getBaseConfig()
		config.ReviewerSettings.SystemAdminsAsReviewers = model.NewPointer(true)
		config.ReviewerSettings.TeamAdminsAsReviewers = model.NewPointer(true)
		config.ReviewerSettings.CommonReviewers = model.NewPointer(false)

		config.ReviewerSettings.TeamReviewersSetting = map[string]*model.TeamReviewerSetting{
			th.BasicTeam.Id: {
				Enabled:     model.NewPointer(true),
				ReviewerIds: []string{th.BasicUser2.Id},
			},
		}
		appErr := th.App.SaveContentFlaggingConfig(config)
		require.Nil(t, appErr)

		_, _, appErr = th.App.AddUserToTeam(th.Context, th.BasicTeam.Id, th.SystemAdminUser.Id, "")
=======
		th.UpdateConfig(func(conf *model.Config) {
			conf.ContentFlaggingSettings = baseConfig

			conf.ContentFlaggingSettings.ReviewerSettings.SystemAdminsAsReviewers = model.NewPointer(true)
			conf.ContentFlaggingSettings.ReviewerSettings.TeamAdminsAsReviewers = model.NewPointer(true)

			conf.ContentFlaggingSettings.ReviewerSettings.CommonReviewers = model.NewPointer(false)
			conf.ContentFlaggingSettings.ReviewerSettings.TeamReviewersSetting = &map[string]model.TeamReviewerSetting{
				th.BasicTeam.Id: {
					Enabled:     model.NewPointer(true),
					ReviewerIds: model.NewPointer([]string{th.BasicUser2.Id}),
				},
			}
		})

		_, _, appErr := th.App.AddUserToTeam(th.Context, th.BasicTeam.Id, th.SystemAdminUser.Id, "")
>>>>>>> c21ef29f
		defer func() {
			_ = th.App.RemoveUserFromTeam(th.Context, th.BasicTeam.Id, th.SystemAdminUser.Id, "")
		}()
		require.Nil(t, appErr)

		contentReviewBot, appErr := th.App.getContentReviewBot(th.Context)
		require.Nil(t, appErr)
		require.NotNil(t, contentReviewBot)

		channels, appErr := th.App.getContentReviewChannels(th.Context, th.BasicTeam.Id, contentReviewBot.UserId)
		require.Nil(t, appErr)
		require.Len(t, channels, 2)

		reviewerIds := []string{
			channels[0].GetOtherUserIdForDM(contentReviewBot.UserId),
			channels[1].GetOtherUserIdForDM(contentReviewBot.UserId),
		}

		require.Contains(t, reviewerIds, th.BasicUser2.Id)
		require.Contains(t, reviewerIds, th.SystemAdminUser.Id)
	})
}

func TestGetReviewersForTeam(t *testing.T) {
	mainHelper.Parallel(t)
	th := Setup(t).InitBasic()
	defer th.TearDown()

	th.App.Srv().SetLicense(model.NewTestLicenseSKU(model.LicenseShortSkuEnterpriseAdvanced))

	t.Run("should return common reviewers", func(t *testing.T) {
<<<<<<< HEAD
		config := &model.ContentFlaggingSettingsRequest{}
		config.SetDefaults()
		config.ReviewerSettings.CommonReviewers = model.NewPointer(true)
		config.ReviewerSettings.CommonReviewerIds = []string{th.BasicUser.Id, th.BasicUser2.Id}
		config.ReviewerSettings.SystemAdminsAsReviewers = model.NewPointer(true)

		appErr := th.App.SaveContentFlaggingConfig(*config)
		require.Nil(t, appErr)
=======
		th.UpdateConfig(func(conf *model.Config) {
			contentFlaggingSettings := model.ContentFlaggingSettings{}
			contentFlaggingSettings.SetDefaults()

			conf.ContentFlaggingSettings.ReviewerSettings.CommonReviewers = model.NewPointer(true)
			conf.ContentFlaggingSettings.ReviewerSettings.CommonReviewerIds = &[]string{th.BasicUser.Id, th.BasicUser2.Id}
			conf.ContentFlaggingSettings.ReviewerSettings.SystemAdminsAsReviewers = model.NewPointer(true)
		})
>>>>>>> c21ef29f

		reviewers, appErr := th.App.getReviewersForTeam(th.BasicTeam.Id, true)
		require.Nil(t, appErr)
		require.Len(t, reviewers, 2)
		require.Contains(t, reviewers, th.BasicUser.Id)
		require.Contains(t, reviewers, th.BasicUser2.Id)
	})

	t.Run("should return system admins as additional reviewers", func(t *testing.T) {
<<<<<<< HEAD
		config := &model.ContentFlaggingSettingsRequest{}
		config.SetDefaults()
		config.ReviewerSettings.CommonReviewers = model.NewPointer(true)
		config.ReviewerSettings.CommonReviewerIds = []string{th.BasicUser.Id}
		config.ReviewerSettings.SystemAdminsAsReviewers = model.NewPointer(true)

		appErr := th.App.SaveContentFlaggingConfig(*config)
		require.Nil(t, appErr)

		// Sysadmin explicitly need to be a team member to be returned as reviewer
		_, _, appErr = th.App.AddUserToTeam(th.Context, th.BasicTeam.Id, th.SystemAdminUser.Id, "")
=======
		th.UpdateConfig(func(conf *model.Config) {
			contentFlaggingSettings := model.ContentFlaggingSettings{}
			contentFlaggingSettings.SetDefaults()

			conf.ContentFlaggingSettings.ReviewerSettings.CommonReviewers = model.NewPointer(true)
			conf.ContentFlaggingSettings.ReviewerSettings.CommonReviewerIds = &[]string{th.BasicUser.Id}
			conf.ContentFlaggingSettings.ReviewerSettings.SystemAdminsAsReviewers = model.NewPointer(true)
		})

		// Sysadmin explicitly need to be a team member to be returned as reviewer
		_, _, appErr := th.App.AddUserToTeam(th.Context, th.BasicTeam.Id, th.SystemAdminUser.Id, "")
>>>>>>> c21ef29f
		require.Nil(t, appErr)

		reviewers, appErr := th.App.getReviewersForTeam(th.BasicTeam.Id, true)
		require.Nil(t, appErr)
		require.Len(t, reviewers, 2)
		require.Contains(t, reviewers, th.BasicUser.Id)
		require.Contains(t, reviewers, th.SystemAdminUser.Id)

<<<<<<< HEAD
		config.ReviewerSettings.CommonReviewerIds = []string{}
		appErr = th.App.SaveContentFlaggingConfig(*config)
		require.Nil(t, appErr)

=======
		// system admin is a reviewer even when there are no common reviewers
		th.UpdateConfig(func(conf *model.Config) {
			conf.ContentFlaggingSettings.ReviewerSettings.CommonReviewerIds = &[]string{}
		})
>>>>>>> c21ef29f
		reviewers, appErr = th.App.getReviewersForTeam(th.BasicTeam.Id, true)
		require.Nil(t, appErr)
		require.Len(t, reviewers, 1)
		require.Contains(t, reviewers, th.SystemAdminUser.Id)

<<<<<<< HEAD
		config.ReviewerSettings.CommonReviewerIds = []string{th.BasicUser.Id}
		appErr = th.App.SaveContentFlaggingConfig(*config)
		require.Nil(t, appErr)
=======
		th.UpdateConfig(func(conf *model.Config) {
			conf.ContentFlaggingSettings.ReviewerSettings.CommonReviewerIds = &[]string{th.BasicUser.Id}
		})
>>>>>>> c21ef29f

		// If sysadmin is not a team member, they should not be returned as a reviewer
		appErr = th.App.RemoveUserFromTeam(th.Context, th.BasicTeam.Id, th.SystemAdminUser.Id, "")
		require.Nil(t, appErr)
		reviewers, appErr = th.App.getReviewersForTeam(th.BasicTeam.Id, true)
		require.Nil(t, appErr)
		require.Len(t, reviewers, 1)
		require.Contains(t, reviewers, th.BasicUser.Id)
	})

	t.Run("should return team admins as additional reviewers", func(t *testing.T) {
<<<<<<< HEAD
		config := &model.ContentFlaggingSettingsRequest{}
		config.SetDefaults()
		config.ReviewerSettings.CommonReviewers = model.NewPointer(true)
		config.ReviewerSettings.CommonReviewerIds = []string{th.BasicUser.Id}
		config.ReviewerSettings.SystemAdminsAsReviewers = model.NewPointer(true)

		appErr := th.App.SaveContentFlaggingConfig(*config)
		require.Nil(t, appErr)
=======
		th.UpdateConfig(func(conf *model.Config) {
			contentFlaggingSettings := model.ContentFlaggingSettings{}
			contentFlaggingSettings.SetDefaults()

			conf.ContentFlaggingSettings.ReviewerSettings.CommonReviewers = model.NewPointer(true)
			conf.ContentFlaggingSettings.ReviewerSettings.CommonReviewerIds = &[]string{th.BasicUser.Id}
			conf.ContentFlaggingSettings.ReviewerSettings.TeamAdminsAsReviewers = model.NewPointer(true)
		})
>>>>>>> c21ef29f

		// Create a new user and make them team admin
		teamAdmin := th.CreateUser()
		defer func() {
			_ = th.App.PermanentDeleteUser(th.Context, teamAdmin)
		}()

<<<<<<< HEAD
		_, _, appErr = th.App.AddUserToTeam(th.Context, th.BasicTeam.Id, teamAdmin.Id, "")
=======
		_, _, appErr := th.App.AddUserToTeam(th.Context, th.BasicTeam.Id, teamAdmin.Id, "")
>>>>>>> c21ef29f
		require.Nil(t, appErr)

		_, appErr = th.App.UpdateTeamMemberRoles(th.Context, th.BasicTeam.Id, teamAdmin.Id, model.TeamAdminRoleId)
		require.Nil(t, appErr)

		reviewers, appErr := th.App.getReviewersForTeam(th.BasicTeam.Id, true)
		require.Nil(t, appErr)
		require.Len(t, reviewers, 2)
		require.Contains(t, reviewers, th.BasicUser.Id)
		require.Contains(t, reviewers, teamAdmin.Id)

<<<<<<< HEAD
		config.ReviewerSettings.CommonReviewerIds = []string{}
		appErr = th.App.SaveContentFlaggingConfig(*config)
		require.Nil(t, appErr)
=======
		// team admin is a reviewer even when there are no common reviewers
		th.UpdateConfig(func(conf *model.Config) {
			conf.ContentFlaggingSettings.ReviewerSettings.CommonReviewerIds = &[]string{}
		})
>>>>>>> c21ef29f

		reviewers, appErr = th.App.getReviewersForTeam(th.BasicTeam.Id, true)
		require.Nil(t, appErr)
		require.Len(t, reviewers, 1)
		require.Contains(t, reviewers, teamAdmin.Id)

<<<<<<< HEAD
		config.ReviewerSettings.CommonReviewerIds = []string{th.BasicUser.Id}
		appErr = th.App.SaveContentFlaggingConfig(*config)
		require.Nil(t, appErr)
=======
		th.UpdateConfig(func(conf *model.Config) {
			conf.ContentFlaggingSettings.ReviewerSettings.CommonReviewerIds = &[]string{th.BasicUser.Id}
		})
>>>>>>> c21ef29f

		// If team admin is not a team member, they should not be returned as a reviewer
		appErr = th.App.RemoveUserFromTeam(th.Context, th.BasicTeam.Id, teamAdmin.Id, "")
		require.Nil(t, appErr)
		reviewers, appErr = th.App.getReviewersForTeam(th.BasicTeam.Id, true)
		require.Nil(t, appErr)
		require.Len(t, reviewers, 1)
		require.Contains(t, reviewers, th.BasicUser.Id)
	})

	t.Run("should return team reviewers", func(t *testing.T) {
		team2 := th.CreateTeam()
<<<<<<< HEAD
		config := &model.ContentFlaggingSettingsRequest{}
		config.SetDefaults()
		config.ReviewerSettings.CommonReviewers = model.NewPointer(false)
		config.ReviewerSettings.TeamReviewersSetting = map[string]*model.TeamReviewerSetting{
			th.BasicTeam.Id: {
				Enabled:     model.NewPointer(true),
				ReviewerIds: []string{th.BasicUser2.Id},
			},
		}

		appErr := th.App.SaveContentFlaggingConfig(*config)
		require.Nil(t, appErr)
=======
		th.UpdateConfig(func(conf *model.Config) {
			contentFlaggingSettings := model.ContentFlaggingSettings{}
			contentFlaggingSettings.SetDefaults()

			conf.ContentFlaggingSettings.ReviewerSettings.CommonReviewers = model.NewPointer(false)
			conf.ContentFlaggingSettings.ReviewerSettings.CommonReviewerIds = &[]string{th.BasicUser.Id}
			conf.ContentFlaggingSettings.ReviewerSettings.TeamReviewersSetting = &map[string]model.TeamReviewerSetting{
				th.BasicTeam.Id: {
					Enabled:     model.NewPointer(true),
					ReviewerIds: model.NewPointer([]string{th.BasicUser2.Id}),
				},
			}
		})
>>>>>>> c21ef29f

		// Reviewers configured for th.BasicTeam
		reviewers, appErr := th.App.getReviewersForTeam(th.BasicTeam.Id, true)
		require.Nil(t, appErr)
		require.Len(t, reviewers, 1)
		require.Contains(t, reviewers, th.BasicUser2.Id)

		// NO reviewers configured for team2
		reviewers, appErr = th.App.getReviewersForTeam(team2.Id, true)
		require.Nil(t, appErr)
		require.Len(t, reviewers, 0)
	})

	t.Run("should not return reviewers when disabled for the team", func(t *testing.T) {
<<<<<<< HEAD
		config := &model.ContentFlaggingSettingsRequest{}
		config.SetDefaults()
		config.ReviewerSettings.CommonReviewers = model.NewPointer(false)
		config.ReviewerSettings.TeamReviewersSetting = map[string]*model.TeamReviewerSetting{
			th.BasicTeam.Id: {
				Enabled:     model.NewPointer(false),
				ReviewerIds: []string{th.BasicUser.Id},
			},
		}

		appErr := th.App.SaveContentFlaggingConfig(*config)
		require.Nil(t, appErr)
=======
		th.UpdateConfig(func(conf *model.Config) {
			contentFlaggingSettings := model.ContentFlaggingSettings{}
			contentFlaggingSettings.SetDefaults()

			conf.ContentFlaggingSettings.ReviewerSettings.CommonReviewers = model.NewPointer(false)
			conf.ContentFlaggingSettings.ReviewerSettings.CommonReviewerIds = &[]string{th.BasicUser.Id}
			conf.ContentFlaggingSettings.ReviewerSettings.TeamReviewersSetting = &map[string]model.TeamReviewerSetting{
				th.BasicTeam.Id: {
					Enabled:     model.NewPointer(false),
					ReviewerIds: model.NewPointer([]string{th.BasicUser.Id}),
				},
			}
		})
>>>>>>> c21ef29f

		reviewers, appErr := th.App.getReviewersForTeam(th.BasicTeam.Id, true)
		require.Nil(t, appErr)
		require.Len(t, reviewers, 0)
	})

	t.Run("should return additional reviewers with team reviewers", func(t *testing.T) {
<<<<<<< HEAD
		config := &model.ContentFlaggingSettingsRequest{}
		config.SetDefaults()
		config.ReviewerSettings.CommonReviewers = model.NewPointer(false)
		config.ReviewerSettings.SystemAdminsAsReviewers = model.NewPointer(true)
		config.ReviewerSettings.TeamAdminsAsReviewers = model.NewPointer(true)
		config.ReviewerSettings.TeamReviewersSetting = map[string]*model.TeamReviewerSetting{
			th.BasicTeam.Id: {
				Enabled:     model.NewPointer(true),
				ReviewerIds: []string{th.BasicUser2.Id},
			},
		}
		appErr := th.App.SaveContentFlaggingConfig(*config)
		require.Nil(t, appErr)

		_, _, appErr = th.App.AddUserToTeam(th.Context, th.BasicTeam.Id, th.SystemAdminUser.Id, "")
=======
		th.UpdateConfig(func(conf *model.Config) {
			contentFlaggingSettings := model.ContentFlaggingSettings{}
			contentFlaggingSettings.SetDefaults()

			conf.ContentFlaggingSettings.ReviewerSettings.SystemAdminsAsReviewers = model.NewPointer(true)
			conf.ContentFlaggingSettings.ReviewerSettings.TeamAdminsAsReviewers = model.NewPointer(true)

			conf.ContentFlaggingSettings.ReviewerSettings.CommonReviewers = model.NewPointer(false)
			conf.ContentFlaggingSettings.ReviewerSettings.TeamReviewersSetting = &map[string]model.TeamReviewerSetting{
				th.BasicTeam.Id: {
					Enabled:     model.NewPointer(true),
					ReviewerIds: model.NewPointer([]string{th.BasicUser2.Id}),
				},
			}
		})

		_, _, appErr := th.App.AddUserToTeam(th.Context, th.BasicTeam.Id, th.SystemAdminUser.Id, "")
>>>>>>> c21ef29f
		require.Nil(t, appErr)

		reviewers, appErr := th.App.getReviewersForTeam(th.BasicTeam.Id, true)
		require.Nil(t, appErr)
		require.Len(t, reviewers, 2)
		require.Contains(t, reviewers, th.BasicUser2.Id)
		require.Contains(t, reviewers, th.SystemAdminUser.Id)
	})

	t.Run("should return unique reviewers", func(t *testing.T) {
<<<<<<< HEAD
		config := &model.ContentFlaggingSettingsRequest{}
		config.SetDefaults()
		config.ReviewerSettings.CommonReviewers = model.NewPointer(true)
		config.ReviewerSettings.CommonReviewerIds = []string{th.BasicUser.Id, th.SystemAdminUser.Id}
		config.ReviewerSettings.SystemAdminsAsReviewers = model.NewPointer(true)
		appErr := th.App.SaveContentFlaggingConfig(*config)
		require.Nil(t, appErr)

		_, _, appErr = th.App.AddUserToTeam(th.Context, th.BasicTeam.Id, th.SystemAdminUser.Id, "")
=======
		th.UpdateConfig(func(conf *model.Config) {
			contentFlaggingSettings := model.ContentFlaggingSettings{}
			contentFlaggingSettings.SetDefaults()

			conf.ContentFlaggingSettings.ReviewerSettings.CommonReviewers = model.NewPointer(true)
			conf.ContentFlaggingSettings.ReviewerSettings.CommonReviewerIds = &[]string{th.BasicUser.Id, th.SystemAdminUser.Id}
			conf.ContentFlaggingSettings.ReviewerSettings.SystemAdminsAsReviewers = model.NewPointer(true)
		})

		_, _, appErr := th.App.AddUserToTeam(th.Context, th.BasicTeam.Id, th.SystemAdminUser.Id, "")
>>>>>>> c21ef29f
		require.Nil(t, appErr)

		reviewers, appErr := th.App.getReviewersForTeam(th.BasicTeam.Id, true)
		require.Nil(t, appErr)
		require.Len(t, reviewers, 2)
		require.Contains(t, reviewers, th.BasicUser.Id)
		require.Contains(t, reviewers, th.SystemAdminUser.Id)
	})
}

func TestCanFlagPost(t *testing.T) {
	mainHelper.Parallel(t)
	th := Setup(t).InitBasic()
	defer th.TearDown()

	th.App.Srv().SetLicense(model.NewTestLicenseSKU(model.LicenseShortSkuEnterpriseAdvanced))

	t.Run("should be able to flag post which has not already been flagged", func(t *testing.T) {
		post := th.CreatePost(th.BasicChannel)

		groupId, appErr := th.App.ContentFlaggingGroupId()
		require.Nil(t, appErr)

		appErr = th.App.canFlagPost(groupId, post.Id, "en")
		require.Nil(t, appErr)
	})

	t.Run("should not be able to flag post which has already been flagged", func(t *testing.T) {
		post := th.CreatePost(th.BasicChannel)

		groupId, appErr := th.App.ContentFlaggingGroupId()
		require.Nil(t, appErr)

		statusField, err := th.Server.propertyService.GetPropertyFieldByName(groupId, "", contentFlaggingPropertyNameStatus)
		require.NoError(t, err)

		propertyValue, err := th.Server.propertyService.CreatePropertyValue(&model.PropertyValue{
			TargetID:   post.Id,
			GroupID:    groupId,
			FieldID:    statusField.ID,
			TargetType: "post",
			Value:      json.RawMessage(`"` + model.ContentFlaggingStatusPending + `"`),
		})
		require.NoError(t, err)

		// Can't fleg when post already flagged in pending status
		appErr = th.App.canFlagPost(groupId, post.Id, "en")
		require.NotNil(t, appErr)
		require.Equal(t, "Cannot flag this post as is already flagged.", appErr.Id)

		// Can't fleg when post already flagged in assigned status
		propertyValue.Value = json.RawMessage(`"` + model.ContentFlaggingStatusAssigned + `"`)
		_, err = th.Server.propertyService.UpdatePropertyValue(groupId, propertyValue)
		require.NoError(t, err)

		appErr = th.App.canFlagPost(groupId, post.Id, "en")
		require.NotNil(t, appErr)

		// Can't fleg when post already flagged in retained status
		propertyValue.Value = json.RawMessage(`"` + model.ContentFlaggingStatusRetained + `"`)
		_, err = th.Server.propertyService.UpdatePropertyValue(groupId, propertyValue)
		require.NoError(t, err)

		appErr = th.App.canFlagPost(groupId, post.Id, "en")
		require.NotNil(t, appErr)

		// Can't fleg when post already flagged in removed status
		propertyValue.Value = json.RawMessage(`"` + model.ContentFlaggingStatusRemoved + `"`)
		_, err = th.Server.propertyService.UpdatePropertyValue(groupId, propertyValue)
		require.NoError(t, err)

		appErr = th.App.canFlagPost(groupId, post.Id, "en")
		require.NotNil(t, appErr)
	})
}

func TestFlagPost(t *testing.T) {
	mainHelper.Parallel(t)
	th := Setup(t).InitBasic()
	defer th.TearDown()

	th.App.Srv().SetLicense(model.NewTestLicenseSKU(model.LicenseShortSkuEnterpriseAdvanced))

<<<<<<< HEAD
	getBaseConfig := func() model.ContentFlaggingSettingsRequest {
		cfg := model.ContentFlaggingSettingsRequest{}
		cfg.SetDefaults()
		cfg.ReviewerSettings.CommonReviewers = model.NewPointer(true)
		cfg.ReviewerSettings.CommonReviewerIds = []string{th.BasicUser.Id}
		cfg.AdditionalSettings.ReporterCommentRequired = model.NewPointer(false)
		cfg.AdditionalSettings.HideFlaggedContent = model.NewPointer(false)
		cfg.AdditionalSettings.Reasons = &[]string{"spam", "harassment", "inappropriate"}
		return cfg
	}

	t.Run("should successfully flag a post with valid data", func(t *testing.T) {
		appErr := th.App.SaveContentFlaggingConfig(getBaseConfig())
		require.Nil(t, appErr)

=======
	// Setup base config for content flagging
	baseConfig := model.ContentFlaggingSettings{}
	baseConfig.SetDefaults()
	baseConfig.ReviewerSettings.CommonReviewers = model.NewPointer(true)
	baseConfig.ReviewerSettings.CommonReviewerIds = &[]string{th.BasicUser.Id}
	baseConfig.AdditionalSettings.ReporterCommentRequired = model.NewPointer(false)
	baseConfig.AdditionalSettings.HideFlaggedContent = model.NewPointer(false)
	baseConfig.AdditionalSettings.Reasons = &[]string{"spam", "harassment", "inappropriate"}

	th.UpdateConfig(func(conf *model.Config) {
		conf.ContentFlaggingSettings = baseConfig
	})

	t.Run("should successfully flag a post with valid data", func(t *testing.T) {
>>>>>>> c21ef29f
		post := th.CreatePost(th.BasicChannel)

		flagData := model.FlagContentRequest{
			Reason:  "spam",
			Comment: "This is spam content",
		}

<<<<<<< HEAD
		appErr = th.App.FlagPost(th.Context, post, th.BasicTeam.Id, th.BasicUser2.Id, flagData)
=======
		appErr := th.App.FlagPost(th.Context, post, th.BasicTeam.Id, th.BasicUser2.Id, flagData)
>>>>>>> c21ef29f
		require.Nil(t, appErr)

		// Verify property values were created
		groupId, appErr := th.App.ContentFlaggingGroupId()
		require.Nil(t, appErr)

		mappedFields, appErr := th.App.GetContentFlaggingMappedFields(groupId)
		require.Nil(t, appErr)

		// Check status property
		statusValues, err := th.Server.propertyService.SearchPropertyValues(groupId, model.PropertyValueSearchOpts{
			TargetIDs: []string{post.Id},
			PerPage:   CONTENT_FLAGGING_MAX_PROPERTY_VALUES,
			FieldID:   mappedFields[contentFlaggingPropertyNameStatus].ID,
		})
		require.NoError(t, err)
		require.Len(t, statusValues, 1)
		require.Equal(t, `"`+model.ContentFlaggingStatusPending+`"`, string(statusValues[0].Value))

		// Check reporting user property
		userValues, err := th.Server.propertyService.SearchPropertyValues(groupId, model.PropertyValueSearchOpts{
			TargetIDs: []string{post.Id},
			PerPage:   CONTENT_FLAGGING_MAX_PROPERTY_VALUES,
			FieldID:   mappedFields[contentFlaggingPropertyNameReportingUserID].ID,
		})
		require.NoError(t, err)
		require.Len(t, userValues, 1)
		require.Equal(t, `"`+th.BasicUser2.Id+`"`, string(userValues[0].Value))

		// Check reason property
		reasonValues, err := th.Server.propertyService.SearchPropertyValues(groupId, model.PropertyValueSearchOpts{
			TargetIDs: []string{post.Id},
			PerPage:   CONTENT_FLAGGING_MAX_PROPERTY_VALUES,
			FieldID:   mappedFields[contentFlaggingPropertyNameReportingReason].ID,
		})
		require.NoError(t, err)
		require.Len(t, reasonValues, 1)
		require.Equal(t, `"spam"`, string(reasonValues[0].Value))

		// Check comment property
		commentValues, err := th.Server.propertyService.SearchPropertyValues(groupId, model.PropertyValueSearchOpts{
			TargetIDs: []string{post.Id},
			PerPage:   CONTENT_FLAGGING_MAX_PROPERTY_VALUES,
			FieldID:   mappedFields[contentFlaggingPropertyNameReportingComment].ID,
		})
		require.NoError(t, err)
		require.Len(t, commentValues, 1)
		require.Equal(t, `"This is spam content"`, string(commentValues[0].Value))
	})

	t.Run("should fail with invalid reason", func(t *testing.T) {
<<<<<<< HEAD
		appErr := th.App.SaveContentFlaggingConfig(getBaseConfig())
		require.Nil(t, appErr)

=======
>>>>>>> c21ef29f
		post := th.CreatePost(th.BasicChannel)

		flagData := model.FlagContentRequest{
			Reason:  "invalid_reason",
			Comment: "This is spam content",
		}

<<<<<<< HEAD
		appErr = th.App.FlagPost(th.Context, post, th.BasicTeam.Id, th.BasicUser2.Id, flagData)
=======
		appErr := th.App.FlagPost(th.Context, post, th.BasicTeam.Id, th.BasicUser2.Id, flagData)
>>>>>>> c21ef29f
		require.NotNil(t, appErr)
		require.Equal(t, "api.content_flagging.error.reason_invalid", appErr.Id)
	})

	t.Run("should fail when comment is required but not provided", func(t *testing.T) {
<<<<<<< HEAD
		appErr := th.App.SaveContentFlaggingConfig(getBaseConfig())
		require.Nil(t, appErr)

=======
>>>>>>> c21ef29f
		th.UpdateConfig(func(conf *model.Config) {
			conf.ContentFlaggingSettings.AdditionalSettings.ReporterCommentRequired = model.NewPointer(true)
		})

		post := th.CreatePost(th.BasicChannel)

		flagData := model.FlagContentRequest{
			Reason:  "spam",
			Comment: "",
		}

<<<<<<< HEAD
		appErr = th.App.FlagPost(th.Context, post, th.BasicTeam.Id, th.BasicUser2.Id, flagData)
=======
		appErr := th.App.FlagPost(th.Context, post, th.BasicTeam.Id, th.BasicUser2.Id, flagData)
>>>>>>> c21ef29f
		require.NotNil(t, appErr)

		// Reset config
		th.UpdateConfig(func(conf *model.Config) {
			conf.ContentFlaggingSettings.AdditionalSettings.ReporterCommentRequired = model.NewPointer(false)
		})
	})

	t.Run("should fail when trying to flag already flagged post", func(t *testing.T) {
<<<<<<< HEAD
		appErr := th.App.SaveContentFlaggingConfig(getBaseConfig())
		require.Nil(t, appErr)

=======
>>>>>>> c21ef29f
		post := th.CreatePost(th.BasicChannel)

		flagData := model.FlagContentRequest{
			Reason:  "spam",
			Comment: "\"This is spam content\"",
		}

		// Flag the post first time
<<<<<<< HEAD
		appErr = th.App.FlagPost(th.Context, post, th.BasicTeam.Id, th.BasicUser2.Id, flagData)
=======
		appErr := th.App.FlagPost(th.Context, post, th.BasicTeam.Id, th.BasicUser2.Id, flagData)
>>>>>>> c21ef29f
		require.Nil(t, appErr)

		// Try to flag the same post again
		appErr = th.App.FlagPost(th.Context, post, th.BasicTeam.Id, th.BasicUser2.Id, flagData)
		require.NotNil(t, appErr)
		require.Equal(t, "Cannot flag this post as is already flagged.", appErr.Id)
	})

	t.Run("should hide flagged content when configured", func(t *testing.T) {
<<<<<<< HEAD
		appErr := th.App.SaveContentFlaggingConfig(getBaseConfig())
		require.Nil(t, appErr)

=======
>>>>>>> c21ef29f
		th.UpdateConfig(func(conf *model.Config) {
			conf.ContentFlaggingSettings.AdditionalSettings.HideFlaggedContent = model.NewPointer(true)
		})

		post := th.CreatePost(th.BasicChannel)

		flagData := model.FlagContentRequest{
			Reason:  "spam",
			Comment: "\"This is spam content\"",
		}

<<<<<<< HEAD
		appErr = th.App.FlagPost(th.Context, post, th.BasicTeam.Id, th.BasicUser2.Id, flagData)
=======
		appErr := th.App.FlagPost(th.Context, post, th.BasicTeam.Id, th.BasicUser2.Id, flagData)
>>>>>>> c21ef29f
		require.Nil(t, appErr)

		// Verify post was deleted
		deletedPost, appErr := th.App.GetSinglePost(th.Context, post.Id, false)
		require.NotNil(t, appErr)
		require.Nil(t, deletedPost)

		// Reset config
		th.UpdateConfig(func(conf *model.Config) {
			conf.ContentFlaggingSettings.AdditionalSettings.HideFlaggedContent = model.NewPointer(false)
		})
	})

	t.Run("should create content review post for reviewers", func(t *testing.T) {
<<<<<<< HEAD
		appErr := th.App.SaveContentFlaggingConfig(getBaseConfig())
		require.Nil(t, appErr)

=======
>>>>>>> c21ef29f
		post := th.CreatePost(th.BasicChannel)

		flagData := model.FlagContentRequest{
			Reason:  "harassment",
			Comment: "\"This is harassment\"",
		}

<<<<<<< HEAD
		appErr = th.App.FlagPost(th.Context, post, th.BasicTeam.Id, th.BasicUser2.Id, flagData)
=======
		appErr := th.App.FlagPost(th.Context, post, th.BasicTeam.Id, th.BasicUser2.Id, flagData)
>>>>>>> c21ef29f
		require.Nil(t, appErr)

		// The reviewer posts are created async in a go routine. Wait for a short time to allow it to complete.
		// 2 seconds is the minimum time when the test consistently passes locally and in CI.
		time.Sleep(5 * time.Second)

		// Get the content review bot
		contentReviewBot, appErr := th.App.getContentReviewBot(th.Context)
		require.Nil(t, appErr)

		// Get direct channel between reviewer and bot
		dmChannel, appErr := th.App.GetOrCreateDirectChannel(th.Context, th.BasicUser.Id, contentReviewBot.UserId)
		require.Nil(t, appErr)

		// Check if review post was created in the DM channel
		posts, appErr := th.App.GetPostsPage(th.Context, model.GetPostsOptions{
			ChannelId: dmChannel.Id,
			Page:      0,
			PerPage:   10,
		})
		require.Nil(t, appErr)
		require.NotEmpty(t, posts.Posts)

		// Find the content review post
		var reviewPost *model.Post
		for _, p := range posts.Posts {
			if p.Type == "custom_spillage_report" {
				reviewPost = p
				break
			}
		}
		require.NotNil(t, reviewPost)
	})

	t.Run("should work with empty comment when not required", func(t *testing.T) {
<<<<<<< HEAD
		appErr := th.App.SaveContentFlaggingConfig(getBaseConfig())
		require.Nil(t, appErr)

=======
>>>>>>> c21ef29f
		post := th.CreatePost(th.BasicChannel)

		flagData := model.FlagContentRequest{
			Reason:  "inappropriate",
			Comment: "",
		}

<<<<<<< HEAD
		appErr = th.App.FlagPost(th.Context, post, th.BasicTeam.Id, th.BasicUser2.Id, flagData)
=======
		appErr := th.App.FlagPost(th.Context, post, th.BasicTeam.Id, th.BasicUser2.Id, flagData)
>>>>>>> c21ef29f
		require.Nil(t, appErr)

		// Verify property values were created with empty comment
		groupId, appErr := th.App.ContentFlaggingGroupId()
		require.Nil(t, appErr)

		mappedFields, appErr := th.App.GetContentFlaggingMappedFields(groupId)
		require.Nil(t, appErr)

		commentValues, err := th.Server.propertyService.SearchPropertyValues(groupId, model.PropertyValueSearchOpts{
			TargetIDs: []string{post.Id},
			PerPage:   CONTENT_FLAGGING_MAX_PROPERTY_VALUES,
			FieldID:   mappedFields[contentFlaggingPropertyNameReportingComment].ID,
		})
		require.NoError(t, err)
		require.Len(t, commentValues, 1)
		require.Equal(t, `""`, string(commentValues[0].Value))
	})

	t.Run("should set reporting time property", func(t *testing.T) {
<<<<<<< HEAD
		appErr := th.App.SaveContentFlaggingConfig(getBaseConfig())
		require.Nil(t, appErr)

=======
>>>>>>> c21ef29f
		post := th.CreatePost(th.BasicChannel)

		flagData := model.FlagContentRequest{
			Reason:  "spam",
			Comment: "\"Test comment\"",
		}

		beforeTime := model.GetMillis()
<<<<<<< HEAD
		appErr = th.App.FlagPost(th.Context, post, th.BasicTeam.Id, th.BasicUser2.Id, flagData)
=======
		appErr := th.App.FlagPost(th.Context, post, th.BasicTeam.Id, th.BasicUser2.Id, flagData)
>>>>>>> c21ef29f
		afterTime := model.GetMillis()
		require.Nil(t, appErr)

		// Verify reporting time property was set
		groupId, appErr := th.App.ContentFlaggingGroupId()
		require.Nil(t, appErr)

		mappedFields, appErr := th.App.GetContentFlaggingMappedFields(groupId)
		require.Nil(t, appErr)

		timeValues, err := th.Server.propertyService.SearchPropertyValues(groupId, model.PropertyValueSearchOpts{
			TargetIDs: []string{post.Id},
			PerPage:   CONTENT_FLAGGING_MAX_PROPERTY_VALUES,
			FieldID:   mappedFields[contentFlaggingPropertyNameReportingTime].ID,
		})
		require.NoError(t, err)
		require.Len(t, timeValues, 1)

		var reportingTime int64
		err = json.Unmarshal(timeValues[0].Value, &reportingTime)
		require.NoError(t, err)
		require.True(t, reportingTime >= beforeTime && reportingTime <= afterTime)
	})
}<|MERGE_RESOLUTION|>--- conflicted
+++ resolved
@@ -12,26 +12,11 @@
 	"github.com/stretchr/testify/require"
 )
 
-<<<<<<< HEAD
 func TestContentFlaggingEnabledForTeam(t *testing.T) {
 	mainHelper.Parallel(t)
 	th := Setup(t)
 	defer th.TearDown()
 
-=======
-var getBaseConfig = func() *model.Config {
-	contentFlaggingSettings := model.ContentFlaggingSettings{}
-	contentFlaggingSettings.SetDefaults()
-
-	return &model.Config{
-		ContentFlaggingSettings: contentFlaggingSettings,
-	}
-}
-
-func TestContentFlaggingEnabledForTeam(t *testing.T) {
-	mainHelper.Parallel(t)
-
->>>>>>> c21ef29f
 	t.Run("should return true for common reviewers", func(t *testing.T) {
 		config := model.ContentFlaggingSettingsRequest{
 			ReviewerSettings: &model.ReviewSettingsRequest{
@@ -124,7 +109,6 @@
 	})
 }
 
-<<<<<<< HEAD
 func TestSaveContentFlaggingConfig(t *testing.T) {
 	mainHelper.Parallel(t)
 	th := Setup(t).InitBasic()
@@ -318,8 +302,6 @@
 	})
 }
 
-=======
->>>>>>> c21ef29f
 func TestGetContentReviewChannels(t *testing.T) {
 	mainHelper.Parallel(t)
 	th := Setup(t).InitBasic()
@@ -327,7 +309,6 @@
 
 	th.App.Srv().SetLicense(model.NewTestLicenseSKU(model.LicenseShortSkuEnterpriseAdvanced))
 
-<<<<<<< HEAD
 	getBaseConfig := func() model.ContentFlaggingSettingsRequest {
 		config := model.ContentFlaggingSettingsRequest{
 			ReviewerSettings: &model.ReviewSettingsRequest{
@@ -348,19 +329,6 @@
 	t.Run("should return channels for common reviewers", func(t *testing.T) {
 		appErr := th.App.SaveContentFlaggingConfig(getBaseConfig())
 		require.Nil(t, appErr)
-=======
-	baseConfig := model.ContentFlaggingSettings{}
-	baseConfig.SetDefaults()
-	baseConfig.ReviewerSettings.TeamAdminsAsReviewers = model.NewPointer(true)
-	baseConfig.ReviewerSettings.SystemAdminsAsReviewers = model.NewPointer(true)
-	baseConfig.ReviewerSettings.CommonReviewers = model.NewPointer(true)
-	baseConfig.ReviewerSettings.CommonReviewerIds = &[]string{th.BasicUser.Id, th.BasicUser2.Id}
-
-	t.Run("should return channels for common reviewers", func(t *testing.T) {
-		th.UpdateConfig(func(conf *model.Config) {
-			conf.ContentFlaggingSettings = baseConfig
-		})
->>>>>>> c21ef29f
 
 		contentReviewBot, appErr := th.App.getContentReviewBot(th.Context)
 		require.Nil(t, appErr)
@@ -378,7 +346,6 @@
 	})
 
 	t.Run("should return channels for system admins as additional reviewers", func(t *testing.T) {
-<<<<<<< HEAD
 		config := getBaseConfig()
 		config.ReviewerSettings.SystemAdminsAsReviewers = model.NewPointer(true)
 		appErr := th.App.SaveContentFlaggingConfig(config)
@@ -386,15 +353,6 @@
 
 		// Sysadmin explicitly need to be a team member to be returned as reviewer
 		_, _, appErr = th.App.AddUserToTeam(th.Context, th.BasicTeam.Id, th.SystemAdminUser.Id, "")
-=======
-		th.UpdateConfig(func(conf *model.Config) {
-			conf.ContentFlaggingSettings = baseConfig
-			conf.ContentFlaggingSettings.ReviewerSettings.SystemAdminsAsReviewers = model.NewPointer(true)
-		})
-
-		// Sysadmin explicitly need to be a team member to be returned as reviewer
-		_, _, appErr := th.App.AddUserToTeam(th.Context, th.BasicTeam.Id, th.SystemAdminUser.Id, "")
->>>>>>> c21ef29f
 		defer func() {
 			_ = th.App.RemoveUserFromTeam(th.Context, th.BasicTeam.Id, th.SystemAdminUser.Id, "")
 		}()
@@ -424,29 +382,18 @@
 	})
 
 	t.Run("should return channels for team admins as additional reviewers", func(t *testing.T) {
-<<<<<<< HEAD
 		config := getBaseConfig()
 		config.ReviewerSettings.TeamAdminsAsReviewers = model.NewPointer(true)
 		appErr := th.App.SaveContentFlaggingConfig(config)
 		require.Nil(t, appErr)
-=======
-		th.UpdateConfig(func(conf *model.Config) {
-			conf.ContentFlaggingSettings = baseConfig
-			conf.ContentFlaggingSettings.ReviewerSettings.TeamAdminsAsReviewers = model.NewPointer(true)
-		})
->>>>>>> c21ef29f
 
 		// Create a new user and make them team admin
 		teamAdmin := th.CreateUser()
 		defer func() {
 			_ = th.App.PermanentDeleteUser(th.Context, teamAdmin)
 		}()
-
-<<<<<<< HEAD
 		_, _, appErr = th.App.AddUserToTeam(th.Context, th.BasicTeam.Id, teamAdmin.Id, "")
-=======
-		_, _, appErr := th.App.AddUserToTeam(th.Context, th.BasicTeam.Id, teamAdmin.Id, "")
->>>>>>> c21ef29f
+
 		require.Nil(t, appErr)
 
 		_, appErr = th.App.UpdateTeamMemberRoles(th.Context, th.BasicTeam.Id, teamAdmin.Id, model.TeamAdminRoleId)
@@ -475,7 +422,6 @@
 	})
 
 	t.Run("should return channels for team reviewers", func(t *testing.T) {
-<<<<<<< HEAD
 		config := getBaseConfig()
 		config.ReviewerSettings.CommonReviewers = model.NewPointer(false)
 		config.ReviewerSettings.CommonReviewerIds = []string{th.BasicUser.Id}
@@ -491,24 +437,6 @@
 		}
 		appErr := th.App.SaveContentFlaggingConfig(config)
 		require.Nil(t, appErr)
-=======
-		th.UpdateConfig(func(conf *model.Config) {
-			conf.ContentFlaggingSettings = baseConfig
-
-			conf.ContentFlaggingSettings.ReviewerSettings.CommonReviewers = model.NewPointer(false)
-			conf.ContentFlaggingSettings.ReviewerSettings.CommonReviewerIds = &[]string{th.BasicUser.Id}
-
-			conf.ContentFlaggingSettings.ReviewerSettings.TeamAdminsAsReviewers = model.NewPointer(false)
-			conf.ContentFlaggingSettings.ReviewerSettings.SystemAdminsAsReviewers = model.NewPointer(false)
-
-			conf.ContentFlaggingSettings.ReviewerSettings.TeamReviewersSetting = &map[string]model.TeamReviewerSetting{
-				th.BasicTeam.Id: {
-					Enabled:     model.NewPointer(true),
-					ReviewerIds: model.NewPointer([]string{th.BasicUser2.Id}),
-				},
-			}
-		})
->>>>>>> c21ef29f
 
 		contentReviewBot, appErr := th.App.getContentReviewBot(th.Context)
 		require.Nil(t, appErr)
@@ -524,7 +452,6 @@
 	})
 
 	t.Run("should not return channels for team reviewers when disabled for the team", func(t *testing.T) {
-<<<<<<< HEAD
 		config := getBaseConfig()
 		config.ReviewerSettings.CommonReviewers = model.NewPointer(false)
 		config.ReviewerSettings.TeamReviewersSetting = map[string]*model.TeamReviewerSetting{
@@ -535,19 +462,6 @@
 		}
 		appErr := th.App.SaveContentFlaggingConfig(config)
 		require.Nil(t, appErr)
-=======
-		th.UpdateConfig(func(conf *model.Config) {
-			conf.ContentFlaggingSettings = baseConfig
-
-			conf.ContentFlaggingSettings.ReviewerSettings.CommonReviewers = model.NewPointer(false)
-			conf.ContentFlaggingSettings.ReviewerSettings.TeamReviewersSetting = &map[string]model.TeamReviewerSetting{
-				th.BasicTeam.Id: {
-					Enabled:     model.NewPointer(false),
-					ReviewerIds: model.NewPointer([]string{th.BasicUser.Id}),
-				},
-			}
-		})
->>>>>>> c21ef29f
 
 		contentReviewBot, appErr := th.App.getContentReviewBot(th.Context)
 		require.Nil(t, appErr)
@@ -559,7 +473,6 @@
 	})
 
 	t.Run("should return channels for additional reviewers with team reviewers", func(t *testing.T) {
-<<<<<<< HEAD
 		config := getBaseConfig()
 		config.ReviewerSettings.SystemAdminsAsReviewers = model.NewPointer(true)
 		config.ReviewerSettings.TeamAdminsAsReviewers = model.NewPointer(true)
@@ -575,24 +488,6 @@
 		require.Nil(t, appErr)
 
 		_, _, appErr = th.App.AddUserToTeam(th.Context, th.BasicTeam.Id, th.SystemAdminUser.Id, "")
-=======
-		th.UpdateConfig(func(conf *model.Config) {
-			conf.ContentFlaggingSettings = baseConfig
-
-			conf.ContentFlaggingSettings.ReviewerSettings.SystemAdminsAsReviewers = model.NewPointer(true)
-			conf.ContentFlaggingSettings.ReviewerSettings.TeamAdminsAsReviewers = model.NewPointer(true)
-
-			conf.ContentFlaggingSettings.ReviewerSettings.CommonReviewers = model.NewPointer(false)
-			conf.ContentFlaggingSettings.ReviewerSettings.TeamReviewersSetting = &map[string]model.TeamReviewerSetting{
-				th.BasicTeam.Id: {
-					Enabled:     model.NewPointer(true),
-					ReviewerIds: model.NewPointer([]string{th.BasicUser2.Id}),
-				},
-			}
-		})
-
-		_, _, appErr := th.App.AddUserToTeam(th.Context, th.BasicTeam.Id, th.SystemAdminUser.Id, "")
->>>>>>> c21ef29f
 		defer func() {
 			_ = th.App.RemoveUserFromTeam(th.Context, th.BasicTeam.Id, th.SystemAdminUser.Id, "")
 		}()
@@ -624,7 +519,6 @@
 	th.App.Srv().SetLicense(model.NewTestLicenseSKU(model.LicenseShortSkuEnterpriseAdvanced))
 
 	t.Run("should return common reviewers", func(t *testing.T) {
-<<<<<<< HEAD
 		config := &model.ContentFlaggingSettingsRequest{}
 		config.SetDefaults()
 		config.ReviewerSettings.CommonReviewers = model.NewPointer(true)
@@ -633,16 +527,6 @@
 
 		appErr := th.App.SaveContentFlaggingConfig(*config)
 		require.Nil(t, appErr)
-=======
-		th.UpdateConfig(func(conf *model.Config) {
-			contentFlaggingSettings := model.ContentFlaggingSettings{}
-			contentFlaggingSettings.SetDefaults()
-
-			conf.ContentFlaggingSettings.ReviewerSettings.CommonReviewers = model.NewPointer(true)
-			conf.ContentFlaggingSettings.ReviewerSettings.CommonReviewerIds = &[]string{th.BasicUser.Id, th.BasicUser2.Id}
-			conf.ContentFlaggingSettings.ReviewerSettings.SystemAdminsAsReviewers = model.NewPointer(true)
-		})
->>>>>>> c21ef29f
 
 		reviewers, appErr := th.App.getReviewersForTeam(th.BasicTeam.Id, true)
 		require.Nil(t, appErr)
@@ -652,7 +536,6 @@
 	})
 
 	t.Run("should return system admins as additional reviewers", func(t *testing.T) {
-<<<<<<< HEAD
 		config := &model.ContentFlaggingSettingsRequest{}
 		config.SetDefaults()
 		config.ReviewerSettings.CommonReviewers = model.NewPointer(true)
@@ -664,19 +547,6 @@
 
 		// Sysadmin explicitly need to be a team member to be returned as reviewer
 		_, _, appErr = th.App.AddUserToTeam(th.Context, th.BasicTeam.Id, th.SystemAdminUser.Id, "")
-=======
-		th.UpdateConfig(func(conf *model.Config) {
-			contentFlaggingSettings := model.ContentFlaggingSettings{}
-			contentFlaggingSettings.SetDefaults()
-
-			conf.ContentFlaggingSettings.ReviewerSettings.CommonReviewers = model.NewPointer(true)
-			conf.ContentFlaggingSettings.ReviewerSettings.CommonReviewerIds = &[]string{th.BasicUser.Id}
-			conf.ContentFlaggingSettings.ReviewerSettings.SystemAdminsAsReviewers = model.NewPointer(true)
-		})
-
-		// Sysadmin explicitly need to be a team member to be returned as reviewer
-		_, _, appErr := th.App.AddUserToTeam(th.Context, th.BasicTeam.Id, th.SystemAdminUser.Id, "")
->>>>>>> c21ef29f
 		require.Nil(t, appErr)
 
 		reviewers, appErr := th.App.getReviewersForTeam(th.BasicTeam.Id, true)
@@ -685,31 +555,18 @@
 		require.Contains(t, reviewers, th.BasicUser.Id)
 		require.Contains(t, reviewers, th.SystemAdminUser.Id)
 
-<<<<<<< HEAD
 		config.ReviewerSettings.CommonReviewerIds = []string{}
 		appErr = th.App.SaveContentFlaggingConfig(*config)
 		require.Nil(t, appErr)
 
-=======
-		// system admin is a reviewer even when there are no common reviewers
-		th.UpdateConfig(func(conf *model.Config) {
-			conf.ContentFlaggingSettings.ReviewerSettings.CommonReviewerIds = &[]string{}
-		})
->>>>>>> c21ef29f
 		reviewers, appErr = th.App.getReviewersForTeam(th.BasicTeam.Id, true)
 		require.Nil(t, appErr)
 		require.Len(t, reviewers, 1)
 		require.Contains(t, reviewers, th.SystemAdminUser.Id)
 
-<<<<<<< HEAD
 		config.ReviewerSettings.CommonReviewerIds = []string{th.BasicUser.Id}
 		appErr = th.App.SaveContentFlaggingConfig(*config)
 		require.Nil(t, appErr)
-=======
-		th.UpdateConfig(func(conf *model.Config) {
-			conf.ContentFlaggingSettings.ReviewerSettings.CommonReviewerIds = &[]string{th.BasicUser.Id}
-		})
->>>>>>> c21ef29f
 
 		// If sysadmin is not a team member, they should not be returned as a reviewer
 		appErr = th.App.RemoveUserFromTeam(th.Context, th.BasicTeam.Id, th.SystemAdminUser.Id, "")
@@ -721,7 +578,6 @@
 	})
 
 	t.Run("should return team admins as additional reviewers", func(t *testing.T) {
-<<<<<<< HEAD
 		config := &model.ContentFlaggingSettingsRequest{}
 		config.SetDefaults()
 		config.ReviewerSettings.CommonReviewers = model.NewPointer(true)
@@ -730,16 +586,6 @@
 
 		appErr := th.App.SaveContentFlaggingConfig(*config)
 		require.Nil(t, appErr)
-=======
-		th.UpdateConfig(func(conf *model.Config) {
-			contentFlaggingSettings := model.ContentFlaggingSettings{}
-			contentFlaggingSettings.SetDefaults()
-
-			conf.ContentFlaggingSettings.ReviewerSettings.CommonReviewers = model.NewPointer(true)
-			conf.ContentFlaggingSettings.ReviewerSettings.CommonReviewerIds = &[]string{th.BasicUser.Id}
-			conf.ContentFlaggingSettings.ReviewerSettings.TeamAdminsAsReviewers = model.NewPointer(true)
-		})
->>>>>>> c21ef29f
 
 		// Create a new user and make them team admin
 		teamAdmin := th.CreateUser()
@@ -747,11 +593,7 @@
 			_ = th.App.PermanentDeleteUser(th.Context, teamAdmin)
 		}()
 
-<<<<<<< HEAD
 		_, _, appErr = th.App.AddUserToTeam(th.Context, th.BasicTeam.Id, teamAdmin.Id, "")
-=======
-		_, _, appErr := th.App.AddUserToTeam(th.Context, th.BasicTeam.Id, teamAdmin.Id, "")
->>>>>>> c21ef29f
 		require.Nil(t, appErr)
 
 		_, appErr = th.App.UpdateTeamMemberRoles(th.Context, th.BasicTeam.Id, teamAdmin.Id, model.TeamAdminRoleId)
@@ -763,31 +605,18 @@
 		require.Contains(t, reviewers, th.BasicUser.Id)
 		require.Contains(t, reviewers, teamAdmin.Id)
 
-<<<<<<< HEAD
 		config.ReviewerSettings.CommonReviewerIds = []string{}
 		appErr = th.App.SaveContentFlaggingConfig(*config)
 		require.Nil(t, appErr)
-=======
-		// team admin is a reviewer even when there are no common reviewers
-		th.UpdateConfig(func(conf *model.Config) {
-			conf.ContentFlaggingSettings.ReviewerSettings.CommonReviewerIds = &[]string{}
-		})
->>>>>>> c21ef29f
 
 		reviewers, appErr = th.App.getReviewersForTeam(th.BasicTeam.Id, true)
 		require.Nil(t, appErr)
 		require.Len(t, reviewers, 1)
 		require.Contains(t, reviewers, teamAdmin.Id)
 
-<<<<<<< HEAD
 		config.ReviewerSettings.CommonReviewerIds = []string{th.BasicUser.Id}
 		appErr = th.App.SaveContentFlaggingConfig(*config)
 		require.Nil(t, appErr)
-=======
-		th.UpdateConfig(func(conf *model.Config) {
-			conf.ContentFlaggingSettings.ReviewerSettings.CommonReviewerIds = &[]string{th.BasicUser.Id}
-		})
->>>>>>> c21ef29f
 
 		// If team admin is not a team member, they should not be returned as a reviewer
 		appErr = th.App.RemoveUserFromTeam(th.Context, th.BasicTeam.Id, teamAdmin.Id, "")
@@ -800,7 +629,6 @@
 
 	t.Run("should return team reviewers", func(t *testing.T) {
 		team2 := th.CreateTeam()
-<<<<<<< HEAD
 		config := &model.ContentFlaggingSettingsRequest{}
 		config.SetDefaults()
 		config.ReviewerSettings.CommonReviewers = model.NewPointer(false)
@@ -813,21 +641,6 @@
 
 		appErr := th.App.SaveContentFlaggingConfig(*config)
 		require.Nil(t, appErr)
-=======
-		th.UpdateConfig(func(conf *model.Config) {
-			contentFlaggingSettings := model.ContentFlaggingSettings{}
-			contentFlaggingSettings.SetDefaults()
-
-			conf.ContentFlaggingSettings.ReviewerSettings.CommonReviewers = model.NewPointer(false)
-			conf.ContentFlaggingSettings.ReviewerSettings.CommonReviewerIds = &[]string{th.BasicUser.Id}
-			conf.ContentFlaggingSettings.ReviewerSettings.TeamReviewersSetting = &map[string]model.TeamReviewerSetting{
-				th.BasicTeam.Id: {
-					Enabled:     model.NewPointer(true),
-					ReviewerIds: model.NewPointer([]string{th.BasicUser2.Id}),
-				},
-			}
-		})
->>>>>>> c21ef29f
 
 		// Reviewers configured for th.BasicTeam
 		reviewers, appErr := th.App.getReviewersForTeam(th.BasicTeam.Id, true)
@@ -842,7 +655,6 @@
 	})
 
 	t.Run("should not return reviewers when disabled for the team", func(t *testing.T) {
-<<<<<<< HEAD
 		config := &model.ContentFlaggingSettingsRequest{}
 		config.SetDefaults()
 		config.ReviewerSettings.CommonReviewers = model.NewPointer(false)
@@ -855,21 +667,6 @@
 
 		appErr := th.App.SaveContentFlaggingConfig(*config)
 		require.Nil(t, appErr)
-=======
-		th.UpdateConfig(func(conf *model.Config) {
-			contentFlaggingSettings := model.ContentFlaggingSettings{}
-			contentFlaggingSettings.SetDefaults()
-
-			conf.ContentFlaggingSettings.ReviewerSettings.CommonReviewers = model.NewPointer(false)
-			conf.ContentFlaggingSettings.ReviewerSettings.CommonReviewerIds = &[]string{th.BasicUser.Id}
-			conf.ContentFlaggingSettings.ReviewerSettings.TeamReviewersSetting = &map[string]model.TeamReviewerSetting{
-				th.BasicTeam.Id: {
-					Enabled:     model.NewPointer(false),
-					ReviewerIds: model.NewPointer([]string{th.BasicUser.Id}),
-				},
-			}
-		})
->>>>>>> c21ef29f
 
 		reviewers, appErr := th.App.getReviewersForTeam(th.BasicTeam.Id, true)
 		require.Nil(t, appErr)
@@ -877,7 +674,6 @@
 	})
 
 	t.Run("should return additional reviewers with team reviewers", func(t *testing.T) {
-<<<<<<< HEAD
 		config := &model.ContentFlaggingSettingsRequest{}
 		config.SetDefaults()
 		config.ReviewerSettings.CommonReviewers = model.NewPointer(false)
@@ -893,25 +689,6 @@
 		require.Nil(t, appErr)
 
 		_, _, appErr = th.App.AddUserToTeam(th.Context, th.BasicTeam.Id, th.SystemAdminUser.Id, "")
-=======
-		th.UpdateConfig(func(conf *model.Config) {
-			contentFlaggingSettings := model.ContentFlaggingSettings{}
-			contentFlaggingSettings.SetDefaults()
-
-			conf.ContentFlaggingSettings.ReviewerSettings.SystemAdminsAsReviewers = model.NewPointer(true)
-			conf.ContentFlaggingSettings.ReviewerSettings.TeamAdminsAsReviewers = model.NewPointer(true)
-
-			conf.ContentFlaggingSettings.ReviewerSettings.CommonReviewers = model.NewPointer(false)
-			conf.ContentFlaggingSettings.ReviewerSettings.TeamReviewersSetting = &map[string]model.TeamReviewerSetting{
-				th.BasicTeam.Id: {
-					Enabled:     model.NewPointer(true),
-					ReviewerIds: model.NewPointer([]string{th.BasicUser2.Id}),
-				},
-			}
-		})
-
-		_, _, appErr := th.App.AddUserToTeam(th.Context, th.BasicTeam.Id, th.SystemAdminUser.Id, "")
->>>>>>> c21ef29f
 		require.Nil(t, appErr)
 
 		reviewers, appErr := th.App.getReviewersForTeam(th.BasicTeam.Id, true)
@@ -922,7 +699,6 @@
 	})
 
 	t.Run("should return unique reviewers", func(t *testing.T) {
-<<<<<<< HEAD
 		config := &model.ContentFlaggingSettingsRequest{}
 		config.SetDefaults()
 		config.ReviewerSettings.CommonReviewers = model.NewPointer(true)
@@ -932,18 +708,6 @@
 		require.Nil(t, appErr)
 
 		_, _, appErr = th.App.AddUserToTeam(th.Context, th.BasicTeam.Id, th.SystemAdminUser.Id, "")
-=======
-		th.UpdateConfig(func(conf *model.Config) {
-			contentFlaggingSettings := model.ContentFlaggingSettings{}
-			contentFlaggingSettings.SetDefaults()
-
-			conf.ContentFlaggingSettings.ReviewerSettings.CommonReviewers = model.NewPointer(true)
-			conf.ContentFlaggingSettings.ReviewerSettings.CommonReviewerIds = &[]string{th.BasicUser.Id, th.SystemAdminUser.Id}
-			conf.ContentFlaggingSettings.ReviewerSettings.SystemAdminsAsReviewers = model.NewPointer(true)
-		})
-
-		_, _, appErr := th.App.AddUserToTeam(th.Context, th.BasicTeam.Id, th.SystemAdminUser.Id, "")
->>>>>>> c21ef29f
 		require.Nil(t, appErr)
 
 		reviewers, appErr := th.App.getReviewersForTeam(th.BasicTeam.Id, true)
@@ -1026,8 +790,6 @@
 	defer th.TearDown()
 
 	th.App.Srv().SetLicense(model.NewTestLicenseSKU(model.LicenseShortSkuEnterpriseAdvanced))
-
-<<<<<<< HEAD
 	getBaseConfig := func() model.ContentFlaggingSettingsRequest {
 		cfg := model.ContentFlaggingSettingsRequest{}
 		cfg.SetDefaults()
@@ -1043,22 +805,6 @@
 		appErr := th.App.SaveContentFlaggingConfig(getBaseConfig())
 		require.Nil(t, appErr)
 
-=======
-	// Setup base config for content flagging
-	baseConfig := model.ContentFlaggingSettings{}
-	baseConfig.SetDefaults()
-	baseConfig.ReviewerSettings.CommonReviewers = model.NewPointer(true)
-	baseConfig.ReviewerSettings.CommonReviewerIds = &[]string{th.BasicUser.Id}
-	baseConfig.AdditionalSettings.ReporterCommentRequired = model.NewPointer(false)
-	baseConfig.AdditionalSettings.HideFlaggedContent = model.NewPointer(false)
-	baseConfig.AdditionalSettings.Reasons = &[]string{"spam", "harassment", "inappropriate"}
-
-	th.UpdateConfig(func(conf *model.Config) {
-		conf.ContentFlaggingSettings = baseConfig
-	})
-
-	t.Run("should successfully flag a post with valid data", func(t *testing.T) {
->>>>>>> c21ef29f
 		post := th.CreatePost(th.BasicChannel)
 
 		flagData := model.FlagContentRequest{
@@ -1066,11 +812,7 @@
 			Comment: "This is spam content",
 		}
 
-<<<<<<< HEAD
 		appErr = th.App.FlagPost(th.Context, post, th.BasicTeam.Id, th.BasicUser2.Id, flagData)
-=======
-		appErr := th.App.FlagPost(th.Context, post, th.BasicTeam.Id, th.BasicUser2.Id, flagData)
->>>>>>> c21ef29f
 		require.Nil(t, appErr)
 
 		// Verify property values were created
@@ -1122,12 +864,9 @@
 	})
 
 	t.Run("should fail with invalid reason", func(t *testing.T) {
-<<<<<<< HEAD
 		appErr := th.App.SaveContentFlaggingConfig(getBaseConfig())
 		require.Nil(t, appErr)
 
-=======
->>>>>>> c21ef29f
 		post := th.CreatePost(th.BasicChannel)
 
 		flagData := model.FlagContentRequest{
@@ -1135,22 +874,15 @@
 			Comment: "This is spam content",
 		}
 
-<<<<<<< HEAD
 		appErr = th.App.FlagPost(th.Context, post, th.BasicTeam.Id, th.BasicUser2.Id, flagData)
-=======
-		appErr := th.App.FlagPost(th.Context, post, th.BasicTeam.Id, th.BasicUser2.Id, flagData)
->>>>>>> c21ef29f
 		require.NotNil(t, appErr)
 		require.Equal(t, "api.content_flagging.error.reason_invalid", appErr.Id)
 	})
 
 	t.Run("should fail when comment is required but not provided", func(t *testing.T) {
-<<<<<<< HEAD
 		appErr := th.App.SaveContentFlaggingConfig(getBaseConfig())
 		require.Nil(t, appErr)
 
-=======
->>>>>>> c21ef29f
 		th.UpdateConfig(func(conf *model.Config) {
 			conf.ContentFlaggingSettings.AdditionalSettings.ReporterCommentRequired = model.NewPointer(true)
 		})
@@ -1162,11 +894,7 @@
 			Comment: "",
 		}
 
-<<<<<<< HEAD
 		appErr = th.App.FlagPost(th.Context, post, th.BasicTeam.Id, th.BasicUser2.Id, flagData)
-=======
-		appErr := th.App.FlagPost(th.Context, post, th.BasicTeam.Id, th.BasicUser2.Id, flagData)
->>>>>>> c21ef29f
 		require.NotNil(t, appErr)
 
 		// Reset config
@@ -1176,12 +904,9 @@
 	})
 
 	t.Run("should fail when trying to flag already flagged post", func(t *testing.T) {
-<<<<<<< HEAD
 		appErr := th.App.SaveContentFlaggingConfig(getBaseConfig())
 		require.Nil(t, appErr)
 
-=======
->>>>>>> c21ef29f
 		post := th.CreatePost(th.BasicChannel)
 
 		flagData := model.FlagContentRequest{
@@ -1190,11 +915,7 @@
 		}
 
 		// Flag the post first time
-<<<<<<< HEAD
 		appErr = th.App.FlagPost(th.Context, post, th.BasicTeam.Id, th.BasicUser2.Id, flagData)
-=======
-		appErr := th.App.FlagPost(th.Context, post, th.BasicTeam.Id, th.BasicUser2.Id, flagData)
->>>>>>> c21ef29f
 		require.Nil(t, appErr)
 
 		// Try to flag the same post again
@@ -1204,12 +925,9 @@
 	})
 
 	t.Run("should hide flagged content when configured", func(t *testing.T) {
-<<<<<<< HEAD
 		appErr := th.App.SaveContentFlaggingConfig(getBaseConfig())
 		require.Nil(t, appErr)
 
-=======
->>>>>>> c21ef29f
 		th.UpdateConfig(func(conf *model.Config) {
 			conf.ContentFlaggingSettings.AdditionalSettings.HideFlaggedContent = model.NewPointer(true)
 		})
@@ -1221,11 +939,7 @@
 			Comment: "\"This is spam content\"",
 		}
 
-<<<<<<< HEAD
 		appErr = th.App.FlagPost(th.Context, post, th.BasicTeam.Id, th.BasicUser2.Id, flagData)
-=======
-		appErr := th.App.FlagPost(th.Context, post, th.BasicTeam.Id, th.BasicUser2.Id, flagData)
->>>>>>> c21ef29f
 		require.Nil(t, appErr)
 
 		// Verify post was deleted
@@ -1240,12 +954,9 @@
 	})
 
 	t.Run("should create content review post for reviewers", func(t *testing.T) {
-<<<<<<< HEAD
 		appErr := th.App.SaveContentFlaggingConfig(getBaseConfig())
 		require.Nil(t, appErr)
 
-=======
->>>>>>> c21ef29f
 		post := th.CreatePost(th.BasicChannel)
 
 		flagData := model.FlagContentRequest{
@@ -1253,11 +964,8 @@
 			Comment: "\"This is harassment\"",
 		}
 
-<<<<<<< HEAD
 		appErr = th.App.FlagPost(th.Context, post, th.BasicTeam.Id, th.BasicUser2.Id, flagData)
-=======
-		appErr := th.App.FlagPost(th.Context, post, th.BasicTeam.Id, th.BasicUser2.Id, flagData)
->>>>>>> c21ef29f
+
 		require.Nil(t, appErr)
 
 		// The reviewer posts are created async in a go routine. Wait for a short time to allow it to complete.
@@ -1293,12 +1001,9 @@
 	})
 
 	t.Run("should work with empty comment when not required", func(t *testing.T) {
-<<<<<<< HEAD
 		appErr := th.App.SaveContentFlaggingConfig(getBaseConfig())
 		require.Nil(t, appErr)
 
-=======
->>>>>>> c21ef29f
 		post := th.CreatePost(th.BasicChannel)
 
 		flagData := model.FlagContentRequest{
@@ -1306,11 +1011,7 @@
 			Comment: "",
 		}
 
-<<<<<<< HEAD
 		appErr = th.App.FlagPost(th.Context, post, th.BasicTeam.Id, th.BasicUser2.Id, flagData)
-=======
-		appErr := th.App.FlagPost(th.Context, post, th.BasicTeam.Id, th.BasicUser2.Id, flagData)
->>>>>>> c21ef29f
 		require.Nil(t, appErr)
 
 		// Verify property values were created with empty comment
@@ -1331,12 +1032,9 @@
 	})
 
 	t.Run("should set reporting time property", func(t *testing.T) {
-<<<<<<< HEAD
 		appErr := th.App.SaveContentFlaggingConfig(getBaseConfig())
 		require.Nil(t, appErr)
 
-=======
->>>>>>> c21ef29f
 		post := th.CreatePost(th.BasicChannel)
 
 		flagData := model.FlagContentRequest{
@@ -1345,11 +1043,8 @@
 		}
 
 		beforeTime := model.GetMillis()
-<<<<<<< HEAD
 		appErr = th.App.FlagPost(th.Context, post, th.BasicTeam.Id, th.BasicUser2.Id, flagData)
-=======
-		appErr := th.App.FlagPost(th.Context, post, th.BasicTeam.Id, th.BasicUser2.Id, flagData)
->>>>>>> c21ef29f
+
 		afterTime := model.GetMillis()
 		require.Nil(t, appErr)
 

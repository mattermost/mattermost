// Copyright (c) 2015-present Mattermost, Inc. All Rights Reserved.
// See LICENSE.txt for license information.

package app

import (
	"bytes"
	"encoding/csv"
	"fmt"
	"net/http"

	"github.com/mattermost/mattermost/server/public/model"
	"github.com/mattermost/mattermost/server/public/shared/i18n"
	"github.com/mattermost/mattermost/server/public/shared/mlog"
	"github.com/mattermost/mattermost/server/public/shared/request"
	"github.com/mattermost/mattermost/server/v8/platform/shared/filestore"
)

func (a *App) SaveReportChunk(format string, prefix string, count int, reportData []model.ReportableObject) *model.AppError {
	switch format {
	case "csv":
		return a.saveCSVChunk(prefix, count, reportData)
	}
	return model.NewAppError("SaveReportChunk", "app.save_report_chunk.unsupported_format", nil, "unsupported report format", http.StatusBadRequest)
}

func (a *App) saveCSVChunk(prefix string, count int, reportData []model.ReportableObject) *model.AppError {
	var buf bytes.Buffer
	w := csv.NewWriter(&buf)

	for _, report := range reportData {
		err := w.Write(report.ToReport())
		if err != nil {
			return model.NewAppError("saveCSVChunk", "app.save_csv_chunk.write_error", nil, "", http.StatusInternalServerError).Wrap(err)
		}
	}

	w.Flush()
	_, appErr := a.WriteFile(&buf, makeFilePath(prefix, count, "csv"))
	return appErr
}

func (a *App) CompileReportChunks(format string, prefix string, numberOfChunks int, headers []string) *model.AppError {
	switch format {
	case "csv":
		return a.compileCSVChunks(prefix, numberOfChunks, headers)
	}
	return model.NewAppError("CompileReportChunks", "app.compile_report_chunks.unsupported_format", nil, "", http.StatusBadRequest)
}

func (a *App) compileCSVChunks(prefix string, numberOfChunks int, headers []string) *model.AppError {
	filePath := makeCompiledFilePath(prefix, "csv")

	var headerBuf bytes.Buffer
	w := csv.NewWriter(&headerBuf)
	err := w.Write(headers)
	if err != nil {
		return model.NewAppError("compileCSVChunks", "app.compile_csv_chunks.header_error", nil, "", http.StatusInternalServerError).Wrap(err)
	}
	w.Flush()
	_, appErr := a.WriteFile(&headerBuf, filePath)
	if appErr != nil {
		return appErr
	}

	for i := 0; i < numberOfChunks; i++ {
		chunkFilePath := makeFilePath(prefix, i, "csv")
		chunk, err := a.ReadFile(chunkFilePath)
		if err != nil {
			return err
		}
		if _, err = a.AppendFile(bytes.NewReader(chunk), filePath); err != nil {
			return err
		}
	}

	return nil
}

func (a *App) SendReportToUser(rctx request.CTX, userID string, jobId string, format string) *model.AppError {
	systemBot, err := a.GetSystemBot()
	if err != nil {
		return err
	}

	channel, err := a.GetOrCreateDirectChannel(request.EmptyContext(a.Log()), userID, systemBot.UserId)
	if err != nil {
		return err
	}

	post := &model.Post{
		ChannelId: channel.Id,
		Message:   i18n.T("app.report.send_report_to_user.export_finished", map[string]string{"Link": a.GetSiteURL() + "/api/v4/reports/export/" + jobId + "?format=" + format}),
		Type:      model.PostTypeAdminReport,
		UserId:    systemBot.UserId,
		Props: model.StringInterface{
			"reportId": jobId,
			"format":   format,
		},
	}

	_, err = a.CreatePost(rctx, post, channel, false, true)
	return err
}

func (a *App) CleanupReportChunks(format string, prefix string, numberOfChunks int) *model.AppError {
	switch format {
	case "csv":
		return a.cleanupCSVChunks(prefix, numberOfChunks)
	}
	return model.NewAppError("CompileReportChunks", "app.compile_report_chunks.unsupported_format", nil, "", http.StatusBadRequest)
}

func (a *App) cleanupCSVChunks(prefix string, numberOfChunks int) *model.AppError {
	for i := 0; i < numberOfChunks; i++ {
		chunkFilePath := makeFilePath(prefix, i, "csv")
		if err := a.RemoveFile(chunkFilePath); err != nil {
			return err
		}
	}

	return nil
}

func makeFilePath(prefix string, count int, extension string) string {
	return fmt.Sprintf("admin_reports/batch_report_%s__%d.%s", prefix, count, extension)
}

func makeCompiledFilePath(prefix string, extension string) string {
	return fmt.Sprintf("admin_reports/%s", makeCompiledFilename(prefix, extension))
}

func makeCompiledFilename(prefix string, extension string) string {
	return fmt.Sprintf("batch_report_%s.%s", prefix, extension)
}

func (a *App) GetUsersForReporting(filter *model.UserReportOptions) ([]*model.UserReport, *model.AppError) {
	if appErr := filter.IsValid(); appErr != nil {
		return nil, appErr
	}

	userReportQuery, err := a.Srv().Store().User().GetUserReport(filter)
	if err != nil {
		return nil, model.NewAppError("GetUsersForReporting", "app.report.get_user_report.store_error", nil, "", http.StatusInternalServerError).Wrap(err)
	}

	userReports := make([]*model.UserReport, len(userReportQuery))
	for i, user := range userReportQuery {
		userReports[i] = user.ToReport()
	}

	return userReports, nil
}

<<<<<<< HEAD
func (a *App) StartUsersBatchExport(rctx request.CTX, dateRange string) *model.AppError {
	options := map[string]string{
		"requesting_user_id": rctx.Session().UserId,
		"date_range":         dateRange,
	}

	// Check for existing job
	// TODO: Maybe make this a reusable function?
	pendingJobs, err := a.Srv().Jobs.GetJobsByTypeAndStatus(rctx, model.JobTypeExportUsersToCSV, model.JobStatusPending)
	if err != nil {
		return err
	}
	for _, job := range pendingJobs {
		if job.Data["date_range"] == dateRange && job.Data["requesting_user_id"] == rctx.Session().UserId {
			return model.NewAppError("StartUsersBatchExport", "app.report.start_users_batch_export.job_exists", nil, "", http.StatusBadRequest)
		}
	}

	inProgressJobs, err := a.Srv().Jobs.GetJobsByTypeAndStatus(rctx, model.JobTypeExportUsersToCSV, model.JobStatusInProgress)
	if err != nil {
		return err
	}
	for _, job := range inProgressJobs {
		if job.Data["date_range"] == dateRange && job.Data["requesting_user_id"] == rctx.Session().UserId {
			return model.NewAppError("StartUsersBatchExport", "app.report.start_users_batch_export.job_exists", nil, "", http.StatusBadRequest)
		}
	}

	_, err = a.Srv().Jobs.CreateJobOnce(rctx, model.JobTypeExportUsersToCSV, options)
	if err != nil {
		return err
	}

	a.Srv().Go(func() {
		systemBot, err := a.GetSystemBot()
		if err != nil {
			rctx.Logger().Error("Failed to post batch export message", mlog.Err(err))
			return
		}

		channel, err := a.GetOrCreateDirectChannel(request.EmptyContext(a.Log()), rctx.Session().UserId, systemBot.UserId)
		if err != nil {
			rctx.Logger().Error("Failed to post batch export message", mlog.Err(err))
			return
		}

		post := &model.Post{
			ChannelId: channel.Id,
			Message:   i18n.T("app.report.start_users_batch_export.started_export"),
			Type:      model.PostTypeDefault,
			UserId:    systemBot.UserId,
		}

		if _, err := a.CreatePost(rctx, post, channel, false, true); err != nil {
			rctx.Logger().Error("Failed to post batch export message", mlog.Err(err))
		}
	})

	return nil
}

func (a *App) RetrieveBatchReport(reportID string, format string) (filestore.ReadCloseSeeker, string, *model.AppError) {
	filePath := makeCompiledFilePath(reportID, format)
	reader, err := a.FileReader(filePath)
	if err != nil {
		return nil, "", err
	}

	return reader, makeCompiledFilename(reportID, format), nil
=======
func (a *App) GetUserCountForReport(filter *model.UserReportOptions) (*int64, *model.AppError) {
	count, err := a.Srv().Store().User().GetUserCountForReport(filter)
	if err != nil {
		return nil, model.NewAppError("GetUserCountForReport", "app.report.get_user_count_for_report.store_error", nil, "", http.StatusInternalServerError).Wrap(err)
	}

	return &count, nil
>>>>>>> 4ab6b98c
}<|MERGE_RESOLUTION|>--- conflicted
+++ resolved
@@ -152,7 +152,15 @@
 	return userReports, nil
 }
 
-<<<<<<< HEAD
+func (a *App) GetUserCountForReport(filter *model.UserReportOptions) (*int64, *model.AppError) {
+	count, err := a.Srv().Store().User().GetUserCountForReport(filter)
+	if err != nil {
+		return nil, model.NewAppError("GetUserCountForReport", "app.report.get_user_count_for_report.store_error", nil, "", http.StatusInternalServerError).Wrap(err)
+	}
+
+	return &count, nil
+}
+
 func (a *App) StartUsersBatchExport(rctx request.CTX, dateRange string) *model.AppError {
 	options := map[string]string{
 		"requesting_user_id": rctx.Session().UserId,
@@ -222,13 +230,4 @@
 	}
 
 	return reader, makeCompiledFilename(reportID, format), nil
-=======
-func (a *App) GetUserCountForReport(filter *model.UserReportOptions) (*int64, *model.AppError) {
-	count, err := a.Srv().Store().User().GetUserCountForReport(filter)
-	if err != nil {
-		return nil, model.NewAppError("GetUserCountForReport", "app.report.get_user_count_for_report.store_error", nil, "", http.StatusInternalServerError).Wrap(err)
-	}
-
-	return &count, nil
->>>>>>> 4ab6b98c
 }
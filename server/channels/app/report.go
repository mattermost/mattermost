// Copyright (c) 2015-present Mattermost, Inc. All Rights Reserved.
// See LICENSE.txt for license information.

package app

import (
	"bytes"
	"encoding/csv"
	"fmt"
	"net/http"
	"strconv"

	"github.com/mattermost/mattermost/server/public/model"
	"github.com/mattermost/mattermost/server/public/shared/i18n"
	"github.com/mattermost/mattermost/server/public/shared/mlog"
	"github.com/mattermost/mattermost/server/public/shared/request"
	"github.com/mattermost/mattermost/server/v8/platform/shared/filestore"
)

func (a *App) SaveReportChunk(format string, prefix string, count int, reportData []model.ReportableObject) *model.AppError {
	switch format {
	case "csv":
		return a.saveCSVChunk(prefix, count, reportData)
	}
	return model.NewAppError("SaveReportChunk", "app.save_report_chunk.unsupported_format", nil, "unsupported report format", http.StatusBadRequest)
}

func (a *App) saveCSVChunk(prefix string, count int, reportData []model.ReportableObject) *model.AppError {
	var buf bytes.Buffer
	w := csv.NewWriter(&buf)

	for _, report := range reportData {
		err := w.Write(report.ToReport())
		if err != nil {
			return model.NewAppError("saveCSVChunk", "app.save_csv_chunk.write_error", nil, "", http.StatusInternalServerError).Wrap(err)
		}
	}

	w.Flush()
	if err := w.Error(); err != nil {
		return model.NewAppError("saveCSVChunk", "app.save_csv_chunk.write_error", nil, "", http.StatusInternalServerError).Wrap(err)
	}
	_, appErr := a.WriteFile(&buf, makeFilePath(prefix, count, "csv"))
	return appErr
}

func (a *App) CompileReportChunks(format string, prefix string, numberOfChunks int, headers []string) *model.AppError {
	switch format {
	case "csv":
		return a.compileCSVChunks(prefix, numberOfChunks, headers)
	}
	return model.NewAppError("CompileReportChunks", "app.compile_report_chunks.unsupported_format", nil, "", http.StatusBadRequest)
}

func (a *App) compileCSVChunks(prefix string, numberOfChunks int, headers []string) *model.AppError {
	filePath := makeCompiledFilePath(prefix, "csv")

	var headerBuf bytes.Buffer
	w := csv.NewWriter(&headerBuf)
	err := w.Write(headers)
	if err != nil {
		return model.NewAppError("compileCSVChunks", "app.compile_csv_chunks.header_error", nil, "", http.StatusInternalServerError).Wrap(err)
	}
	w.Flush()
	if err = w.Error(); err != nil {
		return model.NewAppError("saveCSVChunk", "app.save_csv_chunk.write_error", nil, "", http.StatusInternalServerError).Wrap(err)
	}
	_, appErr := a.WriteFile(&headerBuf, filePath)
	if appErr != nil {
		return appErr
	}

	for i := 0; i < numberOfChunks; i++ {
		chunkFilePath := makeFilePath(prefix, i, "csv")
		chunk, err := a.ReadFile(chunkFilePath)
		if err != nil {
			return err
		}
		if _, err = a.AppendFile(bytes.NewReader(chunk), filePath); err != nil {
			return err
		}
	}

	return nil
}

func (a *App) SendReportToUser(rctx request.CTX, userID string, jobId string, format string) *model.AppError {
	systemBot, err := a.GetSystemBot()
	if err != nil {
		return err
	}

	channel, err := a.GetOrCreateDirectChannel(request.EmptyContext(a.Log()), userID, systemBot.UserId)
	if err != nil {
		return err
	}

	post := &model.Post{
		ChannelId: channel.Id,
		Message:   i18n.T("app.report.send_report_to_user.export_finished", map[string]string{"Link": a.GetSiteURL() + "/api/v4/reports/export/" + jobId + "?format=" + format}),
		Type:      model.PostTypeAdminReport,
		UserId:    systemBot.UserId,
		Props: model.StringInterface{
			"reportId": jobId,
			"format":   format,
		},
	}

	_, err = a.CreatePost(rctx, post, channel, false, true)
	return err
}

func (a *App) CleanupReportChunks(format string, prefix string, numberOfChunks int) *model.AppError {
	switch format {
	case "csv":
		return a.cleanupCSVChunks(prefix, numberOfChunks)
	}
	return model.NewAppError("CompileReportChunks", "app.compile_report_chunks.unsupported_format", nil, "", http.StatusBadRequest)
}

func (a *App) cleanupCSVChunks(prefix string, numberOfChunks int) *model.AppError {
	for i := 0; i < numberOfChunks; i++ {
		chunkFilePath := makeFilePath(prefix, i, "csv")
		if err := a.RemoveFile(chunkFilePath); err != nil {
			return err
		}
	}

	return nil
}

func makeFilePath(prefix string, count int, extension string) string {
	return fmt.Sprintf("admin_reports/batch_report_%s__%d.%s", prefix, count, extension)
}

func makeCompiledFilePath(prefix string, extension string) string {
	return fmt.Sprintf("admin_reports/%s", makeCompiledFilename(prefix, extension))
}

func makeCompiledFilename(prefix string, extension string) string {
	return fmt.Sprintf("batch_report_%s.%s", prefix, extension)
}

func (a *App) GetUsersForReporting(filter *model.UserReportOptions) ([]*model.UserReport, *model.AppError) {
	if appErr := filter.IsValid(); appErr != nil {
		return nil, appErr
	}

	userReportQuery, err := a.Srv().Store().User().GetUserReport(filter)
	if err != nil {
		return nil, model.NewAppError("GetUsersForReporting", "app.report.get_user_report.store_error", nil, "", http.StatusInternalServerError).Wrap(err)
	}

	userReports := make([]*model.UserReport, len(userReportQuery))
	for i, user := range userReportQuery {
		userReports[i] = user.ToReport()
	}

	return userReports, nil
}

<<<<<<< HEAD
func (a *App) GetChannelsReport(filter *model.ChannelReportOptions) ([]*model.ChannelReport, *model.AppError) {
	if appErr := filter.IsValid(); appErr != nil {
		return nil, appErr
	}

	channelReport, err := a.Srv().Store().Channel().GetChannelsReport(filter)
	if err != nil {
		return nil, model.NewAppError("GetChannelsReport", "app.channel.get_channel_report.store_error", nil, "", http.StatusInternalServerError).Wrap(err)
	}

	return channelReport, nil
=======
func (a *App) GetUserCountForReport(filter *model.UserReportOptions) (*int64, *model.AppError) {
	count, err := a.Srv().Store().User().GetUserCountForReport(filter)
	if err != nil {
		return nil, model.NewAppError("GetUserCountForReport", "app.report.get_user_count_for_report.store_error", nil, "", http.StatusInternalServerError).Wrap(err)
	}

	return &count, nil
}

func (a *App) StartUsersBatchExport(rctx request.CTX, startAt int64, endAt int64) *model.AppError {
	if license := a.Srv().License(); license == nil || (license.SkuShortName != model.LicenseShortSkuProfessional && license.SkuShortName != model.LicenseShortSkuEnterprise) {
		return model.NewAppError("StartUsersBatchExport", "app.report.start_users_batch_export.license_error", nil, "", http.StatusBadRequest)
	}

	options := map[string]string{
		"requesting_user_id": rctx.Session().UserId,
		"start_at":           strconv.FormatInt(startAt, 10),
		"end_at":             strconv.FormatInt(endAt, 10),
	}

	// Check for existing job
	// TODO: Maybe make this a reusable function?
	pendingJobs, err := a.Srv().Jobs.GetJobsByTypeAndStatus(rctx, model.JobTypeExportUsersToCSV, model.JobStatusPending)
	if err != nil {
		return err
	}
	for _, job := range pendingJobs {
		if job.Data["start_at"] == options["start_at"] && job.Data["end_at"] == options["end_at"] && job.Data["requesting_user_id"] == rctx.Session().UserId {
			return model.NewAppError("StartUsersBatchExport", "app.report.start_users_batch_export.job_exists", nil, "", http.StatusBadRequest)
		}
	}

	inProgressJobs, err := a.Srv().Jobs.GetJobsByTypeAndStatus(rctx, model.JobTypeExportUsersToCSV, model.JobStatusInProgress)
	if err != nil {
		return err
	}
	for _, job := range inProgressJobs {
		if job.Data["start_at"] == options["start_at"] && job.Data["end_at"] == options["end_at"] && job.Data["requesting_user_id"] == rctx.Session().UserId {
			return model.NewAppError("StartUsersBatchExport", "app.report.start_users_batch_export.job_exists", nil, "", http.StatusBadRequest)
		}
	}

	_, err = a.Srv().Jobs.CreateJobOnce(rctx, model.JobTypeExportUsersToCSV, options)
	if err != nil {
		return err
	}

	a.Srv().Go(func() {
		systemBot, err := a.GetSystemBot()
		if err != nil {
			rctx.Logger().Error("Failed to get the system bot", mlog.Err(err))
			return
		}

		channel, err := a.GetOrCreateDirectChannel(request.EmptyContext(a.Log()), rctx.Session().UserId, systemBot.UserId)
		if err != nil {
			rctx.Logger().Error("Failed to get or create the DM", mlog.Err(err))
			return
		}

		post := &model.Post{
			ChannelId: channel.Id,
			Message:   i18n.T("app.report.start_users_batch_export.started_export"),
			Type:      model.PostTypeDefault,
			UserId:    systemBot.UserId,
		}

		if _, err := a.CreatePost(rctx, post, channel, false, true); err != nil {
			rctx.Logger().Error("Failed to post batch export message", mlog.Err(err))
		}
	})

	return nil
}

func (a *App) RetrieveBatchReport(reportID string, format string) (filestore.ReadCloseSeeker, string, *model.AppError) {
	if license := a.Srv().License(); license == nil || (license.SkuShortName != model.LicenseShortSkuProfessional && license.SkuShortName != model.LicenseShortSkuEnterprise) {
		return nil, "", model.NewAppError("RetrieveBatchReport", "app.report.retrieve_batch_report.license_error", nil, "", http.StatusBadRequest)
	}

	filePath := makeCompiledFilePath(reportID, format)
	reader, err := a.FileReader(filePath)
	if err != nil {
		return nil, "", err
	}

	return reader, makeCompiledFilename(reportID, format), nil
>>>>>>> 1f431bf7
}<|MERGE_RESOLUTION|>--- conflicted
+++ resolved
@@ -159,19 +159,6 @@
 	return userReports, nil
 }
 
-<<<<<<< HEAD
-func (a *App) GetChannelsReport(filter *model.ChannelReportOptions) ([]*model.ChannelReport, *model.AppError) {
-	if appErr := filter.IsValid(); appErr != nil {
-		return nil, appErr
-	}
-
-	channelReport, err := a.Srv().Store().Channel().GetChannelsReport(filter)
-	if err != nil {
-		return nil, model.NewAppError("GetChannelsReport", "app.channel.get_channel_report.store_error", nil, "", http.StatusInternalServerError).Wrap(err)
-	}
-
-	return channelReport, nil
-=======
 func (a *App) GetUserCountForReport(filter *model.UserReportOptions) (*int64, *model.AppError) {
 	count, err := a.Srv().Store().User().GetUserCountForReport(filter)
 	if err != nil {
@@ -259,5 +246,17 @@
 	}
 
 	return reader, makeCompiledFilename(reportID, format), nil
->>>>>>> 1f431bf7
+}
+
+func (a *App) GetChannelsReport(filter *model.ChannelReportOptions) ([]*model.ChannelReport, *model.AppError) {
+	if appErr := filter.IsValid(); appErr != nil {
+		return nil, appErr
+	}
+
+	channelReport, err := a.Srv().Store().Channel().GetChannelsReport(filter)
+	if err != nil {
+		return nil, model.NewAppError("GetChannelsReport", "app.channel.get_channel_report.store_error", nil, "", http.StatusInternalServerError).Wrap(err)
+	}
+
+	return channelReport, nil
 }
// Copyright (c) 2015-present Mattermost, Inc. All Rights Reserved.
// See LICENSE.txt for license information.

package app

import (
	"bufio"
	"crypto/tls"
	"errors"
	"fmt"
	"io"
	"net"
	"net/http"
	"net/http/httptest"
	"os"
	"path"
	"strconv"
	"strings"
	"sync"
	"testing"
	"time"

	"github.com/getsentry/sentry-go"
	"github.com/stretchr/testify/assert"
	"github.com/stretchr/testify/require"

	"github.com/mattermost/mattermost-server/v6/model"
	"github.com/mattermost/mattermost-server/v6/server/channels/app/platform"
	"github.com/mattermost/mattermost-server/v6/server/channels/utils/fileutils"
	"github.com/mattermost/mattermost-server/v6/server/config"
	"github.com/mattermost/mattermost-server/v6/server/platform/shared/filestore"
	"github.com/mattermost/mattermost-server/v6/server/platform/shared/mlog"
)

func newServer(t *testing.T) (*Server, error) {
	return newServerWithConfig(t, func(_ *model.Config) {})
}

func newServerWithConfig(t *testing.T, f func(cfg *model.Config)) (*Server, error) {
	configStore, err := config.NewMemoryStore()
	require.NoError(t, err)
	store, err := config.NewStoreFromBacking(configStore, nil, false)
	require.NoError(t, err)
	cfg := store.Get()
	cfg.SqlSettings = *mainHelper.GetSQLSettings()
	f(cfg)

	store.Set(cfg)

	return NewServer(ConfigStore(store))
}

func TestStartServerSuccess(t *testing.T) {
	s, err := newServerWithConfig(t, func(cfg *model.Config) {
		*cfg.ServiceSettings.ListenAddress = "localhost:0"
	})
	require.NoError(t, err)

	serverErr := s.Start()

	client := &http.Client{}
	checkEndpoint(t, client, "http://localhost:"+strconv.Itoa(s.ListenAddr.Port)+"/")

	s.Shutdown()
	require.NoError(t, serverErr)
}

func TestStartServerPortUnavailable(t *testing.T) {
	// Listen on the next available port
	listener, err := net.Listen("tcp", "localhost:0")
	require.NoError(t, err)

	s, err := newServer(t)
	require.NoError(t, err)

	// Attempt to listen on the port used above.
	s.platform.UpdateConfig(func(cfg *model.Config) {
		*cfg.ServiceSettings.ListenAddress = listener.Addr().String()
	})

	serverErr := s.Start()
	s.Shutdown()
	require.Error(t, serverErr)
}

func TestStartServerNoS3Bucket(t *testing.T) {
	s3Host := os.Getenv("CI_MINIO_HOST")
	if s3Host == "" {
		s3Host = "localhost"
	}

	s3Port := os.Getenv("CI_MINIO_PORT")
	if s3Port == "" {
		s3Port = "9000"
	}

	s3Endpoint := fmt.Sprintf("%s:%s", s3Host, s3Port)
	configStore, _ := config.NewFileStore("config.json", true)
	store, _ := config.NewStoreFromBacking(configStore, nil, false)

	cfg := store.Get()
	cfg.FileSettings = model.FileSettings{
		DriverName:              model.NewString(model.ImageDriverS3),
		AmazonS3AccessKeyId:     model.NewString(model.MinioAccessKey),
		AmazonS3SecretAccessKey: model.NewString(model.MinioSecretKey),
		AmazonS3Bucket:          model.NewString("nosuchbucket"),
		AmazonS3Endpoint:        model.NewString(s3Endpoint),
		AmazonS3Region:          model.NewString(""),
		AmazonS3PathPrefix:      model.NewString(""),
		AmazonS3SSL:             model.NewBool(false),
	}
<<<<<<< HEAD
	*cfg.ServiceSettings.ListenAddress = ":0"
	cfg.SqlSettings = *mainHelper.GetSQLSettings()
=======
	*cfg.ServiceSettings.ListenAddress = "localhost:0"
>>>>>>> 50aabf6b
	_, _, err := store.Set(cfg)
	require.NoError(t, err)

	s, err := NewServer(func(server *Server) error {
		var err2 error
		server.platform, err2 = platform.New(platform.ServiceConfig{}, platform.ConfigStore(store))
		require.NoError(t, err2)

		return nil
	})
	require.NoError(t, err)

	require.NoError(t, s.Start())
	defer s.Shutdown()

	// ensure that a new bucket was created
	require.IsType(t, &filestore.S3FileBackend{}, s.FileBackend())

	err = s.FileBackend().(*filestore.S3FileBackend).TestConnection()
	require.NoError(t, err)
}

func TestStartServerTLSSuccess(t *testing.T) {
	s, err := newServerWithConfig(t, func(cfg *model.Config) {
		testDir, _ := fileutils.FindDir("tests")

		*cfg.ServiceSettings.ListenAddress = "localhost:0"
		*cfg.ServiceSettings.ConnectionSecurity = "TLS"
		*cfg.ServiceSettings.TLSKeyFile = path.Join(testDir, "tls_test_key.pem")
		*cfg.ServiceSettings.TLSCertFile = path.Join(testDir, "tls_test_cert.pem")
	})
	require.NoError(t, err)

	serverErr := s.Start()

	tr := &http.Transport{
		TLSClientConfig: &tls.Config{InsecureSkipVerify: true},
	}

	client := &http.Client{Transport: tr}
	checkEndpoint(t, client, "https://localhost:"+strconv.Itoa(s.ListenAddr.Port)+"/")

	s.Shutdown()
	require.NoError(t, serverErr)
}

func TestDatabaseTypeAndMattermostVersion(t *testing.T) {
	sqlDrivernameEnvironment := os.Getenv("MM_SQLSETTINGS_DRIVERNAME")

	if sqlDrivernameEnvironment != "" {
		defer os.Setenv("MM_SQLSETTINGS_DRIVERNAME", sqlDrivernameEnvironment)
	} else {
		defer os.Unsetenv("MM_SQLSETTINGS_DRIVERNAME")
	}

	os.Setenv("MM_SQLSETTINGS_DRIVERNAME", "postgres")

	th := Setup(t, SkipProductsInitialization())
	defer th.TearDown()

	databaseType, mattermostVersion := th.Server.DatabaseTypeAndSchemaVersion()
	assert.Equal(t, "postgres", databaseType)
	assert.GreaterOrEqual(t, mattermostVersion, strconv.Itoa(1))

	os.Setenv("MM_SQLSETTINGS_DRIVERNAME", "mysql")

	th2 := Setup(t, SkipProductsInitialization())
	defer th2.TearDown()

	databaseType, mattermostVersion = th2.Server.DatabaseTypeAndSchemaVersion()
	assert.Equal(t, "mysql", databaseType)
	assert.GreaterOrEqual(t, mattermostVersion, strconv.Itoa(1))
}

func TestStartServerTLSVersion(t *testing.T) {
	configStore, _ := config.NewMemoryStore()
	store, _ := config.NewStoreFromBacking(configStore, nil, false)
	cfg := store.Get()
	testDir, _ := fileutils.FindDir("tests")

	*cfg.ServiceSettings.ListenAddress = "localhost:0"
	*cfg.ServiceSettings.ConnectionSecurity = "TLS"
	*cfg.ServiceSettings.TLSMinVer = "1.2"
	*cfg.ServiceSettings.TLSKeyFile = path.Join(testDir, "tls_test_key.pem")
	*cfg.ServiceSettings.TLSCertFile = path.Join(testDir, "tls_test_cert.pem")
	cfg.SqlSettings = *mainHelper.GetSQLSettings()

	store.Set(cfg)

	s, err := NewServer(ConfigStore(store))
	require.NoError(t, err)

	serverErr := s.Start()

	tr := &http.Transport{
		TLSClientConfig: &tls.Config{
			InsecureSkipVerify: true,
			MaxVersion:         tls.VersionTLS11,
		},
	}

	client := &http.Client{Transport: tr}
	err = checkEndpoint(t, client, "https://localhost:"+strconv.Itoa(s.ListenAddr.Port)+"/")
	require.Error(t, err)

	client.Transport = &http.Transport{
		TLSClientConfig: &tls.Config{
			InsecureSkipVerify: true,
		},
	}

	err = checkEndpoint(t, client, "https://localhost:"+strconv.Itoa(s.ListenAddr.Port)+"/")

	if err != nil {
		t.Errorf("Expected nil, got %s", err)
	}

	s.Shutdown()
	require.NoError(t, serverErr)
}

func TestStartServerTLSOverwriteCipher(t *testing.T) {
	s, err := newServerWithConfig(t, func(cfg *model.Config) {
		testDir, _ := fileutils.FindDir("tests")

		*cfg.ServiceSettings.ListenAddress = "localhost:0"
		*cfg.ServiceSettings.ConnectionSecurity = "TLS"
		cfg.ServiceSettings.TLSOverwriteCiphers = []string{
			"TLS_ECDHE_ECDSA_WITH_AES_128_GCM_SHA256",
			"TLS_ECDHE_RSA_WITH_AES_128_GCM_SHA256",
		}
		*cfg.ServiceSettings.TLSKeyFile = path.Join(testDir, "tls_test_key.pem")
		*cfg.ServiceSettings.TLSCertFile = path.Join(testDir, "tls_test_cert.pem")
	})
	require.NoError(t, err)

	err = s.Start()
	require.NoError(t, err)

	defer s.Shutdown()

	tr := &http.Transport{
		TLSClientConfig: &tls.Config{
			InsecureSkipVerify: true,
			CipherSuites: []uint16{
				tls.TLS_RSA_WITH_AES_128_GCM_SHA256,
			},
			MaxVersion: tls.VersionTLS12,
		},
	}

	client := &http.Client{Transport: tr}
	err = checkEndpoint(t, client, "https://localhost:"+strconv.Itoa(s.ListenAddr.Port)+"/")
	require.Error(t, err, "Expected error due to Cipher mismatch")
	require.Contains(t, err.Error(), "remote error: tls: handshake failure", "Expected protocol version error")

	client.Transport = &http.Transport{
		TLSClientConfig: &tls.Config{
			InsecureSkipVerify: true,
			CipherSuites: []uint16{
				tls.TLS_ECDHE_ECDSA_WITH_AES_128_GCM_SHA256,
				tls.TLS_ECDHE_RSA_WITH_AES_128_GCM_SHA256,
			},
			MaxVersion: tls.VersionTLS12,
		},
	}

	err = checkEndpoint(t, client, "https://localhost:"+strconv.Itoa(s.ListenAddr.Port)+"/")
	require.NoError(t, err)
}

func checkEndpoint(t *testing.T, client *http.Client, url string) error {
	res, err := client.Get(url)
	if err != nil {
		return err
	}

	defer res.Body.Close()

	if res.StatusCode != http.StatusNotFound {
		t.Errorf("Response code was %d; want %d", res.StatusCode, http.StatusNotFound)
	}

	return nil
}

func TestPanicLog(t *testing.T) {
	// Creating a temp dir for log
	tmpDir, err := os.MkdirTemp("", "mlog-test")
	require.NoError(t, err, "cannot create tmp dir for log file")
	defer func() {
		err2 := os.RemoveAll(tmpDir)
		assert.NoError(t, err2)
	}()

	// Creating logger to log to console and temp file
	logger, _ := mlog.NewLogger()

	logSettings := model.NewLogSettings()
	logSettings.EnableConsole = model.NewBool(true)
	logSettings.ConsoleJson = model.NewBool(true)
	logSettings.EnableFile = model.NewBool(true)
	logSettings.FileLocation = &tmpDir
	logSettings.FileLevel = &mlog.LvlInfo.Name

	cfg, err := config.MloggerConfigFromLoggerConfig(logSettings, nil, config.GetLogFileLocation)
	require.NoError(t, err)
	err = logger.ConfigureTargets(cfg, nil)
	require.NoError(t, err)
	logger.LockConfiguration()

	// Creating a server with logger
	s, err := newServer(t)
	require.NoError(t, err)
	s.Platform().SetLogger(logger)

	// Route for just panicking
	s.Router.HandleFunc("/panic", func(writer http.ResponseWriter, request *http.Request) {
		s.Log().Info("inside panic handler")
		panic("log this panic")
	})

	testDir, _ := fileutils.FindDir("tests")
	s.platform.UpdateConfig(func(cfg *model.Config) {
		*cfg.ServiceSettings.ListenAddress = "localhost:0"
		*cfg.ServiceSettings.ConnectionSecurity = "TLS"
		*cfg.ServiceSettings.TLSKeyFile = path.Join(testDir, "tls_test_key.pem")
		*cfg.ServiceSettings.TLSCertFile = path.Join(testDir, "tls_test_cert.pem")
	})
	serverErr := s.Start()
	require.NoError(t, serverErr)

	// Calling panic route
	tr := &http.Transport{
		TLSClientConfig: &tls.Config{InsecureSkipVerify: true},
	}

	client := &http.Client{Transport: tr}
	client.Get("https://localhost:" + strconv.Itoa(s.ListenAddr.Port) + "/panic")

	err = logger.Flush()
	assert.NoError(t, err, "flush should succeed")
	s.Shutdown()

	// Checking whether panic was logged
	var panicLogged = false
	var infoLogged = false

	logFile, err := os.Open(config.GetLogFileLocation(tmpDir))
	require.NoError(t, err, "cannot open log file")

	_, err = logFile.Seek(0, 0)
	require.NoError(t, err)

	scanner := bufio.NewScanner(logFile)
	for scanner.Scan() {
		if !infoLogged && strings.Contains(scanner.Text(), "inside panic handler") {
			infoLogged = true
		}
		if strings.Contains(scanner.Text(), "log this panic") {
			panicLogged = true
			break
		}
	}

	if !infoLogged {
		t.Error("Info log line was supposed to be logged")
	}

	if !panicLogged {
		t.Error("Panic was supposed to be logged")
	}
}

func TestSentry(t *testing.T) {
	if testing.Short() {
		t.SkipNow()
	}

	client := &http.Client{Timeout: 5 * time.Second, Transport: &http.Transport{
		TLSClientConfig: &tls.Config{InsecureSkipVerify: true},
	}}
	testDir, _ := fileutils.FindDir("tests")

	t.Run("sentry is disabled, should not receive a report", func(t *testing.T) {
		data := make(chan bool, 1)

		server := httptest.NewServer(http.HandlerFunc(func(w http.ResponseWriter, r *http.Request) {
			t.Log("Received sentry request for some reason")
			data <- true
		}))
		defer server.Close()

		// make sure we don't report anything when sentry is disabled
		_, port, _ := net.SplitHostPort(server.Listener.Addr().String())
		dsn, err := sentry.NewDsn(fmt.Sprintf("http://test:test@localhost:%s/123", port))
		require.NoError(t, err)
		SentryDSN = dsn.String()

		s, err := newServerWithConfig(t, func(cfg *model.Config) {
			*cfg.ServiceSettings.ListenAddress = "localhost:0"
			*cfg.LogSettings.EnableSentry = false
			*cfg.ServiceSettings.ConnectionSecurity = "TLS"
			*cfg.ServiceSettings.TLSKeyFile = path.Join(testDir, "tls_test_key.pem")
			*cfg.ServiceSettings.TLSCertFile = path.Join(testDir, "tls_test_cert.pem")
			*cfg.LogSettings.EnableDiagnostics = true
		})
		require.NoError(t, err)

		s.Router.HandleFunc("/panic", func(writer http.ResponseWriter, request *http.Request) {
			panic("log this panic")
		})

		require.NoError(t, s.Start())
		defer s.Shutdown()

		resp, err := client.Get("https://localhost:" + strconv.Itoa(s.ListenAddr.Port) + "/panic")
		require.Nil(t, resp)
		require.True(t, errors.Is(err, io.EOF), fmt.Sprintf("unexpected error: %s", err))

		sentry.Flush(time.Second)
		select {
		case <-data:
			require.Fail(t, "Sentry received a message, even though it's disabled!")
		case <-time.After(time.Second):
			t.Log("Sentry request didn't arrive. Good!")
		}
	})

	t.Run("sentry is enabled, report should be received", func(t *testing.T) {
		data := make(chan bool, 1)

		server := httptest.NewServer(http.HandlerFunc(func(w http.ResponseWriter, r *http.Request) {
			t.Log("Received sentry request!")
			data <- true
		}))
		defer server.Close()

		_, port, _ := net.SplitHostPort(server.Listener.Addr().String())
		dsn, err := sentry.NewDsn(fmt.Sprintf("http://test:test@localhost:%s/123", port))
		require.NoError(t, err)
		SentryDSN = dsn.String()

		s, err := newServerWithConfig(t, func(cfg *model.Config) {
			*cfg.ServiceSettings.ListenAddress = "localhost:0"
			*cfg.ServiceSettings.ConnectionSecurity = "TLS"
			*cfg.ServiceSettings.TLSKeyFile = path.Join(testDir, "tls_test_key.pem")
			*cfg.ServiceSettings.TLSCertFile = path.Join(testDir, "tls_test_cert.pem")
			*cfg.LogSettings.EnableSentry = true
			*cfg.LogSettings.EnableDiagnostics = true
		})
		require.NoError(t, err)

		// Route for just panicking
		s.Router.HandleFunc("/panic", func(writer http.ResponseWriter, request *http.Request) {
			panic("log this panic")
		})

		require.NoError(t, s.Start())
		defer s.Shutdown()

		resp, err := client.Get("https://localhost:" + strconv.Itoa(s.ListenAddr.Port) + "/panic")
		require.Nil(t, resp)
		require.True(t, errors.Is(err, io.EOF), fmt.Sprintf("unexpected error: %s", err))

		sentry.Flush(time.Second)
		select {
		case <-data:
			t.Log("Sentry request arrived. Good!")
		case <-time.After(time.Second * 10):
			require.Fail(t, "Sentry report didn't arrive")
		}
	})
}

func TestCancelTaskSetsTaskToNil(t *testing.T) {
	var taskMut sync.Mutex
	task := model.CreateRecurringTaskFromNextIntervalTime("a test task", func() {}, 5*time.Minute)
	require.NotNil(t, task)
	cancelTask(&taskMut, &task)
	require.Nil(t, task)
	require.NotPanics(t, func() { cancelTask(&taskMut, &task) })
}<|MERGE_RESOLUTION|>--- conflicted
+++ resolved
@@ -109,12 +109,8 @@
 		AmazonS3PathPrefix:      model.NewString(""),
 		AmazonS3SSL:             model.NewBool(false),
 	}
-<<<<<<< HEAD
-	*cfg.ServiceSettings.ListenAddress = ":0"
+	*cfg.ServiceSettings.ListenAddress = "localhost:0"
 	cfg.SqlSettings = *mainHelper.GetSQLSettings()
-=======
-	*cfg.ServiceSettings.ListenAddress = "localhost:0"
->>>>>>> 50aabf6b
 	_, _, err := store.Set(cfg)
 	require.NoError(t, err)
 

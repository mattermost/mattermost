--- conflicted
+++ resolved
@@ -120,11 +120,7 @@
 			if err != nil {
 				return fmt.Errorf("invalid config source for audit, %w", err)
 			}
-<<<<<<< HEAD
-			s.Log().Debug("Loaded audit configuration", mlog.String("source", string(dsn)))
-=======
-			mlog.Debug("Loaded audit configuration", mlog.String("source", dsn))
->>>>>>> e99ded16
+			s.Log().Debug("Loaded audit configuration", mlog.String("source", dsn))
 		} else {
 			s.Log().Debug("Advanced logging config not provided for audit")
 		}

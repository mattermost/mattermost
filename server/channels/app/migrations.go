--- conflicted
+++ resolved
@@ -602,13 +602,13 @@
 
 }
 
-func (s *Server) doDeleteEmptyDraftsMigration() {
+func (s *Server) doDeleteEmptyDraftsMigration(c *request.Context) {
 	// If the migration is already marked as completed, don't do it again.
 	if _, err := s.Store().System().GetByName(model.MigrationKeyDeleteEmptyDrafts); err == nil {
 		return
 	}
 
-	jobs, err := s.Store().Job().GetAllByTypeAndStatus(model.JobTypeDeleteEmptyDraftsMigration, model.JobStatusPending)
+	jobs, err := s.Store().Job().GetAllByTypeAndStatus(c, model.JobTypeDeleteEmptyDraftsMigration, model.JobStatusPending)
 	if err != nil {
 		mlog.Fatal("failed to get jobs by type and status", mlog.Err(err))
 		return
@@ -617,7 +617,7 @@
 		return
 	}
 
-	if _, appErr := s.Jobs.CreateJobOnce(model.JobTypeDeleteEmptyDraftsMigration, nil); appErr != nil {
+	if _, appErr := s.Jobs.CreateJobOnce(c, model.JobTypeDeleteEmptyDraftsMigration, nil); appErr != nil {
 		mlog.Fatal("failed to start job for deleting empty drafts", mlog.Err(appErr))
 		return
 	}
@@ -646,12 +646,7 @@
 	s.doFirstAdminSetupCompleteMigration()
 	s.doRemainingSchemaMigrations()
 	s.doPostPriorityConfigDefaultTrueMigration()
-<<<<<<< HEAD
-	s.doElasticsearchFixChannelIndex()
-	s.doCloudS3PathMigrations()
-	s.doDeleteEmptyDraftsMigration()
-=======
 	s.doElasticsearchFixChannelIndex(c)
 	s.doCloudS3PathMigrations(c)
->>>>>>> 01cf4b45
+	s.doDeleteEmptyDraftsMigration(c)
 }
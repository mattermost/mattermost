--- conflicted
+++ resolved
@@ -933,9 +933,18 @@
 			cfg.ServiceSettings.EnableDynamicClientRegistration = model.NewPointer(true)
 		})
 
-<<<<<<< HEAD
-	// Should include registration endpoint when DCR is enabled
-	assert.Equal(t, "https://example.com/api/v4/oauth/apps/register", metadata.RegistrationEndpoint)
+		metadata, err := th.App.GetAuthorizationServerMetadata(th.Context)
+		require.Nil(t, err)
+		require.NotNil(t, metadata)
+
+		// Should include registration endpoint when DCR is enabled
+		assert.Equal(t, "https://example.com/api/v4/oauth/apps/register", metadata.RegistrationEndpoint)
+
+		// Should include basic OAuth endpoints
+		assert.Equal(t, "https://example.com", metadata.Issuer)
+		assert.Equal(t, "https://example.com/oauth/authorize", metadata.AuthorizationEndpoint)
+		assert.Equal(t, "https://example.com/oauth/access_token", metadata.TokenEndpoint)
+	})
 }
 
 func TestGetOAuthAccessTokenForCodeFlow(t *testing.T) {
@@ -1195,18 +1204,5 @@
 
 		require.NotNil(t, appErr)
 		require.Contains(t, appErr.Id, "public_client_refresh_token.app_error")
-=======
-		metadata, err := th.App.GetAuthorizationServerMetadata(th.Context)
-		require.Nil(t, err)
-		require.NotNil(t, metadata)
-
-		// Should include registration endpoint when DCR is enabled
-		assert.Equal(t, "https://example.com/api/v4/oauth/apps/register", metadata.RegistrationEndpoint)
-
-		// Should include basic OAuth endpoints
-		assert.Equal(t, "https://example.com", metadata.Issuer)
-		assert.Equal(t, "https://example.com/oauth/authorize", metadata.AuthorizationEndpoint)
-		assert.Equal(t, "https://example.com/oauth/access_token", metadata.TokenEndpoint)
->>>>>>> 822df29c
 	})
 }
--- conflicted
+++ resolved
@@ -1246,7 +1246,6 @@
 		require.NotNil(t, appErr)
 		require.Contains(t, appErr.Id, "public_client_refresh_token.app_error")
 	})
-<<<<<<< HEAD
 
 	t.Run("WithResourceParameter_Success", func(t *testing.T) {
 		oapp := createConfidentialOAuthApp("TestResourceApp")
@@ -1387,7 +1386,7 @@
 			require.NotNil(t, appErr)
 			require.Contains(t, appErr.Id, "resource_mismatch")
 		})
-=======
+	})
 }
 func TestParseOAuthStateTokenExtra(t *testing.T) {
 	t.Run("valid token with normal values", func(t *testing.T) {
@@ -1573,6 +1572,5 @@
 		require.NotNil(t, appErr)
 		assert.Equal(t, http.StatusBadRequest, appErr.StatusCode)
 		assert.Equal(t, "api.user.authorize_oauth_user.invalid_state.app_error", appErr.Id)
->>>>>>> bd3c687c
 	})
 }
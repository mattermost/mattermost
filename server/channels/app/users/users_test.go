--- conflicted
+++ resolved
@@ -36,13 +36,8 @@
 	th := Setup(t)
 	defer th.TearDown()
 
-<<<<<<< HEAD
-	user, err := th.service.CreateUser(&model.User{
+	user, err := th.service.CreateUser(th.Context, &model.User{
 		Username: "a" + model.NewId(),
-=======
-	user, err := th.service.CreateUser(th.Context, &model.User{
-		Username: model.NewId(),
->>>>>>> 7d7b2035
 		Password: model.NewId(),
 		Email:    "user@example.com",
 	}, UserCreateOptions{})
@@ -51,13 +46,8 @@
 
 	require.Equal(t, model.SystemAdminRoleId+" "+model.SystemUserRoleId, user.Roles)
 
-<<<<<<< HEAD
-	user2, err := th.service.CreateUser(&model.User{
+	user2, err := th.service.CreateUser(th.Context, &model.User{
 		Username: "a" + model.NewId(),
-=======
-	user2, err := th.service.CreateUser(th.Context, &model.User{
-		Username: model.NewId(),
->>>>>>> 7d7b2035
 		Password: model.NewId(),
 		Email:    "user2@example.com",
 	}, UserCreateOptions{})
@@ -77,13 +67,8 @@
 	_, err = th.dbStore.Bot().Save(b)
 	require.NoError(t, err)
 
-<<<<<<< HEAD
-	user3, err := th.service.CreateUser(&model.User{
+	user3, err := th.service.CreateUser(th.Context, &model.User{
 		Username: "a" + model.NewId(),
-=======
-	user3, err := th.service.CreateUser(th.Context, &model.User{
-		Username: model.NewId(),
->>>>>>> 7d7b2035
 		Password: model.NewId(),
 		Email:    "user3@example.com",
 	}, UserCreateOptions{})
@@ -92,13 +77,8 @@
 
 	require.Equal(t, model.SystemAdminRoleId+" "+model.SystemUserRoleId, user3.Roles)
 
-<<<<<<< HEAD
-	user4, err := th.service.CreateUser(&model.User{
+	user4, err := th.service.CreateUser(th.Context, &model.User{
 		Username: "a" + model.NewId(),
-=======
-	user4, err := th.service.CreateUser(th.Context, &model.User{
-		Username: model.NewId(),
->>>>>>> 7d7b2035
 		Password: model.NewId(),
 		Email:    "user4@example.com",
 	}, UserCreateOptions{})

// Copyright (c) 2015-present Mattermost, Inc. All Rights Reserved.
// See LICENSE.txt for license information.

package app

import (
	"archive/zip"
	"bytes"
	"context"
	"crypto/sha256"
	"encoding/base64"
	"fmt"
	"image"
	"io"
	"math"
	"net/http"
	"net/url"
	"os"
	"path"
	"path/filepath"
	"regexp"
	"strconv"
	"strings"
	"sync"
	"time"

	"github.com/mattermost/mattermost/server/public/model"
	"github.com/mattermost/mattermost/server/public/plugin"
	"github.com/mattermost/mattermost/server/public/shared/mlog"
	"github.com/mattermost/mattermost/server/public/shared/request"
	"github.com/mattermost/mattermost/server/v8/channels/app/imaging"
	"github.com/mattermost/mattermost/server/v8/channels/store"
	"github.com/mattermost/mattermost/server/v8/channels/utils"
	"github.com/mattermost/mattermost/server/v8/platform/services/docextractor"
	"github.com/mattermost/mattermost/server/v8/platform/shared/filestore"

	"github.com/pkg/errors"
)

const (
	imageThumbnailWidth        = 120
	imageThumbnailHeight       = 100
	imagePreviewWidth          = 1920
	miniPreviewImageWidth      = 16
	miniPreviewImageHeight     = 16
	jpegEncQuality             = 90
	maxUploadInitialBufferSize = 1024 * 1024 // 1MB
	maxContentExtractionSize   = 1024 * 1024 // 1MB
)

func (a *App) FileBackend() filestore.FileBackend {
	return a.ch.filestore
}

func (a *App) ExportFileBackend() filestore.FileBackend {
	return a.ch.exportFilestore
}

func (a *App) CheckMandatoryS3Fields(settings *model.FileSettings) *model.AppError {
	var fileBackendSettings filestore.FileBackendSettings
	if a.License().IsCloud() && a.Config().FeatureFlags.CloudDedicatedExportUI && a.Config().FileSettings.DedicatedExportStore != nil && *a.Config().FileSettings.DedicatedExportStore {
		fileBackendSettings = filestore.NewExportFileBackendSettingsFromConfig(settings, false, false)
	} else {
		fileBackendSettings = filestore.NewFileBackendSettingsFromConfig(settings, false, false)
	}

	err := fileBackendSettings.CheckMandatoryS3Fields()
	if err != nil {
		return model.NewAppError("CheckMandatoryS3Fields", "api.admin.test_s3.missing_s3_bucket", nil, "", http.StatusBadRequest).Wrap(err)
	}
	return nil
}

func connectionTestErrorToAppError(connTestErr error) *model.AppError {
	switch err := connTestErr.(type) {
	case *filestore.S3FileBackendAuthError:
		return model.NewAppError("TestConnection", "api.file.test_connection_s3_auth.app_error", nil, "", http.StatusInternalServerError).Wrap(err)
	case *filestore.S3FileBackendNoBucketError:
		return model.NewAppError("TestConnection", "api.file.test_connection_s3_bucket_does_not_exist.app_error", nil, "", http.StatusInternalServerError).Wrap(err)
	default:
		return model.NewAppError("TestConnection", "api.file.test_connection.app_error", nil, "", http.StatusInternalServerError).Wrap(connTestErr)
	}
}

func (a *App) TestFileStoreConnection() *model.AppError {
	nErr := a.FileBackend().TestConnection()
	if nErr != nil {
		return connectionTestErrorToAppError(nErr)
	}
	return nil
}

func (a *App) TestFileStoreConnectionWithConfig(cfg *model.FileSettings) *model.AppError {
	license := a.Srv().License()
	insecure := a.Config().ServiceSettings.EnableInsecureOutgoingConnections
	var backend filestore.FileBackend
	var err error
	complianceEnabled := license != nil && *license.Features.Compliance
	if license.IsCloud() && a.Config().FeatureFlags.CloudDedicatedExportUI && a.Config().FileSettings.DedicatedExportStore != nil && *a.Config().FileSettings.DedicatedExportStore {
		allowInsecure := a.Config().ServiceSettings.EnableInsecureOutgoingConnections != nil && *a.Config().ServiceSettings.EnableInsecureOutgoingConnections
		backend, err = filestore.NewFileBackend(filestore.NewExportFileBackendSettingsFromConfig(cfg, complianceEnabled && license.IsCloud(), allowInsecure))
	} else {
		backend, err = filestore.NewFileBackend(filestore.NewFileBackendSettingsFromConfig(cfg, complianceEnabled, insecure != nil && *insecure))
	}
	if err != nil {
		return model.NewAppError("FileBackend", "api.file.no_driver.app_error", nil, "", http.StatusInternalServerError).Wrap(err)
	}
	nErr := backend.TestConnection()
	if nErr != nil {
		return connectionTestErrorToAppError(nErr)
	}
	return nil
}

func (a *App) ReadFile(path string) ([]byte, *model.AppError) {
	return a.ch.srv.ReadFile(path)
}

func fileReader(backend filestore.FileBackend, path string) (filestore.ReadCloseSeeker, *model.AppError) {
	result, nErr := backend.Reader(path)
	if nErr != nil {
		return nil, model.NewAppError("FileReader", "api.file.file_reader.app_error", nil, "", http.StatusInternalServerError).Wrap(nErr)
	}
	return result, nil
}

func (s *Server) fileReader(path string) (filestore.ReadCloseSeeker, *model.AppError) {
	return fileReader(s.FileBackend(), path)
}

func (s *Server) exportFileReader(path string) (filestore.ReadCloseSeeker, *model.AppError) {
	return fileReader(s.ExportFileBackend(), path)
}

// Caller must close the first return value
func (a *App) FileReader(path string) (filestore.ReadCloseSeeker, *model.AppError) {
	return a.Srv().fileReader(path)
}

// Caller must close the first return value
func (a *App) ExportFileReader(path string) (filestore.ReadCloseSeeker, *model.AppError) {
	return a.Srv().exportFileReader(path)
}

func (a *App) FileExists(path string) (bool, *model.AppError) {
	return a.Srv().fileExists(path)
}

func (a *App) ExportFileExists(path string) (bool, *model.AppError) {
	return a.Srv().exportFileExists(path)
}

func (s *Server) fileExists(path string) (bool, *model.AppError) {
	return fileExists(s.FileBackend(), path)
}

func fileExists(backend filestore.FileBackend, path string) (bool, *model.AppError) {
	result, nErr := backend.FileExists(path)
	if nErr != nil {
		return false, model.NewAppError("FileExists", "api.file.file_exists.app_error", nil, "", http.StatusInternalServerError).Wrap(nErr)
	}
	return result, nil
}

func (s *Server) exportFileExists(path string) (bool, *model.AppError) {
	return fileExists(s.ExportFileBackend(), path)
}

func (a *App) FileSize(path string) (int64, *model.AppError) {
	size, nErr := a.FileBackend().FileSize(path)
	if nErr != nil {
		return 0, model.NewAppError("FileSize", "api.file.file_size.app_error", nil, "", http.StatusInternalServerError).Wrap(nErr)
	}
	return size, nil
}

func fileModTime(backend filestore.FileBackend, path string) (time.Time, *model.AppError) {
	modTime, nErr := backend.FileModTime(path)
	if nErr != nil {
		return time.Time{}, model.NewAppError("FileModTime", "api.file.file_mod_time.app_error", nil, "", http.StatusInternalServerError).Wrap(nErr)
	}

	return modTime, nil
}

func (a *App) FileModTime(path string) (time.Time, *model.AppError) {
	return fileModTime(a.FileBackend(), path)
}

func (a *App) ExportFileModTime(path string) (time.Time, *model.AppError) {
	return fileModTime(a.ExportFileBackend(), path)
}

func (a *App) MoveFile(oldPath, newPath string) *model.AppError {
	nErr := a.FileBackend().MoveFile(oldPath, newPath)
	if nErr != nil {
		return model.NewAppError("MoveFile", "api.file.move_file.app_error", nil, "", http.StatusInternalServerError).Wrap(nErr)
	}
	return nil
}

func (a *App) WriteFileContext(ctx context.Context, fr io.Reader, path string) (int64, *model.AppError) {
	return a.Srv().writeFileContext(ctx, fr, path)
}

func (a *App) WriteFile(fr io.Reader, path string) (int64, *model.AppError) {
	return a.Srv().writeFile(fr, path)
}

func writeFile(backend filestore.FileBackend, fr io.Reader, path string) (int64, *model.AppError) {
	result, nErr := backend.WriteFile(fr, path)
	if nErr != nil {
		return result, model.NewAppError("WriteFile", "api.file.write_file.app_error", nil, "", http.StatusInternalServerError).Wrap(nErr)
	}
	return result, nil
}

func (s *Server) writeFile(fr io.Reader, path string) (int64, *model.AppError) {
	return writeFile(s.FileBackend(), fr, path)
}

func (s *Server) writeExportFile(fr io.Reader, path string) (int64, *model.AppError) {
	return writeFile(s.ExportFileBackend(), fr, path)
}

func (a *App) WriteExportFileContext(ctx context.Context, fr io.Reader, path string) (int64, *model.AppError) {
	return a.Srv().writeExportFileContext(ctx, fr, path)
}

func (a *App) WriteExportFile(fr io.Reader, path string) (int64, *model.AppError) {
	return a.Srv().writeExportFile(fr, path)
}

func writeFileContext(ctx context.Context, backend filestore.FileBackend, fr io.Reader, path string) (int64, *model.AppError) {
	// Check if we can provide a custom context, otherwise just use the default method.
	written, err := filestore.TryWriteFileContext(ctx, backend, fr, path)
	if err != nil {
		return written, model.NewAppError("WriteFile", "api.file.write_file.app_error", nil, "", http.StatusInternalServerError).Wrap(err)
	}

	return written, nil
}

func (s *Server) writeFileContext(ctx context.Context, fr io.Reader, path string) (int64, *model.AppError) {
	return writeFileContext(ctx, s.FileBackend(), fr, path)
}

func (s *Server) writeExportFileContext(ctx context.Context, fr io.Reader, path string) (int64, *model.AppError) {
	return writeFileContext(ctx, s.ExportFileBackend(), fr, path)
}

func (a *App) AppendFile(fr io.Reader, path string) (int64, *model.AppError) {
	result, nErr := a.FileBackend().AppendFile(fr, path)
	if nErr != nil {
		return result, model.NewAppError("AppendFile", "api.file.append_file.app_error", nil, "", http.StatusInternalServerError).Wrap(nErr)
	}
	return result, nil
}

func (a *App) RemoveFile(path string) *model.AppError {
	return a.Srv().removeFile(path)
}

func (a *App) RemoveExportFile(path string) *model.AppError {
	return a.Srv().removeExportFile(path)
}

func removeFile(backend filestore.FileBackend, path string) *model.AppError {
	nErr := backend.RemoveFile(path)
	if nErr != nil {
		return model.NewAppError("RemoveFile", "api.file.remove_file.app_error", nil, "", http.StatusInternalServerError).Wrap(nErr)
	}
	return nil
}

func (s *Server) removeFile(path string) *model.AppError {
	return removeFile(s.FileBackend(), path)
}

func (s *Server) removeExportFile(path string) *model.AppError {
	return removeFile(s.ExportFileBackend(), path)
}

func (a *App) ListDirectory(path string) ([]string, *model.AppError) {
	return a.Srv().listDirectory(path, false)
}

func (a *App) ListExportDirectory(path string) ([]string, *model.AppError) {
	return a.Srv().listExportDirectory(path, false)
}

func (a *App) ListDirectoryRecursively(path string) ([]string, *model.AppError) {
	return a.Srv().listDirectory(path, true)
}

func (s *Server) listDirectory(path string, recursion bool) ([]string, *model.AppError) {
	return listDirectory(s.FileBackend(), path, recursion)
}

func listDirectory(backend filestore.FileBackend, path string, recursion bool) ([]string, *model.AppError) {
	var paths []string
	var nErr error

	if recursion {
		paths, nErr = backend.ListDirectoryRecursively(path)
	} else {
		paths, nErr = backend.ListDirectory(path)
	}

	if nErr != nil {
		return nil, model.NewAppError("ListExportDirectory", "api.file.list_directory.app_error", nil, "", http.StatusInternalServerError).Wrap(nErr)
	}

	return paths, nil
}

func (s *Server) listExportDirectory(path string, recursion bool) ([]string, *model.AppError) {
	return listDirectory(s.ExportFileBackend(), path, recursion)
}

func (a *App) RemoveDirectory(path string) *model.AppError {
	nErr := a.FileBackend().RemoveDirectory(path)
	if nErr != nil {
		return model.NewAppError("RemoveDirectory", "api.file.remove_directory.app_error", nil, "", http.StatusInternalServerError).Wrap(nErr)
	}

	return nil
}

func (a *App) getInfoForFilename(rctx request.CTX, post *model.Post, teamID, channelID, userID, oldId, filename string) *model.FileInfo {
	name, _ := url.QueryUnescape(filename)
	pathPrefix := fmt.Sprintf("teams/%s/channels/%s/users/%s/%s/", teamID, channelID, userID, oldId)
	path := pathPrefix + name

	// Open the file and populate the fields of the FileInfo
	data, err := a.ReadFile(path)
	if err != nil {
		rctx.Logger().Error(
			"File not found when migrating post to use FileInfos",
			mlog.String("post_id", post.Id),
			mlog.String("filename", filename),
			mlog.String("path", path),
			mlog.Err(err),
		)
		return nil
	}

	info, err := getInfoForBytes(name, bytes.NewReader(data), len(data))
	if err != nil {
		rctx.Logger().Warn(
			"Unable to fully decode file info when migrating post to use FileInfos",
			mlog.String("post_id", post.Id),
			mlog.String("filename", filename),
			mlog.Err(err),
		)
	}

	// Generate a new ID because with the old system, you could very rarely get multiple posts referencing the same file
	info.Id = model.NewId()
	info.CreatorId = post.UserId
	info.PostId = post.Id
	info.ChannelId = post.ChannelId
	info.CreateAt = post.CreateAt
	info.UpdateAt = post.UpdateAt
	info.Path = path

	if info.IsImage() && !info.IsSvg() {
		nameWithoutExtension := name[:strings.LastIndex(name, ".")]
		info.PreviewPath = pathPrefix + nameWithoutExtension + "_preview." + getFileExtFromMimeType(info.MimeType)
		info.ThumbnailPath = pathPrefix + nameWithoutExtension + "_thumb." + getFileExtFromMimeType(info.MimeType)
	}

	return info
}

func (a *App) findTeamIdForFilename(rctx request.CTX, post *model.Post, id, filename string) string {
	name, _ := url.QueryUnescape(filename)

	// This post is in a direct channel so we need to figure out what team the files are stored under.
	teams, err := a.Srv().Store().Team().GetTeamsByUserId(post.UserId)
	if err != nil {
		rctx.Logger().Error("Unable to get teams when migrating post to use FileInfo", mlog.Err(err), mlog.String("post_id", post.Id))
		return ""
	}

	if len(teams) == 1 {
		// The user has only one team so the post must've been sent from it
		return teams[0].Id
	}

	for _, team := range teams {
		path := fmt.Sprintf("teams/%s/channels/%s/users/%s/%s/%s", team.Id, post.ChannelId, post.UserId, id, name)
		if ok, err := a.FileExists(path); ok && err == nil {
			// Found the team that this file was posted from
			return team.Id
		}
	}

	return ""
}

var fileMigrationLock sync.Mutex
var oldFilenameMatchExp = regexp.MustCompile(`^\/([a-z\d]{26})\/([a-z\d]{26})\/([a-z\d]{26})\/([^\/]+)$`)

// Parse the path from the Filename of the form /{channelID}/{userID}/{uid}/{nameWithExtension}
func parseOldFilenames(rctx request.CTX, filenames []string, channelID, userID string) [][]string {
	parsed := [][]string{}
	for _, filename := range filenames {
		matches := oldFilenameMatchExp.FindStringSubmatch(filename)
		if len(matches) != 5 {
			rctx.Logger().Error("Failed to parse old Filename", mlog.String("filename", filename))
			continue
		}
		if matches[1] != channelID {
			rctx.Logger().Error("ChannelId in Filename does not match", mlog.String("channel_id", channelID), mlog.String("matched", matches[1]))
		} else if matches[2] != userID {
			rctx.Logger().Error("UserId in Filename does not match", mlog.String("user_id", userID), mlog.String("matched", matches[2]))
		} else {
			parsed = append(parsed, matches[1:])
		}
	}
	return parsed
}

// Creates and stores FileInfos for a post created before the FileInfos table existed.
func (a *App) MigrateFilenamesToFileInfos(rctx request.CTX, post *model.Post) []*model.FileInfo {
	if len(post.Filenames) == 0 {
		rctx.Logger().Warn("Unable to migrate post to use FileInfos with an empty Filenames field", mlog.String("post_id", post.Id))
		return []*model.FileInfo{}
	}

	channel, errCh := a.Srv().Store().Channel().Get(post.ChannelId, true)
	// There's a weird bug that rarely happens where a post ends up with duplicate Filenames so remove those
	filenames := utils.RemoveDuplicatesFromStringArray(post.Filenames)
	if errCh != nil {
		rctx.Logger().Error(
			"Unable to get channel when migrating post to use FileInfos",
			mlog.String("post_id", post.Id),
			mlog.String("channel_id", post.ChannelId),
			mlog.Err(errCh),
		)
		return []*model.FileInfo{}
	}

	// Parse and validate filenames before further processing
	parsedFilenames := parseOldFilenames(rctx, filenames, post.ChannelId, post.UserId)

	if len(parsedFilenames) == 0 {
		rctx.Logger().Error("Unable to parse filenames")
		return []*model.FileInfo{}
	}

	// Find the team that was used to make this post since its part of the file path that isn't saved in the Filename
	var teamID string
	if channel.TeamId == "" {
		// This post was made in a cross-team DM channel, so we need to find where its files were saved
		teamID = a.findTeamIdForFilename(rctx, post, parsedFilenames[0][2], parsedFilenames[0][3])
	} else {
		teamID = channel.TeamId
	}

	// Create FileInfo objects for this post
	infos := make([]*model.FileInfo, 0, len(filenames))
	if teamID == "" {
		rctx.Logger().Error(
			"Unable to find team id for files when migrating post to use FileInfos",
			mlog.String("filenames", strings.Join(filenames, ",")),
			mlog.String("post_id", post.Id),
		)
	} else {
		for _, parsed := range parsedFilenames {
			info := a.getInfoForFilename(rctx, post, teamID, parsed[0], parsed[1], parsed[2], parsed[3])
			if info == nil {
				continue
			}

			infos = append(infos, info)
		}
	}

	// Lock to prevent only one migration thread from trying to update the post at once, preventing duplicate FileInfos from being created
	fileMigrationLock.Lock()
	defer fileMigrationLock.Unlock()

	result, nErr := a.Srv().Store().Post().Get(context.Background(), post.Id, model.GetPostsOptions{}, "", a.Config().GetSanitizeOptions())
	if nErr != nil {
		rctx.Logger().Error("Unable to get post when migrating post to use FileInfos", mlog.Err(nErr), mlog.String("post_id", post.Id))
		return []*model.FileInfo{}
	}

	if newPost := result.Posts[post.Id]; len(newPost.Filenames) != len(post.Filenames) {
		// Another thread has already created FileInfos for this post, so just return those
		var fileInfos []*model.FileInfo
		fileInfos, nErr = a.Srv().Store().FileInfo().GetForPost(post.Id, true, false, false)
		if nErr != nil {
			rctx.Logger().Error("Unable to get FileInfos for migrated post", mlog.Err(nErr), mlog.String("post_id", post.Id))
			return []*model.FileInfo{}
		}

		rctx.Logger().Debug("Post already migrated to use FileInfos", mlog.String("post_id", post.Id))
		return fileInfos
	}

	rctx.Logger().Debug("Migrating post to use FileInfos", mlog.String("post_id", post.Id))

	savedInfos := make([]*model.FileInfo, 0, len(infos))
	fileIDs := make([]string, 0, len(filenames))
	for _, info := range infos {
		if _, nErr = a.Srv().Store().FileInfo().Save(rctx, info); nErr != nil {
			rctx.Logger().Error(
				"Unable to save file info when migrating post to use FileInfos",
				mlog.String("post_id", post.Id),
				mlog.String("file_info_id", info.Id),
				mlog.String("file_info_path", info.Path),
				mlog.Err(nErr),
			)
			continue
		}

		savedInfos = append(savedInfos, info)
		fileIDs = append(fileIDs, info.Id)
	}

	// Copy and save the updated post
	newPost := post.Clone()

	newPost.Filenames = []string{}
	newPost.FileIds = fileIDs

	// Update Posts to clear Filenames and set FileIds
	if _, nErr = a.Srv().Store().Post().Update(rctx, newPost, post); nErr != nil {
		rctx.Logger().Error(
			"Unable to save migrated post when migrating to use FileInfos",
			mlog.String("new_file_ids", strings.Join(newPost.FileIds, ",")),
			mlog.String("old_filenames", strings.Join(post.Filenames, ",")),
			mlog.String("post_id", post.Id),
			mlog.Err(nErr),
		)
		return []*model.FileInfo{}
	}
	return savedInfos
}

func (a *App) GeneratePublicLink(siteURL string, info *model.FileInfo) string {
	hash := GeneratePublicLinkHash(info.Id, *a.Config().FileSettings.PublicLinkSalt)
	return fmt.Sprintf("%s/files/%v/public?h=%s", siteURL, info.Id, hash)
}

func GeneratePublicLinkHash(fileID, salt string) string {
	hash := sha256.New()
	hash.Write([]byte(salt))
	hash.Write([]byte(fileID))

	return base64.RawURLEncoding.EncodeToString(hash.Sum(nil))
}

// UploadFile uploads a single file in form of a completely constructed byte array for a channel.
func (a *App) UploadFile(c request.CTX, data []byte, channelID string, filename string) (*model.FileInfo, *model.AppError) {
	return a.UploadFileForUserAndTeam(c, data, channelID, filename, "", "")
}

func (a *App) UploadFileForUserAndTeam(c request.CTX, data []byte, channelID string, filename string, rawUserId string, rawTeamId string) (*model.FileInfo, *model.AppError) {
	_, err := a.GetChannel(c, channelID)
	if err != nil && channelID != "" {
		return nil, model.NewAppError("UploadFile", "api.file.upload_file.incorrect_channelId.app_error",
			map[string]any{"channelId": channelID}, "", http.StatusBadRequest)
	}

	userId := rawUserId
	if userId == "" {
		userId = "nouser"
	}

	teamId := rawTeamId
	if teamId == "" {
		teamId = "noteam"
	}

	info, _, appError := a.DoUploadFileExpectModification(c, time.Now(), teamId, channelID, userId, filename, data, true)
	if appError != nil {
		return nil, appError
	}

	if info.PreviewPath != "" || info.ThumbnailPath != "" {
		previewPathList := []string{info.PreviewPath}
		thumbnailPathList := []string{info.ThumbnailPath}
		imageDataList := [][]byte{data}

		a.HandleImages(c, previewPathList, thumbnailPathList, imageDataList)
	}

	return info, nil
}

func (a *App) DoUploadFile(c request.CTX, now time.Time, rawTeamId string, rawChannelId string, rawUserId string, rawFilename string, data []byte, extractContent bool) (*model.FileInfo, *model.AppError) {
	info, _, err := a.DoUploadFileExpectModification(c, now, rawTeamId, rawChannelId, rawUserId, rawFilename, data, extractContent)
	return info, err
}

func UploadFileSetTeamId(teamID string) func(t *UploadFileTask) {
	return func(t *UploadFileTask) {
		t.TeamId = filepath.Base(teamID)
	}
}

func UploadFileSetUserId(userID string) func(t *UploadFileTask) {
	return func(t *UploadFileTask) {
		t.UserId = filepath.Base(userID)
	}
}

func UploadFileSetTimestamp(timestamp time.Time) func(t *UploadFileTask) {
	return func(t *UploadFileTask) {
		t.Timestamp = timestamp
	}
}

func UploadFileSetContentLength(contentLength int64) func(t *UploadFileTask) {
	return func(t *UploadFileTask) {
		t.ContentLength = contentLength
	}
}

func UploadFileSetClientId(clientId string) func(t *UploadFileTask) {
	return func(t *UploadFileTask) {
		t.ClientId = clientId
	}
}

func UploadFileSetRaw() func(t *UploadFileTask) {
	return func(t *UploadFileTask) {
		t.Raw = true
	}
}

func UploadFileSetExtractContent(value bool) func(t *UploadFileTask) {
	return func(t *UploadFileTask) {
		t.ExtractContent = value
	}
}

type UploadFileTask struct {
	Logger mlog.LoggerIFace

	// File name.
	Name string

	ChannelId string
	TeamId    string
	UserId    string

	// Time stamp to use when creating the file.
	Timestamp time.Time

	// The value of the Content-Length http header, when available.
	ContentLength int64

	// The file data stream.
	Input io.Reader

	// An optional, client-assigned Id field.
	ClientId string

	// If Raw, do not execute special processing for images, just upload
	// the file.  Plugins are still invoked.
	Raw bool

	// Whether or not to extract file attachments content
	// This is used by the bulk import process.
	ExtractContent bool

	//=============================================================
	// Internal state

	buf          *bytes.Buffer
	limit        int64
	limitedInput io.Reader
	teeInput     io.Reader
	fileinfo     *model.FileInfo
	maxFileSize  int64
	maxImageRes  int64

	// Cached image data that (may) get initialized in preprocessImage and
	// is used in postprocessImage
	decoded          image.Image
	imageType        string
	imageOrientation int

	// Testing: overridable dependency functions
	pluginsEnvironment *plugin.Environment
	writeFile          func(io.Reader, string) (int64, *model.AppError)
	saveToDatabase     func(request.CTX, *model.FileInfo) (*model.FileInfo, error)

	imgDecoder *imaging.Decoder
	imgEncoder *imaging.Encoder
}

func (t *UploadFileTask) init(a *App) {
	t.buf = &bytes.Buffer{}
	if t.ContentLength > 0 {
		t.limit = t.ContentLength
	} else {
		t.limit = t.maxFileSize
	}

	if t.ContentLength > 0 && t.ContentLength < maxUploadInitialBufferSize {
		t.buf.Grow(int(t.ContentLength))
	} else {
		t.buf.Grow(maxUploadInitialBufferSize)
	}

	t.fileinfo = model.NewInfo(filepath.Base(t.Name))
	t.fileinfo.Id = model.NewId()
	t.fileinfo.CreatorId = t.UserId
	t.fileinfo.CreateAt = t.Timestamp.UnixNano() / int64(time.Millisecond)
	t.fileinfo.Path = t.pathPrefix() + t.Name
	t.fileinfo.ChannelId = t.ChannelId

	t.limitedInput = &io.LimitedReader{
		R: t.Input,
		N: t.limit + 1,
	}
	t.teeInput = io.TeeReader(t.limitedInput, t.buf)

	t.pluginsEnvironment = a.GetPluginsEnvironment()
	t.writeFile = a.WriteFile
	t.saveToDatabase = a.Srv().Store().FileInfo().Save
}

// UploadFileX uploads a single file as specified in t. It applies the upload
// constraints, executes plugins and image processing logic as needed. It
// returns a filled-out FileInfo and an optional error. A plugin may reject the
// upload, returning a rejection error. In this case FileInfo would have
// contained the last "good" FileInfo before the execution of that plugin.
func (a *App) UploadFileX(c request.CTX, channelID, name string, input io.Reader,
	opts ...func(*UploadFileTask)) (*model.FileInfo, *model.AppError) {
	c = c.WithLogger(c.Logger().With(
		mlog.String("file_name", name),
	))

	t := &UploadFileTask{
		Logger:         c.Logger(),
		ChannelId:      filepath.Base(channelID),
		Name:           filepath.Base(name),
		Input:          input,
		maxFileSize:    *a.Config().FileSettings.MaxFileSize,
		maxImageRes:    *a.Config().FileSettings.MaxImageResolution,
		imgDecoder:     a.ch.imgDecoder,
		imgEncoder:     a.ch.imgEncoder,
		ExtractContent: true,
	}
	for _, o := range opts {
		o(t)
	}

	if *a.Config().FileSettings.DriverName == "" {
		return nil, t.newAppError("api.file.upload_file.storage.app_error", http.StatusNotImplemented)
	}
	if t.ContentLength > t.maxFileSize {
		return nil, t.newAppError("api.file.upload_file.too_large_detailed.app_error", http.StatusRequestEntityTooLarge, "Length", t.ContentLength, "Limit", t.maxFileSize)
	}

	t.init(a)

	var aerr *model.AppError
	if !t.Raw && t.fileinfo.IsImage() {
		aerr = t.preprocessImage()
		if aerr != nil {
			return t.fileinfo, aerr
		}
	}

	written, aerr := t.writeFile(io.MultiReader(t.buf, t.limitedInput), t.fileinfo.Path)
	if aerr != nil {
		return nil, aerr
	}

	if written > t.maxFileSize {
		if fileErr := a.RemoveFile(t.fileinfo.Path); fileErr != nil {
			c.Logger().Error("Failed to remove file", mlog.Err(fileErr))
		}
		return nil, t.newAppError("api.file.upload_file.too_large_detailed.app_error", http.StatusRequestEntityTooLarge, "Length", t.ContentLength, "Limit", t.maxFileSize)
	}

	t.fileinfo.Size = written

	file, aerr := a.FileReader(t.fileinfo.Path)
	if aerr != nil {
		return nil, aerr
	}
	defer file.Close()

	aerr = a.runPluginsHook(c, t.fileinfo, file)
	if aerr != nil {
		return nil, aerr
	}

	if !t.Raw && t.fileinfo.IsImage() {
		file, aerr = a.FileReader(t.fileinfo.Path)
		if aerr != nil {
			return nil, aerr
		}
		defer file.Close()
		t.postprocessImage(file)
	}

	if _, err := t.saveToDatabase(c, t.fileinfo); err != nil {
		var appErr *model.AppError
		switch {
		case errors.As(err, &appErr):
			return nil, appErr
		default:
			return nil, model.NewAppError("UploadFileX", "app.file_info.save.app_error", nil, "", http.StatusInternalServerError).Wrap(err)
		}
	}

	if *a.Config().FileSettings.ExtractContent && t.ExtractContent {
		infoCopy := *t.fileinfo
		a.Srv().GoBuffered(func() {
			err := a.ExtractContentFromFileInfo(c, &infoCopy)
			if err != nil {
				c.Logger().Error("Failed to extract file content", mlog.Err(err), mlog.String("fileInfoId", infoCopy.Id))
			}
		})
	}

	return t.fileinfo, nil
}

func (t *UploadFileTask) preprocessImage() *model.AppError {
	// If SVG, attempt to extract dimensions and then return
	if t.fileinfo.IsSvg() {
		svgInfo, err := imaging.ParseSVG(t.teeInput)
		if err != nil {
			t.Logger.Warn("Failed to parse SVG", mlog.Err(err))
		}
		if svgInfo.Width > 0 && svgInfo.Height > 0 {
			t.fileinfo.Width = svgInfo.Width
			t.fileinfo.Height = svgInfo.Height
		}
		t.fileinfo.HasPreviewImage = false
		return nil
	}

	// If we fail to decode, return "as is".
	w, h, err := imaging.GetDimensions(t.teeInput)
	if err != nil {
		return nil
	}
	t.fileinfo.Width = w
	t.fileinfo.Height = h

	if err = checkImageResolutionLimit(w, h, t.maxImageRes); err != nil {
		return t.newAppError("api.file.upload_file.large_image_detailed.app_error", http.StatusBadRequest)
	}

	t.fileinfo.HasPreviewImage = true
	nameWithoutExtension := t.Name[:strings.LastIndex(t.Name, ".")]
	t.fileinfo.PreviewPath = t.pathPrefix() + nameWithoutExtension + "_preview." + getFileExtFromMimeType(t.fileinfo.MimeType)
	t.fileinfo.ThumbnailPath = t.pathPrefix() + nameWithoutExtension + "_thumb." + getFileExtFromMimeType(t.fileinfo.MimeType)

	// check the image orientation with goexif; consume the bytes we
	// already have first, then keep Tee-ing from input.
	// TODO: try to reuse exif's .Raw buffer rather than Tee-ing
	if t.imageOrientation, err = imaging.GetImageOrientation(io.MultiReader(bytes.NewReader(t.buf.Bytes()), t.teeInput)); err == nil &&
		(t.imageOrientation == imaging.RotatedCWMirrored ||
			t.imageOrientation == imaging.RotatedCCW ||
			t.imageOrientation == imaging.RotatedCCWMirrored ||
			t.imageOrientation == imaging.RotatedCW) {
		t.fileinfo.Width, t.fileinfo.Height = t.fileinfo.Height, t.fileinfo.Width
	}

	// For animated GIFs disable the preview; since we have to Decode gifs
	// anyway, cache the decoded image for later.
	if t.fileinfo.MimeType == "image/gif" {
		image, format, err := t.imgDecoder.Decode(io.MultiReader(bytes.NewReader(t.buf.Bytes()), t.teeInput))
		if err == nil && image != nil {
			t.fileinfo.HasPreviewImage = false
			t.decoded = image
			t.imageType = format
		}
	}

	return nil
}

func (t *UploadFileTask) postprocessImage(file io.Reader) {
	// don't try to process SVG files
	if t.fileinfo.IsSvg() {
		return
	}

	decoded, imgType := t.decoded, t.imageType
	if decoded == nil {
		var err error
		var release func()
		decoded, imgType, release, err = t.imgDecoder.DecodeMemBounded(file)
		if err != nil {
			t.Logger.Error("Unable to decode image", mlog.Err(err))
			return
		}
		defer release()
	}

	decoded = imaging.MakeImageUpright(decoded, t.imageOrientation)
	if decoded == nil {
		return
	}

	writeImage := func(img image.Image, path string) {
		r, w := io.Pipe()
		go func() {
			var err error
			// It's okay to access imgType in a separate goroutine,
			// because imgType is only written once and never written again.
			if imgType == "png" {
				err = t.imgEncoder.EncodePNG(w, img)
			} else {
				err = t.imgEncoder.EncodeJPEG(w, img, jpegEncQuality)
			}
			if err != nil {
				t.Logger.Error("Unable to encode image as jpeg", mlog.String("path", path), mlog.Err(err))
				w.CloseWithError(err)
			} else {
				w.Close()
			}
		}()
		_, aerr := t.writeFile(r, path)
		if aerr != nil {
			t.Logger.Error("Unable to upload", mlog.String("path", path), mlog.Err(aerr))
			r.CloseWithError(aerr) // always returns nil
			return
		}
	}

	var wg sync.WaitGroup
	wg.Add(3)
	// Generating thumbnail and preview regardless of HasPreviewImage value.
	// This is needed on mobile in case of animated GIFs.
	go func() {
		defer wg.Done()
		writeImage(imaging.GenerateThumbnail(decoded, imageThumbnailWidth, imageThumbnailHeight), t.fileinfo.ThumbnailPath)
	}()

	go func() {
		defer wg.Done()
		writeImage(imaging.GeneratePreview(decoded, imagePreviewWidth), t.fileinfo.PreviewPath)
	}()

	go func() {
		defer wg.Done()
		if t.fileinfo.MiniPreview == nil {
			if miniPreview, err := imaging.GenerateMiniPreviewImage(decoded,
				miniPreviewImageWidth, miniPreviewImageHeight, jpegEncQuality); err != nil {
				t.Logger.Info("Unable to generate mini preview image", mlog.Err(err))
			} else {
				t.fileinfo.MiniPreview = &miniPreview
			}
		}
	}()
	wg.Wait()
}

func (t UploadFileTask) pathPrefix() string {
	if t.UserId == model.BookmarkFileOwner {
		return model.BookmarkFileOwner +
			"/teams/" + t.TeamId +
			"/channels/" + t.ChannelId +
			"/" + t.fileinfo.Id + "/"
	}
	return t.Timestamp.Format("20060102") +
		"/teams/" + t.TeamId +
		"/channels/" + t.ChannelId +
		"/users/" + t.UserId +
		"/" + t.fileinfo.Id + "/"
}

func (t UploadFileTask) newAppError(id string, httpStatus int, extra ...any) *model.AppError {
	params := map[string]any{
		"Name":          t.Name,
		"Filename":      t.Name,
		"ChannelId":     t.ChannelId,
		"TeamId":        t.TeamId,
		"UserId":        t.UserId,
		"ContentLength": t.ContentLength,
		"ClientId":      t.ClientId,
	}
	if t.fileinfo != nil {
		params["Width"] = t.fileinfo.Width
		params["Height"] = t.fileinfo.Height
	}
	for i := 0; i+1 < len(extra); i += 2 {
		params[fmt.Sprintf("%v", extra[i])] = extra[i+1]
	}

	return model.NewAppError("uploadFileTask", id, params, "", httpStatus)
}

func (a *App) DoUploadFileExpectModification(c request.CTX, now time.Time, rawTeamId string, rawChannelId string, rawUserId string, rawFilename string, data []byte, extractContent bool) (*model.FileInfo, []byte, *model.AppError) {
	filename := filepath.Base(rawFilename)
	teamID := filepath.Base(rawTeamId)
	channelID := filepath.Base(rawChannelId)
	userID := filepath.Base(rawUserId)

	info, err := getInfoForBytes(filename, bytes.NewReader(data), len(data))
	if err != nil {
		err.StatusCode = http.StatusBadRequest
		return nil, data, err
	}

	if orientation, err := imaging.GetImageOrientation(bytes.NewReader(data)); err == nil &&
		(orientation == imaging.RotatedCWMirrored ||
			orientation == imaging.RotatedCCW ||
			orientation == imaging.RotatedCCWMirrored ||
			orientation == imaging.RotatedCW) {
		info.Width, info.Height = info.Height, info.Width
	}

	info.Id = model.NewId()
	info.CreatorId = userID
	info.CreateAt = now.UnixNano() / int64(time.Millisecond)

	pathPrefix := now.Format("20060102") + "/teams/" + teamID + "/channels/" + channelID + "/users/" + userID + "/" + info.Id + "/"
	if userID == model.BookmarkFileOwner {
		pathPrefix = model.BookmarkFileOwner + "/teams/" + teamID + "/channels/" + channelID + "/" + info.Id + "/"
	}
	info.Path = pathPrefix + filename

	if info.IsImage() && !info.IsSvg() {
		if limitErr := checkImageResolutionLimit(info.Width, info.Height, *a.Config().FileSettings.MaxImageResolution); limitErr != nil {
			err := model.NewAppError("uploadFile", "api.file.upload_file.large_image.app_error", map[string]any{"Filename": filename}, "", http.StatusBadRequest).Wrap(limitErr)
			return nil, data, err
		}

		nameWithoutExtension := filename[:strings.LastIndex(filename, ".")]
		info.PreviewPath = pathPrefix + nameWithoutExtension + "_preview." + getFileExtFromMimeType(info.MimeType)
		info.ThumbnailPath = pathPrefix + nameWithoutExtension + "_thumb." + getFileExtFromMimeType(info.MimeType)
	}

	var rejectionError *model.AppError
	pluginContext := pluginContext(c)
	a.ch.RunMultiHook(func(hooks plugin.Hooks) bool {
		var newBytes bytes.Buffer
		replacementInfo, rejectionReason := hooks.FileWillBeUploaded(pluginContext, info, bytes.NewReader(data), &newBytes)
		if rejectionReason != "" {
			rejectionError = model.NewAppError("DoUploadFile", "File rejected by plugin. "+rejectionReason, nil, "", http.StatusBadRequest)
			return false
		}
		if replacementInfo != nil {
			info = replacementInfo
		}
		if newBytes.Len() != 0 {
			data = newBytes.Bytes()
			info.Size = int64(len(data))
		}

		return true
	}, plugin.FileWillBeUploadedID)
	if rejectionError != nil {
		return nil, data, rejectionError
	}

	if _, err := a.WriteFile(bytes.NewReader(data), info.Path); err != nil {
		return nil, data, err
	}

	if _, err := a.Srv().Store().FileInfo().Save(c, info); err != nil {
		var appErr *model.AppError
		switch {
		case errors.As(err, &appErr):
			return nil, data, appErr
		default:
			return nil, data, model.NewAppError("DoUploadFileExpectModification", "app.file_info.save.app_error", nil, "", http.StatusInternalServerError).Wrap(err)
		}
	}

	// The extra boolean extractContent is used to turn off extraction
	// during the import process. It is unnecessary overhead during the import,
	// and something we can do without.
	if *a.Config().FileSettings.ExtractContent && extractContent {
		infoCopy := *info
		a.Srv().GoBuffered(func() {
			err := a.ExtractContentFromFileInfo(c, &infoCopy)
			if err != nil {
				c.Logger().Error("Failed to extract file content", mlog.Err(err), mlog.String("fileInfoId", infoCopy.Id))
			}
		})
	}

	return info, data, nil
}

func (a *App) HandleImages(rctx request.CTX, previewPathList []string, thumbnailPathList []string, fileData [][]byte) {
	wg := new(sync.WaitGroup)

	for i := range fileData {
		img, imgType, release, err := prepareImage(rctx, a.ch.imgDecoder, bytes.NewReader(fileData[i]))
		if err != nil {
			rctx.Logger().Debug("Failed to prepare image", mlog.Err(err))
			continue
		}
		wg.Add(2)
		go func(img image.Image, imgType, path string) {
			defer wg.Done()
			a.generateThumbnailImage(rctx, img, imgType, path)
		}(img, imgType, thumbnailPathList[i])

		go func(img image.Image, imgType, path string) {
			defer wg.Done()
			a.generatePreviewImage(rctx, img, imgType, path)
		}(img, imgType, previewPathList[i])

		wg.Wait()
		release()
	}
}

func prepareImage(rctx request.CTX, imgDecoder *imaging.Decoder, imgData io.ReadSeeker) (img image.Image, imgType string, release func(), err error) {
	// Decode image bytes into Image object
	img, imgType, release, err = imgDecoder.DecodeMemBounded(imgData)
	if err != nil {
		return nil, "", nil, fmt.Errorf("prepareImage: failed to decode image: %w", err)
	}
	imgData.Seek(0, io.SeekStart)

	// Flip the image to be upright
	orientation, err := imaging.GetImageOrientation(imgData)
	if err != nil {
		rctx.Logger().Debug("GetImageOrientation failed", mlog.Err(err))
	}
	img = imaging.MakeImageUpright(img, orientation)

	return img, imgType, release, nil
}

func (a *App) generateThumbnailImage(rctx request.CTX, img image.Image, imgType, thumbnailPath string) {
	var buf bytes.Buffer

	thumb := imaging.GenerateThumbnail(img, imageThumbnailWidth, imageThumbnailHeight)
	if imgType == "png" {
		if err := a.ch.imgEncoder.EncodePNG(&buf, thumb); err != nil {
			rctx.Logger().Error("Unable to encode image as png", mlog.String("path", thumbnailPath), mlog.Err(err))
			return
		}
	} else {
		if err := a.ch.imgEncoder.EncodeJPEG(&buf, thumb, jpegEncQuality); err != nil {
			rctx.Logger().Error("Unable to encode image as jpeg", mlog.String("path", thumbnailPath), mlog.Err(err))
			return
		}
	}

	if _, err := a.WriteFile(&buf, thumbnailPath); err != nil {
		rctx.Logger().Error("Unable to upload thumbnail", mlog.String("path", thumbnailPath), mlog.Err(err))
		return
	}
}

func (a *App) generatePreviewImage(rctx request.CTX, img image.Image, imgType, previewPath string) {
	var buf bytes.Buffer

	preview := imaging.GeneratePreview(img, imagePreviewWidth)
	if imgType == "png" {
		if err := a.ch.imgEncoder.EncodePNG(&buf, preview); err != nil {
			rctx.Logger().Error("Unable to encode image as preview png", mlog.Err(err), mlog.String("path", previewPath))
			return
		}
	} else {
		if err := a.ch.imgEncoder.EncodeJPEG(&buf, preview, jpegEncQuality); err != nil {
			rctx.Logger().Error("Unable to encode image as preview jpg", mlog.Err(err), mlog.String("path", previewPath))
			return
		}
	}

	if _, err := a.WriteFile(&buf, previewPath); err != nil {
		rctx.Logger().Error("Unable to upload preview", mlog.Err(err), mlog.String("path", previewPath))
		return
	}
}

// generateMiniPreview updates mini preview if needed
// will save fileinfo with the preview added
func (a *App) generateMiniPreview(rctx request.CTX, fi *model.FileInfo) {
	if fi.IsImage() && !fi.IsSvg() && fi.MiniPreview == nil {
		file, appErr := a.FileReader(fi.Path)
		if appErr != nil {
			rctx.Logger().Debug("Error reading image file", mlog.Err(appErr))
			return
		}
		defer file.Close()
		img, _, release, err := prepareImage(rctx, a.ch.imgDecoder, file)
		if err != nil {
			rctx.Logger().Debug("generateMiniPreview: prepareImage failed", mlog.Err(err),
				mlog.String("fileinfo_id", fi.Id), mlog.String("channel_id", fi.ChannelId),
				mlog.String("creator_id", fi.CreatorId))
			return
		}
		defer release()
		var miniPreview []byte
		if miniPreview, err = imaging.GenerateMiniPreviewImage(img,
			miniPreviewImageWidth, miniPreviewImageHeight, jpegEncQuality); err != nil {
			rctx.Logger().Info("Unable to generate mini preview image", mlog.Err(err))
		} else {
			fi.MiniPreview = &miniPreview
		}
		if _, err = a.Srv().Store().FileInfo().Upsert(rctx, fi); err != nil {
			rctx.Logger().Debug("Creating mini preview failed", mlog.Err(err))
		} else {
			a.Srv().Store().FileInfo().InvalidateFileInfosForPostCache(fi.PostId, false)
		}
	}
}

func (a *App) generateMiniPreviewForInfos(rctx request.CTX, fileInfos []*model.FileInfo) {
	wg := new(sync.WaitGroup)

	wg.Add(len(fileInfos))
	for _, fileInfo := range fileInfos {
		go func(fi *model.FileInfo) {
			defer wg.Done()
			a.generateMiniPreview(rctx, fi)
		}(fileInfo)
	}
	wg.Wait()
}

func (s *Server) getFileInfo(fileID string) (*model.FileInfo, *model.AppError) {
	fileInfo, err := s.Store().FileInfo().Get(fileID)
	if err != nil {
		var nfErr *store.ErrNotFound
		switch {
		case errors.As(err, &nfErr):
			return nil, model.NewAppError("GetFileInfo", "app.file_info.get.app_error", nil, "", http.StatusNotFound).Wrap(err)
		default:
			return nil, model.NewAppError("GetFileInfo", "app.file_info.get.app_error", nil, "", http.StatusInternalServerError).Wrap(err)
		}
	}
	return fileInfo, nil
}

func (a *App) GetFileInfo(rctx request.CTX, fileID string) (*model.FileInfo, *model.AppError) {
	fileInfo, appErr := a.Srv().getFileInfo(fileID)
	if appErr != nil {
		return nil, appErr
	}

	firstInaccessibleFileTime, appErr := a.isInaccessibleFile(fileInfo)
	if appErr != nil {
		return nil, appErr
	}
	if firstInaccessibleFileTime > 0 {
		return nil, model.NewAppError("GetFileInfo", "app.file.cloud.get.app_error", nil, "", http.StatusForbidden)
	}

	a.generateMiniPreview(rctx, fileInfo)
	return fileInfo, appErr
}

func (a *App) SetFileSearchableContent(rctx request.CTX, fileID string, data string) *model.AppError {
	fileInfo, appErr := a.Srv().getFileInfo(fileID)
	if appErr != nil {
		return appErr
	}

	err := a.Srv().Store().FileInfo().SetContent(rctx, fileInfo.Id, data)
	if err != nil {
		var nfErr *store.ErrNotFound
		switch {
		case errors.As(err, &nfErr):
			return model.NewAppError("SetFileSearchableContent", "app.file_info.set_searchable_content.app_error", nil, "", http.StatusNotFound).Wrap(err)
		default:
			return model.NewAppError("SetFileSearchableContent", "app.file_info.set_searchable_content.app_error", nil, "", http.StatusInternalServerError).Wrap(err)
		}
	}

	return nil
}

func (a *App) GetFileInfos(rctx request.CTX, page, perPage int, opt *model.GetFileInfosOptions) ([]*model.FileInfo, *model.AppError) {
	fileInfos, err := a.Srv().Store().FileInfo().GetWithOptions(page, perPage, opt)
	if err != nil {
		var invErr *store.ErrInvalidInput
		var ltErr *store.ErrLimitExceeded
		switch {
		case errors.As(err, &invErr):
			return nil, model.NewAppError("GetFileInfos", "app.file_info.get_with_options.app_error", nil, "", http.StatusBadRequest).Wrap(err)
		case errors.As(err, &ltErr):
			return nil, model.NewAppError("GetFileInfos", "app.file_info.get_with_options.app_error", nil, "", http.StatusBadRequest).Wrap(err)
		default:
			return nil, model.NewAppError("GetFileInfos", "app.file_info.get_with_options.app_error", nil, "", http.StatusInternalServerError).Wrap(err)
		}
	}

	filterOptions := filterFileOptions{}
	if opt != nil && (opt.SortBy == "" || opt.SortBy == model.FileinfoSortByCreated) {
		filterOptions.assumeSortedCreatedAt = true
	}

	fileInfos, _, appErr := a.getFilteredAccessibleFiles(fileInfos, filterOptions)
	if appErr != nil {
		return nil, appErr
	}

	a.generateMiniPreviewForInfos(rctx, fileInfos)

	return fileInfos, nil
}

func (a *App) GetFile(rctx request.CTX, fileID string) ([]byte, *model.AppError) {
	info, err := a.GetFileInfo(rctx, fileID)
	if err != nil {
		return nil, err
	}

	data, err := a.ReadFile(info.Path)
	if err != nil {
		return nil, err
	}

	return data, nil
}

func (a *App) CopyFileInfos(rctx request.CTX, userID string, fileIDs []string) ([]string, *model.AppError) {
	var newFileIds []string

	now := model.GetMillis()

	for _, fileID := range fileIDs {
		fileInfo, err := a.Srv().Store().FileInfo().Get(fileID)
		if err != nil {
			var nfErr *store.ErrNotFound
			switch {
			case errors.As(err, &nfErr):
				return nil, model.NewAppError("CopyFileInfos", "app.file_info.get.app_error", nil, "", http.StatusNotFound).Wrap(err)
			default:
				return nil, model.NewAppError("CopyFileInfos", "app.file_info.get.app_error", nil, "", http.StatusInternalServerError).Wrap(err)
			}
		}

		fileInfo.Id = model.NewId()
		fileInfo.CreatorId = userID
		fileInfo.CreateAt = now
		fileInfo.UpdateAt = now
		fileInfo.PostId = ""
		fileInfo.ChannelId = ""

		if _, err := a.Srv().Store().FileInfo().Save(rctx, fileInfo); err != nil {
			var appErr *model.AppError
			switch {
			case errors.As(err, &appErr):
				return nil, appErr
			default:
				return nil, model.NewAppError("CopyFileInfos", "app.file_info.save.app_error", nil, "", http.StatusInternalServerError).Wrap(err)
			}
		}

		newFileIds = append(newFileIds, fileInfo.Id)
	}

	return newFileIds, nil
}

// This function zip's up all the files in fileDatas array and then saves it to the directory specified with the specified zip file name
// Ensure the zip file name ends with a .zip
func (a *App) CreateZipFileAndAddFiles(fileBackend filestore.FileBackend, fileDatas []model.FileData, zipFileName, directory string) error {
	// Create Zip File (temporarily stored on disk)
	conglomerateZipFile, err := os.Create(zipFileName)
	if err != nil {
		return err
	}
	defer os.Remove(zipFileName)

	// Create a new zip archive.
	zipFileWriter := zip.NewWriter(conglomerateZipFile)

	// Populate Zip file with File Datas array
	err = populateZipfile(zipFileWriter, fileDatas)
	if err != nil {
		return err
	}

	conglomerateZipFile.Seek(0, 0)
	_, err = fileBackend.WriteFile(conglomerateZipFile, path.Join(directory, zipFileName))
	if err != nil {
		return err
	}

	return nil
}

// This is a implementation of Go's example of writing files to zip (with slight modification)
// https://golang.org/src/archive/zip/example_test.go
func populateZipfile(w *zip.Writer, fileDatas []model.FileData) error {
	defer w.Close()
	for _, fd := range fileDatas {
		f, err := w.CreateHeader(&zip.FileHeader{
			Name:     fd.Filename,
			Method:   zip.Deflate,
			Modified: time.Now(),
		})

		if err != nil {
			return err
		}

		_, err = f.Write(fd.Body)
		if err != nil {
			return err
		}
	}
	return nil
}

func (a *App) SearchFilesInTeamForUser(c request.CTX, terms string, userId string, teamId string, isOrSearch bool, includeDeletedChannels bool, timeZoneOffset int, page, perPage int) (*model.FileInfoList, *model.AppError) {
	paramsList := model.ParseSearchParams(strings.TrimSpace(terms), timeZoneOffset)
	includeDeleted := includeDeletedChannels && *a.Config().TeamSettings.ExperimentalViewArchivedChannels

	if !*a.Config().ServiceSettings.EnableFileSearch {
		return nil, model.NewAppError("SearchFilesInTeamForUser", "store.sql_file_info.search.disabled", nil, fmt.Sprintf("teamId=%v userId=%v", teamId, userId), http.StatusNotImplemented)
	}

	finalParamsList := []*model.SearchParams{}

	for _, params := range paramsList {
		params.OrTerms = isOrSearch
		params.IncludeDeletedChannels = includeDeleted
		// Don't allow users to search for "*"
		if params.Terms != "*" {
			// Convert channel names to channel IDs
			params.InChannels = a.convertChannelNamesToChannelIds(c, params.InChannels, userId, teamId, includeDeletedChannels)
			params.ExcludedChannels = a.convertChannelNamesToChannelIds(c, params.ExcludedChannels, userId, teamId, includeDeletedChannels)

			// Convert usernames to user IDs
			params.FromUsers = a.convertUserNameToUserIds(c, params.FromUsers)
			params.ExcludedUsers = a.convertUserNameToUserIds(c, params.ExcludedUsers)

			finalParamsList = append(finalParamsList, params)
		}
	}

	// If the processed search params are empty, return empty search results.
	if len(finalParamsList) == 0 {
		return model.NewFileInfoList(), nil
	}

	fileInfoSearchResults, nErr := a.Srv().Store().FileInfo().Search(c, finalParamsList, userId, teamId, page, perPage)
	if nErr != nil {
		var appErr *model.AppError
		switch {
		case errors.As(nErr, &appErr):
			return nil, appErr
		default:
			return nil, model.NewAppError("SearchFilesInTeamForUser", "app.post.search.app_error", nil, "", http.StatusInternalServerError).Wrap(nErr)
		}
	}

	return fileInfoSearchResults, a.filterInaccessibleFiles(fileInfoSearchResults, filterFileOptions{assumeSortedCreatedAt: true})
}

func (a *App) ExtractContentFromFileInfo(rctx request.CTX, fileInfo *model.FileInfo) error {
	// We don't process images.
	if fileInfo.IsImage() {
		return nil
	}

	file, aerr := a.FileReader(fileInfo.Path)
	if aerr != nil {
		return errors.Wrap(aerr, "failed to open file for extract file content")
	}
	defer file.Close()
	text, err := docextractor.Extract(rctx.Logger(), fileInfo.Name, file, docextractor.ExtractSettings{
		ArchiveRecursion: *a.Config().FileSettings.ArchiveRecursion,
	})
	if err != nil {
		return errors.Wrap(err, "failed to extract file content")
	}
	if text != "" {
		if len(text) > maxContentExtractionSize {
			text = text[0:maxContentExtractionSize]
		}
		if storeErr := a.Srv().Store().FileInfo().SetContent(rctx, fileInfo.Id, text); storeErr != nil {
			return errors.Wrap(storeErr, "failed to save the extracted file content")
		}
		reloadFileInfo, storeErr := a.Srv().Store().FileInfo().Get(fileInfo.Id)
		if storeErr != nil {
			rctx.Logger().Warn("Failed to invalidate the fileInfo cache.", mlog.Err(storeErr), mlog.String("file_info_id", fileInfo.Id))
		} else {
			a.Srv().Store().FileInfo().InvalidateFileInfosForPostCache(reloadFileInfo.PostId, false)
		}
	}
	return nil
}

// GetLastAccessibleFileTime returns CreateAt time(from cache) of the last accessible post as per the cloud limit
func (a *App) GetLastAccessibleFileTime() (int64, *model.AppError) {
	license := a.Srv().License()
	if !license.IsCloud() {
		return 0, nil
	}

	system, err := a.Srv().Store().System().GetByName(model.SystemLastAccessibleFileTime)
	if err != nil {
		var nfErr *store.ErrNotFound
		switch {
		case errors.As(err, &nfErr):
			// All files are accessible
			return 0, nil
		default:
			return 0, model.NewAppError("GetLastAccessibleFileTime", "app.system.get_by_name.app_error", nil, "", http.StatusInternalServerError).Wrap(err)
		}
	}

	lastAccessibleFileTime, err := strconv.ParseInt(system.Value, 10, 64)
	if err != nil {
		return 0, model.NewAppError("GetLastAccessibleFileTime", "common.parse_error_int64", map[string]interface{}{"Value": system.Value}, "", http.StatusInternalServerError).Wrap(err)
	}

	return lastAccessibleFileTime, nil
}

// ComputeLastAccessibleFileTime updates cache with CreateAt time of the last accessible file as per the cloud plan's limit.
// Use GetLastAccessibleFileTime() to access the result.
func (a *App) ComputeLastAccessibleFileTime() error {
	limit, appErr := a.getCloudFilesSizeLimit()
	if appErr != nil {
		return appErr
	}

	if limit == 0 {
		// All files are accessible - we must check if a previous value was set so we can clear it
		systemValue, err := a.Srv().Store().System().GetByName(model.SystemLastAccessibleFileTime)
		if err != nil {
			var nfErr *store.ErrNotFound
			switch {
			case errors.As(err, &nfErr):
				// All files are already accessible
				return nil
			default:
				return model.NewAppError("ComputeLastAccessibleFileTime", "app.system.get_by_name.app_error", nil, "", http.StatusInternalServerError).Wrap(err)
			}
		}
		if systemValue != nil {
			// Previous value was set, so we must clear it
			if _, err := a.Srv().Store().System().PermanentDeleteByName(model.SystemLastAccessibleFileTime); err != nil {
				return model.NewAppError("ComputeLastAccessibleFileTime", "app.system.permanent_delete_by_name.app_error", nil, "", http.StatusInternalServerError).Wrap(err)
			}
		}
		return nil
	}

	createdAt, err := a.Srv().GetStore().FileInfo().GetUptoNSizeFileTime(limit)
	if err != nil {
		var nfErr *store.ErrNotFound
		if !errors.As(err, &nfErr) {
			return model.NewAppError("ComputeLastAccessibleFileTime", "app.last_accessible_file.app_error", nil, "", http.StatusInternalServerError).Wrap(err)
		}
	}

	// Update Cache
	err = a.Srv().Store().System().SaveOrUpdate(&model.System{
		Name:  model.SystemLastAccessibleFileTime,
		Value: strconv.FormatInt(createdAt, 10),
	})
	if err != nil {
		return model.NewAppError("ComputeLastAccessibleFileTime", "app.system.save.app_error", nil, "", http.StatusInternalServerError).Wrap(err)
	}

	return nil
}

// getCloudFilesSizeLimit returns size in bytes
func (a *App) getCloudFilesSizeLimit() (int64, *model.AppError) {
	license := a.Srv().License()
	if license == nil || !license.IsCloud() {
		return 0, nil
	}

	// limits is in bits
	limits, err := a.Cloud().GetCloudLimits("")
	if err != nil {
		return 0, model.NewAppError("getCloudFilesSizeLimit", "api.cloud.app_error", nil, "", http.StatusInternalServerError).Wrap(err)
	}

	if limits == nil || limits.Files == nil || limits.Files.TotalStorage == nil {
		// Cloud limit is not applicable
		return 0, nil
	}

	return int64(math.Ceil(float64(*limits.Files.TotalStorage) / 8)), nil
}

func getFileExtFromMimeType(mimeType string) string {
	if mimeType == "image/png" {
		return "png"
	}
	return "jpg"
}

<<<<<<< HEAD
func (a *App) PermanentDeleteFilesByPost(c request.CTX, postID string) *model.AppError {
=======
func (a *App) PermanentDeleteFilesByPost(rctx request.CTX, postID string) *model.AppError {
>>>>>>> 8b6b8e8f
	fileInfos, err := a.Srv().Store().FileInfo().GetForPost(postID, false, true, true)
	if err != nil {
		return model.NewAppError("PermanentDeleteFilesByPost", "app.file_info.get_by_post_id.app_error", nil, "", http.StatusInternalServerError).Wrap(err)
	}
	if len(fileInfos) == 0 {
<<<<<<< HEAD
		c.Logger().Debug("No files found for post", mlog.String("post_id", postID))
		return nil
	}

	a.RemoveFilesFromFileStore(c, fileInfos)

	err = a.Srv().Store().FileInfo().PermanentDeleteForPost(c, postID)
=======
		rctx.Logger().Debug("No files found for post", mlog.String("post_id", postID))
		return nil
	}

	a.RemoveFilesFromFileStore(rctx, fileInfos)

	err = a.Srv().Store().FileInfo().PermanentDeleteForPost(rctx, postID)
>>>>>>> 8b6b8e8f
	if err != nil {
		return model.NewAppError("PermanentDeleteFilesByPost", "app.file_info.permanent_delete_for_post.app_error", nil, "", http.StatusInternalServerError).Wrap(err)
	}

	a.Srv().Store().FileInfo().InvalidateFileInfosForPostCache(postID, true)
	a.Srv().Store().FileInfo().InvalidateFileInfosForPostCache(postID, false)

	return nil
}

<<<<<<< HEAD
func (a *App) RemoveFilesFromFileStore(c request.CTX, fileInfos []*model.FileInfo) {
	for _, info := range fileInfos {
		a.RemoveFileFromFileStore(c, info.Path)
		if info.PreviewPath != "" {
			a.RemoveFileFromFileStore(c, info.PreviewPath)
		}
		if info.ThumbnailPath != "" {
			a.RemoveFileFromFileStore(c, info.ThumbnailPath)
		}
	}
}

func (a *App) RemoveFileFromFileStore(c request.CTX, path string) {
	res, appErr := a.FileExists(path)
	if appErr != nil {
		c.Logger().Warn(
=======
func (a *App) RemoveFilesFromFileStore(rctx request.CTX, fileInfos []*model.FileInfo) {
	for _, info := range fileInfos {
		a.RemoveFileFromFileStore(rctx, info.Path)
		if info.PreviewPath != "" {
			a.RemoveFileFromFileStore(rctx, info.PreviewPath)
		}
		if info.ThumbnailPath != "" {
			a.RemoveFileFromFileStore(rctx, info.ThumbnailPath)
		}
	}
}

func (a *App) RemoveFileFromFileStore(rctx request.CTX, path string) {
	res, appErr := a.FileExists(path)
	if appErr != nil {
		rctx.Logger().Warn(
>>>>>>> 8b6b8e8f
			"Error checking existence of file",
			mlog.String("path", path),
			mlog.Err(appErr),
		)
		return
	}

	if !res {
<<<<<<< HEAD
		c.Logger().Warn("File not found", mlog.String("path", path))
=======
		rctx.Logger().Warn("File not found", mlog.String("path", path))
>>>>>>> 8b6b8e8f
		return
	}

	appErr = a.RemoveFile(path)
	if appErr != nil {
<<<<<<< HEAD
		c.Logger().Warn(
=======
		rctx.Logger().Warn(
>>>>>>> 8b6b8e8f
			"Unable to remove file",
			mlog.String("path", path),
			mlog.Err(appErr),
		)
		return
	}
}<|MERGE_RESOLUTION|>--- conflicted
+++ resolved
@@ -1595,25 +1595,12 @@
 	return "jpg"
 }
 
-<<<<<<< HEAD
-func (a *App) PermanentDeleteFilesByPost(c request.CTX, postID string) *model.AppError {
-=======
 func (a *App) PermanentDeleteFilesByPost(rctx request.CTX, postID string) *model.AppError {
->>>>>>> 8b6b8e8f
 	fileInfos, err := a.Srv().Store().FileInfo().GetForPost(postID, false, true, true)
 	if err != nil {
 		return model.NewAppError("PermanentDeleteFilesByPost", "app.file_info.get_by_post_id.app_error", nil, "", http.StatusInternalServerError).Wrap(err)
 	}
 	if len(fileInfos) == 0 {
-<<<<<<< HEAD
-		c.Logger().Debug("No files found for post", mlog.String("post_id", postID))
-		return nil
-	}
-
-	a.RemoveFilesFromFileStore(c, fileInfos)
-
-	err = a.Srv().Store().FileInfo().PermanentDeleteForPost(c, postID)
-=======
 		rctx.Logger().Debug("No files found for post", mlog.String("post_id", postID))
 		return nil
 	}
@@ -1621,7 +1608,6 @@
 	a.RemoveFilesFromFileStore(rctx, fileInfos)
 
 	err = a.Srv().Store().FileInfo().PermanentDeleteForPost(rctx, postID)
->>>>>>> 8b6b8e8f
 	if err != nil {
 		return model.NewAppError("PermanentDeleteFilesByPost", "app.file_info.permanent_delete_for_post.app_error", nil, "", http.StatusInternalServerError).Wrap(err)
 	}
@@ -1632,24 +1618,6 @@
 	return nil
 }
 
-<<<<<<< HEAD
-func (a *App) RemoveFilesFromFileStore(c request.CTX, fileInfos []*model.FileInfo) {
-	for _, info := range fileInfos {
-		a.RemoveFileFromFileStore(c, info.Path)
-		if info.PreviewPath != "" {
-			a.RemoveFileFromFileStore(c, info.PreviewPath)
-		}
-		if info.ThumbnailPath != "" {
-			a.RemoveFileFromFileStore(c, info.ThumbnailPath)
-		}
-	}
-}
-
-func (a *App) RemoveFileFromFileStore(c request.CTX, path string) {
-	res, appErr := a.FileExists(path)
-	if appErr != nil {
-		c.Logger().Warn(
-=======
 func (a *App) RemoveFilesFromFileStore(rctx request.CTX, fileInfos []*model.FileInfo) {
 	for _, info := range fileInfos {
 		a.RemoveFileFromFileStore(rctx, info.Path)
@@ -1666,7 +1634,6 @@
 	res, appErr := a.FileExists(path)
 	if appErr != nil {
 		rctx.Logger().Warn(
->>>>>>> 8b6b8e8f
 			"Error checking existence of file",
 			mlog.String("path", path),
 			mlog.Err(appErr),
@@ -1675,21 +1642,13 @@
 	}
 
 	if !res {
-<<<<<<< HEAD
-		c.Logger().Warn("File not found", mlog.String("path", path))
-=======
 		rctx.Logger().Warn("File not found", mlog.String("path", path))
->>>>>>> 8b6b8e8f
 		return
 	}
 
 	appErr = a.RemoveFile(path)
 	if appErr != nil {
-<<<<<<< HEAD
-		c.Logger().Warn(
-=======
 		rctx.Logger().Warn(
->>>>>>> 8b6b8e8f
 			"Unable to remove file",
 			mlog.String("path", path),
 			mlog.Err(appErr),

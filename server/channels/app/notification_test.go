// Copyright (c) 2015-present Mattermost, Inc. All Rights Reserved.
// See LICENSE.txt for license information.

package app

import (
	"fmt"
	"testing"
	"time"

	"github.com/stretchr/testify/assert"
	"github.com/stretchr/testify/require"

	"github.com/mattermost/mattermost/server/public/model"
	"github.com/mattermost/mattermost/server/public/shared/i18n"
	pUtils "github.com/mattermost/mattermost/server/public/utils"

	"github.com/mattermost/mattermost/server/v8/channels/store"
)

func getLicWithSkuShortName(skuShortName string) *model.License {
	return &model.License{
		Features: &model.Features{},
		Customer: &model.Customer{
			Name:  "TestName",
			Email: "test@example.com",
		},
		SkuName:      "SKU NAME",
		SkuShortName: skuShortName,
		StartsAt:     model.GetMillis() - 1000,
		ExpiresAt:    model.GetMillis() + 100000,
	}
}

func TestSendNotifications(t *testing.T) {
	th := Setup(t).InitBasic()
	defer th.TearDown()

	th.App.AddUserToChannel(th.Context, th.BasicUser2, th.BasicChannel, false)

	post1, createPostErr := th.App.CreatePostMissingChannel(th.Context, &model.Post{
		UserId:    th.BasicUser.Id,
		ChannelId: th.BasicChannel.Id,
		Message:   "@" + th.BasicUser2.Username,
		Type:      model.PostTypeAddToChannel,
		Props:     map[string]any{model.PostPropsAddedUserId: "junk"},
	}, true, true)
	require.Nil(t, createPostErr)

	t.Run("Basic channel", func(t *testing.T) {
		mentions, err := th.App.SendNotifications(th.Context, post1, th.BasicTeam, th.BasicChannel, th.BasicUser, nil, true)
		require.NoError(t, err)
		require.NotNil(t, mentions)
		require.True(t, pUtils.Contains(mentions, th.BasicUser2.Id), "mentions", mentions)
	})

	t.Run("license is required for group mention", func(t *testing.T) {
		group := th.CreateGroup()
		group.AllowReference = true
		group, updateErr := th.App.UpdateGroup(group)
		require.Nil(t, updateErr)

		_, upsertErr := th.App.UpsertGroupMember(group.Id, th.BasicUser2.Id)
		require.Nil(t, upsertErr)

		groupMentionPost := &model.Post{
			UserId:    th.BasicUser.Id,
			ChannelId: th.BasicChannel.Id,
			Message:   fmt.Sprintf("hello @%s group", *group.Name),
			CreateAt:  model.GetMillis() - 10000,
		}
		groupMentionPost, createPostErr := th.App.CreatePost(th.Context, groupMentionPost, th.BasicChannel, false, true)
		require.Nil(t, createPostErr)

		mentions, err := th.App.SendNotifications(th.Context, groupMentionPost, th.BasicTeam, th.BasicChannel, th.BasicUser, nil, true)
		require.NoError(t, err)
		require.NotNil(t, mentions)
		require.Len(t, mentions, 0)

		th.App.Srv().SetLicense(getLicWithSkuShortName(model.LicenseShortSkuProfessional))

		mentions, err = th.App.SendNotifications(th.Context, groupMentionPost, th.BasicTeam, th.BasicChannel, th.BasicUser, nil, true)
		require.NoError(t, err)
		require.NotNil(t, mentions)
		require.Len(t, mentions, 1)
	})

	t.Run("message in DM generate mention", func(t *testing.T) {
		dm, appErr := th.App.GetOrCreateDirectChannel(th.Context, th.BasicUser.Id, th.BasicUser2.Id)
		require.Nil(t, appErr)

		post2, appErr := th.App.CreatePostMissingChannel(th.Context, &model.Post{
			UserId:    th.BasicUser.Id,
			ChannelId: dm.Id,
			Message:   "dm message",
		}, true, true)
		require.Nil(t, appErr)

		mentions, err := th.App.SendNotifications(th.Context, post2, th.BasicTeam, dm, th.BasicUser, nil, true)
		require.NoError(t, err)
		require.NotNil(t, mentions)

		_, appErr = th.App.UpdateActive(th.Context, th.BasicUser2, false)
		require.Nil(t, appErr)
		appErr = th.App.Srv().InvalidateAllCaches()
		require.Nil(t, appErr)

		post3, appErr := th.App.CreatePostMissingChannel(th.Context, &model.Post{
			UserId:    th.BasicUser.Id,
			ChannelId: dm.Id,
			Message:   "dm message",
		}, true, true)
		require.Nil(t, appErr)

		mentions, err = th.App.SendNotifications(th.Context, post3, th.BasicTeam, dm, th.BasicUser, nil, true)
		require.NoError(t, err)
		require.NotNil(t, mentions)

		th.BasicChannel.DeleteAt = 1
		mentions, err = th.App.SendNotifications(th.Context, post1, th.BasicTeam, th.BasicChannel, th.BasicUser, nil, true)
		require.NoError(t, err)
		require.Empty(t, mentions)
	})

	t.Run("message in GM generate mention", func(t *testing.T) {
		users := []*model.User{}
		for i := 0; i < 2; i++ {
			user := th.CreateUser()
			users = append(users, user)
		}
		channel := th.CreateGroupChannel(th.Context, users[0], users[1])

		post2, appErr := th.App.CreatePostMissingChannel(th.Context, &model.Post{
			UserId:    users[0].Id,
			ChannelId: channel.Id,
			Message:   "gm message",
		}, true, true)
		require.Nil(t, appErr)

		mentions, err := th.App.SendNotifications(th.Context, post2, th.BasicTeam, channel, users[0], nil, true)
		require.NoError(t, err)
		require.NotNil(t, mentions)

		_, appErr = th.App.UpdateActive(th.Context, users[1], false)
		require.Nil(t, appErr)
		appErr = th.App.Srv().InvalidateAllCaches()
		require.Nil(t, appErr)

		post3, appErr := th.App.CreatePostMissingChannel(th.Context, &model.Post{
			UserId:    users[0].Id,
			ChannelId: channel.Id,
			Message:   "gm message",
		}, true, true)
		require.Nil(t, appErr)

		mentions, err = th.App.SendNotifications(th.Context, post3, th.BasicTeam, channel, users[0], nil, true)
		require.NoError(t, err)
		require.NotNil(t, mentions)

		th.BasicChannel.DeleteAt = 1
		mentions, err = th.App.SendNotifications(th.Context, post1, th.BasicTeam, th.BasicChannel, users[0], nil, true)
		require.NoError(t, err)
		require.Empty(t, mentions)
	})

	t.Run("replies to post created by OAuth bot should not notify user", func(t *testing.T) {
		th := Setup(t).InitBasic()
		defer th.TearDown()
		testUserNotNotified := func(t *testing.T, user *model.User) {
			rootPost := &model.Post{
				UserId:    user.Id,
				ChannelId: th.BasicChannel.Id,
				Message:   "a message",
				Props:     model.StringInterface{"from_webhook": "true", "override_username": "a bot"},
			}

			rootPost, appErr := th.App.CreatePostMissingChannel(th.Context, rootPost, false, true)
			require.Nil(t, appErr)

			childPost := &model.Post{
				UserId:    th.BasicUser2.Id,
				ChannelId: th.BasicChannel.Id,
				RootId:    rootPost.Id,
				Message:   "a reply",
			}
			childPost, appErr = th.App.CreatePostMissingChannel(th.Context, childPost, false, true)
			require.Nil(t, appErr)

			postList := model.PostList{
				Order: []string{rootPost.Id, childPost.Id},
				Posts: map[string]*model.Post{rootPost.Id: rootPost, childPost.Id: childPost},
			}
			mentions, err := th.App.SendNotifications(th.Context, childPost, th.BasicTeam, th.BasicChannel, th.BasicUser2, &postList, true)
			require.NoError(t, err)
			require.False(t, pUtils.Contains(mentions, user.Id))
		}

		var appErr *model.AppError
		th.BasicUser.NotifyProps[model.CommentsNotifyProp] = model.CommentsNotifyAny
		th.BasicUser, appErr = th.App.UpdateUser(th.Context, th.BasicUser, false)
		require.Nil(t, appErr)
		t.Run("user wants notifications on all comments", func(t *testing.T) {
			testUserNotNotified(t, th.BasicUser)
		})

		th.BasicUser.NotifyProps[model.CommentsNotifyProp] = model.CommentsNotifyRoot
		th.BasicUser, appErr = th.App.UpdateUser(th.Context, th.BasicUser, false)
		require.Nil(t, appErr)
		t.Run("user wants notifications on root comment", func(t *testing.T) {
			testUserNotNotified(t, th.BasicUser)
		})
	})
}

func TestSendNotificationsWithManyUsers(t *testing.T) {
	th := Setup(t).InitBasic()
	defer th.TearDown()

	users := []*model.User{}
	for i := 0; i < 10; i++ {
		user := th.CreateUser()
		th.LinkUserToTeam(user, th.BasicTeam)
		th.App.AddUserToChannel(th.Context, user, th.BasicChannel, false)
		users = append(users, user)
	}

	_, appErr1 := th.App.CreatePostMissingChannel(th.Context, &model.Post{
		UserId:    th.BasicUser.Id,
		ChannelId: th.BasicChannel.Id,
		Message:   "@channel",
		Type:      model.PostTypeAddToChannel,
		Props:     map[string]any{model.PostPropsAddedUserId: "junk"},
	}, true, true)
	require.Nil(t, appErr1)

	// Each user should have a mention count of exactly 1 in the DB at this point.
	t.Run("1-mention", func(t *testing.T) {
		for i, user := range users {
			t.Run(fmt.Sprintf("user-%d", i+1), func(t *testing.T) {
				channelUnread, appErr2 := th.Server.Store().Channel().GetChannelUnread(th.BasicChannel.Id, user.Id)
				require.NoError(t, appErr2)
				assert.Equal(t, int64(1), channelUnread.MentionCount)
			})
		}
	})

	_, appErr1 = th.App.CreatePostMissingChannel(th.Context, &model.Post{
		UserId:    th.BasicUser.Id,
		ChannelId: th.BasicChannel.Id,
		Message:   "@channel",
		Type:      model.PostTypeAddToChannel,
		Props:     map[string]any{model.PostPropsAddedUserId: "junk"},
	}, true, true)
	require.Nil(t, appErr1)

	// Now each user should have a mention count of exactly 2 in the DB.
	t.Run("2-mentions", func(t *testing.T) {
		for i, user := range users {
			t.Run(fmt.Sprintf("user-%d", i+1), func(t *testing.T) {
				channelUnread, appErr2 := th.Server.Store().Channel().GetChannelUnread(th.BasicChannel.Id, user.Id)
				require.NoError(t, appErr2)
				assert.Equal(t, int64(2), channelUnread.MentionCount)
			})
		}
	})
}

func TestSendOutOfChannelMentions(t *testing.T) {
	th := Setup(t).InitBasic()
	defer th.TearDown()

	channel := th.BasicChannel

	user1 := th.BasicUser
	user2 := th.BasicUser2

	t.Run("should send ephemeral post when there is an out of channel mention", func(t *testing.T) {
		post := &model.Post{}
		potentialMentions := []string{user2.Username}

		sent, err := th.App.sendOutOfChannelMentions(th.Context, user1, post, channel, potentialMentions)

		assert.NoError(t, err)
		assert.True(t, sent)
	})

	t.Run("should not send ephemeral post when there are no out of channel mentions", func(t *testing.T) {
		post := &model.Post{}
		potentialMentions := []string{"not a user"}

		sent, err := th.App.sendOutOfChannelMentions(th.Context, user1, post, channel, potentialMentions)

		assert.NoError(t, err)
		assert.False(t, sent)
	})
}

func TestFilterOutOfChannelMentions(t *testing.T) {
	th := Setup(t).InitBasic()
	defer th.TearDown()

	channel := th.BasicChannel

	user1 := th.BasicUser
	user2 := th.BasicUser2
	user3 := th.CreateUser()
	guest := th.CreateGuest()
	user4 := th.CreateUser()
	guestAndUser4Channel := th.CreateChannel(th.Context, th.BasicTeam)
	defer th.App.PermanentDeleteUser(th.Context, guest)
	th.LinkUserToTeam(user3, th.BasicTeam)
	th.LinkUserToTeam(user4, th.BasicTeam)
	th.LinkUserToTeam(guest, th.BasicTeam)
	th.App.AddUserToChannel(th.Context, guest, channel, false)
	th.App.AddUserToChannel(th.Context, user4, guestAndUser4Channel, false)
	th.App.AddUserToChannel(th.Context, guest, guestAndUser4Channel, false)

	t.Run("should return users not in the channel", func(t *testing.T) {
		post := &model.Post{}
		potentialMentions := []string{user2.Username, user3.Username}

		outOfChannelUsers, outOfGroupUsers, err := th.App.filterOutOfChannelMentions(th.Context, user1, post, channel, potentialMentions)

		assert.NoError(t, err)
		assert.Len(t, outOfChannelUsers, 2)
		assert.True(t, (outOfChannelUsers[0].Id == user2.Id || outOfChannelUsers[1].Id == user2.Id))
		assert.True(t, (outOfChannelUsers[0].Id == user3.Id || outOfChannelUsers[1].Id == user3.Id))
		assert.Nil(t, outOfGroupUsers)
	})

	t.Run("should return only visible users not in the channel (for guests)", func(t *testing.T) {
		post := &model.Post{}
		potentialMentions := []string{user2.Username, user3.Username, user4.Username}

		outOfChannelUsers, outOfGroupUsers, err := th.App.filterOutOfChannelMentions(th.Context, guest, post, channel, potentialMentions)

		require.NoError(t, err)
		require.Len(t, outOfChannelUsers, 1)
		assert.Equal(t, user4.Id, outOfChannelUsers[0].Id)
		assert.Nil(t, outOfGroupUsers)
	})

	t.Run("should not return results for a system message", func(t *testing.T) {
		post := &model.Post{
			Type: model.PostTypeAddRemove,
		}
		potentialMentions := []string{user2.Username, user3.Username}

		outOfChannelUsers, outOfGroupUsers, err := th.App.filterOutOfChannelMentions(th.Context, user1, post, channel, potentialMentions)

		assert.NoError(t, err)
		assert.Nil(t, outOfChannelUsers)
		assert.Nil(t, outOfGroupUsers)
	})

	t.Run("should not return results for a direct message", func(t *testing.T) {
		post := &model.Post{}
		directChannel := &model.Channel{
			Type: model.ChannelTypeDirect,
		}
		potentialMentions := []string{user2.Username, user3.Username}

		outOfChannelUsers, outOfGroupUsers, err := th.App.filterOutOfChannelMentions(th.Context, user1, post, directChannel, potentialMentions)

		assert.NoError(t, err)
		assert.Nil(t, outOfChannelUsers)
		assert.Nil(t, outOfGroupUsers)
	})

	t.Run("should not return results for a group message", func(t *testing.T) {
		post := &model.Post{}
		groupChannel := &model.Channel{
			Type: model.ChannelTypeGroup,
		}
		potentialMentions := []string{user2.Username, user3.Username}

		outOfChannelUsers, outOfGroupUsers, err := th.App.filterOutOfChannelMentions(th.Context, user1, post, groupChannel, potentialMentions)

		assert.NoError(t, err)
		assert.Nil(t, outOfChannelUsers)
		assert.Nil(t, outOfGroupUsers)
	})

	t.Run("should not return inactive users", func(t *testing.T) {
		inactiveUser := th.CreateUser()
		inactiveUser, appErr := th.App.UpdateActive(th.Context, inactiveUser, false)
		require.Nil(t, appErr)

		post := &model.Post{}
		potentialMentions := []string{inactiveUser.Username}

		outOfChannelUsers, outOfGroupUsers, err := th.App.filterOutOfChannelMentions(th.Context, user1, post, channel, potentialMentions)

		assert.NoError(t, err)
		assert.Nil(t, outOfChannelUsers)
		assert.Nil(t, outOfGroupUsers)
	})

	t.Run("should not return bot users", func(t *testing.T) {
		botUser := th.CreateUser()
		botUser.IsBot = true

		post := &model.Post{}
		potentialMentions := []string{botUser.Username}

		outOfChannelUsers, outOfGroupUsers, err := th.App.filterOutOfChannelMentions(th.Context, user1, post, channel, potentialMentions)

		assert.NoError(t, err)
		assert.Nil(t, outOfChannelUsers)
		assert.Nil(t, outOfGroupUsers)
	})

	t.Run("should not return results for non-existent users", func(t *testing.T) {
		post := &model.Post{}
		potentialMentions := []string{"foo", "bar"}

		outOfChannelUsers, outOfGroupUsers, err := th.App.filterOutOfChannelMentions(th.Context, user1, post, channel, potentialMentions)

		assert.NoError(t, err)
		assert.Nil(t, outOfChannelUsers)
		assert.Nil(t, outOfGroupUsers)
	})

	t.Run("should separate users not in the channel from users not in the group", func(t *testing.T) {
		nonChannelMember := th.CreateUser()
		th.LinkUserToTeam(nonChannelMember, th.BasicTeam)
		nonGroupMember := th.CreateUser()
		th.LinkUserToTeam(nonGroupMember, th.BasicTeam)

		group := th.CreateGroup()
		_, appErr := th.App.UpsertGroupMember(group.Id, th.BasicUser.Id)
		require.Nil(t, appErr)
		_, appErr = th.App.UpsertGroupMember(group.Id, nonChannelMember.Id)
		require.Nil(t, appErr)

		constrainedChannel := th.CreateChannel(th.Context, th.BasicTeam)
		constrainedChannel.GroupConstrained = model.NewBool(true)
		constrainedChannel, appErr = th.App.UpdateChannel(th.Context, constrainedChannel)
		require.Nil(t, appErr)

		_, appErr = th.App.UpsertGroupSyncable(&model.GroupSyncable{
			GroupId:    group.Id,
			Type:       model.GroupSyncableTypeChannel,
			SyncableId: constrainedChannel.Id,
		})
		require.Nil(t, appErr)

		post := &model.Post{}
		potentialMentions := []string{nonChannelMember.Username, nonGroupMember.Username}

		outOfChannelUsers, outOfGroupUsers, err := th.App.filterOutOfChannelMentions(th.Context, user1, post, constrainedChannel, potentialMentions)

		assert.NoError(t, err)
		assert.Len(t, outOfChannelUsers, 1)
		assert.Equal(t, nonChannelMember.Id, outOfChannelUsers[0].Id)
		assert.Len(t, outOfGroupUsers, 1)
		assert.Equal(t, nonGroupMember.Id, outOfGroupUsers[0].Id)
	})
}

func TestGetExplicitMentions(t *testing.T) {
	id1 := model.NewId()
	id2 := model.NewId()
	id3 := model.NewId()

	groupID1 := model.NewId()

	for name, tc := range map[string]struct {
		Message     string
		Attachments []*model.SlackAttachment
		Keywords    map[string][]string
		Groups      map[string]*model.Group
		Expected    *MentionResults
	}{
		"Nobody": {
			Message:  "this is a message",
			Keywords: map[string][]string{},
			Expected: &MentionResults{},
		},
		"NonexistentUser": {
			Message: "this is a message for @user",
			Expected: &MentionResults{
				OtherPotentialMentions: []string{"user"},
			},
		},
		"OnePerson": {
			Message:  "this is a message for @user",
			Keywords: map[string][]string{"@user": {id1}},
			Expected: &MentionResults{
				Mentions: map[string]MentionType{
					id1: KeywordMention,
				},
			},
		},
		"OnePersonWithPeriodAtEndOfUsername": {
			Message:  "this is a message for @user.name.",
			Keywords: map[string][]string{"@user.name.": {id1}},
			Expected: &MentionResults{
				Mentions: map[string]MentionType{
					id1: KeywordMention,
				},
			},
		},
		"OnePersonWithPeriodAtEndOfUsernameButNotSimilarName": {
			Message:  "this is a message for @user.name.",
			Keywords: map[string][]string{"@user.name.": {id1}, "@user.name": {id2}},
			Expected: &MentionResults{
				Mentions: map[string]MentionType{
					id1: KeywordMention,
				},
			},
		},
		"OnePersonAtEndOfSentence": {
			Message:  "this is a message for @user.",
			Keywords: map[string][]string{"@user": {id1}},
			Expected: &MentionResults{
				Mentions: map[string]MentionType{
					id1: KeywordMention,
				},
			},
		},
		"OnePersonWithoutAtMention": {
			Message:  "this is a message for @user",
			Keywords: map[string][]string{"this": {id1}},
			Expected: &MentionResults{
				Mentions: map[string]MentionType{
					id1: KeywordMention,
				},
				OtherPotentialMentions: []string{"user"},
			},
		},
		"OnePersonWithPeriodAfter": {
			Message:  "this is a message for @user.",
			Keywords: map[string][]string{"@user": {id1}},
			Expected: &MentionResults{
				Mentions: map[string]MentionType{
					id1: KeywordMention,
				},
			},
		},
		"OnePersonWithPeriodBefore": {
			Message:  "this is a message for .@user",
			Keywords: map[string][]string{"@user": {id1}},
			Expected: &MentionResults{
				Mentions: map[string]MentionType{
					id1: KeywordMention,
				},
			},
		},
		"OnePersonWithColonAfter": {
			Message:  "this is a message for @user:",
			Keywords: map[string][]string{"@user": {id1}},
			Expected: &MentionResults{
				Mentions: map[string]MentionType{
					id1: KeywordMention,
				},
			},
		},
		"OnePersonWithColonBefore": {
			Message:  "this is a message for :@user",
			Keywords: map[string][]string{"@user": {id1}},
			Expected: &MentionResults{
				Mentions: map[string]MentionType{
					id1: KeywordMention,
				},
			},
		},
		"OnePersonWithHyphenAfter": {
			Message:  "this is a message for @user.",
			Keywords: map[string][]string{"@user": {id1}},
			Expected: &MentionResults{
				Mentions: map[string]MentionType{
					id1: KeywordMention,
				},
			},
		},
		"OnePersonWithHyphenBefore": {
			Message:  "this is a message for -@user",
			Keywords: map[string][]string{"@user": {id1}},
			Expected: &MentionResults{
				Mentions: map[string]MentionType{
					id1: KeywordMention,
				},
			},
		},
		"MultiplePeopleWithOneWord": {
			Message:  "this is a message for @user",
			Keywords: map[string][]string{"@user": {id1, id2}},
			Expected: &MentionResults{
				Mentions: map[string]MentionType{
					id1: KeywordMention,
					id2: KeywordMention,
				},
			},
		},
		"OneOfMultiplePeople": {
			Message:  "this is a message for @user",
			Keywords: map[string][]string{"@user": {id1}, "@mention": {id2}},
			Expected: &MentionResults{
				Mentions: map[string]MentionType{
					id1: KeywordMention,
				},
			},
		},
		"MultiplePeopleWithMultipleWords": {
			Message:  "this is an @mention for @user",
			Keywords: map[string][]string{"@user": {id1}, "@mention": {id2}},
			Expected: &MentionResults{
				Mentions: map[string]MentionType{
					id1: KeywordMention,
					id2: KeywordMention,
				},
			},
		},
		"Channel": {
			Message:  "this is an message for @channel",
			Keywords: map[string][]string{"@channel": {id1, id2}},
			Expected: &MentionResults{
				Mentions: map[string]MentionType{
					id1: ChannelMention,
					id2: ChannelMention,
				},
				ChannelMentioned: true,
			},
		},

		"ChannelWithColonAtEnd": {
			Message:  "this is a message for @channel:",
			Keywords: map[string][]string{"@channel": {id1, id2}},
			Expected: &MentionResults{
				Mentions: map[string]MentionType{
					id1: ChannelMention,
					id2: ChannelMention,
				},
				ChannelMentioned: true,
			},
		},
		"CapitalizedChannel": {
			Message:  "this is an message for @cHaNNeL",
			Keywords: map[string][]string{"@channel": {id1, id2}},
			Expected: &MentionResults{
				Mentions: map[string]MentionType{
					id1: ChannelMention,
					id2: ChannelMention,
				},
				ChannelMentioned: true,
			},
		},
		"All": {
			Message:  "this is an message for @all",
			Keywords: map[string][]string{"@all": {id1, id2}},
			Expected: &MentionResults{
				Mentions: map[string]MentionType{
					id1: ChannelMention,
					id2: ChannelMention,
				},
				AllMentioned: true,
			},
		},
		"AllWithColonAtEnd": {
			Message:  "this is a message for @all:",
			Keywords: map[string][]string{"@all": {id1, id2}},
			Expected: &MentionResults{
				Mentions: map[string]MentionType{
					id1: ChannelMention,
					id2: ChannelMention,
				},
				AllMentioned: true,
			},
		},
		"CapitalizedAll": {
			Message:  "this is an message for @ALL",
			Keywords: map[string][]string{"@all": {id1, id2}},
			Expected: &MentionResults{
				Mentions: map[string]MentionType{
					id1: ChannelMention,
					id2: ChannelMention,
				},
				AllMentioned: true,
			},
		},
		"UserWithPeriod": {
			Message:  "user.period doesn't complicate things at all by including periods in their username",
			Keywords: map[string][]string{"user.period": {id1}, "user": {id2}},
			Expected: &MentionResults{
				Mentions: map[string]MentionType{
					id1: KeywordMention,
				},
			},
		},
		"AtUserWithColonAtEnd": {
			Message:  "this is a message for @user:",
			Keywords: map[string][]string{"@user": {id1}},
			Expected: &MentionResults{
				Mentions: map[string]MentionType{
					id1: KeywordMention,
				},
			},
		},
		"AtUserWithPeriodAtEndOfSentence": {
			Message:  "this is a message for @user.period.",
			Keywords: map[string][]string{"@user.period": {id1}},
			Expected: &MentionResults{
				Mentions: map[string]MentionType{
					id1: KeywordMention,
				},
			},
		},
		"UserWithPeriodAtEndOfSentence": {
			Message:  "this is a message for user.period.",
			Keywords: map[string][]string{"user.period": {id1}},
			Expected: &MentionResults{
				Mentions: map[string]MentionType{
					id1: KeywordMention,
				},
			},
		},
		"UserWithColonAtEnd": {
			Message:  "this is a message for user:",
			Keywords: map[string][]string{"user": {id1}},
			Expected: &MentionResults{
				Mentions: map[string]MentionType{
					id1: KeywordMention,
				},
			},
		},
		"PotentialOutOfChannelUser": {
			Message:  "this is an message for @potential and @user",
			Keywords: map[string][]string{"@user": {id1}},
			Expected: &MentionResults{
				Mentions: map[string]MentionType{
					id1: KeywordMention,
				},
				OtherPotentialMentions: []string{"potential"},
			},
		},
		"PotentialOutOfChannelUserWithPeriod": {
			Message: "this is an message for @potential.user",
			Expected: &MentionResults{
				OtherPotentialMentions: []string{"potential.user"},
			},
		},
		"InlineCode": {
			Message:  "`this shouldn't mention @channel at all`",
			Keywords: map[string][]string{},
			Expected: &MentionResults{},
		},
		"FencedCodeBlock": {
			Message:  "```\nthis shouldn't mention @channel at all\n```",
			Keywords: map[string][]string{},
			Expected: &MentionResults{},
		},
		"Emphasis": {
			Message:  "*@aaa @bbb @ccc*",
			Keywords: map[string][]string{"@aaa": {id1}, "@bbb": {id2}, "@ccc": {id3}},
			Expected: &MentionResults{
				Mentions: map[string]MentionType{
					id1: KeywordMention,
					id2: KeywordMention,
					id3: KeywordMention,
				},
			},
		},
		"StrongEmphasis": {
			Message:  "**@aaa @bbb @ccc**",
			Keywords: map[string][]string{"@aaa": {id1}, "@bbb": {id2}, "@ccc": {id3}},
			Expected: &MentionResults{
				Mentions: map[string]MentionType{
					id1: KeywordMention,
					id2: KeywordMention,
					id3: KeywordMention,
				},
			},
		},
		"Strikethrough": {
			Message:  "~~@aaa @bbb @ccc~~",
			Keywords: map[string][]string{"@aaa": {id1}, "@bbb": {id2}, "@ccc": {id3}},
			Expected: &MentionResults{
				Mentions: map[string]MentionType{
					id1: KeywordMention,
					id2: KeywordMention,
					id3: KeywordMention,
				},
			},
		},
		"Heading": {
			Message:  "### @aaa",
			Keywords: map[string][]string{"@aaa": {id1}, "@bbb": {id2}, "@ccc": {id3}},
			Expected: &MentionResults{
				Mentions: map[string]MentionType{
					id1: KeywordMention,
				},
			},
		},
		"BlockQuote": {
			Message:  "> @aaa",
			Keywords: map[string][]string{"@aaa": {id1}, "@bbb": {id2}, "@ccc": {id3}},
			Expected: &MentionResults{
				Mentions: map[string]MentionType{
					id1: KeywordMention,
				},
			},
		},
		"Emoji": {
			Message:  ":smile:",
			Keywords: map[string][]string{"smile": {id1}, "smiley": {id2}, "smiley_cat": {id3}},
			Expected: &MentionResults{},
		},
		"NotEmoji": {
			Message:  "smile",
			Keywords: map[string][]string{"smile": {id1}, "smiley": {id2}, "smiley_cat": {id3}},
			Expected: &MentionResults{
				Mentions: map[string]MentionType{
					id1: KeywordMention,
				},
			},
		},
		"UnclosedEmoji": {
			Message:  ":smile",
			Keywords: map[string][]string{"smile": {id1}, "smiley": {id2}, "smiley_cat": {id3}},
			Expected: &MentionResults{
				Mentions: map[string]MentionType{
					id1: KeywordMention,
				},
			},
		},
		"UnopenedEmoji": {
			Message:  "smile:",
			Keywords: map[string][]string{"smile": {id1}, "smiley": {id2}, "smiley_cat": {id3}},
			Expected: &MentionResults{
				Mentions: map[string]MentionType{
					id1: KeywordMention,
				},
			},
		},
		"IndentedCodeBlock": {
			Message:  "    this shouldn't mention @channel at all",
			Keywords: map[string][]string{},
			Expected: &MentionResults{},
		},
		"LinkTitle": {
			Message:  `[foo](this "shouldn't mention @channel at all")`,
			Keywords: map[string][]string{},
			Expected: &MentionResults{},
		},
		"MalformedInlineCode": {
			Message:  "`this should mention @channel``",
			Keywords: map[string][]string{},
			Expected: &MentionResults{
				ChannelMentioned: true,
			},
		},
		"MultibyteCharacter": {
			Message:  "My name is 萌",
			Keywords: map[string][]string{"萌": {id1}},
			Expected: &MentionResults{
				Mentions: map[string]MentionType{
					id1: KeywordMention,
				},
			},
		},
		"MultibyteCharacterAtBeginningOfSentence": {
			Message:  "이메일을 보내다.",
			Keywords: map[string][]string{"이메일": {id1}},
			Expected: &MentionResults{
				Mentions: map[string]MentionType{
					id1: KeywordMention,
				},
			},
		},
		"MultibyteCharacterInPartOfSentence": {
			Message:  "我爱吃番茄炒饭",
			Keywords: map[string][]string{"番茄": {id1}},
			Expected: &MentionResults{
				Mentions: map[string]MentionType{
					id1: KeywordMention,
				},
			},
		},
		"MultibyteCharacterAtEndOfSentence": {
			Message:  "こんにちは、世界",
			Keywords: map[string][]string{"世界": {id1}},
			Expected: &MentionResults{
				Mentions: map[string]MentionType{
					id1: KeywordMention,
				},
			},
		},
		"MultibyteCharacterTwiceInSentence": {
			Message:  "石橋さんが石橋を渡る",
			Keywords: map[string][]string{"石橋": {id1}},
			Expected: &MentionResults{
				Mentions: map[string]MentionType{
					id1: KeywordMention,
				},
			},
		},

		// The following tests cover cases where the message mentions @user.name, so we shouldn't assume that
		// the user might be intending to mention some @user that isn't in the channel.
		"Don't include potential mention that's part of an actual mention (without trailing period)": {
			Message:  "this is an message for @user.name",
			Keywords: map[string][]string{"@user.name": {id1}},
			Expected: &MentionResults{
				Mentions: map[string]MentionType{
					id1: KeywordMention,
				},
			},
		},
		"Don't include potential mention that's part of an actual mention (with trailing period)": {
			Message:  "this is an message for @user.name.",
			Keywords: map[string][]string{"@user.name": {id1}},
			Expected: &MentionResults{
				Mentions: map[string]MentionType{
					id1: KeywordMention,
				},
			},
		},
		"Don't include potential mention that's part of an actual mention (with multiple trailing periods)": {
			Message:  "this is an message for @user.name...",
			Keywords: map[string][]string{"@user.name": {id1}},
			Expected: &MentionResults{
				Mentions: map[string]MentionType{
					id1: KeywordMention,
				},
			},
		},
		"Don't include potential mention that's part of an actual mention (containing and followed by multiple periods)": {
			Message:  "this is an message for @user...name...",
			Keywords: map[string][]string{"@user...name": {id1}},
			Expected: &MentionResults{
				Mentions: map[string]MentionType{
					id1: KeywordMention,
				},
			},
		},
		"should include the mentions from attachment text and preText": {
			Message: "this is an message for @user1",
			Attachments: []*model.SlackAttachment{
				{
					Text:    "this is a message For @user2",
					Pretext: "this is a message for @here",
				},
			},
			Keywords: map[string][]string{"@user1": {id1}, "@user2": {id2}},
			Expected: &MentionResults{
				Mentions: map[string]MentionType{
					id1: KeywordMention,
					id2: KeywordMention,
				},
				HereMentioned: true,
			},
		},
		"Name on keywords is a prefix of a mention": {
			Message:  "@other @test-two",
			Keywords: map[string][]string{"@test": {model.NewId()}},
			Expected: &MentionResults{
				OtherPotentialMentions: []string{"other", "test-two"},
			},
		},
		"Name on mentions is a prefix of other mention": {
			Message:  "@other-one @other @other-two",
			Keywords: nil,
			Expected: &MentionResults{
				OtherPotentialMentions: []string{"other-one", "other", "other-two"},
			},
		},
		"No groups": {
			Message: "@nothing",
			Groups:  map[string]*model.Group{},
			Expected: &MentionResults{
				Mentions:               nil,
				OtherPotentialMentions: []string{"nothing"},
			},
		},
		"No matching groups": {
			Message: "@nothing",
			Groups:  map[string]*model.Group{groupID1: {Id: groupID1, Name: model.NewString("engineering")}},
			Expected: &MentionResults{
				Mentions:               nil,
				GroupMentions:          nil,
				OtherPotentialMentions: []string{"nothing"},
			},
		},
		"matching group with no @": {
			Message: "engineering",
			Groups:  map[string]*model.Group{groupID1: {Id: groupID1, Name: model.NewString("engineering")}},
			Expected: &MentionResults{
				Mentions:               nil,
				GroupMentions:          nil,
				OtherPotentialMentions: nil,
			},
		},
		"matching group with preceding @": {
			Message: "@engineering",
			Groups:  map[string]*model.Group{groupID1: {Id: groupID1, Name: model.NewString("engineering")}},
			Expected: &MentionResults{
				Mentions: nil,
				GroupMentions: map[string]MentionType{
					groupID1: GroupMention,
				},
			},
		},
		"matching upper case group with preceding @": {
			Message: "@Engineering",
			Groups:  map[string]*model.Group{groupID1: {Id: groupID1, Name: model.NewString("engineering")}},
			Expected: &MentionResults{
				Mentions: nil,
				GroupMentions: map[string]MentionType{
					groupID1: GroupMention,
				},
			},
		},
	} {
		t.Run(name, func(t *testing.T) {
			post := &model.Post{
				Message: tc.Message,
				Props: model.StringInterface{
					"attachments": tc.Attachments,
				},
			}

			m := getExplicitMentions(post, mapsToMentionKeywords(tc.Keywords, tc.Groups))

			assert.EqualValues(t, tc.Expected, m)
		})
	}
}

func TestGetExplicitMentionsAtHere(t *testing.T) {
	t.Run("Boundary cases", func(t *testing.T) {
		// test all the boundary cases that we know can break up terms (and those that we know won't)
		cases := map[string]bool{
			"":          false,
			"here":      false,
			"@here":     true,
			" @here ":   true,
			"\n@here\n": true,
			"!@here!":   true,
			"#@here#":   true,
			"$@here$":   true,
			"%@here%":   true,
			"^@here^":   true,
			"&@here&":   true,
			"*@here*":   true,
			"(@here(":   true,
			")@here)":   true,
			"-@here-":   true,
			"_@here_":   true,
			"=@here=":   true,
			"+@here+":   true,
			"[@here[":   true,
			"{@here{":   true,
			"]@here]":   true,
			"}@here}":   true,
			"\\@here\\": true,
			"|@here|":   true,
			";@here;":   true,
			"@here:":    true,
			":@here:":   false, // This case shouldn't trigger a mention since it follows the format of reactions e.g. :word:
			"'@here'":   true,
			"\"@here\"": true,
			",@here,":   true,
			"<@here<":   true,
			".@here.":   true,
			">@here>":   true,
			"/@here/":   true,
			"?@here?":   true,
			"`@here`":   false, // This case shouldn't mention since it's a code block
			"~@here~":   true,
			"@HERE":     true,
			"@hERe":     true,
		}
		for message, shouldMention := range cases {
			post := &model.Post{Message: message}
			m := getExplicitMentions(post, nil)
			require.False(t, m.HereMentioned && !shouldMention, "shouldn't have mentioned @here with \"%v\"")
			require.False(t, !m.HereMentioned && shouldMention, "should've mentioned @here with \"%v\"")
		}
	})

	t.Run("Mention @here and someone", func(t *testing.T) {
		id := model.NewId()
		m := getExplicitMentions(
			&model.Post{Message: "@here @user @potential"},
			mapsToMentionKeywords(map[string][]string{"@user": {id}}, nil),
		)
		require.True(t, m.HereMentioned, "should've mentioned @here with \"@here @user\"")
		require.Len(t, m.Mentions, 1)
		require.Equal(t, KeywordMention, m.Mentions[id], "should've mentioned @user with \"@here @user\"")
		require.Equal(t, len(m.OtherPotentialMentions), 1, "should've potential mentions for @potential")
		assert.Equal(t, "potential", m.OtherPotentialMentions[0])
	})

	t.Run("Username ending with period", func(t *testing.T) {
		id := model.NewId()
		m := getExplicitMentions(
			&model.Post{Message: "@potential. test"},
			mapsToMentionKeywords(map[string][]string{"@user": {id}}, nil),
		)
		require.Equal(t, len(m.OtherPotentialMentions), 1, "should've potential mentions for @potential")
		assert.Equal(t, "potential", m.OtherPotentialMentions[0])
	})
}

func TestAllowChannelMentions(t *testing.T) {
	th := Setup(t).InitBasic()
	defer th.TearDown()

	post := &model.Post{ChannelId: th.BasicChannel.Id, UserId: th.BasicUser.Id}

	t.Run("should return true for a regular post with few channel members", func(t *testing.T) {
		allowChannelMentions := th.App.allowChannelMentions(th.Context, post, 5)
		assert.True(t, allowChannelMentions)
	})

	t.Run("should return false for a channel header post", func(t *testing.T) {
		headerChangePost := &model.Post{ChannelId: th.BasicChannel.Id, UserId: th.BasicUser.Id, Type: model.PostTypeHeaderChange}
		allowChannelMentions := th.App.allowChannelMentions(th.Context, headerChangePost, 5)
		assert.False(t, allowChannelMentions)
	})

	t.Run("should return false for a channel purpose post", func(t *testing.T) {
		purposeChangePost := &model.Post{ChannelId: th.BasicChannel.Id, UserId: th.BasicUser.Id, Type: model.PostTypePurposeChange}
		allowChannelMentions := th.App.allowChannelMentions(th.Context, purposeChangePost, 5)
		assert.False(t, allowChannelMentions)
	})

	t.Run("should return false for a regular post with many channel members", func(t *testing.T) {
		allowChannelMentions := th.App.allowChannelMentions(th.Context, post, int(*th.App.Config().TeamSettings.MaxNotificationsPerChannel)+1)
		assert.False(t, allowChannelMentions)
	})

	t.Run("should return false for a post where the post user does not have USE_CHANNEL_MENTIONS permission", func(t *testing.T) {
		defer th.AddPermissionToRole(model.PermissionUseChannelMentions.Id, model.ChannelUserRoleId)
		defer th.AddPermissionToRole(model.PermissionUseChannelMentions.Id, model.ChannelAdminRoleId)
		th.RemovePermissionFromRole(model.PermissionUseChannelMentions.Id, model.ChannelUserRoleId)
		th.RemovePermissionFromRole(model.PermissionUseChannelMentions.Id, model.ChannelAdminRoleId)
		allowChannelMentions := th.App.allowChannelMentions(th.Context, post, 5)
		assert.False(t, allowChannelMentions)
	})
}

func TestAllowGroupMentions(t *testing.T) {
	th := Setup(t).InitBasic()
	defer th.TearDown()

	post := &model.Post{ChannelId: th.BasicChannel.Id, UserId: th.BasicUser.Id}

	t.Run("should return false without the correct license sku short name", func(t *testing.T) {
		tests := map[string]struct {
			license *model.License
			want    bool
		}{
			"no license":                        {nil, false},
			"license with wrong SKU short name": {getLicWithSkuShortName("foobar"), false},
			"'professional' license":            {getLicWithSkuShortName(model.LicenseShortSkuProfessional), true},
			"'enterprise' license":              {getLicWithSkuShortName(model.LicenseShortSkuEnterprise), true},
		}

		for name, tc := range tests {
			t.Run(name, func(t *testing.T) {
				th.App.Srv().SetLicense(tc.license)
				got := th.App.allowGroupMentions(th.Context, post)
				assert.Equal(t, tc.want, got)
			})
		}
	})

	// we set the enterprise license for the rest of the tests
	th.App.Srv().SetLicense(getLicWithSkuShortName(model.LicenseShortSkuEnterprise))

	t.Run("should return true for a regular post with few channel members", func(t *testing.T) {
		allowGroupMentions := th.App.allowGroupMentions(th.Context, post)
		assert.True(t, allowGroupMentions)
	})

	t.Run("should return false for a channel header post", func(t *testing.T) {
		headerChangePost := &model.Post{ChannelId: th.BasicChannel.Id, UserId: th.BasicUser.Id, Type: model.PostTypeHeaderChange}
		allowGroupMentions := th.App.allowGroupMentions(th.Context, headerChangePost)
		assert.False(t, allowGroupMentions)
	})

	t.Run("should return false for a channel purpose post", func(t *testing.T) {
		purposeChangePost := &model.Post{ChannelId: th.BasicChannel.Id, UserId: th.BasicUser.Id, Type: model.PostTypePurposeChange}
		allowGroupMentions := th.App.allowGroupMentions(th.Context, purposeChangePost)
		assert.False(t, allowGroupMentions)
	})

	t.Run("should return false for a post where the post user does not have USE_GROUP_MENTIONS permission", func(t *testing.T) {
		defer func() {
			th.AddPermissionToRole(model.PermissionUseGroupMentions.Id, model.ChannelUserRoleId)
			th.AddPermissionToRole(model.PermissionUseGroupMentions.Id, model.ChannelAdminRoleId)
		}()
		th.RemovePermissionFromRole(model.PermissionUseGroupMentions.Id, model.ChannelUserRoleId)
		th.RemovePermissionFromRole(model.PermissionUseGroupMentions.Id, model.ChannelAdminRoleId)
		allowGroupMentions := th.App.allowGroupMentions(th.Context, post)
		assert.False(t, allowGroupMentions)
	})
}

func TestGetMentionKeywords(t *testing.T) {
	th := Setup(t)
	defer th.TearDown()

	// user with username or custom mentions enabled
	user1 := &model.User{
		Id:        model.NewId(),
		FirstName: "First",
		Username:  "User",
		NotifyProps: map[string]string{
			"mention_keys": "User,@User,MENTION",
		},
	}
	mentionableUser1ID := MentionableUserID(user1.Id)

	channelMemberNotifyPropsMap1Off := map[string]model.StringMap{
		user1.Id: {
			"ignore_channel_mentions": model.IgnoreChannelMentionsOff,
		},
	}

	profiles := map[string]*model.User{user1.Id: user1}
	keywords := th.App.getMentionKeywordsInChannel(profiles, true, channelMemberNotifyPropsMap1Off, nil)
	require.Len(t, keywords, 3, "should've returned three mention keywords")

	ids, ok := keywords["user"]
	require.True(t, ok)
	require.Equal(t, mentionableUser1ID, ids[0], "should've returned mention key of user")
	ids, ok = keywords["@user"]
	require.True(t, ok)
	require.Equal(t, mentionableUser1ID, ids[0], "should've returned mention key of @user")
	ids, ok = keywords["mention"]
	require.True(t, ok)
	require.Equal(t, mentionableUser1ID, ids[0], "should've returned mention key of mention")

	// user with first name mention enabled
	user2 := &model.User{
		Id:        model.NewId(),
		FirstName: "First",
		Username:  "User",
		NotifyProps: map[string]string{
			"first_name": "true",
		},
	}
	mentionableUser2ID := MentionableUserID(user2.Id)

	channelMemberNotifyPropsMap2Off := map[string]model.StringMap{
		user2.Id: {
			"ignore_channel_mentions": model.IgnoreChannelMentionsOff,
		},
	}

	profiles = map[string]*model.User{user2.Id: user2}
	keywords = th.App.getMentionKeywordsInChannel(profiles, true, channelMemberNotifyPropsMap2Off, nil)
	require.Len(t, keywords, 2, "should've returned two mention keyword")

	ids, ok = keywords["First"]
	require.True(t, ok)
	require.Equal(t, mentionableUser2ID, ids[0], "should've returned mention key of First")

	// user with @channel/@all mentions enabled
	user3 := &model.User{
		Id:        model.NewId(),
		FirstName: "First",
		Username:  "User",
		NotifyProps: map[string]string{
			"channel": "true",
		},
	}
	mentionableUser3ID := MentionableUserID(user3.Id)

	// Channel-wide mentions are not ignored on channel level
	channelMemberNotifyPropsMap3Off := map[string]model.StringMap{
		user3.Id: {
			"ignore_channel_mentions": model.IgnoreChannelMentionsOff,
		},
	}
	profiles = map[string]*model.User{user3.Id: user3}
	keywords = th.App.getMentionKeywordsInChannel(profiles, true, channelMemberNotifyPropsMap3Off, nil)
	require.Len(t, keywords, 3, "should've returned three mention keywords")
	ids, ok = keywords["@channel"]
	require.True(t, ok)
	require.Equal(t, mentionableUser3ID, ids[0], "should've returned mention key of @channel")
	ids, ok = keywords["@all"]
	require.True(t, ok)
	require.Equal(t, mentionableUser3ID, ids[0], "should've returned mention key of @all")

	// Channel member notify props is set to default
	channelMemberNotifyPropsMapDefault := map[string]model.StringMap{
		user3.Id: {
			"ignore_channel_mentions": model.IgnoreChannelMentionsDefault,
		},
	}
	profiles = map[string]*model.User{user3.Id: user3}
	keywords = th.App.getMentionKeywordsInChannel(profiles, true, channelMemberNotifyPropsMapDefault, nil)
	require.Len(t, keywords, 3, "should've returned three mention keywords")
	ids, ok = keywords["@channel"]
	require.True(t, ok)
	require.Equal(t, mentionableUser3ID, ids[0], "should've returned mention key of @channel")
	ids, ok = keywords["@all"]
	require.True(t, ok)
	require.Equal(t, mentionableUser3ID, ids[0], "should've returned mention key of @all")

	// Channel member notify props is empty
	channelMemberNotifyPropsMapEmpty := map[string]model.StringMap{}
	profiles = map[string]*model.User{user3.Id: user3}
	keywords = th.App.getMentionKeywordsInChannel(profiles, true, channelMemberNotifyPropsMapEmpty, nil)
	require.Len(t, keywords, 3, "should've returned three mention keywords")
	ids, ok = keywords["@channel"]
	require.True(t, ok)
	require.Equal(t, mentionableUser3ID, ids[0], "should've returned mention key of @channel")
	ids, ok = keywords["@all"]
	require.True(t, ok)
	require.Equal(t, mentionableUser3ID, ids[0], "should've returned mention key of @all")

	// Channel-wide mentions are ignored channel level
	channelMemberNotifyPropsMap3On := map[string]model.StringMap{
		user3.Id: {
			"ignore_channel_mentions": model.IgnoreChannelMentionsOn,
		},
	}
	keywords = th.App.getMentionKeywordsInChannel(profiles, true, channelMemberNotifyPropsMap3On, nil)
	require.NotEmpty(t, keywords, "should've not returned any keywords")

	// user with all types of mentions enabled
	user4 := &model.User{
		Id:        model.NewId(),
		FirstName: "First",
		Username:  "User",
		NotifyProps: map[string]string{
			"mention_keys": "User,@User,MENTION",
			"first_name":   "true",
			"channel":      "true",
		},
	}
	mentionableUser4ID := MentionableUserID(user4.Id)

	// Channel-wide mentions are not ignored on channel level
	channelMemberNotifyPropsMap4Off := map[string]model.StringMap{
		user4.Id: {
			"ignore_channel_mentions": model.IgnoreChannelMentionsOff,
		},
	}

	profiles = map[string]*model.User{user4.Id: user4}
	keywords = th.App.getMentionKeywordsInChannel(profiles, true, channelMemberNotifyPropsMap4Off, nil)
	require.Len(t, keywords, 6, "should've returned six mention keywords")
	ids, ok = keywords["user"]
	require.True(t, ok)
	require.Equal(t, mentionableUser4ID, ids[0], "should've returned mention key of user")
	ids, ok = keywords["@user"]
	require.True(t, ok)
	require.Equal(t, mentionableUser4ID, ids[0], "should've returned mention key of @user")
	ids, ok = keywords["mention"]
	require.True(t, ok)
	require.Equal(t, mentionableUser4ID, ids[0], "should've returned mention key of mention")
	ids, ok = keywords["First"]
	require.True(t, ok)
	require.Equal(t, mentionableUser4ID, ids[0], "should've returned mention key of First")
	ids, ok = keywords["@channel"]
	require.True(t, ok)
	require.Equal(t, mentionableUser4ID, ids[0], "should've returned mention key of @channel")
	ids, ok = keywords["@all"]
	require.True(t, ok)
	require.Equal(t, mentionableUser4ID, ids[0], "should've returned mention key of @all")

	// Channel-wide mentions are ignored on channel level
	channelMemberNotifyPropsMap4On := map[string]model.StringMap{
		user4.Id: {
			"ignore_channel_mentions": model.IgnoreChannelMentionsOn,
		},
	}
	keywords = th.App.getMentionKeywordsInChannel(profiles, true, channelMemberNotifyPropsMap4On, nil)
	require.Len(t, keywords, 4, "should've returned four mention keywords")
	ids, ok = keywords["user"]
	require.True(t, ok)
	require.Equal(t, mentionableUser4ID, ids[0], "should've returned mention key of user")
	ids, ok = keywords["@user"]
	require.True(t, ok)
	require.Equal(t, mentionableUser4ID, ids[0], "should've returned mention key of @user")
	ids, ok = keywords["mention"]
	require.True(t, ok)
	require.Equal(t, mentionableUser4ID, ids[0], "should've returned mention key of mention")
	ids, ok = keywords["First"]
	require.True(t, ok)
	require.Equal(t, mentionableUser4ID, ids[0], "should've returned mention key of First")

	dup_count := func(list []MentionableID) map[MentionableID]int {
		duplicate_frequency := make(map[MentionableID]int)

		for _, item := range list {
			// check if the item/element exist in the duplicate_frequency map

			_, exist := duplicate_frequency[item]

			if exist {
				duplicate_frequency[item] += 1 // increase counter by 1 if already in the map
			} else {
				duplicate_frequency[item] = 1 // else start counting from 1
			}
		}
		return duplicate_frequency
	}

	// multiple users but no more than MaxNotificationsPerChannel
	th.App.UpdateConfig(func(cfg *model.Config) { *cfg.TeamSettings.MaxNotificationsPerChannel = 4 })
	profiles = map[string]*model.User{
		user1.Id: user1,
		user2.Id: user2,
		user3.Id: user3,
		user4.Id: user4,
	}
	// Channel-wide mentions are not ignored on channel level for all users
	channelMemberNotifyPropsMap5Off := map[string]model.StringMap{
		user1.Id: {
			"ignore_channel_mentions": model.IgnoreChannelMentionsOff,
		},
		user2.Id: {
			"ignore_channel_mentions": model.IgnoreChannelMentionsOff,
		},
		user3.Id: {
			"ignore_channel_mentions": model.IgnoreChannelMentionsOff,
		},
		user4.Id: {
			"ignore_channel_mentions": model.IgnoreChannelMentionsOff,
		},
	}
	keywords = th.App.getMentionKeywordsInChannel(profiles, true, channelMemberNotifyPropsMap5Off, nil)
	require.Len(t, keywords, 6, "should've returned six mention keywords")
	ids, ok = keywords["user"]
	require.True(t, ok)
	require.Len(t, ids, 2)
	require.False(t, ids[0] != mentionableUser1ID && ids[1] != mentionableUser1ID, "should've mentioned user1  with user")
	require.False(t, ids[0] != mentionableUser4ID && ids[1] != mentionableUser4ID, "should've mentioned user4  with user")
	idsMap := dup_count(keywords["@user"])
	require.True(t, ok)
	require.Len(t, idsMap, 4)
	require.Equal(t, idsMap[mentionableUser1ID], 2, "should've mentioned user1 with @user")
	require.Equal(t, idsMap[mentionableUser4ID], 2, "should've mentioned user4 with @user")

	ids, ok = keywords["mention"]
	require.True(t, ok)
	require.Len(t, ids, 2)
	require.False(t, ids[0] != mentionableUser1ID && ids[1] != mentionableUser1ID, "should've mentioned user1 with mention")
	require.False(t, ids[0] != mentionableUser4ID && ids[1] != mentionableUser4ID, "should've mentioned user4 with mention")
	ids, ok = keywords["First"]
	require.True(t, ok)
	require.Len(t, ids, 2)
	require.False(t, ids[0] != mentionableUser2ID && ids[1] != mentionableUser2ID, "should've mentioned user2 with First")
	require.False(t, ids[0] != mentionableUser4ID && ids[1] != mentionableUser4ID, "should've mentioned user4 with First")
	ids, ok = keywords["@channel"]
	require.True(t, ok)
	require.Len(t, ids, 2)
	require.False(t, ids[0] != mentionableUser3ID && ids[1] != mentionableUser3ID, "should've mentioned user3 with @channel")
	require.False(t, ids[0] != mentionableUser4ID && ids[1] != mentionableUser4ID, "should've mentioned user4 with @channel")
	ids, ok = keywords["@all"]
	require.True(t, ok)
	require.Len(t, ids, 2)
	require.False(t, ids[0] != mentionableUser3ID && ids[1] != mentionableUser3ID, "should've mentioned user3 with @all")
	require.False(t, ids[0] != mentionableUser4ID && ids[1] != mentionableUser4ID, "should've mentioned user4 with @all")

	// multiple users and more than MaxNotificationsPerChannel
	keywords = th.App.getMentionKeywordsInChannel(profiles, false, channelMemberNotifyPropsMap4Off, nil)
	require.Len(t, keywords, 4, "should've returned four mention keywords")
	_, ok = keywords["@channel"]
	require.False(t, ok, "should not have mentioned any user with @channel")
	_, ok = keywords["@all"]
	require.False(t, ok, "should not have mentioned any user with @all")
	_, ok = keywords["@here"]
	require.False(t, ok, "should not have mentioned any user with @here")
	// no special mentions
	profiles = map[string]*model.User{
		user1.Id: user1,
	}
	keywords = th.App.getMentionKeywordsInChannel(profiles, false, channelMemberNotifyPropsMap4Off, nil)
	require.Len(t, keywords, 3, "should've returned three mention keywords")
	ids, ok = keywords["user"]
	require.True(t, ok)
	require.Len(t, ids, 1)
	require.Equal(t, mentionableUser1ID, ids[0], "should've mentioned user1 with user")
	ids, ok = keywords["@user"]

	require.True(t, ok)
	require.Len(t, ids, 2)
	require.Equal(t, mentionableUser1ID, ids[0], "should've mentioned user1 twice with @user")
	require.Equal(t, mentionableUser1ID, ids[1], "should've mentioned user1 twice with @user")

	ids, ok = keywords["mention"]
	require.True(t, ok)
	require.Len(t, ids, 1)
	require.Equal(t, mentionableUser1ID, ids[0], "should've mentioned user1 with user")

	_, ok = keywords["First"]
	require.False(t, ok, "should not have mentioned user1 with First")
	_, ok = keywords["@channel"]
	require.False(t, ok, "should not have mentioned any user with @channel")
	_, ok = keywords["@all"]
	require.False(t, ok, "should not have mentioned any user with @all")
	_, ok = keywords["@here"]
	require.False(t, ok, "should not have mentioned any user with @here")

	// user with empty mention keys
	userNoMentionKeys := &model.User{
		Id:        model.NewId(),
		FirstName: "First",
		Username:  "User",
		NotifyProps: map[string]string{
			"mention_keys": ",",
		},
	}

	channelMemberNotifyPropsMapEmptyOff := map[string]model.StringMap{
		userNoMentionKeys.Id: {
			"ignore_channel_mentions": model.IgnoreChannelMentionsOff,
		},
	}

	profiles = map[string]*model.User{userNoMentionKeys.Id: userNoMentionKeys}
	keywords = th.App.getMentionKeywordsInChannel(profiles, true, channelMemberNotifyPropsMapEmptyOff, nil)
	assert.Equal(t, 1, len(keywords), "should've returned one mention keyword")
	ids, ok = keywords["@user"]
	assert.True(t, ok)
	assert.Equal(t, MentionableUserID(userNoMentionKeys.Id), ids[0], "should've returned mention key of @user")
}

func TestGetMentionKeywords_Groups(t *testing.T) {
	th := Setup(t)
	defer th.TearDown()

	userID1 := model.NewId()
	userID2 := model.NewId()
	mentionableUserID1 := MentionableUserID(userID1)
	mentionableUserID2 := MentionableUserID(userID2)

	for name, tc := range map[string]struct {
		Profiles                 map[string]*model.User
		DisallowChannelMentions  bool
		ChannelMemberNotifyProps map[string]model.StringMap
		Groups                   map[string]*model.Group
		Expected                 MentionKeywords
	}{
		"user with username or custom mentions enabled": {
			Profiles: map[string]*model.User{
				userID1: {
					Id:        userID1,
					FirstName: "First",
					Username:  "User",
					NotifyProps: map[string]string{
						"mention_keys": "User,@User,MENTION",
					},
				},
			},
			Expected: MentionKeywords{
				"user":    {mentionableUserID1},
				"@user":   {mentionableUserID1, mentionableUserID1}, // lol
				"mention": {mentionableUserID1},
			},
		},
		"user with first name mentioned": {
			Profiles: map[string]*model.User{
				userID1: {
					Id:        userID1,
					FirstName: "First",
					Username:  "User",
					NotifyProps: map[string]string{
						"first_name": "true",
					},
				},
			},
			Expected: MentionKeywords{
				"First": {mentionableUserID1},
				"@user": {mentionableUserID1},
			},
		},
		"user with @channel/@all mentions enabled account-wide": {
			Profiles: map[string]*model.User{
				userID1: {
					Id:        userID1,
					FirstName: "First",
					Username:  "User",
					NotifyProps: map[string]string{
						"channel": "true",
					},
				},
			},
			ChannelMemberNotifyProps: map[string]model.StringMap{
				userID1: {
					"ignore_channel_mentions": model.IgnoreChannelMentionsOff,
				},
			},
			Expected: MentionKeywords{
				"@all":     {mentionableUserID1},
				"@channel": {mentionableUserID1},
				"@user":    {mentionableUserID1},
			},
		},
		"user with @channel/@all mentions enabled account-wide and default notify props": {
			Profiles: map[string]*model.User{
				userID1: {
					Id:        userID1,
					FirstName: "First",
					Username:  "User",
					NotifyProps: map[string]string{
						"channel": "true",
					},
				},
			},
			ChannelMemberNotifyProps: map[string]model.StringMap{
				userID1: {
					"ignore_channel_mentions": model.IgnoreChannelMentionsDefault,
				},
			},
			Expected: MentionKeywords{
				"@all":     {mentionableUserID1},
				"@channel": {mentionableUserID1},
				"@user":    {mentionableUserID1},
			},
		},
		"user with @channel/@all mentions enabled account-wide and empty channel notify props": {
			Profiles: map[string]*model.User{
				userID1: {
					Id:        userID1,
					FirstName: "First",
					Username:  "User",
					NotifyProps: map[string]string{
						"channel": "true",
					},
				},
			},
			Expected: MentionKeywords{
				"@all":     {mentionableUserID1},
				"@channel": {mentionableUserID1},
				"@user":    {mentionableUserID1},
			},
		},
		"user with @channel/@all mentions enabled account-wide but ignored for channel": {
			Profiles: map[string]*model.User{
				userID1: {
					Id:        userID1,
					FirstName: "First",
					Username:  "User",
					NotifyProps: map[string]string{
						"channel": "true",
					},
				},
			},
			ChannelMemberNotifyProps: map[string]model.StringMap{
				userID1: {
					"ignore_channel_mentions": model.IgnoreChannelMentionsOn,
				},
			},
			Expected: MentionKeywords{
				"@user": {mentionableUserID1},
			},
		},
		"user with all types of mentions enabled": {
			Profiles: map[string]*model.User{
				userID1: {
					Id:        userID1,
					FirstName: "First",
					Username:  "User",
					NotifyProps: map[string]string{
						"mention_keys": "User,@User,MENTION",
						"first_name":   "true",
						"channel":      "true",
					},
				},
			},
			ChannelMemberNotifyProps: map[string]model.StringMap{
				userID1: {
					"ignore_channel_mentions": model.IgnoreChannelMentionsOff,
				},
			},
			Expected: MentionKeywords{
				"@all":     {mentionableUserID1},
				"@channel": {mentionableUserID1},
				"@user":    {mentionableUserID1, mentionableUserID1},
				"First":    {mentionableUserID1},
				"mention":  {mentionableUserID1},
				"user":     {mentionableUserID1},
			},
		},
		"user with all types of mentions enabled but channel mentions ignored for channel": {
			Profiles: map[string]*model.User{
				userID1: {
					Id:        userID1,
					FirstName: "First",
					Username:  "User",
					NotifyProps: map[string]string{
						"mention_keys": "User,@User,MENTION",
						"first_name":   "true",
						"channel":      "true",
					},
				},
			},
			ChannelMemberNotifyProps: map[string]model.StringMap{
				userID1: {
					"ignore_channel_mentions": model.IgnoreChannelMentionsOn,
				},
			},
			Expected: MentionKeywords{
				"@user":   {mentionableUserID1, mentionableUserID1},
				"First":   {mentionableUserID1},
				"mention": {mentionableUserID1},
				"user":    {mentionableUserID1},
			},
		},
		"multiple users": {
			Profiles: map[string]*model.User{
				userID1: {
					Id:        userID1,
					FirstName: "First",
					Username:  "User",
					NotifyProps: map[string]string{
						"mention_keys": "User,@User,MENTION",
						"first_name":   "true",
						"channel":      "true",
					},
				},
				userID2: {
					Id:        userID2,
					FirstName: "Second",
					Username:  "UserTwo",
					NotifyProps: map[string]string{
						"mention_keys": "UserTwo,@UserTwo",
						"first_name":   "true",
						"channel":      "true",
					},
				},
			},
			Expected: MentionKeywords{
				"@all":     {mentionableUserID1, mentionableUserID2},
				"@channel": {mentionableUserID1, mentionableUserID2},
				"@user":    {mentionableUserID1, mentionableUserID1},
				"@usertwo": {mentionableUserID2, mentionableUserID2},
				"First":    {mentionableUserID1},
				"mention":  {mentionableUserID1},
				"Second":   {mentionableUserID2},
				"user":     {mentionableUserID1},
				"usertwo":  {mentionableUserID2},
			},
		},
		"user with empty mention keys": {
			Profiles: map[string]*model.User{
				userID1: {
					Id:        userID1,
					FirstName: "First",
					Username:  "User",
					NotifyProps: map[string]string{
						"mention_keys": ",",
					},
				},
			},
			Expected: MentionKeywords{
				"@user": {mentionableUserID1},
			},
		},
	} {
		t.Run(name, func(t *testing.T) {
			keywords := th.App.getMentionKeywordsInChannel(
				tc.Profiles,
				!tc.DisallowChannelMentions,
				tc.ChannelMemberNotifyProps,
				tc.Groups,
			)

			require.Equal(t, len(tc.Expected), len(keywords))
			for keyword, ids := range tc.Expected {
				assert.ElementsMatch(t, ids, keywords[keyword])
			}
		})
	}
}

func TestGetMentionsEnabledFields(t *testing.T) {
	attachmentWithTextAndPreText := model.SlackAttachment{
		Text:    "@here with mentions",
		Pretext: "@Channel some comment for the channel",
	}

	attachmentWithOutPreText := model.SlackAttachment{
		Text: "some text",
	}
	attachments := []*model.SlackAttachment{
		&attachmentWithTextAndPreText,
		&attachmentWithOutPreText,
	}

	post := &model.Post{
		Message: "This is the message",
		Props: model.StringInterface{
			"attachments": attachments,
		},
	}
	expectedFields := []string{
		"This is the message",
		"@Channel some comment for the channel",
		"@here with mentions",
		"some text"}

	mentionEnabledFields := getMentionsEnabledFields(post)

	assert.EqualValues(t, 4, len(mentionEnabledFields))
	assert.EqualValues(t, expectedFields, mentionEnabledFields)
}

func TestPostNotificationGetChannelName(t *testing.T) {
	sender := &model.User{Id: model.NewId(), Username: "sender", FirstName: "Sender", LastName: "Sender", Nickname: "Sender"}
	recipient := &model.User{Id: model.NewId(), Username: "recipient", FirstName: "Recipient", LastName: "Recipient", Nickname: "Recipient"}
	otherUser := &model.User{Id: model.NewId(), Username: "other", FirstName: "Other", LastName: "Other", Nickname: "Other"}
	profileMap := map[string]*model.User{
		sender.Id:    sender,
		recipient.Id: recipient,
		otherUser.Id: otherUser,
	}

	for name, testCase := range map[string]struct {
		channel     *model.Channel
		nameFormat  string
		recipientId string
		expected    string
	}{
		"regular channel": {
			channel:  &model.Channel{Type: model.ChannelTypeOpen, Name: "channel", DisplayName: "My Channel"},
			expected: "My Channel",
		},
		"direct channel, unspecified": {
			channel:  &model.Channel{Type: model.ChannelTypeDirect},
			expected: "@sender",
		},
		"direct channel, username": {
			channel:    &model.Channel{Type: model.ChannelTypeDirect},
			nameFormat: model.ShowUsername,
			expected:   "@sender",
		},
		"direct channel, full name": {
			channel:    &model.Channel{Type: model.ChannelTypeDirect},
			nameFormat: model.ShowFullName,
			expected:   "Sender Sender",
		},
		"direct channel, nickname": {
			channel:    &model.Channel{Type: model.ChannelTypeDirect},
			nameFormat: model.ShowNicknameFullName,
			expected:   "Sender",
		},
		"group channel, unspecified": {
			channel:  &model.Channel{Type: model.ChannelTypeGroup},
			expected: "other, sender",
		},
		"group channel, username": {
			channel:    &model.Channel{Type: model.ChannelTypeGroup},
			nameFormat: model.ShowUsername,
			expected:   "other, sender",
		},
		"group channel, full name": {
			channel:    &model.Channel{Type: model.ChannelTypeGroup},
			nameFormat: model.ShowFullName,
			expected:   "Other Other, Sender Sender",
		},
		"group channel, nickname": {
			channel:    &model.Channel{Type: model.ChannelTypeGroup},
			nameFormat: model.ShowNicknameFullName,
			expected:   "Other, Sender",
		},
		"group channel, not excluding current user": {
			channel:     &model.Channel{Type: model.ChannelTypeGroup},
			nameFormat:  model.ShowNicknameFullName,
			expected:    "Other, Sender",
			recipientId: "",
		},
	} {
		t.Run(name, func(t *testing.T) {
			notification := &PostNotification{
				Channel:    testCase.channel,
				Sender:     sender,
				ProfileMap: profileMap,
			}

			recipientId := recipient.Id
			if testCase.recipientId != "" {
				recipientId = testCase.recipientId
			}

			assert.Equal(t, testCase.expected, notification.GetChannelName(testCase.nameFormat, recipientId))
		})
	}
}

func TestPostNotificationGetSenderName(t *testing.T) {
	th := Setup(t)
	defer th.TearDown()

	defaultChannel := &model.Channel{Type: model.ChannelTypeOpen}
	defaultPost := &model.Post{Props: model.StringInterface{}}
	sender := &model.User{Id: model.NewId(), Username: "sender", FirstName: "Sender", LastName: "Sender", Nickname: "Sender"}

	overriddenPost := &model.Post{
		Props: model.StringInterface{
			"override_username": "Overridden",
			"from_webhook":      "true",
		},
	}

	overriddenPost2 := &model.Post{
		Props: model.StringInterface{
			"override_username": nil,
			"from_webhook":      "true",
		},
	}

	overriddenPost3 := &model.Post{
		Props: model.StringInterface{
			"override_username": 10,
			"from_webhook":      "true",
		},
	}

	for name, testCase := range map[string]struct {
		channel        *model.Channel
		post           *model.Post
		nameFormat     string
		allowOverrides bool
		expected       string
	}{
		"name format unspecified": {
			expected: "@" + sender.Username,
		},
		"name format username": {
			nameFormat: model.ShowUsername,
			expected:   "@" + sender.Username,
		},
		"name format full name": {
			nameFormat: model.ShowFullName,
			expected:   sender.FirstName + " " + sender.LastName,
		},
		"name format nickname": {
			nameFormat: model.ShowNicknameFullName,
			expected:   sender.Nickname,
		},
		"system message": {
			post:     &model.Post{Type: model.PostSystemMessagePrefix + "custom"},
			expected: i18n.T("system.message.name"),
		},
		"overridden username": {
			post:           overriddenPost,
			allowOverrides: true,
			expected:       overriddenPost.GetProp("override_username").(string),
		},
		"overridden username, direct channel": {
			channel:        &model.Channel{Type: model.ChannelTypeDirect},
			post:           overriddenPost,
			allowOverrides: true,
			expected:       "@" + sender.Username,
		},
		"overridden username, overrides disabled": {
			post:           overriddenPost,
			allowOverrides: false,
			expected:       "@" + sender.Username,
		},
		"nil override_username": {
			post:           overriddenPost2,
			allowOverrides: true,
			expected:       "@" + sender.Username,
		},
		"integer override_username": {
			post:           overriddenPost3,
			allowOverrides: true,
			expected:       "@" + sender.Username,
		},
	} {
		t.Run(name, func(t *testing.T) {
			channel := defaultChannel
			if testCase.channel != nil {
				channel = testCase.channel
			}

			post := defaultPost
			if testCase.post != nil {
				post = testCase.post
			}

			notification := &PostNotification{
				Channel: channel,
				Post:    post,
				Sender:  sender,
			}

			assert.Equal(t, testCase.expected, notification.GetSenderName(testCase.nameFormat, testCase.allowOverrides))
		})
	}
}

func TestGetNotificationNameFormat(t *testing.T) {
	th := Setup(t).InitBasic()
	defer th.TearDown()

	t.Run("show full name on", func(t *testing.T) {
		th.App.UpdateConfig(func(cfg *model.Config) {
			*cfg.PrivacySettings.ShowFullName = true
			*cfg.TeamSettings.TeammateNameDisplay = model.ShowFullName
		})

		assert.Equal(t, model.ShowFullName, th.App.GetNotificationNameFormat(th.BasicUser))
	})

	t.Run("show full name off", func(t *testing.T) {
		th.App.UpdateConfig(func(cfg *model.Config) {
			*cfg.PrivacySettings.ShowFullName = false
			*cfg.TeamSettings.TeammateNameDisplay = model.ShowFullName
		})

		assert.Equal(t, model.ShowUsername, th.App.GetNotificationNameFormat(th.BasicUser))
	})
}

func TestUserAllowsEmail(t *testing.T) {
	th := Setup(t)
	defer th.TearDown()

	t.Run("should return true", func(t *testing.T) {
		user := th.CreateUser()

		th.App.SetStatusOffline(user.Id, true)

		channelMemberNotificationProps := model.StringMap{
			model.EmailNotifyProp:      model.ChannelNotifyDefault,
			model.MarkUnreadNotifyProp: model.ChannelMarkUnreadAll,
		}

		assert.True(t, th.App.userAllowsEmail(th.Context, user, channelMemberNotificationProps, &model.Post{Type: "some-post-type"}))
	})

	t.Run("should return false in case the status is ONLINE", func(t *testing.T) {
		user := th.CreateUser()

		th.App.SetStatusOnline(user.Id, true)

		channelMemberNotificationProps := model.StringMap{
			model.EmailNotifyProp:      model.ChannelNotifyDefault,
			model.MarkUnreadNotifyProp: model.ChannelMarkUnreadAll,
		}

		assert.False(t, th.App.userAllowsEmail(th.Context, user, channelMemberNotificationProps, &model.Post{Type: "some-post-type"}))
	})

	t.Run("should return false in case the EMAIL_NOTIFY_PROP is false", func(t *testing.T) {
		user := th.CreateUser()

		th.App.SetStatusOffline(user.Id, true)

		channelMemberNotificationProps := model.StringMap{
			model.EmailNotifyProp:      "false",
			model.MarkUnreadNotifyProp: model.ChannelMarkUnreadAll,
		}

		assert.False(t, th.App.userAllowsEmail(th.Context, user, channelMemberNotificationProps, &model.Post{Type: "some-post-type"}))
	})

	t.Run("should return false in case the MARK_UNREAD_NOTIFY_PROP is CHANNEL_MARK_UNREAD_MENTION", func(t *testing.T) {
		user := th.CreateUser()

		th.App.SetStatusOffline(user.Id, true)

		channelMemberNotificationProps := model.StringMap{
			model.EmailNotifyProp:      model.ChannelNotifyDefault,
			model.MarkUnreadNotifyProp: model.ChannelMarkUnreadMention,
		}

		assert.False(t, th.App.userAllowsEmail(th.Context, user, channelMemberNotificationProps, &model.Post{Type: "some-post-type"}))
	})

	t.Run("should return false in case the Post type is POST_AUTO_RESPONDER", func(t *testing.T) {
		user := th.CreateUser()

		th.App.SetStatusOffline(user.Id, true)

		channelMemberNotificationProps := model.StringMap{
			model.EmailNotifyProp:      model.ChannelNotifyDefault,
			model.MarkUnreadNotifyProp: model.ChannelMarkUnreadAll,
		}

		assert.False(t, th.App.userAllowsEmail(th.Context, user, channelMemberNotificationProps, &model.Post{Type: model.PostTypeAutoResponder}))
	})

	t.Run("should return false in case the status is STATUS_OUT_OF_OFFICE", func(t *testing.T) {
		user := th.CreateUser()

		th.App.SetStatusOutOfOffice(user.Id)

		channelMemberNotificationProps := model.StringMap{
			model.EmailNotifyProp:      model.ChannelNotifyDefault,
			model.MarkUnreadNotifyProp: model.ChannelMarkUnreadAll,
		}

		assert.False(t, th.App.userAllowsEmail(th.Context, user, channelMemberNotificationProps, &model.Post{Type: model.PostTypeAutoResponder}))
	})

	t.Run("should return false in case the status is STATUS_ONLINE", func(t *testing.T) {
		user := th.CreateUser()

		th.App.SetStatusDoNotDisturb(user.Id)

		channelMemberNotificationProps := model.StringMap{
			model.EmailNotifyProp:      model.ChannelNotifyDefault,
			model.MarkUnreadNotifyProp: model.ChannelMarkUnreadAll,
		}

		assert.False(t, th.App.userAllowsEmail(th.Context, user, channelMemberNotificationProps, &model.Post{Type: model.PostTypeAutoResponder}))
	})

	t.Run("should return false in the case user is a bot", func(t *testing.T) {
		user := th.CreateUser()

		th.App.ConvertUserToBot(user)

		channelMemberNotifcationProps := model.StringMap{
			model.EmailNotifyProp:      model.ChannelNotifyDefault,
			model.MarkUnreadNotifyProp: model.ChannelMarkUnreadAll,
		}

		assert.False(t, th.App.userAllowsEmail(th.Context, user, channelMemberNotifcationProps, &model.Post{Type: model.PostTypeAutoResponder}))
	})
}

func TestInsertGroupMentions(t *testing.T) {
	th := Setup(t).InitBasic()
	defer th.TearDown()

	team := th.BasicTeam
	channel := th.BasicChannel
	group := th.CreateGroup()
	group.DisplayName = "engineering"
	group.Name = model.NewString("engineering")
	group, err := th.App.UpdateGroup(group)
	require.Nil(t, err)

	groupChannelMember := th.CreateUser()
	th.LinkUserToTeam(groupChannelMember, team)
	th.App.AddUserToChannel(th.Context, groupChannelMember, channel, false)
	_, err = th.App.UpsertGroupMember(group.Id, groupChannelMember.Id)
	require.Nil(t, err)

	nonGroupChannelMember := th.CreateUser()
	th.LinkUserToTeam(nonGroupChannelMember, team)
	th.App.AddUserToChannel(th.Context, nonGroupChannelMember, channel, false)

	nonChannelGroupMember := th.CreateUser()
	th.LinkUserToTeam(nonChannelGroupMember, team)
	_, err = th.App.UpsertGroupMember(group.Id, nonChannelGroupMember.Id)
	require.Nil(t, err)

	groupWithNoMembers := th.CreateGroup()
	groupWithNoMembers.DisplayName = "marketing"
	groupWithNoMembers.Name = model.NewString("marketing")
	groupWithNoMembers, err = th.App.UpdateGroup(groupWithNoMembers)
	require.Nil(t, err)

	profileMap := map[string]*model.User{groupChannelMember.Id: groupChannelMember, nonGroupChannelMember.Id: nonGroupChannelMember}

	t.Run("should add expected mentions for users part of the mentioned group", func(t *testing.T) {
		mentions := &MentionResults{}
		usersMentioned, err := th.App.insertGroupMentions(group, channel, profileMap, mentions)
		require.Nil(t, err)
		require.Equal(t, usersMentioned, true)

		// Ensure group member that is also a channel member is added to the mentions list.
		require.Equal(t, len(mentions.Mentions), 1)
		_, found := mentions.Mentions[groupChannelMember.Id]
		require.Equal(t, found, true)

		// Ensure group member that is not a channel member is added to the other potential mentions list.
		require.Equal(t, len(mentions.OtherPotentialMentions), 1)
		require.Equal(t, mentions.OtherPotentialMentions[0], nonChannelGroupMember.Username)
	})

	t.Run("should add no expected or potential mentions if the group has no users ", func(t *testing.T) {
		mentions := &MentionResults{}
		usersMentioned, err := th.App.insertGroupMentions(groupWithNoMembers, channel, profileMap, mentions)
		require.Nil(t, err)
		require.Equal(t, usersMentioned, false)

		// Ensure no mentions are added for a group with no users
		require.Equal(t, len(mentions.Mentions), 0)
		require.Equal(t, len(mentions.OtherPotentialMentions), 0)
	})

	t.Run("should keep existing mentions", func(t *testing.T) {
		mentions := &MentionResults{}
		th.App.insertGroupMentions(group, channel, profileMap, mentions)
		th.App.insertGroupMentions(groupWithNoMembers, channel, profileMap, mentions)

		// Ensure mentions from group are kept after running with groupWithNoMembers
		require.Equal(t, len(mentions.Mentions), 1)
		require.Equal(t, len(mentions.OtherPotentialMentions), 1)
	})

	t.Run("should return true if no members mentioned while in group or direct message channel", func(t *testing.T) {
		mentions := &MentionResults{}
		emptyProfileMap := make(map[string]*model.User)

		groupChannel := &model.Channel{Type: model.ChannelTypeGroup}
		usersMentioned, _ := th.App.insertGroupMentions(group, groupChannel, emptyProfileMap, mentions)
		// Ensure group channel with no group members mentioned always returns true
		require.Equal(t, usersMentioned, true)
		require.Equal(t, len(mentions.Mentions), 0)

		directChannel := &model.Channel{Type: model.ChannelTypeDirect}
		usersMentioned, _ = th.App.insertGroupMentions(group, directChannel, emptyProfileMap, mentions)
		// Ensure direct channel with no group members mentioned always returns true
		require.Equal(t, usersMentioned, true)
		require.Equal(t, len(mentions.Mentions), 0)
	})

	t.Run("should add mentions for members while in group channel", func(t *testing.T) {
		groupChannel, err := th.App.CreateGroupChannel(th.Context, []string{groupChannelMember.Id, nonGroupChannelMember.Id, th.BasicUser.Id}, groupChannelMember.Id)
		require.Nil(t, err)

		mentions := &MentionResults{}
		th.App.insertGroupMentions(group, groupChannel, profileMap, mentions)

		require.Equal(t, len(mentions.Mentions), 1)
		_, found := mentions.Mentions[groupChannelMember.Id]
		require.Equal(t, found, true)
	})
}

func TestGetGroupsAllowedForReferenceInChannel(t *testing.T) {
	th := Setup(t).InitBasic()
	defer th.TearDown()

	var err *model.AppError

	team := th.BasicTeam
	channel := th.BasicChannel
	group1 := th.CreateGroup()

	t.Run("should return empty map when no groups with allow reference", func(t *testing.T) {
		groupsMap, nErr := th.App.getGroupsAllowedForReferenceInChannel(channel, team)
		require.NoError(t, nErr)
		require.Len(t, groupsMap, 0)
	})

	group1.AllowReference = true
	group1, err = th.App.UpdateGroup(group1)
	require.Nil(t, err)

	group2 := th.CreateGroup()
	t.Run("should only return groups with allow reference", func(t *testing.T) {
		groupsMap, nErr := th.App.getGroupsAllowedForReferenceInChannel(channel, team)
		require.NoError(t, nErr)
		require.Len(t, groupsMap, 1)
		require.Nil(t, groupsMap[group2.Id])
		require.Equal(t, groupsMap[group1.Id], group1)
	})

	group2.AllowReference = true
	group2, err = th.App.UpdateGroup(group2)
	require.Nil(t, err)

	// Create a custom group
	customGroupId := model.NewId()
	customGroup, err := th.App.CreateGroup(&model.Group{
		DisplayName:    customGroupId,
		Name:           model.NewString("name" + customGroupId),
		Source:         model.GroupSourceCustom,
		Description:    "description_" + customGroupId,
		AllowReference: true,
		RemoteId:       nil,
	})
	assert.Nil(t, err)

	u1 := th.BasicUser
	_, err = th.App.UpsertGroupMember(customGroup.Id, u1.Id)
	assert.Nil(t, err)

	customGroup, err = th.App.GetGroup(customGroup.Id, &model.GetGroupOpts{IncludeMemberCount: true}, nil)
	assert.Nil(t, err)

	// Sync first group to constrained channel
	constrainedChannel := th.CreateChannel(th.Context, th.BasicTeam)
	constrainedChannel.GroupConstrained = model.NewBool(true)
	constrainedChannel, err = th.App.UpdateChannel(th.Context, constrainedChannel)
	require.Nil(t, err)
	_, err = th.App.UpsertGroupSyncable(&model.GroupSyncable{
		GroupId:    group1.Id,
		Type:       model.GroupSyncableTypeChannel,
		SyncableId: constrainedChannel.Id,
	})
	require.Nil(t, err)

	t.Run("should return only groups synced to channel and custom groups if channel is group constrained", func(t *testing.T) {
		groupsMap, nErr := th.App.getGroupsAllowedForReferenceInChannel(constrainedChannel, team)
		require.NoError(t, nErr)
<<<<<<< HEAD
		require.Len(t, groupsMap, 2)
		require.Nil(t, groupsMap[*group2.Name])
		require.Equal(t, groupsMap[*group1.Name], group1)
		require.Equal(t, groupsMap[*customGroup.Name], customGroup)
=======
		require.Len(t, groupsMap, 1)
		require.Nil(t, groupsMap[group2.Id])
		require.Equal(t, groupsMap[group1.Id], group1)
>>>>>>> 7480fcfd
	})

	// Create a third ldap group not synced with a team or channel
	group3 := th.CreateGroup()
	group3.AllowReference = true
	group3, err = th.App.UpdateGroup(group3)
	require.Nil(t, err)

	// Sync group2 to the team
	team.GroupConstrained = model.NewBool(true)
	team, err = th.App.UpdateTeam(team)
	require.Nil(t, err)
	_, err = th.App.UpsertGroupSyncable(&model.GroupSyncable{
		GroupId:    group2.Id,
		Type:       model.GroupSyncableTypeTeam,
		SyncableId: team.Id,
	})
	require.Nil(t, err)

	t.Run("should return union of custom groups, groups synced to team and any channels if team is group constrained", func(t *testing.T) {
		groupsMap, nErr := th.App.getGroupsAllowedForReferenceInChannel(channel, team)
		require.NoError(t, nErr)
<<<<<<< HEAD
		require.Len(t, groupsMap, 3)
		require.Nil(t, groupsMap[*group3.Name])
		require.Equal(t, groupsMap[*group2.Name], group2)
		require.Equal(t, groupsMap[*group1.Name], group1)
		require.Equal(t, groupsMap[*customGroup.Name], customGroup)
=======
		require.Len(t, groupsMap, 2)
		require.Nil(t, groupsMap[group3.Id])
		require.Equal(t, groupsMap[group2.Id], group2)
		require.Equal(t, groupsMap[group1.Id], group1)
>>>>>>> 7480fcfd
	})

	t.Run("should return only subset of custom groups and groups synced to channel for group constrained channel when team is also group constrained", func(t *testing.T) {
		groupsMap, nErr := th.App.getGroupsAllowedForReferenceInChannel(constrainedChannel, team)
		require.NoError(t, nErr)
<<<<<<< HEAD
		require.Len(t, groupsMap, 2)
		require.Nil(t, groupsMap[*group3.Name])
		require.Nil(t, groupsMap[*group2.Name])
		require.Equal(t, groupsMap[*group1.Name], group1)
		require.Equal(t, groupsMap[*customGroup.Name], customGroup)
=======
		require.Len(t, groupsMap, 1)
		require.Nil(t, groupsMap[group3.Id])
		require.Nil(t, groupsMap[group2.Id])
		require.Equal(t, groupsMap[group1.Id], group1)
>>>>>>> 7480fcfd
	})

	team.GroupConstrained = model.NewBool(false)
	team, err = th.App.UpdateTeam(team)
	require.Nil(t, err)

	t.Run("should return all groups when team and channel are not group constrained", func(t *testing.T) {
		groupsMap, nErr := th.App.getGroupsAllowedForReferenceInChannel(channel, team)
		require.NoError(t, nErr)
<<<<<<< HEAD
		require.Len(t, groupsMap, 4)
		require.Equal(t, groupsMap[*group1.Name], group1)
		require.Equal(t, groupsMap[*group2.Name], group2)
		require.Equal(t, groupsMap[*group3.Name], group3)
		require.Equal(t, groupsMap[*customGroup.Name], customGroup)
=======
		require.Len(t, groupsMap, 3)
		require.Equal(t, groupsMap[group1.Id], group1)
		require.Equal(t, groupsMap[group2.Id], group2)
		require.Equal(t, groupsMap[group3.Id], group3)
>>>>>>> 7480fcfd
	})
}

func TestReplyPostNotificationsWithCRT(t *testing.T) {
	t.Run("Reply posts only shows badges for explicit mentions in collapsed threads", func(t *testing.T) {
		th := Setup(t).InitBasic()
		defer th.TearDown()

		u1 := th.BasicUser
		u2 := th.BasicUser2
		c1 := th.BasicChannel
		th.AddUserToChannel(u2, c1)

		// Enable "Trigger notifications on messages in
		// reply threads that I start or participate in"
		// for the second user
		oldValue := th.BasicUser2.NotifyProps[model.CommentsNotifyProp]
		newNotifyProps := th.BasicUser2.NotifyProps
		newNotifyProps[model.CommentsNotifyProp] = model.CommentsNotifyAny
		u2, appErr := th.App.PatchUser(th.Context, th.BasicUser2.Id, &model.UserPatch{NotifyProps: newNotifyProps}, false)
		require.Nil(t, appErr)
		require.Equal(t, model.CommentsNotifyAny, u2.NotifyProps[model.CommentsNotifyProp])
		defer func() {
			newNotifyProps := th.BasicUser2.NotifyProps
			newNotifyProps[model.CommentsNotifyProp] = oldValue
			_, nAppErr := th.App.PatchUser(th.Context, th.BasicUser2.Id, &model.UserPatch{NotifyProps: newNotifyProps}, false)
			require.Nil(t, nAppErr)
		}()

		// Enable CRT

		th.App.UpdateConfig(func(cfg *model.Config) {
			*cfg.ServiceSettings.ThreadAutoFollow = true
			*cfg.ServiceSettings.CollapsedThreads = model.CollapsedThreadsDefaultOn
		})

		rootPost := &model.Post{
			ChannelId: c1.Id,
			Message:   "root post by user1",
			UserId:    u1.Id,
		}
		rpost, appErr := th.App.CreatePost(th.Context, rootPost, c1, false, true)
		require.Nil(t, appErr)

		replyPost1 := &model.Post{
			ChannelId: c1.Id,
			Message:   "reply post by user2",
			UserId:    u2.Id,
			RootId:    rpost.Id,
		}
		_, appErr = th.App.CreatePost(th.Context, replyPost1, c1, false, true)
		require.Nil(t, appErr)

		replyPost2 := &model.Post{
			ChannelId: c1.Id,
			Message:   "reply post by user1",
			UserId:    u1.Id,
			RootId:    rpost.Id,
		}
		_, appErr = th.App.CreatePost(th.Context, replyPost2, c1, false, true)
		require.Nil(t, appErr)

		threadMembership, appErr := th.App.GetThreadMembershipForUser(u2.Id, rpost.Id)
		require.Nil(t, appErr)
		thread, appErr := th.App.GetThreadForUser(threadMembership, false)
		require.Nil(t, appErr)
		// Then: with notifications set to "all" we should
		// not see a mention badge
		require.Equal(t, int64(0), thread.UnreadMentions)
		// Then: last post is still marked as unread
		require.Equal(t, int64(1), thread.UnreadReplies)
	})

	t.Run("Replies to post created by webhook should not auto-follow webhook creator", func(t *testing.T) {
		th := Setup(t).InitBasic()
		defer th.TearDown()

		th.App.UpdateConfig(func(cfg *model.Config) {
			*cfg.ServiceSettings.ThreadAutoFollow = true
			*cfg.ServiceSettings.CollapsedThreads = model.CollapsedThreadsDefaultOn
		})

		user := th.BasicUser

		rootPost := &model.Post{
			UserId:    user.Id,
			ChannelId: th.BasicChannel.Id,
			Message:   "a message",
			Props:     model.StringInterface{"from_webhook": "true", "override_username": "a bot"},
		}

		rootPost, appErr := th.App.CreatePostMissingChannel(th.Context, rootPost, false, true)
		require.Nil(t, appErr)

		childPost := &model.Post{
			UserId:    th.BasicUser2.Id,
			ChannelId: th.BasicChannel.Id,
			RootId:    rootPost.Id,
			Message:   "a reply",
		}
		childPost, appErr = th.App.CreatePostMissingChannel(th.Context, childPost, false, true)
		require.Nil(t, appErr)

		postList := model.PostList{
			Order: []string{rootPost.Id, childPost.Id},
			Posts: map[string]*model.Post{rootPost.Id: rootPost, childPost.Id: childPost},
		}
		mentions, err := th.App.SendNotifications(th.Context, childPost, th.BasicTeam, th.BasicChannel, th.BasicUser2, &postList, true)
		require.NoError(t, err)
		assert.False(t, pUtils.Contains(mentions, user.Id))

		membership, err := th.App.GetThreadMembershipForUser(user.Id, rootPost.Id)
		assert.Error(t, err)
		assert.Nil(t, membership)
	})
}

func TestChannelAutoFollowThreads(t *testing.T) {
	th := Setup(t).InitBasic()
	defer th.TearDown()

	u1 := th.BasicUser
	u2 := th.BasicUser2
	u3 := th.CreateUser()
	th.LinkUserToTeam(u3, th.BasicTeam)
	c1 := th.BasicChannel
	th.AddUserToChannel(u2, c1)
	th.AddUserToChannel(u3, c1)

	// Set auto-follow for user 2
	member, appErr := th.App.UpdateChannelMemberNotifyProps(th.Context, map[string]string{model.ChannelAutoFollowThreads: model.ChannelAutoFollowThreadsOn}, c1.Id, u2.Id)
	require.Nil(t, appErr)
	require.Equal(t, model.ChannelAutoFollowThreadsOn, member.NotifyProps[model.ChannelAutoFollowThreads])

	rootPost := &model.Post{
		ChannelId: c1.Id,
		Message:   "root post by user3",
		UserId:    u3.Id,
	}
	rpost, appErr := th.App.CreatePost(th.Context, rootPost, c1, false, true)
	require.Nil(t, appErr)

	replyPost1 := &model.Post{
		ChannelId: c1.Id,
		Message:   "reply post by user1",
		UserId:    u1.Id,
		RootId:    rpost.Id,
	}
	_, appErr = th.App.CreatePost(th.Context, replyPost1, c1, false, true)
	require.Nil(t, appErr)

	// user-2 starts auto-following thread
	threadMembership, appErr := th.App.GetThreadMembershipForUser(u2.Id, rpost.Id)
	require.Nil(t, appErr)
	require.NotNil(t, threadMembership)
	assert.True(t, threadMembership.Following)

	// Set "following" to false
	_, err := th.App.Srv().Store().Thread().MaintainMembership(u2.Id, rpost.Id, store.ThreadMembershipOpts{
		Following:       false,
		UpdateFollowing: true,
	})
	require.NoError(t, err)

	replyPost2 := &model.Post{
		ChannelId: c1.Id,
		Message:   "reply post 2 by user1",
		UserId:    u1.Id,
		RootId:    rpost.Id,
	}
	_, appErr = th.App.CreatePost(th.Context, replyPost2, c1, false, true)
	require.Nil(t, appErr)

	// Do NOT start auto-following thread, once "un-followed"
	threadMembership, appErr = th.App.GetThreadMembershipForUser(u2.Id, rpost.Id)
	require.Nil(t, appErr)
	require.NotNil(t, threadMembership)
	assert.False(t, threadMembership.Following)
}

func TestRemoveNotifications(t *testing.T) {
	th := Setup(t).InitBasic()
	defer th.TearDown()

	u1 := th.BasicUser
	u2 := th.BasicUser2
	c1 := th.BasicChannel
	th.AddUserToChannel(u2, c1)

	// Enable CRT
	th.App.UpdateConfig(func(cfg *model.Config) {
		*cfg.ServiceSettings.ThreadAutoFollow = true
		*cfg.ServiceSettings.CollapsedThreads = model.CollapsedThreadsDefaultOn
	})

	t.Run("base case", func(t *testing.T) {
		rootPost := &model.Post{
			ChannelId: c1.Id,
			Message:   "root post by user1",
			UserId:    u1.Id,
		}
		rootPost, appErr := th.App.CreatePost(th.Context, rootPost, c1, false, true)
		require.Nil(t, appErr)

		replyPost1 := &model.Post{
			ChannelId: c1.Id,
			Message:   "reply post by user2",
			UserId:    u2.Id,
			RootId:    rootPost.Id,
		}
		_, appErr = th.App.CreatePost(th.Context, replyPost1, c1, false, true)
		require.Nil(t, appErr)

		replyPost2 := &model.Post{
			ChannelId: c1.Id,
			Message:   "@" + u2.Username + " mention by user1",
			UserId:    u1.Id,
			RootId:    rootPost.Id,
		}
		replyPost2, appErr = th.App.CreatePost(th.Context, replyPost2, c1, false, true)
		require.Nil(t, appErr)

		_, appErr = th.App.DeletePost(th.Context, replyPost2.Id, u1.Id)
		require.Nil(t, appErr)

		// Because we delete notification async, we need to wait
		// just for a little while before checking the data
		// 2 seconds is a very long time for the task we're performing
		// but its okay considering sometimes the CI machines are slow.
		time.Sleep(2 * time.Second)

		threadMembership, appErr := th.App.GetThreadMembershipForUser(u2.Id, rootPost.Id)
		require.Nil(t, appErr)
		thread, appErr := th.App.GetThreadForUser(threadMembership, false)
		require.Nil(t, appErr)
		require.Equal(t, int64(0), thread.UnreadMentions)
		require.Equal(t, int64(0), thread.UnreadReplies)
	})

	t.Run("when mentioned via a user group", func(t *testing.T) {
		group, appErr := th.App.CreateGroup(&model.Group{
			Name:        model.NewString("test_group"),
			DisplayName: "test_group",
			Source:      model.GroupSourceCustom,
		})
		require.Nil(t, appErr)

		_, appErr = th.App.UpsertGroupMember(group.Id, u1.Id)
		require.Nil(t, appErr)

		_, appErr = th.App.UpsertGroupMember(group.Id, u2.Id)
		require.Nil(t, appErr)

		rootPost := &model.Post{
			ChannelId: c1.Id,
			Message:   "root post by user1",
			UserId:    u1.Id,
		}
		rootPost, appErr = th.App.CreatePost(th.Context, rootPost, c1, false, true)
		require.Nil(t, appErr)

		replyPost1 := &model.Post{
			ChannelId: c1.Id,
			Message:   "reply post by user2",
			UserId:    u2.Id,
			RootId:    rootPost.Id,
		}
		_, appErr = th.App.CreatePost(th.Context, replyPost1, c1, false, true)
		require.Nil(t, appErr)

		replyPost2 := &model.Post{
			ChannelId: c1.Id,
			Message:   "@" + *group.Name + " mention by user1",
			UserId:    u1.Id,
			RootId:    rootPost.Id,
		}
		replyPost2, appErr = th.App.CreatePost(th.Context, replyPost2, c1, false, true)
		require.Nil(t, appErr)

		_, appErr = th.App.DeletePost(th.Context, replyPost2.Id, u1.Id)
		require.Nil(t, appErr)

		time.Sleep(2 * time.Second)

		threadMembership, appErr := th.App.GetThreadMembershipForUser(u2.Id, rootPost.Id)
		require.Nil(t, appErr)
		thread, appErr := th.App.GetThreadForUser(threadMembership, false)
		require.Nil(t, appErr)
		require.Equal(t, int64(0), thread.UnreadMentions)
		require.Equal(t, int64(0), thread.UnreadReplies)
	})
}<|MERGE_RESOLUTION|>--- conflicted
+++ resolved
@@ -2292,16 +2292,10 @@
 	t.Run("should return only groups synced to channel and custom groups if channel is group constrained", func(t *testing.T) {
 		groupsMap, nErr := th.App.getGroupsAllowedForReferenceInChannel(constrainedChannel, team)
 		require.NoError(t, nErr)
-<<<<<<< HEAD
 		require.Len(t, groupsMap, 2)
 		require.Nil(t, groupsMap[*group2.Name])
 		require.Equal(t, groupsMap[*group1.Name], group1)
 		require.Equal(t, groupsMap[*customGroup.Name], customGroup)
-=======
-		require.Len(t, groupsMap, 1)
-		require.Nil(t, groupsMap[group2.Id])
-		require.Equal(t, groupsMap[group1.Id], group1)
->>>>>>> 7480fcfd
 	})
 
 	// Create a third ldap group not synced with a team or channel
@@ -2324,56 +2318,29 @@
 	t.Run("should return union of custom groups, groups synced to team and any channels if team is group constrained", func(t *testing.T) {
 		groupsMap, nErr := th.App.getGroupsAllowedForReferenceInChannel(channel, team)
 		require.NoError(t, nErr)
-<<<<<<< HEAD
 		require.Len(t, groupsMap, 3)
 		require.Nil(t, groupsMap[*group3.Name])
 		require.Equal(t, groupsMap[*group2.Name], group2)
 		require.Equal(t, groupsMap[*group1.Name], group1)
 		require.Equal(t, groupsMap[*customGroup.Name], customGroup)
-=======
-		require.Len(t, groupsMap, 2)
-		require.Nil(t, groupsMap[group3.Id])
-		require.Equal(t, groupsMap[group2.Id], group2)
-		require.Equal(t, groupsMap[group1.Id], group1)
->>>>>>> 7480fcfd
 	})
 
 	t.Run("should return only subset of custom groups and groups synced to channel for group constrained channel when team is also group constrained", func(t *testing.T) {
 		groupsMap, nErr := th.App.getGroupsAllowedForReferenceInChannel(constrainedChannel, team)
 		require.NoError(t, nErr)
-<<<<<<< HEAD
 		require.Len(t, groupsMap, 2)
 		require.Nil(t, groupsMap[*group3.Name])
 		require.Nil(t, groupsMap[*group2.Name])
 		require.Equal(t, groupsMap[*group1.Name], group1)
 		require.Equal(t, groupsMap[*customGroup.Name], customGroup)
-=======
-		require.Len(t, groupsMap, 1)
-		require.Nil(t, groupsMap[group3.Id])
-		require.Nil(t, groupsMap[group2.Id])
-		require.Equal(t, groupsMap[group1.Id], group1)
->>>>>>> 7480fcfd
-	})
-
-	team.GroupConstrained = model.NewBool(false)
-	team, err = th.App.UpdateTeam(team)
-	require.Nil(t, err)
-
-	t.Run("should return all groups when team and channel are not group constrained", func(t *testing.T) {
+	})
 		groupsMap, nErr := th.App.getGroupsAllowedForReferenceInChannel(channel, team)
 		require.NoError(t, nErr)
-<<<<<<< HEAD
 		require.Len(t, groupsMap, 4)
 		require.Equal(t, groupsMap[*group1.Name], group1)
 		require.Equal(t, groupsMap[*group2.Name], group2)
 		require.Equal(t, groupsMap[*group3.Name], group3)
 		require.Equal(t, groupsMap[*customGroup.Name], customGroup)
-=======
-		require.Len(t, groupsMap, 3)
-		require.Equal(t, groupsMap[group1.Id], group1)
-		require.Equal(t, groupsMap[group2.Id], group2)
-		require.Equal(t, groupsMap[group3.Id], group3)
->>>>>>> 7480fcfd
 	})
 }
 

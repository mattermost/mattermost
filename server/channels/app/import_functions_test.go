// Copyright (c) 2015-present Mattermost, Inc. All Rights Reserved.
// See LICENSE.txt for license information.

package app

import (
	"archive/zip"
	"context"
	"io"
	"os"
	"path/filepath"
	"strings"
	"testing"

	"github.com/stretchr/testify/assert"
	"github.com/stretchr/testify/require"

	"github.com/mattermost/mattermost/server/public/model"
	"github.com/mattermost/mattermost/server/public/shared/mlog"
	"github.com/mattermost/mattermost/server/v8/channels/app/imports"
	"github.com/mattermost/mattermost/server/v8/channels/store"
	"github.com/mattermost/mattermost/server/v8/channels/testlib"
	"github.com/mattermost/mattermost/server/v8/channels/utils"
	"github.com/mattermost/mattermost/server/v8/channels/utils/fileutils"
	"github.com/mattermost/mattermost/server/v8/platform/shared/filestore"
)

func TestImportImportScheme(t *testing.T) {
	th := Setup(t)
	defer th.TearDown()

	// Mark the phase 2 permissions migration as completed.
	th.App.Srv().Store().System().Save(&model.System{Name: model.MigrationKeyAdvancedPermissionsPhase2, Value: "true"})

	defer func() {
		th.App.Srv().Store().System().PermanentDeleteByName(model.MigrationKeyAdvancedPermissionsPhase2)
	}()

	// Try importing an invalid scheme in dryRun mode.
	data := imports.SchemeImportData{
		Name:  ptrStr(model.NewId()),
		Scope: ptrStr("team"),
		DefaultTeamGuestRole: &imports.RoleImportData{
			Name:        ptrStr(model.NewId()),
			DisplayName: ptrStr(model.NewId()),
		},
		DefaultTeamUserRole: &imports.RoleImportData{
			Name:        ptrStr(model.NewId()),
			DisplayName: ptrStr(model.NewId()),
		},
		DefaultTeamAdminRole: &imports.RoleImportData{
			Name:        ptrStr(model.NewId()),
			DisplayName: ptrStr(model.NewId()),
		},
		DefaultChannelGuestRole: &imports.RoleImportData{
			Name:        ptrStr(model.NewId()),
			DisplayName: ptrStr(model.NewId()),
		},
		DefaultChannelUserRole: &imports.RoleImportData{
			Name:        ptrStr(model.NewId()),
			DisplayName: ptrStr(model.NewId()),
		},
		DefaultChannelAdminRole: &imports.RoleImportData{
			Name:        ptrStr(model.NewId()),
			DisplayName: ptrStr(model.NewId()),
		},
		Description: ptrStr("description"),
	}

	err := th.App.importScheme(th.Context, &data, true)
	require.NotNil(t, err, "Should have failed to import.")

	_, nErr := th.App.Srv().Store().Scheme().GetByName(*data.Name)
	require.Error(t, nErr, "Scheme should not have imported.")

	// Try importing a valid scheme in dryRun mode.
	data.DisplayName = ptrStr("display name")

	err = th.App.importScheme(th.Context, &data, true)
	require.Nil(t, err, "Should have succeeded.")

	_, nErr = th.App.Srv().Store().Scheme().GetByName(*data.Name)
	require.Error(t, nErr, "Scheme should not have imported.")

	// Try importing an invalid scheme.
	data.DisplayName = nil

	err = th.App.importScheme(th.Context, &data, false)
	require.NotNil(t, err, "Should have failed to import.")

	_, nErr = th.App.Srv().Store().Scheme().GetByName(*data.Name)
	require.Error(t, nErr, "Scheme should not have imported.")

	// Try importing a valid scheme with all params set.
	data.DisplayName = ptrStr("display name")

	err = th.App.importScheme(th.Context, &data, false)
	require.Nil(t, err, "Should have succeeded.")

	scheme, nErr := th.App.Srv().Store().Scheme().GetByName(*data.Name)
	require.NoError(t, nErr, "Failed to import scheme: %v", err)

	assert.Equal(t, *data.Name, scheme.Name)
	assert.Equal(t, *data.DisplayName, scheme.DisplayName)
	assert.Equal(t, *data.Description, scheme.Description)
	assert.Equal(t, *data.Scope, scheme.Scope)

	role, nErr := th.App.Srv().Store().Role().GetByName(context.Background(), scheme.DefaultTeamAdminRole)
	require.NoError(t, nErr, "Should have found the imported role.")

	assert.Equal(t, *data.DefaultTeamAdminRole.DisplayName, role.DisplayName)
	assert.False(t, role.BuiltIn)
	assert.True(t, role.SchemeManaged)

	role, nErr = th.App.Srv().Store().Role().GetByName(context.Background(), scheme.DefaultTeamUserRole)
	require.NoError(t, nErr, "Should have found the imported role.")

	assert.Equal(t, *data.DefaultTeamUserRole.DisplayName, role.DisplayName)
	assert.False(t, role.BuiltIn)
	assert.True(t, role.SchemeManaged)

	role, nErr = th.App.Srv().Store().Role().GetByName(context.Background(), scheme.DefaultTeamGuestRole)
	require.NoError(t, nErr, "Should have found the imported role.")

	assert.Equal(t, *data.DefaultTeamGuestRole.DisplayName, role.DisplayName)
	assert.False(t, role.BuiltIn)
	assert.True(t, role.SchemeManaged)

	role, nErr = th.App.Srv().Store().Role().GetByName(context.Background(), scheme.DefaultChannelAdminRole)
	require.NoError(t, nErr, "Should have found the imported role.")

	assert.Equal(t, *data.DefaultChannelAdminRole.DisplayName, role.DisplayName)
	assert.False(t, role.BuiltIn)
	assert.True(t, role.SchemeManaged)

	role, nErr = th.App.Srv().Store().Role().GetByName(context.Background(), scheme.DefaultChannelUserRole)
	require.NoError(t, nErr, "Should have found the imported role.")

	assert.Equal(t, *data.DefaultChannelUserRole.DisplayName, role.DisplayName)
	assert.False(t, role.BuiltIn)
	assert.True(t, role.SchemeManaged)

	role, nErr = th.App.Srv().Store().Role().GetByName(context.Background(), scheme.DefaultChannelGuestRole)
	require.NoError(t, nErr, "Should have found the imported role.")

	assert.Equal(t, *data.DefaultChannelGuestRole.DisplayName, role.DisplayName)
	assert.False(t, role.BuiltIn)
	assert.True(t, role.SchemeManaged)

	// Try modifying all the fields and re-importing.
	data.DisplayName = ptrStr("new display name")
	data.Description = ptrStr("new description")

	err = th.App.importScheme(th.Context, &data, false)
	require.Nil(t, err, "Should have succeeded: %v", err)

	scheme, nErr = th.App.Srv().Store().Scheme().GetByName(*data.Name)
	require.NoError(t, nErr, "Failed to import scheme: %v", err)

	assert.Equal(t, *data.Name, scheme.Name)
	assert.Equal(t, *data.DisplayName, scheme.DisplayName)
	assert.Equal(t, *data.Description, scheme.Description)
	assert.Equal(t, *data.Scope, scheme.Scope)

	role, nErr = th.App.Srv().Store().Role().GetByName(context.Background(), scheme.DefaultTeamAdminRole)
	require.NoError(t, nErr, "Should have found the imported role.")

	assert.Equal(t, *data.DefaultTeamAdminRole.DisplayName, role.DisplayName)
	assert.False(t, role.BuiltIn)
	assert.True(t, role.SchemeManaged)

	role, nErr = th.App.Srv().Store().Role().GetByName(context.Background(), scheme.DefaultTeamUserRole)
	require.NoError(t, nErr, "Should have found the imported role.")

	assert.Equal(t, *data.DefaultTeamUserRole.DisplayName, role.DisplayName)
	assert.False(t, role.BuiltIn)
	assert.True(t, role.SchemeManaged)

	role, nErr = th.App.Srv().Store().Role().GetByName(context.Background(), scheme.DefaultTeamGuestRole)
	require.NoError(t, nErr, "Should have found the imported role.")

	assert.Equal(t, *data.DefaultTeamGuestRole.DisplayName, role.DisplayName)
	assert.False(t, role.BuiltIn)
	assert.True(t, role.SchemeManaged)

	role, nErr = th.App.Srv().Store().Role().GetByName(context.Background(), scheme.DefaultChannelAdminRole)
	require.NoError(t, nErr, "Should have found the imported role.")

	assert.Equal(t, *data.DefaultChannelAdminRole.DisplayName, role.DisplayName)
	assert.False(t, role.BuiltIn)
	assert.True(t, role.SchemeManaged)

	role, nErr = th.App.Srv().Store().Role().GetByName(context.Background(), scheme.DefaultChannelUserRole)
	require.NoError(t, nErr, "Should have found the imported role.")

	assert.Equal(t, *data.DefaultChannelUserRole.DisplayName, role.DisplayName)
	assert.False(t, role.BuiltIn)
	assert.True(t, role.SchemeManaged)

	role, nErr = th.App.Srv().Store().Role().GetByName(context.Background(), scheme.DefaultChannelGuestRole)
	require.NoError(t, nErr, "Should have found the imported role.")

	assert.Equal(t, *data.DefaultChannelGuestRole.DisplayName, role.DisplayName)
	assert.False(t, role.BuiltIn)
	assert.True(t, role.SchemeManaged)

	// Try changing the scope of the scheme and reimporting.
	data.Scope = ptrStr("channel")

	err = th.App.importScheme(th.Context, &data, false)
	require.NotNil(t, err, "Should have failed to import.")

	scheme, nErr = th.App.Srv().Store().Scheme().GetByName(*data.Name)
	require.NoError(t, nErr, "Failed to import scheme: %v", err)

	assert.Equal(t, *data.Name, scheme.Name)
	assert.Equal(t, *data.DisplayName, scheme.DisplayName)
	assert.Equal(t, *data.Description, scheme.Description)
	assert.Equal(t, "team", scheme.Scope)
}

func TestImportImportSchemeWithoutGuestRoles(t *testing.T) {
	th := Setup(t)
	defer th.TearDown()

	// Mark the phase 2 permissions migration as completed.
	th.App.Srv().Store().System().Save(&model.System{Name: model.MigrationKeyAdvancedPermissionsPhase2, Value: "true"})

	defer func() {
		th.App.Srv().Store().System().PermanentDeleteByName(model.MigrationKeyAdvancedPermissionsPhase2)
	}()

	// Try importing an invalid scheme in dryRun mode.
	data := imports.SchemeImportData{
		Name:  ptrStr(model.NewId()),
		Scope: ptrStr("team"),
		DefaultTeamUserRole: &imports.RoleImportData{
			Name:        ptrStr(model.NewId()),
			DisplayName: ptrStr(model.NewId()),
		},
		DefaultTeamAdminRole: &imports.RoleImportData{
			Name:        ptrStr(model.NewId()),
			DisplayName: ptrStr(model.NewId()),
		},
		DefaultChannelUserRole: &imports.RoleImportData{
			Name:        ptrStr(model.NewId()),
			DisplayName: ptrStr(model.NewId()),
		},
		DefaultChannelAdminRole: &imports.RoleImportData{
			Name:        ptrStr(model.NewId()),
			DisplayName: ptrStr(model.NewId()),
		},
		Description: ptrStr("description"),
	}

	err := th.App.importScheme(th.Context, &data, true)
	require.NotNil(t, err, "Should have failed to import.")

	_, nErr := th.App.Srv().Store().Scheme().GetByName(*data.Name)
	require.Error(t, nErr, "Scheme should not have imported.")

	// Try importing a valid scheme in dryRun mode.
	data.DisplayName = ptrStr("display name")

	err = th.App.importScheme(th.Context, &data, true)
	require.Nil(t, err, "Should have succeeded.")

	_, nErr = th.App.Srv().Store().Scheme().GetByName(*data.Name)
	require.Error(t, nErr, "Scheme should not have imported.")

	// Try importing an invalid scheme.
	data.DisplayName = nil

	err = th.App.importScheme(th.Context, &data, false)
	require.NotNil(t, err, "Should have failed to import.")

	_, nErr = th.App.Srv().Store().Scheme().GetByName(*data.Name)
	require.Error(t, nErr, "Scheme should not have imported.")

	// Try importing a valid scheme with all params set.
	data.DisplayName = ptrStr("display name")

	err = th.App.importScheme(th.Context, &data, false)
	require.Nil(t, err, "Should have succeeded.")

	scheme, nErr := th.App.Srv().Store().Scheme().GetByName(*data.Name)
	require.NoError(t, nErr, "Failed to import scheme: %v", err)

	assert.Equal(t, *data.Name, scheme.Name)
	assert.Equal(t, *data.DisplayName, scheme.DisplayName)
	assert.Equal(t, *data.Description, scheme.Description)
	assert.Equal(t, *data.Scope, scheme.Scope)

	role, nErr := th.App.Srv().Store().Role().GetByName(context.Background(), scheme.DefaultTeamAdminRole)
	require.NoError(t, nErr, "Should have found the imported role.")

	assert.Equal(t, *data.DefaultTeamAdminRole.DisplayName, role.DisplayName)
	assert.False(t, role.BuiltIn)
	assert.True(t, role.SchemeManaged)

	role, nErr = th.App.Srv().Store().Role().GetByName(context.Background(), scheme.DefaultTeamUserRole)
	require.NoError(t, nErr, "Should have found the imported role.")

	assert.Equal(t, *data.DefaultTeamUserRole.DisplayName, role.DisplayName)
	assert.False(t, role.BuiltIn)
	assert.True(t, role.SchemeManaged)

	role, nErr = th.App.Srv().Store().Role().GetByName(context.Background(), scheme.DefaultTeamGuestRole)
	require.NoError(t, nErr, "Should have found the imported role.")

	assert.Equal(t, *data.DefaultTeamGuestRole.DisplayName, role.DisplayName)
	assert.False(t, role.BuiltIn)
	assert.True(t, role.SchemeManaged)

	role, nErr = th.App.Srv().Store().Role().GetByName(context.Background(), scheme.DefaultChannelAdminRole)
	require.NoError(t, nErr, "Should have found the imported role.")

	assert.Equal(t, *data.DefaultChannelAdminRole.DisplayName, role.DisplayName)
	assert.False(t, role.BuiltIn)
	assert.True(t, role.SchemeManaged)

	role, nErr = th.App.Srv().Store().Role().GetByName(context.Background(), scheme.DefaultChannelUserRole)
	require.NoError(t, nErr, "Should have found the imported role.")

	assert.Equal(t, *data.DefaultChannelUserRole.DisplayName, role.DisplayName)
	assert.False(t, role.BuiltIn)
	assert.True(t, role.SchemeManaged)

	role, nErr = th.App.Srv().Store().Role().GetByName(context.Background(), scheme.DefaultChannelGuestRole)
	require.NoError(t, nErr, "Should have found the imported role.")

	assert.Equal(t, *data.DefaultChannelGuestRole.DisplayName, role.DisplayName)
	assert.False(t, role.BuiltIn)
	assert.True(t, role.SchemeManaged)

	// Try modifying all the fields and re-importing.
	data.DisplayName = ptrStr("new display name")
	data.Description = ptrStr("new description")

	err = th.App.importScheme(th.Context, &data, false)
	require.Nil(t, err, "Should have succeeded: %v", err)

	scheme, nErr = th.App.Srv().Store().Scheme().GetByName(*data.Name)
	require.NoError(t, nErr, "Failed to import scheme: %v", err)

	assert.Equal(t, *data.Name, scheme.Name)
	assert.Equal(t, *data.DisplayName, scheme.DisplayName)
	assert.Equal(t, *data.Description, scheme.Description)
	assert.Equal(t, *data.Scope, scheme.Scope)

	role, nErr = th.App.Srv().Store().Role().GetByName(context.Background(), scheme.DefaultTeamAdminRole)
	require.NoError(t, nErr, "Should have found the imported role.")

	assert.Equal(t, *data.DefaultTeamAdminRole.DisplayName, role.DisplayName)
	assert.False(t, role.BuiltIn)
	assert.True(t, role.SchemeManaged)

	role, nErr = th.App.Srv().Store().Role().GetByName(context.Background(), scheme.DefaultTeamUserRole)
	require.NoError(t, nErr, "Should have found the imported role.")

	assert.Equal(t, *data.DefaultTeamUserRole.DisplayName, role.DisplayName)
	assert.False(t, role.BuiltIn)
	assert.True(t, role.SchemeManaged)

	role, nErr = th.App.Srv().Store().Role().GetByName(context.Background(), scheme.DefaultTeamGuestRole)
	require.NoError(t, nErr, "Should have found the imported role.")

	assert.Equal(t, *data.DefaultTeamGuestRole.DisplayName, role.DisplayName)
	assert.False(t, role.BuiltIn)
	assert.True(t, role.SchemeManaged)

	role, nErr = th.App.Srv().Store().Role().GetByName(context.Background(), scheme.DefaultChannelAdminRole)
	require.NoError(t, nErr, "Should have found the imported role.")

	assert.Equal(t, *data.DefaultChannelAdminRole.DisplayName, role.DisplayName)
	assert.False(t, role.BuiltIn)
	assert.True(t, role.SchemeManaged)

	role, nErr = th.App.Srv().Store().Role().GetByName(context.Background(), scheme.DefaultChannelUserRole)
	require.NoError(t, nErr, "Should have found the imported role.")

	assert.Equal(t, *data.DefaultChannelUserRole.DisplayName, role.DisplayName)
	assert.False(t, role.BuiltIn)
	assert.True(t, role.SchemeManaged)

	role, nErr = th.App.Srv().Store().Role().GetByName(context.Background(), scheme.DefaultChannelGuestRole)
	require.NoError(t, nErr, "Should have found the imported role.")

	assert.Equal(t, *data.DefaultChannelGuestRole.DisplayName, role.DisplayName)
	assert.False(t, role.BuiltIn)
	assert.True(t, role.SchemeManaged)

	// Try changing the scope of the scheme and reimporting.
	data.Scope = ptrStr("channel")

	err = th.App.importScheme(th.Context, &data, false)
	require.NotNil(t, err, "Should have failed to import.")

	scheme, nErr = th.App.Srv().Store().Scheme().GetByName(*data.Name)
	require.NoError(t, nErr, "Failed to import scheme: %v", err)

	assert.Equal(t, *data.Name, scheme.Name)
	assert.Equal(t, *data.DisplayName, scheme.DisplayName)
	assert.Equal(t, *data.Description, scheme.Description)
	assert.Equal(t, "team", scheme.Scope)
}

func TestImportImportRole(t *testing.T) {
	th := Setup(t)
	defer th.TearDown()

	// Try importing an invalid role in dryRun mode.
	rid1 := model.NewId()
	data := imports.RoleImportData{
		Name: &rid1,
	}

	err := th.App.importRole(th.Context, &data, true)
	require.NotNil(t, err, "Should have failed to import.")

	_, nErr := th.App.Srv().Store().Role().GetByName(context.Background(), rid1)
	require.Error(t, nErr, "Should have failed to import.")

	// Try importing the valid role in dryRun mode.
	data.DisplayName = ptrStr("display name")

	err = th.App.importRole(th.Context, &data, true)
	require.Nil(t, err, "Should have succeeded.")

	_, nErr = th.App.Srv().Store().Role().GetByName(context.Background(), rid1)
	require.Error(t, nErr, "Role should not have imported as we are in dry run mode.")

	// Try importing an invalid role.
	data.DisplayName = nil

	err = th.App.importRole(th.Context, &data, false)
	require.NotNil(t, err, "Should have failed to import.")

	_, nErr = th.App.Srv().Store().Role().GetByName(context.Background(), rid1)
	require.Error(t, nErr, "Role should not have imported.")

	// Try importing a valid role with all params set.
	data.DisplayName = ptrStr("display name")
	data.Description = ptrStr("description")
	data.Permissions = &[]string{"invite_user", "add_user_to_team"}

	err = th.App.importRole(th.Context, &data, false)
	require.Nil(t, err, "Should have succeeded.")

	role, nErr := th.App.Srv().Store().Role().GetByName(context.Background(), rid1)
	require.NoError(t, nErr, "Should have found the imported role.")

	assert.Equal(t, *data.Name, role.Name)
	assert.Equal(t, *data.DisplayName, role.DisplayName)
	assert.Equal(t, *data.Description, role.Description)
	assert.Equal(t, *data.Permissions, role.Permissions)
	assert.False(t, role.BuiltIn)
	assert.False(t, role.SchemeManaged)

	// Try changing all the params and reimporting.
	data.DisplayName = ptrStr("new display name")
	data.Description = ptrStr("description")
	data.Permissions = &[]string{"manage_slash_commands"}
	data.SchemeManaged = model.NewBool(true)

	err = th.App.importRole(th.Context, &data, false)
	require.Nil(t, err, "Should have succeeded. %v", err)

	role, nErr = th.App.Srv().Store().Role().GetByName(context.Background(), rid1)
	require.NoError(t, nErr, "Should have found the imported role.")

	assert.Equal(t, *data.Name, role.Name)
	assert.Equal(t, *data.DisplayName, role.DisplayName)
	assert.Equal(t, *data.Description, role.Description)
	assert.Equal(t, *data.Permissions, role.Permissions)
	assert.False(t, role.BuiltIn)
	assert.True(t, role.SchemeManaged)

	// Check that re-importing with only required fields doesn't update the others.
	data2 := imports.RoleImportData{
		Name:        &rid1,
		DisplayName: ptrStr("new display name again"),
	}

	err = th.App.importRole(th.Context, &data2, false)
	require.Nil(t, err, "Should have succeeded.")

	role, nErr = th.App.Srv().Store().Role().GetByName(context.Background(), rid1)
	require.NoError(t, nErr, "Should have found the imported role.")

	assert.Equal(t, *data2.Name, role.Name)
	assert.Equal(t, *data2.DisplayName, role.DisplayName)
	assert.Equal(t, *data.Description, role.Description)
	assert.Equal(t, *data.Permissions, role.Permissions)
	assert.False(t, role.BuiltIn)
	assert.True(t, role.SchemeManaged)
}

func TestImportImportTeam(t *testing.T) {
	th := Setup(t)
	defer th.TearDown()

	// Mark the phase 2 permissions migration as completed.
	th.App.Srv().Store().System().Save(&model.System{Name: model.MigrationKeyAdvancedPermissionsPhase2, Value: "true"})

	defer func() {
		th.App.Srv().Store().System().PermanentDeleteByName(model.MigrationKeyAdvancedPermissionsPhase2)
	}()

	scheme1 := th.SetupTeamScheme()
	scheme2 := th.SetupTeamScheme()

	// Check how many teams are in the database.
	teamsCount, err := th.App.Srv().Store().Team().AnalyticsTeamCount(nil)
	require.NoError(t, err, "Failed to get team count.")

	data := imports.TeamImportData{
		Name:            ptrStr(model.NewId()),
		DisplayName:     ptrStr("Display Name"),
		Type:            ptrStr("XYZ"),
		Description:     ptrStr("The team description."),
		AllowOpenInvite: ptrBool(true),
		Scheme:          &scheme1.Name,
	}

	// Try importing an invalid team in dryRun mode.
	err = th.App.importTeam(th.Context, &data, true)
	require.Error(t, err, "Should have received an error importing an invalid team.")

	// Do a valid team in dry-run mode.
	data.Type = ptrStr("O")
	appErr := th.App.importTeam(th.Context, &data, true)
	require.Nil(t, appErr, "Received an error validating valid team.")

	// Check that no more teams are in the DB.
	th.CheckTeamCount(t, teamsCount)

	// Do an invalid team in apply mode, check db changes.
	data.Type = ptrStr("XYZ")
	err = th.App.importTeam(th.Context, &data, false)
	require.Error(t, err, "Import should have failed on invalid team.")

	// Check that no more teams are in the DB.
	th.CheckTeamCount(t, teamsCount)

	// Do a valid team in apply mode, check db changes.
	data.Type = ptrStr("O")
	appErr = th.App.importTeam(th.Context, &data, false)
	require.Nil(t, appErr, "Received an error importing valid team: %v", err)

	// Check that one more team is in the DB.
	th.CheckTeamCount(t, teamsCount+1)

	// Get the team and check that all the fields are correct.
	team, appErr := th.App.GetTeamByName(*data.Name)
	require.Nil(t, appErr, "Failed to get team from database.")

	assert.Equal(t, *data.DisplayName, team.DisplayName)
	assert.Equal(t, *data.Type, team.Type)
	assert.Equal(t, *data.Description, team.Description)
	assert.Equal(t, *data.AllowOpenInvite, team.AllowOpenInvite)
	assert.Equal(t, scheme1.Id, *team.SchemeId)

	// Alter all the fields of that team (apart from unique identifier) and import again.
	data.DisplayName = ptrStr("Display Name 2")
	data.Type = ptrStr("P")
	data.Description = ptrStr("The new description")
	data.AllowOpenInvite = ptrBool(false)
	data.Scheme = &scheme2.Name

	// Check that the original number of teams are again in the DB (because this query doesn't include deleted).
	data.Type = ptrStr("O")
	appErr = th.App.importTeam(th.Context, &data, false)
	require.Nil(t, appErr, "Received an error importing updated valid team.")

	th.CheckTeamCount(t, teamsCount+1)

	// Get the team and check that all fields are correct.
	team, appErr = th.App.GetTeamByName(*data.Name)
	require.Nil(t, appErr, "Failed to get team from database.")

	assert.Equal(t, *data.DisplayName, team.DisplayName)
	assert.Equal(t, *data.Type, team.Type)
	assert.Equal(t, *data.Description, team.Description)
	assert.Equal(t, *data.AllowOpenInvite, team.AllowOpenInvite)
	assert.Equal(t, scheme2.Id, *team.SchemeId)
}

func TestImportImportChannel(t *testing.T) {
	th := Setup(t)
	defer th.TearDown()

	// Mark the phase 2 permissions migration as completed.
	th.App.Srv().Store().System().Save(&model.System{Name: model.MigrationKeyAdvancedPermissionsPhase2, Value: "true"})

	defer func() {
		th.App.Srv().Store().System().PermanentDeleteByName(model.MigrationKeyAdvancedPermissionsPhase2)
	}()

	scheme1 := th.SetupChannelScheme()
	scheme2 := th.SetupChannelScheme()

	// Import a Team.
	teamName := model.NewRandomTeamName()
	th.App.importTeam(th.Context, &imports.TeamImportData{
		Name:        &teamName,
		DisplayName: ptrStr("Display Name"),
		Type:        ptrStr("O"),
	}, false)
	team, err := th.App.GetTeamByName(teamName)
	require.Nil(t, err, "Failed to get team from database.")

	// Check how many channels are in the database.
	channelCount, nErr := th.App.Srv().Store().Channel().AnalyticsTypeCount("", model.ChannelTypeOpen)
	require.NoError(t, nErr, "Failed to get team count.")

	// Do an invalid channel in dry-run mode.
	chanOpen := model.ChannelTypeOpen
	data := imports.ChannelImportData{
		Team:        &teamName,
		DisplayName: ptrStr("Display Name"),
		Type:        &chanOpen,
		Header:      ptrStr("Channel Header"),
		Purpose:     ptrStr("Channel Purpose"),
		Scheme:      &scheme1.Name,
	}
	err = th.App.importChannel(th.Context, &data, true)
	require.NotNil(t, err, "Expected error due to invalid name.")

	// Check that no more channels are in the DB.
	th.CheckChannelsCount(t, channelCount)

	// Do a valid channel with a nonexistent team in dry-run mode.
	data.Name = ptrStr("channelname")
	data.Team = ptrStr(model.NewId())
	err = th.App.importChannel(th.Context, &data, true)
	require.Nil(t, err, "Expected success as cannot validate channel name in dry run mode.")

	// Check that no more channels are in the DB.
	th.CheckChannelsCount(t, channelCount)

	// Do a valid channel in dry-run mode.
	data.Team = &teamName
	err = th.App.importChannel(th.Context, &data, true)
	require.Nil(t, err, "Expected success as valid team.")

	// Check that no more channels are in the DB.
	th.CheckChannelsCount(t, channelCount)

	// Do an invalid channel in apply mode.
	data.Name = nil
	err = th.App.importChannel(th.Context, &data, false)
	require.NotNil(t, err, "Expected error due to invalid name (apply mode).")

	// Check that no more channels are in the DB.
	th.CheckChannelsCount(t, channelCount)

	// Do a valid channel in apply mode with a non-existent team.
	data.Name = ptrStr("channelname")
	data.Team = ptrStr(model.NewId())
	err = th.App.importChannel(th.Context, &data, false)
	require.NotNil(t, err, "Expected error due to non-existent team (apply mode).")

	// Check that no more channels are in the DB.
	th.CheckChannelsCount(t, channelCount)

	// Do a valid channel in apply mode.
	data.Team = &teamName
	err = th.App.importChannel(th.Context, &data, false)
	require.Nil(t, err, "Expected success in apply mode")

	// Check that 1 more channel is in the DB.
	th.CheckChannelsCount(t, channelCount+1)

	// Get the Channel and check all the fields are correct.
	channel, err := th.App.GetChannelByName(th.Context, *data.Name, team.Id, false)
	require.Nil(t, err, "Failed to get channel from database.")

	assert.Equal(t, *data.Name, channel.Name)
	assert.Equal(t, *data.DisplayName, channel.DisplayName)
	assert.Equal(t, *data.Type, channel.Type)
	assert.Equal(t, *data.Header, channel.Header)
	assert.Equal(t, *data.Purpose, channel.Purpose)
	assert.Equal(t, scheme1.Id, *channel.SchemeId)

	// Alter all the fields of that channel.
	cTypePr := model.ChannelTypePrivate
	data.DisplayName = ptrStr("Changed Disp Name")
	data.Type = &cTypePr
	data.Header = ptrStr("New Header")
	data.Purpose = ptrStr("New Purpose")
	data.Scheme = &scheme2.Name
	err = th.App.importChannel(th.Context, &data, false)
	require.Nil(t, err, "Expected success in apply mode")

	// Check channel count the same.
	th.CheckChannelsCount(t, channelCount)

	// Get the Channel and check all the fields are correct.
	channel, err = th.App.GetChannelByName(th.Context, *data.Name, team.Id, false)
	require.Nil(t, err, "Failed to get channel from database.")

	assert.Equal(t, *data.Name, channel.Name)
	assert.Equal(t, *data.DisplayName, channel.DisplayName)
	assert.Equal(t, *data.Type, channel.Type)
	assert.Equal(t, *data.Header, channel.Header)
	assert.Equal(t, *data.Purpose, channel.Purpose)
	assert.Equal(t, scheme2.Id, *channel.SchemeId)

	// Do a valid archived channel.
	now := model.GetMillis()
	data.Name = ptrStr("archivedchannel")
	data.DisplayName = ptrStr("Archived Channel")
	data.Type = &chanOpen
	data.Header = ptrStr("Archived Channel Header")
	data.Purpose = ptrStr("Archived Channel Purpose")
	data.Scheme = &scheme1.Name
	data.DeletedAt = &now
	err = th.App.importChannel(th.Context, &data, false)
	require.Nil(t, err, "Expected success in apply mode")
	aChan, err := th.App.GetChannelByName(th.Context, *data.Name, team.Id, true)
	require.Nil(t, err, "Failed to get channel from database.")
	assert.Equal(t, *data.Name, aChan.Name)
}

func TestImportImportUser(t *testing.T) {
	th := Setup(t)
	defer th.TearDown()

	// Check how many users are in the database.
	userCount, err := th.App.Srv().Store().User().Count(model.UserCountOptions{
		IncludeDeleted:     true,
		IncludeBotAccounts: false,
	})
	require.NoError(t, err, "Failed to get user count.")

	// Do an invalid user in dry-run mode.
	data := imports.UserImportData{
		Username: ptrStr("a" + model.NewId()),
	}
	err = th.App.importUser(th.Context, &data, true)
	require.Error(t, err, "Should have failed to import invalid user.")

	// Check that no more users are in the DB.
	userCount2, err := th.App.Srv().Store().User().Count(model.UserCountOptions{
		IncludeDeleted:     true,
		IncludeBotAccounts: false,
	})
	require.NoError(t, err, "Failed to get user count.")
	assert.Equal(t, userCount, userCount2, "Unexpected number of users")

	// Do a valid user in dry-run mode.
	data = imports.UserImportData{
		Username: ptrStr("a" + model.NewId()),
		Email:    ptrStr(model.NewId() + "@example.com"),
	}
	appErr := th.App.importUser(th.Context, &data, true)
	require.Nil(t, appErr, "Should have succeeded to import valid user.")

	// Check that no more users are in the DB.
	userCount3, err := th.App.Srv().Store().User().Count(model.UserCountOptions{
		IncludeDeleted:     true,
		IncludeBotAccounts: false,
	})
	require.NoError(t, err, "Failed to get user count.")
	assert.Equal(t, userCount, userCount3, "Unexpected number of users")

	// Do an invalid user in apply mode.
	data = imports.UserImportData{
		Username: ptrStr("a" + model.NewId()),
	}
	err = th.App.importUser(th.Context, &data, false)
	require.Error(t, err, "Should have failed to import invalid user.")

	// Check that no more users are in the DB.
	userCount4, err := th.App.Srv().Store().User().Count(model.UserCountOptions{
		IncludeDeleted:     true,
		IncludeBotAccounts: false,
	})
	require.NoError(t, err, "Failed to get user count.")
	assert.Equal(t, userCount, userCount4, "Unexpected number of users")

	// Do a valid user in apply mode.
	username := "a" + model.NewId()
	testsDir, _ := fileutils.FindDir("tests")
	data = imports.UserImportData{
		ProfileImage: ptrStr(filepath.Join(testsDir, "test.png")),
		Username:     &username,
		Email:        ptrStr(model.NewId() + "@example.com"),
		Nickname:     ptrStr(model.NewId()),
		FirstName:    ptrStr(model.NewId()),
		LastName:     ptrStr(model.NewId()),
		Position:     ptrStr(model.NewId()),
	}
	appErr = th.App.importUser(th.Context, &data, false)
	require.Nil(t, appErr, "Should have succeeded to import valid user.")

	// Check that one more user is in the DB.
	userCount5, err := th.App.Srv().Store().User().Count(model.UserCountOptions{
		IncludeDeleted:     true,
		IncludeBotAccounts: false,
	})
	require.NoError(t, err, "Failed to get user count.")
	assert.Equal(t, userCount+1, userCount5, "Unexpected number of users")

	// Get the user and check all the fields are correct.
	user, err2 := th.App.GetUserByUsername(username)
	require.Nil(t, err2, "Failed to get user from database.")

	userBool := user.Email != *data.Email || user.Nickname != *data.Nickname || user.FirstName != *data.FirstName || user.LastName != *data.LastName || user.Position != *data.Position
	require.False(t, userBool, "User properties do not match Import Data.")

	// Check calculated properties.
	require.Empty(t, user.AuthService, "Expected Auth Service to be empty.")

	require.Empty(t, user.AuthData, "Expected AuthData to be empty.")

	require.NotEmpty(t, user.Password, "Expected password to be set.")

	require.True(t, user.EmailVerified, "Expected EmailVerified to be true.")

	require.Equal(t, user.Locale, *th.App.Config().LocalizationSettings.DefaultClientLocale, "Expected Locale to be the default.")

	require.Equal(t, user.Roles, "system_user", "Expected roles to be system_user")

	// Alter all the fields of that user.
	data.Email = ptrStr(model.NewId() + "@example.com")
	data.ProfileImage = ptrStr(filepath.Join(testsDir, "testgif.gif"))
	data.AuthService = ptrStr("ldap")
	data.AuthData = &username
	data.Nickname = ptrStr(model.NewId())
	data.FirstName = ptrStr(model.NewId())
	data.LastName = ptrStr(model.NewId())
	data.Position = ptrStr(model.NewId())
	data.Roles = ptrStr("system_admin system_user")
	data.Locale = ptrStr("zh_CN")

	appErr = th.App.importUser(th.Context, &data, false)
	require.Nil(t, appErr, "Should have succeeded to update valid user %v", err)

	// Check user count the same.
	userCount6, err := th.App.Srv().Store().User().Count(model.UserCountOptions{
		IncludeDeleted:     true,
		IncludeBotAccounts: false,
	})
	require.NoError(t, err, "Failed to get user count.")
	assert.Equal(t, userCount+1, userCount6, "Unexpected number of users")

	// Get the user and check all the fields are correct.
	user, err2 = th.App.GetUserByUsername(username)
	require.Nil(t, err2, "Failed to get user from database.")

	userBool = user.Email != *data.Email || user.Nickname != *data.Nickname || user.FirstName != *data.FirstName || user.LastName != *data.LastName || user.Position != *data.Position
	require.False(t, userBool, "Updated User properties do not match Import Data.")

	require.Equal(t, "ldap", user.AuthService, "Expected Auth Service to be ldap \"%v\"", user.AuthService)

	require.Equal(t, user.AuthData, data.AuthData, "Expected AuthData to be set.")

	require.Empty(t, user.Password, "Expected password to be empty.")

	require.True(t, user.EmailVerified, "Expected EmailVerified to be true.")

	require.Equal(t, *data.Locale, user.Locale, "Expected Locale to be the set.")

	require.Equal(t, *data.Roles, user.Roles, "Expected roles to be set: %v", user.Roles)

	// Check Password and AuthData together.
	data.Password = ptrStr("PasswordTest")
	appErr = th.App.importUser(th.Context, &data, false)
	require.NotNil(t, appErr, "Should have failed to import invalid user.")

	data.AuthData = nil
	data.AuthService = nil
	appErr = th.App.importUser(th.Context, &data, false)
	require.Nil(t, appErr, "Should have succeeded to update valid user %v", err)

	data.Password = ptrStr("")
	appErr = th.App.importUser(th.Context, &data, false)
	require.NotNil(t, appErr, "Should have failed to import invalid user.")

	data.Password = ptrStr(strings.Repeat("0123456789", 10))
	appErr = th.App.importUser(th.Context, &data, false)
	require.NotNil(t, appErr, "Should have failed to import invalid user.")

	data.Password = ptrStr("TestPassword")

	// Test team and channel memberships
	teamName := model.NewRandomTeamName()
	th.App.importTeam(th.Context, &imports.TeamImportData{
		Name:        &teamName,
		DisplayName: ptrStr("Display Name"),
		Type:        ptrStr("O"),
	}, false)
	team, appErr := th.App.GetTeamByName(teamName)
	require.Nil(t, appErr, "Failed to get team from database.")

	channelName := model.NewId()
	chanTypeOpen := model.ChannelTypeOpen
	th.App.importChannel(th.Context, &imports.ChannelImportData{
		Team:        &teamName,
		Name:        &channelName,
		DisplayName: ptrStr("Display Name"),
		Type:        &chanTypeOpen,
	}, false)
	channel, appErr := th.App.GetChannelByName(th.Context, channelName, team.Id, false)
	require.Nil(t, appErr, "Failed to get channel from database.")

	username = "a" + model.NewId()
	data = imports.UserImportData{
		Username:  &username,
		Email:     ptrStr(model.NewId() + "@example.com"),
		Nickname:  ptrStr(model.NewId()),
		FirstName: ptrStr(model.NewId()),
		LastName:  ptrStr(model.NewId()),
		Position:  ptrStr(model.NewId()),
	}

	teamMembers, appErr := th.App.GetTeamMembers(team.Id, 0, 1000, nil)
	require.Nil(t, appErr, "Failed to get team member count")
	teamMemberCount := len(teamMembers)

	channelMemberCount, appErr := th.App.GetChannelMemberCount(th.Context, channel.Id)
	require.Nil(t, appErr, "Failed to get channel member count")

	// Test with an invalid team & channel membership in dry-run mode.
	data.Teams = &[]imports.UserTeamImportData{
		{
			Roles: ptrStr("invalid"),
			Channels: &[]imports.UserChannelImportData{
				{
					Roles: ptrStr("invalid"),
				},
			},
		},
	}
	appErr = th.App.importUser(th.Context, &data, true)
	assert.NotNil(t, appErr)

	// Test with an unknown team name & invalid channel membership in dry-run mode.
	data.Teams = &[]imports.UserTeamImportData{
		{
			Name: ptrStr(model.NewId()),
			Channels: &[]imports.UserChannelImportData{
				{
					Roles: ptrStr("invalid"),
				},
			},
		},
	}
	appErr = th.App.importUser(th.Context, &data, true)
	assert.NotNil(t, appErr)

	// Test with a valid team & invalid channel membership in dry-run mode.
	data.Teams = &[]imports.UserTeamImportData{
		{
			Name: &teamName,
			Channels: &[]imports.UserChannelImportData{
				{
					Roles: ptrStr("invalid"),
				},
			},
		},
	}
	appErr = th.App.importUser(th.Context, &data, true)
	assert.NotNil(t, appErr)

	// Test with a valid team & unknown channel name in dry-run mode.
	data.Teams = &[]imports.UserTeamImportData{
		{
			Name: &teamName,
			Channels: &[]imports.UserChannelImportData{
				{
					Name: ptrStr(model.NewId()),
				},
			},
		},
	}
	appErr = th.App.importUser(th.Context, &data, true)
	assert.Nil(t, appErr)

	// Test with a valid team & valid channel name in dry-run mode.
	data.Teams = &[]imports.UserTeamImportData{
		{
			Name: &teamName,
			Channels: &[]imports.UserChannelImportData{
				{
					Name: &channelName,
				},
			},
		},
	}
	appErr = th.App.importUser(th.Context, &data, true)
	assert.Nil(t, appErr)

	// Check no new member objects were created because dry run mode.
	tmc, appErr := th.App.GetTeamMembers(team.Id, 0, 1000, nil)
	require.Nil(t, appErr, "Failed to get Team Member Count")
	require.Len(t, tmc, teamMemberCount, "Number of team members not as expected")

	cmc, appErr := th.App.GetChannelMemberCount(th.Context, channel.Id)
	require.Nil(t, appErr, "Failed to get Channel Member Count")
	require.Equal(t, channelMemberCount, cmc, "Number of channel members not as expected")

	// Test with an invalid team & channel membership in apply mode.
	data.Teams = &[]imports.UserTeamImportData{
		{
			Roles: ptrStr("invalid"),
			Channels: &[]imports.UserChannelImportData{
				{
					Roles: ptrStr("invalid"),
				},
			},
		},
	}
	appErr = th.App.importUser(th.Context, &data, false)
	assert.NotNil(t, appErr)

	// Test with an unknown team name & invalid channel membership in apply mode.
	data.Teams = &[]imports.UserTeamImportData{
		{
			Name: ptrStr(model.NewId()),
			Channels: &[]imports.UserChannelImportData{
				{
					Roles: ptrStr("invalid"),
				},
			},
		},
	}
	appErr = th.App.importUser(th.Context, &data, false)
	assert.NotNil(t, appErr)

	// Test with a valid team & invalid channel membership in apply mode.
	data.Teams = &[]imports.UserTeamImportData{
		{
			Name: &teamName,
			Channels: &[]imports.UserChannelImportData{
				{
					Roles: ptrStr("invalid"),
				},
			},
		},
	}
	appErr = th.App.importUser(th.Context, &data, false)
	assert.NotNil(t, appErr)

	// Check no new member objects were created because all tests should have failed so far.
	tmc, appErr = th.App.GetTeamMembers(team.Id, 0, 1000, nil)
	require.Nil(t, appErr, "Failed to get Team Member Count")
	require.Len(t, tmc, teamMemberCount)

	cmc, appErr = th.App.GetChannelMemberCount(th.Context, channel.Id)
	require.Nil(t, appErr, "Failed to get Channel Member Count")
	require.Equal(t, channelMemberCount, cmc)

	// Test with a valid team & unknown channel name in apply mode.
	data.Teams = &[]imports.UserTeamImportData{
		{
			Name: &teamName,
			Channels: &[]imports.UserChannelImportData{
				{
					Name: ptrStr(model.NewId()),
				},
			},
		},
	}
	appErr = th.App.importUser(th.Context, &data, false)
	assert.NotNil(t, appErr)

	// Check only new team member object created because dry run mode.
	tmc, appErr = th.App.GetTeamMembers(team.Id, 0, 1000, nil)
	require.Nil(t, appErr, "Failed to get Team Member Count")
	require.Len(t, tmc, teamMemberCount+1)

	cmc, appErr = th.App.GetChannelMemberCount(th.Context, channel.Id)
	require.Nil(t, appErr, "Failed to get Channel Member Count")
	require.Equal(t, channelMemberCount, cmc)

	// Check team member properties.
	user, appErr = th.App.GetUserByUsername(username)
	require.Nil(t, appErr, "Failed to get user from database.")

	teamMember, appErr := th.App.GetTeamMember(th.Context, team.Id, user.Id)
	require.Nil(t, appErr, "Failed to get team member from database.")
	require.Equal(t, "team_user", teamMember.Roles)

	// Test with a valid team & valid channel name in apply mode.
	data.Teams = &[]imports.UserTeamImportData{
		{
			Name: &teamName,
			Channels: &[]imports.UserChannelImportData{
				{
					Name: &channelName,
				},
			},
		},
	}
	appErr = th.App.importUser(th.Context, &data, false)
	assert.Nil(t, appErr)

	// Check only new channel member object created because dry run mode.
	tmc, appErr = th.App.GetTeamMembers(team.Id, 0, 1000, nil)
	require.Nil(t, appErr, "Failed to get Team Member Count")
	require.Len(t, tmc, teamMemberCount+1, "Number of team members not as expected")

	cmc, appErr = th.App.GetChannelMemberCount(th.Context, channel.Id)
	require.Nil(t, appErr, "Failed to get Channel Member Count")
	require.Equal(t, channelMemberCount+1, cmc, "Number of channel members not as expected")

	// Check channel member properties.
	channelMember, appErr := th.App.GetChannelMember(th.Context, channel.Id, user.Id)
	require.Nil(t, appErr, "Failed to get channel member from database.")
	assert.Equal(t, "channel_user", channelMember.Roles)
	assert.Equal(t, "default", channelMember.NotifyProps[model.DesktopNotifyProp])
	assert.Equal(t, "default", channelMember.NotifyProps[model.PushNotifyProp])
	assert.Equal(t, "all", channelMember.NotifyProps[model.MarkUnreadNotifyProp])

	// Test with the properties of the team and channel membership changed.
	data.Teams = &[]imports.UserTeamImportData{
		{
			Name:  &teamName,
			Theme: ptrStr(`{"awayIndicator":"#DBBD4E","buttonBg":"#23A1FF","buttonColor":"#FFFFFF","centerChannelBg":"#ffffff","centerChannelColor":"#333333","codeTheme":"github","image":"/static/files/a4a388b38b32678e83823ef1b3e17766.png","linkColor":"#2389d7","mentionBg":"#2389d7","mentionColor":"#ffffff","mentionHighlightBg":"#fff2bb","mentionHighlightLink":"#2f81b7","newMessageSeparator":"#FF8800","onlineIndicator":"#7DBE00","sidebarBg":"#fafafa","sidebarHeaderBg":"#3481B9","sidebarHeaderTextColor":"#ffffff","sidebarText":"#333333","sidebarTextActiveBorder":"#378FD2","sidebarTextActiveColor":"#111111","sidebarTextHoverBg":"#e6f2fa","sidebarUnreadText":"#333333","type":"Mattermost"}`),
			Roles: ptrStr("team_user team_admin"),
			Channels: &[]imports.UserChannelImportData{
				{
					Name:  &channelName,
					Roles: ptrStr("channel_user channel_admin"),
					NotifyProps: &imports.UserChannelNotifyPropsImportData{
						Desktop:    ptrStr(model.UserNotifyMention),
						Mobile:     ptrStr(model.UserNotifyMention),
						MarkUnread: ptrStr(model.UserNotifyMention),
					},
					Favorite: ptrBool(true),
				},
			},
		},
	}
	appErr = th.App.importUser(th.Context, &data, false)
	assert.Nil(t, appErr)

	// Check both member properties.
	teamMember, appErr = th.App.GetTeamMember(th.Context, team.Id, user.Id)
	require.Nil(t, appErr, "Failed to get team member from database.")
	require.Equal(t, "team_user team_admin", teamMember.Roles)

	channelMember, appErr = th.App.GetChannelMember(th.Context, channel.Id, user.Id)
	require.Nil(t, appErr, "Failed to get channel member Desktop from database.")
	assert.Equal(t, "channel_user channel_admin", channelMember.Roles)
	assert.Equal(t, model.UserNotifyMention, channelMember.NotifyProps[model.DesktopNotifyProp])
	assert.Equal(t, model.UserNotifyMention, channelMember.NotifyProps[model.PushNotifyProp])
	assert.Equal(t, model.UserNotifyMention, channelMember.NotifyProps[model.MarkUnreadNotifyProp])

	checkPreference(t, th.App, user.Id, model.PreferenceCategoryFavoriteChannel, channel.Id, "true")
	checkPreference(t, th.App, user.Id, model.PreferenceCategoryTheme, team.Id, *(*data.Teams)[0].Theme)

	// No more new member objects.
	tmc, appErr = th.App.GetTeamMembers(team.Id, 0, 1000, nil)
	require.Nil(t, appErr, "Failed to get Team Member Count")
	require.Len(t, tmc, teamMemberCount+1, "Number of team members not as expected")

	cmc, appErr = th.App.GetChannelMemberCount(th.Context, channel.Id)
	require.Nil(t, appErr, "Failed to get Channel Member Count")
	require.Equal(t, channelMemberCount+1, cmc, "Number of channel members not as expected")

	// Add a user with some preferences.
	username = "a" + model.NewId()
	data = imports.UserImportData{
		Username:           &username,
		Email:              ptrStr(model.NewId() + "@example.com"),
		Theme:              ptrStr(`{"awayIndicator":"#DCBD4E","buttonBg":"#23A2FF","buttonColor":"#FFFFFF","centerChannelBg":"#ffffff","centerChannelColor":"#333333","codeTheme":"github","image":"/static/files/a4a388b38b32678e83823ef1b3e17766.png","linkColor":"#2389d7","mentionBg":"#2389d7","mentionColor":"#ffffff","mentionHighlightBg":"#fff2bb","mentionHighlightLink":"#2f81b7","newMessageSeparator":"#FF8800","onlineIndicator":"#7DBE00","sidebarBg":"#fafafa","sidebarHeaderBg":"#3481B9","sidebarHeaderTextColor":"#ffffff","sidebarText":"#333333","sidebarTextActiveBorder":"#378FD2","sidebarTextActiveColor":"#111111","sidebarTextHoverBg":"#e6f2fa","sidebarUnreadText":"#333333","type":"Mattermost"}`),
		UseMilitaryTime:    ptrStr("true"),
		CollapsePreviews:   ptrStr("true"),
		MessageDisplay:     ptrStr("compact"),
		ColorizeUsernames:  ptrStr("true"),
		ChannelDisplayMode: ptrStr("centered"),
		TutorialStep:       ptrStr("3"),
		UseMarkdownPreview: ptrStr("true"),
		UseFormatting:      ptrStr("true"),
		ShowUnreadSection:  ptrStr("true"),
		EmailInterval:      ptrStr("immediately"),
	}
	appErr = th.App.importUser(th.Context, &data, false)
	assert.Nil(t, appErr)

	// Check their values.
	user, appErr = th.App.GetUserByUsername(username)
	require.Nil(t, appErr, "Failed to get user from database.")

	checkPreference(t, th.App, user.Id, model.PreferenceCategoryTheme, "", *data.Theme)
	checkPreference(t, th.App, user.Id, model.PreferenceCategoryDisplaySettings, model.PreferenceNameUseMilitaryTime, *data.UseMilitaryTime)
	checkPreference(t, th.App, user.Id, model.PreferenceCategoryDisplaySettings, model.PreferenceNameCollapseSetting, *data.CollapsePreviews)
	checkPreference(t, th.App, user.Id, model.PreferenceCategoryDisplaySettings, model.PreferenceNameMessageDisplay, *data.MessageDisplay)
	checkPreference(t, th.App, user.Id, model.PreferenceCategoryDisplaySettings, model.PreferenceNameColorizeUsernames, *data.ColorizeUsernames)
	checkPreference(t, th.App, user.Id, model.PreferenceCategoryDisplaySettings, model.PreferenceNameChannelDisplayMode, *data.ChannelDisplayMode)
	checkPreference(t, th.App, user.Id, model.PreferenceCategoryTutorialSteps, user.Id, *data.TutorialStep)
	checkPreference(t, th.App, user.Id, model.PreferenceCategoryAdvancedSettings, "feature_enabled_markdown_preview", *data.UseMarkdownPreview)
	checkPreference(t, th.App, user.Id, model.PreferenceCategoryAdvancedSettings, "formatting", *data.UseFormatting)
	checkPreference(t, th.App, user.Id, model.PreferenceCategorySidebarSettings, "show_unread_section", *data.ShowUnreadSection)
	checkPreference(t, th.App, user.Id, model.PreferenceCategoryNotifications, model.PreferenceNameEmailInterval, "30")

	// Change those preferences.
	data = imports.UserImportData{
		Username:           &username,
		Email:              ptrStr(model.NewId() + "@example.com"),
		Theme:              ptrStr(`{"awayIndicator":"#123456","buttonBg":"#23A2FF","buttonColor":"#FFFFFF","centerChannelBg":"#ffffff","centerChannelColor":"#333333","codeTheme":"github","image":"/static/files/a4a388b38b32678e83823ef1b3e17766.png","linkColor":"#2389d7","mentionBg":"#2389d7","mentionColor":"#ffffff","mentionHighlightBg":"#fff2bb","mentionHighlightLink":"#2f81b7","newMessageSeparator":"#FF8800","onlineIndicator":"#7DBE00","sidebarBg":"#fafafa","sidebarHeaderBg":"#3481B9","sidebarHeaderTextColor":"#ffffff","sidebarText":"#333333","sidebarTextActiveBorder":"#378FD2","sidebarTextActiveColor":"#111111","sidebarTextHoverBg":"#e6f2fa","sidebarUnreadText":"#333333","type":"Mattermost"}`),
		UseMilitaryTime:    ptrStr("false"),
		CollapsePreviews:   ptrStr("false"),
		MessageDisplay:     ptrStr("clean"),
		ColorizeUsernames:  ptrStr("false"),
		ChannelDisplayMode: ptrStr("full"),
		TutorialStep:       ptrStr("2"),
		EmailInterval:      ptrStr("hour"),
	}
	appErr = th.App.importUser(th.Context, &data, false)
	assert.Nil(t, appErr)

	// Check their values again.
	checkPreference(t, th.App, user.Id, model.PreferenceCategoryTheme, "", *data.Theme)
	checkPreference(t, th.App, user.Id, model.PreferenceCategoryDisplaySettings, model.PreferenceNameUseMilitaryTime, *data.UseMilitaryTime)
	checkPreference(t, th.App, user.Id, model.PreferenceCategoryDisplaySettings, model.PreferenceNameCollapseSetting, *data.CollapsePreviews)
	checkPreference(t, th.App, user.Id, model.PreferenceCategoryDisplaySettings, model.PreferenceNameMessageDisplay, *data.MessageDisplay)
	checkPreference(t, th.App, user.Id, model.PreferenceCategoryDisplaySettings, model.PreferenceNameColorizeUsernames, *data.ColorizeUsernames)
	checkPreference(t, th.App, user.Id, model.PreferenceCategoryDisplaySettings, model.PreferenceNameChannelDisplayMode, *data.ChannelDisplayMode)
	checkPreference(t, th.App, user.Id, model.PreferenceCategoryTutorialSteps, user.Id, *data.TutorialStep)
	checkPreference(t, th.App, user.Id, model.PreferenceCategoryNotifications, model.PreferenceNameEmailInterval, "3600")

	// Set Notify Without mention keys
	data.NotifyProps = &imports.UserNotifyPropsImportData{
		Desktop:          ptrStr(model.UserNotifyAll),
		DesktopSound:     ptrStr("true"),
		Email:            ptrStr("true"),
		Mobile:           ptrStr(model.UserNotifyAll),
		MobilePushStatus: ptrStr(model.StatusOnline),
		ChannelTrigger:   ptrStr("true"),
		CommentsTrigger:  ptrStr(model.CommentsNotifyRoot),
	}
	appErr = th.App.importUser(th.Context, &data, false)
	assert.Nil(t, appErr)

	user, appErr = th.App.GetUserByUsername(username)
	require.Nil(t, appErr, "Failed to get user from database.")

	checkNotifyProp(t, user, model.DesktopNotifyProp, model.UserNotifyAll)
	checkNotifyProp(t, user, model.DesktopSoundNotifyProp, "true")
	checkNotifyProp(t, user, model.EmailNotifyProp, "true")
	checkNotifyProp(t, user, model.PushNotifyProp, model.UserNotifyAll)
	checkNotifyProp(t, user, model.PushStatusNotifyProp, model.StatusOnline)
	checkNotifyProp(t, user, model.ChannelMentionsNotifyProp, "true")
	checkNotifyProp(t, user, model.CommentsNotifyProp, model.CommentsNotifyRoot)
	checkNotifyProp(t, user, model.MentionKeysNotifyProp, "")

	// Set Notify Props with Mention keys
	data.NotifyProps = &imports.UserNotifyPropsImportData{
		Desktop:          ptrStr(model.UserNotifyAll),
		DesktopSound:     ptrStr("true"),
		Email:            ptrStr("true"),
		Mobile:           ptrStr(model.UserNotifyAll),
		MobilePushStatus: ptrStr(model.StatusOnline),
		ChannelTrigger:   ptrStr("true"),
		CommentsTrigger:  ptrStr(model.CommentsNotifyRoot),
		MentionKeys:      ptrStr("valid,misc"),
	}
	appErr = th.App.importUser(th.Context, &data, false)
	assert.Nil(t, appErr)

	user, appErr = th.App.GetUserByUsername(username)
	require.Nil(t, appErr, "Failed to get user from database.")

	checkNotifyProp(t, user, model.DesktopNotifyProp, model.UserNotifyAll)
	checkNotifyProp(t, user, model.DesktopSoundNotifyProp, "true")
	checkNotifyProp(t, user, model.EmailNotifyProp, "true")
	checkNotifyProp(t, user, model.PushNotifyProp, model.UserNotifyAll)
	checkNotifyProp(t, user, model.PushStatusNotifyProp, model.StatusOnline)
	checkNotifyProp(t, user, model.ChannelMentionsNotifyProp, "true")
	checkNotifyProp(t, user, model.CommentsNotifyProp, model.CommentsNotifyRoot)
	checkNotifyProp(t, user, model.MentionKeysNotifyProp, "valid,misc")

	// Change Notify Props with mention keys
	data.NotifyProps = &imports.UserNotifyPropsImportData{
		Desktop:          ptrStr(model.UserNotifyMention),
		DesktopSound:     ptrStr("false"),
		Email:            ptrStr("false"),
		Mobile:           ptrStr(model.UserNotifyNone),
		MobilePushStatus: ptrStr(model.StatusAway),
		ChannelTrigger:   ptrStr("false"),
		CommentsTrigger:  ptrStr(model.CommentsNotifyAny),
		MentionKeys:      ptrStr("misc"),
	}
	appErr = th.App.importUser(th.Context, &data, false)
	assert.Nil(t, appErr)

	user, appErr = th.App.GetUserByUsername(username)
	require.Nil(t, appErr, "Failed to get user from database.")

	checkNotifyProp(t, user, model.DesktopNotifyProp, model.UserNotifyMention)
	checkNotifyProp(t, user, model.DesktopSoundNotifyProp, "false")
	checkNotifyProp(t, user, model.EmailNotifyProp, "false")
	checkNotifyProp(t, user, model.PushNotifyProp, model.UserNotifyNone)
	checkNotifyProp(t, user, model.PushStatusNotifyProp, model.StatusAway)
	checkNotifyProp(t, user, model.ChannelMentionsNotifyProp, "false")
	checkNotifyProp(t, user, model.CommentsNotifyProp, model.CommentsNotifyAny)
	checkNotifyProp(t, user, model.MentionKeysNotifyProp, "misc")

	// Change Notify Props without mention keys
	data.NotifyProps = &imports.UserNotifyPropsImportData{
		Desktop:          ptrStr(model.UserNotifyMention),
		DesktopSound:     ptrStr("false"),
		Email:            ptrStr("false"),
		Mobile:           ptrStr(model.UserNotifyNone),
		MobilePushStatus: ptrStr(model.StatusAway),
		ChannelTrigger:   ptrStr("false"),
		CommentsTrigger:  ptrStr(model.CommentsNotifyAny),
	}
	appErr = th.App.importUser(th.Context, &data, false)
	assert.Nil(t, appErr)

	user, appErr = th.App.GetUserByUsername(username)
	require.Nil(t, appErr, "Failed to get user from database.")

	checkNotifyProp(t, user, model.DesktopNotifyProp, model.UserNotifyMention)
	checkNotifyProp(t, user, model.DesktopSoundNotifyProp, "false")
	checkNotifyProp(t, user, model.EmailNotifyProp, "false")
	checkNotifyProp(t, user, model.PushNotifyProp, model.UserNotifyNone)
	checkNotifyProp(t, user, model.PushStatusNotifyProp, model.StatusAway)
	checkNotifyProp(t, user, model.ChannelMentionsNotifyProp, "false")
	checkNotifyProp(t, user, model.CommentsNotifyProp, model.CommentsNotifyAny)
	checkNotifyProp(t, user, model.MentionKeysNotifyProp, "misc")

	// Check Notify Props get set on *create* user.
	username = "a" + model.NewId()
	data = imports.UserImportData{
		Username: &username,
		Email:    ptrStr(model.NewId() + "@example.com"),
	}
	data.NotifyProps = &imports.UserNotifyPropsImportData{
		Desktop:          ptrStr(model.UserNotifyMention),
		DesktopSound:     ptrStr("false"),
		Email:            ptrStr("false"),
		Mobile:           ptrStr(model.UserNotifyNone),
		MobilePushStatus: ptrStr(model.StatusAway),
		ChannelTrigger:   ptrStr("false"),
		CommentsTrigger:  ptrStr(model.CommentsNotifyAny),
		MentionKeys:      ptrStr("misc"),
	}

	appErr = th.App.importUser(th.Context, &data, false)
	assert.Nil(t, appErr)

	user, appErr = th.App.GetUserByUsername(username)
	require.Nil(t, appErr, "Failed to get user from database.")

	checkNotifyProp(t, user, model.DesktopNotifyProp, model.UserNotifyMention)
	checkNotifyProp(t, user, model.DesktopSoundNotifyProp, "false")
	checkNotifyProp(t, user, model.EmailNotifyProp, "false")
	checkNotifyProp(t, user, model.PushNotifyProp, model.UserNotifyNone)
	checkNotifyProp(t, user, model.PushStatusNotifyProp, model.StatusAway)
	checkNotifyProp(t, user, model.ChannelMentionsNotifyProp, "false")
	checkNotifyProp(t, user, model.CommentsNotifyProp, model.CommentsNotifyAny)
	checkNotifyProp(t, user, model.MentionKeysNotifyProp, "misc")

	// Test importing a user with roles set to a team and a channel which are affected by an override scheme.
	// The import subsystem should translate `channel_admin/channel_user/team_admin/team_user`
	// to the appropriate scheme-managed-role booleans.

	// Mark the phase 2 permissions migration as completed.
	th.App.Srv().Store().System().Save(&model.System{Name: model.MigrationKeyAdvancedPermissionsPhase2, Value: "true"})

	defer func() {
		th.App.Srv().Store().System().PermanentDeleteByName(model.MigrationKeyAdvancedPermissionsPhase2)
	}()

	teamSchemeData := &imports.SchemeImportData{
		Name:        ptrStr(model.NewId()),
		DisplayName: ptrStr(model.NewId()),
		Scope:       ptrStr("team"),
		DefaultTeamGuestRole: &imports.RoleImportData{
			Name:        ptrStr(model.NewId()),
			DisplayName: ptrStr(model.NewId()),
		},
		DefaultTeamUserRole: &imports.RoleImportData{
			Name:        ptrStr(model.NewId()),
			DisplayName: ptrStr(model.NewId()),
		},
		DefaultTeamAdminRole: &imports.RoleImportData{
			Name:        ptrStr(model.NewId()),
			DisplayName: ptrStr(model.NewId()),
		},
		DefaultChannelGuestRole: &imports.RoleImportData{
			Name:        ptrStr(model.NewId()),
			DisplayName: ptrStr(model.NewId()),
		},
		DefaultChannelUserRole: &imports.RoleImportData{
			Name:        ptrStr(model.NewId()),
			DisplayName: ptrStr(model.NewId()),
		},
		DefaultChannelAdminRole: &imports.RoleImportData{
			Name:        ptrStr(model.NewId()),
			DisplayName: ptrStr(model.NewId()),
		},
		Description: ptrStr("description"),
	}

	appErr = th.App.importScheme(th.Context, teamSchemeData, false)
	assert.Nil(t, appErr)

	teamScheme, nErr := th.App.Srv().Store().Scheme().GetByName(*teamSchemeData.Name)
	require.NoError(t, nErr, "Failed to import scheme")

	teamData := &imports.TeamImportData{
		Name:            ptrStr(NewTestId()),
		DisplayName:     ptrStr("Display Name"),
		Type:            ptrStr("O"),
		Description:     ptrStr("The team description."),
		AllowOpenInvite: ptrBool(true),
		Scheme:          &teamScheme.Name,
	}
	appErr = th.App.importTeam(th.Context, teamData, false)
	assert.Nil(t, appErr)
	team, appErr = th.App.GetTeamByName(teamName)
	require.Nil(t, appErr, "Failed to get team from database.")

	channelData := &imports.ChannelImportData{
		Team:        &teamName,
		Name:        ptrStr(NewTestId()),
		DisplayName: ptrStr("Display Name"),
		Type:        &chanTypeOpen,
		Header:      ptrStr("Channel Header"),
		Purpose:     ptrStr("Channel Purpose"),
	}
	appErr = th.App.importChannel(th.Context, channelData, false)
	assert.Nil(t, appErr)
	channel, appErr = th.App.GetChannelByName(th.Context, *channelData.Name, team.Id, false)
	require.Nil(t, appErr, "Failed to get channel from database")

	// Test with a valid team & valid channel name in apply mode.
	userData := &imports.UserImportData{
		Username: &username,
		Email:    ptrStr(model.NewId() + "@example.com"),
		Teams: &[]imports.UserTeamImportData{
			{
				Name:  &team.Name,
				Roles: ptrStr("team_user team_admin"),
				Channels: &[]imports.UserChannelImportData{
					{
						Name:  &channel.Name,
						Roles: ptrStr("channel_admin channel_user"),
					},
				},
			},
		},
	}
	appErr = th.App.importUser(th.Context, userData, false)
	assert.Nil(t, appErr)

	user, appErr = th.App.GetUserByUsername(*userData.Username)
	require.Nil(t, appErr, "Failed to get user from database.")

	teamMember, appErr = th.App.GetTeamMember(th.Context, team.Id, user.Id)
	require.Nil(t, appErr, "Failed to get the team member")

	assert.True(t, teamMember.SchemeAdmin)
	assert.True(t, teamMember.SchemeUser)
	assert.False(t, teamMember.SchemeGuest)
	assert.Equal(t, "", teamMember.ExplicitRoles)

	channelMember, appErr = th.App.GetChannelMember(th.Context, channel.Id, user.Id)
	require.Nil(t, appErr, "Failed to get the channel member")

	assert.True(t, channelMember.SchemeAdmin)
	assert.True(t, channelMember.SchemeUser)
	assert.False(t, channelMember.SchemeGuest)
	assert.Equal(t, "", channelMember.ExplicitRoles)

	// Test importing deleted user with a valid team & valid channel name in apply mode.
	username = "a" + model.NewId()
	deleteAt := model.GetMillis()
	deletedUserData := &imports.UserImportData{
		Username: &username,
		DeleteAt: &deleteAt,
		Email:    ptrStr(model.NewId() + "@example.com"),
		Teams: &[]imports.UserTeamImportData{
			{
				Name:  &team.Name,
				Roles: ptrStr("team_user"),
				Channels: &[]imports.UserChannelImportData{
					{
						Name:  &channel.Name,
						Roles: ptrStr("channel_user"),
					},
				},
			},
		},
	}
	appErr = th.App.importUser(th.Context, deletedUserData, false)
	assert.Nil(t, appErr)

	user, appErr = th.App.GetUserByUsername(*deletedUserData.Username)
	require.Nil(t, appErr, "Failed to get user from database.")

	teamMember, appErr = th.App.GetTeamMember(th.Context, team.Id, user.Id)
	require.Nil(t, appErr, "Failed to get the team member")

	assert.False(t, teamMember.SchemeAdmin)
	assert.True(t, teamMember.SchemeUser)
	assert.False(t, teamMember.SchemeGuest)
	assert.Equal(t, "", teamMember.ExplicitRoles)

	channelMember, appErr = th.App.GetChannelMember(th.Context, channel.Id, user.Id)
	require.Nil(t, appErr, "Failed to get the channel member")

	assert.False(t, channelMember.SchemeAdmin)
	assert.True(t, channelMember.SchemeUser)
	assert.False(t, channelMember.SchemeGuest)
	assert.Equal(t, "", channelMember.ExplicitRoles)

	// see https://mattermost.atlassian.net/browse/MM-56986
	// Test importing deleted guest with a valid team & valid channel name in apply mode.
<<<<<<< HEAD
	username = "a" + model.NewId()
	deleteAt = model.GetMillis()
	deletedGuestData := &imports.UserImportData{
		Username: &username,
		DeleteAt: &deleteAt,
		Email:    ptrStr(model.NewId() + "@example.com"),
		Teams: &[]imports.UserTeamImportData{
			{
				Name:  &team.Name,
				Roles: ptrStr("team_guest"),
				Channels: &[]imports.UserChannelImportData{
					{
						Name:  &channel.Name,
						Roles: ptrStr("channel_guest"),
					},
				},
			},
		},
	}
	appErr = th.App.importUser(th.Context, deletedGuestData, false)
	assert.Nil(t, appErr)

	user, appErr = th.App.GetUserByUsername(*deletedGuestData.Username)
	require.Nil(t, appErr, "Failed to get user from database.")

	teamMember, appErr = th.App.GetTeamMember(th.Context, team.Id, user.Id)
	require.Nil(t, appErr, "Failed to get the team member")

	assert.False(t, teamMember.SchemeAdmin)
	assert.False(t, teamMember.SchemeUser)
	assert.True(t, teamMember.SchemeGuest)
	assert.Equal(t, "", teamMember.ExplicitRoles)

	channelMember, appErr = th.App.GetChannelMember(th.Context, channel.Id, user.Id)
	require.Nil(t, appErr, "Failed to get the channel member")

	assert.False(t, teamMember.SchemeAdmin)
	assert.False(t, channelMember.SchemeUser)
	assert.True(t, teamMember.SchemeGuest)
	assert.Equal(t, "", channelMember.ExplicitRoles)
=======
	// username = model.NewId()
	// deleteAt = model.GetMillis()
	// deletedGuestData := &imports.UserImportData{
	// 	Username: &username,
	// 	DeleteAt: &deleteAt,
	// 	Email:    ptrStr(model.NewId() + "@example.com"),
	// 	Teams: &[]imports.UserTeamImportData{
	// 		{
	// 			Name:  &team.Name,
	// 			Roles: ptrStr("team_guest"),
	// 			Channels: &[]imports.UserChannelImportData{
	// 				{
	// 					Name:  &channel.Name,
	// 					Roles: ptrStr("channel_guest"),
	// 				},
	// 			},
	// 		},
	// 	},
	// }
	// appErr = th.App.importUser(th.Context, deletedGuestData, false)
	// assert.Nil(t, appErr)

	// user, appErr = th.App.GetUserByUsername(*deletedGuestData.Username)
	// require.Nil(t, appErr, "Failed to get user from database.")

	// teamMember, appErr = th.App.GetTeamMember(th.Context, team.Id, user.Id)
	// require.Nil(t, appErr, "Failed to get the team member")

	// assert.False(t, teamMember.SchemeAdmin)
	// assert.False(t, teamMember.SchemeUser)
	// assert.True(t, teamMember.SchemeGuest)
	// assert.Equal(t, "", teamMember.ExplicitRoles)

	// channelMember, appErr = th.App.GetChannelMember(th.Context, channel.Id, user.Id)
	// require.Nil(t, appErr, "Failed to get the channel member")

	// assert.False(t, teamMember.SchemeAdmin)
	// assert.False(t, channelMember.SchemeUser)
	// assert.True(t, teamMember.SchemeGuest)
	// assert.Equal(t, "", channelMember.ExplicitRoles)
>>>>>>> 7d7b2035
}

func TestImportUserTeams(t *testing.T) {
	th := Setup(t).InitBasic()
	defer th.TearDown()
	team2 := th.CreateTeam()
	channel2 := th.CreateChannel(th.Context, th.BasicTeam)
	channel3 := th.CreateChannel(th.Context, team2)
	customRole := th.CreateRole("test_custom_role")
	sampleTheme := "{\"test\":\"#abcdef\"}"

	tt := []struct {
		name                  string
		data                  *[]imports.UserTeamImportData
		expectedError         bool
		expectedUserTeams     int
		expectedUserChannels  int
		expectedExplicitRoles string
		expectedRoles         string
		expectedTheme         string
	}{
		{
			name: "Not existing team should fail",
			data: &[]imports.UserTeamImportData{
				{
					Name: model.NewString("not-existing-team-name"),
				},
			},
			expectedError: true,
		},
		{
			name:                 "nil data shouldn't do anything",
			expectedError:        false,
			expectedUserTeams:    0,
			expectedUserChannels: 0,
		},
		{
			name: "Should fail if one of the roles doesn't exist",
			data: &[]imports.UserTeamImportData{
				{
					Name:  &th.BasicTeam.Name,
					Roles: model.NewString("not-existing-role"),
				},
			},
			expectedError:         true,
			expectedUserTeams:     1,
			expectedUserChannels:  0,
			expectedExplicitRoles: "",
			expectedRoles:         "team_user",
		},
		{
			name: "Should success to import explicit role",
			data: &[]imports.UserTeamImportData{
				{
					Name:  &th.BasicTeam.Name,
					Roles: &customRole.Name,
				},
			},
			expectedError:         false,
			expectedUserTeams:     1,
			expectedUserChannels:  1,
			expectedExplicitRoles: customRole.Name,
			expectedRoles:         customRole.Name + " team_user",
		},
		{
			name: "Should success to import admin role",
			data: &[]imports.UserTeamImportData{
				{
					Name:  &th.BasicTeam.Name,
					Roles: model.NewString(model.TeamAdminRoleId),
				},
			},
			expectedError:         false,
			expectedUserTeams:     1,
			expectedUserChannels:  1,
			expectedExplicitRoles: "",
			expectedRoles:         "team_user team_admin",
		},
		{
			name: "Should success to import with theme",
			data: &[]imports.UserTeamImportData{
				{
					Name:  &th.BasicTeam.Name,
					Theme: &sampleTheme,
				},
			},
			expectedError:         false,
			expectedUserTeams:     1,
			expectedUserChannels:  1,
			expectedExplicitRoles: "",
			expectedRoles:         "team_user",
			expectedTheme:         sampleTheme,
		},
		{
			name: "Team without channels must add the default channel",
			data: &[]imports.UserTeamImportData{
				{
					Name: &th.BasicTeam.Name,
				},
			},
			expectedError:         false,
			expectedUserTeams:     1,
			expectedUserChannels:  1,
			expectedExplicitRoles: "",
			expectedRoles:         "team_user",
		},
		{
			name: "Team with default channel must add only the default channel",
			data: &[]imports.UserTeamImportData{
				{
					Name: &th.BasicTeam.Name,
					Channels: &[]imports.UserChannelImportData{
						{
							Name: ptrStr(model.DefaultChannelName),
						},
					},
				},
			},
			expectedError:         false,
			expectedUserTeams:     1,
			expectedUserChannels:  1,
			expectedExplicitRoles: "",
			expectedRoles:         "team_user",
		},
		{
			name: "Team with non default channel must add default channel and the other channel",
			data: &[]imports.UserTeamImportData{
				{
					Name: &th.BasicTeam.Name,
					Channels: &[]imports.UserChannelImportData{
						{
							Name: &th.BasicChannel.Name,
						},
					},
				},
			},
			expectedError:         false,
			expectedUserTeams:     1,
			expectedUserChannels:  2,
			expectedExplicitRoles: "",
			expectedRoles:         "team_user",
		},
		{
			name: "Multiple teams with multiple channels each",
			data: &[]imports.UserTeamImportData{
				{
					Name: &th.BasicTeam.Name,
					Channels: &[]imports.UserChannelImportData{
						{
							Name: &th.BasicChannel.Name,
						},
						{
							Name: &channel2.Name,
						},
					},
				},
				{
					Name: &team2.Name,
					Channels: &[]imports.UserChannelImportData{
						{
							Name: &channel3.Name,
						},
						{
							Name: model.NewString("town-square"),
						},
					},
				},
			},
			expectedError:        false,
			expectedUserTeams:    2,
			expectedUserChannels: 5,
		},
	}

	for _, tc := range tt {
		t.Run(tc.name, func(t *testing.T) {
			user := th.CreateUser()

			// Two times import must end with the same results
			for x := 0; x < 2; x++ {
				err := th.App.importUserTeams(th.Context, user, tc.data)
				if tc.expectedError {
					require.NotNil(t, err)
				} else {
					require.Nil(t, err)
				}
				teamMembers, nErr := th.App.Srv().Store().Team().GetTeamsForUser(th.Context, user.Id, "", true)
				require.NoError(t, nErr)
				require.Len(t, teamMembers, tc.expectedUserTeams)
				if tc.expectedUserTeams == 1 {
					require.Equal(t, tc.expectedExplicitRoles, teamMembers[0].ExplicitRoles, "Not matching expected explicit roles")
					require.Equal(t, tc.expectedRoles, teamMembers[0].Roles, "not matching expected roles")
					if tc.expectedTheme != "" {
						pref, prefErr := th.App.Srv().Store().Preference().Get(user.Id, model.PreferenceCategoryTheme, teamMembers[0].TeamId)
						require.NoError(t, prefErr)
						require.Equal(t, tc.expectedTheme, pref.Value)
					}
				}

				totalMembers := 0
				for _, teamMember := range teamMembers {
					channelMembers, err := th.App.Srv().Store().Channel().GetMembersForUser(teamMember.TeamId, user.Id)
					require.NoError(t, err)
					totalMembers += len(channelMembers)
				}
				require.Equal(t, tc.expectedUserChannels, totalMembers)
			}
		})
	}

	t.Run("Should fail if the MaxUserPerTeam is reached", func(t *testing.T) {
		user := th.CreateUser()
		data := &[]imports.UserTeamImportData{
			{
				Name: &th.BasicTeam.Name,
			},
		}
		th.App.UpdateConfig(func(cfg *model.Config) { *cfg.TeamSettings.MaxUsersPerTeam = 1 })
		defer th.App.UpdateConfig(func(cfg *model.Config) { *cfg.TeamSettings.MaxUsersPerTeam = 100 })
		err := th.App.importUserTeams(th.Context, user, data)
		require.NotNil(t, err)
	})
}

func TestImportUserChannels(t *testing.T) {
	th := Setup(t).InitBasic()
	defer th.TearDown()
	channel2 := th.CreateChannel(th.Context, th.BasicTeam)
	customRole := th.CreateRole("test_custom_role")
	sampleNotifyProps := imports.UserChannelNotifyPropsImportData{
		Desktop:    model.NewString("all"),
		Mobile:     model.NewString("none"),
		MarkUnread: model.NewString("all"),
	}

	tt := []struct {
		name                  string
		data                  *[]imports.UserChannelImportData
		expectedError         bool
		expectedUserChannels  int
		expectedExplicitRoles string
		expectedRoles         string
		expectedNotifyProps   *imports.UserChannelNotifyPropsImportData
	}{
		{
			name: "Not existing channel should fail",
			data: &[]imports.UserChannelImportData{
				{
					Name: model.NewString("not-existing-channel-name"),
				},
			},
			expectedError: true,
		},
		{
			name:                 "nil data shouldn't do anything",
			expectedError:        false,
			expectedUserChannels: 0,
		},
		{
			name: "Should fail if one of the roles doesn't exist",
			data: &[]imports.UserChannelImportData{
				{
					Name:  &th.BasicChannel.Name,
					Roles: model.NewString("not-existing-role"),
				},
			},
			expectedError:         true,
			expectedUserChannels:  1,
			expectedExplicitRoles: "",
			expectedRoles:         "channel_user",
		},
		{
			name: "Should success to import explicit role",
			data: &[]imports.UserChannelImportData{
				{
					Name:  &th.BasicChannel.Name,
					Roles: &customRole.Name,
				},
			},
			expectedError:         false,
			expectedUserChannels:  1,
			expectedExplicitRoles: customRole.Name,
			expectedRoles:         customRole.Name + " channel_user",
		},
		{
			name: "Should success to import admin role",
			data: &[]imports.UserChannelImportData{
				{
					Name:  &th.BasicChannel.Name,
					Roles: model.NewString(model.ChannelAdminRoleId),
				},
			},
			expectedError:         false,
			expectedUserChannels:  1,
			expectedExplicitRoles: "",
			expectedRoles:         "channel_user channel_admin",
		},
		{
			name: "Should success to import with notifyProps",
			data: &[]imports.UserChannelImportData{
				{
					Name:        &th.BasicChannel.Name,
					NotifyProps: &sampleNotifyProps,
				},
			},
			expectedError:         false,
			expectedUserChannels:  1,
			expectedExplicitRoles: "",
			expectedRoles:         "channel_user",
			expectedNotifyProps:   &sampleNotifyProps,
		},
		{
			name: "Should import properly multiple channels",
			data: &[]imports.UserChannelImportData{
				{
					Name: &th.BasicChannel.Name,
				},
				{
					Name: &channel2.Name,
				},
			},
			expectedError:        false,
			expectedUserChannels: 2,
		},
	}

	for _, tc := range tt {
		t.Run(tc.name, func(t *testing.T) {
			user := th.CreateUser()
			_, _, err := th.App.ch.srv.teamService.JoinUserToTeam(th.Context, th.BasicTeam, user)
			require.NoError(t, err)

			// Two times import must end with the same results
			for x := 0; x < 2; x++ {
				appErr := th.App.importUserChannels(th.Context, user, th.BasicTeam, tc.data)
				if tc.expectedError {
					require.NotNil(t, appErr)
				} else {
					require.Nil(t, appErr)
				}
				channelMembers, err := th.App.Srv().Store().Channel().GetMembersForUser(th.BasicTeam.Id, user.Id)
				require.NoError(t, err)
				require.Len(t, channelMembers, tc.expectedUserChannels)
				if tc.expectedUserChannels == 1 {
					channelMember := channelMembers[0]
					require.Equal(t, tc.expectedExplicitRoles, channelMember.ExplicitRoles, "Not matching expected explicit roles")
					require.Equal(t, tc.expectedRoles, channelMember.Roles, "not matching expected roles")
					if tc.expectedNotifyProps != nil {
						require.Equal(t, *tc.expectedNotifyProps.Desktop, channelMember.NotifyProps[model.DesktopNotifyProp])
						require.Equal(t, *tc.expectedNotifyProps.Mobile, channelMember.NotifyProps[model.PushNotifyProp])
						require.Equal(t, *tc.expectedNotifyProps.MarkUnread, channelMember.NotifyProps[model.MarkUnreadNotifyProp])
					}
				}
			}
		})
	}
}

func TestImportUserDefaultNotifyProps(t *testing.T) {
	th := Setup(t)
	defer th.TearDown()

	// Create a valid new user with some, but not all, notify props populated.
	username := "a" + model.NewId()
	data := imports.UserImportData{
		Username: &username,
		Email:    ptrStr(model.NewId() + "@example.com"),
		NotifyProps: &imports.UserNotifyPropsImportData{
			Email:       ptrStr("false"),
			MentionKeys: ptrStr(""),
		},
	}
	require.Nil(t, th.App.importUser(th.Context, &data, false))

	user, err := th.App.GetUserByUsername(username)
	require.Nil(t, err)

	// Check the value of the notify prop we specified explicitly in the import data.
	val, ok := user.NotifyProps[model.EmailNotifyProp]
	assert.True(t, ok)
	assert.Equal(t, "false", val)

	// Check all the other notify props are set to their default values.
	comparisonUser := model.User{Username: user.Username}
	comparisonUser.SetDefaultNotifications()

	for key, expectedValue := range comparisonUser.NotifyProps {
		if key == model.EmailNotifyProp {
			continue
		}

		val, ok := user.NotifyProps[key]
		assert.True(t, ok)
		assert.Equal(t, expectedValue, val)
	}
}

func TestImportimportMultiplePostLines(t *testing.T) {
	th := Setup(t)
	defer th.TearDown()

	// Create a Team.
	teamName := model.NewRandomTeamName()
	th.App.importTeam(th.Context, &imports.TeamImportData{
		Name:        &teamName,
		DisplayName: ptrStr("Display Name"),
		Type:        ptrStr("O"),
	}, false)
	team, err := th.App.GetTeamByName(teamName)
	require.Nil(t, err, "Failed to get team from database.")

	// Create a Channel.
	channelName := NewTestId()
	chanTypeOpen := model.ChannelTypeOpen
	th.App.importChannel(th.Context, &imports.ChannelImportData{
		Team:        &teamName,
		Name:        &channelName,
		DisplayName: ptrStr("Display Name"),
		Type:        &chanTypeOpen,
	}, false)
	channel, err := th.App.GetChannelByName(th.Context, channelName, team.Id, false)
	require.Nil(t, err, "Failed to get channel from database.")

	// Create a user.
	username := "a" + model.NewId()
	th.App.importUser(th.Context, &imports.UserImportData{
		Username: &username,
		Email:    ptrStr(model.NewId() + "@example.com"),
	}, false)
	user, err := th.App.GetUserByUsername(username)
	require.Nil(t, err, "Failed to get user from database.")

	// Count the number of posts in the testing team.
	initialPostCount, nErr := th.App.Srv().Store().Post().AnalyticsPostCount(&model.PostCountOptions{TeamId: team.Id})
	require.NoError(t, nErr)

	// Try adding an invalid post in dry run mode.
	data := imports.LineImportWorkerData{
		LineImportData: imports.LineImportData{
			Post: &imports.PostImportData{
				Team:    &teamName,
				Channel: &channelName,
				User:    &username,
			},
		},
		LineNumber: 25,
	}
	errLine, err := th.App.importMultiplePostLines(th.Context, []imports.LineImportWorkerData{data}, true, true)
	assert.NotNil(t, err)
	assert.Equal(t, data.LineNumber, errLine)
	AssertAllPostsCount(t, th.App, initialPostCount, 0, team.Id)

	// Try adding a valid post in dry run mode.
	data = imports.LineImportWorkerData{
		LineImportData: imports.LineImportData{
			Post: &imports.PostImportData{
				Team:     &teamName,
				Channel:  &channelName,
				User:     &username,
				Message:  ptrStr("Hello"),
				CreateAt: ptrInt64(model.GetMillis()),
			},
		},
		LineNumber: 1,
	}
	errLine, err = th.App.importMultiplePostLines(th.Context, []imports.LineImportWorkerData{data}, true, true)
	assert.Nil(t, err)
	assert.Equal(t, 0, errLine)
	AssertAllPostsCount(t, th.App, initialPostCount, 0, team.Id)

	// Try adding an invalid post in apply mode.
	data = imports.LineImportWorkerData{
		LineImportData: imports.LineImportData{
			Post: &imports.PostImportData{
				Team:     &teamName,
				Channel:  &channelName,
				User:     &username,
				CreateAt: ptrInt64(model.GetMillis()),
			},
		},
		LineNumber: 35,
	}
	errLine, err = th.App.importMultiplePostLines(th.Context, []imports.LineImportWorkerData{data}, false, true)
	assert.NotNil(t, err)
	assert.Equal(t, data.LineNumber, errLine)
	AssertAllPostsCount(t, th.App, initialPostCount, 0, team.Id)

	// Try adding a valid post with invalid team in apply mode.
	data = imports.LineImportWorkerData{
		LineImportData: imports.LineImportData{
			Post: &imports.PostImportData{
				Team:     ptrStr(NewTestId()),
				Channel:  &channelName,
				User:     &username,
				Message:  ptrStr("Message"),
				CreateAt: ptrInt64(model.GetMillis()),
			},
		},
		LineNumber: 10,
	}
	errLine, err = th.App.importMultiplePostLines(th.Context, []imports.LineImportWorkerData{data}, false, true)
	assert.NotNil(t, err)
	// Batch will fail when searching for teams, so no specific line
	// is associated with the error
	assert.Equal(t, 0, errLine)
	AssertAllPostsCount(t, th.App, initialPostCount, 0, team.Id)

	// Try adding a valid post with invalid channel in apply mode.
	data = imports.LineImportWorkerData{
		LineImportData: imports.LineImportData{
			Post: &imports.PostImportData{
				Team:     &teamName,
				Channel:  ptrStr(NewTestId()),
				User:     &username,
				Message:  ptrStr("Message"),
				CreateAt: ptrInt64(model.GetMillis()),
			},
		},
		LineNumber: 7,
	}
	errLine, err = th.App.importMultiplePostLines(th.Context, []imports.LineImportWorkerData{data}, false, true)
	assert.NotNil(t, err)
	// Batch will fail when searching for channels, so no specific
	// line is associated with the error
	assert.Equal(t, 0, errLine)
	AssertAllPostsCount(t, th.App, initialPostCount, 0, team.Id)

	// Try adding a valid post with invalid user in apply mode.
	data = imports.LineImportWorkerData{
		LineImportData: imports.LineImportData{
			Post: &imports.PostImportData{
				Team:     &teamName,
				Channel:  &channelName,
				User:     ptrStr(model.NewId()),
				Message:  ptrStr("Message"),
				CreateAt: ptrInt64(model.GetMillis()),
			},
		},
		LineNumber: 2,
	}
	errLine, err = th.App.importMultiplePostLines(th.Context, []imports.LineImportWorkerData{data}, false, true)
	assert.NotNil(t, err)
	// Batch will fail when searching for users, so no specific line
	// is associated with the error
	assert.Equal(t, 0, errLine)
	AssertAllPostsCount(t, th.App, initialPostCount, 0, team.Id)

	// Try adding a valid post in apply mode.
	time := model.GetMillis()
	data = imports.LineImportWorkerData{
		LineImportData: imports.LineImportData{
			Post: &imports.PostImportData{
				Team:     &teamName,
				Channel:  &channelName,
				User:     &username,
				Message:  ptrStr("Message"),
				CreateAt: &time,
			},
		},
		LineNumber: 1,
	}
	errLine, err = th.App.importMultiplePostLines(th.Context, []imports.LineImportWorkerData{data}, false, true)
	assert.Nil(t, err)
	assert.Equal(t, 0, errLine)
	AssertAllPostsCount(t, th.App, initialPostCount, 1, team.Id)

	// Check the post values.
	posts, nErr := th.App.Srv().Store().Post().GetPostsCreatedAt(channel.Id, time)
	require.NoError(t, nErr)

	require.Len(t, posts, 1, "Unexpected number of posts found.")

	post := posts[0]
	postBool := post.Message != *data.Post.Message || post.CreateAt != *data.Post.CreateAt || post.UserId != user.Id
	require.False(t, postBool, "Post properties not as expected")

	// Update the post.
	data = imports.LineImportWorkerData{
		LineImportData: imports.LineImportData{
			Post: &imports.PostImportData{
				Team:     &teamName,
				Channel:  &channelName,
				User:     &username,
				Message:  ptrStr("Message"),
				CreateAt: &time,
			},
		},
		LineNumber: 1,
	}
	errLine, err = th.App.importMultiplePostLines(th.Context, []imports.LineImportWorkerData{data}, false, true)
	assert.Nil(t, err)
	assert.Equal(t, 0, errLine)
	AssertAllPostsCount(t, th.App, initialPostCount, 1, team.Id)

	// Check the post values.
	posts, nErr = th.App.Srv().Store().Post().GetPostsCreatedAt(channel.Id, time)
	require.NoError(t, nErr)

	require.Len(t, posts, 1, "Unexpected number of posts found.")

	post = posts[0]
	postBool = post.Message != *data.Post.Message || post.CreateAt != *data.Post.CreateAt || post.UserId != user.Id
	require.False(t, postBool, "Post properties not as expected")

	// Save the post with a different time.
	newTime := time + 1
	data = imports.LineImportWorkerData{
		LineImportData: imports.LineImportData{
			Post: &imports.PostImportData{
				Team:     &teamName,
				Channel:  &channelName,
				User:     &username,
				Message:  ptrStr("Message"),
				CreateAt: &newTime,
			},
		},
		LineNumber: 1,
	}
	errLine, err = th.App.importMultiplePostLines(th.Context, []imports.LineImportWorkerData{data}, false, true)
	assert.Nil(t, err)
	assert.Equal(t, 0, errLine)
	AssertAllPostsCount(t, th.App, initialPostCount, 2, team.Id)

	// Save the post with a different message.
	data = imports.LineImportWorkerData{
		LineImportData: imports.LineImportData{
			Post: &imports.PostImportData{
				Team:     &teamName,
				Channel:  &channelName,
				User:     &username,
				Message:  ptrStr("Message 2"),
				CreateAt: &time,
			},
		},
		LineNumber: 1,
	}
	errLine, err = th.App.importMultiplePostLines(th.Context, []imports.LineImportWorkerData{data}, false, true)
	assert.Nil(t, err)
	assert.Equal(t, 0, errLine)
	AssertAllPostsCount(t, th.App, initialPostCount, 3, team.Id)

	// Test with hashtags
	hashtagTime := time + 2
	data = imports.LineImportWorkerData{
		LineImportData: imports.LineImportData{
			Post: &imports.PostImportData{
				Team:     &teamName,
				Channel:  &channelName,
				User:     &username,
				Message:  ptrStr("Message 2 #hashtagmashupcity"),
				CreateAt: &hashtagTime,
			},
		},
		LineNumber: 1,
	}
	errLine, err = th.App.importMultiplePostLines(th.Context, []imports.LineImportWorkerData{data}, false, true)
	assert.Nil(t, err)
	assert.Equal(t, 0, errLine)
	AssertAllPostsCount(t, th.App, initialPostCount, 4, team.Id)

	posts, nErr = th.App.Srv().Store().Post().GetPostsCreatedAt(channel.Id, hashtagTime)
	require.NoError(t, nErr)

	require.Len(t, posts, 1, "Unexpected number of posts found.")

	post = posts[0]
	postBool = post.Message != *data.Post.Message || post.CreateAt != *data.Post.CreateAt || post.UserId != user.Id
	require.False(t, postBool, "Post properties not as expected")

	require.Equal(t, "#hashtagmashupcity", post.Hashtags, "Hashtags not as expected: %s", post.Hashtags)

	// Post with flags.
	username2 := "a" + model.NewId()
	th.App.importUser(th.Context, &imports.UserImportData{
		Username: &username2,
		Email:    ptrStr(model.NewId() + "@example.com"),
	}, false)
	user2, err := th.App.GetUserByUsername(username2)
	require.Nil(t, err, "Failed to get user from database.")

	flagsTime := hashtagTime + 1
	data = imports.LineImportWorkerData{
		LineImportData: imports.LineImportData{
			Post: &imports.PostImportData{
				Team:     &teamName,
				Channel:  &channelName,
				User:     &username,
				Message:  ptrStr("Message with Favorites"),
				CreateAt: &flagsTime,
				FlaggedBy: &[]string{
					username,
					username2,
				},
			},
		},
		LineNumber: 1,
	}

	errLine, err = th.App.importMultiplePostLines(th.Context, []imports.LineImportWorkerData{data}, false, true)
	assert.Nil(t, err, "Expected success.")
	assert.Equal(t, 0, errLine)

	AssertAllPostsCount(t, th.App, initialPostCount, 5, team.Id)

	// Check the post values.
	posts, nErr = th.App.Srv().Store().Post().GetPostsCreatedAt(channel.Id, flagsTime)
	require.NoError(t, nErr)

	require.Len(t, posts, 1, "Unexpected number of posts found.")

	post = posts[0]
	postBool = post.Message != *data.Post.Message || post.CreateAt != *data.Post.CreateAt || post.UserId != user.Id
	require.False(t, postBool, "Post properties not as expected")

	checkPreference(t, th.App, user.Id, model.PreferenceCategoryFlaggedPost, post.Id, "true")
	checkPreference(t, th.App, user2.Id, model.PreferenceCategoryFlaggedPost, post.Id, "true")

	// Post with reaction.
	reactionPostTime := hashtagTime + 2
	reactionTime := hashtagTime + 3
	data = imports.LineImportWorkerData{
		LineImportData: imports.LineImportData{
			Post: &imports.PostImportData{
				Team:     &teamName,
				Channel:  &channelName,
				User:     &username,
				Message:  ptrStr("Message with reaction"),
				CreateAt: &reactionPostTime,
				Reactions: &[]imports.ReactionImportData{{
					User:      &user2.Username,
					EmojiName: ptrStr("+1"),
					CreateAt:  &reactionTime,
				}},
			},
		},
		LineNumber: 1,
	}
	errLine, err = th.App.importMultiplePostLines(th.Context, []imports.LineImportWorkerData{data}, false, true)
	assert.Nil(t, err, "Expected success.")
	assert.Equal(t, 0, errLine)

	AssertAllPostsCount(t, th.App, initialPostCount, 6, team.Id)

	// Check the post values.
	posts, nErr = th.App.Srv().Store().Post().GetPostsCreatedAt(channel.Id, reactionPostTime)
	require.NoError(t, nErr)

	require.Len(t, posts, 1, "Unexpected number of posts found.")

	post = posts[0]
	postBool = post.Message != *data.Post.Message || post.CreateAt != *data.Post.CreateAt || post.UserId != user.Id || !post.HasReactions
	require.False(t, postBool, "Post properties not as expected")

	reactions, nErr := th.App.Srv().Store().Reaction().GetForPost(post.Id, false)
	require.NoError(t, nErr, "Can't get reaction")

	require.Len(t, reactions, 1, "Invalid number of reactions")

	// Post with reply.
	replyPostTime := hashtagTime + 4
	replyTime := hashtagTime + 5
	data = imports.LineImportWorkerData{
		LineImportData: imports.LineImportData{
			Post: &imports.PostImportData{
				Team:     &teamName,
				Channel:  &channelName,
				User:     &username,
				Message:  ptrStr("Message with reply"),
				CreateAt: &replyPostTime,
				Replies: &[]imports.ReplyImportData{{
					User:     &user2.Username,
					Message:  ptrStr("Message reply"),
					CreateAt: &replyTime,
				}},
			},
		},
		LineNumber: 1,
	}
	errLine, err = th.App.importMultiplePostLines(th.Context, []imports.LineImportWorkerData{data}, false, true)
	assert.Nil(t, err, "Expected success.")
	assert.Equal(t, 0, errLine)

	AssertAllPostsCount(t, th.App, initialPostCount, 8, team.Id)

	// Check the post values.
	posts, nErr = th.App.Srv().Store().Post().GetPostsCreatedAt(channel.Id, replyPostTime)
	require.NoError(t, nErr)

	require.Len(t, posts, 1, "Unexpected number of posts found.")

	post = posts[0]
	postBool = post.Message != *data.Post.Message || post.CreateAt != *data.Post.CreateAt || post.UserId != user.Id
	require.False(t, postBool, "Post properties not as expected")

	// Check the reply values.
	replies, nErr := th.App.Srv().Store().Post().GetPostsCreatedAt(channel.Id, replyTime)
	require.NoError(t, nErr)

	require.Len(t, replies, 1, "Unexpected number of posts found.")

	reply := replies[0]
	replyBool := reply.Message != *(*data.Post.Replies)[0].Message || reply.CreateAt != *(*data.Post.Replies)[0].CreateAt || reply.UserId != user2.Id
	require.False(t, replyBool, "Post properties not as expected")

	require.Equal(t, post.Id, reply.RootId, "Unexpected reply RootId")

	// Update post with replies.
	data = imports.LineImportWorkerData{
		LineImportData: imports.LineImportData{
			Post: &imports.PostImportData{
				Team:     &teamName,
				Channel:  &channelName,
				User:     &user2.Username,
				Message:  ptrStr("Message with reply"),
				CreateAt: &replyPostTime,
				Replies: &[]imports.ReplyImportData{{
					User:     &username,
					Message:  ptrStr("Message reply"),
					CreateAt: &replyTime,
				}},
			},
		},
		LineNumber: 1,
	}
	errLine, err = th.App.importMultiplePostLines(th.Context, []imports.LineImportWorkerData{data}, false, true)
	assert.Nil(t, err, "Expected success.")
	assert.Equal(t, 0, errLine)

	AssertAllPostsCount(t, th.App, initialPostCount, 8, team.Id)

	// Create new post with replies based on the previous one.
	data = imports.LineImportWorkerData{
		LineImportData: imports.LineImportData{
			Post: &imports.PostImportData{
				Team:     &teamName,
				Channel:  &channelName,
				User:     &user2.Username,
				Message:  ptrStr("Message with reply 2"),
				CreateAt: &replyPostTime,
				Replies: &[]imports.ReplyImportData{{
					User:     &username,
					Message:  ptrStr("Message reply"),
					CreateAt: &replyTime,
				}},
			},
		},
		LineNumber: 1,
	}
	errLine, err = th.App.importMultiplePostLines(th.Context, []imports.LineImportWorkerData{data}, false, true)
	assert.Nil(t, err, "Expected success.")
	assert.Equal(t, 0, errLine)

	AssertAllPostsCount(t, th.App, initialPostCount, 10, team.Id)

	// Create new reply for existing post with replies.
	data = imports.LineImportWorkerData{
		LineImportData: imports.LineImportData{
			Post: &imports.PostImportData{
				Team:     &teamName,
				Channel:  &channelName,
				User:     &user2.Username,
				Message:  ptrStr("Message with reply"),
				CreateAt: &replyPostTime,
				Replies: &[]imports.ReplyImportData{{
					User:     &username,
					Message:  ptrStr("Message reply 2"),
					CreateAt: &replyTime,
				}},
			},
		},
		LineNumber: 1,
	}
	errLine, err = th.App.importMultiplePostLines(th.Context, []imports.LineImportWorkerData{data}, false, true)
	assert.Nil(t, err, "Expected success.")
	assert.Equal(t, 0, errLine)

	AssertAllPostsCount(t, th.App, initialPostCount, 11, team.Id)

	// Create new reply with type and edit_at for existing post with replies.

	// Post with reply.
	editedReplyPostTime := hashtagTime + 6
	editedReplyTime := hashtagTime + 7
	editedReplyEditTime := hashtagTime + 8

	data = imports.LineImportWorkerData{
		LineImportData: imports.LineImportData{
			Post: &imports.PostImportData{
				Team:     &teamName,
				Channel:  &channelName,
				User:     &user2.Username,
				Message:  ptrStr("Message with reply"),
				CreateAt: &editedReplyPostTime,
				Replies: &[]imports.ReplyImportData{{
					User:     &username,
					Type:     ptrStr(model.PostTypeSystemGeneric),
					Message:  ptrStr("Message reply 3"),
					CreateAt: &editedReplyTime,
					EditAt:   &editedReplyEditTime,
				}},
			},
		},
		LineNumber: 1,
	}
	errLine, err = th.App.importMultiplePostLines(th.Context, []imports.LineImportWorkerData{data}, false, true)
	assert.Nil(t, err, "Expected success.")
	assert.Equal(t, 0, errLine)

	AssertAllPostsCount(t, th.App, initialPostCount, 13, team.Id)

	// Check the reply values.
	replies, nErr = th.App.Srv().Store().Post().GetPostsCreatedAt(channel.Id, editedReplyTime)
	assert.NoError(t, nErr, "Expected success.")
	reply = replies[0]
	importReply := (*data.Post.Replies)[0]
	replyBool = reply.Type != *importReply.Type || reply.Message != *importReply.Message || reply.CreateAt != *importReply.CreateAt || reply.EditAt != *importReply.EditAt || reply.UserId != user.Id
	require.False(t, replyBool, "Post properties not as expected")

	// Create another Team.
	teamName2 := model.NewRandomTeamName()
	th.App.importTeam(th.Context, &imports.TeamImportData{
		Name:        &teamName2,
		DisplayName: ptrStr("Display Name 2"),
		Type:        ptrStr("O"),
	}, false)
	team2, err := th.App.GetTeamByName(teamName2)
	require.Nil(t, err, "Failed to get team from database.")

	// Create another Channel for the another team.
	th.App.importChannel(th.Context, &imports.ChannelImportData{
		Team:        &teamName2,
		Name:        &channelName,
		DisplayName: ptrStr("Display Name"),
		Type:        &chanTypeOpen,
	}, false)
	_, err = th.App.GetChannelByName(th.Context, channelName, team2.Id, false)
	require.Nil(t, err, "Failed to get channel from database.")

	// Count the number of posts in the team2.
	initialPostCountForTeam2, nErr := th.App.Srv().Store().Post().AnalyticsPostCount(&model.PostCountOptions{TeamId: team2.Id})
	require.NoError(t, nErr)

	// Try adding two valid posts in apply mode.
	data = imports.LineImportWorkerData{
		LineImportData: imports.LineImportData{
			Post: &imports.PostImportData{
				Team:     &teamName,
				Channel:  &channelName,
				User:     &username,
				Message:  ptrStr("another message"),
				CreateAt: &time,
			},
		},
		LineNumber: 1,
	}
	data2 := imports.LineImportWorkerData{
		LineImportData: imports.LineImportData{
			Post: &imports.PostImportData{
				Team:     &teamName2,
				Channel:  &channelName,
				User:     &username,
				Message:  ptrStr("another message"),
				CreateAt: &time,
			},
		},
		LineNumber: 1,
	}
	errLine, err = th.App.importMultiplePostLines(th.Context, []imports.LineImportWorkerData{data, data2}, false, true)
	assert.Nil(t, err)
	assert.Equal(t, 0, errLine)

	// Create a pinned message.
	data = imports.LineImportWorkerData{
		LineImportData: imports.LineImportData{
			Post: &imports.PostImportData{
				Team:     &teamName,
				Channel:  &channelName,
				User:     &user2.Username,
				Message:  ptrStr("Pinned Message"),
				CreateAt: ptrInt64(model.GetMillis()),
				IsPinned: ptrBool(true),
			},
		},
		LineNumber: 1,
	}
	errLine, err = th.App.importMultiplePostLines(th.Context, []imports.LineImportWorkerData{data}, false, true)
	require.Nil(t, err)
	require.Equal(t, 0, errLine)

	resultPosts, nErr := th.App.Srv().Store().Post().GetPostsCreatedAt(channel.Id, *data.Post.CreateAt)
	require.NoError(t, nErr, "Expected success.")
	// Should be one post only created at this time.
	require.Equal(t, 1, len(resultPosts))
	resultPost := resultPosts[0]
	require.True(t, resultPost.IsPinned, "This post should be pinned.")

	// Posts should be added to the right team
	AssertAllPostsCount(t, th.App, initialPostCountForTeam2, 1, team2.Id)
	AssertAllPostsCount(t, th.App, initialPostCount, 15, team.Id)
}

func TestImportImportPost(t *testing.T) {
	th := Setup(t)
	defer th.TearDown()

	// Create a Team.
	teamName := model.NewRandomTeamName()
	th.App.importTeam(th.Context, &imports.TeamImportData{
		Name:        &teamName,
		DisplayName: ptrStr("Display Name"),
		Type:        ptrStr("O"),
	}, false)
	team, appErr := th.App.GetTeamByName(teamName)
	require.Nil(t, appErr, "Failed to get team from database.")

	// Create a Channel.
	channelName := NewTestId()
	chanTypeOpen := model.ChannelTypeOpen
	th.App.importChannel(th.Context, &imports.ChannelImportData{
		Team:        &teamName,
		Name:        &channelName,
		DisplayName: ptrStr("Display Name"),
		Type:        &chanTypeOpen,
	}, false)
	channel, appErr := th.App.GetChannelByName(th.Context, channelName, team.Id, false)
	require.Nil(t, appErr, "Failed to get channel from database.")

	// Create a user.
	username := "a" + model.NewId()
	th.App.importUser(th.Context, &imports.UserImportData{
		Username: &username,
		Email:    ptrStr(model.NewId() + "@example.com"),
	}, false)
	user, appErr := th.App.GetUserByUsername(username)
	require.Nil(t, appErr, "Failed to get user from database.")

	username2 := "a" + model.NewId()
	th.App.importUser(th.Context, &imports.UserImportData{
		Username: &username2,
		Email:    ptrStr(model.NewId() + "@example.com"),
	}, false)
	user2, appErr := th.App.GetUserByUsername(username2)
	require.Nil(t, appErr, "Failed to get user from database.")

	// Count the number of posts in the testing team.
	initialPostCount, nErr := th.App.Srv().Store().Post().AnalyticsPostCount(&model.PostCountOptions{TeamId: team.Id})
	require.NoError(t, nErr)

	time := model.GetMillis()
	hashtagTime := time + 2
	replyPostTime := hashtagTime + 4
	replyTime := hashtagTime + 5
	posttypeTime := hashtagTime + 6
	editatCreateTime := hashtagTime + 7
	editatEditTime := hashtagTime + 8

	t.Run("Try adding an invalid post in dry run mode", func(t *testing.T) {
		data := imports.LineImportWorkerData{
			LineImportData: imports.LineImportData{
				Post: &imports.PostImportData{
					Team:    &teamName,
					Channel: &channelName,
					User:    &username,
				},
			},
			LineNumber: 12,
		}
		errLine, err := th.App.importMultiplePostLines(th.Context, []imports.LineImportWorkerData{data}, true, true)
		assert.NotNil(t, err)
		assert.Equal(t, data.LineNumber, errLine)
		AssertAllPostsCount(t, th.App, initialPostCount, 0, team.Id)
	})

	t.Run("Try adding a valid post in dry run mode", func(t *testing.T) {
		data := imports.LineImportWorkerData{
			LineImportData: imports.LineImportData{
				Post: &imports.PostImportData{
					Team:     &teamName,
					Channel:  &channelName,
					User:     &username,
					Message:  ptrStr("Hello"),
					CreateAt: ptrInt64(model.GetMillis()),
				},
			},
			LineNumber: 1,
		}
		errLine, err := th.App.importMultiplePostLines(th.Context, []imports.LineImportWorkerData{data}, true, true)
		assert.Nil(t, err)
		assert.Equal(t, 0, errLine)
		AssertAllPostsCount(t, th.App, initialPostCount, 0, team.Id)
	})

	t.Run("Try adding an invalid post in apply mode", func(t *testing.T) {
		data := imports.LineImportWorkerData{
			LineImportData: imports.LineImportData{
				Post: &imports.PostImportData{
					Team:     &teamName,
					Channel:  &channelName,
					User:     &username,
					CreateAt: ptrInt64(model.GetMillis()),
				},
			},
			LineNumber: 2,
		}
		errLine, err := th.App.importMultiplePostLines(th.Context, []imports.LineImportWorkerData{data}, false, true)
		assert.NotNil(t, err)
		assert.Equal(t, data.LineNumber, errLine)
		AssertAllPostsCount(t, th.App, initialPostCount, 0, team.Id)
	})

	t.Run("Try adding a valid post with invalid team in apply mode", func(t *testing.T) {
		data := imports.LineImportWorkerData{
			LineImportData: imports.LineImportData{
				Post: &imports.PostImportData{
					Team:     ptrStr(NewTestId()),
					Channel:  &channelName,
					User:     &username,
					Message:  ptrStr("Message"),
					CreateAt: ptrInt64(model.GetMillis()),
				},
			},
			LineNumber: 7,
		}
		errLine, err := th.App.importMultiplePostLines(th.Context, []imports.LineImportWorkerData{data}, false, true)
		assert.NotNil(t, err)
		assert.Equal(t, 0, errLine)
		AssertAllPostsCount(t, th.App, initialPostCount, 0, team.Id)
	})

	t.Run("Try adding a valid post with invalid channel in apply mode", func(t *testing.T) {
		data := imports.LineImportWorkerData{
			LineImportData: imports.LineImportData{
				Post: &imports.PostImportData{
					Team:     &teamName,
					Channel:  ptrStr(NewTestId()),
					User:     &username,
					Message:  ptrStr("Message"),
					CreateAt: ptrInt64(model.GetMillis()),
				},
			},
			LineNumber: 8,
		}
		errLine, err := th.App.importMultiplePostLines(th.Context, []imports.LineImportWorkerData{data}, false, true)
		assert.NotNil(t, err)
		assert.Equal(t, 0, errLine)
		AssertAllPostsCount(t, th.App, initialPostCount, 0, team.Id)
	})

	t.Run("Try adding a valid post with invalid user in apply mode", func(t *testing.T) {
		data := imports.LineImportWorkerData{
			LineImportData: imports.LineImportData{
				Post: &imports.PostImportData{
					Team:     &teamName,
					Channel:  &channelName,
					User:     ptrStr(model.NewId()),
					Message:  ptrStr("Message"),
					CreateAt: ptrInt64(model.GetMillis()),
				},
			},
			LineNumber: 9,
		}
		errLine, err := th.App.importMultiplePostLines(th.Context, []imports.LineImportWorkerData{data}, false, true)
		assert.NotNil(t, err)
		assert.Equal(t, 0, errLine)
		AssertAllPostsCount(t, th.App, initialPostCount, 0, team.Id)
	})

	t.Run("Try adding a valid post in apply mode", func(t *testing.T) {
		data := imports.LineImportWorkerData{
			LineImportData: imports.LineImportData{
				Post: &imports.PostImportData{
					Team:     &teamName,
					Channel:  &channelName,
					User:     &username,
					Message:  ptrStr("Message"),
					CreateAt: &time,
				},
			},
			LineNumber: 1,
		}
		errLine, err := th.App.importMultiplePostLines(th.Context, []imports.LineImportWorkerData{data}, false, true)
		assert.Nil(t, err)
		assert.Equal(t, 0, errLine)
		AssertAllPostsCount(t, th.App, initialPostCount, 1, team.Id)

		// Check the post values.
		posts, nErr := th.App.Srv().Store().Post().GetPostsCreatedAt(channel.Id, time)
		require.NoError(t, nErr)

		require.Len(t, posts, 1, "Unexpected number of posts found.")

		post := posts[0]
		postBool := post.Message != *data.Post.Message || post.CreateAt != *data.Post.CreateAt || post.UserId != user.Id
		require.False(t, postBool, "Post properties not as expected")
	})

	t.Run("Update the post", func(t *testing.T) {
		data := imports.LineImportWorkerData{
			LineImportData: imports.LineImportData{
				Post: &imports.PostImportData{
					Team:     &teamName,
					Channel:  &channelName,
					User:     &username2,
					Message:  ptrStr("Message"),
					CreateAt: &time,
				},
			},
			LineNumber: 1,
		}
		errLine, err := th.App.importMultiplePostLines(th.Context, []imports.LineImportWorkerData{data}, false, true)
		assert.Nil(t, err)
		assert.Equal(t, 0, errLine)
		AssertAllPostsCount(t, th.App, initialPostCount, 1, team.Id)

		// Check the post values.
		posts, nErr := th.App.Srv().Store().Post().GetPostsCreatedAt(channel.Id, time)
		require.NoError(t, nErr)

		require.Len(t, posts, 1, "Unexpected number of posts found.")

		post := posts[0]
		postBool := post.Message != *data.Post.Message || post.CreateAt != *data.Post.CreateAt || post.UserId != user2.Id
		require.False(t, postBool, "Post properties not as expected")
	})

	t.Run("Save the post with a different time", func(t *testing.T) {
		newTime := time + 1
		data := imports.LineImportWorkerData{
			LineImportData: imports.LineImportData{
				Post: &imports.PostImportData{
					Team:     &teamName,
					Channel:  &channelName,
					User:     &username,
					Message:  ptrStr("Message"),
					CreateAt: &newTime,
				},
			},
			LineNumber: 1,
		}
		errLine, err := th.App.importMultiplePostLines(th.Context, []imports.LineImportWorkerData{data}, false, true)
		assert.Nil(t, err)
		assert.Equal(t, 0, errLine)
		AssertAllPostsCount(t, th.App, initialPostCount, 2, team.Id)
	})

	t.Run("Save the post with a different message", func(t *testing.T) {
		data := imports.LineImportWorkerData{
			LineImportData: imports.LineImportData{
				Post: &imports.PostImportData{
					Team:     &teamName,
					Channel:  &channelName,
					User:     &username,
					Message:  ptrStr("Message 2"),
					CreateAt: &time,
				},
			},
			LineNumber: 1,
		}
		errLine, err := th.App.importMultiplePostLines(th.Context, []imports.LineImportWorkerData{data}, false, true)
		assert.Nil(t, err)
		assert.Equal(t, 0, errLine)
		AssertAllPostsCount(t, th.App, initialPostCount, 3, team.Id)
	})

	t.Run("Test with hashtag", func(t *testing.T) {
		data := imports.LineImportWorkerData{
			LineImportData: imports.LineImportData{
				Post: &imports.PostImportData{
					Team:     &teamName,
					Channel:  &channelName,
					User:     &username,
					Message:  ptrStr("Message 2 #hashtagmashupcity"),
					CreateAt: &hashtagTime,
				},
			},
			LineNumber: 1,
		}
		errLine, err := th.App.importMultiplePostLines(th.Context, []imports.LineImportWorkerData{data}, false, true)
		assert.Nil(t, err)
		assert.Equal(t, 0, errLine)
		AssertAllPostsCount(t, th.App, initialPostCount, 4, team.Id)

		posts, nErr := th.App.Srv().Store().Post().GetPostsCreatedAt(channel.Id, hashtagTime)
		require.NoError(t, nErr)

		require.Len(t, posts, 1, "Unexpected number of posts found.")

		post := posts[0]
		postBool := post.Message != *data.Post.Message || post.CreateAt != *data.Post.CreateAt || post.UserId != user.Id
		require.False(t, postBool, "Post properties not as expected")

		require.Equal(t, "#hashtagmashupcity", post.Hashtags, "Hashtags not as expected: %s", post.Hashtags)
	})

	t.Run("Post with flags", func(t *testing.T) {
		flagsTime := hashtagTime + 1
		data := imports.LineImportWorkerData{
			LineImportData: imports.LineImportData{
				Post: &imports.PostImportData{
					Team:     &teamName,
					Channel:  &channelName,
					User:     &username,
					Message:  ptrStr("Message with Favorites"),
					CreateAt: &flagsTime,
					FlaggedBy: &[]string{
						username,
						username2,
					},
				},
			},
			LineNumber: 1,
		}

		errLine, err := th.App.importMultiplePostLines(th.Context, []imports.LineImportWorkerData{data}, false, true)
		require.Nil(t, err, "Expected success.")
		require.Equal(t, 0, errLine)

		AssertAllPostsCount(t, th.App, initialPostCount, 5, team.Id)

		// Check the post values.
		posts, nErr := th.App.Srv().Store().Post().GetPostsCreatedAt(channel.Id, flagsTime)
		require.NoError(t, nErr)

		require.Len(t, posts, 1, "Unexpected number of posts found.")

		post := posts[0]
		postBool := post.Message != *data.Post.Message || post.CreateAt != *data.Post.CreateAt || post.UserId != user.Id
		require.False(t, postBool, "Post properties not as expected")

		checkPreference(t, th.App, user.Id, model.PreferenceCategoryFlaggedPost, post.Id, "true")
		checkPreference(t, th.App, user2.Id, model.PreferenceCategoryFlaggedPost, post.Id, "true")
	})

	t.Run("Post with reaction", func(t *testing.T) {
		reactionPostTime := hashtagTime + 2
		reactionTime := hashtagTime + 3
		data := imports.LineImportWorkerData{
			LineImportData: imports.LineImportData{
				Post: &imports.PostImportData{
					Team:     &teamName,
					Channel:  &channelName,
					User:     &username,
					Message:  ptrStr("Message with reaction"),
					CreateAt: &reactionPostTime,
					Reactions: &[]imports.ReactionImportData{{
						User:      &user2.Username,
						EmojiName: ptrStr("+1"),
						CreateAt:  &reactionTime,
					}},
				},
			},
			LineNumber: 1,
		}
		errLine, err := th.App.importMultiplePostLines(th.Context, []imports.LineImportWorkerData{data}, false, true)
		require.Nil(t, err, "Expected success.")
		require.Equal(t, 0, errLine)

		AssertAllPostsCount(t, th.App, initialPostCount, 6, team.Id)

		// Check the post values.
		posts, nErr := th.App.Srv().Store().Post().GetPostsCreatedAt(channel.Id, reactionPostTime)
		require.NoError(t, nErr)

		require.Len(t, posts, 1, "Unexpected number of posts found.")

		post := posts[0]
		postBool := post.Message != *data.Post.Message || post.CreateAt != *data.Post.CreateAt || post.UserId != user.Id || !post.HasReactions
		require.False(t, postBool, "Post properties not as expected")

		reactions, nErr := th.App.Srv().Store().Reaction().GetForPost(post.Id, false)
		require.NoError(t, nErr, "Can't get reaction")

		require.Len(t, reactions, 1, "Invalid number of reactions")
	})

	t.Run("Post with reply", func(t *testing.T) {
		data := imports.LineImportWorkerData{
			LineImportData: imports.LineImportData{
				Post: &imports.PostImportData{
					Team:     &teamName,
					Channel:  &channelName,
					User:     &username,
					Message:  ptrStr("Message with reply"),
					CreateAt: &replyPostTime,
					Replies: &[]imports.ReplyImportData{{
						User:     &user2.Username,
						Message:  ptrStr("Message reply"),
						CreateAt: &replyTime,
					}},
				},
			},
			LineNumber: 1,
		}
		errLine, err := th.App.importMultiplePostLines(th.Context, []imports.LineImportWorkerData{data}, false, true)
		require.Nil(t, err, "Expected success.")
		require.Equal(t, 0, errLine)

		AssertAllPostsCount(t, th.App, initialPostCount, 8, team.Id)

		// Check the post values.
		posts, nErr := th.App.Srv().Store().Post().GetPostsCreatedAt(channel.Id, replyPostTime)
		require.NoError(t, nErr)

		require.Len(t, posts, 1, "Unexpected number of posts found.")

		post := posts[0]
		postBool := post.Message != *data.Post.Message || post.CreateAt != *data.Post.CreateAt || post.UserId != user.Id
		require.False(t, postBool, "Post properties not as expected")

		// Check the reply values.
		replies, nErr := th.App.Srv().Store().Post().GetPostsCreatedAt(channel.Id, replyTime)
		require.NoError(t, nErr)

		require.Len(t, replies, 1, "Unexpected number of posts found.")

		reply := replies[0]
		replyBool := reply.Message != *(*data.Post.Replies)[0].Message || reply.CreateAt != *(*data.Post.Replies)[0].CreateAt || reply.UserId != user2.Id
		require.False(t, replyBool, "Post properties not as expected")

		require.Equal(t, post.Id, reply.RootId, "Unexpected reply RootId")
	})

	t.Run("Update post with replies", func(t *testing.T) {
		data := imports.LineImportWorkerData{
			LineImportData: imports.LineImportData{
				Post: &imports.PostImportData{
					Team:     &teamName,
					Channel:  &channelName,
					User:     &user2.Username,
					Message:  ptrStr("Message with reply"),
					CreateAt: &replyPostTime,
					Replies: &[]imports.ReplyImportData{{
						User:     &username,
						Message:  ptrStr("Message reply"),
						CreateAt: &replyTime,
					}},
				},
			},
			LineNumber: 1,
		}
		errLine, err := th.App.importMultiplePostLines(th.Context, []imports.LineImportWorkerData{data}, false, true)
		require.Nil(t, err, "Expected success.")
		require.Equal(t, 0, errLine)

		AssertAllPostsCount(t, th.App, initialPostCount, 8, team.Id)
	})

	t.Run("Create new post with replies based on the previous one", func(t *testing.T) {
		data := imports.LineImportWorkerData{
			LineImportData: imports.LineImportData{
				Post: &imports.PostImportData{
					Team:     &teamName,
					Channel:  &channelName,
					User:     &user2.Username,
					Message:  ptrStr("Message with reply 2"),
					CreateAt: &replyPostTime,
					Replies: &[]imports.ReplyImportData{{
						User:     &username,
						Message:  ptrStr("Message reply"),
						CreateAt: &replyTime,
					}},
				},
			},
			LineNumber: 1,
		}
		errLine, err := th.App.importMultiplePostLines(th.Context, []imports.LineImportWorkerData{data}, false, true)
		require.Nil(t, err, "Expected success.")
		require.Equal(t, 0, errLine)

		AssertAllPostsCount(t, th.App, initialPostCount, 10, team.Id)
	})

	t.Run("Create new reply for existing post with replies", func(t *testing.T) {
		data := imports.LineImportWorkerData{
			LineImportData: imports.LineImportData{
				Post: &imports.PostImportData{
					Team:     &teamName,
					Channel:  &channelName,
					User:     &user2.Username,
					Message:  ptrStr("Message with reply"),
					CreateAt: &replyPostTime,
					Replies: &[]imports.ReplyImportData{{
						User:     &username,
						Message:  ptrStr("Message reply 2"),
						CreateAt: &replyTime,
					}},
				},
			},
			LineNumber: 1,
		}
		errLine, err := th.App.importMultiplePostLines(th.Context, []imports.LineImportWorkerData{data}, false, true)
		require.Nil(t, err, "Expected success.")
		require.Equal(t, 0, errLine)

		AssertAllPostsCount(t, th.App, initialPostCount, 11, team.Id)
	})

	t.Run("Post with Type", func(t *testing.T) {
		data := imports.LineImportWorkerData{
			LineImportData: imports.LineImportData{
				Post: &imports.PostImportData{
					Team:     &teamName,
					Channel:  &channelName,
					User:     &username,
					Type:     ptrStr(model.PostTypeSystemGeneric),
					Message:  ptrStr("Message with Type"),
					CreateAt: &posttypeTime,
				},
			},
			LineNumber: 1,
		}

		errLine, err := th.App.importMultiplePostLines(th.Context, []imports.LineImportWorkerData{data}, false, true)
		require.Nil(t, err, "Expected success.")
		require.Equal(t, 0, errLine)

		AssertAllPostsCount(t, th.App, initialPostCount, 12, team.Id)

		// Check the post values.
		posts, nErr := th.App.Srv().Store().Post().GetPostsCreatedAt(channel.Id, posttypeTime)
		require.NoError(t, nErr)

		require.Len(t, posts, 1, "Unexpected number of posts found.")

		post := posts[0]
		postBool := post.Message != *data.Post.Message || post.CreateAt != *data.Post.CreateAt || post.UserId != user.Id || post.Type != *data.Post.Type
		require.False(t, postBool, "Post properties not as expected")
	})

	t.Run("Post with EditAt", func(t *testing.T) {
		data := imports.LineImportWorkerData{
			LineImportData: imports.LineImportData{
				Post: &imports.PostImportData{
					Team:     &teamName,
					Channel:  &channelName,
					User:     &username,
					Message:  ptrStr("Message with Type"),
					CreateAt: &editatCreateTime,
					EditAt:   &editatEditTime,
				},
			},
			LineNumber: 1,
		}

		errLine, err := th.App.importMultiplePostLines(th.Context, []imports.LineImportWorkerData{data}, false, true)
		require.Nil(t, err, "Expected success.")
		require.Equal(t, 0, errLine)

		AssertAllPostsCount(t, th.App, initialPostCount, 13, team.Id)

		// Check the post values.
		posts, nErr := th.App.Srv().Store().Post().GetPostsCreatedAt(channel.Id, editatCreateTime)
		require.NoError(t, nErr)

		require.Len(t, posts, 1, "Unexpected number of posts found.")

		post := posts[0]
		postBool := post.Message != *data.Post.Message || post.CreateAt != *data.Post.CreateAt || post.UserId != user.Id || post.EditAt != *data.Post.EditAt
		require.False(t, postBool, "Post properties not as expected")
	})

	t.Run("Reply CreateAt before parent post CreateAt", func(t *testing.T) {
		now := model.GetMillis()
		before := now - 10
		data := imports.LineImportWorkerData{
			LineImportData: imports.LineImportData{
				Post: &imports.PostImportData{
					Team:     &teamName,
					Channel:  &channelName,
					User:     &user2.Username,
					Message:  ptrStr("Message with reply"),
					CreateAt: &now,
					Replies: &[]imports.ReplyImportData{{
						User:     &username,
						Message:  ptrStr("Message reply 2"),
						CreateAt: &before,
					}},
				},
			},
			LineNumber: 1,
		}

		errLine, err := th.App.importMultiplePostLines(th.Context, []imports.LineImportWorkerData{data}, false, true)
		require.Nil(t, err, "Expected success.")
		require.Equal(t, 0, errLine)

		posts, nErr := th.App.Srv().Store().Post().GetPostsCreatedAt(channel.Id, now)
		require.NoError(t, nErr)
		require.Len(t, posts, 2, "Unexpected number of posts found.")
		require.NoError(t, th.TestLogger.Flush())
		testlib.AssertLog(t, th.LogBuffer, mlog.LvlWarn.Name, "Reply CreateAt is before parent post CreateAt, setting it to parent post CreateAt")

		rootPost := posts[0]
		replyPost := posts[1]
		if rootPost.RootId != "" {
			replyPost = posts[0]
			rootPost = posts[1]
		}
		require.Equal(t, rootPost.Id, replyPost.RootId)
		require.Equal(t, now, replyPost.CreateAt)
	})
}

func TestImportImportDirectChannel(t *testing.T) {
	th := Setup(t).InitBasic()
	defer th.TearDown()

	// Check how many channels are in the database.
	directChannelCount, err := th.App.Srv().Store().Channel().AnalyticsTypeCount("", model.ChannelTypeDirect)
	require.NoError(t, err, "Failed to get direct channel count.")

	groupChannelCount, err := th.App.Srv().Store().Channel().AnalyticsTypeCount("", model.ChannelTypeGroup)
	require.NoError(t, err, "Failed to get group channel count.")

	// Do an invalid channel in dry-run mode.
	data := imports.DirectChannelImportData{
		Members: &[]string{
			model.NewId(),
		},
		Header: ptrStr("Channel Header"),
	}
	err = th.App.importDirectChannel(th.Context, &data, true)
	require.Error(t, err)

	// Check that no more channels are in the DB.
	AssertChannelCount(t, th.App, model.ChannelTypeDirect, directChannelCount)
	AssertChannelCount(t, th.App, model.ChannelTypeGroup, groupChannelCount)

	// Do a valid DIRECT channel with a nonexistent member in dry-run mode.
	data.Members = &[]string{
		model.NewId(),
		model.NewId(),
	}
	appErr := th.App.importDirectChannel(th.Context, &data, true)
	require.Nil(t, appErr)

	// Check that no more channels are in the DB.
	AssertChannelCount(t, th.App, model.ChannelTypeDirect, directChannelCount)
	AssertChannelCount(t, th.App, model.ChannelTypeGroup, groupChannelCount)

	// Do a valid GROUP channel with a nonexistent member in dry-run mode.
	data.Members = &[]string{
		model.NewId(),
		model.NewId(),
		model.NewId(),
	}
	appErr = th.App.importDirectChannel(th.Context, &data, true)
	require.Nil(t, appErr)

	// Check that no more channels are in the DB.
	AssertChannelCount(t, th.App, model.ChannelTypeDirect, directChannelCount)
	AssertChannelCount(t, th.App, model.ChannelTypeGroup, groupChannelCount)

	// Do an invalid channel in apply mode.
	data.Members = &[]string{
		model.NewId(),
	}
	err = th.App.importDirectChannel(th.Context, &data, false)
	require.Error(t, err)

	// Check that no more channels are in the DB.
	AssertChannelCount(t, th.App, model.ChannelTypeDirect, directChannelCount)
	AssertChannelCount(t, th.App, model.ChannelTypeGroup, groupChannelCount)

	// Do a valid DIRECT channel.
	data.Members = &[]string{
		th.BasicUser.Username,
		th.BasicUser2.Username,
	}
	appErr = th.App.importDirectChannel(th.Context, &data, false)
	require.Nil(t, appErr)

	// Check that one more DIRECT channel is in the DB.
	AssertChannelCount(t, th.App, model.ChannelTypeDirect, directChannelCount+1)
	AssertChannelCount(t, th.App, model.ChannelTypeGroup, groupChannelCount)

	// Do the same DIRECT channel again.
	appErr = th.App.importDirectChannel(th.Context, &data, false)
	require.Nil(t, appErr)

	// Check that no more channels are in the DB.
	AssertChannelCount(t, th.App, model.ChannelTypeDirect, directChannelCount+1)
	AssertChannelCount(t, th.App, model.ChannelTypeGroup, groupChannelCount)

	// Update the channel's HEADER
	data.Header = ptrStr("New Channel Header 2")
	appErr = th.App.importDirectChannel(th.Context, &data, false)
	require.Nil(t, appErr)

	// Check that no more channels are in the DB.
	AssertChannelCount(t, th.App, model.ChannelTypeDirect, directChannelCount+1)
	AssertChannelCount(t, th.App, model.ChannelTypeGroup, groupChannelCount)

	// Get the channel to check that the header was updated.
	channel, appErr := th.App.GetOrCreateDirectChannel(th.Context, th.BasicUser.Id, th.BasicUser2.Id)
	require.Nil(t, appErr)
	require.Equal(t, channel.Header, *data.Header)

	// Do a GROUP channel with an extra invalid member.
	user3 := th.CreateUser()
	data.Members = &[]string{
		th.BasicUser.Username,
		th.BasicUser2.Username,
		user3.Username,
		model.NewId(),
	}
	appErr = th.App.importDirectChannel(th.Context, &data, false)
	require.NotNil(t, appErr)

	// Check that no more channels are in the DB.
	AssertChannelCount(t, th.App, model.ChannelTypeDirect, directChannelCount+1)
	AssertChannelCount(t, th.App, model.ChannelTypeGroup, groupChannelCount)

	// Do a valid GROUP channel.
	data.Members = &[]string{
		th.BasicUser.Username,
		th.BasicUser2.Username,
		user3.Username,
	}
	appErr = th.App.importDirectChannel(th.Context, &data, false)
	require.Nil(t, appErr)

	// Check that one more GROUP channel is in the DB.
	AssertChannelCount(t, th.App, model.ChannelTypeDirect, directChannelCount+1)
	AssertChannelCount(t, th.App, model.ChannelTypeGroup, groupChannelCount+1)

	// Do the same DIRECT channel again.
	appErr = th.App.importDirectChannel(th.Context, &data, false)
	require.Nil(t, appErr)

	// Check that no more channels are in the DB.
	AssertChannelCount(t, th.App, model.ChannelTypeDirect, directChannelCount+1)
	AssertChannelCount(t, th.App, model.ChannelTypeGroup, groupChannelCount+1)

	// Update the channel's HEADER
	data.Header = ptrStr("New Channel Header 3")
	appErr = th.App.importDirectChannel(th.Context, &data, false)
	require.Nil(t, appErr)

	// Check that no more channels are in the DB.
	AssertChannelCount(t, th.App, model.ChannelTypeDirect, directChannelCount+1)
	AssertChannelCount(t, th.App, model.ChannelTypeGroup, groupChannelCount+1)

	// Get the channel to check that the header was updated.
	userIDs := []string{
		th.BasicUser.Id,
		th.BasicUser2.Id,
		user3.Id,
	}
	channel, appErr = th.App.createGroupChannel(th.Context, userIDs)
	require.Equal(t, appErr.Id, store.ChannelExistsError)
	require.Equal(t, channel.Header, *data.Header)

	// Import a channel with some favorites.
	data.Members = &[]string{
		th.BasicUser.Username,
		th.BasicUser2.Username,
	}
	data.FavoritedBy = &[]string{
		th.BasicUser.Username,
		th.BasicUser2.Username,
	}
	appErr = th.App.importDirectChannel(th.Context, &data, false)
	require.Nil(t, appErr)

	channel, appErr = th.App.GetOrCreateDirectChannel(th.Context, th.BasicUser.Id, th.BasicUser2.Id)
	require.Nil(t, appErr)
	checkPreference(t, th.App, th.BasicUser.Id, model.PreferenceCategoryFavoriteChannel, channel.Id, "true")
	checkPreference(t, th.App, th.BasicUser2.Id, model.PreferenceCategoryFavoriteChannel, channel.Id, "true")
}

func TestImportImportDirectPost(t *testing.T) {
	th := Setup(t).InitBasic()
	defer th.TearDown()

	// Create the DIRECT channel.
	channelData := imports.DirectChannelImportData{
		Members: &[]string{
			th.BasicUser.Username,
			th.BasicUser2.Username,
		},
	}
	appErr := th.App.importDirectChannel(th.Context, &channelData, false)
	require.Nil(t, appErr)

	// Get the channel.
	var directChannel *model.Channel
	channel, appErr := th.App.GetOrCreateDirectChannel(th.Context, th.BasicUser.Id, th.BasicUser2.Id)
	require.Nil(t, appErr)
	require.NotEmpty(t, channel)
	directChannel = channel

	// Get the number of posts in the system.
	result, err := th.App.Srv().Store().Post().AnalyticsPostCount(&model.PostCountOptions{})
	require.NoError(t, err)
	initialPostCount := result
	initialDate := model.GetMillis()
	posttypeDate := initialDate + 3
	editatCreateDate := initialDate + 4
	editatEditDate := initialDate + 5

	t.Run("Try adding an invalid post in dry run mode", func(t *testing.T) {
		data := imports.LineImportWorkerData{
			LineImportData: imports.LineImportData{
				DirectPost: &imports.DirectPostImportData{
					ChannelMembers: &[]string{
						th.BasicUser.Username,
						th.BasicUser2.Username,
					},
					User:     ptrStr(th.BasicUser.Username),
					CreateAt: ptrInt64(model.GetMillis()),
				},
			},
			LineNumber: 7,
		}
		errLine, err := th.App.importMultipleDirectPostLines(th.Context, []imports.LineImportWorkerData{data}, true, true)
		require.NotNil(t, err)
		require.Equal(t, data.LineNumber, errLine)
		AssertAllPostsCount(t, th.App, initialPostCount, 0, "")
	})

	t.Run("Try adding a valid post in dry run mode", func(t *testing.T) {
		data := imports.LineImportWorkerData{
			LineImportData: imports.LineImportData{
				DirectPost: &imports.DirectPostImportData{
					ChannelMembers: &[]string{
						th.BasicUser.Username,
						th.BasicUser2.Username,
					},
					User:     ptrStr(th.BasicUser.Username),
					Message:  ptrStr("Message"),
					CreateAt: ptrInt64(model.GetMillis()),
				},
			},
			LineNumber: 1,
		}
		errLine, err := th.App.importMultipleDirectPostLines(th.Context, []imports.LineImportWorkerData{data}, true, true)
		require.Nil(t, err)
		require.Equal(t, 0, errLine)
		AssertAllPostsCount(t, th.App, initialPostCount, 0, "")
	})

	t.Run("Try adding an invalid post in apply mode", func(t *testing.T) {
		data := imports.LineImportWorkerData{
			LineImportData: imports.LineImportData{
				DirectPost: &imports.DirectPostImportData{
					ChannelMembers: &[]string{
						th.BasicUser.Username,
						model.NewId(),
					},
					User:     ptrStr(th.BasicUser.Username),
					Message:  ptrStr("Message"),
					CreateAt: ptrInt64(model.GetMillis()),
				},
			},
			LineNumber: 9,
		}
		errLine, err := th.App.importMultipleDirectPostLines(th.Context, []imports.LineImportWorkerData{data}, false, true)
		require.NotNil(t, err)
		require.Equal(t, 0, errLine)
		AssertAllPostsCount(t, th.App, initialPostCount, 0, "")
	})

	t.Run("Try adding a valid post in apply mode", func(t *testing.T) {
		data := imports.LineImportWorkerData{
			LineImportData: imports.LineImportData{
				DirectPost: &imports.DirectPostImportData{
					ChannelMembers: &[]string{
						th.BasicUser.Username,
						th.BasicUser2.Username,
					},
					User:     ptrStr(th.BasicUser.Username),
					Message:  ptrStr("Message"),
					CreateAt: ptrInt64(initialDate),
				},
			},
			LineNumber: 1,
		}
		errLine, err := th.App.importMultipleDirectPostLines(th.Context, []imports.LineImportWorkerData{data}, false, true)
		require.Nil(t, err)
		require.Equal(t, 0, errLine)
		AssertAllPostsCount(t, th.App, initialPostCount, 1, "")

		// Check the post values.
		posts, nErr := th.App.Srv().Store().Post().GetPostsCreatedAt(directChannel.Id, *data.DirectPost.CreateAt)
		require.NoError(t, nErr)
		require.Len(t, posts, 1)

		post := posts[0]
		require.Equal(t, post.Message, *data.DirectPost.Message)
		require.Equal(t, post.CreateAt, *data.DirectPost.CreateAt)
		require.Equal(t, post.UserId, th.BasicUser.Id)
	})

	t.Run("Import the post again", func(t *testing.T) {
		data := imports.LineImportWorkerData{
			LineImportData: imports.LineImportData{
				DirectPost: &imports.DirectPostImportData{
					ChannelMembers: &[]string{
						th.BasicUser.Username,
						th.BasicUser2.Username,
					},
					User:     ptrStr(th.BasicUser.Username),
					Message:  ptrStr("Message"),
					CreateAt: ptrInt64(initialDate),
				},
			},
			LineNumber: 1,
		}
		errLine, err := th.App.importMultipleDirectPostLines(th.Context, []imports.LineImportWorkerData{data}, false, true)
		require.Nil(t, err)
		require.Equal(t, 0, errLine)
		AssertAllPostsCount(t, th.App, initialPostCount, 1, "")

		// Check the post values.
		posts, nErr := th.App.Srv().Store().Post().GetPostsCreatedAt(directChannel.Id, *data.DirectPost.CreateAt)
		require.NoError(t, nErr)
		require.Len(t, posts, 1)

		post := posts[0]
		require.Equal(t, post.Message, *data.DirectPost.Message)
		require.Equal(t, post.CreateAt, *data.DirectPost.CreateAt)
		require.Equal(t, post.UserId, th.BasicUser.Id)
	})

	t.Run("Save the post with a different time", func(t *testing.T) {
		data := imports.LineImportWorkerData{
			LineImportData: imports.LineImportData{
				DirectPost: &imports.DirectPostImportData{
					ChannelMembers: &[]string{
						th.BasicUser.Username,
						th.BasicUser2.Username,
					},
					User:     ptrStr(th.BasicUser.Username),
					Message:  ptrStr("Message"),
					CreateAt: ptrInt64(initialDate + 1),
				},
			},
			LineNumber: 1,
		}
		errLine, err := th.App.importMultipleDirectPostLines(th.Context, []imports.LineImportWorkerData{data}, false, true)
		require.Nil(t, err)
		require.Equal(t, 0, errLine)
		AssertAllPostsCount(t, th.App, initialPostCount, 2, "")
	})

	t.Run("Save the post with a different message", func(t *testing.T) {
		data := imports.LineImportWorkerData{
			LineImportData: imports.LineImportData{
				DirectPost: &imports.DirectPostImportData{
					ChannelMembers: &[]string{
						th.BasicUser.Username,
						th.BasicUser2.Username,
					},
					User:     ptrStr(th.BasicUser.Username),
					Message:  ptrStr("Message 2"),
					CreateAt: ptrInt64(initialDate + 1),
				},
			},
			LineNumber: 1,
		}
		errLine, err := th.App.importMultipleDirectPostLines(th.Context, []imports.LineImportWorkerData{data}, false, true)
		require.Nil(t, err)
		require.Equal(t, 0, errLine)
		AssertAllPostsCount(t, th.App, initialPostCount, 3, "")
	})

	t.Run("Test with hashtag", func(t *testing.T) {
		data := imports.LineImportWorkerData{
			LineImportData: imports.LineImportData{
				DirectPost: &imports.DirectPostImportData{
					ChannelMembers: &[]string{
						th.BasicUser.Username,
						th.BasicUser2.Username,
					},
					User:     ptrStr(th.BasicUser.Username),
					Message:  ptrStr("Message 2 #hashtagmashupcity"),
					CreateAt: ptrInt64(initialDate + 2),
				},
			},
			LineNumber: 1,
		}
		errLine, err := th.App.importMultipleDirectPostLines(th.Context, []imports.LineImportWorkerData{data}, false, true)
		require.Nil(t, err)
		require.Equal(t, 0, errLine)
		AssertAllPostsCount(t, th.App, initialPostCount, 4, "")

		posts, nErr := th.App.Srv().Store().Post().GetPostsCreatedAt(directChannel.Id, *data.DirectPost.CreateAt)
		require.NoError(t, nErr)
		require.Len(t, posts, 1)

		post := posts[0]
		require.Equal(t, post.Message, *data.DirectPost.Message)
		require.Equal(t, post.CreateAt, *data.DirectPost.CreateAt)
		require.Equal(t, post.UserId, th.BasicUser.Id)
		require.Equal(t, post.Hashtags, "#hashtagmashupcity")
	})

	t.Run("Test with some flags", func(t *testing.T) {
		data := imports.LineImportWorkerData{
			LineImportData: imports.LineImportData{
				DirectPost: &imports.DirectPostImportData{
					ChannelMembers: &[]string{
						th.BasicUser.Username,
						th.BasicUser2.Username,
					},
					FlaggedBy: &[]string{
						th.BasicUser.Username,
						th.BasicUser2.Username,
					},
					User:     ptrStr(th.BasicUser.Username),
					Message:  ptrStr("Message"),
					CreateAt: ptrInt64(model.GetMillis()),
				},
			},
			LineNumber: 1,
		}

		errLine, err := th.App.importMultipleDirectPostLines(th.Context, []imports.LineImportWorkerData{data}, false, true)
		require.Nil(t, err)
		require.Equal(t, 0, errLine)
		AssertAllPostsCount(t, th.App, initialPostCount, 5, "")

		// Check the post values.
		posts, nErr := th.App.Srv().Store().Post().GetPostsCreatedAt(directChannel.Id, *data.DirectPost.CreateAt)
		require.NoError(t, nErr)
		require.Len(t, posts, 1)

		post := posts[0]
		checkPreference(t, th.App, th.BasicUser.Id, model.PreferenceCategoryFlaggedPost, post.Id, "true")
		checkPreference(t, th.App, th.BasicUser2.Id, model.PreferenceCategoryFlaggedPost, post.Id, "true")
	})

	t.Run("Test with Type", func(t *testing.T) {
		data := imports.LineImportWorkerData{
			LineImportData: imports.LineImportData{
				DirectPost: &imports.DirectPostImportData{
					ChannelMembers: &[]string{
						th.BasicUser.Username,
						th.BasicUser2.Username,
					},
					User:     ptrStr(th.BasicUser.Username),
					Type:     ptrStr(model.PostTypeSystemGeneric),
					Message:  ptrStr("Message with Type"),
					CreateAt: ptrInt64(posttypeDate),
				},
			},
			LineNumber: 1,
		}
		errLine, err := th.App.importMultipleDirectPostLines(th.Context, []imports.LineImportWorkerData{data}, false, true)
		require.Nil(t, err)
		require.Equal(t, 0, errLine)
		AssertAllPostsCount(t, th.App, initialPostCount, 6, "")

		posts, nErr := th.App.Srv().Store().Post().GetPostsCreatedAt(directChannel.Id, *data.DirectPost.CreateAt)
		require.NoError(t, nErr)
		require.Len(t, posts, 1)

		post := posts[0]
		assert.Equal(t, post.Type, *data.DirectPost.Type)
		assert.Equal(t, post.Message, *data.DirectPost.Message)
		assert.Equal(t, post.CreateAt, *data.DirectPost.CreateAt)
		assert.Equal(t, post.UserId, th.BasicUser.Id)
	})

	t.Run("Test with EditAt", func(t *testing.T) {
		data := imports.LineImportWorkerData{
			LineImportData: imports.LineImportData{
				DirectPost: &imports.DirectPostImportData{
					ChannelMembers: &[]string{
						th.BasicUser.Username,
						th.BasicUser2.Username,
					},
					User:     ptrStr(th.BasicUser.Username),
					Message:  ptrStr("Message with EditAt"),
					CreateAt: ptrInt64(editatCreateDate),
					EditAt:   ptrInt64(editatEditDate),
				},
			},
			LineNumber: 1,
		}
		errLine, err := th.App.importMultipleDirectPostLines(th.Context, []imports.LineImportWorkerData{data}, false, true)
		require.Nil(t, err)
		require.Equal(t, 0, errLine)
		AssertAllPostsCount(t, th.App, initialPostCount, 7, "")

		posts, nErr := th.App.Srv().Store().Post().GetPostsCreatedAt(directChannel.Id, *data.DirectPost.CreateAt)
		require.NoError(t, nErr)
		require.Len(t, posts, 1)

		post := posts[0]
		assert.Equal(t, post.Message, *data.DirectPost.Message)
		assert.Equal(t, post.CreateAt, *data.DirectPost.CreateAt)
		assert.Equal(t, post.EditAt, *data.DirectPost.EditAt)
		assert.Equal(t, post.UserId, th.BasicUser.Id)
	})

	t.Run("Test with IsPinned", func(t *testing.T) {
		pinnedValue := true
		creationTime := model.GetMillis()
		data := imports.LineImportWorkerData{
			LineImportData: imports.LineImportData{
				DirectPost: &imports.DirectPostImportData{
					ChannelMembers: &[]string{
						th.BasicUser.Username,
						th.BasicUser2.Username,
					},
					User:     ptrStr(th.BasicUser.Username),
					Message:  ptrStr("Message with EditAt"),
					CreateAt: &creationTime,
					IsPinned: &pinnedValue,
				},
			},
			LineNumber: 1,
		}
		errLine, err := th.App.importMultipleDirectPostLines(th.Context, []imports.LineImportWorkerData{data}, false, true)
		require.Nil(t, err)
		require.Equal(t, 0, errLine)
		AssertAllPostsCount(t, th.App, initialPostCount, 8, "")

		posts, nErr := th.App.Srv().Store().Post().GetPostsCreatedAt(directChannel.Id, *data.DirectPost.CreateAt)
		require.NoError(t, nErr)
		require.Len(t, posts, 1)

		post := posts[0]
		require.True(t, post.IsPinned)
	})

	// ------------------ Group Channel -------------------------

	// Create the GROUP channel.
	user3 := th.CreateUser()
	channelData = imports.DirectChannelImportData{
		Members: &[]string{
			th.BasicUser.Username,
			th.BasicUser2.Username,
			user3.Username,
		},
	}
	appErr = th.App.importDirectChannel(th.Context, &channelData, false)
	require.Nil(t, appErr)

	// Get the channel.
	var groupChannel *model.Channel
	userIDs := []string{
		th.BasicUser.Id,
		th.BasicUser2.Id,
		user3.Id,
	}
	channel, appErr = th.App.createGroupChannel(th.Context, userIDs)
	require.Equal(t, appErr.Id, store.ChannelExistsError)
	groupChannel = channel

	// Get the number of posts in the system.
	result, nErr := th.App.Srv().Store().Post().AnalyticsPostCount(&model.PostCountOptions{})
	require.NoError(t, nErr)
	initialPostCount = result

	t.Run("Try adding an invalid post in dry run mode", func(t *testing.T) {
		data := imports.LineImportWorkerData{
			LineImportData: imports.LineImportData{
				DirectPost: &imports.DirectPostImportData{
					ChannelMembers: &[]string{
						th.BasicUser.Username,
						th.BasicUser2.Username,
						user3.Username,
					},
					User:     ptrStr(th.BasicUser.Username),
					CreateAt: ptrInt64(model.GetMillis()),
				},
			},
			LineNumber: 4,
		}
		errLine, err := th.App.importMultipleDirectPostLines(th.Context, []imports.LineImportWorkerData{data}, true, true)
		require.NotNil(t, err)
		require.Equal(t, data.LineNumber, errLine)
		AssertAllPostsCount(t, th.App, initialPostCount, 0, "")
	})

	t.Run("Try adding a valid post in dry run mode", func(t *testing.T) {
		data := imports.LineImportWorkerData{
			LineImportData: imports.LineImportData{
				DirectPost: &imports.DirectPostImportData{
					ChannelMembers: &[]string{
						th.BasicUser.Username,
						th.BasicUser2.Username,
						user3.Username,
					},
					User:     ptrStr(th.BasicUser.Username),
					Message:  ptrStr("Message"),
					CreateAt: ptrInt64(model.GetMillis()),
				},
			},
			LineNumber: 1,
		}
		errLine, err := th.App.importMultipleDirectPostLines(th.Context, []imports.LineImportWorkerData{data}, true, true)
		require.Nil(t, err)
		require.Equal(t, 0, errLine)
		AssertAllPostsCount(t, th.App, initialPostCount, 0, "")
	})

	t.Run("Try adding an invalid post in apply mode", func(t *testing.T) {
		data := imports.LineImportWorkerData{
			LineImportData: imports.LineImportData{
				DirectPost: &imports.DirectPostImportData{
					ChannelMembers: &[]string{
						th.BasicUser.Username,
						th.BasicUser2.Username,
						user3.Username,
						model.NewId(),
					},
					User:     ptrStr(th.BasicUser.Username),
					Message:  ptrStr("Message"),
					CreateAt: ptrInt64(model.GetMillis()),
				},
			},
			LineNumber: 8,
		}
		errLine, err := th.App.importMultipleDirectPostLines(th.Context, []imports.LineImportWorkerData{data}, false, true)
		require.NotNil(t, err)
		require.Equal(t, 0, errLine)
		AssertAllPostsCount(t, th.App, initialPostCount, 0, "")
	})

	t.Run("Try adding a valid post in apply mode", func(t *testing.T) {
		data := imports.LineImportWorkerData{
			LineImportData: imports.LineImportData{
				DirectPost: &imports.DirectPostImportData{
					ChannelMembers: &[]string{
						th.BasicUser.Username,
						th.BasicUser2.Username,
						user3.Username,
					},
					User:     ptrStr(th.BasicUser.Username),
					Message:  ptrStr("Message"),
					CreateAt: ptrInt64(initialDate + 10),
				},
			},
			LineNumber: 1,
		}
		errLine, err := th.App.importMultipleDirectPostLines(th.Context, []imports.LineImportWorkerData{data}, false, true)
		require.Nil(t, err)
		require.Equal(t, 0, errLine)
		AssertAllPostsCount(t, th.App, initialPostCount, 1, "")

		// Check the post values.
		posts, nErr := th.App.Srv().Store().Post().GetPostsCreatedAt(groupChannel.Id, *data.DirectPost.CreateAt)
		require.NoError(t, nErr)
		require.Len(t, posts, 1)

		post := posts[0]
		require.Equal(t, post.Message, *data.DirectPost.Message)
		require.Equal(t, post.CreateAt, *data.DirectPost.CreateAt)
		require.Equal(t, post.UserId, th.BasicUser.Id)
	})

	t.Run("Import the post again", func(t *testing.T) {
		data := imports.LineImportWorkerData{
			LineImportData: imports.LineImportData{
				DirectPost: &imports.DirectPostImportData{
					ChannelMembers: &[]string{
						th.BasicUser.Username,
						th.BasicUser2.Username,
						user3.Username,
					},
					User:     ptrStr(th.BasicUser.Username),
					Message:  ptrStr("Message"),
					CreateAt: ptrInt64(initialDate + 10),
				},
			},
			LineNumber: 1,
		}
		errLine, err := th.App.importMultipleDirectPostLines(th.Context, []imports.LineImportWorkerData{data}, false, true)
		require.Nil(t, err)
		require.Equal(t, 0, errLine)
		AssertAllPostsCount(t, th.App, initialPostCount, 1, "")

		// Check the post values.
		posts, nErr := th.App.Srv().Store().Post().GetPostsCreatedAt(groupChannel.Id, *data.DirectPost.CreateAt)
		require.NoError(t, nErr)
		require.Len(t, posts, 1)

		post := posts[0]
		require.Equal(t, post.Message, *data.DirectPost.Message)
		require.Equal(t, post.CreateAt, *data.DirectPost.CreateAt)
		require.Equal(t, post.UserId, th.BasicUser.Id)
	})

	t.Run("Save the post with a different time", func(t *testing.T) {
		data := imports.LineImportWorkerData{
			LineImportData: imports.LineImportData{
				DirectPost: &imports.DirectPostImportData{
					ChannelMembers: &[]string{
						th.BasicUser.Username,
						th.BasicUser2.Username,
						user3.Username,
					},
					User:     ptrStr(th.BasicUser.Username),
					Message:  ptrStr("Message"),
					CreateAt: ptrInt64(initialDate + 11),
				},
			},
			LineNumber: 1,
		}
		errLine, err := th.App.importMultipleDirectPostLines(th.Context, []imports.LineImportWorkerData{data}, false, true)
		require.Nil(t, err)
		require.Equal(t, 0, errLine)
		AssertAllPostsCount(t, th.App, initialPostCount, 2, "")
	})

	t.Run("Save the post with a different message", func(t *testing.T) {
		data := imports.LineImportWorkerData{
			LineImportData: imports.LineImportData{
				DirectPost: &imports.DirectPostImportData{
					ChannelMembers: &[]string{
						th.BasicUser.Username,
						th.BasicUser2.Username,
						user3.Username,
					},
					User:     ptrStr(th.BasicUser.Username),
					Message:  ptrStr("Message 2"),
					CreateAt: ptrInt64(initialDate + 11),
				},
			},
			LineNumber: 1,
		}
		errLine, err := th.App.importMultipleDirectPostLines(th.Context, []imports.LineImportWorkerData{data}, false, true)
		require.Nil(t, err)
		require.Equal(t, 0, errLine)
		AssertAllPostsCount(t, th.App, initialPostCount, 3, "")
	})

	t.Run("Test with hashtag", func(t *testing.T) {
		data := imports.LineImportWorkerData{
			LineImportData: imports.LineImportData{
				DirectPost: &imports.DirectPostImportData{
					ChannelMembers: &[]string{
						th.BasicUser.Username,
						th.BasicUser2.Username,
						user3.Username,
					},
					User:     ptrStr(th.BasicUser.Username),
					Message:  ptrStr("Message 2 #hashtagmashupcity"),
					CreateAt: ptrInt64(initialDate + 12),
				},
			},
			LineNumber: 1,
		}
		errLine, err := th.App.importMultipleDirectPostLines(th.Context, []imports.LineImportWorkerData{data}, false, true)
		require.Nil(t, err)
		require.Equal(t, 0, errLine)
		AssertAllPostsCount(t, th.App, initialPostCount, 4, "")

		posts, nErr := th.App.Srv().Store().Post().GetPostsCreatedAt(groupChannel.Id, *data.DirectPost.CreateAt)
		require.NoError(t, nErr)
		require.Len(t, posts, 1)

		post := posts[0]
		require.Equal(t, post.Message, *data.DirectPost.Message)
		require.Equal(t, post.CreateAt, *data.DirectPost.CreateAt)
		require.Equal(t, post.UserId, th.BasicUser.Id)
		require.Equal(t, post.Hashtags, "#hashtagmashupcity")
	})

	t.Run("Test with some flags", func(t *testing.T) {
		data := imports.LineImportWorkerData{
			LineImportData: imports.LineImportData{
				DirectPost: &imports.DirectPostImportData{
					ChannelMembers: &[]string{
						th.BasicUser.Username,
						th.BasicUser2.Username,
						user3.Username,
					},
					FlaggedBy: &[]string{
						th.BasicUser.Username,
						th.BasicUser2.Username,
					},
					User:     ptrStr(th.BasicUser.Username),
					Message:  ptrStr("Message"),
					CreateAt: ptrInt64(model.GetMillis()),
				},
			},
			LineNumber: 1,
		}

		errLine, err := th.App.importMultipleDirectPostLines(th.Context, []imports.LineImportWorkerData{data}, false, true)
		require.Nil(t, err)
		require.Equal(t, 0, errLine)

		AssertAllPostsCount(t, th.App, initialPostCount, 5, "")

		// Check the post values.
		posts, nErr := th.App.Srv().Store().Post().GetPostsCreatedAt(groupChannel.Id, *data.DirectPost.CreateAt)
		require.NoError(t, nErr)
		require.Len(t, posts, 1)

		post := posts[0]
		checkPreference(t, th.App, th.BasicUser.Id, model.PreferenceCategoryFlaggedPost, post.Id, "true")
		checkPreference(t, th.App, th.BasicUser2.Id, model.PreferenceCategoryFlaggedPost, post.Id, "true")
	})

	t.Run("Post with reaction", func(t *testing.T) {
		reactionPostTime := ptrInt64(initialDate + 22)
		reactionTime := ptrInt64(initialDate + 23)
		data := imports.LineImportWorkerData{
			LineImportData: imports.LineImportData{
				DirectPost: &imports.DirectPostImportData{
					ChannelMembers: &[]string{
						th.BasicUser.Username,
						th.BasicUser2.Username,
						user3.Username,
					},
					User:     ptrStr(th.BasicUser.Username),
					Message:  ptrStr("Message with reaction"),
					CreateAt: reactionPostTime,
					Reactions: &[]imports.ReactionImportData{{
						User:      ptrStr(th.BasicUser2.Username),
						EmojiName: ptrStr("+1"),
						CreateAt:  reactionTime,
					}},
				},
			},
			LineNumber: 1,
		}
		errLine, err := th.App.importMultipleDirectPostLines(th.Context, []imports.LineImportWorkerData{data}, false, true)
		require.Nil(t, err, "Expected success.")
		require.Equal(t, 0, errLine)

		AssertAllPostsCount(t, th.App, initialPostCount, 6, "")

		// Check the post values.
		posts, nErr := th.App.Srv().Store().Post().GetPostsCreatedAt(groupChannel.Id, *data.DirectPost.CreateAt)
		require.NoError(t, nErr)

		require.Len(t, posts, 1, "Unexpected number of posts found.")

		post := posts[0]
		postBool := post.Message != *data.DirectPost.Message || post.CreateAt != *data.DirectPost.CreateAt || post.UserId != th.BasicUser.Id || !post.HasReactions
		require.False(t, postBool, "Post properties not as expected")

		reactions, nErr := th.App.Srv().Store().Reaction().GetForPost(post.Id, false)
		require.NoError(t, nErr, "Can't get reaction")

		require.Len(t, reactions, 1, "Invalid number of reactions")
	})

	t.Run("Post with reply", func(t *testing.T) {
		replyPostTime := ptrInt64(initialDate + 25)
		replyTime := ptrInt64(initialDate + 26)
		data := imports.LineImportWorkerData{
			LineImportData: imports.LineImportData{
				DirectPost: &imports.DirectPostImportData{
					ChannelMembers: &[]string{
						th.BasicUser.Username,
						th.BasicUser2.Username,
						user3.Username,
					},
					User:     ptrStr(th.BasicUser.Username),
					Message:  ptrStr("Message with reply"),
					CreateAt: replyPostTime,
					Replies: &[]imports.ReplyImportData{{
						User:     ptrStr(th.BasicUser2.Username),
						Message:  ptrStr("Message reply"),
						CreateAt: replyTime,
					}},
				},
			},
			LineNumber: 1,
		}
		errLine, err := th.App.importMultipleDirectPostLines(th.Context, []imports.LineImportWorkerData{data}, false, true)
		require.Nil(t, err, "Expected success.")
		require.Equal(t, 0, errLine)

		AssertAllPostsCount(t, th.App, initialPostCount, 8, "")

		// Check the post values.
		posts, nErr := th.App.Srv().Store().Post().GetPostsCreatedAt(groupChannel.Id, *data.DirectPost.CreateAt)
		require.NoError(t, nErr)

		require.Len(t, posts, 1, "Unexpected number of posts found.")

		post := posts[0]
		postBool := post.Message != *data.DirectPost.Message || post.CreateAt != *data.DirectPost.CreateAt || post.UserId != th.BasicUser.Id
		require.False(t, postBool, "Post properties not as expected")

		// Check the reply values.
		replies, nErr := th.App.Srv().Store().Post().GetPostsCreatedAt(channel.Id, *replyTime)
		require.NoError(t, nErr)

		require.Len(t, replies, 1, "Unexpected number of posts found.")

		reply := replies[0]
		replyBool := reply.Message != *(*data.DirectPost.Replies)[0].Message || reply.CreateAt != *(*data.DirectPost.Replies)[0].CreateAt || reply.UserId != th.BasicUser2.Id
		require.False(t, replyBool, "Post properties not as expected")

		require.Equal(t, post.Id, reply.RootId, "Unexpected reply RootId")
	})

	t.Run("Update post with replies", func(t *testing.T) {
		replyPostTime := ptrInt64(initialDate + 25)
		replyTime := ptrInt64(initialDate + 26)
		data := imports.LineImportWorkerData{
			LineImportData: imports.LineImportData{
				DirectPost: &imports.DirectPostImportData{
					ChannelMembers: &[]string{
						th.BasicUser.Username,
						th.BasicUser2.Username,
						user3.Username,
					},
					User:     ptrStr(th.BasicUser2.Username),
					Message:  ptrStr("Message with reply"),
					CreateAt: replyPostTime,
					Replies: &[]imports.ReplyImportData{{
						User:     ptrStr(th.BasicUser.Username),
						Message:  ptrStr("Message reply"),
						CreateAt: replyTime,
					}},
				},
			},
			LineNumber: 1,
		}
		errLine, err := th.App.importMultipleDirectPostLines(th.Context, []imports.LineImportWorkerData{data}, false, true)
		require.Nil(t, err, "Expected success.")
		require.Equal(t, 0, errLine)

		AssertAllPostsCount(t, th.App, initialPostCount, 8, "")
	})

	t.Run("Create new post with replies based on the previous one", func(t *testing.T) {
		replyPostTime := ptrInt64(initialDate + 27)
		replyTime := ptrInt64(initialDate + 28)
		data := imports.LineImportWorkerData{
			LineImportData: imports.LineImportData{
				DirectPost: &imports.DirectPostImportData{
					ChannelMembers: &[]string{
						th.BasicUser.Username,
						th.BasicUser2.Username,
						user3.Username,
					},
					User:     ptrStr(th.BasicUser2.Username),
					Message:  ptrStr("Message with reply 2"),
					CreateAt: replyPostTime,
					Replies: &[]imports.ReplyImportData{{
						User:     ptrStr(th.BasicUser.Username),
						Message:  ptrStr("Message reply"),
						CreateAt: replyTime,
					}},
				},
			},
			LineNumber: 1,
		}
		errLine, err := th.App.importMultipleDirectPostLines(th.Context, []imports.LineImportWorkerData{data}, false, true)
		require.Nil(t, err, "Expected success.")
		require.Equal(t, 0, errLine)

		AssertAllPostsCount(t, th.App, initialPostCount, 10, "")
	})

	t.Run("Post with reply having non-empty type and edit_at", func(t *testing.T) {
		replyPostTime := ptrInt64(initialDate + 29)
		replyTime := ptrInt64(initialDate + 30)
		replyEditTime := ptrInt64(initialDate + 31)
		data := imports.LineImportWorkerData{
			LineImportData: imports.LineImportData{
				DirectPost: &imports.DirectPostImportData{
					ChannelMembers: &[]string{
						th.BasicUser.Username,
						th.BasicUser2.Username,
						user3.Username,
					},
					User:     ptrStr(th.BasicUser2.Username),
					Message:  ptrStr("Message with reply"),
					CreateAt: replyPostTime,
					Replies: &[]imports.ReplyImportData{{
						User:     ptrStr(th.BasicUser.Username),
						Type:     ptrStr(model.PostTypeSystemGeneric),
						Message:  ptrStr("Message reply 2"),
						CreateAt: replyTime,
						EditAt:   replyEditTime,
					}},
				},
			},
			LineNumber: 1,
		}
		errLine, err := th.App.importMultipleDirectPostLines(th.Context, []imports.LineImportWorkerData{data}, false, true)
		require.Nil(t, err, "Expected success.")
		require.Equal(t, 0, errLine)

		AssertAllPostsCount(t, th.App, initialPostCount, 12, "")

		// Check the reply values.
		replies, nErr := th.App.Srv().Store().Post().GetPostsCreatedAt(channel.Id, *replyTime)
		require.NoError(t, nErr)

		require.Len(t, replies, 1, "Unexpected number of posts found.")

		reply := replies[0]
		importReply := (*data.DirectPost.Replies)[0]
		replyBool := reply.Type != *importReply.Type || reply.Message != *importReply.Message || reply.CreateAt != *importReply.CreateAt || reply.EditAt != *importReply.EditAt || reply.UserId != th.BasicUser.Id
		require.False(t, replyBool, "Post properties not as expected")
	})
}

func TestImportImportEmoji(t *testing.T) {
	th := Setup(t)
	defer th.TearDown()

	th.App.UpdateConfig(func(cfg *model.Config) { *cfg.ServiceSettings.EnableCustomEmoji = true })

	testsDir, _ := fileutils.FindDir("tests")
	testImage := filepath.Join(testsDir, "test.png")

	data := imports.EmojiImportData{Name: ptrStr(model.NewId())}
	appErr := th.App.importEmoji(th.Context, &data, true)
	assert.NotNil(t, appErr, "Invalid emoji should have failed dry run")

	emoji, nErr := th.App.Srv().Store().Emoji().GetByName(th.Context, *data.Name, true)
	assert.Nil(t, emoji, "Emoji should not have been imported")
	assert.Error(t, nErr)

	data.Image = ptrStr(testImage)
	appErr = th.App.importEmoji(th.Context, &data, true)
	assert.Nil(t, appErr, "Valid emoji should have passed dry run")

	data = imports.EmojiImportData{Name: ptrStr(model.NewId())}
	appErr = th.App.importEmoji(th.Context, &data, false)
	assert.NotNil(t, appErr, "Invalid emoji should have failed apply mode")

	data.Image = ptrStr("non-existent-file")
	appErr = th.App.importEmoji(th.Context, &data, false)
	assert.NotNil(t, appErr, "Emoji with bad image file should have failed apply mode")

	data.Image = ptrStr(testImage)
	appErr = th.App.importEmoji(th.Context, &data, false)
	assert.Nil(t, appErr, "Valid emoji should have succeeded apply mode")

	emoji, nErr = th.App.Srv().Store().Emoji().GetByName(th.Context, *data.Name, true)
	assert.NotNil(t, emoji, "Emoji should have been imported")
	assert.NoError(t, nErr, "Emoji should have been imported without any error")

	appErr = th.App.importEmoji(th.Context, &data, false)
	assert.Nil(t, appErr, "Second run should have succeeded apply mode")

	data = imports.EmojiImportData{Name: ptrStr("smiley"), Image: ptrStr(testImage)}
	appErr = th.App.importEmoji(th.Context, &data, false)
	assert.Nil(t, appErr, "System emoji should not fail")

	largeImage := filepath.Join(testsDir, "large_image_file.jpg")
	data = imports.EmojiImportData{Name: ptrStr(model.NewId()), Image: ptrStr(largeImage)}
	appErr = th.App.importEmoji(th.Context, &data, false)
	require.NotNil(t, appErr)
	require.ErrorIs(t, appErr.Unwrap(), utils.ErrSizeLimitExceeded)
}

func TestImportAttachment(t *testing.T) {
	th := Setup(t)
	defer th.TearDown()

	testsDir, _ := fileutils.FindDir("tests")
	testImage := filepath.Join(testsDir, "test.png")
	invalidPath := "some-invalid-path"

	userID := model.NewId()
	data := imports.AttachmentImportData{Path: &testImage}
	_, err := th.App.importAttachment(th.Context, &data, &model.Post{UserId: userID, ChannelId: "some-channel"}, "some-team", true)
	assert.Nil(t, err, "sample run without errors")

	attachments := GetAttachments(userID, th, t)
	assert.Len(t, attachments, 1)

	data = imports.AttachmentImportData{Path: &invalidPath}
	_, err = th.App.importAttachment(th.Context, &data, &model.Post{UserId: model.NewId(), ChannelId: "some-channel"}, "some-team", true)
	assert.NotNil(t, err, "should have failed when opening the file")
	assert.Equal(t, err.Id, "app.import.attachment.bad_file.error")
}

func TestImportPostAndRepliesWithAttachments(t *testing.T) {
	th := Setup(t)
	defer th.TearDown()

	// Create a Team.
	teamName := model.NewRandomTeamName()
	th.App.importTeam(th.Context, &imports.TeamImportData{
		Name:        &teamName,
		DisplayName: ptrStr("Display Name"),
		Type:        ptrStr("O"),
	}, false)
	team, appErr := th.App.GetTeamByName(teamName)
	require.Nil(t, appErr, "Failed to get team from database.")

	// Create a Channel.
	channelName := NewTestId()
	chanTypeOpen := model.ChannelTypeOpen
	th.App.importChannel(th.Context, &imports.ChannelImportData{
		Team:        &teamName,
		Name:        &channelName,
		DisplayName: ptrStr("Display Name"),
		Type:        &chanTypeOpen,
	}, false)
	_, appErr = th.App.GetChannelByName(th.Context, channelName, team.Id, false)
	require.Nil(t, appErr, "Failed to get channel from database.")

	// Create a user3.
	username := "a" + model.NewId()
	th.App.importUser(th.Context, &imports.UserImportData{
		Username: &username,
		Email:    ptrStr(model.NewId() + "@example.com"),
	}, false)
	user3, appErr := th.App.GetUserByUsername(username)
	require.Nil(t, appErr, "Failed to get user3 from database.")
	require.NotNil(t, user3)

	username2 := "a" + model.NewId()
	th.App.importUser(th.Context, &imports.UserImportData{
		Username: &username2,
		Email:    ptrStr(model.NewId() + "@example.com"),
	}, false)
	user2, appErr := th.App.GetUserByUsername(username2)
	require.Nil(t, appErr, "Failed to get user2 from database.")

	// Create direct post users.
	username3 := "a" + model.NewId()
	th.App.importUser(th.Context, &imports.UserImportData{
		Username: &username3,
		Email:    ptrStr(model.NewId() + "@example.com"),
	}, false)
	user3, appErr = th.App.GetUserByUsername(username3)
	require.Nil(t, appErr, "Failed to get user3 from database.")

	username4 := "a" + model.NewId()
	th.App.importUser(th.Context, &imports.UserImportData{
		Username: &username4,
		Email:    ptrStr(model.NewId() + "@example.com"),
	}, false)

	user4, appErr := th.App.GetUserByUsername(username4)
	require.Nil(t, appErr, "Failed to get user4 from database.")

	// Post with attachments
	time := model.GetMillis()
	attachmentsPostTime := time
	attachmentsReplyTime := time + 1
	testsDir, _ := fileutils.FindDir("tests")
	testImage := filepath.Join(testsDir, "test.png")
	testMarkDown := filepath.Join(testsDir, "test-attachments.md")
	data := imports.LineImportWorkerData{
		LineImportData: imports.LineImportData{
			Post: &imports.PostImportData{
				Team:        &teamName,
				Channel:     &channelName,
				User:        &username3,
				Message:     ptrStr("Message with reply"),
				CreateAt:    &attachmentsPostTime,
				Attachments: &[]imports.AttachmentImportData{{Path: &testImage}, {Path: &testMarkDown}},
				Replies: &[]imports.ReplyImportData{{
					User:        &user4.Username,
					Message:     ptrStr("Message reply"),
					CreateAt:    &attachmentsReplyTime,
					Attachments: &[]imports.AttachmentImportData{{Path: &testImage}},
				}},
			},
		},
		LineNumber: 19,
	}

	t.Run("import with attachment", func(t *testing.T) {
		errLine, err := th.App.importMultiplePostLines(th.Context, []imports.LineImportWorkerData{data}, false, true)
		require.Nil(t, err)
		require.Equal(t, 0, errLine)

		attachments := GetAttachments(user3.Id, th, t)
		require.Len(t, attachments, 2)
		assert.Contains(t, attachments[0].Path, team.Id)
		assert.Contains(t, attachments[1].Path, team.Id)
		AssertFileIdsInPost(attachments, th, t)

		attachments = GetAttachments(user4.Id, th, t)
		require.Len(t, attachments, 1)
		assert.Contains(t, attachments[0].Path, team.Id)
		AssertFileIdsInPost(attachments, th, t)
	})

	t.Run("import existing post with new attachment", func(t *testing.T) {
		data.Post.Attachments = &[]imports.AttachmentImportData{{Path: &testImage}}
		errLine, err := th.App.importMultiplePostLines(th.Context, []imports.LineImportWorkerData{data}, false, true)
		require.Nil(t, err)
		require.Equal(t, 0, errLine)

		attachments := GetAttachments(user3.Id, th, t)
		require.Len(t, attachments, 1)
		assert.Contains(t, attachments[0].Path, team.Id)
		AssertFileIdsInPost(attachments, th, t)

		attachments = GetAttachments(user4.Id, th, t)
		require.Len(t, attachments, 1)
		assert.Contains(t, attachments[0].Path, team.Id)
		AssertFileIdsInPost(attachments, th, t)
	})

	t.Run("Reply with Attachments in Direct Post", func(t *testing.T) {
		directImportData := imports.LineImportWorkerData{
			LineImportData: imports.LineImportData{
				DirectPost: &imports.DirectPostImportData{
					ChannelMembers: &[]string{
						user3.Username,
						user2.Username,
					},
					User:     &user3.Username,
					Message:  ptrStr("Message with Replies"),
					CreateAt: ptrInt64(model.GetMillis()),
					Replies: &[]imports.ReplyImportData{{
						User:        &user2.Username,
						Message:     ptrStr("Message reply with attachment"),
						CreateAt:    ptrInt64(model.GetMillis()),
						Attachments: &[]imports.AttachmentImportData{{Path: &testImage}},
					}},
				},
			},
			LineNumber: 7,
		}

		errLine, err := th.App.importMultipleDirectPostLines(th.Context, []imports.LineImportWorkerData{directImportData}, false, true)
		require.Nil(t, err, "Expected success.")
		require.Equal(t, 0, errLine)

		attachments := GetAttachments(user2.Id, th, t)
		require.Len(t, attachments, 1)
		assert.Contains(t, attachments[0].Path, "noteam")
		AssertFileIdsInPost(attachments, th, t)
	})

	t.Run("import existing post with different attachment's content", func(t *testing.T) {
		tmpDir := os.TempDir()
		filePath := filepath.Join(tmpDir, "test_diff.png")

		t.Run("different size", func(t *testing.T) {
			testImage := filepath.Join(testsDir, "test.png")
			imageData, err := os.ReadFile(testImage)
			require.NoError(t, err)
			err = os.WriteFile(filePath, imageData, 0644)
			require.NoError(t, err)

			data.Post.Attachments = &[]imports.AttachmentImportData{{Path: &filePath}}
			data.Post.Replies = nil
			data.Post.Message = model.NewString("new post")
			errLine, appErr := th.App.importMultiplePostLines(th.Context, []imports.LineImportWorkerData{data}, false, true)
			require.Nil(t, appErr)
			require.Equal(t, 0, errLine)

			attachments := GetAttachments(user3.Id, th, t)
			require.Len(t, attachments, 2)
			assert.Contains(t, attachments[1].Path, team.Id)
			AssertFileIdsInPost(attachments[1:], th, t)

			testImage = filepath.Join(testsDir, "test-data-graph.png")
			imageData, err = os.ReadFile(testImage)
			require.NoError(t, err)
			err = os.WriteFile(filePath, imageData, 0644)
			require.NoError(t, err)

			data.Post.Attachments = &[]imports.AttachmentImportData{{Path: &filePath}}
			data.Post.Replies = nil
			errLine, appErr = th.App.importMultiplePostLines(th.Context, []imports.LineImportWorkerData{data}, false, true)
			require.Nil(t, appErr)
			require.Equal(t, 0, errLine)

			attachments2 := GetAttachments(user3.Id, th, t)
			require.NotEqual(t, attachments, attachments2)
			require.Len(t, attachments2, 2)
			assert.Contains(t, attachments2[1].Path, team.Id)
			AssertFileIdsInPost(attachments2[1:], th, t)
		})

		t.Run("same size", func(t *testing.T) {
			imageData, err := os.ReadFile(filepath.Join(testsDir, "test_img_diff_A.png"))
			require.NoError(t, err)
			err = os.WriteFile(filePath, imageData, 0644)
			require.NoError(t, err)

			data.Post.Attachments = &[]imports.AttachmentImportData{{Path: &filePath}}
			data.Post.Replies = nil
			data.Post.Message = model.NewString("new post2")
			errLine, appErr := th.App.importMultiplePostLines(th.Context, []imports.LineImportWorkerData{data}, false, true)
			require.Nil(t, appErr)
			require.Equal(t, 0, errLine)

			attachments := GetAttachments(user3.Id, th, t)
			require.Len(t, attachments, 3)
			assert.Contains(t, attachments[2].Path, team.Id)
			AssertFileIdsInPost(attachments[2:], th, t)

			imageData, err = os.ReadFile(filepath.Join(testsDir, "test_img_diff_B.png"))
			require.NoError(t, err)
			err = os.WriteFile(filePath, imageData, 0644)
			require.NoError(t, err)

			data.Post.Attachments = &[]imports.AttachmentImportData{{Path: &filePath}}
			data.Post.Replies = nil
			errLine, appErr = th.App.importMultiplePostLines(th.Context, []imports.LineImportWorkerData{data}, false, true)
			require.Nil(t, appErr)
			require.Equal(t, 0, errLine)

			attachments2 := GetAttachments(user3.Id, th, t)
			require.NotEqual(t, attachments, attachments2)
			require.Len(t, attachments2, 3)
			assert.Contains(t, attachments2[2].Path, team.Id)
			AssertFileIdsInPost(attachments2[2:], th, t)
		})
	})
}

func TestImportDirectPostWithAttachments(t *testing.T) {
	th := Setup(t)
	defer th.TearDown()

	testsDir, _ := fileutils.FindDir("tests")
	testImage := filepath.Join(testsDir, "test.png")
	testImage2 := filepath.Join(testsDir, "test.svg")
	// create a temp file with same name as original but with a different first byte
	tmpFolder, _ := os.MkdirTemp("", "imgFake")
	testImageFake := filepath.Join(tmpFolder, "test.png")
	fakeFileData, _ := os.ReadFile(testImage)
	fakeFileData[0] = 0
	_ = os.WriteFile(testImageFake, fakeFileData, 0644)
	defer os.RemoveAll(tmpFolder)

	// Create a user.
	username := "a" + model.NewId()
	th.App.importUser(th.Context, &imports.UserImportData{
		Username: &username,
		Email:    ptrStr(model.NewId() + "@example.com"),
	}, false)
	user1, appErr := th.App.GetUserByUsername(username)
	require.Nil(t, appErr, "Failed to get user1 from database.")

	username2 := "a" + model.NewId()
	th.App.importUser(th.Context, &imports.UserImportData{
		Username: &username2,
		Email:    ptrStr(model.NewId() + "@example.com"),
	}, false)

	user2, appErr := th.App.GetUserByUsername(username2)
	require.Nil(t, appErr, "Failed to get user2 from database.")

	directImportData := imports.LineImportWorkerData{
		LineImportData: imports.LineImportData{
			DirectPost: &imports.DirectPostImportData{
				ChannelMembers: &[]string{
					user1.Username,
					user2.Username,
				},
				User:        &user1.Username,
				Message:     ptrStr("Direct message"),
				CreateAt:    ptrInt64(model.GetMillis()),
				Attachments: &[]imports.AttachmentImportData{{Path: &testImage}},
			},
		},
		LineNumber: 3,
	}

	t.Run("Regular import of attachment", func(t *testing.T) {
		errLine, err := th.App.importMultipleDirectPostLines(th.Context, []imports.LineImportWorkerData{directImportData}, false, true)
		require.Nil(t, err, "Expected success.")
		require.Equal(t, 0, errLine)

		attachments := GetAttachments(user1.Id, th, t)
		require.Len(t, attachments, 1)
		assert.Contains(t, attachments[0].Path, "noteam")
		AssertFileIdsInPost(attachments, th, t)
	})

	t.Run("Attempt to import again with same file entirely, should NOT add an attachment", func(t *testing.T) {
		errLine, err := th.App.importMultipleDirectPostLines(th.Context, []imports.LineImportWorkerData{directImportData}, false, true)
		require.Nil(t, err, "Expected success.")
		require.Equal(t, 0, errLine)

		attachments := GetAttachments(user1.Id, th, t)
		require.Len(t, attachments, 1)
	})

	t.Run("Attempt to import again with same name and size but different content, SHOULD add an attachment", func(t *testing.T) {
		directImportDataFake := imports.LineImportWorkerData{
			LineImportData: imports.LineImportData{
				DirectPost: &imports.DirectPostImportData{
					ChannelMembers: &[]string{
						user1.Username,
						user2.Username,
					},
					User:        &user1.Username,
					Message:     ptrStr("Direct message"),
					CreateAt:    ptrInt64(model.GetMillis()),
					Attachments: &[]imports.AttachmentImportData{{Path: &testImageFake}},
				},
			},
			LineNumber: 2,
		}

		errLine, err := th.App.importMultipleDirectPostLines(th.Context, []imports.LineImportWorkerData{directImportDataFake}, false, true)
		require.Nil(t, err, "Expected success.")
		require.Equal(t, 0, errLine)

		attachments := GetAttachments(user1.Id, th, t)
		require.Len(t, attachments, 2)
	})

	t.Run("Attempt to import again with same data, SHOULD add an attachment, since it's different name", func(t *testing.T) {
		directImportData2 := imports.LineImportWorkerData{
			LineImportData: imports.LineImportData{
				DirectPost: &imports.DirectPostImportData{
					ChannelMembers: &[]string{
						user1.Username,
						user2.Username,
					},
					User:        &user1.Username,
					Message:     ptrStr("Direct message"),
					CreateAt:    ptrInt64(model.GetMillis()),
					Attachments: &[]imports.AttachmentImportData{{Path: &testImage2}},
				},
			},
			LineNumber: 2,
		}

		errLine, err := th.App.importMultipleDirectPostLines(th.Context, []imports.LineImportWorkerData{directImportData2}, false, true)
		require.Nil(t, err, "Expected success.")
		require.Equal(t, 0, errLine)

		attachments := GetAttachments(user1.Id, th, t)
		require.Len(t, attachments, 3)
	})
}

func TestZippedImportPostAndRepliesWithAttachments(t *testing.T) {
	th := Setup(t)
	defer th.TearDown()

	// Create a Team.
	teamName := model.NewRandomTeamName()
	th.App.importTeam(th.Context, &imports.TeamImportData{
		Name:        &teamName,
		DisplayName: ptrStr("Display Name"),
		Type:        ptrStr("O"),
	}, false)
	team, appErr := th.App.GetTeamByName(teamName)
	require.Nil(t, appErr, "Failed to get team from database.")

	// Create a Channel.
	channelName := NewTestId()
	chanTypeOpen := model.ChannelTypeOpen
	th.App.importChannel(th.Context, &imports.ChannelImportData{
		Team:        &teamName,
		Name:        &channelName,
		DisplayName: ptrStr("Display Name"),
		Type:        &chanTypeOpen,
	}, false)
	_, appErr = th.App.GetChannelByName(th.Context, channelName, team.Id, false)
	require.Nil(t, appErr, "Failed to get channel from database.")

	// Create users
	username2 := "a" + model.NewId()
	th.App.importUser(th.Context, &imports.UserImportData{
		Username: &username2,
		Email:    ptrStr(model.NewId() + "@example.com"),
	}, false)
	user2, appErr := th.App.GetUserByUsername(username2)
	require.Nil(t, appErr, "Failed to get user3 from database.")

	// Create direct post users.
	username3 := "a" + model.NewId()
	th.App.importUser(th.Context, &imports.UserImportData{
		Username: &username3,
		Email:    ptrStr(model.NewId() + "@example.com"),
	}, false)
	user3, appErr := th.App.GetUserByUsername(username3)
	require.Nil(t, appErr, "Failed to get user3 from database.")

	username4 := model.NewId()
	th.App.importUser(th.Context, &imports.UserImportData{
		Username: &username4,
		Email:    ptrStr(model.NewId() + "@example.com"),
	}, false)

	user4, appErr := th.App.GetUserByUsername(username4)
	require.Nil(t, appErr, "Failed to get user3 from database.")

	// Post with attachments
	time := model.GetMillis()
	attachmentsPostTime := time
	attachmentsReplyTime := time + 1
	testsDir, _ := fileutils.FindDir("tests")
	testImage := filepath.Join(testsDir, "test.png")
	testZipFileName := filepath.Join(testsDir, "import_test.zip")
	testZip, _ := os.Open(testZipFileName)

	fi, err := testZip.Stat()
	require.NoError(t, err, "failed to get file info")
	testZipReader, err := zip.NewReader(testZip, fi.Size())
	require.NoError(t, err, "failed to read test zip")

	require.NotEmpty(t, testZipReader.File)
	imageData := testZipReader.File[0]

	testMarkDown := filepath.Join(testsDir, "test-attachments.md")
	data := imports.LineImportWorkerData{
		LineImportData: imports.LineImportData{
			Post: &imports.PostImportData{
				Team:        &teamName,
				Channel:     &channelName,
				User:        &username3,
				Message:     ptrStr("Message with reply"),
				CreateAt:    &attachmentsPostTime,
				Attachments: &[]imports.AttachmentImportData{{Path: &testImage}, {Path: &testMarkDown}},
				Replies: &[]imports.ReplyImportData{{
					User:        &user4.Username,
					Message:     ptrStr("Message reply"),
					CreateAt:    &attachmentsReplyTime,
					Attachments: &[]imports.AttachmentImportData{{Path: &testImage, Data: imageData}},
				}},
			},
		},
		LineNumber: 19,
	}

	t.Run("import with attachment", func(t *testing.T) {
		errLine, err := th.App.importMultiplePostLines(th.Context, []imports.LineImportWorkerData{data}, false, true)
		require.Nil(t, err)
		require.Equal(t, 0, errLine)

		attachments := GetAttachments(user3.Id, th, t)
		require.Len(t, attachments, 2)
		assert.Contains(t, attachments[0].Path, team.Id)
		assert.Contains(t, attachments[1].Path, team.Id)
		AssertFileIdsInPost(attachments, th, t)

		attachments = GetAttachments(user4.Id, th, t)
		require.Len(t, attachments, 1)
		assert.Contains(t, attachments[0].Path, team.Id)
		AssertFileIdsInPost(attachments, th, t)
	})

	t.Run("import existing post with new attachment", func(t *testing.T) {
		data.Post.Attachments = &[]imports.AttachmentImportData{{Path: &testImage}}
		errLine, err := th.App.importMultiplePostLines(th.Context, []imports.LineImportWorkerData{data}, false, true)
		require.Nil(t, err)
		require.Equal(t, 0, errLine)

		attachments := GetAttachments(user3.Id, th, t)
		require.Len(t, attachments, 1)
		assert.Contains(t, attachments[0].Path, team.Id)
		AssertFileIdsInPost(attachments, th, t)

		attachments = GetAttachments(user4.Id, th, t)
		require.Len(t, attachments, 1)
		assert.Contains(t, attachments[0].Path, team.Id)
		AssertFileIdsInPost(attachments, th, t)
	})

	t.Run("Reply with Attachments in Direct Post", func(t *testing.T) {
		directImportData := imports.LineImportWorkerData{
			LineImportData: imports.LineImportData{
				DirectPost: &imports.DirectPostImportData{
					ChannelMembers: &[]string{
						user3.Username,
						user2.Username,
					},
					User:     &user3.Username,
					Message:  ptrStr("Message with Replies"),
					CreateAt: ptrInt64(model.GetMillis()),
					Replies: &[]imports.ReplyImportData{{
						User:        &user2.Username,
						Message:     ptrStr("Message reply with attachment"),
						CreateAt:    ptrInt64(model.GetMillis()),
						Attachments: &[]imports.AttachmentImportData{{Path: &testImage}},
					}},
				},
			},
			LineNumber: 7,
		}

		errLine, err := th.App.importMultipleDirectPostLines(th.Context, []imports.LineImportWorkerData{directImportData}, false, true)
		require.Nil(t, err, "Expected success.")
		require.Equal(t, 0, errLine)

		attachments := GetAttachments(user2.Id, th, t)
		require.Len(t, attachments, 1)
		assert.Contains(t, attachments[0].Path, "noteam")
		AssertFileIdsInPost(attachments, th, t)
	})

	t.Run("import existing post with different attachment's content", func(t *testing.T) {
		var fileA, fileB *zip.File
		for _, f := range testZipReader.File {
			if f.Name == "data/test_img_diff_A.png" {
				fileA = f
			} else if f.Name == "data/test_img_diff_B.png" {
				fileB = f
			}
		}

		require.NotNil(t, fileA)
		require.NotNil(t, fileB)

		data.Post.Attachments = &[]imports.AttachmentImportData{{Path: &fileA.Name, Data: fileA}}
		data.Post.Message = model.NewString("new post")
		data.Post.Replies = nil
		errLine, err := th.App.importMultiplePostLines(th.Context, []imports.LineImportWorkerData{data}, false, true)
		require.Nil(t, err)
		require.Equal(t, 0, errLine)

		attachments := GetAttachments(user3.Id, th, t)
		require.Len(t, attachments, 2)
		assert.Contains(t, attachments[1].Path, team.Id)
		AssertFileIdsInPost(attachments[1:], th, t)

		fileB.Name = fileA.Name
		data.Post.Attachments = &[]imports.AttachmentImportData{{Path: &fileA.Name, Data: fileB}}
		errLine, err = th.App.importMultiplePostLines(th.Context, []imports.LineImportWorkerData{data}, false, true)
		require.Nil(t, err)
		require.Equal(t, 0, errLine)

		attachments = GetAttachments(user3.Id, th, t)
		require.Len(t, attachments, 2)
		assert.Contains(t, attachments[1].Path, team.Id)
		AssertFileIdsInPost(attachments[1:], th, t)
	})
}

func TestCompareFilesContent(t *testing.T) {
	t.Run("empty", func(t *testing.T) {
		ok, err := compareFilesContent(strings.NewReader(""), strings.NewReader(""), 0)
		require.NoError(t, err)
		require.True(t, ok)
	})

	t.Run("no match", func(t *testing.T) {
		ok, err := compareFilesContent(strings.NewReader("fileA"), strings.NewReader("fileB"), 0)
		require.NoError(t, err)
		require.False(t, ok)
	})

	t.Run("match", func(t *testing.T) {
		ok, err := compareFilesContent(strings.NewReader("fileA"), strings.NewReader("fileA"), 0)
		require.NoError(t, err)
		require.True(t, ok)
	})
}

func BenchmarkCompareFilesContent(b *testing.B) {
	tmpDir := os.TempDir()
	fileAPath := filepath.Join(tmpDir, "fileA")
	fileBPath := filepath.Join(tmpDir, "fileB")

	fileA, err := os.Create(fileAPath)
	require.NoError(b, err)
	defer fileA.Close()
	defer os.Remove(fileAPath)

	fileB, err := os.Create(fileBPath)
	require.NoError(b, err)
	defer fileB.Close()
	defer os.Remove(fileBPath)

	fileSize := int64(1024 * 1024 * 1024) // 1GB

	err = fileA.Truncate(fileSize)
	require.NoError(b, err)
	err = fileB.Truncate(fileSize)
	require.NoError(b, err)

	bufSizesMap := map[string]int64{
		"32KB":  1024 * 32, // current default of io.Copy
		"128KB": 1024 * 128,
		"1MB":   1024 * 1024,
		"2MB":   1024 * 1024 * 2,
		"4MB":   1024 * 1024 * 4,
		"8MB":   1024 * 1024 * 8,
	}

	fileSizesMap := map[string]int64{
		"512KB": 1024 * 512,
		"1MB":   1024 * 1024,
		"10MB":  1024 * 1024 * 10,
		"100MB": 1024 * 1024 * 100,
		"1GB":   1024 * 1024 * 1000,
	}

	// To force order
	bufSizeLabels := []string{"32KB", "128KB", "1MB", "2MB", "4MB", "8MB"}
	fileSizeLabels := []string{"512KB", "1MB", "10MB", "100MB", "1GB"}

	b.Run("plain", func(b *testing.B) {
		b.Run("local", func(b *testing.B) {
			b.ReportAllocs()
			b.ResetTimer()
			b.StopTimer()

			for i := 0; i < b.N; i++ {
				_, err := fileA.Seek(0, io.SeekStart)
				require.NoError(b, err)
				_, err = fileB.Seek(0, io.SeekStart)
				require.NoError(b, err)

				b.StartTimer()
				ok, err := compareFilesContent(fileA, fileB, 0)
				b.StopTimer()
				require.NoError(b, err)
				require.True(b, ok)
			}
		})

		b.Run("s3", func(b *testing.B) {
			th := SetupConfig(b, func(cfg *model.Config) {
				cfg.FileSettings = model.FileSettings{
					DriverName:                         model.NewString(model.ImageDriverS3),
					AmazonS3AccessKeyId:                model.NewString(model.MinioAccessKey),
					AmazonS3SecretAccessKey:            model.NewString(model.MinioSecretKey),
					AmazonS3Bucket:                     model.NewString("comparefilescontentbucket"),
					AmazonS3Endpoint:                   model.NewString("localhost:9000"),
					AmazonS3Region:                     model.NewString(""),
					AmazonS3PathPrefix:                 model.NewString(""),
					AmazonS3SSL:                        model.NewBool(false),
					AmazonS3RequestTimeoutMilliseconds: model.NewInt64(300 * 1000),
				}
			})
			defer th.TearDown()

			err := th.App.Srv().FileBackend().(*filestore.S3FileBackend).TestConnection()
			require.NoError(b, err)

			_, err = fileA.Seek(0, io.SeekStart)
			require.NoError(b, err)
			_, err = fileB.Seek(0, io.SeekStart)
			require.NoError(b, err)

			_, appErr := th.App.WriteFile(fileA, "compareFileA")
			require.Nil(b, appErr)
			defer th.App.RemoveFile("compareFileA")

			_, appErr = th.App.WriteFile(fileB, "compareFileB")
			require.Nil(b, appErr)
			defer th.App.RemoveFile("compareFileB")

			rdA, appErr := th.App.FileReader("compareFileA")
			require.Nil(b, appErr)
			defer rdA.Close()

			rdB, appErr := th.App.FileReader("compareFileB")
			require.Nil(b, appErr)
			defer rdB.Close()

			b.ResetTimer()

			for _, fileSizeLabel := range fileSizeLabels {
				fileSize := fileSizesMap[fileSizeLabel]
				for _, bufSizeLabel := range bufSizeLabels {
					bufSize := bufSizesMap[bufSizeLabel]
					b.Run("bufSize-fileSize"+fileSizeLabel+"-bufSize"+bufSizeLabel, func(b *testing.B) {
						b.ReportAllocs()
						b.StopTimer()
						for i := 0; i < b.N; i++ {
							_, err := rdA.Seek(0, io.SeekStart)
							require.NoError(b, err)
							_, err = rdB.Seek(0, io.SeekStart)
							require.NoError(b, err)

							b.StartTimer()
							ok, err := compareFilesContent(&io.LimitedReader{
								R: rdA,
								N: fileSize,
							}, &io.LimitedReader{
								R: rdB,
								N: fileSize,
							}, bufSize)
							b.StopTimer()
							require.NoError(b, err)
							require.True(b, ok)
						}
					})
				}
			}
		})
	})

	b.Run("zip", func(b *testing.B) {
		zipFilePath := filepath.Join(tmpDir, "compareFiles.zip")
		zipFile, err := os.Create(zipFilePath)
		require.NoError(b, err)
		defer zipFile.Close()
		defer os.Remove(zipFilePath)

		zipWr := zip.NewWriter(zipFile)

		fileAZipWr, err := zipWr.CreateHeader(&zip.FileHeader{
			Name:   "compareFileA",
			Method: zip.Store,
		})
		require.NoError(b, err)
		_, err = io.Copy(fileAZipWr, fileA)
		require.NoError(b, err)

		fileBZipWr, err := zipWr.CreateHeader(&zip.FileHeader{
			Name:   "compareFileB",
			Method: zip.Store,
		})
		require.NoError(b, err)
		_, err = io.Copy(fileBZipWr, fileB)
		require.NoError(b, err)

		err = zipWr.Close()
		require.NoError(b, err)

		info, err := zipFile.Stat()
		require.NoError(b, err)

		zipFileSize := info.Size()

		b.Run("local", func(b *testing.B) {
			b.ResetTimer()

			for _, label := range bufSizeLabels {
				bufSize := bufSizesMap[label]
				b.Run("bufSize-"+label, func(b *testing.B) {
					b.ReportAllocs()
					b.StopTimer()
					for i := 0; i < b.N; i++ {
						_, err := zipFile.Seek(0, io.SeekStart)
						require.NoError(b, err)
						zipRd, err := zip.NewReader(zipFile, zipFileSize)
						require.NoError(b, err)

						zipFileA, err := zipRd.Open("compareFileA")
						require.NoError(b, err)

						zipFileB, err := zipRd.Open("compareFileB")
						require.NoError(b, err)

						b.StartTimer()
						ok, err := compareFilesContent(zipFileA, zipFileB, bufSize)
						b.StopTimer()
						require.NoError(b, err)
						require.True(b, ok)
					}
				})
			}
		})

		b.Run("s3", func(b *testing.B) {
			th := SetupConfig(b, func(cfg *model.Config) {
				cfg.FileSettings = model.FileSettings{
					DriverName:                         model.NewString(model.ImageDriverS3),
					AmazonS3AccessKeyId:                model.NewString(model.MinioAccessKey),
					AmazonS3SecretAccessKey:            model.NewString(model.MinioSecretKey),
					AmazonS3Bucket:                     model.NewString("comparefilescontentbucket"),
					AmazonS3Endpoint:                   model.NewString("localhost:9000"),
					AmazonS3Region:                     model.NewString(""),
					AmazonS3PathPrefix:                 model.NewString(""),
					AmazonS3SSL:                        model.NewBool(false),
					AmazonS3RequestTimeoutMilliseconds: model.NewInt64(300 * 1000),
				}
			})
			defer th.TearDown()

			err := th.App.Srv().FileBackend().(*filestore.S3FileBackend).TestConnection()
			require.NoError(b, err)

			_, appErr := th.App.WriteFile(zipFile, "compareFiles.zip")
			require.Nil(b, appErr)
			defer th.App.RemoveFile("compareFiles.zip")

			zipFileRd, appErr := th.App.FileReader("compareFiles.zip")
			require.Nil(b, appErr)
			defer zipFileRd.Close()

			b.ResetTimer()

			for _, fileSizeLabel := range fileSizeLabels {
				fileSize := fileSizesMap[fileSizeLabel]
				for _, bufSizeLabel := range bufSizeLabels {
					bufSize := bufSizesMap[bufSizeLabel]
					b.Run("bufSize-fileSize"+fileSizeLabel+"-bufSize"+bufSizeLabel, func(b *testing.B) {
						b.ReportAllocs()
						b.StopTimer()
						for i := 0; i < b.N; i++ {
							_, err := zipFileRd.Seek(0, io.SeekStart)
							require.NoError(b, err)
							zipRd, err := zip.NewReader(zipFileRd.(io.ReaderAt), zipFileSize)
							require.NoError(b, err)

							zipFileA, err := zipRd.Open("compareFileA")
							require.NoError(b, err)

							zipFileB, err := zipRd.Open("compareFileB")
							require.NoError(b, err)

							b.StartTimer()
							ok, err := compareFilesContent(&io.LimitedReader{
								R: zipFileA,
								N: fileSize,
							}, &io.LimitedReader{
								R: zipFileB,
								N: fileSize,
							}, bufSize)
							b.StopTimer()
							require.NoError(b, err)
							require.True(b, ok)
						}
					})
				}
			}
		})
	})
}<|MERGE_RESOLUTION|>--- conflicted
+++ resolved
@@ -1515,49 +1515,7 @@
 
 	// see https://mattermost.atlassian.net/browse/MM-56986
 	// Test importing deleted guest with a valid team & valid channel name in apply mode.
-<<<<<<< HEAD
-	username = "a" + model.NewId()
-	deleteAt = model.GetMillis()
-	deletedGuestData := &imports.UserImportData{
-		Username: &username,
-		DeleteAt: &deleteAt,
-		Email:    ptrStr(model.NewId() + "@example.com"),
-		Teams: &[]imports.UserTeamImportData{
-			{
-				Name:  &team.Name,
-				Roles: ptrStr("team_guest"),
-				Channels: &[]imports.UserChannelImportData{
-					{
-						Name:  &channel.Name,
-						Roles: ptrStr("channel_guest"),
-					},
-				},
-			},
-		},
-	}
-	appErr = th.App.importUser(th.Context, deletedGuestData, false)
-	assert.Nil(t, appErr)
-
-	user, appErr = th.App.GetUserByUsername(*deletedGuestData.Username)
-	require.Nil(t, appErr, "Failed to get user from database.")
-
-	teamMember, appErr = th.App.GetTeamMember(th.Context, team.Id, user.Id)
-	require.Nil(t, appErr, "Failed to get the team member")
-
-	assert.False(t, teamMember.SchemeAdmin)
-	assert.False(t, teamMember.SchemeUser)
-	assert.True(t, teamMember.SchemeGuest)
-	assert.Equal(t, "", teamMember.ExplicitRoles)
-
-	channelMember, appErr = th.App.GetChannelMember(th.Context, channel.Id, user.Id)
-	require.Nil(t, appErr, "Failed to get the channel member")
-
-	assert.False(t, teamMember.SchemeAdmin)
-	assert.False(t, channelMember.SchemeUser)
-	assert.True(t, teamMember.SchemeGuest)
-	assert.Equal(t, "", channelMember.ExplicitRoles)
-=======
-	// username = model.NewId()
+	// username = "a" + model.NewId()
 	// deleteAt = model.GetMillis()
 	// deletedGuestData := &imports.UserImportData{
 	// 	Username: &username,
@@ -1597,7 +1555,6 @@
 	// assert.False(t, channelMember.SchemeUser)
 	// assert.True(t, teamMember.SchemeGuest)
 	// assert.Equal(t, "", channelMember.ExplicitRoles)
->>>>>>> 7d7b2035
 }
 
 func TestImportUserTeams(t *testing.T) {

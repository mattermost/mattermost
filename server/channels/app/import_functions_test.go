// Copyright (c) 2015-present Mattermost, Inc. All Rights Reserved.
// See LICENSE.txt for license information.

package app

import (
	"archive/zip"
	"context"
	"io"
	"os"
	"path/filepath"
	"strings"
	"testing"
	"time"

	"github.com/stretchr/testify/assert"
	"github.com/stretchr/testify/require"

	"github.com/mattermost/mattermost/server/public/model"
	"github.com/mattermost/mattermost/server/public/shared/mlog"
	"github.com/mattermost/mattermost/server/v8/channels/app/imports"
	"github.com/mattermost/mattermost/server/v8/channels/store"
	"github.com/mattermost/mattermost/server/v8/channels/testlib"
	"github.com/mattermost/mattermost/server/v8/channels/utils"
	"github.com/mattermost/mattermost/server/v8/channels/utils/fileutils"
	"github.com/mattermost/mattermost/server/v8/platform/shared/filestore"
)

func TestImportImportScheme(t *testing.T) {
	th := Setup(t)
	defer th.TearDown()

	// Mark the phase 2 permissions migration as completed.
	th.App.Srv().Store().System().Save(&model.System{Name: model.MigrationKeyAdvancedPermissionsPhase2, Value: "true"})

	defer func() {
		th.App.Srv().Store().System().PermanentDeleteByName(model.MigrationKeyAdvancedPermissionsPhase2)
	}()

	// Try importing an invalid scheme in dryRun mode.
	data := imports.SchemeImportData{
		Name:  model.NewPointer(model.NewId()),
		Scope: model.NewPointer("team"),
		DefaultTeamGuestRole: &imports.RoleImportData{
			Name:        model.NewPointer(model.NewId()),
			DisplayName: model.NewPointer(model.NewId()),
		},
		DefaultTeamUserRole: &imports.RoleImportData{
			Name:        model.NewPointer(model.NewId()),
			DisplayName: model.NewPointer(model.NewId()),
		},
		DefaultTeamAdminRole: &imports.RoleImportData{
			Name:        model.NewPointer(model.NewId()),
			DisplayName: model.NewPointer(model.NewId()),
		},
		DefaultChannelGuestRole: &imports.RoleImportData{
			Name:        model.NewPointer(model.NewId()),
			DisplayName: model.NewPointer(model.NewId()),
		},
		DefaultChannelUserRole: &imports.RoleImportData{
			Name:        model.NewPointer(model.NewId()),
			DisplayName: model.NewPointer(model.NewId()),
		},
		DefaultChannelAdminRole: &imports.RoleImportData{
			Name:        model.NewPointer(model.NewId()),
			DisplayName: model.NewPointer(model.NewId()),
		},
		Description: model.NewPointer("description"),
	}

	err := th.App.importScheme(th.Context, &data, true)
	require.NotNil(t, err, "Should have failed to import.")

	_, nErr := th.App.Srv().Store().Scheme().GetByName(*data.Name)
	require.Error(t, nErr, "Scheme should not have imported.")

	// Try importing a valid scheme in dryRun mode.
	data.DisplayName = model.NewPointer("display name")

	err = th.App.importScheme(th.Context, &data, true)
	require.Nil(t, err, "Should have succeeded.")

	_, nErr = th.App.Srv().Store().Scheme().GetByName(*data.Name)
	require.Error(t, nErr, "Scheme should not have imported.")

	// Try importing an invalid scheme.
	data.DisplayName = nil

	err = th.App.importScheme(th.Context, &data, false)
	require.NotNil(t, err, "Should have failed to import.")

	_, nErr = th.App.Srv().Store().Scheme().GetByName(*data.Name)
	require.Error(t, nErr, "Scheme should not have imported.")

	// Try importing a valid scheme with all params set.
	data.DisplayName = model.NewPointer("display name")

	err = th.App.importScheme(th.Context, &data, false)
	require.Nil(t, err, "Should have succeeded.")

	scheme, nErr := th.App.Srv().Store().Scheme().GetByName(*data.Name)
	require.NoError(t, nErr, "Failed to import scheme: %v", err)

	assert.Equal(t, *data.Name, scheme.Name)
	assert.Equal(t, *data.DisplayName, scheme.DisplayName)
	assert.Equal(t, *data.Description, scheme.Description)
	assert.Equal(t, *data.Scope, scheme.Scope)

	role, nErr := th.App.Srv().Store().Role().GetByName(context.Background(), scheme.DefaultTeamAdminRole)
	require.NoError(t, nErr, "Should have found the imported role.")

	assert.Equal(t, *data.DefaultTeamAdminRole.DisplayName, role.DisplayName)
	assert.False(t, role.BuiltIn)
	assert.True(t, role.SchemeManaged)

	role, nErr = th.App.Srv().Store().Role().GetByName(context.Background(), scheme.DefaultTeamUserRole)
	require.NoError(t, nErr, "Should have found the imported role.")

	assert.Equal(t, *data.DefaultTeamUserRole.DisplayName, role.DisplayName)
	assert.False(t, role.BuiltIn)
	assert.True(t, role.SchemeManaged)

	role, nErr = th.App.Srv().Store().Role().GetByName(context.Background(), scheme.DefaultTeamGuestRole)
	require.NoError(t, nErr, "Should have found the imported role.")

	assert.Equal(t, *data.DefaultTeamGuestRole.DisplayName, role.DisplayName)
	assert.False(t, role.BuiltIn)
	assert.True(t, role.SchemeManaged)

	role, nErr = th.App.Srv().Store().Role().GetByName(context.Background(), scheme.DefaultChannelAdminRole)
	require.NoError(t, nErr, "Should have found the imported role.")

	assert.Equal(t, *data.DefaultChannelAdminRole.DisplayName, role.DisplayName)
	assert.False(t, role.BuiltIn)
	assert.True(t, role.SchemeManaged)

	role, nErr = th.App.Srv().Store().Role().GetByName(context.Background(), scheme.DefaultChannelUserRole)
	require.NoError(t, nErr, "Should have found the imported role.")

	assert.Equal(t, *data.DefaultChannelUserRole.DisplayName, role.DisplayName)
	assert.False(t, role.BuiltIn)
	assert.True(t, role.SchemeManaged)

	role, nErr = th.App.Srv().Store().Role().GetByName(context.Background(), scheme.DefaultChannelGuestRole)
	require.NoError(t, nErr, "Should have found the imported role.")

	assert.Equal(t, *data.DefaultChannelGuestRole.DisplayName, role.DisplayName)
	assert.False(t, role.BuiltIn)
	assert.True(t, role.SchemeManaged)

	// Try modifying all the fields and re-importing.
	data.DisplayName = model.NewPointer("new display name")
	data.Description = model.NewPointer("new description")

	err = th.App.importScheme(th.Context, &data, false)
	require.Nil(t, err, "Should have succeeded: %v", err)

	scheme, nErr = th.App.Srv().Store().Scheme().GetByName(*data.Name)
	require.NoError(t, nErr, "Failed to import scheme: %v", err)

	assert.Equal(t, *data.Name, scheme.Name)
	assert.Equal(t, *data.DisplayName, scheme.DisplayName)
	assert.Equal(t, *data.Description, scheme.Description)
	assert.Equal(t, *data.Scope, scheme.Scope)

	role, nErr = th.App.Srv().Store().Role().GetByName(context.Background(), scheme.DefaultTeamAdminRole)
	require.NoError(t, nErr, "Should have found the imported role.")

	assert.Equal(t, *data.DefaultTeamAdminRole.DisplayName, role.DisplayName)
	assert.False(t, role.BuiltIn)
	assert.True(t, role.SchemeManaged)

	role, nErr = th.App.Srv().Store().Role().GetByName(context.Background(), scheme.DefaultTeamUserRole)
	require.NoError(t, nErr, "Should have found the imported role.")

	assert.Equal(t, *data.DefaultTeamUserRole.DisplayName, role.DisplayName)
	assert.False(t, role.BuiltIn)
	assert.True(t, role.SchemeManaged)

	role, nErr = th.App.Srv().Store().Role().GetByName(context.Background(), scheme.DefaultTeamGuestRole)
	require.NoError(t, nErr, "Should have found the imported role.")

	assert.Equal(t, *data.DefaultTeamGuestRole.DisplayName, role.DisplayName)
	assert.False(t, role.BuiltIn)
	assert.True(t, role.SchemeManaged)

	role, nErr = th.App.Srv().Store().Role().GetByName(context.Background(), scheme.DefaultChannelAdminRole)
	require.NoError(t, nErr, "Should have found the imported role.")

	assert.Equal(t, *data.DefaultChannelAdminRole.DisplayName, role.DisplayName)
	assert.False(t, role.BuiltIn)
	assert.True(t, role.SchemeManaged)

	role, nErr = th.App.Srv().Store().Role().GetByName(context.Background(), scheme.DefaultChannelUserRole)
	require.NoError(t, nErr, "Should have found the imported role.")

	assert.Equal(t, *data.DefaultChannelUserRole.DisplayName, role.DisplayName)
	assert.False(t, role.BuiltIn)
	assert.True(t, role.SchemeManaged)

	role, nErr = th.App.Srv().Store().Role().GetByName(context.Background(), scheme.DefaultChannelGuestRole)
	require.NoError(t, nErr, "Should have found the imported role.")

	assert.Equal(t, *data.DefaultChannelGuestRole.DisplayName, role.DisplayName)
	assert.False(t, role.BuiltIn)
	assert.True(t, role.SchemeManaged)

	// Try changing the scope of the scheme and reimporting.
	data.Scope = model.NewPointer("channel")

	err = th.App.importScheme(th.Context, &data, false)
	require.NotNil(t, err, "Should have failed to import.")

	scheme, nErr = th.App.Srv().Store().Scheme().GetByName(*data.Name)
	require.NoError(t, nErr, "Failed to import scheme: %v", err)

	assert.Equal(t, *data.Name, scheme.Name)
	assert.Equal(t, *data.DisplayName, scheme.DisplayName)
	assert.Equal(t, *data.Description, scheme.Description)
	assert.Equal(t, "team", scheme.Scope)
}

func TestImportImportSchemeWithoutGuestRoles(t *testing.T) {
	th := Setup(t)
	defer th.TearDown()

	// Mark the phase 2 permissions migration as completed.
	th.App.Srv().Store().System().Save(&model.System{Name: model.MigrationKeyAdvancedPermissionsPhase2, Value: "true"})

	defer func() {
		th.App.Srv().Store().System().PermanentDeleteByName(model.MigrationKeyAdvancedPermissionsPhase2)
	}()

	// Try importing an invalid scheme in dryRun mode.
	data := imports.SchemeImportData{
		Name:  model.NewPointer(model.NewId()),
		Scope: model.NewPointer("team"),
		DefaultTeamUserRole: &imports.RoleImportData{
			Name:        model.NewPointer(model.NewId()),
			DisplayName: model.NewPointer(model.NewId()),
		},
		DefaultTeamAdminRole: &imports.RoleImportData{
			Name:        model.NewPointer(model.NewId()),
			DisplayName: model.NewPointer(model.NewId()),
		},
		DefaultChannelUserRole: &imports.RoleImportData{
			Name:        model.NewPointer(model.NewId()),
			DisplayName: model.NewPointer(model.NewId()),
		},
		DefaultChannelAdminRole: &imports.RoleImportData{
			Name:        model.NewPointer(model.NewId()),
			DisplayName: model.NewPointer(model.NewId()),
		},
		Description: model.NewPointer("description"),
	}

	err := th.App.importScheme(th.Context, &data, true)
	require.NotNil(t, err, "Should have failed to import.")

	_, nErr := th.App.Srv().Store().Scheme().GetByName(*data.Name)
	require.Error(t, nErr, "Scheme should not have imported.")

	// Try importing a valid scheme in dryRun mode.
	data.DisplayName = model.NewPointer("display name")

	err = th.App.importScheme(th.Context, &data, true)
	require.Nil(t, err, "Should have succeeded.")

	_, nErr = th.App.Srv().Store().Scheme().GetByName(*data.Name)
	require.Error(t, nErr, "Scheme should not have imported.")

	// Try importing an invalid scheme.
	data.DisplayName = nil

	err = th.App.importScheme(th.Context, &data, false)
	require.NotNil(t, err, "Should have failed to import.")

	_, nErr = th.App.Srv().Store().Scheme().GetByName(*data.Name)
	require.Error(t, nErr, "Scheme should not have imported.")

	// Try importing a valid scheme with all params set.
	data.DisplayName = model.NewPointer("display name")

	err = th.App.importScheme(th.Context, &data, false)
	require.Nil(t, err, "Should have succeeded.")

	scheme, nErr := th.App.Srv().Store().Scheme().GetByName(*data.Name)
	require.NoError(t, nErr, "Failed to import scheme: %v", err)

	assert.Equal(t, *data.Name, scheme.Name)
	assert.Equal(t, *data.DisplayName, scheme.DisplayName)
	assert.Equal(t, *data.Description, scheme.Description)
	assert.Equal(t, *data.Scope, scheme.Scope)

	role, nErr := th.App.Srv().Store().Role().GetByName(context.Background(), scheme.DefaultTeamAdminRole)
	require.NoError(t, nErr, "Should have found the imported role.")

	assert.Equal(t, *data.DefaultTeamAdminRole.DisplayName, role.DisplayName)
	assert.False(t, role.BuiltIn)
	assert.True(t, role.SchemeManaged)

	role, nErr = th.App.Srv().Store().Role().GetByName(context.Background(), scheme.DefaultTeamUserRole)
	require.NoError(t, nErr, "Should have found the imported role.")

	assert.Equal(t, *data.DefaultTeamUserRole.DisplayName, role.DisplayName)
	assert.False(t, role.BuiltIn)
	assert.True(t, role.SchemeManaged)

	role, nErr = th.App.Srv().Store().Role().GetByName(context.Background(), scheme.DefaultTeamGuestRole)
	require.NoError(t, nErr, "Should have found the imported role.")

	assert.Equal(t, *data.DefaultTeamGuestRole.DisplayName, role.DisplayName)
	assert.False(t, role.BuiltIn)
	assert.True(t, role.SchemeManaged)

	role, nErr = th.App.Srv().Store().Role().GetByName(context.Background(), scheme.DefaultChannelAdminRole)
	require.NoError(t, nErr, "Should have found the imported role.")

	assert.Equal(t, *data.DefaultChannelAdminRole.DisplayName, role.DisplayName)
	assert.False(t, role.BuiltIn)
	assert.True(t, role.SchemeManaged)

	role, nErr = th.App.Srv().Store().Role().GetByName(context.Background(), scheme.DefaultChannelUserRole)
	require.NoError(t, nErr, "Should have found the imported role.")

	assert.Equal(t, *data.DefaultChannelUserRole.DisplayName, role.DisplayName)
	assert.False(t, role.BuiltIn)
	assert.True(t, role.SchemeManaged)

	role, nErr = th.App.Srv().Store().Role().GetByName(context.Background(), scheme.DefaultChannelGuestRole)
	require.NoError(t, nErr, "Should have found the imported role.")

	assert.Equal(t, *data.DefaultChannelGuestRole.DisplayName, role.DisplayName)
	assert.False(t, role.BuiltIn)
	assert.True(t, role.SchemeManaged)

	// Try modifying all the fields and re-importing.
	data.DisplayName = model.NewPointer("new display name")
	data.Description = model.NewPointer("new description")

	err = th.App.importScheme(th.Context, &data, false)
	require.Nil(t, err, "Should have succeeded: %v", err)

	scheme, nErr = th.App.Srv().Store().Scheme().GetByName(*data.Name)
	require.NoError(t, nErr, "Failed to import scheme: %v", err)

	assert.Equal(t, *data.Name, scheme.Name)
	assert.Equal(t, *data.DisplayName, scheme.DisplayName)
	assert.Equal(t, *data.Description, scheme.Description)
	assert.Equal(t, *data.Scope, scheme.Scope)

	role, nErr = th.App.Srv().Store().Role().GetByName(context.Background(), scheme.DefaultTeamAdminRole)
	require.NoError(t, nErr, "Should have found the imported role.")

	assert.Equal(t, *data.DefaultTeamAdminRole.DisplayName, role.DisplayName)
	assert.False(t, role.BuiltIn)
	assert.True(t, role.SchemeManaged)

	role, nErr = th.App.Srv().Store().Role().GetByName(context.Background(), scheme.DefaultTeamUserRole)
	require.NoError(t, nErr, "Should have found the imported role.")

	assert.Equal(t, *data.DefaultTeamUserRole.DisplayName, role.DisplayName)
	assert.False(t, role.BuiltIn)
	assert.True(t, role.SchemeManaged)

	role, nErr = th.App.Srv().Store().Role().GetByName(context.Background(), scheme.DefaultTeamGuestRole)
	require.NoError(t, nErr, "Should have found the imported role.")

	assert.Equal(t, *data.DefaultTeamGuestRole.DisplayName, role.DisplayName)
	assert.False(t, role.BuiltIn)
	assert.True(t, role.SchemeManaged)

	role, nErr = th.App.Srv().Store().Role().GetByName(context.Background(), scheme.DefaultChannelAdminRole)
	require.NoError(t, nErr, "Should have found the imported role.")

	assert.Equal(t, *data.DefaultChannelAdminRole.DisplayName, role.DisplayName)
	assert.False(t, role.BuiltIn)
	assert.True(t, role.SchemeManaged)

	role, nErr = th.App.Srv().Store().Role().GetByName(context.Background(), scheme.DefaultChannelUserRole)
	require.NoError(t, nErr, "Should have found the imported role.")

	assert.Equal(t, *data.DefaultChannelUserRole.DisplayName, role.DisplayName)
	assert.False(t, role.BuiltIn)
	assert.True(t, role.SchemeManaged)

	role, nErr = th.App.Srv().Store().Role().GetByName(context.Background(), scheme.DefaultChannelGuestRole)
	require.NoError(t, nErr, "Should have found the imported role.")

	assert.Equal(t, *data.DefaultChannelGuestRole.DisplayName, role.DisplayName)
	assert.False(t, role.BuiltIn)
	assert.True(t, role.SchemeManaged)

	// Try changing the scope of the scheme and reimporting.
	data.Scope = model.NewPointer("channel")

	err = th.App.importScheme(th.Context, &data, false)
	require.NotNil(t, err, "Should have failed to import.")

	scheme, nErr = th.App.Srv().Store().Scheme().GetByName(*data.Name)
	require.NoError(t, nErr, "Failed to import scheme: %v", err)

	assert.Equal(t, *data.Name, scheme.Name)
	assert.Equal(t, *data.DisplayName, scheme.DisplayName)
	assert.Equal(t, *data.Description, scheme.Description)
	assert.Equal(t, "team", scheme.Scope)
}

func TestImportImportRole(t *testing.T) {
	th := Setup(t)
	defer th.TearDown()

	// Try importing an invalid role in dryRun mode.
	rid1 := model.NewId()
	data := imports.RoleImportData{
		Name: &rid1,
	}

	err := th.App.importRole(th.Context, &data, true)
	require.NotNil(t, err, "Should have failed to import.")

	_, nErr := th.App.Srv().Store().Role().GetByName(context.Background(), rid1)
	require.Error(t, nErr, "Should have failed to import.")

	// Try importing the valid role in dryRun mode.
	data.DisplayName = model.NewPointer("display name")

	err = th.App.importRole(th.Context, &data, true)
	require.Nil(t, err, "Should have succeeded.")

	_, nErr = th.App.Srv().Store().Role().GetByName(context.Background(), rid1)
	require.Error(t, nErr, "Role should not have imported as we are in dry run mode.")

	// Try importing an invalid role.
	data.DisplayName = nil

	err = th.App.importRole(th.Context, &data, false)
	require.NotNil(t, err, "Should have failed to import.")

	_, nErr = th.App.Srv().Store().Role().GetByName(context.Background(), rid1)
	require.Error(t, nErr, "Role should not have imported.")

	// Try importing a valid role with all params set.
	data.DisplayName = model.NewPointer("display name")
	data.Description = model.NewPointer("description")
	data.Permissions = &[]string{"invite_user", "add_user_to_team"}

	err = th.App.importRole(th.Context, &data, false)
	require.Nil(t, err, "Should have succeeded.")

	role, nErr := th.App.Srv().Store().Role().GetByName(context.Background(), rid1)
	require.NoError(t, nErr, "Should have found the imported role.")

	assert.Equal(t, *data.Name, role.Name)
	assert.Equal(t, *data.DisplayName, role.DisplayName)
	assert.Equal(t, *data.Description, role.Description)
	assert.Equal(t, *data.Permissions, role.Permissions)
	assert.False(t, role.BuiltIn)
	assert.False(t, role.SchemeManaged)

	// Try changing all the params and reimporting.
	data.DisplayName = model.NewPointer("new display name")
	data.Description = model.NewPointer("description")
	data.Permissions = &[]string{"manage_slash_commands"}
	data.SchemeManaged = model.NewPointer(true)

	err = th.App.importRole(th.Context, &data, false)
	require.Nil(t, err, "Should have succeeded. %v", err)

	role, nErr = th.App.Srv().Store().Role().GetByName(context.Background(), rid1)
	require.NoError(t, nErr, "Should have found the imported role.")

	assert.Equal(t, *data.Name, role.Name)
	assert.Equal(t, *data.DisplayName, role.DisplayName)
	assert.Equal(t, *data.Description, role.Description)
	assert.Equal(t, *data.Permissions, role.Permissions)
	assert.False(t, role.BuiltIn)
	assert.True(t, role.SchemeManaged)

	// Check that re-importing with only required fields doesn't update the others.
	data2 := imports.RoleImportData{
		Name:        &rid1,
		DisplayName: model.NewPointer("new display name again"),
	}

	err = th.App.importRole(th.Context, &data2, false)
	require.Nil(t, err, "Should have succeeded.")

	role, nErr = th.App.Srv().Store().Role().GetByName(context.Background(), rid1)
	require.NoError(t, nErr, "Should have found the imported role.")

	assert.Equal(t, *data2.Name, role.Name)
	assert.Equal(t, *data2.DisplayName, role.DisplayName)
	assert.Equal(t, *data.Description, role.Description)
	assert.Equal(t, *data.Permissions, role.Permissions)
	assert.False(t, role.BuiltIn)
	assert.True(t, role.SchemeManaged)
}

func TestImportImportTeam(t *testing.T) {
	th := Setup(t)
	defer th.TearDown()

	// Mark the phase 2 permissions migration as completed.
	th.App.Srv().Store().System().Save(&model.System{Name: model.MigrationKeyAdvancedPermissionsPhase2, Value: "true"})

	defer func() {
		th.App.Srv().Store().System().PermanentDeleteByName(model.MigrationKeyAdvancedPermissionsPhase2)
	}()

	scheme1 := th.SetupTeamScheme()
	scheme2 := th.SetupTeamScheme()

	// Check how many teams are in the database.
	teamsCount, err := th.App.Srv().Store().Team().AnalyticsTeamCount(nil)
	require.NoError(t, err, "Failed to get team count.")

	// we also assert that the team name can be upper case
	teamName := "A" + model.NewId()
	sanitizedTeamName := strings.ToLower(teamName)

	data := imports.TeamImportData{
<<<<<<< HEAD
		Name:            model.NewPointer(model.NewId()),
=======
		Name:            model.NewPointer(teamName),
>>>>>>> 64b30abb
		DisplayName:     model.NewPointer("Display Name"),
		Type:            model.NewPointer("XYZ"),
		Description:     model.NewPointer("The team description."),
		AllowOpenInvite: model.NewPointer(true),
		Scheme:          &scheme1.Name,
	}

	// Try importing an invalid team in dryRun mode.
	err = th.App.importTeam(th.Context, &data, true)
	require.Error(t, err, "Should have received an error importing an invalid team.")

	// Do a valid team in dry-run mode.
	data.Type = model.NewPointer("O")
	appErr := th.App.importTeam(th.Context, &data, true)
	require.Nil(t, appErr, "Received an error validating valid team.")

	// Check that no more teams are in the DB.
	th.CheckTeamCount(t, teamsCount)

	// Do an invalid team in apply mode, check db changes.
	data.Type = model.NewPointer("XYZ")
	err = th.App.importTeam(th.Context, &data, false)
	require.Error(t, err, "Import should have failed on invalid team.")

	// Check that no more teams are in the DB.
	th.CheckTeamCount(t, teamsCount)

	// Do a valid team in apply mode, check db changes.
	data.Type = model.NewPointer("O")
	appErr = th.App.importTeam(th.Context, &data, false)
	require.Nil(t, appErr, "Received an error importing valid team: %v", err)

	// Check that one more team is in the DB.
	th.CheckTeamCount(t, teamsCount+1)

	// Get the team and check that all the fields are correct.
	team, appErr := th.App.GetTeamByName(sanitizedTeamName)
	require.Nil(t, appErr, "Failed to get team from database.")

	assert.Equal(t, *data.DisplayName, team.DisplayName)
	assert.Equal(t, *data.Type, team.Type)
	assert.Equal(t, *data.Description, team.Description)
	assert.Equal(t, *data.AllowOpenInvite, team.AllowOpenInvite)
	assert.Equal(t, scheme1.Id, *team.SchemeId)

	// Alter all the fields of that team (apart from unique identifier) and import again.
	data.DisplayName = model.NewPointer("Display Name 2")
	data.Type = model.NewPointer("P")
	data.Description = model.NewPointer("The new description")
	data.AllowOpenInvite = model.NewPointer(false)
	data.Scheme = &scheme2.Name

	// Check that the original number of teams are again in the DB (because this query doesn't include deleted).
	data.Type = model.NewPointer("O")
	appErr = th.App.importTeam(th.Context, &data, false)
	require.Nil(t, appErr, "Received an error importing updated valid team.")

	th.CheckTeamCount(t, teamsCount+1)

	// Get the team and check that all fields are correct.
	team, appErr = th.App.GetTeamByName(sanitizedTeamName)
	require.Nil(t, appErr, "Failed to get team from database.")

	assert.Equal(t, *data.DisplayName, team.DisplayName)
	assert.Equal(t, *data.Type, team.Type)
	assert.Equal(t, *data.Description, team.Description)
	assert.Equal(t, *data.AllowOpenInvite, team.AllowOpenInvite)
	assert.Equal(t, scheme2.Id, *team.SchemeId)
}

func TestImportImportChannel(t *testing.T) {
	th := Setup(t)
	defer th.TearDown()

	// Mark the phase 2 permissions migration as completed.
	th.App.Srv().Store().System().Save(&model.System{Name: model.MigrationKeyAdvancedPermissionsPhase2, Value: "true"})

	defer func() {
		th.App.Srv().Store().System().PermanentDeleteByName(model.MigrationKeyAdvancedPermissionsPhase2)
	}()

	scheme1 := th.SetupChannelScheme()
	scheme2 := th.SetupChannelScheme()

	// Import a Team.
	teamName := model.NewRandomTeamName()
	th.App.importTeam(th.Context, &imports.TeamImportData{
		Name:        &teamName,
		DisplayName: model.NewPointer("Display Name"),
		Type:        model.NewPointer("O"),
	}, false)
	team, err := th.App.GetTeamByName(teamName)
	require.Nil(t, err, "Failed to get team from database.")

	// Check how many channels are in the database.
	channelCount, nErr := th.App.Srv().Store().Channel().AnalyticsTypeCount("", model.ChannelTypeOpen)
	require.NoError(t, nErr, "Failed to get team count.")

	// Do an invalid channel in dry-run mode.
	chanOpen := model.ChannelTypeOpen
	data := imports.ChannelImportData{
		Team:        &teamName,
		DisplayName: model.NewPointer("Display Name"),
		Type:        &chanOpen,
		Header:      model.NewPointer("Channel Header"),
		Purpose:     model.NewPointer("Channel Purpose"),
		Scheme:      &scheme1.Name,
	}
	err = th.App.importChannel(th.Context, &data, true)
	require.NotNil(t, err, "Expected error due to invalid name.")

	// Check that no more channels are in the DB.
	th.CheckChannelsCount(t, channelCount)

	// Do a valid channel with a nonexistent team in dry-run mode.
	data.Name = model.NewPointer("channelname")
	data.Team = model.NewPointer(model.NewId())
	err = th.App.importChannel(th.Context, &data, true)
	require.Nil(t, err, "Expected success as cannot validate channel name in dry run mode.")

	// Check that no more channels are in the DB.
	th.CheckChannelsCount(t, channelCount)

	// Do a valid channel in dry-run mode.
	data.Team = &teamName
	err = th.App.importChannel(th.Context, &data, true)
	require.Nil(t, err, "Expected success as valid team.")

	// Check that no more channels are in the DB.
	th.CheckChannelsCount(t, channelCount)

	// Do an invalid channel in apply mode.
	data.Name = nil
	err = th.App.importChannel(th.Context, &data, false)
	require.NotNil(t, err, "Expected error due to invalid name (apply mode).")

	// Check that no more channels are in the DB.
	th.CheckChannelsCount(t, channelCount)

	// Do a valid channel in apply mode with a non-existent team.
	data.Name = model.NewPointer("channelname")
	data.Team = model.NewPointer(model.NewId())
	err = th.App.importChannel(th.Context, &data, false)
	require.NotNil(t, err, "Expected error due to non-existent team (apply mode).")

	// Check that no more channels are in the DB.
	th.CheckChannelsCount(t, channelCount)

	// Do a valid channel in apply mode.
	data.Team = &teamName

	// we also assert that the channel name can be upper case
	// for the import workflow
	data.Name = model.NewPointer("channelName")
	sanitizedChannelName := strings.ToLower(*data.Name)

	err = th.App.importChannel(th.Context, &data, false)
	require.Nil(t, err, "Expected success in apply mode")

	// Check that 1 more channel is in the DB.
	th.CheckChannelsCount(t, channelCount+1)

	// Get the Channel and check all the fields are correct.
	channel, err := th.App.GetChannelByName(th.Context, sanitizedChannelName, team.Id, false)
	require.Nil(t, err, "Failed to get channel from database.")

	assert.Equal(t, sanitizedChannelName, channel.Name)
	assert.Equal(t, *data.DisplayName, channel.DisplayName)
	assert.Equal(t, *data.Type, channel.Type)
	assert.Equal(t, *data.Header, channel.Header)
	assert.Equal(t, *data.Purpose, channel.Purpose)
	assert.Equal(t, scheme1.Id, *channel.SchemeId)

	// Alter all the fields of that channel.
	cTypePr := model.ChannelTypePrivate
	data.DisplayName = model.NewPointer("Changed Disp Name")
	data.Type = &cTypePr
	data.Header = model.NewPointer("New Header")
	data.Purpose = model.NewPointer("New Purpose")
	data.Scheme = &scheme2.Name
	err = th.App.importChannel(th.Context, &data, false)
	require.Nil(t, err, "Expected success in apply mode")

	// Check channel count the same.
	th.CheckChannelsCount(t, channelCount)

	// Get the Channel and check all the fields are correct.
	channel, err = th.App.GetChannelByName(th.Context, sanitizedChannelName, team.Id, false)
	require.Nil(t, err, "Failed to get channel from database.")

	assert.Equal(t, sanitizedChannelName, channel.Name)
	assert.Equal(t, *data.DisplayName, channel.DisplayName)
	assert.Equal(t, *data.Type, channel.Type)
	assert.Equal(t, *data.Header, channel.Header)
	assert.Equal(t, *data.Purpose, channel.Purpose)
	assert.Equal(t, scheme2.Id, *channel.SchemeId)

	// Do a valid archived channel.
	now := model.GetMillis()
	data.Name = model.NewPointer("archivedchannel")
	data.DisplayName = model.NewPointer("Archived Channel")
	data.Type = &chanOpen
	data.Header = model.NewPointer("Archived Channel Header")
	data.Purpose = model.NewPointer("Archived Channel Purpose")
	data.Scheme = &scheme1.Name
	data.DeletedAt = &now
	err = th.App.importChannel(th.Context, &data, false)
	require.Nil(t, err, "Expected success in apply mode")
	aChan, err := th.App.GetChannelByName(th.Context, sanitizedChannelName, team.Id, true)
	require.Nil(t, err, "Failed to get channel from database.")
	assert.Equal(t, sanitizedChannelName, aChan.Name)
}

func TestImportImportUser(t *testing.T) {
	th := Setup(t)
	defer th.TearDown()

	// Check how many users are in the database.
	userCount, err := th.App.Srv().Store().User().Count(model.UserCountOptions{
		IncludeDeleted:     true,
		IncludeBotAccounts: false,
	})
	require.NoError(t, err, "Failed to get user count.")

	// Do an invalid user in dry-run mode.
	data := imports.UserImportData{
		Username: model.NewPointer(model.NewUsername()),
	}
	err = th.App.importUser(th.Context, &data, true)
	require.Error(t, err, "Should have failed to import invalid user.")

	// Check that no more users are in the DB.
	userCount2, err := th.App.Srv().Store().User().Count(model.UserCountOptions{
		IncludeDeleted:     true,
		IncludeBotAccounts: false,
	})
	require.NoError(t, err, "Failed to get user count.")
	assert.Equal(t, userCount, userCount2, "Unexpected number of users")

	// Do a valid user in dry-run mode.
	data = imports.UserImportData{
		Username: model.NewPointer(model.NewUsername()),
		Email:    model.NewPointer(model.NewId() + "@example.com"),
	}
	appErr := th.App.importUser(th.Context, &data, true)
	require.Nil(t, appErr, "Should have succeeded to import valid user.")

	// Check that no more users are in the DB.
	userCount3, err := th.App.Srv().Store().User().Count(model.UserCountOptions{
		IncludeDeleted:     true,
		IncludeBotAccounts: false,
	})
	require.NoError(t, err, "Failed to get user count.")
	assert.Equal(t, userCount, userCount3, "Unexpected number of users")

	// Do an invalid user in apply mode.
	data = imports.UserImportData{
		Username: model.NewPointer(model.NewUsername()),
	}
	err = th.App.importUser(th.Context, &data, false)
	require.Error(t, err, "Should have failed to import invalid user.")

	// Check that no more users are in the DB.
	userCount4, err := th.App.Srv().Store().User().Count(model.UserCountOptions{
		IncludeDeleted:     true,
		IncludeBotAccounts: false,
	})
	require.NoError(t, err, "Failed to get user count.")
	assert.Equal(t, userCount, userCount4, "Unexpected number of users")

	// Do a valid user in apply mode.
	username := model.NewUsername()
	testsDir, _ := fileutils.FindDir("tests")
	data = imports.UserImportData{
		ProfileImage: model.NewPointer(filepath.Join(testsDir, "test.png")),
		Username:     &username,
		Email:        model.NewPointer(model.NewId() + "@example.com"),
		Nickname:     model.NewPointer(model.NewId()),
		FirstName:    model.NewPointer(model.NewId()),
		LastName:     model.NewPointer(model.NewId()),
		Position:     model.NewPointer(model.NewId()),
	}
	appErr = th.App.importUser(th.Context, &data, false)
	require.Nil(t, appErr, "Should have succeeded to import valid user.")

	// Check that one more user is in the DB.
	userCount5, err := th.App.Srv().Store().User().Count(model.UserCountOptions{
		IncludeDeleted:     true,
		IncludeBotAccounts: false,
	})
	require.NoError(t, err, "Failed to get user count.")
	assert.Equal(t, userCount+1, userCount5, "Unexpected number of users")

	// Get the user and check all the fields are correct.
	user, err2 := th.App.GetUserByUsername(username)
	require.Nil(t, err2, "Failed to get user from database.")

	userBool := user.Email != *data.Email || user.Nickname != *data.Nickname || user.FirstName != *data.FirstName || user.LastName != *data.LastName || user.Position != *data.Position
	require.False(t, userBool, "User properties do not match Import Data.")

	// Check calculated properties.
	require.Empty(t, user.AuthService, "Expected Auth Service to be empty.")

	require.Empty(t, user.AuthData, "Expected AuthData to be empty.")

	require.NotEmpty(t, user.Password, "Expected password to be set.")

	require.True(t, user.EmailVerified, "Expected EmailVerified to be true.")

	require.Equal(t, user.Locale, *th.App.Config().LocalizationSettings.DefaultClientLocale, "Expected Locale to be the default.")

	require.Equal(t, user.Roles, "system_user", "Expected roles to be system_user")

	// Alter all the fields of that user.
	data.Email = model.NewPointer(model.NewId() + "@example.com")
	data.ProfileImage = model.NewPointer(filepath.Join(testsDir, "testgif.gif"))
	data.AuthService = model.NewPointer("ldap")
	data.AuthData = &username
	data.Nickname = model.NewPointer(model.NewId())
	data.FirstName = model.NewPointer(model.NewId())
	data.LastName = model.NewPointer(model.NewId())
	data.Position = model.NewPointer(model.NewId())
	data.Roles = model.NewPointer("system_admin system_user")
	data.Locale = model.NewPointer("zh_CN")

	appErr = th.App.importUser(th.Context, &data, false)
	require.Nil(t, appErr, "Should have succeeded to update valid user %v", err)

	// Check user count the same.
	userCount6, err := th.App.Srv().Store().User().Count(model.UserCountOptions{
		IncludeDeleted:     true,
		IncludeBotAccounts: false,
	})
	require.NoError(t, err, "Failed to get user count.")
	assert.Equal(t, userCount+1, userCount6, "Unexpected number of users")

	// Get the user and check all the fields are correct.
	user, err2 = th.App.GetUserByUsername(username)
	require.Nil(t, err2, "Failed to get user from database.")

	userBool = user.Email != *data.Email || user.Nickname != *data.Nickname || user.FirstName != *data.FirstName || user.LastName != *data.LastName || user.Position != *data.Position
	require.False(t, userBool, "Updated User properties do not match Import Data.")

	require.Equal(t, "ldap", user.AuthService, "Expected Auth Service to be ldap \"%v\"", user.AuthService)

	require.Equal(t, user.AuthData, data.AuthData, "Expected AuthData to be set.")

	require.Empty(t, user.Password, "Expected password to be empty.")

	require.True(t, user.EmailVerified, "Expected EmailVerified to be true.")

	require.Equal(t, *data.Locale, user.Locale, "Expected Locale to be the set.")

	require.Equal(t, *data.Roles, user.Roles, "Expected roles to be set: %v", user.Roles)

	// Check Password and AuthData together.
	data.Password = model.NewPointer("PasswordTest")
	appErr = th.App.importUser(th.Context, &data, false)
	require.NotNil(t, appErr, "Should have failed to import invalid user.")

	data.AuthData = nil
	data.AuthService = nil
	appErr = th.App.importUser(th.Context, &data, false)
	require.Nil(t, appErr, "Should have succeeded to update valid user %v", err)

	data.Password = model.NewPointer("")
	appErr = th.App.importUser(th.Context, &data, false)
	require.NotNil(t, appErr, "Should have failed to import invalid user.")

	data.Password = model.NewPointer(strings.Repeat("0123456789", 10))
	appErr = th.App.importUser(th.Context, &data, false)
	require.NotNil(t, appErr, "Should have failed to import invalid user.")

	data.Password = model.NewPointer("TestPassword")

	// Test team and channel memberships
	teamName := model.NewRandomTeamName()
	th.App.importTeam(th.Context, &imports.TeamImportData{
		Name:        &teamName,
		DisplayName: model.NewPointer("Display Name"),
		Type:        model.NewPointer("O"),
	}, false)
	team, appErr := th.App.GetTeamByName(teamName)
	require.Nil(t, appErr, "Failed to get team from database.")

	channelName := model.NewId()
	chanTypeOpen := model.ChannelTypeOpen
	th.App.importChannel(th.Context, &imports.ChannelImportData{
		Team:        &teamName,
		Name:        &channelName,
		DisplayName: model.NewPointer("Display Name"),
		Type:        &chanTypeOpen,
	}, false)
	channel, appErr := th.App.GetChannelByName(th.Context, channelName, team.Id, false)
	require.Nil(t, appErr, "Failed to get channel from database.")

	username = model.NewUsername()
	data = imports.UserImportData{
		Username:  &username,
		Email:     model.NewPointer(model.NewId() + "@example.com"),
		Nickname:  model.NewPointer(model.NewId()),
		FirstName: model.NewPointer(model.NewId()),
		LastName:  model.NewPointer(model.NewId()),
		Position:  model.NewPointer(model.NewId()),
	}

	teamMembers, appErr := th.App.GetTeamMembers(team.Id, 0, 1000, nil)
	require.Nil(t, appErr, "Failed to get team member count")
	teamMemberCount := len(teamMembers)

	channelMemberCount, appErr := th.App.GetChannelMemberCount(th.Context, channel.Id)
	require.Nil(t, appErr, "Failed to get channel member count")

	// Test with an invalid team & channel membership in dry-run mode.
	data.Teams = &[]imports.UserTeamImportData{
		{
			Roles: model.NewPointer("invalid"),
			Channels: &[]imports.UserChannelImportData{
				{
					Roles: model.NewPointer("invalid"),
				},
			},
		},
	}
	appErr = th.App.importUser(th.Context, &data, true)
	assert.NotNil(t, appErr)

	// Test with an unknown team name & invalid channel membership in dry-run mode.
	data.Teams = &[]imports.UserTeamImportData{
		{
			Name: model.NewPointer(model.NewId()),
			Channels: &[]imports.UserChannelImportData{
				{
					Roles: model.NewPointer("invalid"),
				},
			},
		},
	}
	appErr = th.App.importUser(th.Context, &data, true)
	assert.NotNil(t, appErr)

	// Test with a valid team & invalid channel membership in dry-run mode.
	data.Teams = &[]imports.UserTeamImportData{
		{
			Name: &teamName,
			Channels: &[]imports.UserChannelImportData{
				{
					Roles: model.NewPointer("invalid"),
				},
			},
		},
	}
	appErr = th.App.importUser(th.Context, &data, true)
	assert.NotNil(t, appErr)

	// Test with a valid team & unknown channel name in dry-run mode.
	data.Teams = &[]imports.UserTeamImportData{
		{
			Name: &teamName,
			Channels: &[]imports.UserChannelImportData{
				{
					Name: model.NewPointer(model.NewId()),
				},
			},
		},
	}
	appErr = th.App.importUser(th.Context, &data, true)
	assert.Nil(t, appErr)

	// Test with a valid team & valid channel name in dry-run mode.
	data.Teams = &[]imports.UserTeamImportData{
		{
			Name: &teamName,
			Channels: &[]imports.UserChannelImportData{
				{
					Name: &channelName,
				},
			},
		},
	}
	appErr = th.App.importUser(th.Context, &data, true)
	assert.Nil(t, appErr)

	// Check no new member objects were created because dry run mode.
	tmc, appErr := th.App.GetTeamMembers(team.Id, 0, 1000, nil)
	require.Nil(t, appErr, "Failed to get Team Member Count")
	require.Len(t, tmc, teamMemberCount, "Number of team members not as expected")

	cmc, appErr := th.App.GetChannelMemberCount(th.Context, channel.Id)
	require.Nil(t, appErr, "Failed to get Channel Member Count")
	require.Equal(t, channelMemberCount, cmc, "Number of channel members not as expected")

	// Test with an invalid team & channel membership in apply mode.
	data.Teams = &[]imports.UserTeamImportData{
		{
			Roles: model.NewPointer("invalid"),
			Channels: &[]imports.UserChannelImportData{
				{
					Roles: model.NewPointer("invalid"),
				},
			},
		},
	}
	appErr = th.App.importUser(th.Context, &data, false)
	assert.NotNil(t, appErr)

	// Test with an unknown team name & invalid channel membership in apply mode.
	data.Teams = &[]imports.UserTeamImportData{
		{
			Name: model.NewPointer(model.NewId()),
			Channels: &[]imports.UserChannelImportData{
				{
					Roles: model.NewPointer("invalid"),
				},
			},
		},
	}
	appErr = th.App.importUser(th.Context, &data, false)
	assert.NotNil(t, appErr)

	// Test with a valid team & invalid channel membership in apply mode.
	data.Teams = &[]imports.UserTeamImportData{
		{
			Name: &teamName,
			Channels: &[]imports.UserChannelImportData{
				{
					Roles: model.NewPointer("invalid"),
				},
			},
		},
	}
	appErr = th.App.importUser(th.Context, &data, false)
	assert.NotNil(t, appErr)

	// Check no new member objects were created because all tests should have failed so far.
	tmc, appErr = th.App.GetTeamMembers(team.Id, 0, 1000, nil)
	require.Nil(t, appErr, "Failed to get Team Member Count")
	require.Len(t, tmc, teamMemberCount)

	cmc, appErr = th.App.GetChannelMemberCount(th.Context, channel.Id)
	require.Nil(t, appErr, "Failed to get Channel Member Count")
	require.Equal(t, channelMemberCount, cmc)

	// Test with a valid team & unknown channel name in apply mode.
	data.Teams = &[]imports.UserTeamImportData{
		{
			Name: &teamName,
			Channels: &[]imports.UserChannelImportData{
				{
					Name: model.NewPointer(model.NewId()),
				},
			},
		},
	}
	appErr = th.App.importUser(th.Context, &data, false)
	assert.NotNil(t, appErr)

	// Check only new team member object created because dry run mode.
	tmc, appErr = th.App.GetTeamMembers(team.Id, 0, 1000, nil)
	require.Nil(t, appErr, "Failed to get Team Member Count")
	require.Len(t, tmc, teamMemberCount+1)

	cmc, appErr = th.App.GetChannelMemberCount(th.Context, channel.Id)
	require.Nil(t, appErr, "Failed to get Channel Member Count")
	require.Equal(t, channelMemberCount, cmc)

	// Check team member properties.
	user, appErr = th.App.GetUserByUsername(username)
	require.Nil(t, appErr, "Failed to get user from database.")

	teamMember, appErr := th.App.GetTeamMember(th.Context, team.Id, user.Id)
	require.Nil(t, appErr, "Failed to get team member from database.")
	require.Equal(t, "team_user", teamMember.Roles)

	// Test with a valid team & valid channel name in apply mode.
	data.Teams = &[]imports.UserTeamImportData{
		{
			Name: &teamName,
			Channels: &[]imports.UserChannelImportData{
				{
					Name: &channelName,
				},
			},
		},
	}
	appErr = th.App.importUser(th.Context, &data, false)
	assert.Nil(t, appErr)

	// Check only new channel member object created because dry run mode.
	tmc, appErr = th.App.GetTeamMembers(team.Id, 0, 1000, nil)
	require.Nil(t, appErr, "Failed to get Team Member Count")
	require.Len(t, tmc, teamMemberCount+1, "Number of team members not as expected")

	cmc, appErr = th.App.GetChannelMemberCount(th.Context, channel.Id)
	require.Nil(t, appErr, "Failed to get Channel Member Count")
	require.Equal(t, channelMemberCount+1, cmc, "Number of channel members not as expected")

	// Check channel member properties.
	channelMember, appErr := th.App.GetChannelMember(th.Context, channel.Id, user.Id)
	require.Nil(t, appErr, "Failed to get channel member from database.")
	assert.Equal(t, "channel_user", channelMember.Roles)
	assert.Equal(t, "default", channelMember.NotifyProps[model.DesktopNotifyProp])
	assert.Equal(t, "default", channelMember.NotifyProps[model.PushNotifyProp])
	assert.Equal(t, "all", channelMember.NotifyProps[model.MarkUnreadNotifyProp])

	// Test with the properties of the team and channel membership changed.
	data.Teams = &[]imports.UserTeamImportData{
		{
			Name:  &teamName,
			Theme: model.NewPointer(`{"awayIndicator":"#DBBD4E","buttonBg":"#23A1FF","buttonColor":"#FFFFFF","centerChannelBg":"#ffffff","centerChannelColor":"#333333","codeTheme":"github","image":"/static/files/a4a388b38b32678e83823ef1b3e17766.png","linkColor":"#2389d7","mentionBg":"#2389d7","mentionColor":"#ffffff","mentionHighlightBg":"#fff2bb","mentionHighlightLink":"#2f81b7","newMessageSeparator":"#FF8800","onlineIndicator":"#7DBE00","sidebarBg":"#fafafa","sidebarHeaderBg":"#3481B9","sidebarHeaderTextColor":"#ffffff","sidebarText":"#333333","sidebarTextActiveBorder":"#378FD2","sidebarTextActiveColor":"#111111","sidebarTextHoverBg":"#e6f2fa","sidebarUnreadText":"#333333","type":"Mattermost"}`),
			Roles: model.NewPointer("team_user team_admin"),
			Channels: &[]imports.UserChannelImportData{
				{
					Name:  &channelName,
					Roles: model.NewPointer("channel_user channel_admin"),
					NotifyProps: &imports.UserChannelNotifyPropsImportData{
						Desktop:    model.NewPointer(model.UserNotifyMention),
						Mobile:     model.NewPointer(model.UserNotifyMention),
						MarkUnread: model.NewPointer(model.UserNotifyMention),
					},
					Favorite: model.NewPointer(true),
				},
			},
		},
	}
	appErr = th.App.importUser(th.Context, &data, false)
	assert.Nil(t, appErr)

	// Check both member properties.
	teamMember, appErr = th.App.GetTeamMember(th.Context, team.Id, user.Id)
	require.Nil(t, appErr, "Failed to get team member from database.")
	require.Equal(t, "team_user team_admin", teamMember.Roles)

	channelMember, appErr = th.App.GetChannelMember(th.Context, channel.Id, user.Id)
	require.Nil(t, appErr, "Failed to get channel member Desktop from database.")
	assert.Equal(t, "channel_user channel_admin", channelMember.Roles)
	assert.Equal(t, model.UserNotifyMention, channelMember.NotifyProps[model.DesktopNotifyProp])
	assert.Equal(t, model.UserNotifyMention, channelMember.NotifyProps[model.PushNotifyProp])
	assert.Equal(t, model.UserNotifyMention, channelMember.NotifyProps[model.MarkUnreadNotifyProp])

	checkPreference(t, th.App, user.Id, model.PreferenceCategoryFavoriteChannel, channel.Id, "true")
	checkPreference(t, th.App, user.Id, model.PreferenceCategoryTheme, team.Id, *(*data.Teams)[0].Theme)

	// No more new member objects.
	tmc, appErr = th.App.GetTeamMembers(team.Id, 0, 1000, nil)
	require.Nil(t, appErr, "Failed to get Team Member Count")
	require.Len(t, tmc, teamMemberCount+1, "Number of team members not as expected")

	cmc, appErr = th.App.GetChannelMemberCount(th.Context, channel.Id)
	require.Nil(t, appErr, "Failed to get Channel Member Count")
	require.Equal(t, channelMemberCount+1, cmc, "Number of channel members not as expected")

	// Add a user with some preferences.
	username = model.NewUsername()
	data = imports.UserImportData{
		Username:                 &username,
		Email:                    model.NewPointer(model.NewId() + "@example.com"),
		Theme:                    model.NewPointer(`{"awayIndicator":"#DCBD4E","buttonBg":"#23A2FF","buttonColor":"#FFFFFF","centerChannelBg":"#ffffff","centerChannelColor":"#333333","codeTheme":"github","image":"/static/files/a4a388b38b32678e83823ef1b3e17766.png","linkColor":"#2389d7","mentionBg":"#2389d7","mentionColor":"#ffffff","mentionHighlightBg":"#fff2bb","mentionHighlightLink":"#2f81b7","newMessageSeparator":"#FF8800","onlineIndicator":"#7DBE00","sidebarBg":"#fafafa","sidebarHeaderBg":"#3481B9","sidebarHeaderTextColor":"#ffffff","sidebarText":"#333333","sidebarTextActiveBorder":"#378FD2","sidebarTextActiveColor":"#111111","sidebarTextHoverBg":"#e6f2fa","sidebarUnreadText":"#333333","type":"Mattermost"}`),
		UseMilitaryTime:          model.NewPointer("true"),
		CollapsePreviews:         model.NewPointer("true"),
		MessageDisplay:           model.NewPointer("compact"),
		ColorizeUsernames:        model.NewPointer("true"),
		ChannelDisplayMode:       model.NewPointer("centered"),
		TutorialStep:             model.NewPointer("3"),
		UseMarkdownPreview:       model.NewPointer("true"),
		UseFormatting:            model.NewPointer("true"),
		ShowUnreadSection:        model.NewPointer("true"),
		EmailInterval:            model.NewPointer("immediately"),
		NameFormat:               model.NewPointer("full_name"),
		SendOnCtrlEnter:          model.NewPointer("true"),
		CodeBlockCtrlEnter:       model.NewPointer("true"),
		ShowJoinLeave:            model.NewPointer("false"),
		SyncDrafts:               model.NewPointer("false"),
		ShowUnreadScrollPosition: model.NewPointer("start_from_newest"),
		LimitVisibleDmsGms:       model.NewPointer("20"),
	}
	appErr = th.App.importUser(th.Context, &data, false)
	assert.Nil(t, appErr)

	// Check their values.
	user, appErr = th.App.GetUserByUsername(username)
	require.Nil(t, appErr, "Failed to get user from database.")

	checkPreference(t, th.App, user.Id, model.PreferenceCategoryTheme, "", *data.Theme)
	checkPreference(t, th.App, user.Id, model.PreferenceCategoryDisplaySettings, model.PreferenceNameUseMilitaryTime, *data.UseMilitaryTime)
	checkPreference(t, th.App, user.Id, model.PreferenceCategoryDisplaySettings, model.PreferenceNameCollapseSetting, *data.CollapsePreviews)
	checkPreference(t, th.App, user.Id, model.PreferenceCategoryDisplaySettings, model.PreferenceNameMessageDisplay, *data.MessageDisplay)
	checkPreference(t, th.App, user.Id, model.PreferenceCategoryDisplaySettings, model.PreferenceNameColorizeUsernames, *data.ColorizeUsernames)
	checkPreference(t, th.App, user.Id, model.PreferenceCategoryDisplaySettings, model.PreferenceNameChannelDisplayMode, *data.ChannelDisplayMode)
	checkPreference(t, th.App, user.Id, model.PreferenceCategoryTutorialSteps, user.Id, *data.TutorialStep)
	checkPreference(t, th.App, user.Id, model.PreferenceCategoryAdvancedSettings, "feature_enabled_markdown_preview", *data.UseMarkdownPreview)
	checkPreference(t, th.App, user.Id, model.PreferenceCategoryAdvancedSettings, "formatting", *data.UseFormatting)
	checkPreference(t, th.App, user.Id, model.PreferenceCategorySidebarSettings, "show_unread_section", *data.ShowUnreadSection)
	checkPreference(t, th.App, user.Id, model.PreferenceCategoryDisplaySettings, model.PreferenceNameNameFormat, "full_name")
	checkPreference(t, th.App, user.Id, model.PreferenceCategoryAdvancedSettings, "send_on_ctrl_enter", "true")
	checkPreference(t, th.App, user.Id, model.PreferenceCategoryAdvancedSettings, "code_block_ctrl_enter", "true")
	checkPreference(t, th.App, user.Id, model.PreferenceCategoryAdvancedSettings, "join_leave", "false")
	checkPreference(t, th.App, user.Id, model.PreferenceCategoryAdvancedSettings, "sync_drafts", "false")
	checkPreference(t, th.App, user.Id, model.PreferenceCategoryAdvancedSettings, "unread_scroll_position", "start_from_newest")
	checkPreference(t, th.App, user.Id, model.PreferenceCategorySidebarSettings, model.PreferenceLimitVisibleDmsGms, "20")

	// Change those preferences.
	data = imports.UserImportData{
		Username:           &username,
		Email:              model.NewPointer(model.NewId() + "@example.com"),
		Theme:              model.NewPointer(`{"awayIndicator":"#123456","buttonBg":"#23A2FF","buttonColor":"#FFFFFF","centerChannelBg":"#ffffff","centerChannelColor":"#333333","codeTheme":"github","image":"/static/files/a4a388b38b32678e83823ef1b3e17766.png","linkColor":"#2389d7","mentionBg":"#2389d7","mentionColor":"#ffffff","mentionHighlightBg":"#fff2bb","mentionHighlightLink":"#2f81b7","newMessageSeparator":"#FF8800","onlineIndicator":"#7DBE00","sidebarBg":"#fafafa","sidebarHeaderBg":"#3481B9","sidebarHeaderTextColor":"#ffffff","sidebarText":"#333333","sidebarTextActiveBorder":"#378FD2","sidebarTextActiveColor":"#111111","sidebarTextHoverBg":"#e6f2fa","sidebarUnreadText":"#333333","type":"Mattermost"}`),
		UseMilitaryTime:    model.NewPointer("false"),
		CollapsePreviews:   model.NewPointer("false"),
		MessageDisplay:     model.NewPointer("clean"),
		ColorizeUsernames:  model.NewPointer("false"),
		ChannelDisplayMode: model.NewPointer("full"),
		TutorialStep:       model.NewPointer("2"),
		EmailInterval:      model.NewPointer("hour"),
	}
	appErr = th.App.importUser(th.Context, &data, false)
	assert.Nil(t, appErr)

	// Check their values again.
	checkPreference(t, th.App, user.Id, model.PreferenceCategoryTheme, "", *data.Theme)
	checkPreference(t, th.App, user.Id, model.PreferenceCategoryDisplaySettings, model.PreferenceNameUseMilitaryTime, *data.UseMilitaryTime)
	checkPreference(t, th.App, user.Id, model.PreferenceCategoryDisplaySettings, model.PreferenceNameCollapseSetting, *data.CollapsePreviews)
	checkPreference(t, th.App, user.Id, model.PreferenceCategoryDisplaySettings, model.PreferenceNameMessageDisplay, *data.MessageDisplay)
	checkPreference(t, th.App, user.Id, model.PreferenceCategoryDisplaySettings, model.PreferenceNameColorizeUsernames, *data.ColorizeUsernames)
	checkPreference(t, th.App, user.Id, model.PreferenceCategoryDisplaySettings, model.PreferenceNameChannelDisplayMode, *data.ChannelDisplayMode)
	checkPreference(t, th.App, user.Id, model.PreferenceCategoryTutorialSteps, user.Id, *data.TutorialStep)
	checkPreference(t, th.App, user.Id, model.PreferenceCategoryNotifications, model.PreferenceNameEmailInterval, "3600")

	// Set Notify Without mention keys
	data.NotifyProps = &imports.UserNotifyPropsImportData{
		Desktop:          model.NewPointer(model.UserNotifyAll),
		DesktopSound:     model.NewPointer("true"),
		Email:            model.NewPointer("true"),
		Mobile:           model.NewPointer(model.UserNotifyAll),
		MobilePushStatus: model.NewPointer(model.StatusOnline),
		ChannelTrigger:   model.NewPointer("true"),
		CommentsTrigger:  model.NewPointer(model.CommentsNotifyRoot),
	}
	appErr = th.App.importUser(th.Context, &data, false)
	assert.Nil(t, appErr)

	user, appErr = th.App.GetUserByUsername(username)
	require.Nil(t, appErr, "Failed to get user from database.")

	checkNotifyProp(t, user, model.DesktopNotifyProp, model.UserNotifyAll)
	checkNotifyProp(t, user, model.DesktopSoundNotifyProp, "true")
	checkNotifyProp(t, user, model.EmailNotifyProp, "true")
	checkNotifyProp(t, user, model.PushNotifyProp, model.UserNotifyAll)
	checkNotifyProp(t, user, model.PushStatusNotifyProp, model.StatusOnline)
	checkNotifyProp(t, user, model.ChannelMentionsNotifyProp, "true")
	checkNotifyProp(t, user, model.CommentsNotifyProp, model.CommentsNotifyRoot)
	checkNotifyProp(t, user, model.MentionKeysNotifyProp, "")

	// Set Notify Props with Mention keys
	data.NotifyProps = &imports.UserNotifyPropsImportData{
		Desktop:          model.NewPointer(model.UserNotifyAll),
		DesktopSound:     model.NewPointer("true"),
		Email:            model.NewPointer("true"),
		Mobile:           model.NewPointer(model.UserNotifyAll),
		MobilePushStatus: model.NewPointer(model.StatusOnline),
		ChannelTrigger:   model.NewPointer("true"),
		CommentsTrigger:  model.NewPointer(model.CommentsNotifyRoot),
		MentionKeys:      model.NewPointer("valid,misc"),
	}
	appErr = th.App.importUser(th.Context, &data, false)
	assert.Nil(t, appErr)

	user, appErr = th.App.GetUserByUsername(username)
	require.Nil(t, appErr, "Failed to get user from database.")

	checkNotifyProp(t, user, model.DesktopNotifyProp, model.UserNotifyAll)
	checkNotifyProp(t, user, model.DesktopSoundNotifyProp, "true")
	checkNotifyProp(t, user, model.EmailNotifyProp, "true")
	checkNotifyProp(t, user, model.PushNotifyProp, model.UserNotifyAll)
	checkNotifyProp(t, user, model.PushStatusNotifyProp, model.StatusOnline)
	checkNotifyProp(t, user, model.ChannelMentionsNotifyProp, "true")
	checkNotifyProp(t, user, model.CommentsNotifyProp, model.CommentsNotifyRoot)
	checkNotifyProp(t, user, model.MentionKeysNotifyProp, "valid,misc")

	// Change Notify Props with mention keys
	data.NotifyProps = &imports.UserNotifyPropsImportData{
		Desktop:          model.NewPointer(model.UserNotifyMention),
		DesktopSound:     model.NewPointer("false"),
		Email:            model.NewPointer("false"),
		Mobile:           model.NewPointer(model.UserNotifyNone),
		MobilePushStatus: model.NewPointer(model.StatusAway),
		ChannelTrigger:   model.NewPointer("false"),
		CommentsTrigger:  model.NewPointer(model.CommentsNotifyAny),
		MentionKeys:      model.NewPointer("misc"),
	}
	appErr = th.App.importUser(th.Context, &data, false)
	assert.Nil(t, appErr)

	user, appErr = th.App.GetUserByUsername(username)
	require.Nil(t, appErr, "Failed to get user from database.")

	checkNotifyProp(t, user, model.DesktopNotifyProp, model.UserNotifyMention)
	checkNotifyProp(t, user, model.DesktopSoundNotifyProp, "false")
	checkNotifyProp(t, user, model.EmailNotifyProp, "false")
	checkNotifyProp(t, user, model.PushNotifyProp, model.UserNotifyNone)
	checkNotifyProp(t, user, model.PushStatusNotifyProp, model.StatusAway)
	checkNotifyProp(t, user, model.ChannelMentionsNotifyProp, "false")
	checkNotifyProp(t, user, model.CommentsNotifyProp, model.CommentsNotifyAny)
	checkNotifyProp(t, user, model.MentionKeysNotifyProp, "misc")

	// Change Notify Props without mention keys
	data.NotifyProps = &imports.UserNotifyPropsImportData{
		Desktop:          model.NewPointer(model.UserNotifyMention),
		DesktopSound:     model.NewPointer("false"),
		Email:            model.NewPointer("false"),
		Mobile:           model.NewPointer(model.UserNotifyNone),
		MobilePushStatus: model.NewPointer(model.StatusAway),
		ChannelTrigger:   model.NewPointer("false"),
		CommentsTrigger:  model.NewPointer(model.CommentsNotifyAny),
	}
	appErr = th.App.importUser(th.Context, &data, false)
	assert.Nil(t, appErr)

	user, appErr = th.App.GetUserByUsername(username)
	require.Nil(t, appErr, "Failed to get user from database.")

	checkNotifyProp(t, user, model.DesktopNotifyProp, model.UserNotifyMention)
	checkNotifyProp(t, user, model.DesktopSoundNotifyProp, "false")
	checkNotifyProp(t, user, model.EmailNotifyProp, "false")
	checkNotifyProp(t, user, model.PushNotifyProp, model.UserNotifyNone)
	checkNotifyProp(t, user, model.PushStatusNotifyProp, model.StatusAway)
	checkNotifyProp(t, user, model.ChannelMentionsNotifyProp, "false")
	checkNotifyProp(t, user, model.CommentsNotifyProp, model.CommentsNotifyAny)
	checkNotifyProp(t, user, model.MentionKeysNotifyProp, "misc")

	// Check Notify Props get set on *create* user.
	username = model.NewUsername()
	data = imports.UserImportData{
		Username: &username,
		Email:    model.NewPointer(model.NewId() + "@example.com"),
	}
	data.NotifyProps = &imports.UserNotifyPropsImportData{
		Desktop:          model.NewPointer(model.UserNotifyMention),
		DesktopSound:     model.NewPointer("false"),
		Email:            model.NewPointer("false"),
		Mobile:           model.NewPointer(model.UserNotifyNone),
		MobilePushStatus: model.NewPointer(model.StatusAway),
		ChannelTrigger:   model.NewPointer("false"),
		CommentsTrigger:  model.NewPointer(model.CommentsNotifyAny),
		MentionKeys:      model.NewPointer("misc"),
	}

	appErr = th.App.importUser(th.Context, &data, false)
	assert.Nil(t, appErr)

	user, appErr = th.App.GetUserByUsername(username)
	require.Nil(t, appErr, "Failed to get user from database.")

	checkNotifyProp(t, user, model.DesktopNotifyProp, model.UserNotifyMention)
	checkNotifyProp(t, user, model.DesktopSoundNotifyProp, "false")
	checkNotifyProp(t, user, model.EmailNotifyProp, "false")
	checkNotifyProp(t, user, model.PushNotifyProp, model.UserNotifyNone)
	checkNotifyProp(t, user, model.PushStatusNotifyProp, model.StatusAway)
	checkNotifyProp(t, user, model.ChannelMentionsNotifyProp, "false")
	checkNotifyProp(t, user, model.CommentsNotifyProp, model.CommentsNotifyAny)
	checkNotifyProp(t, user, model.MentionKeysNotifyProp, "misc")

	// Test importing a user with roles set to a team and a channel which are affected by an override scheme.
	// The import subsystem should translate `channel_admin/channel_user/team_admin/team_user`
	// to the appropriate scheme-managed-role booleans.

	// Mark the phase 2 permissions migration as completed.
	th.App.Srv().Store().System().Save(&model.System{Name: model.MigrationKeyAdvancedPermissionsPhase2, Value: "true"})

	defer func() {
		th.App.Srv().Store().System().PermanentDeleteByName(model.MigrationKeyAdvancedPermissionsPhase2)
	}()

	teamSchemeData := &imports.SchemeImportData{
		Name:        model.NewPointer(model.NewId()),
		DisplayName: model.NewPointer(model.NewId()),
		Scope:       model.NewPointer("team"),
		DefaultTeamGuestRole: &imports.RoleImportData{
			Name:        model.NewPointer(model.NewId()),
			DisplayName: model.NewPointer(model.NewId()),
		},
		DefaultTeamUserRole: &imports.RoleImportData{
			Name:        model.NewPointer(model.NewId()),
			DisplayName: model.NewPointer(model.NewId()),
		},
		DefaultTeamAdminRole: &imports.RoleImportData{
			Name:        model.NewPointer(model.NewId()),
			DisplayName: model.NewPointer(model.NewId()),
		},
		DefaultChannelGuestRole: &imports.RoleImportData{
			Name:        model.NewPointer(model.NewId()),
			DisplayName: model.NewPointer(model.NewId()),
		},
		DefaultChannelUserRole: &imports.RoleImportData{
			Name:        model.NewPointer(model.NewId()),
			DisplayName: model.NewPointer(model.NewId()),
		},
		DefaultChannelAdminRole: &imports.RoleImportData{
			Name:        model.NewPointer(model.NewId()),
			DisplayName: model.NewPointer(model.NewId()),
		},
		Description: model.NewPointer("description"),
	}

	appErr = th.App.importScheme(th.Context, teamSchemeData, false)
	assert.Nil(t, appErr)

	teamScheme, nErr := th.App.Srv().Store().Scheme().GetByName(*teamSchemeData.Name)
	require.NoError(t, nErr, "Failed to import scheme")

	teamData := &imports.TeamImportData{
		Name:            model.NewPointer(NewTestId()),
		DisplayName:     model.NewPointer("Display Name"),
		Type:            model.NewPointer("O"),
		Description:     model.NewPointer("The team description."),
		AllowOpenInvite: model.NewPointer(true),
		Scheme:          &teamScheme.Name,
	}
	appErr = th.App.importTeam(th.Context, teamData, false)
	assert.Nil(t, appErr)
	team, appErr = th.App.GetTeamByName(teamName)
	require.Nil(t, appErr, "Failed to get team from database.")

	channelData := &imports.ChannelImportData{
		Team:        &teamName,
		Name:        model.NewPointer(NewTestId()),
		DisplayName: model.NewPointer("Display Name"),
		Type:        &chanTypeOpen,
		Header:      model.NewPointer("Channel Header"),
		Purpose:     model.NewPointer("Channel Purpose"),
	}
	appErr = th.App.importChannel(th.Context, channelData, false)
	assert.Nil(t, appErr)
	channel, appErr = th.App.GetChannelByName(th.Context, *channelData.Name, team.Id, false)
	require.Nil(t, appErr, "Failed to get channel from database")

	// Test with a valid team & valid channel name in apply mode.
	userData := &imports.UserImportData{
		Username: &username,
		Email:    model.NewPointer(model.NewId() + "@example.com"),
		Teams: &[]imports.UserTeamImportData{
			{
				Name:  &team.Name,
				Roles: model.NewPointer("team_user team_admin"),
				Channels: &[]imports.UserChannelImportData{
					{
						Name:  &channel.Name,
						Roles: model.NewPointer("channel_admin channel_user"),
					},
				},
			},
		},
	}
	appErr = th.App.importUser(th.Context, userData, false)
	assert.Nil(t, appErr)

	user, appErr = th.App.GetUserByUsername(*userData.Username)
	require.Nil(t, appErr, "Failed to get user from database.")

	teamMember, appErr = th.App.GetTeamMember(th.Context, team.Id, user.Id)
	require.Nil(t, appErr, "Failed to get the team member")

	assert.True(t, teamMember.SchemeAdmin)
	assert.True(t, teamMember.SchemeUser)
	assert.False(t, teamMember.SchemeGuest)
	assert.Equal(t, "", teamMember.ExplicitRoles)

	channelMember, appErr = th.App.GetChannelMember(th.Context, channel.Id, user.Id)
	require.Nil(t, appErr, "Failed to get the channel member")

	assert.True(t, channelMember.SchemeAdmin)
	assert.True(t, channelMember.SchemeUser)
	assert.False(t, channelMember.SchemeGuest)
	assert.Equal(t, "", channelMember.ExplicitRoles)

	// Test importing deleted user with a valid team & valid channel name in apply mode.
	username = model.NewUsername()
	deleteAt := model.GetMillis()
	deletedUserData := &imports.UserImportData{
		Username: &username,
		DeleteAt: &deleteAt,
		Email:    model.NewPointer(model.NewId() + "@example.com"),
		Teams: &[]imports.UserTeamImportData{
			{
				Name:  &team.Name,
				Roles: model.NewPointer("team_user"),
				Channels: &[]imports.UserChannelImportData{
					{
						Name:  &channel.Name,
						Roles: model.NewPointer("channel_user"),
					},
				},
			},
		},
	}
	appErr = th.App.importUser(th.Context, deletedUserData, false)
	assert.Nil(t, appErr)

	user, appErr = th.App.GetUserByUsername(*deletedUserData.Username)
	require.Nil(t, appErr, "Failed to get user from database.")

	teamMember, appErr = th.App.GetTeamMember(th.Context, team.Id, user.Id)
	require.Nil(t, appErr, "Failed to get the team member")

	assert.False(t, teamMember.SchemeAdmin)
	assert.True(t, teamMember.SchemeUser)
	assert.False(t, teamMember.SchemeGuest)
	assert.Equal(t, "", teamMember.ExplicitRoles)

	channelMember, appErr = th.App.GetChannelMember(th.Context, channel.Id, user.Id)
	require.Nil(t, appErr, "Failed to get the channel member")

	assert.False(t, channelMember.SchemeAdmin)
	assert.True(t, channelMember.SchemeUser)
	assert.False(t, channelMember.SchemeGuest)
	assert.Equal(t, "", channelMember.ExplicitRoles)

	// see https://mattermost.atlassian.net/browse/MM-56986
	// Test importing deleted guest with a valid team & valid channel name in apply mode.
	// username = model.NewUsername()
	// deleteAt = model.GetMillis()
	// deletedGuestData := &imports.UserImportData{
	// 	Username: &username,
	// 	DeleteAt: &deleteAt,
	// 	Email:    model.NewPointer(model.NewId() + "@example.com"),
	// 	Teams: &[]imports.UserTeamImportData{
	// 		{
	// 			Name:  &team.Name,
	// 			Roles: model.NewPointer("team_guest"),
	// 			Channels: &[]imports.UserChannelImportData{
	// 				{
	// 					Name:  &channel.Name,
	// 					Roles: model.NewPointer("channel_guest"),
	// 				},
	// 			},
	// 		},
	// 	},
	// }
	// appErr = th.App.importUser(th.Context, deletedGuestData, false)
	// assert.Nil(t, appErr)

	// user, appErr = th.App.GetUserByUsername(*deletedGuestData.Username)
	// require.Nil(t, appErr, "Failed to get user from database.")

	// teamMember, appErr = th.App.GetTeamMember(th.Context, team.Id, user.Id)
	// require.Nil(t, appErr, "Failed to get the team member")

	// assert.False(t, teamMember.SchemeAdmin)
	// assert.False(t, teamMember.SchemeUser)
	// assert.True(t, teamMember.SchemeGuest)
	// assert.Equal(t, "", teamMember.ExplicitRoles)

	// channelMember, appErr = th.App.GetChannelMember(th.Context, channel.Id, user.Id)
	// require.Nil(t, appErr, "Failed to get the channel member")

	// assert.False(t, teamMember.SchemeAdmin)
	// assert.False(t, channelMember.SchemeUser)
	// assert.True(t, teamMember.SchemeGuest)
	// assert.Equal(t, "", channelMember.ExplicitRoles)
}

func TestImportUserTeams(t *testing.T) {
	th := Setup(t).InitBasic()
	defer th.TearDown()
	team2 := th.CreateTeam()
	channel2 := th.CreateChannel(th.Context, th.BasicTeam)
	channel3 := th.CreateChannel(th.Context, team2)
	customRole := th.CreateRole("test_custom_role")
	sampleTheme := "{\"test\":\"#abcdef\"}"

	tt := []struct {
		name                  string
		data                  *[]imports.UserTeamImportData
		expectedError         bool
		expectedUserTeams     int
		expectedUserChannels  int
		expectedExplicitRoles string
		expectedRoles         string
		expectedTheme         string
	}{
		{
			name: "Not existing team should fail",
			data: &[]imports.UserTeamImportData{
				{
					Name: model.NewPointer("not-existing-team-name"),
				},
			},
			expectedError: true,
		},
		{
			name:                 "nil data shouldn't do anything",
			expectedError:        false,
			expectedUserTeams:    0,
			expectedUserChannels: 0,
		},
		{
			name: "Should fail if one of the roles doesn't exist",
			data: &[]imports.UserTeamImportData{
				{
					Name:  &th.BasicTeam.Name,
					Roles: model.NewPointer("not-existing-role"),
				},
			},
			expectedError:         true,
			expectedUserTeams:     1,
			expectedUserChannels:  0,
			expectedExplicitRoles: "",
			expectedRoles:         "team_user",
		},
		{
			name: "Should success to import explicit role",
			data: &[]imports.UserTeamImportData{
				{
					Name:  &th.BasicTeam.Name,
					Roles: &customRole.Name,
				},
			},
			expectedError:         false,
			expectedUserTeams:     1,
			expectedUserChannels:  1,
			expectedExplicitRoles: customRole.Name,
			expectedRoles:         customRole.Name + " team_user",
		},
		{
			name: "Should success to import admin role",
			data: &[]imports.UserTeamImportData{
				{
					Name:  &th.BasicTeam.Name,
					Roles: model.NewPointer(model.TeamAdminRoleId),
				},
			},
			expectedError:         false,
			expectedUserTeams:     1,
			expectedUserChannels:  1,
			expectedExplicitRoles: "",
			expectedRoles:         "team_user team_admin",
		},
		{
			name: "Should success to import with theme",
			data: &[]imports.UserTeamImportData{
				{
					Name:  &th.BasicTeam.Name,
					Theme: &sampleTheme,
				},
			},
			expectedError:         false,
			expectedUserTeams:     1,
			expectedUserChannels:  1,
			expectedExplicitRoles: "",
			expectedRoles:         "team_user",
			expectedTheme:         sampleTheme,
		},
		{
			name: "Team without channels must add the default channel",
			data: &[]imports.UserTeamImportData{
				{
					Name: &th.BasicTeam.Name,
				},
			},
			expectedError:         false,
			expectedUserTeams:     1,
			expectedUserChannels:  1,
			expectedExplicitRoles: "",
			expectedRoles:         "team_user",
		},
		{
			name: "Team with default channel must add only the default channel",
			data: &[]imports.UserTeamImportData{
				{
					Name: &th.BasicTeam.Name,
					Channels: &[]imports.UserChannelImportData{
						{
							Name: model.NewPointer(model.DefaultChannelName),
						},
					},
				},
			},
			expectedError:         false,
			expectedUserTeams:     1,
			expectedUserChannels:  1,
			expectedExplicitRoles: "",
			expectedRoles:         "team_user",
		},
		{
			name: "Team with non default channel must add default channel and the other channel",
			data: &[]imports.UserTeamImportData{
				{
					Name: &th.BasicTeam.Name,
					Channels: &[]imports.UserChannelImportData{
						{
							Name: &th.BasicChannel.Name,
						},
					},
				},
			},
			expectedError:         false,
			expectedUserTeams:     1,
			expectedUserChannels:  2,
			expectedExplicitRoles: "",
			expectedRoles:         "team_user",
		},
		{
			name: "Multiple teams with multiple channels each",
			data: &[]imports.UserTeamImportData{
				{
					Name: &th.BasicTeam.Name,
					Channels: &[]imports.UserChannelImportData{
						{
							Name: &th.BasicChannel.Name,
						},
						{
							Name: &channel2.Name,
						},
					},
				},
				{
					Name: &team2.Name,
					Channels: &[]imports.UserChannelImportData{
						{
							Name: &channel3.Name,
						},
						{
							Name: model.NewPointer("town-square"),
						},
					},
				},
			},
			expectedError:        false,
			expectedUserTeams:    2,
			expectedUserChannels: 5,
		},
	}

	for _, tc := range tt {
		t.Run(tc.name, func(t *testing.T) {
			user := th.CreateUser()

			// Two times import must end with the same results
			for x := 0; x < 2; x++ {
				err := th.App.importUserTeams(th.Context, user, tc.data)
				if tc.expectedError {
					require.NotNil(t, err)
				} else {
					require.Nil(t, err)
				}
				teamMembers, nErr := th.App.Srv().Store().Team().GetTeamsForUser(th.Context, user.Id, "", true)
				require.NoError(t, nErr)
				require.Len(t, teamMembers, tc.expectedUserTeams)
				if tc.expectedUserTeams == 1 {
					require.Equal(t, tc.expectedExplicitRoles, teamMembers[0].ExplicitRoles, "Not matching expected explicit roles")
					require.Equal(t, tc.expectedRoles, teamMembers[0].Roles, "not matching expected roles")
					if tc.expectedTheme != "" {
						pref, prefErr := th.App.Srv().Store().Preference().Get(user.Id, model.PreferenceCategoryTheme, teamMembers[0].TeamId)
						require.NoError(t, prefErr)
						require.Equal(t, tc.expectedTheme, pref.Value)
					}
				}

				totalMembers := 0
				for _, teamMember := range teamMembers {
					channelMembers, err := th.App.Srv().Store().Channel().GetMembersForUser(teamMember.TeamId, user.Id)
					require.NoError(t, err)
					totalMembers += len(channelMembers)
				}
				require.Equal(t, tc.expectedUserChannels, totalMembers)
			}
		})
	}

	t.Run("Should fail if the MaxUserPerTeam is reached", func(t *testing.T) {
		user := th.CreateUser()
		data := &[]imports.UserTeamImportData{
			{
				Name: &th.BasicTeam.Name,
			},
		}
		th.App.UpdateConfig(func(cfg *model.Config) { *cfg.TeamSettings.MaxUsersPerTeam = 1 })
		defer th.App.UpdateConfig(func(cfg *model.Config) { *cfg.TeamSettings.MaxUsersPerTeam = 100 })
		err := th.App.importUserTeams(th.Context, user, data)
		require.NotNil(t, err)
	})
}

func TestImportUserChannels(t *testing.T) {
	th := Setup(t).InitBasic()
	defer th.TearDown()
	channel2 := th.CreateChannel(th.Context, th.BasicTeam)
	customRole := th.CreateRole("test_custom_role")
	sampleNotifyProps := imports.UserChannelNotifyPropsImportData{
		Desktop:    model.NewPointer("all"),
		Mobile:     model.NewPointer("none"),
		MarkUnread: model.NewPointer("all"),
	}

	tt := []struct {
		name                  string
		data                  *[]imports.UserChannelImportData
		expectedError         bool
		expectedUserChannels  int
		expectedExplicitRoles string
		expectedRoles         string
		expectedNotifyProps   *imports.UserChannelNotifyPropsImportData
	}{
		{
			name: "Not existing channel should fail",
			data: &[]imports.UserChannelImportData{
				{
					Name: model.NewPointer("not-existing-channel-name"),
				},
			},
			expectedError: true,
		},
		{
			name:                 "nil data shouldn't do anything",
			expectedError:        false,
			expectedUserChannels: 0,
		},
		{
			name: "Should fail if one of the roles doesn't exist",
			data: &[]imports.UserChannelImportData{
				{
					Name:  &th.BasicChannel.Name,
					Roles: model.NewPointer("not-existing-role"),
				},
			},
			expectedError:         true,
			expectedUserChannels:  1,
			expectedExplicitRoles: "",
			expectedRoles:         "channel_user",
		},
		{
			name: "Should success to import explicit role",
			data: &[]imports.UserChannelImportData{
				{
					Name:  &th.BasicChannel.Name,
					Roles: &customRole.Name,
				},
			},
			expectedError:         false,
			expectedUserChannels:  1,
			expectedExplicitRoles: customRole.Name,
			expectedRoles:         customRole.Name + " channel_user",
		},
		{
			name: "Should success to import admin role",
			data: &[]imports.UserChannelImportData{
				{
					Name:  &th.BasicChannel.Name,
					Roles: model.NewPointer(model.ChannelAdminRoleId),
				},
			},
			expectedError:         false,
			expectedUserChannels:  1,
			expectedExplicitRoles: "",
			expectedRoles:         "channel_user channel_admin",
		},
		{
			name: "Should success to import with notifyProps",
			data: &[]imports.UserChannelImportData{
				{
					Name:        &th.BasicChannel.Name,
					NotifyProps: &sampleNotifyProps,
				},
			},
			expectedError:         false,
			expectedUserChannels:  1,
			expectedExplicitRoles: "",
			expectedRoles:         "channel_user",
			expectedNotifyProps:   &sampleNotifyProps,
		},
		{
			name: "Should import properly multiple channels",
			data: &[]imports.UserChannelImportData{
				{
					Name: &th.BasicChannel.Name,
				},
				{
					Name: &channel2.Name,
				},
			},
			expectedError:        false,
			expectedUserChannels: 2,
		},
	}

	for _, tc := range tt {
		t.Run(tc.name, func(t *testing.T) {
			user := th.CreateUser()
			_, _, err := th.App.ch.srv.teamService.JoinUserToTeam(th.Context, th.BasicTeam, user)
			require.NoError(t, err)

			// Two times import must end with the same results
			for x := 0; x < 2; x++ {
				appErr := th.App.importUserChannels(th.Context, user, th.BasicTeam, tc.data)
				if tc.expectedError {
					require.NotNil(t, appErr)
				} else {
					require.Nil(t, appErr)
				}
				channelMembers, err := th.App.Srv().Store().Channel().GetMembersForUser(th.BasicTeam.Id, user.Id)
				require.NoError(t, err)
				require.Len(t, channelMembers, tc.expectedUserChannels)
				if tc.expectedUserChannels == 1 {
					channelMember := channelMembers[0]
					require.Equal(t, tc.expectedExplicitRoles, channelMember.ExplicitRoles, "Not matching expected explicit roles")
					require.Equal(t, tc.expectedRoles, channelMember.Roles, "not matching expected roles")
					if tc.expectedNotifyProps != nil {
						require.Equal(t, *tc.expectedNotifyProps.Desktop, channelMember.NotifyProps[model.DesktopNotifyProp])
						require.Equal(t, *tc.expectedNotifyProps.Mobile, channelMember.NotifyProps[model.PushNotifyProp])
						require.Equal(t, *tc.expectedNotifyProps.MarkUnread, channelMember.NotifyProps[model.MarkUnreadNotifyProp])
					}
				}
			}
		})
	}
}

func TestImportUserDefaultNotifyProps(t *testing.T) {
	th := Setup(t)
	defer th.TearDown()

	// Create a valid new user with some, but not all, notify props populated.
	username := model.NewUsername()
	data := imports.UserImportData{
		Username: &username,
		Email:    model.NewPointer(model.NewId() + "@example.com"),
		NotifyProps: &imports.UserNotifyPropsImportData{
			Email:       model.NewPointer("false"),
			MentionKeys: model.NewPointer(""),
		},
	}
	require.Nil(t, th.App.importUser(th.Context, &data, false))

	user, err := th.App.GetUserByUsername(username)
	require.Nil(t, err)

	// Check the value of the notify prop we specified explicitly in the import data.
	val, ok := user.NotifyProps[model.EmailNotifyProp]
	assert.True(t, ok)
	assert.Equal(t, "false", val)

	// Check all the other notify props are set to their default values.
	comparisonUser := model.User{Username: user.Username}
	comparisonUser.SetDefaultNotifications()

	for key, expectedValue := range comparisonUser.NotifyProps {
		if key == model.EmailNotifyProp {
			continue
		}

		val, ok := user.NotifyProps[key]
		assert.True(t, ok)
		assert.Equal(t, expectedValue, val)
	}
}

func TestImportimportMultiplePostLines(t *testing.T) {
	th := Setup(t)
	defer th.TearDown()

	// Create a Team.
	teamName := model.NewRandomTeamName()
	th.App.importTeam(th.Context, &imports.TeamImportData{
		Name:        &teamName,
		DisplayName: model.NewPointer("Display Name"),
		Type:        model.NewPointer("O"),
	}, false)
	team, err := th.App.GetTeamByName(teamName)
	require.Nil(t, err, "Failed to get team from database.")

	// Create a Channel.
	channelName := NewTestId()
	chanTypeOpen := model.ChannelTypeOpen
	th.App.importChannel(th.Context, &imports.ChannelImportData{
		Team:        &teamName,
		Name:        &channelName,
		DisplayName: model.NewPointer("Display Name"),
		Type:        &chanTypeOpen,
	}, false)
	channel, err := th.App.GetChannelByName(th.Context, channelName, team.Id, false)
	require.Nil(t, err, "Failed to get channel from database.")

	// Create a user.
	username := model.NewUsername()
	th.App.importUser(th.Context, &imports.UserImportData{
		Username: &username,
		Email:    model.NewPointer(model.NewId() + "@example.com"),
	}, false)
	user, err := th.App.GetUserByUsername(username)
	require.Nil(t, err, "Failed to get user from database.")

	// Count the number of posts in the testing team.
	initialPostCount, nErr := th.App.Srv().Store().Post().AnalyticsPostCount(&model.PostCountOptions{TeamId: team.Id})
	require.NoError(t, nErr)

	// Try adding an invalid post in dry run mode.
	data := imports.LineImportWorkerData{
		LineImportData: imports.LineImportData{
			Post: &imports.PostImportData{
				Team:    &teamName,
				Channel: &channelName,
				User:    &username,
			},
		},
		LineNumber: 25,
	}
	errLine, err := th.App.importMultiplePostLines(th.Context, []imports.LineImportWorkerData{data}, true, true)
	assert.NotNil(t, err)
	assert.Equal(t, data.LineNumber, errLine)
	AssertAllPostsCount(t, th.App, initialPostCount, 0, team.Id)

	// Try adding a valid post in dry run mode.
	data = imports.LineImportWorkerData{
		LineImportData: imports.LineImportData{
			Post: &imports.PostImportData{
				Team:     &teamName,
				Channel:  &channelName,
				User:     &username,
				Message:  model.NewPointer("Hello"),
				CreateAt: model.NewPointer(model.GetMillis()),
			},
		},
		LineNumber: 1,
	}
	errLine, err = th.App.importMultiplePostLines(th.Context, []imports.LineImportWorkerData{data}, true, true)
	assert.Nil(t, err)
	assert.Equal(t, 0, errLine)
	AssertAllPostsCount(t, th.App, initialPostCount, 0, team.Id)

	// Try adding an invalid post in apply mode.
	data = imports.LineImportWorkerData{
		LineImportData: imports.LineImportData{
			Post: &imports.PostImportData{
				Team:     &teamName,
				Channel:  &channelName,
				User:     &username,
				CreateAt: model.NewPointer(model.GetMillis()),
			},
		},
		LineNumber: 35,
	}
	errLine, err = th.App.importMultiplePostLines(th.Context, []imports.LineImportWorkerData{data}, false, true)
	assert.NotNil(t, err)
	assert.Equal(t, data.LineNumber, errLine)
	AssertAllPostsCount(t, th.App, initialPostCount, 0, team.Id)

	// Try adding a valid post with invalid team in apply mode.
	data = imports.LineImportWorkerData{
		LineImportData: imports.LineImportData{
			Post: &imports.PostImportData{
				Team:     model.NewPointer(NewTestId()),
				Channel:  &channelName,
				User:     &username,
				Message:  model.NewPointer("Message"),
				CreateAt: model.NewPointer(model.GetMillis()),
			},
		},
		LineNumber: 10,
	}
	errLine, err = th.App.importMultiplePostLines(th.Context, []imports.LineImportWorkerData{data}, false, true)
	assert.NotNil(t, err)
	// Batch will fail when searching for teams, so no specific line
	// is associated with the error
	assert.Equal(t, 0, errLine)
	AssertAllPostsCount(t, th.App, initialPostCount, 0, team.Id)

	// Try adding a valid post with invalid channel in apply mode.
	data = imports.LineImportWorkerData{
		LineImportData: imports.LineImportData{
			Post: &imports.PostImportData{
				Team:     &teamName,
				Channel:  model.NewPointer(NewTestId()),
				User:     &username,
				Message:  model.NewPointer("Message"),
				CreateAt: model.NewPointer(model.GetMillis()),
			},
		},
		LineNumber: 7,
	}
	errLine, err = th.App.importMultiplePostLines(th.Context, []imports.LineImportWorkerData{data}, false, true)
	assert.NotNil(t, err)
	// Batch will fail when searching for channels, so no specific
	// line is associated with the error
	assert.Equal(t, 0, errLine)
	AssertAllPostsCount(t, th.App, initialPostCount, 0, team.Id)

	// Try adding a valid post with invalid user in apply mode.
	data = imports.LineImportWorkerData{
		LineImportData: imports.LineImportData{
			Post: &imports.PostImportData{
				Team:     &teamName,
				Channel:  &channelName,
				User:     model.NewPointer(model.NewId()),
				Message:  model.NewPointer("Message"),
				CreateAt: model.NewPointer(model.GetMillis()),
			},
		},
		LineNumber: 2,
	}
	errLine, err = th.App.importMultiplePostLines(th.Context, []imports.LineImportWorkerData{data}, false, true)
	assert.NotNil(t, err)
	// Batch will fail when searching for users, so no specific line
	// is associated with the error
	assert.Equal(t, 0, errLine)
	AssertAllPostsCount(t, th.App, initialPostCount, 0, team.Id)

	// Try adding a valid post in apply mode.
	createAt := model.GetMillis()
	data = imports.LineImportWorkerData{
		LineImportData: imports.LineImportData{
			Post: &imports.PostImportData{
				Team:     &teamName,
				Channel:  &channelName,
				User:     &username,
				Message:  model.NewPointer("Message"),
				CreateAt: &createAt,
			},
		},
		LineNumber: 1,
	}
	errLine, err = th.App.importMultiplePostLines(th.Context, []imports.LineImportWorkerData{data}, false, true)
	assert.Nil(t, err)
	assert.Equal(t, 0, errLine)
	AssertAllPostsCount(t, th.App, initialPostCount, 1, team.Id)

	// Check the post values.
	posts, nErr := th.App.Srv().Store().Post().GetPostsCreatedAt(channel.Id, createAt)
	require.NoError(t, nErr)

	require.Len(t, posts, 1, "Unexpected number of posts found.")

	post := posts[0]
	postBool := post.Message != *data.Post.Message || post.CreateAt != *data.Post.CreateAt || post.UserId != user.Id
	require.False(t, postBool, "Post properties not as expected")

	// Update the post.
	data = imports.LineImportWorkerData{
		LineImportData: imports.LineImportData{
			Post: &imports.PostImportData{
				Team:     &teamName,
				Channel:  &channelName,
				User:     &username,
				Message:  model.NewPointer("Message"),
				CreateAt: &createAt,
			},
		},
		LineNumber: 1,
	}
	errLine, err = th.App.importMultiplePostLines(th.Context, []imports.LineImportWorkerData{data}, false, true)
	assert.Nil(t, err)
	assert.Equal(t, 0, errLine)
	AssertAllPostsCount(t, th.App, initialPostCount, 1, team.Id)

	// Check the post values.
	posts, nErr = th.App.Srv().Store().Post().GetPostsCreatedAt(channel.Id, createAt)
	require.NoError(t, nErr)

	require.Len(t, posts, 1, "Unexpected number of posts found.")

	post = posts[0]
	postBool = post.Message != *data.Post.Message || post.CreateAt != *data.Post.CreateAt || post.UserId != user.Id
	require.False(t, postBool, "Post properties not as expected")

	// Save the post with a different time.
	newTime := createAt + 1
	data = imports.LineImportWorkerData{
		LineImportData: imports.LineImportData{
			Post: &imports.PostImportData{
				Team:     &teamName,
				Channel:  &channelName,
				User:     &username,
				Message:  model.NewPointer("Message"),
				CreateAt: &newTime,
			},
		},
		LineNumber: 1,
	}
	errLine, err = th.App.importMultiplePostLines(th.Context, []imports.LineImportWorkerData{data}, false, true)
	assert.Nil(t, err)
	assert.Equal(t, 0, errLine)
	AssertAllPostsCount(t, th.App, initialPostCount, 2, team.Id)

	// Save the post with a different message.
	data = imports.LineImportWorkerData{
		LineImportData: imports.LineImportData{
			Post: &imports.PostImportData{
				Team:     &teamName,
				Channel:  &channelName,
				User:     &username,
				Message:  model.NewPointer("Message 2"),
				CreateAt: &createAt,
			},
		},
		LineNumber: 1,
	}
	errLine, err = th.App.importMultiplePostLines(th.Context, []imports.LineImportWorkerData{data}, false, true)
	assert.Nil(t, err)
	assert.Equal(t, 0, errLine)
	AssertAllPostsCount(t, th.App, initialPostCount, 3, team.Id)

	// Test with hashtags
	hashtagTime := createAt + 2
	data = imports.LineImportWorkerData{
		LineImportData: imports.LineImportData{
			Post: &imports.PostImportData{
				Team:     &teamName,
				Channel:  &channelName,
				User:     &username,
				Message:  model.NewPointer("Message 2 #hashtagmashupcity"),
				CreateAt: &hashtagTime,
			},
		},
		LineNumber: 1,
	}
	errLine, err = th.App.importMultiplePostLines(th.Context, []imports.LineImportWorkerData{data}, false, true)
	assert.Nil(t, err)
	assert.Equal(t, 0, errLine)
	AssertAllPostsCount(t, th.App, initialPostCount, 4, team.Id)

	posts, nErr = th.App.Srv().Store().Post().GetPostsCreatedAt(channel.Id, hashtagTime)
	require.NoError(t, nErr)

	require.Len(t, posts, 1, "Unexpected number of posts found.")

	post = posts[0]
	postBool = post.Message != *data.Post.Message || post.CreateAt != *data.Post.CreateAt || post.UserId != user.Id
	require.False(t, postBool, "Post properties not as expected")

	require.Equal(t, "#hashtagmashupcity", post.Hashtags, "Hashtags not as expected: %s", post.Hashtags)

	// Post with flags.
	username2 := model.NewUsername()
	th.App.importUser(th.Context, &imports.UserImportData{
		Username: &username2,
		Email:    model.NewPointer(model.NewId() + "@example.com"),
	}, false)
	user2, err := th.App.GetUserByUsername(username2)
	require.Nil(t, err, "Failed to get user from database.")

	flagsTime := hashtagTime + 1
	data = imports.LineImportWorkerData{
		LineImportData: imports.LineImportData{
			Post: &imports.PostImportData{
				Team:     &teamName,
				Channel:  &channelName,
				User:     &username,
				Message:  model.NewPointer("Message with Favorites"),
				CreateAt: &flagsTime,
				FlaggedBy: &[]string{
					username,
					username2,
				},
			},
		},
		LineNumber: 1,
	}

	errLine, err = th.App.importMultiplePostLines(th.Context, []imports.LineImportWorkerData{data}, false, true)
	assert.Nil(t, err, "Expected success.")
	assert.Equal(t, 0, errLine)

	AssertAllPostsCount(t, th.App, initialPostCount, 5, team.Id)

	// Check the post values.
	posts, nErr = th.App.Srv().Store().Post().GetPostsCreatedAt(channel.Id, flagsTime)
	require.NoError(t, nErr)

	require.Len(t, posts, 1, "Unexpected number of posts found.")

	post = posts[0]
	postBool = post.Message != *data.Post.Message || post.CreateAt != *data.Post.CreateAt || post.UserId != user.Id
	require.False(t, postBool, "Post properties not as expected")

	checkPreference(t, th.App, user.Id, model.PreferenceCategoryFlaggedPost, post.Id, "true")
	checkPreference(t, th.App, user2.Id, model.PreferenceCategoryFlaggedPost, post.Id, "true")

	// Post with reaction.
	reactionPostTime := hashtagTime + 2
	reactionTime := hashtagTime + 3
	data = imports.LineImportWorkerData{
		LineImportData: imports.LineImportData{
			Post: &imports.PostImportData{
				Team:     &teamName,
				Channel:  &channelName,
				User:     &username,
				Message:  model.NewPointer("Message with reaction"),
				CreateAt: &reactionPostTime,
				Reactions: &[]imports.ReactionImportData{{
					User:      &user2.Username,
					EmojiName: model.NewPointer("+1"),
					CreateAt:  &reactionTime,
				}},
			},
		},
		LineNumber: 1,
	}
	errLine, err = th.App.importMultiplePostLines(th.Context, []imports.LineImportWorkerData{data}, false, true)
	assert.Nil(t, err, "Expected success.")
	assert.Equal(t, 0, errLine)

	AssertAllPostsCount(t, th.App, initialPostCount, 6, team.Id)

	// Check the post values.
	posts, nErr = th.App.Srv().Store().Post().GetPostsCreatedAt(channel.Id, reactionPostTime)
	require.NoError(t, nErr)

	require.Len(t, posts, 1, "Unexpected number of posts found.")

	post = posts[0]
	postBool = post.Message != *data.Post.Message || post.CreateAt != *data.Post.CreateAt || post.UserId != user.Id || !post.HasReactions
	require.False(t, postBool, "Post properties not as expected")

	reactions, nErr := th.App.Srv().Store().Reaction().GetForPost(post.Id, false)
	require.NoError(t, nErr, "Can't get reaction")

	require.Len(t, reactions, 1, "Invalid number of reactions")

	// Post with reply.
	replyPostTime := hashtagTime + 4
	replyTime := hashtagTime + 5
	data = imports.LineImportWorkerData{
		LineImportData: imports.LineImportData{
			Post: &imports.PostImportData{
				Team:     &teamName,
				Channel:  &channelName,
				User:     &username,
				Message:  model.NewPointer("Message with reply"),
				CreateAt: &replyPostTime,
				Replies: &[]imports.ReplyImportData{{
					User:     &user2.Username,
					Message:  model.NewPointer("Message reply"),
					CreateAt: &replyTime,
				}},
			},
		},
		LineNumber: 1,
	}
	errLine, err = th.App.importMultiplePostLines(th.Context, []imports.LineImportWorkerData{data}, false, true)
	assert.Nil(t, err, "Expected success.")
	assert.Equal(t, 0, errLine)

	AssertAllPostsCount(t, th.App, initialPostCount, 8, team.Id)

	// Check the post values.
	posts, nErr = th.App.Srv().Store().Post().GetPostsCreatedAt(channel.Id, replyPostTime)
	require.NoError(t, nErr)

	require.Len(t, posts, 1, "Unexpected number of posts found.")

	post = posts[0]
	postBool = post.Message != *data.Post.Message || post.CreateAt != *data.Post.CreateAt || post.UserId != user.Id
	require.False(t, postBool, "Post properties not as expected")

	// Check the reply values.
	replies, nErr := th.App.Srv().Store().Post().GetPostsCreatedAt(channel.Id, replyTime)
	require.NoError(t, nErr)

	require.Len(t, replies, 1, "Unexpected number of posts found.")

	reply := replies[0]
	replyBool := reply.Message != *(*data.Post.Replies)[0].Message || reply.CreateAt != *(*data.Post.Replies)[0].CreateAt || reply.UserId != user2.Id
	require.False(t, replyBool, "Post properties not as expected")

	require.Equal(t, post.Id, reply.RootId, "Unexpected reply RootId")

	// Update post with replies.
	data = imports.LineImportWorkerData{
		LineImportData: imports.LineImportData{
			Post: &imports.PostImportData{
				Team:     &teamName,
				Channel:  &channelName,
				User:     &user2.Username,
				Message:  model.NewPointer("Message with reply"),
				CreateAt: &replyPostTime,
				Replies: &[]imports.ReplyImportData{{
					User:     &username,
					Message:  model.NewPointer("Message reply"),
					CreateAt: &replyTime,
				}},
			},
		},
		LineNumber: 1,
	}
	errLine, err = th.App.importMultiplePostLines(th.Context, []imports.LineImportWorkerData{data}, false, true)
	assert.Nil(t, err, "Expected success.")
	assert.Equal(t, 0, errLine)

	AssertAllPostsCount(t, th.App, initialPostCount, 8, team.Id)

	// Create new post with replies based on the previous one.
	data = imports.LineImportWorkerData{
		LineImportData: imports.LineImportData{
			Post: &imports.PostImportData{
				Team:     &teamName,
				Channel:  &channelName,
				User:     &user2.Username,
				Message:  model.NewPointer("Message with reply 2"),
				CreateAt: &replyPostTime,
				Replies: &[]imports.ReplyImportData{{
					User:     &username,
					Message:  model.NewPointer("Message reply"),
					CreateAt: &replyTime,
				}},
			},
		},
		LineNumber: 1,
	}
	errLine, err = th.App.importMultiplePostLines(th.Context, []imports.LineImportWorkerData{data}, false, true)
	assert.Nil(t, err, "Expected success.")
	assert.Equal(t, 0, errLine)

	AssertAllPostsCount(t, th.App, initialPostCount, 10, team.Id)

	// Create new reply for existing post with replies.
	data = imports.LineImportWorkerData{
		LineImportData: imports.LineImportData{
			Post: &imports.PostImportData{
				Team:     &teamName,
				Channel:  &channelName,
				User:     &user2.Username,
				Message:  model.NewPointer("Message with reply"),
				CreateAt: &replyPostTime,
				Replies: &[]imports.ReplyImportData{{
					User:     &username,
					Message:  model.NewPointer("Message reply 2"),
					CreateAt: &replyTime,
				}},
			},
		},
		LineNumber: 1,
	}
	errLine, err = th.App.importMultiplePostLines(th.Context, []imports.LineImportWorkerData{data}, false, true)
	assert.Nil(t, err, "Expected success.")
	assert.Equal(t, 0, errLine)

	AssertAllPostsCount(t, th.App, initialPostCount, 11, team.Id)

	// Create new reply with type and edit_at for existing post with replies.

	// Post with reply.
	editedReplyPostTime := hashtagTime + 6
	editedReplyTime := hashtagTime + 7
	editedReplyEditTime := hashtagTime + 8

	data = imports.LineImportWorkerData{
		LineImportData: imports.LineImportData{
			Post: &imports.PostImportData{
				Team:     &teamName,
				Channel:  &channelName,
				User:     &user2.Username,
				Message:  model.NewPointer("Message with reply"),
				CreateAt: &editedReplyPostTime,
				Replies: &[]imports.ReplyImportData{{
					User:     &username,
					Type:     model.NewPointer(model.PostTypeSystemGeneric),
					Message:  model.NewPointer("Message reply 3"),
					CreateAt: &editedReplyTime,
					EditAt:   &editedReplyEditTime,
				}},
			},
		},
		LineNumber: 1,
	}
	errLine, err = th.App.importMultiplePostLines(th.Context, []imports.LineImportWorkerData{data}, false, true)
	assert.Nil(t, err, "Expected success.")
	assert.Equal(t, 0, errLine)

	AssertAllPostsCount(t, th.App, initialPostCount, 13, team.Id)

	// Check the reply values.
	replies, nErr = th.App.Srv().Store().Post().GetPostsCreatedAt(channel.Id, editedReplyTime)
	assert.NoError(t, nErr, "Expected success.")
	reply = replies[0]
	importReply := (*data.Post.Replies)[0]
	replyBool = reply.Type != *importReply.Type || reply.Message != *importReply.Message || reply.CreateAt != *importReply.CreateAt || reply.EditAt != *importReply.EditAt || reply.UserId != user.Id
	require.False(t, replyBool, "Post properties not as expected")

	// Create another Team.
	teamName2 := model.NewRandomTeamName()
	th.App.importTeam(th.Context, &imports.TeamImportData{
		Name:        &teamName2,
		DisplayName: model.NewPointer("Display Name 2"),
		Type:        model.NewPointer("O"),
	}, false)
	team2, err := th.App.GetTeamByName(teamName2)
	require.Nil(t, err, "Failed to get team from database.")

	// Create another Channel for the another team.
	th.App.importChannel(th.Context, &imports.ChannelImportData{
		Team:        &teamName2,
		Name:        &channelName,
		DisplayName: model.NewPointer("Display Name"),
		Type:        &chanTypeOpen,
	}, false)
	_, err = th.App.GetChannelByName(th.Context, channelName, team2.Id, false)
	require.Nil(t, err, "Failed to get channel from database.")

	// Count the number of posts in the team2.
	initialPostCountForTeam2, nErr := th.App.Srv().Store().Post().AnalyticsPostCount(&model.PostCountOptions{TeamId: team2.Id})
	require.NoError(t, nErr)

	// Try adding two valid posts in apply mode.
	data = imports.LineImportWorkerData{
		LineImportData: imports.LineImportData{
			Post: &imports.PostImportData{
				Team:     &teamName,
				Channel:  &channelName,
				User:     &username,
				Message:  model.NewPointer("another message"),
				CreateAt: &createAt,
			},
		},
		LineNumber: 1,
	}
	data2 := imports.LineImportWorkerData{
		LineImportData: imports.LineImportData{
			Post: &imports.PostImportData{
				Team:     &teamName2,
				Channel:  &channelName,
				User:     &username,
				Message:  model.NewPointer("another message"),
				CreateAt: &createAt,
			},
		},
		LineNumber: 1,
	}
	errLine, err = th.App.importMultiplePostLines(th.Context, []imports.LineImportWorkerData{data, data2}, false, true)
	assert.Nil(t, err)
	assert.Equal(t, 0, errLine)

	// Create a pinned message.
	data = imports.LineImportWorkerData{
		LineImportData: imports.LineImportData{
			Post: &imports.PostImportData{
				Team:     &teamName,
				Channel:  &channelName,
				User:     &user2.Username,
				Message:  model.NewPointer("Pinned Message"),
				CreateAt: model.NewPointer(model.GetMillis()),
				IsPinned: model.NewPointer(true),
			},
		},
		LineNumber: 1,
	}
	errLine, err = th.App.importMultiplePostLines(th.Context, []imports.LineImportWorkerData{data}, false, true)
	require.Nil(t, err)
	require.Equal(t, 0, errLine)

	resultPosts, nErr := th.App.Srv().Store().Post().GetPostsCreatedAt(channel.Id, *data.Post.CreateAt)
	require.NoError(t, nErr, "Expected success.")
	// Should be one post only created at this time.
	require.Equal(t, 1, len(resultPosts))
	resultPost := resultPosts[0]
	require.True(t, resultPost.IsPinned, "This post should be pinned.")

	// Posts should be added to the right team
	AssertAllPostsCount(t, th.App, initialPostCountForTeam2, 1, team2.Id)
	AssertAllPostsCount(t, th.App, initialPostCount, 15, team.Id)

	t.Run("Importing a post with a reply both pinned", func(t *testing.T) {
		// Create a thread.
		importCreate := time.Now().Add(-1 * time.Minute).UnixMilli()
		replyCreate := time.Now().Add(-30 * time.Second).UnixMilli()
		data = imports.LineImportWorkerData{
			LineImportData: imports.LineImportData{
				Post: &imports.PostImportData{
					Team:     &teamName,
					Channel:  &channelName,
					User:     &user.Username,
					Message:  model.NewPointer("Thread Message"),
					CreateAt: model.NewPointer(importCreate),
					IsPinned: model.NewPointer(true),
					Replies: &[]imports.ReplyImportData{{
						User:     &user.Username,
						Message:  model.NewPointer("Reply"),
						CreateAt: model.NewPointer(replyCreate),
						IsPinned: model.NewPointer(true),
					}},
				},
			},
			LineNumber: 1,
		}

		_, err = th.App.importMultiplePostLines(th.Context, []imports.LineImportWorkerData{data}, false, true)
		require.Nil(t, err)

		resultPosts, nErr = th.App.Srv().Store().Post().GetPostsCreatedAt(channel.Id, importCreate)
		require.NoError(t, nErr)
		require.Equal(t, 1, len(resultPosts))
		require.True(t, resultPosts[0].IsPinned)

		resultPosts, nErr = th.App.Srv().Store().Post().GetPostsCreatedAt(channel.Id, replyCreate)
		require.NoError(t, nErr)
		require.Equal(t, 1, len(resultPosts))
		require.True(t, resultPosts[0].IsPinned)
	})

	t.Run("Importing a post with a thread", func(t *testing.T) {
		// Create a thread.
		importCreate := time.Now().Add(-1 * time.Minute).UnixMilli()
		data = imports.LineImportWorkerData{
			LineImportData: imports.LineImportData{
				Post: &imports.PostImportData{
					Team:     &teamName,
					Channel:  &channelName,
					User:     &user.Username,
					Message:  model.NewPointer("Thread Message"),
					CreateAt: model.NewPointer(importCreate),
					Replies: &[]imports.ReplyImportData{{
						User:     &user.Username,
						Message:  model.NewPointer("Reply"),
						CreateAt: model.NewPointer(model.GetMillis()),
					}},
					ThreadFollowers: &[]imports.ThreadFollowerImportData{{
						User:       &user.Username,
						LastViewed: model.NewPointer(model.GetMillis()),
					}, {
						User:       &user2.Username,
						LastViewed: model.NewPointer(model.GetMillis()),
					}},
				},
			},
			LineNumber: 1,
		}

		errLine, err = th.App.importMultiplePostLines(th.Context, []imports.LineImportWorkerData{data}, false, true)
		require.Nil(t, err)
		require.Equal(t, 0, errLine)

		resultPosts, nErr = th.App.Srv().Store().Post().GetPostsCreatedAt(channel.Id, importCreate)
		require.NoError(t, nErr)
		require.Equal(t, 1, len(resultPosts))

		followers, err := th.App.Srv().Store().Thread().GetThreadFollowers(resultPosts[0].Id, true)
		require.NoError(t, err)

		assert.ElementsMatch(t, []string{user.Id, user2.Id}, followers)
	})

	t.Run("Importing a post with a non existent follower", func(t *testing.T) {
		// Create a thread.
		importCreate := time.Now().Add(-1 * time.Minute).UnixMilli()
		data = imports.LineImportWorkerData{
			LineImportData: imports.LineImportData{
				Post: &imports.PostImportData{
					Team:     &teamName,
					Channel:  &channelName,
					User:     &user.Username,
					Message:  model.NewPointer("Thread Message"),
					CreateAt: model.NewPointer(importCreate),
					Replies: &[]imports.ReplyImportData{{
						User:     &user.Username,
						Message:  model.NewPointer("Reply"),
						CreateAt: model.NewPointer(model.GetMillis()),
					}},
					ThreadFollowers: &[]imports.ThreadFollowerImportData{{
						User:       &user.Username,
						LastViewed: model.NewPointer(model.GetMillis()),
					}, {
						User: model.NewPointer("invalid.user"),
					}},
				},
			},
			LineNumber: 1,
		}

		errLine, err = th.App.importMultiplePostLines(th.Context, []imports.LineImportWorkerData{data}, false, true)
		require.NotNil(t, err)
		require.Equal(t, 1, errLine)
	})

	t.Run("Importing a post with a non existent follower", func(t *testing.T) {
		importCreate := time.Now().Add(-1 * time.Minute).UnixMilli()
		data = imports.LineImportWorkerData{
			LineImportData: imports.LineImportData{
				Post: &imports.PostImportData{
					Team:     &teamName,
					Channel:  &channelName,
					User:     &user.Username,
					Message:  model.NewPointer("Thread Message"),
					CreateAt: model.NewPointer(importCreate),
					Replies: &[]imports.ReplyImportData{{
						User:     &user.Username,
						Message:  model.NewPointer("Reply"),
						CreateAt: model.NewPointer(model.GetMillis()),
					}},
					ThreadFollowers: &[]imports.ThreadFollowerImportData{{
						User:       &user.Username,
						LastViewed: model.NewPointer(model.GetMillis()),
					}, {
						User: model.NewPointer("invalid.user"),
					}},
				},
			},
			LineNumber: 1,
		}

		errLine, err = th.App.importMultiplePostLines(th.Context, []imports.LineImportWorkerData{data}, false, true)
		require.NotNil(t, err)
		require.Equal(t, 1, errLine)
	})

	t.Run("Importing a post with new followers", func(t *testing.T) {
		importCreate := time.Now().Add(-5 * time.Minute).UnixMilli()
		data = imports.LineImportWorkerData{
			LineImportData: imports.LineImportData{
				Post: &imports.PostImportData{
					Team:     &teamName,
					Channel:  &channelName,
					User:     &username,
					Message:  model.NewPointer("Hello"),
					CreateAt: model.NewPointer(importCreate),
				},
			},
			LineNumber: 1,
		}

		errLine, err = th.App.importMultiplePostLines(th.Context, []imports.LineImportWorkerData{data}, false, true)
		require.Nil(t, err)
		require.Equal(t, 0, errLine)

		resultPosts, nErr = th.App.Srv().Store().Post().GetPostsCreatedAt(channel.Id, importCreate)
		require.NoError(t, nErr)
		require.Equal(t, 1, len(resultPosts))

		data = imports.LineImportWorkerData{
			LineImportData: imports.LineImportData{
				Post: &imports.PostImportData{
					Team:     &teamName,
					Channel:  &channelName,
					User:     &user.Username,
					Message:  model.NewPointer("Hello"),
					CreateAt: model.NewPointer(importCreate),
					Replies: &[]imports.ReplyImportData{{
						User:     &user.Username,
						Message:  model.NewPointer("Reply"),
						CreateAt: model.NewPointer(model.GetMillis()),
					}},
					ThreadFollowers: &[]imports.ThreadFollowerImportData{{
						User:       &user.Username,
						LastViewed: model.NewPointer(model.GetMillis()),
					}},
				},
			},
			LineNumber: 1,
		}

		errLine, err = th.App.importMultiplePostLines(th.Context, []imports.LineImportWorkerData{data}, false, true)
		require.Nil(t, err)
		require.Equal(t, 0, errLine)

		followers, err := th.App.Srv().Store().Thread().GetThreadFollowers(resultPosts[0].Id, true)
		require.NoError(t, err)

		assert.ElementsMatch(t, []string{user.Id}, followers)
	})

	t.Run("Importing a post that someone flagged", func(t *testing.T) {
		// Create a thread.
		importCreate := time.Now().Add(-1 * time.Minute).UnixMilli()
		data = imports.LineImportWorkerData{
			LineImportData: imports.LineImportData{
				Post: &imports.PostImportData{
					Team:      &teamName,
					Channel:   &channelName,
					User:      &user.Username,
					Message:   model.NewPointer("Flagged Message"),
					CreateAt:  model.NewPointer(importCreate),
					FlaggedBy: &[]string{user.Username},
				},
			},
			LineNumber: 1,
		}

		errLine, err = th.App.importMultiplePostLines(th.Context, []imports.LineImportWorkerData{data}, false, true)
		require.Nil(t, err)
		require.Equal(t, 0, errLine)

		resultPosts, nErr = th.App.Srv().Store().Post().GetPostsCreatedAt(channel.Id, importCreate)
		require.NoError(t, nErr)
		require.Equal(t, 1, len(resultPosts))

		pref, err := th.App.ch.srv.Store().Preference().GetCategoryAndName(model.PreferenceCategoryFlaggedPost, resultPosts[0].Id)
		require.NoError(t, err)

		require.Len(t, pref, 1)
		assert.Equal(t, user.Id, pref[0].UserId)
	})

	t.Run("Importing a post that someone flagged its replies", func(t *testing.T) {
		// Create a thread.
		importCreate := time.Now().Add(-1 * time.Minute).UnixMilli()
		replyCreate := time.Now().Add(-30 * time.Second).UnixMilli()
		data = imports.LineImportWorkerData{
			LineImportData: imports.LineImportData{
				Post: &imports.PostImportData{
					Team:     &teamName,
					Channel:  &channelName,
					User:     &user.Username,
					Message:  model.NewPointer("Flagged Message"),
					CreateAt: model.NewPointer(importCreate),
					Replies: &[]imports.ReplyImportData{{
						User:      &user.Username,
						Message:   model.NewPointer("Reply"),
						CreateAt:  model.NewPointer(replyCreate),
						FlaggedBy: &[]string{user2.Username},
					}},
				},
			},
			LineNumber: 1,
		}

		errLine, err = th.App.importMultiplePostLines(th.Context, []imports.LineImportWorkerData{data}, false, true)
		require.Nil(t, err)
		require.Equal(t, 0, errLine)

		resultPosts, nErr = th.App.Srv().Store().Post().GetPostsCreatedAt(channel.Id, replyCreate)
		require.NoError(t, nErr)
		require.Equal(t, 1, len(resultPosts))

		pref, err := th.App.ch.srv.Store().Preference().GetCategoryAndName(model.PreferenceCategoryFlaggedPost, resultPosts[0].Id)
		require.NoError(t, err)

		require.Len(t, pref, 1)
		assert.Equal(t, user2.Id, pref[0].UserId)
	})
}

func TestImportImportPost(t *testing.T) {
	th := Setup(t)
	defer th.TearDown()

	// Create a Team.
	teamName := model.NewRandomTeamName()
	th.App.importTeam(th.Context, &imports.TeamImportData{
		Name:        &teamName,
		DisplayName: model.NewPointer("Display Name"),
		Type:        model.NewPointer("O"),
	}, false)
	team, appErr := th.App.GetTeamByName(teamName)
	require.Nil(t, appErr, "Failed to get team from database.")

	// Create a Channel.
	channelName := NewTestId()
	chanTypeOpen := model.ChannelTypeOpen
	th.App.importChannel(th.Context, &imports.ChannelImportData{
		Team:        &teamName,
		Name:        &channelName,
		DisplayName: model.NewPointer("Display Name"),
		Type:        &chanTypeOpen,
	}, false)
	channel, appErr := th.App.GetChannelByName(th.Context, channelName, team.Id, false)
	require.Nil(t, appErr, "Failed to get channel from database.")

	// Create a user.
	username := model.NewUsername()
	th.App.importUser(th.Context, &imports.UserImportData{
		Username: &username,
		Email:    model.NewPointer(model.NewId() + "@example.com"),
	}, false)
	user, appErr := th.App.GetUserByUsername(username)
	require.Nil(t, appErr, "Failed to get user from database.")

	username2 := model.NewUsername()
	th.App.importUser(th.Context, &imports.UserImportData{
		Username: &username2,
		Email:    model.NewPointer(model.NewId() + "@example.com"),
	}, false)
	user2, appErr := th.App.GetUserByUsername(username2)
	require.Nil(t, appErr, "Failed to get user from database.")

	// Count the number of posts in the testing team.
	initialPostCount, nErr := th.App.Srv().Store().Post().AnalyticsPostCount(&model.PostCountOptions{TeamId: team.Id})
	require.NoError(t, nErr)

	time := model.GetMillis()
	hashtagTime := time + 2
	replyPostTime := hashtagTime + 4
	replyTime := hashtagTime + 5
	posttypeTime := hashtagTime + 6
	editatCreateTime := hashtagTime + 7
	editatEditTime := hashtagTime + 8

	t.Run("Try adding an invalid post in dry run mode", func(t *testing.T) {
		data := imports.LineImportWorkerData{
			LineImportData: imports.LineImportData{
				Post: &imports.PostImportData{
					Team:    &teamName,
					Channel: &channelName,
					User:    &username,
				},
			},
			LineNumber: 12,
		}
		errLine, err := th.App.importMultiplePostLines(th.Context, []imports.LineImportWorkerData{data}, true, true)
		assert.NotNil(t, err)
		assert.Equal(t, data.LineNumber, errLine)
		AssertAllPostsCount(t, th.App, initialPostCount, 0, team.Id)
	})

	t.Run("Try adding a valid post in dry run mode", func(t *testing.T) {
		data := imports.LineImportWorkerData{
			LineImportData: imports.LineImportData{
				Post: &imports.PostImportData{
					Team:     &teamName,
					Channel:  &channelName,
					User:     &username,
					Message:  model.NewPointer("Hello"),
					CreateAt: model.NewPointer(model.GetMillis()),
				},
			},
			LineNumber: 1,
		}
		errLine, err := th.App.importMultiplePostLines(th.Context, []imports.LineImportWorkerData{data}, true, true)
		assert.Nil(t, err)
		assert.Equal(t, 0, errLine)
		AssertAllPostsCount(t, th.App, initialPostCount, 0, team.Id)
	})

	t.Run("Try adding an invalid post in apply mode", func(t *testing.T) {
		data := imports.LineImportWorkerData{
			LineImportData: imports.LineImportData{
				Post: &imports.PostImportData{
					Team:     &teamName,
					Channel:  &channelName,
					User:     &username,
					CreateAt: model.NewPointer(model.GetMillis()),
				},
			},
			LineNumber: 2,
		}
		errLine, err := th.App.importMultiplePostLines(th.Context, []imports.LineImportWorkerData{data}, false, true)
		assert.NotNil(t, err)
		assert.Equal(t, data.LineNumber, errLine)
		AssertAllPostsCount(t, th.App, initialPostCount, 0, team.Id)
	})

	t.Run("Try adding a valid post with invalid team in apply mode", func(t *testing.T) {
		data := imports.LineImportWorkerData{
			LineImportData: imports.LineImportData{
				Post: &imports.PostImportData{
					Team:     model.NewPointer(NewTestId()),
					Channel:  &channelName,
					User:     &username,
					Message:  model.NewPointer("Message"),
					CreateAt: model.NewPointer(model.GetMillis()),
				},
			},
			LineNumber: 7,
		}
		errLine, err := th.App.importMultiplePostLines(th.Context, []imports.LineImportWorkerData{data}, false, true)
		assert.NotNil(t, err)
		assert.Equal(t, 0, errLine)
		AssertAllPostsCount(t, th.App, initialPostCount, 0, team.Id)
	})

	t.Run("Try adding a valid post with invalid channel in apply mode", func(t *testing.T) {
		data := imports.LineImportWorkerData{
			LineImportData: imports.LineImportData{
				Post: &imports.PostImportData{
					Team:     &teamName,
					Channel:  model.NewPointer(NewTestId()),
					User:     &username,
					Message:  model.NewPointer("Message"),
					CreateAt: model.NewPointer(model.GetMillis()),
				},
			},
			LineNumber: 8,
		}
		errLine, err := th.App.importMultiplePostLines(th.Context, []imports.LineImportWorkerData{data}, false, true)
		assert.NotNil(t, err)
		assert.Equal(t, 0, errLine)
		AssertAllPostsCount(t, th.App, initialPostCount, 0, team.Id)
	})

	t.Run("Try adding a valid post with invalid user in apply mode", func(t *testing.T) {
		data := imports.LineImportWorkerData{
			LineImportData: imports.LineImportData{
				Post: &imports.PostImportData{
					Team:     &teamName,
					Channel:  &channelName,
					User:     model.NewPointer(model.NewId()),
					Message:  model.NewPointer("Message"),
					CreateAt: model.NewPointer(model.GetMillis()),
				},
			},
			LineNumber: 9,
		}
		errLine, err := th.App.importMultiplePostLines(th.Context, []imports.LineImportWorkerData{data}, false, true)
		assert.NotNil(t, err)
		assert.Equal(t, 0, errLine)
		AssertAllPostsCount(t, th.App, initialPostCount, 0, team.Id)
	})

	t.Run("Try adding a valid post in apply mode", func(t *testing.T) {
		data := imports.LineImportWorkerData{
			LineImportData: imports.LineImportData{
				Post: &imports.PostImportData{
					Team:     &teamName,
					Channel:  &channelName,
					User:     &username,
					Message:  model.NewPointer("Message"),
					CreateAt: &time,
				},
			},
			LineNumber: 1,
		}
		errLine, err := th.App.importMultiplePostLines(th.Context, []imports.LineImportWorkerData{data}, false, true)
		assert.Nil(t, err)
		assert.Equal(t, 0, errLine)
		AssertAllPostsCount(t, th.App, initialPostCount, 1, team.Id)

		// Check the post values.
		posts, nErr := th.App.Srv().Store().Post().GetPostsCreatedAt(channel.Id, time)
		require.NoError(t, nErr)

		require.Len(t, posts, 1, "Unexpected number of posts found.")

		post := posts[0]
		postBool := post.Message != *data.Post.Message || post.CreateAt != *data.Post.CreateAt || post.UserId != user.Id
		require.False(t, postBool, "Post properties not as expected")
	})

	t.Run("Update the post", func(t *testing.T) {
		data := imports.LineImportWorkerData{
			LineImportData: imports.LineImportData{
				Post: &imports.PostImportData{
					Team:     &teamName,
					Channel:  &channelName,
					User:     &username2,
					Message:  model.NewPointer("Message"),
					CreateAt: &time,
				},
			},
			LineNumber: 1,
		}
		errLine, err := th.App.importMultiplePostLines(th.Context, []imports.LineImportWorkerData{data}, false, true)
		assert.Nil(t, err)
		assert.Equal(t, 0, errLine)
		AssertAllPostsCount(t, th.App, initialPostCount, 1, team.Id)

		// Check the post values.
		posts, nErr := th.App.Srv().Store().Post().GetPostsCreatedAt(channel.Id, time)
		require.NoError(t, nErr)

		require.Len(t, posts, 1, "Unexpected number of posts found.")

		post := posts[0]
		postBool := post.Message != *data.Post.Message || post.CreateAt != *data.Post.CreateAt || post.UserId != user2.Id
		require.False(t, postBool, "Post properties not as expected")
	})

	t.Run("Save the post with a different time", func(t *testing.T) {
		newTime := time + 1
		data := imports.LineImportWorkerData{
			LineImportData: imports.LineImportData{
				Post: &imports.PostImportData{
					Team:     &teamName,
					Channel:  &channelName,
					User:     &username,
					Message:  model.NewPointer("Message"),
					CreateAt: &newTime,
				},
			},
			LineNumber: 1,
		}
		errLine, err := th.App.importMultiplePostLines(th.Context, []imports.LineImportWorkerData{data}, false, true)
		assert.Nil(t, err)
		assert.Equal(t, 0, errLine)
		AssertAllPostsCount(t, th.App, initialPostCount, 2, team.Id)
	})

	t.Run("Save the post with a different message", func(t *testing.T) {
		data := imports.LineImportWorkerData{
			LineImportData: imports.LineImportData{
				Post: &imports.PostImportData{
					Team:     &teamName,
					Channel:  &channelName,
					User:     &username,
					Message:  model.NewPointer("Message 2"),
					CreateAt: &time,
				},
			},
			LineNumber: 1,
		}
		errLine, err := th.App.importMultiplePostLines(th.Context, []imports.LineImportWorkerData{data}, false, true)
		assert.Nil(t, err)
		assert.Equal(t, 0, errLine)
		AssertAllPostsCount(t, th.App, initialPostCount, 3, team.Id)
	})

	t.Run("Test with hashtag", func(t *testing.T) {
		data := imports.LineImportWorkerData{
			LineImportData: imports.LineImportData{
				Post: &imports.PostImportData{
					Team:     &teamName,
					Channel:  &channelName,
					User:     &username,
					Message:  model.NewPointer("Message 2 #hashtagmashupcity"),
					CreateAt: &hashtagTime,
				},
			},
			LineNumber: 1,
		}
		errLine, err := th.App.importMultiplePostLines(th.Context, []imports.LineImportWorkerData{data}, false, true)
		assert.Nil(t, err)
		assert.Equal(t, 0, errLine)
		AssertAllPostsCount(t, th.App, initialPostCount, 4, team.Id)

		posts, nErr := th.App.Srv().Store().Post().GetPostsCreatedAt(channel.Id, hashtagTime)
		require.NoError(t, nErr)

		require.Len(t, posts, 1, "Unexpected number of posts found.")

		post := posts[0]
		postBool := post.Message != *data.Post.Message || post.CreateAt != *data.Post.CreateAt || post.UserId != user.Id
		require.False(t, postBool, "Post properties not as expected")

		require.Equal(t, "#hashtagmashupcity", post.Hashtags, "Hashtags not as expected: %s", post.Hashtags)
	})

	t.Run("Post with flags", func(t *testing.T) {
		flagsTime := hashtagTime + 1
		data := imports.LineImportWorkerData{
			LineImportData: imports.LineImportData{
				Post: &imports.PostImportData{
					Team:     &teamName,
					Channel:  &channelName,
					User:     &username,
					Message:  model.NewPointer("Message with Favorites"),
					CreateAt: &flagsTime,
					FlaggedBy: &[]string{
						username,
						username2,
					},
				},
			},
			LineNumber: 1,
		}

		errLine, err := th.App.importMultiplePostLines(th.Context, []imports.LineImportWorkerData{data}, false, true)
		require.Nil(t, err, "Expected success.")
		require.Equal(t, 0, errLine)

		AssertAllPostsCount(t, th.App, initialPostCount, 5, team.Id)

		// Check the post values.
		posts, nErr := th.App.Srv().Store().Post().GetPostsCreatedAt(channel.Id, flagsTime)
		require.NoError(t, nErr)

		require.Len(t, posts, 1, "Unexpected number of posts found.")

		post := posts[0]
		postBool := post.Message != *data.Post.Message || post.CreateAt != *data.Post.CreateAt || post.UserId != user.Id
		require.False(t, postBool, "Post properties not as expected")

		checkPreference(t, th.App, user.Id, model.PreferenceCategoryFlaggedPost, post.Id, "true")
		checkPreference(t, th.App, user2.Id, model.PreferenceCategoryFlaggedPost, post.Id, "true")
	})

	t.Run("Post with reaction", func(t *testing.T) {
		reactionPostTime := hashtagTime + 2
		reactionTime := hashtagTime + 3
		data := imports.LineImportWorkerData{
			LineImportData: imports.LineImportData{
				Post: &imports.PostImportData{
					Team:     &teamName,
					Channel:  &channelName,
					User:     &username,
					Message:  model.NewPointer("Message with reaction"),
					CreateAt: &reactionPostTime,
					Reactions: &[]imports.ReactionImportData{{
						User:      &user2.Username,
						EmojiName: model.NewPointer("+1"),
						CreateAt:  &reactionTime,
					}},
				},
			},
			LineNumber: 1,
		}
		errLine, err := th.App.importMultiplePostLines(th.Context, []imports.LineImportWorkerData{data}, false, true)
		require.Nil(t, err, "Expected success.")
		require.Equal(t, 0, errLine)

		AssertAllPostsCount(t, th.App, initialPostCount, 6, team.Id)

		// Check the post values.
		posts, nErr := th.App.Srv().Store().Post().GetPostsCreatedAt(channel.Id, reactionPostTime)
		require.NoError(t, nErr)

		require.Len(t, posts, 1, "Unexpected number of posts found.")

		post := posts[0]
		postBool := post.Message != *data.Post.Message || post.CreateAt != *data.Post.CreateAt || post.UserId != user.Id || !post.HasReactions
		require.False(t, postBool, "Post properties not as expected")

		reactions, nErr := th.App.Srv().Store().Reaction().GetForPost(post.Id, false)
		require.NoError(t, nErr, "Can't get reaction")

		require.Len(t, reactions, 1, "Invalid number of reactions")
	})

	t.Run("Post with reply", func(t *testing.T) {
		data := imports.LineImportWorkerData{
			LineImportData: imports.LineImportData{
				Post: &imports.PostImportData{
					Team:     &teamName,
					Channel:  &channelName,
					User:     &username,
					Message:  model.NewPointer("Message with reply"),
					CreateAt: &replyPostTime,
					Replies: &[]imports.ReplyImportData{{
						User:     &user2.Username,
						Message:  model.NewPointer("Message reply"),
						CreateAt: &replyTime,
					}},
				},
			},
			LineNumber: 1,
		}
		errLine, err := th.App.importMultiplePostLines(th.Context, []imports.LineImportWorkerData{data}, false, true)
		require.Nil(t, err, "Expected success.")
		require.Equal(t, 0, errLine)

		AssertAllPostsCount(t, th.App, initialPostCount, 8, team.Id)

		// Check the post values.
		posts, nErr := th.App.Srv().Store().Post().GetPostsCreatedAt(channel.Id, replyPostTime)
		require.NoError(t, nErr)

		require.Len(t, posts, 1, "Unexpected number of posts found.")

		post := posts[0]
		postBool := post.Message != *data.Post.Message || post.CreateAt != *data.Post.CreateAt || post.UserId != user.Id
		require.False(t, postBool, "Post properties not as expected")

		// Check the reply values.
		replies, nErr := th.App.Srv().Store().Post().GetPostsCreatedAt(channel.Id, replyTime)
		require.NoError(t, nErr)

		require.Len(t, replies, 1, "Unexpected number of posts found.")

		reply := replies[0]
		replyBool := reply.Message != *(*data.Post.Replies)[0].Message || reply.CreateAt != *(*data.Post.Replies)[0].CreateAt || reply.UserId != user2.Id
		require.False(t, replyBool, "Post properties not as expected")

		require.Equal(t, post.Id, reply.RootId, "Unexpected reply RootId")
	})

	t.Run("Update post with replies", func(t *testing.T) {
		data := imports.LineImportWorkerData{
			LineImportData: imports.LineImportData{
				Post: &imports.PostImportData{
					Team:     &teamName,
					Channel:  &channelName,
					User:     &user2.Username,
					Message:  model.NewPointer("Message with reply"),
					CreateAt: &replyPostTime,
					Replies: &[]imports.ReplyImportData{{
						User:     &username,
						Message:  model.NewPointer("Message reply"),
						CreateAt: &replyTime,
					}},
				},
			},
			LineNumber: 1,
		}
		errLine, err := th.App.importMultiplePostLines(th.Context, []imports.LineImportWorkerData{data}, false, true)
		require.Nil(t, err, "Expected success.")
		require.Equal(t, 0, errLine)

		AssertAllPostsCount(t, th.App, initialPostCount, 8, team.Id)
	})

	t.Run("Create new post with replies based on the previous one", func(t *testing.T) {
		data := imports.LineImportWorkerData{
			LineImportData: imports.LineImportData{
				Post: &imports.PostImportData{
					Team:     &teamName,
					Channel:  &channelName,
					User:     &user2.Username,
					Message:  model.NewPointer("Message with reply 2"),
					CreateAt: &replyPostTime,
					Replies: &[]imports.ReplyImportData{{
						User:     &username,
						Message:  model.NewPointer("Message reply"),
						CreateAt: &replyTime,
					}},
				},
			},
			LineNumber: 1,
		}
		errLine, err := th.App.importMultiplePostLines(th.Context, []imports.LineImportWorkerData{data}, false, true)
		require.Nil(t, err, "Expected success.")
		require.Equal(t, 0, errLine)

		AssertAllPostsCount(t, th.App, initialPostCount, 10, team.Id)
	})

	t.Run("Create new reply for existing post with replies", func(t *testing.T) {
		data := imports.LineImportWorkerData{
			LineImportData: imports.LineImportData{
				Post: &imports.PostImportData{
					Team:     &teamName,
					Channel:  &channelName,
					User:     &user2.Username,
					Message:  model.NewPointer("Message with reply"),
					CreateAt: &replyPostTime,
					Replies: &[]imports.ReplyImportData{{
						User:     &username,
						Message:  model.NewPointer("Message reply 2"),
						CreateAt: &replyTime,
					}},
				},
			},
			LineNumber: 1,
		}
		errLine, err := th.App.importMultiplePostLines(th.Context, []imports.LineImportWorkerData{data}, false, true)
		require.Nil(t, err, "Expected success.")
		require.Equal(t, 0, errLine)

		AssertAllPostsCount(t, th.App, initialPostCount, 11, team.Id)
	})

	t.Run("Post with Type", func(t *testing.T) {
		data := imports.LineImportWorkerData{
			LineImportData: imports.LineImportData{
				Post: &imports.PostImportData{
					Team:     &teamName,
					Channel:  &channelName,
					User:     &username,
					Type:     model.NewPointer(model.PostTypeSystemGeneric),
					Message:  model.NewPointer("Message with Type"),
					CreateAt: &posttypeTime,
				},
			},
			LineNumber: 1,
		}

		errLine, err := th.App.importMultiplePostLines(th.Context, []imports.LineImportWorkerData{data}, false, true)
		require.Nil(t, err, "Expected success.")
		require.Equal(t, 0, errLine)

		AssertAllPostsCount(t, th.App, initialPostCount, 12, team.Id)

		// Check the post values.
		posts, nErr := th.App.Srv().Store().Post().GetPostsCreatedAt(channel.Id, posttypeTime)
		require.NoError(t, nErr)

		require.Len(t, posts, 1, "Unexpected number of posts found.")

		post := posts[0]
		postBool := post.Message != *data.Post.Message || post.CreateAt != *data.Post.CreateAt || post.UserId != user.Id || post.Type != *data.Post.Type
		require.False(t, postBool, "Post properties not as expected")
	})

	t.Run("Post with EditAt", func(t *testing.T) {
		data := imports.LineImportWorkerData{
			LineImportData: imports.LineImportData{
				Post: &imports.PostImportData{
					Team:     &teamName,
					Channel:  &channelName,
					User:     &username,
					Message:  model.NewPointer("Message with Type"),
					CreateAt: &editatCreateTime,
					EditAt:   &editatEditTime,
				},
			},
			LineNumber: 1,
		}

		errLine, err := th.App.importMultiplePostLines(th.Context, []imports.LineImportWorkerData{data}, false, true)
		require.Nil(t, err, "Expected success.")
		require.Equal(t, 0, errLine)

		AssertAllPostsCount(t, th.App, initialPostCount, 13, team.Id)

		// Check the post values.
		posts, nErr := th.App.Srv().Store().Post().GetPostsCreatedAt(channel.Id, editatCreateTime)
		require.NoError(t, nErr)

		require.Len(t, posts, 1, "Unexpected number of posts found.")

		post := posts[0]
		postBool := post.Message != *data.Post.Message || post.CreateAt != *data.Post.CreateAt || post.UserId != user.Id || post.EditAt != *data.Post.EditAt
		require.False(t, postBool, "Post properties not as expected")
	})

	t.Run("Reply CreateAt before parent post CreateAt", func(t *testing.T) {
		now := model.GetMillis()
		before := now - 10
		data := imports.LineImportWorkerData{
			LineImportData: imports.LineImportData{
				Post: &imports.PostImportData{
					Team:     &teamName,
					Channel:  &channelName,
					User:     &user2.Username,
					Message:  model.NewPointer("Message with reply"),
					CreateAt: &now,
					Replies: &[]imports.ReplyImportData{{
						User:     &username,
						Message:  model.NewPointer("Message reply 2"),
						CreateAt: &before,
					}},
				},
			},
			LineNumber: 1,
		}

		errLine, err := th.App.importMultiplePostLines(th.Context, []imports.LineImportWorkerData{data}, false, true)
		require.Nil(t, err, "Expected success.")
		require.Equal(t, 0, errLine)

		posts, nErr := th.App.Srv().Store().Post().GetPostsCreatedAt(channel.Id, now)
		require.NoError(t, nErr)
		require.Len(t, posts, 2, "Unexpected number of posts found.")
		require.NoError(t, th.TestLogger.Flush())
		testlib.AssertLog(t, th.LogBuffer, mlog.LvlWarn.Name, "Reply CreateAt is before parent post CreateAt, setting it to parent post CreateAt")

		rootPost := posts[0]
		replyPost := posts[1]
		if rootPost.RootId != "" {
			replyPost = posts[0]
			rootPost = posts[1]
		}
		require.Equal(t, rootPost.Id, replyPost.RootId)
		require.Equal(t, now, replyPost.CreateAt)
	})
}

func TestImportImportDirectChannel(t *testing.T) {
	th := Setup(t).InitBasic()
	defer th.TearDown()
	user3 := th.CreateUser()

	// Check how many channels are in the database.
	directChannelCount, err := th.App.Srv().Store().Channel().AnalyticsTypeCount("", model.ChannelTypeDirect)
	require.NoError(t, err, "Failed to get direct channel count.")

	groupChannelCount, err := th.App.Srv().Store().Channel().AnalyticsTypeCount("", model.ChannelTypeGroup)
	require.NoError(t, err, "Failed to get group channel count.")

	// We need to generate the dataset twice to test the same data with different formats.
	generateDataset := func(data imports.DirectChannelImportData) map[string]imports.DirectChannelImportData {
		members := make([]string, len(data.Participants))
		for i, member := range data.Participants {
			members[i] = *member.Username
		}

		return map[string]imports.DirectChannelImportData{
			"Participants": data,
			"Members": {
				Members: &members,
			},
		}
	}

	t.Run("Invalid channel in dry-run mode", func(t *testing.T) {
		dataset := generateDataset(imports.DirectChannelImportData{
			Participants: []*imports.DirectChannelMemberImportData{
				{
					Username: model.NewPointer(model.NewId()),
				},
			},
			Header: model.NewPointer("Channel Header"),
		})
		for name, data := range dataset {
			t.Run(name, func(t *testing.T) {
				err = th.App.importDirectChannel(th.Context, &data, true)
				require.Error(t, err)

				// Check that no more channels are in the DB.
				AssertChannelCount(t, th.App, model.ChannelTypeDirect, directChannelCount)
				AssertChannelCount(t, th.App, model.ChannelTypeGroup, groupChannelCount)
			})
		}
	})

	t.Run("Valid DIRECT channel with a nonexistent member in dry-run mode", func(t *testing.T) {
		dataset := generateDataset(imports.DirectChannelImportData{
			Participants: []*imports.DirectChannelMemberImportData{
				{
					Username: model.NewPointer(model.NewId()),
				},
				{
					Username: model.NewPointer(model.NewId()),
				},
			},
		})
		for name, data := range dataset {
			t.Run(name, func(t *testing.T) {
				appErr := th.App.importDirectChannel(th.Context, &data, true)
				require.Nil(t, appErr)

				// Check that no more channels are in the DB.
				AssertChannelCount(t, th.App, model.ChannelTypeDirect, directChannelCount)
				AssertChannelCount(t, th.App, model.ChannelTypeGroup, groupChannelCount)
			})
		}
	})

	t.Run("Valid GROUP channel with a nonexistent member in dry-run mode", func(t *testing.T) {
		dataset := generateDataset(imports.DirectChannelImportData{
			Participants: []*imports.DirectChannelMemberImportData{
				{
					Username: model.NewPointer(model.NewId()),
				},
				{
					Username: model.NewPointer(model.NewId()),
				},
				{
					Username: model.NewPointer(model.NewId()),
				},
			},
		})
		for name, data := range dataset {
			t.Run(name, func(t *testing.T) {
				appErr := th.App.importDirectChannel(th.Context, &data, true)
				require.Nil(t, appErr)

				// Check that no more channels are in the DB.
				AssertChannelCount(t, th.App, model.ChannelTypeDirect, directChannelCount)
				AssertChannelCount(t, th.App, model.ChannelTypeGroup, groupChannelCount)
			})
		}
	})

	t.Run("Invalid channel in apply mode", func(t *testing.T) {
		dataset := generateDataset(imports.DirectChannelImportData{
			Participants: []*imports.DirectChannelMemberImportData{
				{
					Username: model.NewPointer(model.NewId()),
				},
			},
		})
		for name, data := range dataset {
			t.Run(name, func(t *testing.T) {
				err = th.App.importDirectChannel(th.Context, &data, false)
				require.Error(t, err)

				// Check that no more channels are in the DB.
				AssertChannelCount(t, th.App, model.ChannelTypeDirect, directChannelCount)
				AssertChannelCount(t, th.App, model.ChannelTypeGroup, groupChannelCount)
			})
		}
	})

	t.Run("Valid DIRECT channel ", func(t *testing.T) {
		dataset := generateDataset(imports.DirectChannelImportData{
			Participants: []*imports.DirectChannelMemberImportData{
				{
					Username: model.NewPointer(th.BasicUser.Username),
				},
				{
					Username: model.NewPointer(th.BasicUser2.Username),
				},
			},
		})
		for name, data := range dataset {
			t.Run(name, func(t *testing.T) {
				appErr := th.App.importDirectChannel(th.Context, &data, false)
				require.Nil(t, appErr)

				// Check that one more DIRECT channel is in the DB.
				AssertChannelCount(t, th.App, model.ChannelTypeDirect, directChannelCount+1)
				AssertChannelCount(t, th.App, model.ChannelTypeGroup, groupChannelCount)

				// Do the same DIRECT channel again.
				appErr = th.App.importDirectChannel(th.Context, &data, false)
				require.Nil(t, appErr)

				// Check that no more channels are in the DB.
				AssertChannelCount(t, th.App, model.ChannelTypeDirect, directChannelCount+1)
				AssertChannelCount(t, th.App, model.ChannelTypeGroup, groupChannelCount)

				// Update the channel's HEADER
				data.Header = model.NewPointer("New Channel Header 2")
				appErr = th.App.importDirectChannel(th.Context, &data, false)
				require.Nil(t, appErr)

				// Check that no more channels are in the DB.
				AssertChannelCount(t, th.App, model.ChannelTypeDirect, directChannelCount+1)
				AssertChannelCount(t, th.App, model.ChannelTypeGroup, groupChannelCount)

				// Get the channel to check that the header was updated.
				channel, appErr := th.App.GetOrCreateDirectChannel(th.Context, th.BasicUser.Id, th.BasicUser2.Id)
				require.Nil(t, appErr)
				require.Equal(t, channel.Header, *data.Header)
			})
		}
	})

	t.Run("GROUP channel with an extra invalid member", func(t *testing.T) {
		dataset := generateDataset(imports.DirectChannelImportData{
			Participants: []*imports.DirectChannelMemberImportData{
				{
					Username: model.NewPointer(th.BasicUser.Username),
				},
				{
					Username: model.NewPointer(th.BasicUser2.Username),
				},
				{
					Username: model.NewPointer(user3.Username),
				},
				{
					Username: model.NewPointer(model.NewId()),
				},
			},
		})
		for name, data := range dataset {
			t.Run(name, func(t *testing.T) {
				appErr := th.App.importDirectChannel(th.Context, &data, false)
				require.NotNil(t, appErr)

				// Check that no more channels are in the DB.
				AssertChannelCount(t, th.App, model.ChannelTypeDirect, directChannelCount+1)
				AssertChannelCount(t, th.App, model.ChannelTypeGroup, groupChannelCount)
			})
		}
	})

	t.Run("Valid GROUP channel", func(t *testing.T) {
		dataset := generateDataset(imports.DirectChannelImportData{
			Participants: []*imports.DirectChannelMemberImportData{
				{
					Username: model.NewPointer(th.BasicUser.Username),
				},
				{
					Username: model.NewPointer(th.BasicUser2.Username),
				},
				{
					Username: model.NewPointer(user3.Username),
				},
			},
		})
		for name, data := range dataset {
			t.Run(name, func(t *testing.T) {
				appErr := th.App.importDirectChannel(th.Context, &data, false)
				require.Nil(t, appErr)

				// Check that one more GROUP channel is in the DB.
				AssertChannelCount(t, th.App, model.ChannelTypeDirect, directChannelCount+1)
				AssertChannelCount(t, th.App, model.ChannelTypeGroup, groupChannelCount+1)

				// Do the same DIRECT channel again.
				appErr = th.App.importDirectChannel(th.Context, &data, false)
				require.Nil(t, appErr)

				// Check that no more channels are in the DB.
				AssertChannelCount(t, th.App, model.ChannelTypeDirect, directChannelCount+1)
				AssertChannelCount(t, th.App, model.ChannelTypeGroup, groupChannelCount+1)

				// Update the channel's HEADER
				data.Header = model.NewPointer("New Channel Header 3")
				appErr = th.App.importDirectChannel(th.Context, &data, false)
				require.Nil(t, appErr)

				// Check that no more channels are in the DB.
				AssertChannelCount(t, th.App, model.ChannelTypeDirect, directChannelCount+1)
				AssertChannelCount(t, th.App, model.ChannelTypeGroup, groupChannelCount+1)

				// Get the channel to check that the header was updated.
				userIDs := []string{
					th.BasicUser.Id,
					th.BasicUser2.Id,
					user3.Id,
				}
				channel, appErr := th.App.createGroupChannel(th.Context, userIDs)
				require.Equal(t, appErr.Id, store.ChannelExistsError)
				require.Equal(t, channel.Header, *data.Header)
			})
		}
	})

	t.Run("Import a channel with some favorites", func(t *testing.T) {
		dataset := generateDataset(imports.DirectChannelImportData{
			Participants: []*imports.DirectChannelMemberImportData{
				{
					Username: model.NewPointer(th.BasicUser.Username),
				},
				{
					Username: model.NewPointer(th.BasicUser2.Username),
				},
			},
		})
		for name, data := range dataset {
			t.Run(name, func(t *testing.T) {
				data.FavoritedBy = &[]string{
					th.BasicUser.Username,
					th.BasicUser2.Username,
				}
				appErr := th.App.importDirectChannel(th.Context, &data, false)
				require.Nil(t, appErr)

				channel, appErr := th.App.GetOrCreateDirectChannel(th.Context, th.BasicUser.Id, th.BasicUser2.Id)
				require.Nil(t, appErr)
				checkPreference(t, th.App, th.BasicUser.Id, model.PreferenceCategoryFavoriteChannel, channel.Id, "true")
				checkPreference(t, th.App, th.BasicUser2.Id, model.PreferenceCategoryFavoriteChannel, channel.Id, "true")
			})
		}
	})

	t.Run("Import a DM channel and user last view should be imported", func(t *testing.T) {
		lastView := model.GetMillis()
		data := imports.DirectChannelImportData{
			Participants: []*imports.DirectChannelMemberImportData{
				{
					Username:     model.NewPointer(th.BasicUser.Username),
					LastViewedAt: model.NewPointer(lastView),
				},
				{
					Username: model.NewPointer(th.BasicUser2.Username),
				},
			},
		}

		appErr := th.App.importDirectChannel(th.Context, &data, false)
		require.Nil(t, appErr)

		channel, appErr := th.App.GetOrCreateDirectChannel(th.Context, th.BasicUser.Id, th.BasicUser2.Id)
		require.Nil(t, appErr)

		members, appErr := th.App.GetChannelMembersPage(th.Context, channel.Id, 0, 100)
		require.Nil(t, appErr)
		require.Len(t, members, 2)

		for _, member := range members {
			if member.UserId == th.BasicUser.Id {
				require.Equal(t, member.LastViewedAt, lastView)
			}
		}
	})

	t.Run("Import a DM channel and preserve if the channel was shown to users", func(t *testing.T) {
		data := imports.DirectChannelImportData{
			Participants: []*imports.DirectChannelMemberImportData{
				{
					Username: model.NewPointer(th.BasicUser.Username),
				},
				{
					Username: model.NewPointer(th.BasicUser2.Username),
				},
			},
			ShownBy: &[]string{
				th.BasicUser.Username,
			},
		}

		appErr := th.App.importDirectChannel(th.Context, &data, false)
		require.Nil(t, appErr)

		channel, appErr := th.App.GetOrCreateDirectChannel(th.Context, th.BasicUser.Id, th.BasicUser2.Id)
		require.Nil(t, appErr)

		members, appErr := th.App.GetChannelMembersPage(th.Context, channel.Id, 0, 100)
		require.Nil(t, appErr)
		require.Len(t, members, 2)

		for _, member := range members {
			if member.UserId == th.BasicUser.Id {
				checkPreference(t, th.App, th.BasicUser.Id, model.PreferenceCategoryDirectChannelShow, th.BasicUser2.Id, "true")
			}
		}
	})

	t.Run("Import a GM channel and preserve if the channel was shown to users", func(t *testing.T) {
		data := imports.DirectChannelImportData{
			Participants: []*imports.DirectChannelMemberImportData{
				{
					Username: model.NewPointer(th.BasicUser.Username),
				},
				{
					Username: model.NewPointer(th.BasicUser2.Username),
				},
				{
					Username: model.NewPointer(user3.Username),
				},
			},
			ShownBy: &[]string{
				th.BasicUser.Username,
			},
		}

		appErr := th.App.importDirectChannel(th.Context, &data, false)
		require.Nil(t, appErr)

		channel, appErr := th.App.GetGroupChannel(th.Context, []string{th.BasicUser.Id, th.BasicUser2.Id, user3.Id})
		require.Nil(t, appErr)

		members, appErr := th.App.GetChannelMembersPage(th.Context, channel.Id, 0, 100)
		require.Nil(t, appErr)
		require.Len(t, members, 3)

		for _, member := range members {
			if member.UserId == th.BasicUser.Id {
				checkPreference(t, th.App, th.BasicUser.Id, model.PreferenceCategoryGroupChannelShow, channel.Id, "true")
			}
		}
	})
}

func TestImportImportDirectPost(t *testing.T) {
	th := Setup(t).InitBasic()
	defer th.TearDown()

	// Create the DIRECT channel.
	channelData := imports.DirectChannelImportData{
		Participants: []*imports.DirectChannelMemberImportData{
			{
				Username: model.NewPointer(th.BasicUser.Username),
			},
			{
				Username: model.NewPointer(th.BasicUser2.Username),
			},
		},
	}
	appErr := th.App.importDirectChannel(th.Context, &channelData, false)
	require.Nil(t, appErr)

	// Get the channel.
	var directChannel *model.Channel
	channel, appErr := th.App.GetOrCreateDirectChannel(th.Context, th.BasicUser.Id, th.BasicUser2.Id)
	require.Nil(t, appErr)
	require.NotEmpty(t, channel)
	directChannel = channel

	// Get the number of posts in the system.
	result, err := th.App.Srv().Store().Post().AnalyticsPostCount(&model.PostCountOptions{})
	require.NoError(t, err)
	initialPostCount := result
	initialDate := model.GetMillis()
	posttypeDate := initialDate + 3
	editatCreateDate := initialDate + 4
	editatEditDate := initialDate + 5

	t.Run("Try adding an invalid post in dry run mode", func(t *testing.T) {
		data := imports.LineImportWorkerData{
			LineImportData: imports.LineImportData{
				DirectPost: &imports.DirectPostImportData{
					ChannelMembers: &[]string{
						th.BasicUser.Username,
						th.BasicUser2.Username,
					},
					User:     model.NewPointer(th.BasicUser.Username),
					CreateAt: model.NewPointer(model.GetMillis()),
				},
			},
			LineNumber: 7,
		}
		errLine, err := th.App.importMultipleDirectPostLines(th.Context, []imports.LineImportWorkerData{data}, true, true)
		require.NotNil(t, err)
		require.Equal(t, data.LineNumber, errLine)
		AssertAllPostsCount(t, th.App, initialPostCount, 0, "")
	})

	t.Run("Try adding a valid post in dry run mode", func(t *testing.T) {
		data := imports.LineImportWorkerData{
			LineImportData: imports.LineImportData{
				DirectPost: &imports.DirectPostImportData{
					ChannelMembers: &[]string{
						th.BasicUser.Username,
						th.BasicUser2.Username,
					},
					User:     model.NewPointer(th.BasicUser.Username),
					Message:  model.NewPointer("Message"),
					CreateAt: model.NewPointer(model.GetMillis()),
				},
			},
			LineNumber: 1,
		}
		errLine, err := th.App.importMultipleDirectPostLines(th.Context, []imports.LineImportWorkerData{data}, true, true)
		require.Nil(t, err)
		require.Equal(t, 0, errLine)
		AssertAllPostsCount(t, th.App, initialPostCount, 0, "")
	})

	t.Run("Try adding an invalid post in apply mode", func(t *testing.T) {
		data := imports.LineImportWorkerData{
			LineImportData: imports.LineImportData{
				DirectPost: &imports.DirectPostImportData{
					ChannelMembers: &[]string{
						th.BasicUser.Username,
						model.NewId(),
					},
					User:     model.NewPointer(th.BasicUser.Username),
					Message:  model.NewPointer("Message"),
					CreateAt: model.NewPointer(model.GetMillis()),
				},
			},
			LineNumber: 9,
		}
		errLine, err := th.App.importMultipleDirectPostLines(th.Context, []imports.LineImportWorkerData{data}, false, true)
		require.NotNil(t, err)
		require.Equal(t, 0, errLine)
		AssertAllPostsCount(t, th.App, initialPostCount, 0, "")
	})

	t.Run("Try adding a valid post in apply mode", func(t *testing.T) {
		data := imports.LineImportWorkerData{
			LineImportData: imports.LineImportData{
				DirectPost: &imports.DirectPostImportData{
					ChannelMembers: &[]string{
						th.BasicUser.Username,
						th.BasicUser2.Username,
					},
					User:     model.NewPointer(th.BasicUser.Username),
					Message:  model.NewPointer("Message"),
					CreateAt: model.NewPointer(initialDate),
				},
			},
			LineNumber: 1,
		}
		errLine, err := th.App.importMultipleDirectPostLines(th.Context, []imports.LineImportWorkerData{data}, false, true)
		require.Nil(t, err)
		require.Equal(t, 0, errLine)
		AssertAllPostsCount(t, th.App, initialPostCount, 1, "")

		// Check the post values.
		posts, nErr := th.App.Srv().Store().Post().GetPostsCreatedAt(directChannel.Id, *data.DirectPost.CreateAt)
		require.NoError(t, nErr)
		require.Len(t, posts, 1)

		post := posts[0]
		require.Equal(t, post.Message, *data.DirectPost.Message)
		require.Equal(t, post.CreateAt, *data.DirectPost.CreateAt)
		require.Equal(t, post.UserId, th.BasicUser.Id)
	})

	t.Run("Import the post again", func(t *testing.T) {
		data := imports.LineImportWorkerData{
			LineImportData: imports.LineImportData{
				DirectPost: &imports.DirectPostImportData{
					ChannelMembers: &[]string{
						th.BasicUser.Username,
						th.BasicUser2.Username,
					},
					User:     model.NewPointer(th.BasicUser.Username),
					Message:  model.NewPointer("Message"),
					CreateAt: model.NewPointer(initialDate),
				},
			},
			LineNumber: 1,
		}
		errLine, err := th.App.importMultipleDirectPostLines(th.Context, []imports.LineImportWorkerData{data}, false, true)
		require.Nil(t, err)
		require.Equal(t, 0, errLine)
		AssertAllPostsCount(t, th.App, initialPostCount, 1, "")

		// Check the post values.
		posts, nErr := th.App.Srv().Store().Post().GetPostsCreatedAt(directChannel.Id, *data.DirectPost.CreateAt)
		require.NoError(t, nErr)
		require.Len(t, posts, 1)

		post := posts[0]
		require.Equal(t, post.Message, *data.DirectPost.Message)
		require.Equal(t, post.CreateAt, *data.DirectPost.CreateAt)
		require.Equal(t, post.UserId, th.BasicUser.Id)
	})

	t.Run("Save the post with a different time", func(t *testing.T) {
		data := imports.LineImportWorkerData{
			LineImportData: imports.LineImportData{
				DirectPost: &imports.DirectPostImportData{
					ChannelMembers: &[]string{
						th.BasicUser.Username,
						th.BasicUser2.Username,
					},
					User:     model.NewPointer(th.BasicUser.Username),
					Message:  model.NewPointer("Message"),
					CreateAt: model.NewPointer(initialDate + 1),
				},
			},
			LineNumber: 1,
		}
		errLine, err := th.App.importMultipleDirectPostLines(th.Context, []imports.LineImportWorkerData{data}, false, true)
		require.Nil(t, err)
		require.Equal(t, 0, errLine)
		AssertAllPostsCount(t, th.App, initialPostCount, 2, "")
	})

	t.Run("Save the post with a different message", func(t *testing.T) {
		data := imports.LineImportWorkerData{
			LineImportData: imports.LineImportData{
				DirectPost: &imports.DirectPostImportData{
					ChannelMembers: &[]string{
						th.BasicUser.Username,
						th.BasicUser2.Username,
					},
					User:     model.NewPointer(th.BasicUser.Username),
					Message:  model.NewPointer("Message 2"),
					CreateAt: model.NewPointer(initialDate + 1),
				},
			},
			LineNumber: 1,
		}
		errLine, err := th.App.importMultipleDirectPostLines(th.Context, []imports.LineImportWorkerData{data}, false, true)
		require.Nil(t, err)
		require.Equal(t, 0, errLine)
		AssertAllPostsCount(t, th.App, initialPostCount, 3, "")
	})

	t.Run("Test with hashtag", func(t *testing.T) {
		data := imports.LineImportWorkerData{
			LineImportData: imports.LineImportData{
				DirectPost: &imports.DirectPostImportData{
					ChannelMembers: &[]string{
						th.BasicUser.Username,
						th.BasicUser2.Username,
					},
					User:     model.NewPointer(th.BasicUser.Username),
					Message:  model.NewPointer("Message 2 #hashtagmashupcity"),
					CreateAt: model.NewPointer(initialDate + 2),
				},
			},
			LineNumber: 1,
		}
		errLine, err := th.App.importMultipleDirectPostLines(th.Context, []imports.LineImportWorkerData{data}, false, true)
		require.Nil(t, err)
		require.Equal(t, 0, errLine)
		AssertAllPostsCount(t, th.App, initialPostCount, 4, "")

		posts, nErr := th.App.Srv().Store().Post().GetPostsCreatedAt(directChannel.Id, *data.DirectPost.CreateAt)
		require.NoError(t, nErr)
		require.Len(t, posts, 1)

		post := posts[0]
		require.Equal(t, post.Message, *data.DirectPost.Message)
		require.Equal(t, post.CreateAt, *data.DirectPost.CreateAt)
		require.Equal(t, post.UserId, th.BasicUser.Id)
		require.Equal(t, post.Hashtags, "#hashtagmashupcity")
	})

	t.Run("Test with some flags", func(t *testing.T) {
		data := imports.LineImportWorkerData{
			LineImportData: imports.LineImportData{
				DirectPost: &imports.DirectPostImportData{
					ChannelMembers: &[]string{
						th.BasicUser.Username,
						th.BasicUser2.Username,
					},
					FlaggedBy: &[]string{
						th.BasicUser.Username,
						th.BasicUser2.Username,
					},
					User:     model.NewPointer(th.BasicUser.Username),
					Message:  model.NewPointer("Message"),
					CreateAt: model.NewPointer(model.GetMillis()),
				},
			},
			LineNumber: 1,
		}

		errLine, err := th.App.importMultipleDirectPostLines(th.Context, []imports.LineImportWorkerData{data}, false, true)
		require.Nil(t, err)
		require.Equal(t, 0, errLine)
		AssertAllPostsCount(t, th.App, initialPostCount, 5, "")

		// Check the post values.
		posts, nErr := th.App.Srv().Store().Post().GetPostsCreatedAt(directChannel.Id, *data.DirectPost.CreateAt)
		require.NoError(t, nErr)
		require.Len(t, posts, 1)

		post := posts[0]
		checkPreference(t, th.App, th.BasicUser.Id, model.PreferenceCategoryFlaggedPost, post.Id, "true")
		checkPreference(t, th.App, th.BasicUser2.Id, model.PreferenceCategoryFlaggedPost, post.Id, "true")
	})

	t.Run("Test with Type", func(t *testing.T) {
		data := imports.LineImportWorkerData{
			LineImportData: imports.LineImportData{
				DirectPost: &imports.DirectPostImportData{
					ChannelMembers: &[]string{
						th.BasicUser.Username,
						th.BasicUser2.Username,
					},
					User:     model.NewPointer(th.BasicUser.Username),
					Type:     model.NewPointer(model.PostTypeSystemGeneric),
					Message:  model.NewPointer("Message with Type"),
					CreateAt: model.NewPointer(posttypeDate),
				},
			},
			LineNumber: 1,
		}
		errLine, err := th.App.importMultipleDirectPostLines(th.Context, []imports.LineImportWorkerData{data}, false, true)
		require.Nil(t, err)
		require.Equal(t, 0, errLine)
		AssertAllPostsCount(t, th.App, initialPostCount, 6, "")

		posts, nErr := th.App.Srv().Store().Post().GetPostsCreatedAt(directChannel.Id, *data.DirectPost.CreateAt)
		require.NoError(t, nErr)
		require.Len(t, posts, 1)

		post := posts[0]
		assert.Equal(t, post.Type, *data.DirectPost.Type)
		assert.Equal(t, post.Message, *data.DirectPost.Message)
		assert.Equal(t, post.CreateAt, *data.DirectPost.CreateAt)
		assert.Equal(t, post.UserId, th.BasicUser.Id)
	})

	t.Run("Test with EditAt", func(t *testing.T) {
		data := imports.LineImportWorkerData{
			LineImportData: imports.LineImportData{
				DirectPost: &imports.DirectPostImportData{
					ChannelMembers: &[]string{
						th.BasicUser.Username,
						th.BasicUser2.Username,
					},
					User:     model.NewPointer(th.BasicUser.Username),
					Message:  model.NewPointer("Message with EditAt"),
					CreateAt: model.NewPointer(editatCreateDate),
					EditAt:   model.NewPointer(editatEditDate),
				},
			},
			LineNumber: 1,
		}
		errLine, err := th.App.importMultipleDirectPostLines(th.Context, []imports.LineImportWorkerData{data}, false, true)
		require.Nil(t, err)
		require.Equal(t, 0, errLine)
		AssertAllPostsCount(t, th.App, initialPostCount, 7, "")

		posts, nErr := th.App.Srv().Store().Post().GetPostsCreatedAt(directChannel.Id, *data.DirectPost.CreateAt)
		require.NoError(t, nErr)
		require.Len(t, posts, 1)

		post := posts[0]
		assert.Equal(t, post.Message, *data.DirectPost.Message)
		assert.Equal(t, post.CreateAt, *data.DirectPost.CreateAt)
		assert.Equal(t, post.EditAt, *data.DirectPost.EditAt)
		assert.Equal(t, post.UserId, th.BasicUser.Id)
	})

	t.Run("Test with IsPinned", func(t *testing.T) {
		pinnedValue := true
		creationTime := model.GetMillis()
		data := imports.LineImportWorkerData{
			LineImportData: imports.LineImportData{
				DirectPost: &imports.DirectPostImportData{
					ChannelMembers: &[]string{
						th.BasicUser.Username,
						th.BasicUser2.Username,
					},
					User:     model.NewPointer(th.BasicUser.Username),
					Message:  model.NewPointer("Message with EditAt"),
					CreateAt: &creationTime,
					IsPinned: &pinnedValue,
				},
			},
			LineNumber: 1,
		}
		errLine, err := th.App.importMultipleDirectPostLines(th.Context, []imports.LineImportWorkerData{data}, false, true)
		require.Nil(t, err)
		require.Equal(t, 0, errLine)
		AssertAllPostsCount(t, th.App, initialPostCount, 8, "")

		posts, nErr := th.App.Srv().Store().Post().GetPostsCreatedAt(directChannel.Id, *data.DirectPost.CreateAt)
		require.NoError(t, nErr)
		require.Len(t, posts, 1)

		post := posts[0]
		require.True(t, post.IsPinned)
	})

	t.Run("Importing a direct post with a thread", func(t *testing.T) {
		// Create a thread.
		importCreate := time.Now().Add(-1 * time.Minute).UnixMilli()
		data := imports.LineImportWorkerData{
			LineImportData: imports.LineImportData{
				DirectPost: &imports.DirectPostImportData{
					ChannelMembers: &[]string{
						th.BasicUser.Username,
						th.BasicUser2.Username,
					},
					User:     model.NewPointer(th.BasicUser.Username),
					Message:  model.NewPointer("Thread Message"),
					CreateAt: model.NewPointer(importCreate),
					Replies: &[]imports.ReplyImportData{{
						User:     model.NewPointer(th.BasicUser.Username),
						Message:  model.NewPointer("Reply"),
						CreateAt: model.NewPointer(model.GetMillis()),
					}},
					ThreadFollowers: &[]imports.ThreadFollowerImportData{{
						User:       model.NewPointer(th.BasicUser.Username),
						LastViewed: model.NewPointer(model.GetMillis()),
					}, {
						User:       model.NewPointer(th.BasicUser2.Username),
						LastViewed: model.NewPointer(model.GetMillis()),
					}},
				},
			},
			LineNumber: 1,
		}

		errLine, err := th.App.importMultipleDirectPostLines(th.Context, []imports.LineImportWorkerData{data}, false, true)
		require.Nil(t, err)
		require.Equal(t, 0, errLine)

		resultPosts, nErr := th.App.Srv().Store().Post().GetPostsCreatedAt(channel.Id, importCreate)
		require.NoError(t, nErr)
		require.Equal(t, 1, len(resultPosts))

		followers, nErr := th.App.Srv().Store().Thread().GetThreadFollowers(resultPosts[0].Id, true)
		require.NoError(t, nErr)

		assert.ElementsMatch(t, []string{th.BasicUser.Id, th.BasicUser2.Id}, followers)
	})

	t.Run("Importing a direct post with new followers", func(t *testing.T) {
		importCreate := time.Now().Add(-5 * time.Minute).UnixMilli()
		data := imports.LineImportWorkerData{
			LineImportData: imports.LineImportData{
				DirectPost: &imports.DirectPostImportData{
					ChannelMembers: &[]string{
						th.BasicUser.Username,
						th.BasicUser2.Username,
					},
					User:     model.NewPointer(th.BasicUser.Username),
					Message:  model.NewPointer("Hello"),
					CreateAt: model.NewPointer(importCreate),
				},
			},
			LineNumber: 1,
		}

		errLine, err := th.App.importMultipleDirectPostLines(th.Context, []imports.LineImportWorkerData{data}, false, true)
		require.Nil(t, err)
		require.Equal(t, 0, errLine)

		resultPosts, nErr := th.App.Srv().Store().Post().GetPostsCreatedAt(channel.Id, importCreate)
		require.NoError(t, nErr)
		require.Equal(t, 1, len(resultPosts))

		data = imports.LineImportWorkerData{
			LineImportData: imports.LineImportData{
				DirectPost: &imports.DirectPostImportData{
					ChannelMembers: &[]string{
						th.BasicUser.Username,
						th.BasicUser2.Username,
					},
					User:     model.NewPointer(th.BasicUser.Username),
					Message:  model.NewPointer("Hello"),
					CreateAt: model.NewPointer(importCreate),
					Replies: &[]imports.ReplyImportData{{
						User:     model.NewPointer(th.BasicUser.Username),
						Message:  model.NewPointer("Reply"),
						CreateAt: model.NewPointer(model.GetMillis()),
					}},
					ThreadFollowers: &[]imports.ThreadFollowerImportData{{
						User:       model.NewPointer(th.BasicUser.Username),
						LastViewed: model.NewPointer(model.GetMillis()),
					}},
				},
			},
			LineNumber: 1,
		}

		errLine, err = th.App.importMultipleDirectPostLines(th.Context, []imports.LineImportWorkerData{data}, false, true)
		require.Nil(t, err)
		require.Equal(t, 0, errLine)

		followers, nErr := th.App.Srv().Store().Thread().GetThreadFollowers(resultPosts[0].Id, true)
		require.NoError(t, nErr)

		assert.ElementsMatch(t, []string{th.BasicUser.Id}, followers)
	})

	// ------------------ Group Channel -------------------------

	// Create the GROUP channel.
	user3 := th.CreateUser()
	channelData = imports.DirectChannelImportData{
		Participants: []*imports.DirectChannelMemberImportData{
			{
				Username: model.NewPointer(th.BasicUser.Username),
			},
			{
				Username: model.NewPointer(th.BasicUser2.Username),
			},
			{
				Username: model.NewPointer(user3.Username),
			},
		},
	}
	appErr = th.App.importDirectChannel(th.Context, &channelData, false)
	require.Nil(t, appErr)

	// Get the channel.
	var groupChannel *model.Channel
	userIDs := []string{
		th.BasicUser.Id,
		th.BasicUser2.Id,
		user3.Id,
	}
	channel, appErr = th.App.createGroupChannel(th.Context, userIDs)
	require.Equal(t, appErr.Id, store.ChannelExistsError)
	groupChannel = channel

	// Get the number of posts in the system.
	result, nErr := th.App.Srv().Store().Post().AnalyticsPostCount(&model.PostCountOptions{})
	require.NoError(t, nErr)
	initialPostCount = result

	t.Run("Try adding an invalid post in dry run mode", func(t *testing.T) {
		data := imports.LineImportWorkerData{
			LineImportData: imports.LineImportData{
				DirectPost: &imports.DirectPostImportData{
					ChannelMembers: &[]string{
						th.BasicUser.Username,
						th.BasicUser2.Username,
						user3.Username,
					},
					User:     model.NewPointer(th.BasicUser.Username),
					CreateAt: model.NewPointer(model.GetMillis()),
				},
			},
			LineNumber: 4,
		}
		errLine, err := th.App.importMultipleDirectPostLines(th.Context, []imports.LineImportWorkerData{data}, true, true)
		require.NotNil(t, err)
		require.Equal(t, data.LineNumber, errLine)
		AssertAllPostsCount(t, th.App, initialPostCount, 0, "")
	})

	t.Run("Try adding a valid post in dry run mode", func(t *testing.T) {
		data := imports.LineImportWorkerData{
			LineImportData: imports.LineImportData{
				DirectPost: &imports.DirectPostImportData{
					ChannelMembers: &[]string{
						th.BasicUser.Username,
						th.BasicUser2.Username,
						user3.Username,
					},
					User:     model.NewPointer(th.BasicUser.Username),
					Message:  model.NewPointer("Message"),
					CreateAt: model.NewPointer(model.GetMillis()),
				},
			},
			LineNumber: 1,
		}
		errLine, err := th.App.importMultipleDirectPostLines(th.Context, []imports.LineImportWorkerData{data}, true, true)
		require.Nil(t, err)
		require.Equal(t, 0, errLine)
		AssertAllPostsCount(t, th.App, initialPostCount, 0, "")
	})

	t.Run("Try adding an invalid post in apply mode", func(t *testing.T) {
		data := imports.LineImportWorkerData{
			LineImportData: imports.LineImportData{
				DirectPost: &imports.DirectPostImportData{
					ChannelMembers: &[]string{
						th.BasicUser.Username,
						th.BasicUser2.Username,
						user3.Username,
						model.NewId(),
					},
					User:     model.NewPointer(th.BasicUser.Username),
					Message:  model.NewPointer("Message"),
					CreateAt: model.NewPointer(model.GetMillis()),
				},
			},
			LineNumber: 8,
		}
		errLine, err := th.App.importMultipleDirectPostLines(th.Context, []imports.LineImportWorkerData{data}, false, true)
		require.NotNil(t, err)
		require.Equal(t, 0, errLine)
		AssertAllPostsCount(t, th.App, initialPostCount, 0, "")
	})

	t.Run("Try adding a valid post in apply mode", func(t *testing.T) {
		data := imports.LineImportWorkerData{
			LineImportData: imports.LineImportData{
				DirectPost: &imports.DirectPostImportData{
					ChannelMembers: &[]string{
						th.BasicUser.Username,
						th.BasicUser2.Username,
						user3.Username,
					},
					User:     model.NewPointer(th.BasicUser.Username),
					Message:  model.NewPointer("Message"),
					CreateAt: model.NewPointer(initialDate + 10),
				},
			},
			LineNumber: 1,
		}
		errLine, err := th.App.importMultipleDirectPostLines(th.Context, []imports.LineImportWorkerData{data}, false, true)
		require.Nil(t, err)
		require.Equal(t, 0, errLine)
		AssertAllPostsCount(t, th.App, initialPostCount, 1, "")

		// Check the post values.
		posts, nErr := th.App.Srv().Store().Post().GetPostsCreatedAt(groupChannel.Id, *data.DirectPost.CreateAt)
		require.NoError(t, nErr)
		require.Len(t, posts, 1)

		post := posts[0]
		require.Equal(t, post.Message, *data.DirectPost.Message)
		require.Equal(t, post.CreateAt, *data.DirectPost.CreateAt)
		require.Equal(t, post.UserId, th.BasicUser.Id)
	})

	t.Run("Import the post again", func(t *testing.T) {
		data := imports.LineImportWorkerData{
			LineImportData: imports.LineImportData{
				DirectPost: &imports.DirectPostImportData{
					ChannelMembers: &[]string{
						th.BasicUser.Username,
						th.BasicUser2.Username,
						user3.Username,
					},
					User:     model.NewPointer(th.BasicUser.Username),
					Message:  model.NewPointer("Message"),
					CreateAt: model.NewPointer(initialDate + 10),
				},
			},
			LineNumber: 1,
		}
		errLine, err := th.App.importMultipleDirectPostLines(th.Context, []imports.LineImportWorkerData{data}, false, true)
		require.Nil(t, err)
		require.Equal(t, 0, errLine)
		AssertAllPostsCount(t, th.App, initialPostCount, 1, "")

		// Check the post values.
		posts, nErr := th.App.Srv().Store().Post().GetPostsCreatedAt(groupChannel.Id, *data.DirectPost.CreateAt)
		require.NoError(t, nErr)
		require.Len(t, posts, 1)

		post := posts[0]
		require.Equal(t, post.Message, *data.DirectPost.Message)
		require.Equal(t, post.CreateAt, *data.DirectPost.CreateAt)
		require.Equal(t, post.UserId, th.BasicUser.Id)
	})

	t.Run("Save the post with a different time", func(t *testing.T) {
		data := imports.LineImportWorkerData{
			LineImportData: imports.LineImportData{
				DirectPost: &imports.DirectPostImportData{
					ChannelMembers: &[]string{
						th.BasicUser.Username,
						th.BasicUser2.Username,
						user3.Username,
					},
					User:     model.NewPointer(th.BasicUser.Username),
					Message:  model.NewPointer("Message"),
					CreateAt: model.NewPointer(initialDate + 11),
				},
			},
			LineNumber: 1,
		}
		errLine, err := th.App.importMultipleDirectPostLines(th.Context, []imports.LineImportWorkerData{data}, false, true)
		require.Nil(t, err)
		require.Equal(t, 0, errLine)
		AssertAllPostsCount(t, th.App, initialPostCount, 2, "")
	})

	t.Run("Save the post with a different message", func(t *testing.T) {
		data := imports.LineImportWorkerData{
			LineImportData: imports.LineImportData{
				DirectPost: &imports.DirectPostImportData{
					ChannelMembers: &[]string{
						th.BasicUser.Username,
						th.BasicUser2.Username,
						user3.Username,
					},
					User:     model.NewPointer(th.BasicUser.Username),
					Message:  model.NewPointer("Message 2"),
					CreateAt: model.NewPointer(initialDate + 11),
				},
			},
			LineNumber: 1,
		}
		errLine, err := th.App.importMultipleDirectPostLines(th.Context, []imports.LineImportWorkerData{data}, false, true)
		require.Nil(t, err)
		require.Equal(t, 0, errLine)
		AssertAllPostsCount(t, th.App, initialPostCount, 3, "")
	})

	t.Run("Test with hashtag", func(t *testing.T) {
		data := imports.LineImportWorkerData{
			LineImportData: imports.LineImportData{
				DirectPost: &imports.DirectPostImportData{
					ChannelMembers: &[]string{
						th.BasicUser.Username,
						th.BasicUser2.Username,
						user3.Username,
					},
					User:     model.NewPointer(th.BasicUser.Username),
					Message:  model.NewPointer("Message 2 #hashtagmashupcity"),
					CreateAt: model.NewPointer(initialDate + 12),
				},
			},
			LineNumber: 1,
		}
		errLine, err := th.App.importMultipleDirectPostLines(th.Context, []imports.LineImportWorkerData{data}, false, true)
		require.Nil(t, err)
		require.Equal(t, 0, errLine)
		AssertAllPostsCount(t, th.App, initialPostCount, 4, "")

		posts, nErr := th.App.Srv().Store().Post().GetPostsCreatedAt(groupChannel.Id, *data.DirectPost.CreateAt)
		require.NoError(t, nErr)
		require.Len(t, posts, 1)

		post := posts[0]
		require.Equal(t, post.Message, *data.DirectPost.Message)
		require.Equal(t, post.CreateAt, *data.DirectPost.CreateAt)
		require.Equal(t, post.UserId, th.BasicUser.Id)
		require.Equal(t, post.Hashtags, "#hashtagmashupcity")
	})

	t.Run("Test with some flags", func(t *testing.T) {
		data := imports.LineImportWorkerData{
			LineImportData: imports.LineImportData{
				DirectPost: &imports.DirectPostImportData{
					ChannelMembers: &[]string{
						th.BasicUser.Username,
						th.BasicUser2.Username,
						user3.Username,
					},
					FlaggedBy: &[]string{
						th.BasicUser.Username,
						th.BasicUser2.Username,
					},
					User:     model.NewPointer(th.BasicUser.Username),
					Message:  model.NewPointer("Message"),
					CreateAt: model.NewPointer(model.GetMillis()),
				},
			},
			LineNumber: 1,
		}

		errLine, err := th.App.importMultipleDirectPostLines(th.Context, []imports.LineImportWorkerData{data}, false, true)
		require.Nil(t, err)
		require.Equal(t, 0, errLine)

		AssertAllPostsCount(t, th.App, initialPostCount, 5, "")

		// Check the post values.
		posts, nErr := th.App.Srv().Store().Post().GetPostsCreatedAt(groupChannel.Id, *data.DirectPost.CreateAt)
		require.NoError(t, nErr)
		require.Len(t, posts, 1)

		post := posts[0]
		checkPreference(t, th.App, th.BasicUser.Id, model.PreferenceCategoryFlaggedPost, post.Id, "true")
		checkPreference(t, th.App, th.BasicUser2.Id, model.PreferenceCategoryFlaggedPost, post.Id, "true")
	})

	t.Run("Post with reaction", func(t *testing.T) {
		reactionPostTime := model.NewPointer(initialDate + 22)
		reactionTime := model.NewPointer(initialDate + 23)
		data := imports.LineImportWorkerData{
			LineImportData: imports.LineImportData{
				DirectPost: &imports.DirectPostImportData{
					ChannelMembers: &[]string{
						th.BasicUser.Username,
						th.BasicUser2.Username,
						user3.Username,
					},
					User:     model.NewPointer(th.BasicUser.Username),
					Message:  model.NewPointer("Message with reaction"),
					CreateAt: reactionPostTime,
					Reactions: &[]imports.ReactionImportData{{
						User:      model.NewPointer(th.BasicUser2.Username),
						EmojiName: model.NewPointer("+1"),
						CreateAt:  reactionTime,
					}},
				},
			},
			LineNumber: 1,
		}
		errLine, err := th.App.importMultipleDirectPostLines(th.Context, []imports.LineImportWorkerData{data}, false, true)
		require.Nil(t, err, "Expected success.")
		require.Equal(t, 0, errLine)

		AssertAllPostsCount(t, th.App, initialPostCount, 6, "")

		// Check the post values.
		posts, nErr := th.App.Srv().Store().Post().GetPostsCreatedAt(groupChannel.Id, *data.DirectPost.CreateAt)
		require.NoError(t, nErr)

		require.Len(t, posts, 1, "Unexpected number of posts found.")

		post := posts[0]
		postBool := post.Message != *data.DirectPost.Message || post.CreateAt != *data.DirectPost.CreateAt || post.UserId != th.BasicUser.Id || !post.HasReactions
		require.False(t, postBool, "Post properties not as expected")

		reactions, nErr := th.App.Srv().Store().Reaction().GetForPost(post.Id, false)
		require.NoError(t, nErr, "Can't get reaction")

		require.Len(t, reactions, 1, "Invalid number of reactions")
	})

	t.Run("Post with reply", func(t *testing.T) {
		replyPostTime := model.NewPointer(initialDate + 25)
		replyTime := model.NewPointer(initialDate + 26)
		data := imports.LineImportWorkerData{
			LineImportData: imports.LineImportData{
				DirectPost: &imports.DirectPostImportData{
					ChannelMembers: &[]string{
						th.BasicUser.Username,
						th.BasicUser2.Username,
						user3.Username,
					},
					User:     model.NewPointer(th.BasicUser.Username),
					Message:  model.NewPointer("Message with reply"),
					CreateAt: replyPostTime,
					Replies: &[]imports.ReplyImportData{{
						User:     model.NewPointer(th.BasicUser2.Username),
						Message:  model.NewPointer("Message reply"),
						CreateAt: replyTime,
					}},
				},
			},
			LineNumber: 1,
		}
		errLine, err := th.App.importMultipleDirectPostLines(th.Context, []imports.LineImportWorkerData{data}, false, true)
		require.Nil(t, err, "Expected success.")
		require.Equal(t, 0, errLine)

		AssertAllPostsCount(t, th.App, initialPostCount, 8, "")

		// Check the post values.
		posts, nErr := th.App.Srv().Store().Post().GetPostsCreatedAt(groupChannel.Id, *data.DirectPost.CreateAt)
		require.NoError(t, nErr)

		require.Len(t, posts, 1, "Unexpected number of posts found.")

		post := posts[0]
		postBool := post.Message != *data.DirectPost.Message || post.CreateAt != *data.DirectPost.CreateAt || post.UserId != th.BasicUser.Id
		require.False(t, postBool, "Post properties not as expected")

		// Check the reply values.
		replies, nErr := th.App.Srv().Store().Post().GetPostsCreatedAt(channel.Id, *replyTime)
		require.NoError(t, nErr)

		require.Len(t, replies, 1, "Unexpected number of posts found.")

		reply := replies[0]
		replyBool := reply.Message != *(*data.DirectPost.Replies)[0].Message || reply.CreateAt != *(*data.DirectPost.Replies)[0].CreateAt || reply.UserId != th.BasicUser2.Id
		require.False(t, replyBool, "Post properties not as expected")

		require.Equal(t, post.Id, reply.RootId, "Unexpected reply RootId")
	})

	t.Run("Update post with replies", func(t *testing.T) {
		replyPostTime := model.NewPointer(initialDate + 25)
		replyTime := model.NewPointer(initialDate + 26)
		data := imports.LineImportWorkerData{
			LineImportData: imports.LineImportData{
				DirectPost: &imports.DirectPostImportData{
					ChannelMembers: &[]string{
						th.BasicUser.Username,
						th.BasicUser2.Username,
						user3.Username,
					},
					User:     model.NewPointer(th.BasicUser2.Username),
					Message:  model.NewPointer("Message with reply"),
					CreateAt: replyPostTime,
					Replies: &[]imports.ReplyImportData{{
						User:     model.NewPointer(th.BasicUser.Username),
						Message:  model.NewPointer("Message reply"),
						CreateAt: replyTime,
					}},
				},
			},
			LineNumber: 1,
		}
		errLine, err := th.App.importMultipleDirectPostLines(th.Context, []imports.LineImportWorkerData{data}, false, true)
		require.Nil(t, err, "Expected success.")
		require.Equal(t, 0, errLine)

		AssertAllPostsCount(t, th.App, initialPostCount, 8, "")
	})

	t.Run("Create new post with replies based on the previous one", func(t *testing.T) {
		replyPostTime := model.NewPointer(initialDate + 27)
		replyTime := model.NewPointer(initialDate + 28)
		data := imports.LineImportWorkerData{
			LineImportData: imports.LineImportData{
				DirectPost: &imports.DirectPostImportData{
					ChannelMembers: &[]string{
						th.BasicUser.Username,
						th.BasicUser2.Username,
						user3.Username,
					},
					User:     model.NewPointer(th.BasicUser2.Username),
					Message:  model.NewPointer("Message with reply 2"),
					CreateAt: replyPostTime,
					Replies: &[]imports.ReplyImportData{{
						User:     model.NewPointer(th.BasicUser.Username),
						Message:  model.NewPointer("Message reply"),
						CreateAt: replyTime,
					}},
				},
			},
			LineNumber: 1,
		}
		errLine, err := th.App.importMultipleDirectPostLines(th.Context, []imports.LineImportWorkerData{data}, false, true)
		require.Nil(t, err, "Expected success.")
		require.Equal(t, 0, errLine)

		AssertAllPostsCount(t, th.App, initialPostCount, 10, "")
	})

	t.Run("Post with reply having non-empty type and edit_at", func(t *testing.T) {
		replyPostTime := model.NewPointer(initialDate + 29)
		replyTime := model.NewPointer(initialDate + 30)
		replyEditTime := model.NewPointer(initialDate + 31)
		data := imports.LineImportWorkerData{
			LineImportData: imports.LineImportData{
				DirectPost: &imports.DirectPostImportData{
					ChannelMembers: &[]string{
						th.BasicUser.Username,
						th.BasicUser2.Username,
						user3.Username,
					},
					User:     model.NewPointer(th.BasicUser2.Username),
					Message:  model.NewPointer("Message with reply"),
					CreateAt: replyPostTime,
					Replies: &[]imports.ReplyImportData{{
						User:     model.NewPointer(th.BasicUser.Username),
						Type:     model.NewPointer(model.PostTypeSystemGeneric),
						Message:  model.NewPointer("Message reply 2"),
						CreateAt: replyTime,
						EditAt:   replyEditTime,
					}},
				},
			},
			LineNumber: 1,
		}
		errLine, err := th.App.importMultipleDirectPostLines(th.Context, []imports.LineImportWorkerData{data}, false, true)
		require.Nil(t, err, "Expected success.")
		require.Equal(t, 0, errLine)

		AssertAllPostsCount(t, th.App, initialPostCount, 12, "")

		// Check the reply values.
		replies, nErr := th.App.Srv().Store().Post().GetPostsCreatedAt(channel.Id, *replyTime)
		require.NoError(t, nErr)

		require.Len(t, replies, 1, "Unexpected number of posts found.")

		reply := replies[0]
		importReply := (*data.DirectPost.Replies)[0]
		replyBool := reply.Type != *importReply.Type || reply.Message != *importReply.Message || reply.CreateAt != *importReply.CreateAt || reply.EditAt != *importReply.EditAt || reply.UserId != th.BasicUser.Id
		require.False(t, replyBool, "Post properties not as expected")
	})
}

func TestImportImportEmoji(t *testing.T) {
	th := Setup(t)
	defer th.TearDown()

	th.App.UpdateConfig(func(cfg *model.Config) { *cfg.ServiceSettings.EnableCustomEmoji = true })

	testsDir, _ := fileutils.FindDir("tests")
	testImage := filepath.Join(testsDir, "test.png")

	data := imports.EmojiImportData{Name: model.NewPointer(model.NewId())}
	appErr := th.App.importEmoji(th.Context, &data, true)
	assert.NotNil(t, appErr, "Invalid emoji should have failed dry run")

	emoji, nErr := th.App.Srv().Store().Emoji().GetByName(th.Context, *data.Name, true)
	assert.Nil(t, emoji, "Emoji should not have been imported")
	assert.Error(t, nErr)

	data.Image = model.NewPointer(testImage)
	appErr = th.App.importEmoji(th.Context, &data, true)
	assert.Nil(t, appErr, "Valid emoji should have passed dry run")

	data = imports.EmojiImportData{Name: model.NewPointer(model.NewId())}
	appErr = th.App.importEmoji(th.Context, &data, false)
	assert.NotNil(t, appErr, "Invalid emoji should have failed apply mode")

	data.Image = model.NewPointer("non-existent-file")
	appErr = th.App.importEmoji(th.Context, &data, false)
	assert.NotNil(t, appErr, "Emoji with bad image file should have failed apply mode")

	data.Image = model.NewPointer(testImage)
	appErr = th.App.importEmoji(th.Context, &data, false)
	assert.Nil(t, appErr, "Valid emoji should have succeeded apply mode")

	emoji, nErr = th.App.Srv().Store().Emoji().GetByName(th.Context, *data.Name, true)
	assert.NotNil(t, emoji, "Emoji should have been imported")
	assert.NoError(t, nErr, "Emoji should have been imported without any error")

	appErr = th.App.importEmoji(th.Context, &data, false)
	assert.Nil(t, appErr, "Second run should have succeeded apply mode")

	data = imports.EmojiImportData{Name: model.NewPointer("smiley"), Image: model.NewPointer(testImage)}
	appErr = th.App.importEmoji(th.Context, &data, false)
	assert.Nil(t, appErr, "System emoji should not fail")

	largeImage := filepath.Join(testsDir, "large_image_file.jpg")
	data = imports.EmojiImportData{Name: model.NewPointer(model.NewId()), Image: model.NewPointer(largeImage)}
	appErr = th.App.importEmoji(th.Context, &data, false)
	require.NotNil(t, appErr)
	require.ErrorIs(t, appErr.Unwrap(), utils.ErrSizeLimitExceeded)
}

func TestImportAttachment(t *testing.T) {
	th := Setup(t)
	defer th.TearDown()

	testsDir, _ := fileutils.FindDir("tests")
	testImage := filepath.Join(testsDir, "test.png")
	invalidPath := "some-invalid-path"

	userID := model.NewId()
	data := imports.AttachmentImportData{Path: &testImage}
	_, err := th.App.importAttachment(th.Context, &data, &model.Post{UserId: userID, ChannelId: "some-channel"}, "some-team", true)
	assert.Nil(t, err, "sample run without errors")

	attachments := GetAttachments(userID, th, t)
	assert.Len(t, attachments, 1)

	data = imports.AttachmentImportData{Path: &invalidPath}
	_, err = th.App.importAttachment(th.Context, &data, &model.Post{UserId: model.NewId(), ChannelId: "some-channel"}, "some-team", true)
	assert.NotNil(t, err, "should have failed when opening the file")
	assert.Equal(t, err.Id, "app.import.attachment.bad_file.error")
}

func TestImportPostAndRepliesWithAttachments(t *testing.T) {
	th := Setup(t)
	defer th.TearDown()

	// Create a Team.
	teamName := model.NewRandomTeamName()
	th.App.importTeam(th.Context, &imports.TeamImportData{
		Name:        &teamName,
		DisplayName: model.NewPointer("Display Name"),
		Type:        model.NewPointer("O"),
	}, false)
	team, appErr := th.App.GetTeamByName(teamName)
	require.Nil(t, appErr, "Failed to get team from database.")

	// Create a Channel.
	channelName := NewTestId()
	chanTypeOpen := model.ChannelTypeOpen
	th.App.importChannel(th.Context, &imports.ChannelImportData{
		Team:        &teamName,
		Name:        &channelName,
		DisplayName: model.NewPointer("Display Name"),
		Type:        &chanTypeOpen,
	}, false)
	_, appErr = th.App.GetChannelByName(th.Context, channelName, team.Id, false)
	require.Nil(t, appErr, "Failed to get channel from database.")

	// Create a user3.
	username := model.NewUsername()
	th.App.importUser(th.Context, &imports.UserImportData{
		Username: &username,
		Email:    model.NewPointer(model.NewId() + "@example.com"),
	}, false)
	user3, appErr := th.App.GetUserByUsername(username)
	require.Nil(t, appErr, "Failed to get user3 from database.")
	require.NotNil(t, user3)

	username2 := model.NewUsername()
	th.App.importUser(th.Context, &imports.UserImportData{
		Username: &username2,
		Email:    model.NewPointer(model.NewId() + "@example.com"),
	}, false)
	user2, appErr := th.App.GetUserByUsername(username2)
	require.Nil(t, appErr, "Failed to get user2 from database.")

	// Create direct post users.
	username3 := model.NewUsername()
	th.App.importUser(th.Context, &imports.UserImportData{
		Username: &username3,
		Email:    model.NewPointer(model.NewId() + "@example.com"),
	}, false)
	user3, appErr = th.App.GetUserByUsername(username3)
	require.Nil(t, appErr, "Failed to get user3 from database.")

	username4 := model.NewUsername()
	th.App.importUser(th.Context, &imports.UserImportData{
		Username: &username4,
		Email:    model.NewPointer(model.NewId() + "@example.com"),
	}, false)

	user4, appErr := th.App.GetUserByUsername(username4)
	require.Nil(t, appErr, "Failed to get user4 from database.")

	// Post with attachments
	time := model.GetMillis()
	attachmentsPostTime := time
	attachmentsReplyTime := time + 1
	testsDir, _ := fileutils.FindDir("tests")
	testImage := filepath.Join(testsDir, "test.png")
	testMarkDown := filepath.Join(testsDir, "test-attachments.md")
	data := imports.LineImportWorkerData{
		LineImportData: imports.LineImportData{
			Post: &imports.PostImportData{
				Team:        &teamName,
				Channel:     &channelName,
				User:        &username3,
				Message:     model.NewPointer("Message with reply"),
				CreateAt:    &attachmentsPostTime,
				Attachments: &[]imports.AttachmentImportData{{Path: &testImage}, {Path: &testMarkDown}},
				Replies: &[]imports.ReplyImportData{{
					User:        &user4.Username,
					Message:     model.NewPointer("Message reply"),
					CreateAt:    &attachmentsReplyTime,
					Attachments: &[]imports.AttachmentImportData{{Path: &testImage}},
				}},
			},
		},
		LineNumber: 19,
	}

	t.Run("import with attachment", func(t *testing.T) {
		errLine, err := th.App.importMultiplePostLines(th.Context, []imports.LineImportWorkerData{data}, false, true)
		require.Nil(t, err)
		require.Equal(t, 0, errLine)

		attachments := GetAttachments(user3.Id, th, t)
		require.Len(t, attachments, 2)
		assert.Contains(t, attachments[0].Path, team.Id)
		assert.Contains(t, attachments[1].Path, team.Id)
		AssertFileIdsInPost(attachments, th, t)

		attachments = GetAttachments(user4.Id, th, t)
		require.Len(t, attachments, 1)
		assert.Contains(t, attachments[0].Path, team.Id)
		AssertFileIdsInPost(attachments, th, t)
	})

	t.Run("import existing post with new attachment", func(t *testing.T) {
		data.Post.Attachments = &[]imports.AttachmentImportData{{Path: &testImage}}
		errLine, err := th.App.importMultiplePostLines(th.Context, []imports.LineImportWorkerData{data}, false, true)
		require.Nil(t, err)
		require.Equal(t, 0, errLine)

		attachments := GetAttachments(user3.Id, th, t)
		require.Len(t, attachments, 1)
		assert.Contains(t, attachments[0].Path, team.Id)
		AssertFileIdsInPost(attachments, th, t)

		attachments = GetAttachments(user4.Id, th, t)
		require.Len(t, attachments, 1)
		assert.Contains(t, attachments[0].Path, team.Id)
		AssertFileIdsInPost(attachments, th, t)
	})

	t.Run("Reply with Attachments in Direct Post", func(t *testing.T) {
		directImportData := imports.LineImportWorkerData{
			LineImportData: imports.LineImportData{
				DirectPost: &imports.DirectPostImportData{
					ChannelMembers: &[]string{
						user3.Username,
						user2.Username,
					},
					User:     &user3.Username,
					Message:  model.NewPointer("Message with Replies"),
					CreateAt: model.NewPointer(model.GetMillis()),
					Replies: &[]imports.ReplyImportData{{
						User:        &user2.Username,
						Message:     model.NewPointer("Message reply with attachment"),
						CreateAt:    model.NewPointer(model.GetMillis()),
						Attachments: &[]imports.AttachmentImportData{{Path: &testImage}},
					}},
				},
			},
			LineNumber: 7,
		}

		errLine, err := th.App.importMultipleDirectPostLines(th.Context, []imports.LineImportWorkerData{directImportData}, false, true)
		require.Nil(t, err, "Expected success.")
		require.Equal(t, 0, errLine)

		attachments := GetAttachments(user2.Id, th, t)
		require.Len(t, attachments, 1)
		assert.Contains(t, attachments[0].Path, "noteam")
		AssertFileIdsInPost(attachments, th, t)
	})

	t.Run("import existing post with different attachment's content", func(t *testing.T) {
		tmpDir := os.TempDir()
		filePath := filepath.Join(tmpDir, "test_diff.png")

		t.Run("different size", func(t *testing.T) {
			testImage := filepath.Join(testsDir, "test.png")
			imageData, err := os.ReadFile(testImage)
			require.NoError(t, err)
			err = os.WriteFile(filePath, imageData, 0644)
			require.NoError(t, err)

			data.Post.Attachments = &[]imports.AttachmentImportData{{Path: &filePath}}
			data.Post.Replies = nil
			data.Post.Message = model.NewPointer("new post")
			errLine, appErr := th.App.importMultiplePostLines(th.Context, []imports.LineImportWorkerData{data}, false, true)
			require.Nil(t, appErr)
			require.Equal(t, 0, errLine)

			attachments := GetAttachments(user3.Id, th, t)
			require.Len(t, attachments, 2)
			assert.Contains(t, attachments[1].Path, team.Id)
			AssertFileIdsInPost(attachments[1:], th, t)

			testImage = filepath.Join(testsDir, "test-data-graph.png")
			imageData, err = os.ReadFile(testImage)
			require.NoError(t, err)
			err = os.WriteFile(filePath, imageData, 0644)
			require.NoError(t, err)

			data.Post.Attachments = &[]imports.AttachmentImportData{{Path: &filePath}}
			data.Post.Replies = nil
			errLine, appErr = th.App.importMultiplePostLines(th.Context, []imports.LineImportWorkerData{data}, false, true)
			require.Nil(t, appErr)
			require.Equal(t, 0, errLine)

			attachments2 := GetAttachments(user3.Id, th, t)
			require.NotEqual(t, attachments, attachments2)
			require.Len(t, attachments2, 2)
			assert.Contains(t, attachments2[1].Path, team.Id)
			AssertFileIdsInPost(attachments2[1:], th, t)
		})

		t.Run("same size", func(t *testing.T) {
			imageData, err := os.ReadFile(filepath.Join(testsDir, "test_img_diff_A.png"))
			require.NoError(t, err)
			err = os.WriteFile(filePath, imageData, 0644)
			require.NoError(t, err)

			data.Post.Attachments = &[]imports.AttachmentImportData{{Path: &filePath}}
			data.Post.Replies = nil
			data.Post.Message = model.NewPointer("new post2")
			errLine, appErr := th.App.importMultiplePostLines(th.Context, []imports.LineImportWorkerData{data}, false, true)
			require.Nil(t, appErr)
			require.Equal(t, 0, errLine)

			attachments := GetAttachments(user3.Id, th, t)
			require.Len(t, attachments, 3)
			assert.Contains(t, attachments[2].Path, team.Id)
			AssertFileIdsInPost(attachments[2:], th, t)

			imageData, err = os.ReadFile(filepath.Join(testsDir, "test_img_diff_B.png"))
			require.NoError(t, err)
			err = os.WriteFile(filePath, imageData, 0644)
			require.NoError(t, err)

			data.Post.Attachments = &[]imports.AttachmentImportData{{Path: &filePath}}
			data.Post.Replies = nil
			errLine, appErr = th.App.importMultiplePostLines(th.Context, []imports.LineImportWorkerData{data}, false, true)
			require.Nil(t, appErr)
			require.Equal(t, 0, errLine)

			attachments2 := GetAttachments(user3.Id, th, t)
			require.NotEqual(t, attachments, attachments2)
			require.Len(t, attachments2, 3)
			assert.Contains(t, attachments2[2].Path, team.Id)
			AssertFileIdsInPost(attachments2[2:], th, t)
		})
	})
}

func TestImportDirectPostWithAttachments(t *testing.T) {
	th := Setup(t)
	defer th.TearDown()

	testsDir, _ := fileutils.FindDir("tests")
	testImage := filepath.Join(testsDir, "test.png")
	testImage2 := filepath.Join(testsDir, "test.svg")
	// create a temp file with same name as original but with a different first byte
	tmpFolder, _ := os.MkdirTemp("", "imgFake")
	testImageFake := filepath.Join(tmpFolder, "test.png")
	fakeFileData, _ := os.ReadFile(testImage)
	fakeFileData[0] = 0
	_ = os.WriteFile(testImageFake, fakeFileData, 0644)
	defer os.RemoveAll(tmpFolder)

	// Create a user.
	username := model.NewUsername()
	th.App.importUser(th.Context, &imports.UserImportData{
		Username: &username,
		Email:    model.NewPointer(model.NewId() + "@example.com"),
	}, false)
	user1, appErr := th.App.GetUserByUsername(username)
	require.Nil(t, appErr, "Failed to get user1 from database.")

	username2 := model.NewUsername()
	th.App.importUser(th.Context, &imports.UserImportData{
		Username: &username2,
		Email:    model.NewPointer(model.NewId() + "@example.com"),
	}, false)

	user2, appErr := th.App.GetUserByUsername(username2)
	require.Nil(t, appErr, "Failed to get user2 from database.")

	directImportData := imports.LineImportWorkerData{
		LineImportData: imports.LineImportData{
			DirectPost: &imports.DirectPostImportData{
				ChannelMembers: &[]string{
					user1.Username,
					user2.Username,
				},
				User:        &user1.Username,
				Message:     model.NewPointer("Direct message"),
				CreateAt:    model.NewPointer(model.GetMillis()),
				Attachments: &[]imports.AttachmentImportData{{Path: &testImage}},
			},
		},
		LineNumber: 3,
	}

	t.Run("Regular import of attachment", func(t *testing.T) {
		errLine, err := th.App.importMultipleDirectPostLines(th.Context, []imports.LineImportWorkerData{directImportData}, false, true)
		require.Nil(t, err, "Expected success.")
		require.Equal(t, 0, errLine)

		attachments := GetAttachments(user1.Id, th, t)
		require.Len(t, attachments, 1)
		assert.Contains(t, attachments[0].Path, "noteam")
		AssertFileIdsInPost(attachments, th, t)
	})

	t.Run("Attempt to import again with same file entirely, should NOT add an attachment", func(t *testing.T) {
		errLine, err := th.App.importMultipleDirectPostLines(th.Context, []imports.LineImportWorkerData{directImportData}, false, true)
		require.Nil(t, err, "Expected success.")
		require.Equal(t, 0, errLine)

		attachments := GetAttachments(user1.Id, th, t)
		require.Len(t, attachments, 1)
	})

	t.Run("Attempt to import again with same name and size but different content, SHOULD add an attachment", func(t *testing.T) {
		directImportDataFake := imports.LineImportWorkerData{
			LineImportData: imports.LineImportData{
				DirectPost: &imports.DirectPostImportData{
					ChannelMembers: &[]string{
						user1.Username,
						user2.Username,
					},
					User:        &user1.Username,
					Message:     model.NewPointer("Direct message"),
					CreateAt:    model.NewPointer(model.GetMillis()),
					Attachments: &[]imports.AttachmentImportData{{Path: &testImageFake}},
				},
			},
			LineNumber: 2,
		}

		errLine, err := th.App.importMultipleDirectPostLines(th.Context, []imports.LineImportWorkerData{directImportDataFake}, false, true)
		require.Nil(t, err, "Expected success.")
		require.Equal(t, 0, errLine)

		attachments := GetAttachments(user1.Id, th, t)
		require.Len(t, attachments, 2)
	})

	t.Run("Attempt to import again with same data, SHOULD add an attachment, since it's different name", func(t *testing.T) {
		directImportData2 := imports.LineImportWorkerData{
			LineImportData: imports.LineImportData{
				DirectPost: &imports.DirectPostImportData{
					ChannelMembers: &[]string{
						user1.Username,
						user2.Username,
					},
					User:        &user1.Username,
					Message:     model.NewPointer("Direct message"),
					CreateAt:    model.NewPointer(model.GetMillis()),
					Attachments: &[]imports.AttachmentImportData{{Path: &testImage2}},
				},
			},
			LineNumber: 2,
		}

		errLine, err := th.App.importMultipleDirectPostLines(th.Context, []imports.LineImportWorkerData{directImportData2}, false, true)
		require.Nil(t, err, "Expected success.")
		require.Equal(t, 0, errLine)

		attachments := GetAttachments(user1.Id, th, t)
		require.Len(t, attachments, 3)
	})
}

func TestZippedImportPostAndRepliesWithAttachments(t *testing.T) {
	th := Setup(t)
	defer th.TearDown()

	// Create a Team.
	teamName := model.NewRandomTeamName()
	th.App.importTeam(th.Context, &imports.TeamImportData{
		Name:        &teamName,
		DisplayName: model.NewPointer("Display Name"),
		Type:        model.NewPointer("O"),
	}, false)
	team, appErr := th.App.GetTeamByName(teamName)
	require.Nil(t, appErr, "Failed to get team from database.")

	// Create a Channel.
	channelName := NewTestId()
	chanTypeOpen := model.ChannelTypeOpen
	th.App.importChannel(th.Context, &imports.ChannelImportData{
		Team:        &teamName,
		Name:        &channelName,
		DisplayName: model.NewPointer("Display Name"),
		Type:        &chanTypeOpen,
	}, false)
	_, appErr = th.App.GetChannelByName(th.Context, channelName, team.Id, false)
	require.Nil(t, appErr, "Failed to get channel from database.")

	// Create users
	username2 := model.NewUsername()
	th.App.importUser(th.Context, &imports.UserImportData{
		Username: &username2,
		Email:    model.NewPointer(model.NewId() + "@example.com"),
	}, false)
	user2, appErr := th.App.GetUserByUsername(username2)
	require.Nil(t, appErr, "Failed to get user2 from database.")

	// Create direct post users.
	username3 := model.NewUsername()
	th.App.importUser(th.Context, &imports.UserImportData{
		Username: &username3,
		Email:    model.NewPointer(model.NewId() + "@example.com"),
	}, false)
	user3, appErr := th.App.GetUserByUsername(username3)
	require.Nil(t, appErr, "Failed to get user3 from database.")

	username4 := model.NewUsername()
	th.App.importUser(th.Context, &imports.UserImportData{
		Username: &username4,
		Email:    model.NewPointer(model.NewId() + "@example.com"),
	}, false)

	user4, appErr := th.App.GetUserByUsername(username4)
	require.Nil(t, appErr, "Failed to get user4 from database.")

	// Post with attachments
	time := model.GetMillis()
	attachmentsPostTime := time
	attachmentsReplyTime := time + 1
	testsDir, _ := fileutils.FindDir("tests")
	testImage := filepath.Join(testsDir, "test.png")
	testZipFileName := filepath.Join(testsDir, "import_test.zip")
	testZip, _ := os.Open(testZipFileName)

	fi, err := testZip.Stat()
	require.NoError(t, err, "failed to get file info")
	testZipReader, err := zip.NewReader(testZip, fi.Size())
	require.NoError(t, err, "failed to read test zip")

	require.NotEmpty(t, testZipReader.File)
	imageData := testZipReader.File[0]

	testMarkDown := filepath.Join(testsDir, "test-attachments.md")
	data := imports.LineImportWorkerData{
		LineImportData: imports.LineImportData{
			Post: &imports.PostImportData{
				Team:        &teamName,
				Channel:     &channelName,
				User:        &username3,
				Message:     model.NewPointer("Message with reply"),
				CreateAt:    &attachmentsPostTime,
				Attachments: &[]imports.AttachmentImportData{{Path: &testImage}, {Path: &testMarkDown}},
				Replies: &[]imports.ReplyImportData{{
					User:        &user4.Username,
					Message:     model.NewPointer("Message reply"),
					CreateAt:    &attachmentsReplyTime,
					Attachments: &[]imports.AttachmentImportData{{Path: &testImage, Data: imageData}},
				}},
			},
		},
		LineNumber: 19,
	}

	t.Run("import with attachment", func(t *testing.T) {
		errLine, err := th.App.importMultiplePostLines(th.Context, []imports.LineImportWorkerData{data}, false, true)
		require.Nil(t, err)
		require.Equal(t, 0, errLine)

		attachments := GetAttachments(user3.Id, th, t)
		require.Len(t, attachments, 2)
		assert.Contains(t, attachments[0].Path, team.Id)
		assert.Contains(t, attachments[1].Path, team.Id)
		AssertFileIdsInPost(attachments, th, t)

		attachments = GetAttachments(user4.Id, th, t)
		require.Len(t, attachments, 1)
		assert.Contains(t, attachments[0].Path, team.Id)
		AssertFileIdsInPost(attachments, th, t)
	})

	t.Run("import existing post with new attachment", func(t *testing.T) {
		data.Post.Attachments = &[]imports.AttachmentImportData{{Path: &testImage}}
		errLine, err := th.App.importMultiplePostLines(th.Context, []imports.LineImportWorkerData{data}, false, true)
		require.Nil(t, err)
		require.Equal(t, 0, errLine)

		attachments := GetAttachments(user3.Id, th, t)
		require.Len(t, attachments, 1)
		assert.Contains(t, attachments[0].Path, team.Id)
		AssertFileIdsInPost(attachments, th, t)

		attachments = GetAttachments(user4.Id, th, t)
		require.Len(t, attachments, 1)
		assert.Contains(t, attachments[0].Path, team.Id)
		AssertFileIdsInPost(attachments, th, t)
	})

	t.Run("Reply with Attachments in Direct Post", func(t *testing.T) {
		directImportData := imports.LineImportWorkerData{
			LineImportData: imports.LineImportData{
				DirectPost: &imports.DirectPostImportData{
					ChannelMembers: &[]string{
						user3.Username,
						user2.Username,
					},
					User:     &user3.Username,
					Message:  model.NewPointer("Message with Replies"),
					CreateAt: model.NewPointer(model.GetMillis()),
					Replies: &[]imports.ReplyImportData{{
						User:        &user2.Username,
						Message:     model.NewPointer("Message reply with attachment"),
						CreateAt:    model.NewPointer(model.GetMillis()),
						Attachments: &[]imports.AttachmentImportData{{Path: &testImage}},
					}},
				},
			},
			LineNumber: 7,
		}

		errLine, err := th.App.importMultipleDirectPostLines(th.Context, []imports.LineImportWorkerData{directImportData}, false, true)
		require.Nil(t, err, "Expected success.")
		require.Equal(t, 0, errLine)

		attachments := GetAttachments(user2.Id, th, t)
		require.Len(t, attachments, 1)
		assert.Contains(t, attachments[0].Path, "noteam")
		AssertFileIdsInPost(attachments, th, t)
	})

	t.Run("import existing post with different attachment's content", func(t *testing.T) {
		var fileA, fileB *zip.File
		for _, f := range testZipReader.File {
			if f.Name == "data/test_img_diff_A.png" {
				fileA = f
			} else if f.Name == "data/test_img_diff_B.png" {
				fileB = f
			}
		}

		require.NotNil(t, fileA)
		require.NotNil(t, fileB)

		data.Post.Attachments = &[]imports.AttachmentImportData{{Path: &fileA.Name, Data: fileA}}
		data.Post.Message = model.NewPointer("new post")
		data.Post.Replies = nil
		errLine, err := th.App.importMultiplePostLines(th.Context, []imports.LineImportWorkerData{data}, false, true)
		require.Nil(t, err)
		require.Equal(t, 0, errLine)

		attachments := GetAttachments(user3.Id, th, t)
		require.Len(t, attachments, 2)
		assert.Contains(t, attachments[1].Path, team.Id)
		AssertFileIdsInPost(attachments[1:], th, t)

		fileB.Name = fileA.Name
		data.Post.Attachments = &[]imports.AttachmentImportData{{Path: &fileA.Name, Data: fileB}}
		errLine, err = th.App.importMultiplePostLines(th.Context, []imports.LineImportWorkerData{data}, false, true)
		require.Nil(t, err)
		require.Equal(t, 0, errLine)

		attachments = GetAttachments(user3.Id, th, t)
		require.Len(t, attachments, 2)
		assert.Contains(t, attachments[1].Path, team.Id)
		AssertFileIdsInPost(attachments[1:], th, t)
	})
}

func TestCompareFilesContent(t *testing.T) {
	t.Run("empty", func(t *testing.T) {
		ok, err := compareFilesContent(strings.NewReader(""), strings.NewReader(""), 0)
		require.NoError(t, err)
		require.True(t, ok)
	})

	t.Run("no match", func(t *testing.T) {
		ok, err := compareFilesContent(strings.NewReader("fileA"), strings.NewReader("fileB"), 0)
		require.NoError(t, err)
		require.False(t, ok)
	})

	t.Run("match", func(t *testing.T) {
		ok, err := compareFilesContent(strings.NewReader("fileA"), strings.NewReader("fileA"), 0)
		require.NoError(t, err)
		require.True(t, ok)
	})
}

func BenchmarkCompareFilesContent(b *testing.B) {
	tmpDir := os.TempDir()
	fileAPath := filepath.Join(tmpDir, "fileA")
	fileBPath := filepath.Join(tmpDir, "fileB")

	fileA, err := os.Create(fileAPath)
	require.NoError(b, err)
	defer fileA.Close()
	defer os.Remove(fileAPath)

	fileB, err := os.Create(fileBPath)
	require.NoError(b, err)
	defer fileB.Close()
	defer os.Remove(fileBPath)

	fileSize := int64(1024 * 1024 * 1024) // 1GB

	err = fileA.Truncate(fileSize)
	require.NoError(b, err)
	err = fileB.Truncate(fileSize)
	require.NoError(b, err)

	bufSizesMap := map[string]int64{
		"32KB":  1024 * 32, // current default of io.Copy
		"128KB": 1024 * 128,
		"1MB":   1024 * 1024,
		"2MB":   1024 * 1024 * 2,
		"4MB":   1024 * 1024 * 4,
		"8MB":   1024 * 1024 * 8,
	}

	fileSizesMap := map[string]int64{
		"512KB": 1024 * 512,
		"1MB":   1024 * 1024,
		"10MB":  1024 * 1024 * 10,
		"100MB": 1024 * 1024 * 100,
		"1GB":   1024 * 1024 * 1000,
	}

	// To force order
	bufSizeLabels := []string{"32KB", "128KB", "1MB", "2MB", "4MB", "8MB"}
	fileSizeLabels := []string{"512KB", "1MB", "10MB", "100MB", "1GB"}

	b.Run("plain", func(b *testing.B) {
		b.Run("local", func(b *testing.B) {
			b.ReportAllocs()
			b.ResetTimer()
			b.StopTimer()

			for i := 0; i < b.N; i++ {
				_, err := fileA.Seek(0, io.SeekStart)
				require.NoError(b, err)
				_, err = fileB.Seek(0, io.SeekStart)
				require.NoError(b, err)

				b.StartTimer()
				ok, err := compareFilesContent(fileA, fileB, 0)
				b.StopTimer()
				require.NoError(b, err)
				require.True(b, ok)
			}
		})

		b.Run("s3", func(b *testing.B) {
			th := SetupConfig(b, func(cfg *model.Config) {
				cfg.FileSettings = model.FileSettings{
					DriverName:                         model.NewPointer(model.ImageDriverS3),
					AmazonS3AccessKeyId:                model.NewPointer(model.MinioAccessKey),
					AmazonS3SecretAccessKey:            model.NewPointer(model.MinioSecretKey),
					AmazonS3Bucket:                     model.NewPointer("comparefilescontentbucket"),
					AmazonS3Endpoint:                   model.NewPointer("localhost:9000"),
					AmazonS3Region:                     model.NewPointer(""),
					AmazonS3PathPrefix:                 model.NewPointer(""),
					AmazonS3SSL:                        model.NewPointer(false),
					AmazonS3RequestTimeoutMilliseconds: model.NewPointer(int64(300 * 1000)),
				}
			})
			defer th.TearDown()

			err := th.App.Srv().FileBackend().(*filestore.S3FileBackend).TestConnection()
			require.NoError(b, err)

			_, err = fileA.Seek(0, io.SeekStart)
			require.NoError(b, err)
			_, err = fileB.Seek(0, io.SeekStart)
			require.NoError(b, err)

			_, appErr := th.App.WriteFile(fileA, "compareFileA")
			require.Nil(b, appErr)
			defer th.App.RemoveFile("compareFileA")

			_, appErr = th.App.WriteFile(fileB, "compareFileB")
			require.Nil(b, appErr)
			defer th.App.RemoveFile("compareFileB")

			rdA, appErr := th.App.FileReader("compareFileA")
			require.Nil(b, appErr)
			defer rdA.Close()

			rdB, appErr := th.App.FileReader("compareFileB")
			require.Nil(b, appErr)
			defer rdB.Close()

			b.ResetTimer()

			for _, fileSizeLabel := range fileSizeLabels {
				fileSize := fileSizesMap[fileSizeLabel]
				for _, bufSizeLabel := range bufSizeLabels {
					bufSize := bufSizesMap[bufSizeLabel]
					b.Run("bufSize-fileSize"+fileSizeLabel+"-bufSize"+bufSizeLabel, func(b *testing.B) {
						b.ReportAllocs()
						b.StopTimer()
						for i := 0; i < b.N; i++ {
							_, err := rdA.Seek(0, io.SeekStart)
							require.NoError(b, err)
							_, err = rdB.Seek(0, io.SeekStart)
							require.NoError(b, err)

							b.StartTimer()
							ok, err := compareFilesContent(&io.LimitedReader{
								R: rdA,
								N: fileSize,
							}, &io.LimitedReader{
								R: rdB,
								N: fileSize,
							}, bufSize)
							b.StopTimer()
							require.NoError(b, err)
							require.True(b, ok)
						}
					})
				}
			}
		})
	})

	b.Run("zip", func(b *testing.B) {
		zipFilePath := filepath.Join(tmpDir, "compareFiles.zip")
		zipFile, err := os.Create(zipFilePath)
		require.NoError(b, err)
		defer zipFile.Close()
		defer os.Remove(zipFilePath)

		zipWr := zip.NewWriter(zipFile)

		fileAZipWr, err := zipWr.CreateHeader(&zip.FileHeader{
			Name:   "compareFileA",
			Method: zip.Store,
		})
		require.NoError(b, err)
		_, err = io.Copy(fileAZipWr, fileA)
		require.NoError(b, err)

		fileBZipWr, err := zipWr.CreateHeader(&zip.FileHeader{
			Name:   "compareFileB",
			Method: zip.Store,
		})
		require.NoError(b, err)
		_, err = io.Copy(fileBZipWr, fileB)
		require.NoError(b, err)

		err = zipWr.Close()
		require.NoError(b, err)

		info, err := zipFile.Stat()
		require.NoError(b, err)

		zipFileSize := info.Size()

		b.Run("local", func(b *testing.B) {
			b.ResetTimer()

			for _, label := range bufSizeLabels {
				bufSize := bufSizesMap[label]
				b.Run("bufSize-"+label, func(b *testing.B) {
					b.ReportAllocs()
					b.StopTimer()
					for i := 0; i < b.N; i++ {
						_, err := zipFile.Seek(0, io.SeekStart)
						require.NoError(b, err)
						zipRd, err := zip.NewReader(zipFile, zipFileSize)
						require.NoError(b, err)

						zipFileA, err := zipRd.Open("compareFileA")
						require.NoError(b, err)

						zipFileB, err := zipRd.Open("compareFileB")
						require.NoError(b, err)

						b.StartTimer()
						ok, err := compareFilesContent(zipFileA, zipFileB, bufSize)
						b.StopTimer()
						require.NoError(b, err)
						require.True(b, ok)
					}
				})
			}
		})

		b.Run("s3", func(b *testing.B) {
			th := SetupConfig(b, func(cfg *model.Config) {
				cfg.FileSettings = model.FileSettings{
					DriverName:                         model.NewPointer(model.ImageDriverS3),
					AmazonS3AccessKeyId:                model.NewPointer(model.MinioAccessKey),
					AmazonS3SecretAccessKey:            model.NewPointer(model.MinioSecretKey),
					AmazonS3Bucket:                     model.NewPointer("comparefilescontentbucket"),
					AmazonS3Endpoint:                   model.NewPointer("localhost:9000"),
					AmazonS3Region:                     model.NewPointer(""),
					AmazonS3PathPrefix:                 model.NewPointer(""),
					AmazonS3SSL:                        model.NewPointer(false),
					AmazonS3RequestTimeoutMilliseconds: model.NewPointer(int64(300 * 1000)),
				}
			})
			defer th.TearDown()

			err := th.App.Srv().FileBackend().(*filestore.S3FileBackend).TestConnection()
			require.NoError(b, err)

			_, appErr := th.App.WriteFile(zipFile, "compareFiles.zip")
			require.Nil(b, appErr)
			defer th.App.RemoveFile("compareFiles.zip")

			zipFileRd, appErr := th.App.FileReader("compareFiles.zip")
			require.Nil(b, appErr)
			defer zipFileRd.Close()

			b.ResetTimer()

			for _, fileSizeLabel := range fileSizeLabels {
				fileSize := fileSizesMap[fileSizeLabel]
				for _, bufSizeLabel := range bufSizeLabels {
					bufSize := bufSizesMap[bufSizeLabel]
					b.Run("bufSize-fileSize"+fileSizeLabel+"-bufSize"+bufSizeLabel, func(b *testing.B) {
						b.ReportAllocs()
						b.StopTimer()
						for i := 0; i < b.N; i++ {
							_, err := zipFileRd.Seek(0, io.SeekStart)
							require.NoError(b, err)
							zipRd, err := zip.NewReader(zipFileRd.(io.ReaderAt), zipFileSize)
							require.NoError(b, err)

							zipFileA, err := zipRd.Open("compareFileA")
							require.NoError(b, err)

							zipFileB, err := zipRd.Open("compareFileB")
							require.NoError(b, err)

							b.StartTimer()
							ok, err := compareFilesContent(&io.LimitedReader{
								R: zipFileA,
								N: fileSize,
							}, &io.LimitedReader{
								R: zipFileB,
								N: fileSize,
							}, bufSize)
							b.StopTimer()
							require.NoError(b, err)
							require.True(b, ok)
						}
					})
				}
			}
		})
	})
}<|MERGE_RESOLUTION|>--- conflicted
+++ resolved
@@ -520,11 +520,7 @@
 	sanitizedTeamName := strings.ToLower(teamName)
 
 	data := imports.TeamImportData{
-<<<<<<< HEAD
-		Name:            model.NewPointer(model.NewId()),
-=======
 		Name:            model.NewPointer(teamName),
->>>>>>> 64b30abb
 		DisplayName:     model.NewPointer("Display Name"),
 		Type:            model.NewPointer("XYZ"),
 		Description:     model.NewPointer("The team description."),

--- conflicted
+++ resolved
@@ -15,13 +15,7 @@
 )
 
 // SyncLdap starts an LDAP sync job.
-<<<<<<< HEAD
-// If reAddRemovedMembers is true, then members who left or were removed from a team/channel will
-// be re-added; otherwise, they will not be re-added.
-func (a *App) SyncLdap(rctx request.CTX, reAddRemovedMembers *bool) {
-=======
-func (a *App) SyncLdap(c request.CTX) {
->>>>>>> 59f74324
+func (a *App) SyncLdap(rctx request.CTX) {
 	a.Srv().Go(func() {
 		if license := a.Srv().License(); license != nil && *license.Features.LDAP {
 			if !*a.Config().LdapSettings.EnableSync {
@@ -34,13 +28,8 @@
 				rctx.Logger().Error("Not executing ldap sync because ldap is not available")
 				return
 			}
-<<<<<<< HEAD
-			if _, appErr := ldapI.StartSynchronizeJob(rctx, false, reAddRemovedMembers); appErr != nil {
+			if _, appErr := ldapI.StartSynchronizeJob(rctx, false); appErr != nil {
 				rctx.Logger().Error("Failed to start LDAP sync job")
-=======
-			if _, appErr := ldapI.StartSynchronizeJob(c, false); appErr != nil {
-				c.Logger().Error("Failed to start LDAP sync job")
->>>>>>> 59f74324
 			}
 		}
 	})

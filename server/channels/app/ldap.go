--- conflicted
+++ resolved
@@ -153,16 +153,8 @@
 		return "", model.NewAppError("SwitchLdapToEmail", "api.user.ldap_to_email.not_available.app_error", nil, "", http.StatusNotImplemented)
 	}
 
-<<<<<<< HEAD
-	if err := ldapInterface.CheckPassword(c, *user.AuthData, ldapPassword); err != nil {
-		return "", err
-	}
-
-	if err := a.CheckUserMfa(c, user, code); err != nil {
-=======
 	user, err = a.checkLdapUserPasswordAndAllCriteria(c, user, ldapPassword, code)
 	if err != nil {
->>>>>>> 79e1c182
 		return "", err
 	}
 

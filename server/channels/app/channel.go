// Copyright (c) 2015-present Mattermost, Inc. All Rights Reserved.
// See LICENSE.txt for license information.

package app

import (
	"context"
	"encoding/json"
	"errors"
	"fmt"
	"net/http"
	"slices"
	"strings"

	"github.com/mattermost/mattermost/server/v8/channels/utils"
	"github.com/mattermost/mattermost/server/v8/platform/services/telemetry"

	"github.com/mattermost/mattermost/server/public/model"
	"github.com/mattermost/mattermost/server/public/plugin"
	"github.com/mattermost/mattermost/server/public/shared/i18n"
	"github.com/mattermost/mattermost/server/public/shared/mlog"
	"github.com/mattermost/mattermost/server/public/shared/request"
	"github.com/mattermost/mattermost/server/v8/channels/store"
	"github.com/mattermost/mattermost/server/v8/channels/store/sqlstore"
)

const (
	UpdateMultipleMaximum = 200
)

// DefaultChannelNames returns the list of system-wide default channel names.
//
// By default the list will be (not necessarily in this order):
//
//	['town-square', 'off-topic']
//
// However, if TeamSettings.ExperimentalDefaultChannels contains a list of channels then that list will replace
// 'off-topic' and be included in the return results in addition to 'town-square'. For example:
//
//	['town-square', 'game-of-thrones', 'wow']
func (a *App) DefaultChannelNames(c request.CTX) []string {
	names := []string{"town-square"}

	if len(a.Config().TeamSettings.ExperimentalDefaultChannels) == 0 {
		names = append(names, "off-topic")
	} else {
		seenChannels := map[string]bool{"town-square": true}
		for _, channelName := range a.Config().TeamSettings.ExperimentalDefaultChannels {
			if !seenChannels[channelName] {
				names = append(names, channelName)
				seenChannels[channelName] = true
			}
		}
	}

	return names
}

func (a *App) JoinDefaultChannels(c request.CTX, teamID string, user *model.User, shouldBeAdmin bool, userRequestorId string) *model.AppError {
	var requestor *model.User
	var nErr error
	if userRequestorId != "" {
		requestor, nErr = a.Srv().Store().User().Get(context.Background(), userRequestorId)
		if nErr != nil {
			var nfErr *store.ErrNotFound
			switch {
			case errors.As(nErr, &nfErr):
				return model.NewAppError("JoinDefaultChannels", MissingAccountError, nil, "", http.StatusNotFound).Wrap(nErr)
			default:
				return model.NewAppError("JoinDefaultChannels", "app.user.get.app_error", nil, "", http.StatusInternalServerError).Wrap(nErr)
			}
		}
	}

	for _, channelName := range a.DefaultChannelNames(c) {
		channel, channelErr := a.Srv().Store().Channel().GetByName(teamID, channelName, true)
		if channelErr != nil {
			c.Logger().Warn("No default channel with this name", mlog.String("channelName", channelName), mlog.String("teamID", teamID), mlog.Err(channelErr))
			continue
		}

		if channel.Type != model.ChannelTypeOpen {
			continue
		}

		cm := &model.ChannelMember{
			ChannelId:   channel.Id,
			UserId:      user.Id,
			SchemeGuest: user.IsGuest(),
			SchemeUser:  !user.IsGuest(),
			SchemeAdmin: shouldBeAdmin,
			NotifyProps: model.GetDefaultChannelNotifyProps(),
		}

		_, nErr = a.Srv().Store().Channel().SaveMember(c, cm)
		if histErr := a.Srv().Store().ChannelMemberHistory().LogJoinEvent(user.Id, channel.Id, model.GetMillis()); histErr != nil {
			return model.NewAppError("JoinDefaultChannels", "app.channel_member_history.log_join_event.internal_error", nil, "", http.StatusInternalServerError).Wrap(histErr)
		}

		if *a.Config().ServiceSettings.ExperimentalEnableDefaultChannelLeaveJoinMessages {
			if aErr := a.postJoinMessageForDefaultChannel(c, user, requestor, channel); aErr != nil {
				c.Logger().Warn("Failed to post join/leave message", mlog.Err(aErr))
			}
		}

		a.invalidateCacheForChannelMembers(channel.Id)

		message := model.NewWebSocketEvent(model.WebsocketEventUserAdded, "", channel.Id, "", nil, "")
		message.Add("user_id", user.Id)
		message.Add("team_id", channel.TeamId)
		a.Publish(message)
	}

	if nErr != nil {
		var appErr *model.AppError
		var cErr *store.ErrConflict
		switch {
		case errors.As(nErr, &cErr):
			if cErr.Resource == "ChannelMembers" {
				return model.NewAppError("JoinDefaultChannels", "app.channel.save_member.exists.app_error", nil, "", http.StatusBadRequest).Wrap(nErr)
			}
		case errors.As(nErr, &appErr):
			return appErr
		default:
			return model.NewAppError("JoinDefaultChannels", "app.channel.create_direct_channel.internal_error", nil, "", http.StatusInternalServerError).Wrap(nErr)
		}
	}

	return nil
}

func (a *App) postJoinMessageForDefaultChannel(c request.CTX, user *model.User, requestor *model.User, channel *model.Channel) *model.AppError {
	if channel.Name == model.DefaultChannelName {
		if requestor == nil {
			if err := a.postJoinTeamMessage(c, user, channel); err != nil {
				return err
			}
		} else {
			if err := a.postAddToTeamMessage(c, requestor, user, channel, ""); err != nil {
				return err
			}
		}
	} else {
		if requestor == nil {
			if err := a.postJoinChannelMessage(c, user, channel); err != nil {
				return err
			}
		} else {
			if err := a.PostAddToChannelMessage(c, requestor, user, channel, ""); err != nil {
				return err
			}
		}
	}

	return nil
}

func (a *App) CreateChannelWithUser(c request.CTX, channel *model.Channel, userID string) (*model.Channel, *model.AppError) {
	if channel.IsGroupOrDirect() {
		return nil, model.NewAppError("CreateChannelWithUser", "api.channel.create_channel.direct_channel.app_error", nil, "", http.StatusBadRequest)
	}

	if channel.TeamId == "" {
		return nil, model.NewAppError("CreateChannelWithUser", "app.channel.create_channel.no_team_id.app_error", nil, "", http.StatusBadRequest)
	}

	// Get total number of channels on current team
	count, err := a.GetNumberOfChannelsOnTeam(c, channel.TeamId)
	if err != nil {
		return nil, err
	}

	if int64(count+1) > *a.Config().TeamSettings.MaxChannelsPerTeam {
		return nil, model.NewAppError("CreateChannelWithUser", "api.channel.create_channel.max_channel_limit.app_error", map[string]any{"MaxChannelsPerTeam": *a.Config().TeamSettings.MaxChannelsPerTeam}, "", http.StatusBadRequest)
	}

	channel.CreatorId = userID

	rchannel, err := a.CreateChannel(c, channel, true)
	if err != nil {
		return nil, err
	}

	var user *model.User
	if user, err = a.GetUser(userID); err != nil {
		return nil, err
	}

	if err = a.postJoinChannelMessage(c, user, channel); err != nil {
		return nil, err
	}

	message := model.NewWebSocketEvent(model.WebsocketEventChannelCreated, "", "", userID, nil, "")
	message.Add("channel_id", channel.Id)
	message.Add("team_id", channel.TeamId)
	a.Publish(message)

	return rchannel, nil
}

// RenameChannel is used to rename the channel Name and the DisplayName fields
func (a *App) RenameChannel(c request.CTX, channel *model.Channel, newChannelName string, newDisplayName string) (*model.Channel, *model.AppError) {
	if channel.Type == model.ChannelTypeDirect {
		return nil, model.NewAppError("RenameChannel", "api.channel.rename_channel.cant_rename_direct_messages.app_error", nil, "", http.StatusBadRequest)
	}

	if channel.Type == model.ChannelTypeGroup {
		return nil, model.NewAppError("RenameChannel", "api.channel.rename_channel.cant_rename_group_messages.app_error", nil, "", http.StatusBadRequest)
	}

	channel.Name = newChannelName
	if newDisplayName != "" {
		channel.DisplayName = newDisplayName
	}

	newChannel, err := a.UpdateChannel(c, channel)
	if err != nil {
		return nil, err
	}

	return newChannel, nil
}

func (a *App) CreateChannel(c request.CTX, channel *model.Channel, addMember bool) (*model.Channel, *model.AppError) {
	channel.DisplayName = strings.TrimSpace(channel.DisplayName)
	sc, nErr := a.Srv().Store().Channel().Save(c, channel, *a.Config().TeamSettings.MaxChannelsPerTeam)
	if nErr != nil {
		var invErr *store.ErrInvalidInput
		var cErr *store.ErrConflict
		var ltErr *store.ErrLimitExceeded
		var appErr *model.AppError
		switch {
		case errors.As(nErr, &invErr):
			switch {
			case invErr.Entity == "Channel" && invErr.Field == "DeleteAt":
				return nil, model.NewAppError("CreateChannel", "store.sql_channel.save.archived_channel.app_error", nil, "", http.StatusBadRequest).Wrap(nErr)
			case invErr.Entity == "Channel" && invErr.Field == "Type":
				return nil, model.NewAppError("CreateChannel", "store.sql_channel.save.direct_channel.app_error", nil, "", http.StatusBadRequest).Wrap(nErr)
			case invErr.Entity == "Channel" && invErr.Field == "Id":
				return nil, model.NewAppError("CreateChannel", "store.sql_channel.save_channel.existing.app_error", nil, "id="+invErr.Value.(string), http.StatusBadRequest).Wrap(nErr)
			}
		case errors.As(nErr, &cErr):
			return sc, model.NewAppError("CreateChannel", store.ChannelExistsError, nil, "", http.StatusBadRequest).Wrap(nErr)
		case errors.As(nErr, &ltErr):
			return nil, model.NewAppError("CreateChannel", "store.sql_channel.save_channel.limit.app_error", nil, "", http.StatusBadRequest).Wrap(nErr)
		case errors.As(nErr, &appErr): // in case we haven't converted to plain error.
			return nil, appErr
		default: // last fallback in case it doesn't map to an existing app error.
			return nil, model.NewAppError("CreateChannel", "app.channel.create_channel.internal_error", nil, "", http.StatusInternalServerError).Wrap(nErr)
		}
	}

	if addMember {
		user, nErr := a.Srv().Store().User().Get(context.Background(), channel.CreatorId)
		if nErr != nil {
			var nfErr *store.ErrNotFound
			switch {
			case errors.As(nErr, &nfErr):
				return nil, model.NewAppError("CreateChannel", MissingAccountError, nil, "", http.StatusNotFound).Wrap(nErr)
			default:
				return nil, model.NewAppError("CreateChannel", "app.user.get.app_error", nil, "", http.StatusInternalServerError).Wrap(nErr)
			}
		}

		cm := &model.ChannelMember{
			ChannelId:   sc.Id,
			UserId:      user.Id,
			SchemeGuest: user.IsGuest(),
			SchemeUser:  !user.IsGuest(),
			SchemeAdmin: true,
			NotifyProps: model.GetDefaultChannelNotifyProps(),
		}

		if _, nErr := a.Srv().Store().Channel().SaveMember(c, cm); nErr != nil {
			var appErr *model.AppError
			var cErr *store.ErrConflict
			switch {
			case errors.As(nErr, &cErr):
				switch cErr.Resource {
				case "ChannelMembers":
					return nil, model.NewAppError("CreateChannel", "app.channel.save_member.exists.app_error", nil, "", http.StatusBadRequest).Wrap(nErr)
				}
			case errors.As(nErr, &appErr):
				return nil, appErr
			default:
				return nil, model.NewAppError("CreateChannel", "app.channel.create_direct_channel.internal_error", nil, "", http.StatusInternalServerError).Wrap(nErr)
			}
		}

		if err := a.Srv().Store().ChannelMemberHistory().LogJoinEvent(channel.CreatorId, sc.Id, model.GetMillis()); err != nil {
			return nil, model.NewAppError("CreateChannel", "app.channel_member_history.log_join_event.internal_error", nil, "", http.StatusInternalServerError).Wrap(err)
		}

		a.Srv().Platform().InvalidateChannelCacheForUser(channel.CreatorId)
	}

	a.Srv().Go(func() {
		pluginContext := pluginContext(c)
		a.ch.RunMultiHook(func(hooks plugin.Hooks, _ *model.Manifest) bool {
			hooks.ChannelHasBeenCreated(pluginContext, sc)
			return true
		}, plugin.ChannelHasBeenCreatedID)
	})

	return sc, nil
}

func (a *App) GetOrCreateDirectChannel(c request.CTX, userID, otherUserID string, channelOptions ...model.ChannelOption) (*model.Channel, *model.AppError) {
	channel, nErr := a.getDirectChannel(c, userID, otherUserID)
	if nErr != nil {
		return nil, nErr
	}

	if channel != nil {
		return channel, nil
	}

	if *a.Config().TeamSettings.RestrictDirectMessage == model.DirectMessageTeam &&
		!a.SessionHasPermissionTo(*c.Session(), model.PermissionManageSystem) {
		users, err := a.GetUsersByIds([]string{userID, otherUserID}, &store.UserGetByIdsOpts{})
		if err != nil {
			return nil, err
		}
		var isBot bool
		for _, user := range users {
			if user.IsBot {
				isBot = true
				break
			}
		}
		// if one of the users is a bot, don't restrict to team members
		if !isBot {
			commonTeamIDs, err := a.GetCommonTeamIDsForTwoUsers(userID, otherUserID)
			if err != nil {
				return nil, err
			}
			if len(commonTeamIDs) == 0 {
				return nil, model.NewAppError("createDirectChannel", "api.channel.create_channel.direct_channel.team_restricted_error", nil, "", http.StatusForbidden)
			}
		}
	}

	channel, err := a.createDirectChannel(c, userID, otherUserID, channelOptions...)
	if err != nil {
		if err.Id == store.ChannelExistsError {
			return channel, nil
		}
		return nil, err
	}

	a.handleCreationEvent(c, userID, otherUserID, channel)
	return channel, nil
}

func (a *App) getOrCreateDirectChannelWithUser(c request.CTX, user, otherUser *model.User) (*model.Channel, *model.AppError) {
	channel, nErr := a.getDirectChannel(c, user.Id, otherUser.Id)
	if nErr != nil {
		return nil, nErr
	}

	if channel != nil {
		return channel, nil
	}

	channel, err := a.createDirectChannelWithUser(c, user, otherUser)
	if err != nil {
		if err.Id == store.ChannelExistsError {
			return channel, nil
		}
		return nil, err
	}

	a.handleCreationEvent(c, user.Id, otherUser.Id, channel)
	return channel, nil
}

func (a *App) handleCreationEvent(c request.CTX, userID, otherUserID string, channel *model.Channel) {
	a.Srv().Platform().InvalidateChannelCacheForUser(userID)
	a.Srv().Platform().InvalidateChannelCacheForUser(otherUserID)

	a.Srv().Go(func() {
		pluginContext := pluginContext(c)
		a.ch.RunMultiHook(func(hooks plugin.Hooks, _ *model.Manifest) bool {
			hooks.ChannelHasBeenCreated(pluginContext, channel)
			return true
		}, plugin.ChannelHasBeenCreatedID)
	})

	message := model.NewWebSocketEvent(model.WebsocketEventDirectAdded, "", channel.Id, "", nil, "")
	message.Add("creator_id", userID)
	message.Add("teammate_id", otherUserID)
	a.Publish(message)
}

func (a *App) createDirectChannel(c request.CTX, userID string, otherUserID string, channelOptions ...model.ChannelOption) (*model.Channel, *model.AppError) {
	users, err := a.Srv().Store().User().GetMany(context.Background(), []string{userID, otherUserID})
	if err != nil {
		return nil, model.NewAppError("CreateDirectChannel", "api.channel.create_direct_channel.invalid_user.app_error", nil, "", http.StatusBadRequest).Wrap(err)
	}

	if len(users) == 0 {
		return nil, model.NewAppError("CreateDirectChannel", "api.channel.create_direct_channel.invalid_user.app_error", nil, fmt.Sprintf("No users found for ids: %s. %s", userID, otherUserID), http.StatusBadRequest)
	}

	// We are doing this because we allow a user to create a direct channel with themselves
	if userID == otherUserID {
		users = append(users, users[0])
	}

	// After we counted for direct channels with the same user, if we do not have two users then we failed to find one
	if len(users) != 2 {
		return nil, model.NewAppError("CreateDirectChannel", "api.channel.create_direct_channel.invalid_user.app_error", nil, fmt.Sprintf("No users found for ids: %s. %s", userID, otherUserID), http.StatusBadRequest)
	}

	// The potential swap dance below is necessary in order to guarantee determinism when creating a direct channel.
	// When we query the database for some given user ids, the database result is not deterministic, meaning we can get
	// the same results but in different order. In order to conform the contract of Channel.CreateDirectChannel method
	// below we need to identify which user is who.
	user := users[0]
	otherUser := users[1]
	if user.Id != userID {
		user = users[1]
		otherUser = users[0]
	}
	return a.createDirectChannelWithUser(c, user, otherUser, channelOptions...)
}

func (a *App) createDirectChannelWithUser(c request.CTX, user, otherUser *model.User, channelOptions ...model.ChannelOption) (*model.Channel, *model.AppError) {
	if !a.Config().FeatureFlags.EnableSharedChannelsDMs && (user.IsRemote() || otherUser.IsRemote()) {
		return nil, model.NewAppError("createDirectChannelWithUser", "api.channel.create_channel.direct_channel.remote_restricted.app_error", nil, "", http.StatusForbidden)
	}

	channel, nErr := a.Srv().Store().Channel().CreateDirectChannel(c, user, otherUser, channelOptions...)
	if nErr != nil {
		var invErr *store.ErrInvalidInput
		var cErr *store.ErrConflict
		var ltErr *store.ErrLimitExceeded
		var appErr *model.AppError
		switch {
		case errors.As(nErr, &invErr):
			switch {
			case invErr.Entity == "Channel" && invErr.Field == "DeleteAt":
				return nil, model.NewAppError("createDirectChannelWithUser", "store.sql_channel.save.archived_channel.app_error", nil, "", http.StatusBadRequest).Wrap(nErr)
			case invErr.Entity == "Channel" && invErr.Field == "Type":
				return nil, model.NewAppError("createDirectChannelWithUser", "store.sql_channel.save_direct_channel.not_direct.app_error", nil, "", http.StatusBadRequest).Wrap(nErr)
			case invErr.Entity == "Channel" && invErr.Field == "Id":
				return nil, model.NewAppError("SqlChannelStore.Save", "store.sql_channel.save_channel.existing.app_error", nil, "id="+invErr.Value.(string), http.StatusBadRequest).Wrap(nErr)
			}
		case errors.As(nErr, &cErr):
			switch cErr.Resource {
			case "Channel":
				return channel, model.NewAppError("createDirectChannelWithUser", store.ChannelExistsError, nil, "", http.StatusBadRequest).Wrap(nErr)
			case "ChannelMembers":
				return nil, model.NewAppError("createDirectChannelWithUser", "app.channel.save_member.exists.app_error", nil, "", http.StatusBadRequest).Wrap(nErr)
			}
		case errors.As(nErr, &ltErr):
			return nil, model.NewAppError("createDirectChannelWithUser", "store.sql_channel.save_channel.limit.app_error", nil, "", http.StatusBadRequest).Wrap(nErr)
		case errors.As(nErr, &appErr): // in case we haven't converted to plain error.
			return nil, appErr
		default: // last fallback in case it doesn't map to an existing app error.
			return nil, model.NewAppError("createDirectChannelWithUser", "app.channel.create_direct_channel.internal_error", nil, "", http.StatusInternalServerError).Wrap(nErr)
		}
	}

	if err := a.Srv().Store().ChannelMemberHistory().LogJoinEvent(user.Id, channel.Id, model.GetMillis()); err != nil {
		return nil, model.NewAppError("createDirectChannelWithUser", "app.channel_member_history.log_join_event.internal_error", nil, "", http.StatusInternalServerError).Wrap(err)
	}
	if user.Id != otherUser.Id {
		if err := a.Srv().Store().ChannelMemberHistory().LogJoinEvent(otherUser.Id, channel.Id, model.GetMillis()); err != nil {
			return nil, model.NewAppError("createDirectChannelWithUser", "app.channel_member_history.log_join_event.internal_error", nil, "", http.StatusInternalServerError).Wrap(err)
		}
	}

	// When the newly created channel is shared and the creator is local
	// create a local shared channel record
	if channel.IsShared() && !user.IsRemote() {
		sc := &model.SharedChannel{
			ChannelId:        channel.Id,
			TeamId:           channel.TeamId,
			Home:             true,
			ReadOnly:         false,
			ShareName:        channel.Name,
			ShareDisplayName: channel.DisplayName,
			SharePurpose:     channel.Purpose,
			ShareHeader:      channel.Header,
			CreatorId:        user.Id,
			Type:             channel.Type,
		}

		if _, err := a.ShareChannel(c, sc); err != nil {
			c.Logger().Error("Failed to share newly created direct channel", mlog.String("channel_id", channel.Id), mlog.Err(err))
		}
	}

	return channel, nil
}

func (a *App) CreateGroupChannel(c request.CTX, userIDs []string, creatorId string) (*model.Channel, *model.AppError) {
	channel, err := a.createGroupChannel(c, userIDs)
	if err != nil {
		if err.Id == store.ChannelExistsError {
			return channel, nil
		}
		return nil, err
	}

	jsonIDs := model.ArrayToJSON(userIDs)
	for _, userID := range userIDs {
		a.Srv().Platform().InvalidateChannelCacheForUser(userID)

		message := model.NewWebSocketEvent(model.WebsocketEventGroupAdded, "", channel.Id, userID, nil, "")
		message.Add("teammate_ids", jsonIDs)
		a.Publish(message)
	}

	return channel, nil
}

func (a *App) createGroupChannel(c request.CTX, userIDs []string) (*model.Channel, *model.AppError) {
	if len(userIDs) > model.ChannelGroupMaxUsers || len(userIDs) < model.ChannelGroupMinUsers {
		return nil, model.NewAppError("CreateGroupChannel", "api.channel.create_group.bad_size.app_error", nil, "", http.StatusBadRequest)
	}

	users, err := a.Srv().Store().User().GetProfileByIds(context.Background(), userIDs, nil, true)
	if err != nil {
		return nil, model.NewAppError("createGroupChannel", "app.user.get_profiles.app_error", nil, "", http.StatusInternalServerError).Wrap(err)
	}

	if len(users) != len(userIDs) {
		return nil, model.NewAppError("CreateGroupChannel", "api.channel.create_group.bad_user.app_error", nil, "user_ids="+model.ArrayToJSON(userIDs), http.StatusBadRequest)
	}

	if !a.Config().FeatureFlags.EnableSharedChannelsDMs {
		for _, user := range users {
			if user.IsRemote() {
				return nil, model.NewAppError("createGroupChannel", "api.channel.create_group.remote_restricted.app_error", nil, "", http.StatusForbidden)
			}
		}
	}

	group := &model.Channel{
		Name:        model.GetGroupNameFromUserIds(userIDs),
		DisplayName: model.GetGroupDisplayNameFromUsers(users, true),
		Type:        model.ChannelTypeGroup,
	}

	channel, nErr := a.Srv().Store().Channel().Save(c, group, *a.Config().TeamSettings.MaxChannelsPerTeam)
	if nErr != nil {
		var invErr *store.ErrInvalidInput
		var cErr *store.ErrConflict
		var ltErr *store.ErrLimitExceeded
		var appErr *model.AppError
		switch {
		case errors.As(nErr, &invErr):
			switch {
			case invErr.Entity == "Channel" && invErr.Field == "DeleteAt":
				return nil, model.NewAppError("CreateChannel", "store.sql_channel.save.archived_channel.app_error", nil, "", http.StatusBadRequest).Wrap(nErr)
			case invErr.Entity == "Channel" && invErr.Field == "Type":
				return nil, model.NewAppError("CreateChannel", "store.sql_channel.save.direct_channel.app_error", nil, "", http.StatusBadRequest).Wrap(nErr)
			case invErr.Entity == "Channel" && invErr.Field == "Id":
				return nil, model.NewAppError("CreateChannel", "store.sql_channel.save_channel.existing.app_error", nil, "id="+invErr.Value.(string), http.StatusBadRequest).Wrap(nErr)
			}
		case errors.As(nErr, &cErr):
			return channel, model.NewAppError("CreateChannel", store.ChannelExistsError, nil, "", http.StatusBadRequest).Wrap(nErr)
		case errors.As(nErr, &ltErr):
			return nil, model.NewAppError("CreateChannel", "store.sql_channel.save_channel.limit.app_error", nil, "", http.StatusBadRequest).Wrap(nErr)
		case errors.As(nErr, &appErr): // in case we haven't converted to plain error.
			return nil, appErr
		default: // last fallback in case it doesn't map to an existing app error.
			return nil, model.NewAppError("CreateChannel", "app.channel.create_channel.internal_error", nil, "", http.StatusInternalServerError).Wrap(nErr)
		}
	}

	for _, user := range users {
		cm := &model.ChannelMember{
			UserId:      user.Id,
			ChannelId:   channel.Id,
			NotifyProps: model.GetDefaultChannelNotifyProps(),
			SchemeGuest: user.IsGuest(),
			SchemeUser:  !user.IsGuest(),
		}

		if _, nErr = a.Srv().Store().Channel().SaveMember(c, cm); nErr != nil {
			var appErr *model.AppError
			var cErr *store.ErrConflict
			switch {
			case errors.As(nErr, &cErr):
				switch cErr.Resource {
				case "ChannelMembers":
					return nil, model.NewAppError("createGroupChannel", "app.channel.save_member.exists.app_error", nil, "", http.StatusBadRequest).Wrap(nErr)
				}
			case errors.As(nErr, &appErr):
				return nil, appErr
			default:
				return nil, model.NewAppError("createGroupChannel", "app.channel.create_direct_channel.internal_error", nil, "", http.StatusInternalServerError).Wrap(nErr)
			}
		}
		if err := a.Srv().Store().ChannelMemberHistory().LogJoinEvent(user.Id, channel.Id, model.GetMillis()); err != nil {
			return nil, model.NewAppError("createGroupChannel", "app.channel_member_history.log_join_event.internal_error", nil, "", http.StatusInternalServerError).Wrap(err)
		}
	}

	a.Srv().Go(func() {
		pluginContext := pluginContext(c)
		a.ch.RunMultiHook(func(hooks plugin.Hooks, _ *model.Manifest) bool {
			hooks.ChannelHasBeenCreated(pluginContext, channel)
			return true
		}, plugin.ChannelHasBeenCreatedID)
	})

	return channel, nil
}

func (a *App) GetGroupChannel(c request.CTX, userIDs []string) (*model.Channel, *model.AppError) {
	if len(userIDs) > model.ChannelGroupMaxUsers || len(userIDs) < model.ChannelGroupMinUsers {
		return nil, model.NewAppError("GetGroupChannel", "api.channel.create_group.bad_size.app_error", nil, "", http.StatusBadRequest)
	}

	users, err := a.Srv().Store().User().GetProfileByIds(context.Background(), userIDs, nil, true)
	if err != nil {
		return nil, model.NewAppError("GetGroupChannel", "app.user.get_profiles.app_error", nil, "", http.StatusInternalServerError).Wrap(err)
	}

	if len(users) != len(userIDs) {
		return nil, model.NewAppError("GetGroupChannel", "api.channel.create_group.bad_user.app_error", nil, "user_ids="+model.ArrayToJSON(userIDs), http.StatusBadRequest)
	}

	channel, appErr := a.GetChannelByName(c, model.GetGroupNameFromUserIds(userIDs), "", true)
	if appErr != nil {
		return nil, appErr
	}

	return channel, nil
}

// UpdateChannel updates a given channel by its Id. It also publishes the CHANNEL_UPDATED event.
func (a *App) UpdateChannel(c request.CTX, channel *model.Channel) (*model.Channel, *model.AppError) {
	ok, appErr := a.ChannelAccessControlled(c, channel.Id)
	if appErr != nil {
		return nil, appErr
	}
	if ok && channel.Type != model.ChannelTypePrivate {
		return nil, model.NewAppError("UpdateChannel", "api.channel.update_channel.not_allowed.app_error", nil, "", http.StatusForbidden)
	}

	_, err := a.Srv().Store().Channel().Update(c, channel)
	if err != nil {
		var appErr *model.AppError
		var uniqueConstraintErr *store.ErrUniqueConstraint
		var invErr *store.ErrInvalidInput
		switch {
		case errors.As(err, &uniqueConstraintErr):
			return nil, model.NewAppError("UpdateChannel", store.ChannelExistsError, nil, "", http.StatusBadRequest).Wrap(err)
		case errors.As(err, &invErr):
			return nil, model.NewAppError("UpdateChannel", "app.channel.update.bad_id", nil, "", http.StatusBadRequest).Wrap(err)
		case errors.As(err, &appErr):
			return nil, appErr
		default:
			return nil, model.NewAppError("UpdateChannel", "app.channel.update_channel.internal_error", nil, "", http.StatusInternalServerError).Wrap(err)
		}
	}

	a.Srv().Platform().InvalidateCacheForChannel(channel)

	messageWs := model.NewWebSocketEvent(model.WebsocketEventChannelUpdated, "", channel.Id, "", nil, "")
	channelJSON, jsonErr := json.Marshal(channel)
	if jsonErr != nil {
		return nil, model.NewAppError("UpdateChannel", "api.marshal_error", nil, "", http.StatusInternalServerError).Wrap(jsonErr)
	}
	messageWs.Add("channel", string(channelJSON))
	a.Publish(messageWs)

	return channel, nil
}

// CreateChannelScheme creates a new Scheme of scope channel and assigns it to the channel.
func (a *App) CreateChannelScheme(c request.CTX, channel *model.Channel) (*model.Scheme, *model.AppError) {
	scheme, err := a.CreateScheme(&model.Scheme{
		Name:        model.NewId(),
		DisplayName: model.NewId(),
		Scope:       model.SchemeScopeChannel,
	})
	if err != nil {
		return nil, err
	}

	channel.SchemeId = &scheme.Id
	if _, err := a.UpdateChannelScheme(c, channel); err != nil {
		return nil, err
	}
	return scheme, nil
}

// DeleteChannelScheme deletes a channels scheme and sets its SchemeId to nil.
func (a *App) DeleteChannelScheme(c request.CTX, channel *model.Channel) (*model.Channel, *model.AppError) {
	if channel.SchemeId != nil && *channel.SchemeId != "" {
		if _, err := a.DeleteScheme(*channel.SchemeId); err != nil {
			return nil, err
		}
	}
	channel.SchemeId = nil
	return a.UpdateChannelScheme(c, channel)
}

// UpdateChannelScheme saves the new SchemeId of the channel passed.
func (a *App) UpdateChannelScheme(c request.CTX, channel *model.Channel) (*model.Channel, *model.AppError) {
	var oldChannel *model.Channel
	var err *model.AppError
	if oldChannel, err = a.GetChannel(c, channel.Id); err != nil {
		return nil, err
	}

	oldChannel.SchemeId = channel.SchemeId
	return a.UpdateChannel(c, oldChannel)
}

func (a *App) UpdateChannelPrivacy(c request.CTX, oldChannel *model.Channel, user *model.User) (*model.Channel, *model.AppError) {
	channel, err := a.UpdateChannel(c, oldChannel)
	if err != nil {
		return channel, err
	}

	postErr := a.postChannelPrivacyMessage(c, user, channel)
	if postErr != nil {
		if channel.Type == model.ChannelTypeOpen {
			channel.Type = model.ChannelTypePrivate
		} else {
			channel.Type = model.ChannelTypeOpen
		}
		// revert to previous channel privacy
		if _, err = a.UpdateChannel(c, channel); err != nil {
			a.Log().Error("Failed to revert channel privacy after posting an update message failed", mlog.Err(err))
		}
		return channel, postErr
	}

	a.Srv().Platform().InvalidateCacheForChannel(channel)

	messageWs := model.NewWebSocketEvent(model.WebsocketEventChannelConverted, channel.TeamId, "", "", nil, "")
	messageWs.Add("channel_id", channel.Id)
	a.Publish(messageWs)

	return channel, nil
}

func (a *App) postChannelPrivacyMessage(c request.CTX, user *model.User, channel *model.Channel) *model.AppError {
	var authorId string
	var authorUsername string
	if user != nil {
		authorId = user.Id
		authorUsername = user.Username
	} else {
		systemBot, err := a.GetSystemBot(c)
		if err != nil {
			return model.NewAppError("postChannelPrivacyMessage", "api.channel.post_channel_privacy_message.error", nil, "", http.StatusInternalServerError).Wrap(err)
		}

		authorId = systemBot.UserId
		authorUsername = systemBot.Username
	}

	message := (map[model.ChannelType]string{
		model.ChannelTypeOpen:    i18n.T("api.channel.change_channel_privacy.private_to_public"),
		model.ChannelTypePrivate: i18n.T("api.channel.change_channel_privacy.public_to_private"),
	})[channel.Type]
	post := &model.Post{
		ChannelId: channel.Id,
		Message:   message,
		Type:      model.PostTypeChangeChannelPrivacy,
		UserId:    authorId,
		Props: model.StringInterface{
			"username": authorUsername,
		},
	}

	if _, err := a.CreatePost(c, post, channel, model.CreatePostFlags{SetOnline: true}); err != nil {
		return model.NewAppError("postChannelPrivacyMessage", "api.channel.post_channel_privacy_message.error", nil, "", http.StatusInternalServerError).Wrap(err)
	}

	return nil
}

func (a *App) RestoreChannel(c request.CTX, channel *model.Channel, userID string) (*model.Channel, *model.AppError) {
	if channel.DeleteAt == 0 {
		return nil, model.NewAppError("restoreChannel", "api.channel.restore_channel.restored.app_error", nil, "", http.StatusBadRequest)
	}

	if err := a.Srv().Store().Channel().Restore(channel.Id, model.GetMillis()); err != nil {
		return nil, model.NewAppError("RestoreChannel", "app.channel.restore.app_error", nil, "", http.StatusInternalServerError).Wrap(err)
	}
	channel.DeleteAt = 0
	a.Srv().Platform().InvalidateCacheForChannel(channel)

	var message *model.WebSocketEvent
	if channel.Type == model.ChannelTypeOpen {
		message = model.NewWebSocketEvent(model.WebsocketEventChannelRestored, channel.TeamId, "", "", nil, "")
	} else {
		message = model.NewWebSocketEvent(model.WebsocketEventChannelRestored, "", channel.Id, "", nil, "")
	}
	message.Add("channel_id", channel.Id)
	a.Publish(message)

	var user *model.User
	if userID != "" {
		var nErr error
		user, nErr = a.Srv().Store().User().Get(context.Background(), userID)
		if nErr != nil {
			var nfErr *store.ErrNotFound
			switch {
			case errors.As(nErr, &nfErr):
				return nil, model.NewAppError("RestoreChannel", MissingAccountError, nil, "", http.StatusNotFound).Wrap(nErr)
			default:
				return nil, model.NewAppError("RestoreChannel", "app.user.get.app_error", nil, "", http.StatusInternalServerError).Wrap(nErr)
			}
		}
	}

	if user != nil {
		T := i18n.GetUserTranslations(user.Locale)

		post := &model.Post{
			ChannelId: channel.Id,
			Message:   T("api.channel.restore_channel.unarchived", map[string]any{"Username": user.Username}),
			Type:      model.PostTypeChannelRestored,
			UserId:    userID,
			Props: model.StringInterface{
				"username": user.Username,
			},
		}

		if _, err := a.CreatePost(c, post, channel, model.CreatePostFlags{SetOnline: true}); err != nil {
			c.Logger().Warn("Failed to post unarchive message", mlog.Err(err))
		}
	} else {
		a.Srv().Go(func() {
			systemBot, err := a.GetSystemBot(c)
			if err != nil {
				c.Logger().Error("Failed to post unarchive message", mlog.Err(err))
				return
			}

			post := &model.Post{
				ChannelId: channel.Id,
				Message:   i18n.T("api.channel.restore_channel.unarchived", map[string]any{"Username": systemBot.Username}),
				Type:      model.PostTypeChannelRestored,
				UserId:    systemBot.UserId,
				Props: model.StringInterface{
					"username": systemBot.Username,
				},
			}

			if _, err := a.CreatePost(c, post, channel, model.CreatePostFlags{SetOnline: true}); err != nil {
				c.Logger().Error("Failed to post unarchive message", mlog.Err(err))
			}
		})
	}

	return channel, nil
}

func (a *App) PatchChannel(c request.CTX, channel *model.Channel, patch *model.ChannelPatch, userID string) (*model.Channel, *model.AppError) {
	oldChannelDisplayName := channel.DisplayName
	oldChannelHeader := channel.Header
	oldChannelPurpose := channel.Purpose

	channel.Patch(patch)
	channel, err := a.UpdateChannel(c, channel)
	if err != nil {
		return nil, err
	}

	if oldChannelDisplayName != channel.DisplayName {
		if err = a.PostUpdateChannelDisplayNameMessage(c, userID, channel, oldChannelDisplayName, channel.DisplayName); err != nil {
			c.Logger().Warn(err.Error())
		}
	}

	if channel.Header != oldChannelHeader {
		if err = a.PostUpdateChannelHeaderMessage(c, userID, channel, oldChannelHeader, channel.Header); err != nil {
			c.Logger().Warn(err.Error())
		}
	}

	if channel.Purpose != oldChannelPurpose {
		if err = a.PostUpdateChannelPurposeMessage(c, userID, channel, oldChannelPurpose, channel.Purpose); err != nil {
			c.Logger().Warn(err.Error())
		}
	}

	return channel, nil
}

// GetSchemeRolesForChannel Checks if a channel or its team has an override scheme for channel roles and returns the scheme roles or default channel roles.
func (a *App) GetSchemeRolesForChannel(c request.CTX, channelID string) (guestRoleName, userRoleName, adminRoleName string, err *model.AppError) {
	channel, err := a.GetChannel(c, channelID)
	if err != nil {
		return
	}

	if channel.SchemeId != nil && *channel.SchemeId != "" {
		var scheme *model.Scheme
		scheme, err = a.GetScheme(*channel.SchemeId)
		if err != nil {
			return
		}

		guestRoleName = scheme.DefaultChannelGuestRole
		userRoleName = scheme.DefaultChannelUserRole
		adminRoleName = scheme.DefaultChannelAdminRole

		return
	}

	return a.GetTeamSchemeChannelRoles(c, channel.TeamId)
}

// GetTeamSchemeChannelRoles Checks if a team has an override scheme and returns the scheme channel role names or default channel role names.
func (a *App) GetTeamSchemeChannelRoles(c request.CTX, teamID string) (guestRoleName, userRoleName, adminRoleName string, err *model.AppError) {
	team, err := a.GetTeam(teamID)
	if err != nil {
		return
	}

	if team.SchemeId != nil && *team.SchemeId != "" {
		var scheme *model.Scheme
		scheme, err = a.GetScheme(*team.SchemeId)
		if err != nil {
			return
		}

		guestRoleName = scheme.DefaultChannelGuestRole
		userRoleName = scheme.DefaultChannelUserRole
		adminRoleName = scheme.DefaultChannelAdminRole
	} else {
		guestRoleName = model.ChannelGuestRoleId
		userRoleName = model.ChannelUserRoleId
		adminRoleName = model.ChannelAdminRoleId
	}

	return
}

// GetChannelModerationsForChannel Gets a channels ChannelModerations from either the higherScoped roles or from the channel scheme roles.
func (a *App) GetChannelModerationsForChannel(c request.CTX, channel *model.Channel) ([]*model.ChannelModeration, *model.AppError) {
	guestRoleName, memberRoleName, _, err := a.GetSchemeRolesForChannel(c, channel.Id)
	if err != nil {
		return nil, err
	}

	memberRole, err := a.GetRoleByName(context.Background(), memberRoleName)
	if err != nil {
		return nil, err
	}

	var guestRole *model.Role
	if guestRoleName != "" {
		guestRole, err = a.GetRoleByName(context.Background(), guestRoleName)
		if err != nil {
			return nil, err
		}
	}

	higherScopedGuestRoleName, higherScopedMemberRoleName, _, err := a.GetTeamSchemeChannelRoles(c, channel.TeamId)
	if err != nil {
		return nil, err
	}
	higherScopedMemberRole, err := a.GetRoleByName(context.Background(), higherScopedMemberRoleName)
	if err != nil {
		return nil, err
	}

	var higherScopedGuestRole *model.Role
	if higherScopedGuestRoleName != "" {
		higherScopedGuestRole, err = a.GetRoleByName(context.Background(), higherScopedGuestRoleName)
		if err != nil {
			return nil, err
		}
	}

	return buildChannelModerations(c, channel.Type, memberRole, guestRole, higherScopedMemberRole, higherScopedGuestRole), nil
}

// PatchChannelModerationsForChannel Updates a channels scheme roles based on a given ChannelModerationPatch, if the permissions match the higher scoped role the scheme is deleted.
func (a *App) PatchChannelModerationsForChannel(c request.CTX, channel *model.Channel, channelModerationsPatch []*model.ChannelModerationPatch) ([]*model.ChannelModeration, *model.AppError) {
	higherScopedGuestRoleName, higherScopedMemberRoleName, _, err := a.GetTeamSchemeChannelRoles(c, channel.TeamId)
	if err != nil {
		return nil, err
	}

	ctx := sqlstore.WithMaster(context.Background())
	higherScopedMemberRole, err := a.GetRoleByName(ctx, higherScopedMemberRoleName)
	if err != nil {
		return nil, err
	}

	var higherScopedGuestRole *model.Role
	if higherScopedGuestRoleName != "" {
		higherScopedGuestRole, err = a.GetRoleByName(ctx, higherScopedGuestRoleName)
		if err != nil {
			return nil, err
		}
	}

	higherScopedMemberPermissions := higherScopedMemberRole.GetChannelModeratedPermissions(channel.Type)

	var higherScopedGuestPermissions map[string]bool
	if higherScopedGuestRole != nil {
		higherScopedGuestPermissions = higherScopedGuestRole.GetChannelModeratedPermissions(channel.Type)
	}

	for _, moderationPatch := range channelModerationsPatch {
		if moderationPatch.Roles.Members != nil && *moderationPatch.Roles.Members && !higherScopedMemberPermissions[*moderationPatch.Name] {
			return nil, &model.AppError{Message: "Cannot add a permission that is restricted by the team or system permission scheme"}
		}
		if moderationPatch.Roles.Guests != nil && *moderationPatch.Roles.Guests && !higherScopedGuestPermissions[*moderationPatch.Name] {
			return nil, &model.AppError{Message: "Cannot add a permission that is restricted by the team or system permission scheme"}
		}
	}

	var scheme *model.Scheme
	// Channel has no scheme so create one
	if channel.SchemeId == nil || *channel.SchemeId == "" {
		scheme, err = a.CreateChannelScheme(c, channel)
		if err != nil {
			return nil, err
		}

		// Send a websocket event about this new role. The other new roles—member and guest—get emitted when they're updated.
		var adminRole *model.Role
		adminRole, err = a.GetRoleByName(ctx, scheme.DefaultChannelAdminRole)
		if err != nil {
			return nil, err
		}
		if appErr := a.sendUpdatedRoleEvent(adminRole); appErr != nil {
			return nil, appErr
		}

		message := model.NewWebSocketEvent(model.WebsocketEventChannelSchemeUpdated, "", channel.Id, "", nil, "")
		a.Publish(message)
		c.Logger().Info("Permission scheme created.", mlog.String("channel_id", channel.Id), mlog.String("channel_name", channel.Name))
	} else {
		scheme, err = a.GetScheme(*channel.SchemeId)
		if err != nil {
			return nil, err
		}
	}

	guestRoleName := scheme.DefaultChannelGuestRole
	memberRoleName := scheme.DefaultChannelUserRole
	memberRole, err := a.GetRoleByName(ctx, memberRoleName)
	if err != nil {
		return nil, err
	}

	var guestRole *model.Role
	if guestRoleName != "" {
		guestRole, err = a.GetRoleByName(ctx, guestRoleName)
		if err != nil {
			return nil, err
		}
	}

	memberRolePatch := memberRole.RolePatchFromChannelModerationsPatch(channelModerationsPatch, "members")
	var guestRolePatch *model.RolePatch
	if guestRole != nil {
		guestRolePatch = guestRole.RolePatchFromChannelModerationsPatch(channelModerationsPatch, "guests")
	}

	for _, channelModerationPatch := range channelModerationsPatch {
		permissionModified := *channelModerationPatch.Name
		if channelModerationPatch.Roles.Guests != nil && slices.Contains(model.ChannelModeratedPermissionsChangedByPatch(guestRole, guestRolePatch), permissionModified) {
			if *channelModerationPatch.Roles.Guests {
				c.Logger().Info("Permission enabled for guests.", mlog.String("permission", permissionModified), mlog.String("channel_id", channel.Id), mlog.String("channel_name", channel.Name))
			} else {
				c.Logger().Info("Permission disabled for guests.", mlog.String("permission", permissionModified), mlog.String("channel_id", channel.Id), mlog.String("channel_name", channel.Name))
			}
		}

		if channelModerationPatch.Roles.Members != nil && slices.Contains(model.ChannelModeratedPermissionsChangedByPatch(memberRole, memberRolePatch), permissionModified) {
			if *channelModerationPatch.Roles.Members {
				c.Logger().Info("Permission enabled for members.", mlog.String("permission", permissionModified), mlog.String("channel_id", channel.Id), mlog.String("channel_name", channel.Name))
			} else {
				c.Logger().Info("Permission disabled for members.", mlog.String("permission", permissionModified), mlog.String("channel_id", channel.Id), mlog.String("channel_name", channel.Name))
			}
		}
	}

	memberRolePermissionsUnmodified := len(model.ChannelModeratedPermissionsChangedByPatch(higherScopedMemberRole, memberRolePatch)) == 0
	guestRolePermissionsUnmodified := len(model.ChannelModeratedPermissionsChangedByPatch(higherScopedGuestRole, guestRolePatch)) == 0
	if memberRolePermissionsUnmodified && guestRolePermissionsUnmodified {
		// The channel scheme matches the permissions of its higherScoped scheme so delete the scheme
		if _, err = a.DeleteChannelScheme(c, channel); err != nil {
			return nil, err
		}

		message := model.NewWebSocketEvent(model.WebsocketEventChannelSchemeUpdated, "", channel.Id, "", nil, "")
		a.Publish(message)

		memberRole = higherScopedMemberRole
		guestRole = higherScopedGuestRole
		c.Logger().Info("Permission scheme deleted.", mlog.String("channel_id", channel.Id), mlog.String("channel_name", channel.Name))
	} else {
		memberRole, err = a.PatchRole(memberRole, memberRolePatch)
		if err != nil {
			return nil, err
		}
		guestRole, err = a.PatchRole(guestRole, guestRolePatch)
		if err != nil {
			return nil, err
		}
	}

	cErr := a.forEachChannelMember(c, channel.Id, func(channelMember model.ChannelMember) error {
		a.Srv().Store().Channel().InvalidateAllChannelMembersForUser(channelMember.UserId)

		evt := model.NewWebSocketEvent(model.WebsocketEventChannelMemberUpdated, "", "", channelMember.UserId, nil, "")
		memberJSON, jsonErr := json.Marshal(channelMember)
		if jsonErr != nil {
			return jsonErr
		}
		evt.Add("channelMember", string(memberJSON))
		a.Publish(evt)

		return nil
	})
	if cErr != nil {
		return nil, model.NewAppError("PatchChannelModerationsForChannel", "api.channel.patch_channel_moderations.cache_invalidation.error", nil, "", http.StatusInternalServerError).Wrap(cErr)
	}

	return buildChannelModerations(c, channel.Type, memberRole, guestRole, higherScopedMemberRole, higherScopedGuestRole), nil
}

func buildChannelModerations(c request.CTX, channelType model.ChannelType, memberRole *model.Role, guestRole *model.Role, higherScopedMemberRole *model.Role, higherScopedGuestRole *model.Role) []*model.ChannelModeration {
	var memberPermissions, guestPermissions, higherScopedMemberPermissions, higherScopedGuestPermissions map[string]bool
	if memberRole != nil {
		memberPermissions = memberRole.GetChannelModeratedPermissions(channelType)
	}
	if guestRole != nil {
		guestPermissions = guestRole.GetChannelModeratedPermissions(channelType)
	}
	if higherScopedMemberRole != nil {
		higherScopedMemberPermissions = higherScopedMemberRole.GetChannelModeratedPermissions(channelType)
	}
	if higherScopedGuestRole != nil {
		higherScopedGuestPermissions = higherScopedGuestRole.GetChannelModeratedPermissions(channelType)
	}

	var channelModerations []*model.ChannelModeration
	for _, permissionKey := range model.ChannelModeratedPermissions {
		roles := &model.ChannelModeratedRoles{}

		roles.Members = &model.ChannelModeratedRole{
			Value:   memberPermissions[permissionKey],
			Enabled: higherScopedMemberPermissions[permissionKey],
		}

		if permissionKey == "manage_members" || permissionKey == "manage_bookmarks" {
			roles.Guests = nil
		} else {
			roles.Guests = &model.ChannelModeratedRole{
				Value:   guestPermissions[permissionKey],
				Enabled: higherScopedGuestPermissions[permissionKey],
			}
		}

		moderation := &model.ChannelModeration{
			Name:  permissionKey,
			Roles: roles,
		}

		channelModerations = append(channelModerations, moderation)
	}

	return channelModerations
}

func (a *App) UpdateChannelMemberRoles(c request.CTX, channelID string, userID string, newRoles string) (*model.ChannelMember, *model.AppError) {
	var member *model.ChannelMember
	var err *model.AppError
	if member, err = a.GetChannelMember(c, channelID, userID); err != nil {
		return nil, err
	}

	schemeGuestRole, schemeUserRole, schemeAdminRole, err := a.GetSchemeRolesForChannel(c, channelID)
	if err != nil {
		return nil, err
	}

	prevSchemeGuestValue := member.SchemeGuest

	var newExplicitRoles []string
	member.SchemeGuest = false
	member.SchemeUser = false
	member.SchemeAdmin = false

	for _, roleName := range strings.Fields(newRoles) {
		var role *model.Role
		role, err = a.GetRoleByName(context.Background(), roleName)
		if err != nil {
			err.StatusCode = http.StatusBadRequest
			return nil, err
		}

		if !role.SchemeManaged {
			// The role is not scheme-managed, so it's OK to apply it to the explicit roles field.
			newExplicitRoles = append(newExplicitRoles, roleName)
		} else {
			// The role is scheme-managed, so need to check if it is part of the scheme for this channel or not.
			switch roleName {
			case schemeAdminRole:
				member.SchemeAdmin = true
			case schemeUserRole:
				member.SchemeUser = true
			case schemeGuestRole:
				member.SchemeGuest = true
			default:
				// If not part of the scheme for this channel, then it is not allowed to apply it as an explicit role.
				return nil, model.NewAppError("UpdateChannelMemberRoles", "api.channel.update_channel_member_roles.scheme_role.app_error", nil, "role_name="+roleName, http.StatusBadRequest)
			}
		}
	}

	if member.SchemeUser && member.SchemeGuest {
		return nil, model.NewAppError("UpdateChannelMemberRoles", "api.channel.update_channel_member_roles.guest_and_user.app_error", nil, "", http.StatusBadRequest)
	}

	if prevSchemeGuestValue != member.SchemeGuest {
		return nil, model.NewAppError("UpdateChannelMemberRoles", "api.channel.update_channel_member_roles.changing_guest_role.app_error", nil, "", http.StatusBadRequest)
	}

	member.ExplicitRoles = strings.Join(newExplicitRoles, " ")

	return a.updateChannelMember(c, member)
}

func (a *App) UpdateChannelMemberSchemeRoles(c request.CTX, channelID string, userID string, isSchemeGuest bool, isSchemeUser bool, isSchemeAdmin bool) (*model.ChannelMember, *model.AppError) {
	member, err := a.GetChannelMember(c, channelID, userID)
	if err != nil {
		return nil, err
	}

	if member.SchemeGuest {
		return nil, model.NewAppError("UpdateChannelMemberSchemeRoles", "api.channel.update_channel_member_roles.guest.app_error", nil, "", http.StatusBadRequest)
	}

	if isSchemeGuest {
		return nil, model.NewAppError("UpdateChannelMemberSchemeRoles", "api.channel.update_channel_member_roles.user_and_guest.app_error", nil, "", http.StatusBadRequest)
	}

	member.SchemeAdmin = isSchemeAdmin
	member.SchemeUser = isSchemeUser
	member.SchemeGuest = isSchemeGuest

	// If the migration is not completed, we also need to check the default channel_admin/channel_user roles are not present in the roles field.
	if err = a.IsPhase2MigrationCompleted(); err != nil {
		member.ExplicitRoles = removeRoles([]string{model.ChannelGuestRoleId, model.ChannelUserRoleId, model.ChannelAdminRoleId}, member.ExplicitRoles)
	}

	return a.updateChannelMember(c, member)
}

func (a *App) UpdateChannelMemberNotifyProps(c request.CTX, data map[string]string, channelID string, userID string) (*model.ChannelMember, *model.AppError) {
	filteredProps := make(map[string]string)

	// update whichever notify properties have been provided, but don't change the others
	if markUnread, exists := data[model.MarkUnreadNotifyProp]; exists {
		filteredProps[model.MarkUnreadNotifyProp] = markUnread
	}

	if desktop, exists := data[model.DesktopNotifyProp]; exists {
		filteredProps[model.DesktopNotifyProp] = desktop
	}

	if desktop_sound, exists := data[model.DesktopSoundNotifyProp]; exists {
		filteredProps[model.DesktopSoundNotifyProp] = desktop_sound
	}

	if desktop_notification_sound, exists := data["desktop_notification_sound"]; exists {
		filteredProps["desktop_notification_sound"] = desktop_notification_sound
	}

	if desktop_threads, exists := data[model.DesktopThreadsNotifyProp]; exists {
		filteredProps[model.DesktopThreadsNotifyProp] = desktop_threads
	}

	if email, exists := data[model.EmailNotifyProp]; exists {
		filteredProps[model.EmailNotifyProp] = email
	}

	if push, exists := data[model.PushNotifyProp]; exists {
		filteredProps[model.PushNotifyProp] = push
	}

	if push_threads, exists := data[model.PushThreadsNotifyProp]; exists {
		filteredProps[model.PushThreadsNotifyProp] = push_threads
	}

	if ignoreChannelMentions, exists := data[model.IgnoreChannelMentionsNotifyProp]; exists {
		filteredProps[model.IgnoreChannelMentionsNotifyProp] = ignoreChannelMentions
	}

	if channelAutoFollowThreads, exists := data[model.ChannelAutoFollowThreads]; exists {
		filteredProps[model.ChannelAutoFollowThreads] = channelAutoFollowThreads
	}

	member, err := a.Srv().Store().Channel().UpdateMemberNotifyProps(channelID, userID, filteredProps)
	if err != nil {
		var appErr *model.AppError
		var invErr *store.ErrInvalidInput
		var nfErr *store.ErrNotFound
		switch {
		case errors.As(err, &appErr):
			return nil, appErr
		case errors.As(err, &invErr):
			return nil, model.NewAppError("updateMemberNotifyProps", "app.channel.update_member.notify_props_limit_exceeded.app_error", nil, "", http.StatusBadRequest).Wrap(err)
		case errors.As(err, &nfErr):
			return nil, model.NewAppError("updateMemberNotifyProps", MissingChannelMemberError, nil, "", http.StatusNotFound).Wrap(err)
		default:
			return nil, model.NewAppError("updateMemberNotifyProps", "app.channel.update_member.app_error", nil, "", http.StatusInternalServerError).Wrap(err)
		}
	}

	a.Srv().Platform().InvalidateChannelCacheForUser(member.UserId)
	a.invalidateCacheForChannelMembersNotifyProps(member.ChannelId)

	// Notify the clients that the member notify props changed
	err = a.sendUpdateChannelMemberEvent(member)
	if err != nil {
		return nil, model.NewAppError("UpdateChannelMemberNotifyProps", "api.marshal_error", nil, "", http.StatusInternalServerError).Wrap(err)
	}

	return member, nil
}

func (a *App) PatchChannelMembersNotifyProps(c request.CTX, members []*model.ChannelMemberIdentifier, notifyProps map[string]string) ([]*model.ChannelMember, *model.AppError) {
	if len(members) > UpdateMultipleMaximum {
		return nil, model.NewAppError("PatchChannelMembersNotifyProps", "app.channel.patch_channel_members_notify_props.too_many", map[string]any{"Max": UpdateMultipleMaximum}, "", http.StatusBadRequest)
	}

	updated, err := a.Srv().Store().Channel().PatchMultipleMembersNotifyProps(members, notifyProps)
	if err != nil {
		var appErr *model.AppError
		switch {
		case errors.As(err, &appErr):
			return nil, appErr
		default:
			return nil, model.NewAppError("UpdateMultipleMembersNotifyProps", "app.channel.patch_channel_members_notify_props.app_error", nil, "", http.StatusInternalServerError).Wrap(err)
		}
	}

	// Invalidate caches for the users and channels that have changed
	userIds := make(map[string]bool)
	channelIds := make(map[string]bool)
	for _, member := range updated {
		userIds[member.UserId] = true
		channelIds[member.ChannelId] = true
	}

	for userId := range userIds {
		a.Srv().Platform().InvalidateChannelCacheForUser(userId)
	}
	for channelId := range channelIds {
		a.invalidateCacheForChannelMembersNotifyProps(channelId)
	}

	// Notify clients that their notify props have changed
	for _, member := range updated {
		err := a.sendUpdateChannelMemberEvent(member)
		if err != nil {
			c.Logger().Warn("Failed to send WebSocket event for updated channel member notify props", mlog.Err(err))
		}
	}

	return updated, nil
}

func (a *App) sendUpdateChannelMemberEvent(member *model.ChannelMember) error {
	evt := model.NewWebSocketEvent(model.WebsocketEventChannelMemberUpdated, "", "", member.UserId, nil, "")
	memberJSON, jsonErr := json.Marshal(member)
	if jsonErr != nil {
		return jsonErr
	}
	evt.Add("channelMember", string(memberJSON))
	a.Publish(evt)

	return nil
}

func (a *App) updateChannelMember(c request.CTX, member *model.ChannelMember) (*model.ChannelMember, *model.AppError) {
	member, err := a.Srv().Store().Channel().UpdateMember(c, member)
	if err != nil {
		var appErr *model.AppError
		var nfErr *store.ErrNotFound
		switch {
		case errors.As(err, &appErr):
			return nil, appErr
		case errors.As(err, &nfErr):
			return nil, model.NewAppError("updateChannelMember", MissingChannelMemberError, nil, "", http.StatusNotFound).Wrap(err)
		default:
			return nil, model.NewAppError("updateChannelMember", "app.channel.get_member.app_error", nil, "", http.StatusInternalServerError).Wrap(err)
		}
	}

	a.Srv().Platform().InvalidateChannelCacheForUser(member.UserId)

	// Notify the clients that the member notify props changed
	evt := model.NewWebSocketEvent(model.WebsocketEventChannelMemberUpdated, "", "", member.UserId, nil, "")
	memberJSON, jsonErr := json.Marshal(member)
	if jsonErr != nil {
		return nil, model.NewAppError("updateChannelMember", "api.marshal_error", nil, "", http.StatusInternalServerError).Wrap(jsonErr)
	}
	evt.Add("channelMember", string(memberJSON))
	a.Publish(evt)

	return member, nil
}

func (a *App) DeleteChannel(c request.CTX, channel *model.Channel, userID string) *model.AppError {
	ihc := make(chan store.StoreResult[[]*model.IncomingWebhook], 1)
	ohc := make(chan store.StoreResult[[]*model.OutgoingWebhook], 1)

	go func() {
		webhooks, err := a.Srv().Store().Webhook().GetIncomingByChannel(channel.Id)
		ihc <- store.StoreResult[[]*model.IncomingWebhook]{Data: webhooks, NErr: err}
		close(ihc)
	}()

	go func() {
		outgoingHooks, err := a.Srv().Store().Webhook().GetOutgoingByChannel(channel.Id, -1, -1)
		ohc <- store.StoreResult[[]*model.OutgoingWebhook]{Data: outgoingHooks, NErr: err}
		close(ohc)
	}()

	var user *model.User
	if userID != "" {
		var nErr error
		user, nErr = a.Srv().Store().User().Get(context.Background(), userID)
		if nErr != nil {
			var nfErr *store.ErrNotFound
			switch {
			case errors.As(nErr, &nfErr):
				return model.NewAppError("DeleteChannel", MissingAccountError, nil, "", http.StatusNotFound).Wrap(nErr)
			default:
				return model.NewAppError("DeleteChannel", "app.user.get.app_error", nil, "", http.StatusInternalServerError).Wrap(nErr)
			}
		}
	}

	ihcresult := <-ihc
	if ihcresult.NErr != nil {
		return model.NewAppError("DeleteChannel", "app.webhooks.get_incoming_by_channel.app_error", nil, "", http.StatusInternalServerError).Wrap(ihcresult.NErr)
	}

	ohcresult := <-ohc
	if ohcresult.NErr != nil {
		return model.NewAppError("DeleteChannel", "app.webhooks.get_outgoing_by_channel.app_error", nil, "", http.StatusInternalServerError).Wrap(ohcresult.NErr)
	}

	if channel.DeleteAt > 0 {
		err := model.NewAppError("deleteChannel", "api.channel.delete_channel.deleted.app_error", nil, "", http.StatusBadRequest)
		return err
	}

	if channel.Name == model.DefaultChannelName {
		err := model.NewAppError("deleteChannel", "api.channel.delete_channel.cannot.app_error", map[string]any{"Channel": model.DefaultChannelName}, "", http.StatusBadRequest)
		return err
	}

	if user != nil {
		T := i18n.GetUserTranslations(user.Locale)

		post := &model.Post{
			ChannelId: channel.Id,
			Message:   fmt.Sprintf(T("api.channel.delete_channel.archived"), user.Username),
			Type:      model.PostTypeChannelDeleted,
			UserId:    userID,
			Props: model.StringInterface{
				"username": user.Username,
			},
		}

		if _, err := a.CreatePost(c, post, channel, model.CreatePostFlags{SetOnline: true}); err != nil {
			c.Logger().Warn("Failed to post archive message", mlog.Err(err))
		}
	} else {
		systemBot, err := a.GetSystemBot(c)
		if err != nil {
			c.Logger().Warn("Failed to post archive message", mlog.Err(err))
		} else {
			post := &model.Post{
				ChannelId: channel.Id,
				Message:   fmt.Sprintf(i18n.T("api.channel.delete_channel.archived"), systemBot.Username),
				Type:      model.PostTypeChannelDeleted,
				UserId:    systemBot.UserId,
				Props: model.StringInterface{
					"username": systemBot.Username,
				},
			}

			if _, err := a.CreatePost(c, post, channel, model.CreatePostFlags{SetOnline: true}); err != nil {
				c.Logger().Warn("Failed to post archive message", mlog.Err(err))
			}
		}
	}

	now := model.GetMillis()
	for _, hook := range ihcresult.Data {
		if err := a.Srv().Store().Webhook().DeleteIncoming(hook.Id, now); err != nil {
			c.Logger().Warn("Encountered error deleting incoming webhook", mlog.String("hook_id", hook.Id), mlog.Err(err))
		}
		a.Srv().Platform().InvalidateCacheForWebhook(hook.Id)
	}

	for _, hook := range ohcresult.Data {
		if err := a.Srv().Store().Webhook().DeleteOutgoing(hook.Id, now); err != nil {
			c.Logger().Warn("Encountered error deleting outgoing webhook", mlog.String("hook_id", hook.Id), mlog.Err(err))
		}
	}

	if err := a.Srv().Store().PostPersistentNotification().DeleteByChannel([]string{channel.Id}); err != nil {
		return model.NewAppError("DeleteChannel", "app.post_persistent_notification.delete_by_channel.app_error", nil, "", http.StatusInternalServerError).Wrap(err)
	}

	deleteAt := model.GetMillis()

	if err := a.Srv().Store().Channel().Delete(channel.Id, deleteAt); err != nil {
		return model.NewAppError("DeleteChannel", "app.channel.delete.app_error", nil, "", http.StatusInternalServerError).Wrap(err)
	}

	a.Srv().Platform().InvalidateCacheForChannel(channel)

	var message *model.WebSocketEvent
	if channel.Type == model.ChannelTypeOpen {
		message = model.NewWebSocketEvent(model.WebsocketEventChannelDeleted, channel.TeamId, "", "", nil, "")
	} else {
		message = model.NewWebSocketEvent(model.WebsocketEventChannelDeleted, "", channel.Id, "", nil, "")
	}
	message.Add("channel_id", channel.Id)
	message.Add("delete_at", deleteAt)
	a.Publish(message)

	return nil
}

func (a *App) addUserToChannel(c request.CTX, user *model.User, channel *model.Channel) (*model.ChannelMember, *model.AppError) {
	if channel.Type != model.ChannelTypeOpen && channel.Type != model.ChannelTypePrivate {
		return nil, model.NewAppError("AddUserToChannel", "api.channel.add_user_to_channel.type.app_error", nil, "", http.StatusBadRequest)
	}

	channelMember, nErr := a.Srv().Store().Channel().GetMember(context.Background(), channel.Id, user.Id)
	if nErr != nil {
		var nfErr *store.ErrNotFound
		if !errors.As(nErr, &nfErr) {
			return nil, model.NewAppError("AddUserToChannel", "app.channel.get_member.app_error", nil, "", http.StatusInternalServerError).Wrap(nErr)
		}
	} else {
		return channelMember, nil
	}

	if channel.IsGroupConstrained() {
		nonMembers, err := a.FilterNonGroupChannelMembers([]string{user.Id}, channel)
		if err != nil {
			return nil, model.NewAppError("addUserToChannel", "api.channel.add_user_to_channel.type.app_error", nil, "", http.StatusInternalServerError).Wrap(err)
		}
		if len(nonMembers) > 0 {
			return nil, model.NewAppError("addUserToChannel", "api.channel.add_members.user_denied", map[string]any{"UserIDs": nonMembers}, "", http.StatusBadRequest)
		}
	}

	newMember := &model.ChannelMember{
		ChannelId:   channel.Id,
		UserId:      user.Id,
		NotifyProps: model.GetDefaultChannelNotifyProps(),
		SchemeGuest: user.IsGuest(),
		SchemeUser:  !user.IsGuest(),
	}

	if !user.IsGuest() {
		var userShouldBeAdmin bool
		userShouldBeAdmin, appErr := a.UserIsInAdminRoleGroup(user.Id, channel.Id, model.GroupSyncableTypeChannel)
		if appErr != nil {
			return nil, appErr
		}
		newMember.SchemeAdmin = userShouldBeAdmin
	}

	if channel.Type == model.ChannelTypePrivate {
		if ok, appErr := a.ChannelAccessControlled(c, channel.Id); ok {
			if acs := a.Srv().Channels().AccessControl; acs != nil {
				groupID, err := a.CpaGroupID()
				if err != nil {
					return nil, model.NewAppError("AddUserToChannel", "api.channel.add_user.to.channel.failed.app_error", nil,
						fmt.Sprintf("failed to get group: %v, user_id: %s, channel_id: %s", err, user.Id, channel.Id), http.StatusInternalServerError)
				}

				s, err := a.Srv().Store().Attributes().GetSubject(c, user.Id, groupID)
				if err != nil {
					return nil, model.NewAppError("AddUserToChannel", "api.channel.add_user.to.channel.failed.app_error", nil,
						fmt.Sprintf("failed to get subject: %v, user_id: %s, channel_id: %s", err, user.Id, channel.Id), http.StatusNotFound)
				}

				decision, evalErr := acs.AccessEvaluation(c, model.AccessRequest{
					Subject: *s,
					Resource: model.Resource{
						Type: model.AccessControlPolicyTypeChannel,
						ID:   channel.Id,
					},
					Action: "join_channel",
				})
				if evalErr != nil {
					return nil, evalErr
				} else if !decision.Decision {
<<<<<<< HEAD
					return nil, model.NewAppError("AddUserToChannel", "api.channel.add_user.to.channel.failed.app_error", nil, "", http.StatusForbidden)
=======
					return nil, model.NewAppError("AddUserToChannel", "api.channel.add_user.to.channel.rejected", nil, "", http.StatusForbidden)
>>>>>>> a344b322
				}
			}
		} else if appErr != nil {
			c.Logger().Error("Error checking access control policy for channel", mlog.Err(appErr))
		}
	}

	newMember, nErr = a.Srv().Store().Channel().SaveMember(c, newMember)
	if nErr != nil {
		return nil, model.NewAppError("AddUserToChannel", "api.channel.add_user.to.channel.failed.app_error", nil,
			fmt.Sprintf("failed to add member: %v, user_id: %s, channel_id: %s", nErr, user.Id, channel.Id), http.StatusInternalServerError)
	}

	if nErr := a.Srv().Store().ChannelMemberHistory().LogJoinEvent(user.Id, channel.Id, model.GetMillis()); nErr != nil {
		return nil, model.NewAppError("AddUserToChannel", "app.channel_member_history.log_join_event.internal_error", nil, "", http.StatusInternalServerError).Wrap(nErr)
	}

	if user.IsGuest() {
		a.Srv().telemetryService.SendTelemetryForFeature(
			telemetry.TrackGuestFeature,
			"add_guest_to_channel",
			map[string]any{telemetry.TrackPropertyUser: user.Id})
	}

	a.Srv().Platform().InvalidateChannelCacheForUser(user.Id)
	a.invalidateCacheForChannelMembers(channel.Id)

	return newMember, nil
}

// AddUserToChannel adds a user to a given channel.
func (a *App) AddUserToChannel(c request.CTX, user *model.User, channel *model.Channel, skipTeamMemberIntegrityCheck bool) (*model.ChannelMember, *model.AppError) {
	if !skipTeamMemberIntegrityCheck {
		teamMember, nErr := a.Srv().Store().Team().GetMember(c, channel.TeamId, user.Id)
		if nErr != nil {
			var nfErr *store.ErrNotFound
			switch {
			case errors.As(nErr, &nfErr):
				return nil, model.NewAppError("AddUserToChannel", "app.team.get_member.missing.app_error", nil, "", http.StatusNotFound).Wrap(nErr)
			default:
				return nil, model.NewAppError("AddUserToChannel", "app.team.get_member.app_error", nil, "", http.StatusInternalServerError).Wrap(nErr)
			}
		}

		if teamMember.DeleteAt > 0 {
			return nil, model.NewAppError("AddUserToChannel", "api.channel.add_user.to.channel.failed.deleted.app_error", nil, "", http.StatusBadRequest)
		}
	}

	newMember, err := a.addUserToChannel(c, user, channel)
	if err != nil {
		return nil, err
	}

	// We are sending separate websocket events to the user added and to the channel
	// This is to get around potential cluster syncing issues where other nodes may not receive the most up to date channel members
	message := model.NewWebSocketEvent(model.WebsocketEventUserAdded, "", channel.Id, "", map[string]bool{user.Id: true}, "")
	message.Add("user_id", user.Id)
	message.Add("team_id", channel.TeamId)
	a.Publish(message)

	userMessage := model.NewWebSocketEvent(model.WebsocketEventUserAdded, "", channel.Id, user.Id, nil, "")
	userMessage.Add("user_id", user.Id)
	userMessage.Add("team_id", channel.TeamId)
	a.Publish(userMessage)

	return newMember, nil
}

type ChannelMemberOpts struct {
	UserRequestorID string
	PostRootID      string
	// SkipTeamMemberIntegrityCheck is used to indicate whether it should be checked
	// that a user has already been removed from that team or not.
	// This is useful to avoid in scenarios when we just added the team member,
	// and thereby know that there is no need to check this.
	SkipTeamMemberIntegrityCheck bool
}

// AddChannelMember adds a user to a channel. It is a wrapper over AddUserToChannel.
func (a *App) AddChannelMember(c request.CTX, userID string, channel *model.Channel, opts ChannelMemberOpts) (*model.ChannelMember, *model.AppError) {
	if member, err := a.Srv().Store().Channel().GetMember(context.Background(), channel.Id, userID); err != nil {
		var nfErr *store.ErrNotFound
		if !errors.As(err, &nfErr) {
			return nil, model.NewAppError("AddChannelMember", "app.channel.get_member.app_error", nil, "", http.StatusInternalServerError).Wrap(err)
		}
	} else {
		return member, nil
	}

	var user *model.User
	var err *model.AppError

	if user, err = a.GetUser(userID); err != nil {
		return nil, err
	}

	if user.DeleteAt > 0 {
		return nil, model.NewAppError("AddChannelMember", "app.channel.add_member.deleted_user.app_error", nil, "", http.StatusForbidden)
	}

	var userRequestor *model.User
	if opts.UserRequestorID != "" {
		if userRequestor, err = a.GetUser(opts.UserRequestorID); err != nil {
			return nil, err
		}
	}

	cm, err := a.AddUserToChannel(c, user, channel, opts.SkipTeamMemberIntegrityCheck)
	if err != nil {
		return nil, err
	}

	a.Srv().Go(func() {
		pluginContext := pluginContext(c)
		a.ch.RunMultiHook(func(hooks plugin.Hooks, _ *model.Manifest) bool {
			hooks.UserHasJoinedChannel(pluginContext, cm, userRequestor)
			return true
		}, plugin.UserHasJoinedChannelID)
	})

	if opts.UserRequestorID == "" || userID == opts.UserRequestorID {
		if err := a.postJoinChannelMessage(c, user, channel); err != nil {
			return nil, err
		}
	} else {
		a.Srv().Go(func() {
			if err := a.PostAddToChannelMessage(c, userRequestor, user, channel, opts.PostRootID); err != nil {
				c.Logger().Error("Failed to post AddToChannel message", mlog.Err(err))
			}
		})
	}

	return cm, nil
}

func (a *App) AddDirectChannels(c request.CTX, teamID string, user *model.User) *model.AppError {
	var profiles []*model.User
	options := &model.UserGetOptions{InTeamId: teamID, Page: 0, PerPage: 100}
	profiles, err := a.Srv().Store().User().GetProfiles(options)
	if err != nil {
		return model.NewAppError("AddDirectChannels", "api.user.add_direct_channels_and_forget.failed.error", map[string]any{"UserId": user.Id, "TeamId": teamID, "Error": err.Error()}, "", http.StatusInternalServerError)
	}

	var preferences model.Preferences

	for _, profile := range profiles {
		if profile.Id == user.Id {
			continue
		}

		preference := model.Preference{
			UserId:   user.Id,
			Category: model.PreferenceCategoryDirectChannelShow,
			Name:     profile.Id,
			Value:    "true",
		}

		preferences = append(preferences, preference)

		if len(preferences) >= 10 {
			break
		}
	}

	if err := a.Srv().Store().Preference().Save(preferences); err != nil {
		return model.NewAppError("AddDirectChannels", "api.user.add_direct_channels_and_forget.failed.error", map[string]any{"UserId": user.Id, "TeamId": teamID, "Error": err.Error()}, "", http.StatusInternalServerError)
	}

	return nil
}

func (a *App) PostUpdateChannelHeaderMessage(c request.CTX, userID string, channel *model.Channel, oldChannelHeader, newChannelHeader string) *model.AppError {
	user, err := a.Srv().Store().User().Get(context.Background(), userID)
	if err != nil {
		return model.NewAppError("PostUpdateChannelHeaderMessage", "api.channel.post_update_channel_header_message_and_forget.retrieve_user.error", nil, "", http.StatusBadRequest).Wrap(err)
	}

	var message string
	if oldChannelHeader == "" {
		message = fmt.Sprintf(i18n.T("api.channel.post_update_channel_header_message_and_forget.updated_to"), user.Username, newChannelHeader)
	} else if newChannelHeader == "" {
		message = fmt.Sprintf(i18n.T("api.channel.post_update_channel_header_message_and_forget.removed"), user.Username, oldChannelHeader)
	} else {
		message = fmt.Sprintf(i18n.T("api.channel.post_update_channel_header_message_and_forget.updated_from"), user.Username, oldChannelHeader, newChannelHeader)
	}

	post := &model.Post{
		ChannelId: channel.Id,
		Message:   message,
		Type:      model.PostTypeHeaderChange,
		UserId:    userID,
		Props: model.StringInterface{
			"username":   user.Username,
			"old_header": oldChannelHeader,
			"new_header": newChannelHeader,
		},
	}

	if _, err := a.CreatePost(c, post, channel, model.CreatePostFlags{SetOnline: true}); err != nil {
		return model.NewAppError("", "api.channel.post_update_channel_header_message_and_forget.post.error", nil, "", http.StatusInternalServerError).Wrap(err)
	}

	return nil
}

func (a *App) PostUpdateChannelPurposeMessage(c request.CTX, userID string, channel *model.Channel, oldChannelPurpose string, newChannelPurpose string) *model.AppError {
	user, err := a.Srv().Store().User().Get(context.Background(), userID)
	if err != nil {
		return model.NewAppError("PostUpdateChannelPurposeMessage", "app.channel.post_update_channel_purpose_message.retrieve_user.error", nil, "", http.StatusBadRequest).Wrap(err)
	}

	var message string
	if oldChannelPurpose == "" {
		message = fmt.Sprintf(i18n.T("app.channel.post_update_channel_purpose_message.updated_to"), user.Username, newChannelPurpose)
	} else if newChannelPurpose == "" {
		message = fmt.Sprintf(i18n.T("app.channel.post_update_channel_purpose_message.removed"), user.Username, oldChannelPurpose)
	} else {
		message = fmt.Sprintf(i18n.T("app.channel.post_update_channel_purpose_message.updated_from"), user.Username, oldChannelPurpose, newChannelPurpose)
	}

	post := &model.Post{
		ChannelId: channel.Id,
		Message:   message,
		Type:      model.PostTypePurposeChange,
		UserId:    userID,
		Props: model.StringInterface{
			"username":    user.Username,
			"old_purpose": oldChannelPurpose,
			"new_purpose": newChannelPurpose,
		},
	}
	if _, err := a.CreatePost(c, post, channel, model.CreatePostFlags{SetOnline: true}); err != nil {
		return model.NewAppError("", "app.channel.post_update_channel_purpose_message.post.error", nil, "", http.StatusInternalServerError).Wrap(err)
	}

	return nil
}

func (a *App) PostUpdateChannelDisplayNameMessage(c request.CTX, userID string, channel *model.Channel, oldChannelDisplayName, newChannelDisplayName string) *model.AppError {
	user, err := a.Srv().Store().User().Get(context.Background(), userID)
	if err != nil {
		return model.NewAppError("PostUpdateChannelDisplayNameMessage", "api.channel.post_update_channel_displayname_message_and_forget.retrieve_user.error", nil, "", http.StatusBadRequest).Wrap(err)
	}

	message := fmt.Sprintf(i18n.T("api.channel.post_update_channel_displayname_message_and_forget.updated_from"), user.Username, oldChannelDisplayName, newChannelDisplayName)

	post := &model.Post{
		ChannelId: channel.Id,
		Message:   message,
		Type:      model.PostTypeDisplaynameChange,
		UserId:    userID,
		Props: model.StringInterface{
			"username":        user.Username,
			"old_displayname": oldChannelDisplayName,
			"new_displayname": newChannelDisplayName,
		},
	}

	if _, err := a.CreatePost(c, post, channel, model.CreatePostFlags{SetOnline: true}); err != nil {
		return model.NewAppError("PostUpdateChannelDisplayNameMessage", "api.channel.post_update_channel_displayname_message_and_forget.create_post.error", nil, "", http.StatusInternalServerError).Wrap(err)
	}

	return nil
}

func (a *App) GetChannel(c request.CTX, channelID string) (*model.Channel, *model.AppError) {
	return a.Srv().getChannel(c, channelID)
}

func (s *Server) getChannel(c request.CTX, channelID string) (*model.Channel, *model.AppError) {
	channel, err := s.Store().Channel().Get(channelID, true)
	if err != nil {
		errCtx := map[string]any{"channel_id": channelID}
		var nfErr *store.ErrNotFound
		switch {
		case errors.As(err, &nfErr):
			return nil, model.NewAppError("GetChannel", "app.channel.get.existing.app_error", errCtx, "", http.StatusNotFound).Wrap(err)
		default:
			return nil, model.NewAppError("GetChannel", "app.channel.get.find.app_error", errCtx, "", http.StatusInternalServerError).Wrap(err)
		}
	}
	return channel, nil
}

func (a *App) GetChannels(c request.CTX, channelIDs []string) ([]*model.Channel, *model.AppError) {
	channels, err := a.Srv().Store().Channel().GetMany(channelIDs, true)
	if err != nil {
		errCtx := map[string]any{"channel_id": channelIDs}
		var nfErr *store.ErrNotFound
		switch {
		case errors.As(err, &nfErr):
			return nil, model.NewAppError("GetChannel", "app.channel.get.existing.app_error", errCtx, "", http.StatusNotFound).Wrap(err)
		default:
			return nil, model.NewAppError("GetChannel", "app.channel.get.find.app_error", errCtx, "", http.StatusInternalServerError).Wrap(err)
		}
	}
	return channels, nil
}

func (a *App) GetChannelsMemberCount(c request.CTX, channelIDs []string) (map[string]int64, *model.AppError) {
	channelsCount, err := a.Srv().Store().Channel().GetChannelsMemberCount(channelIDs)
	if err != nil {
		var nfErr *store.ErrNotFound
		switch {
		case errors.As(err, &nfErr):
			return nil, model.NewAppError("GetChannelsMemberCount", "app.channel.get_channels_member_count.existing.app_error", nil, "", http.StatusNotFound).Wrap(err)
		default:
			return nil, model.NewAppError("GetChannelsMemberCount", "app.channel.get_channels_member_count.find.app_error", nil, "", http.StatusInternalServerError).Wrap(err)
		}
	}
	return channelsCount, nil
}

func (a *App) GetChannelByName(c request.CTX, channelName, teamID string, includeDeleted bool) (*model.Channel, *model.AppError) {
	var channel *model.Channel
	var err error

	if includeDeleted {
		channel, err = a.Srv().Store().Channel().GetByNameIncludeDeleted(teamID, channelName, false)
	} else {
		channel, err = a.Srv().Store().Channel().GetByName(teamID, channelName, false)
	}

	if err != nil {
		var nfErr *store.ErrNotFound
		switch {
		case errors.As(err, &nfErr):
			return nil, model.NewAppError("GetChannelByName", "app.channel.get_by_name.missing.app_error", nil, "", http.StatusNotFound).Wrap(err)
		default:
			return nil, model.NewAppError("GetChannelByName", "app.channel.get_by_name.existing.app_error", nil, "", http.StatusInternalServerError).Wrap(err)
		}
	}

	return channel, nil
}

func (a *App) GetChannelsByNames(c request.CTX, channelNames []string, teamID string) ([]*model.Channel, *model.AppError) {
	channels, err := a.Srv().Store().Channel().GetByNames(teamID, channelNames, true)
	if err != nil {
		return nil, model.NewAppError("GetChannelsByNames", "app.channel.get_by_name.existing.app_error", nil, "", http.StatusInternalServerError).Wrap(err)
	}
	return channels, nil
}

func (a *App) GetChannelByNameForTeamName(c request.CTX, channelName, teamName string, includeDeleted bool) (*model.Channel, *model.AppError) {
	var team *model.Team

	team, err := a.Srv().Store().Team().GetByName(teamName)
	if err != nil {
		var nfErr *store.ErrNotFound
		switch {
		case errors.As(err, &nfErr):
			return nil, model.NewAppError("GetChannelByNameForTeamName", "app.team.get_by_name.missing.app_error", nil, "", http.StatusNotFound).Wrap(err)
		default:
			return nil, model.NewAppError("GetChannelByNameForTeamName", "app.team.get_by_name.app_error", nil, "", http.StatusNotFound).Wrap(err)
		}
	}

	var result *model.Channel

	var nErr error
	if includeDeleted {
		result, nErr = a.Srv().Store().Channel().GetByNameIncludeDeleted(team.Id, channelName, false)
	} else {
		result, nErr = a.Srv().Store().Channel().GetByName(team.Id, channelName, false)
	}

	if nErr != nil {
		var nfErr *store.ErrNotFound
		switch {
		case errors.As(nErr, &nfErr):
			return nil, model.NewAppError("GetChannelByNameForTeamName", "app.channel.get_by_name.missing.app_error", nil, "", http.StatusNotFound).Wrap(nErr)
		default:
			return nil, model.NewAppError("GetChannelByNameForTeamName", "app.channel.get_by_name.existing.app_error", nil, "", http.StatusInternalServerError).Wrap(nErr)
		}
	}

	return result, nil
}

func (s *Server) getChannelsForTeamForUser(c request.CTX, teamID string, userID string, opts *model.ChannelSearchOpts) (model.ChannelList, *model.AppError) {
	list, err := s.Store().Channel().GetChannels(teamID, userID, opts)
	if err != nil {
		var nfErr *store.ErrNotFound
		switch {
		case errors.As(err, &nfErr):
			return nil, model.NewAppError("GetChannelsForUser", "app.channel.get_channels.not_found.app_error", nil, "", http.StatusNotFound).Wrap(err)
		default:
			return nil, model.NewAppError("GetChannelsForUser", "app.channel.get_channels.get.app_error", nil, "", http.StatusInternalServerError).Wrap(err)
		}
	}

	return list, nil
}

func (a *App) GetChannelsForTeamForUser(c request.CTX, teamID string, userID string, opts *model.ChannelSearchOpts) (model.ChannelList, *model.AppError) {
	return a.Srv().getChannelsForTeamForUser(c, teamID, userID, opts)
}

func (a *App) GetChannelsForUser(c request.CTX, userID string, includeDeleted bool, lastDeleteAt, pageSize int, fromChannelID string) (model.ChannelList, *model.AppError) {
	list, err := a.Srv().Store().Channel().GetChannelsByUser(userID, includeDeleted, lastDeleteAt, pageSize, fromChannelID)
	if err != nil {
		var nfErr *store.ErrNotFound
		switch {
		case errors.As(err, &nfErr):
			return nil, model.NewAppError("GetChannelsForUser", "app.channel.get_channels.not_found.app_error", nil, "", http.StatusNotFound).Wrap(err)
		default:
			return nil, model.NewAppError("GetChannelsForUser", "app.channel.get_channels.get.app_error", nil, "", http.StatusInternalServerError).Wrap(err)
		}
	}

	return list, nil
}

func (a *App) GetAllChannels(c request.CTX, page, perPage int, opts model.ChannelSearchOpts) (model.ChannelListWithTeamData, *model.AppError) {
	if opts.ExcludeDefaultChannels {
		opts.ExcludeChannelNames = a.DefaultChannelNames(c)
	}
	storeOpts := store.ChannelSearchOpts{
		NotAssociatedToGroup:               opts.NotAssociatedToGroup,
		IncludeDeleted:                     opts.IncludeDeleted,
		ExcludeChannelNames:                opts.ExcludeChannelNames,
		GroupConstrained:                   opts.GroupConstrained,
		ExcludeGroupConstrained:            opts.ExcludeGroupConstrained,
		ExcludePolicyConstrained:           opts.ExcludePolicyConstrained,
		IncludePolicyID:                    opts.IncludePolicyID,
		AccessControlPolicyEnforced:        opts.AccessControlPolicyEnforced,
		ExcludeAccessControlPolicyEnforced: opts.ExcludeAccessControlPolicyEnforced,
	}
	channels, err := a.Srv().Store().Channel().GetAllChannels(page*perPage, perPage, storeOpts)
	if err != nil {
		return nil, model.NewAppError("GetAllChannels", "app.channel.get_all_channels.app_error", nil, "", http.StatusInternalServerError).Wrap(err)
	}

	return channels, nil
}

func (a *App) GetAllChannelsCount(c request.CTX, opts model.ChannelSearchOpts) (int64, *model.AppError) {
	if opts.ExcludeDefaultChannels {
		opts.ExcludeChannelNames = a.DefaultChannelNames(c)
	}
	storeOpts := store.ChannelSearchOpts{
		NotAssociatedToGroup:     opts.NotAssociatedToGroup,
		IncludeDeleted:           opts.IncludeDeleted,
		ExcludeChannelNames:      opts.ExcludeChannelNames,
		GroupConstrained:         opts.GroupConstrained,
		ExcludeGroupConstrained:  opts.ExcludeGroupConstrained,
		ExcludePolicyConstrained: opts.ExcludePolicyConstrained,
		IncludePolicyID:          opts.IncludePolicyID,
	}
	count, err := a.Srv().Store().Channel().GetAllChannelsCount(storeOpts)
	if err != nil {
		return 0, model.NewAppError("GetAllChannelsCount", "app.channel.get_all_channels_count.app_error", nil, "", http.StatusInternalServerError).Wrap(err)
	}

	return count, nil
}

func (a *App) GetDeletedChannels(c request.CTX, teamID string, offset int, limit int, userID string, skipTeamMembershipCheck bool) (model.ChannelList, *model.AppError) {
	list, err := a.Srv().Store().Channel().GetDeleted(teamID, offset, limit, userID, skipTeamMembershipCheck)
	if err != nil {
		var nfErr *store.ErrNotFound
		switch {
		case errors.As(err, &nfErr):
			return nil, model.NewAppError("GetDeletedChannels", "app.channel.get_deleted.missing.app_error", nil, "", http.StatusNotFound).Wrap(err)
		default:
			return nil, model.NewAppError("GetDeletedChannels", "app.channel.get_deleted.existing.app_error", nil, "", http.StatusInternalServerError).Wrap(err)
		}
	}

	return list, nil
}

func (a *App) GetChannelsUserNotIn(c request.CTX, teamID string, userID string, offset int, limit int) (model.ChannelList, *model.AppError) {
	channels, err := a.Srv().Store().Channel().GetMoreChannels(teamID, userID, offset, limit)
	if err != nil {
		return nil, model.NewAppError("GetChannelsUserNotIn", "app.channel.get_more_channels.get.app_error", nil, "", http.StatusInternalServerError).Wrap(err)
	}
	return channels, nil
}

func (a *App) GetPublicChannelsByIdsForTeam(c request.CTX, teamID string, channelIDs []string) (model.ChannelList, *model.AppError) {
	list, err := a.Srv().Store().Channel().GetPublicChannelsByIdsForTeam(teamID, channelIDs)
	if err != nil {
		var nfErr *store.ErrNotFound
		switch {
		case errors.As(err, &nfErr):
			return nil, model.NewAppError("GetPublicChannelsByIdsForTeam", "app.channel.get_channels_by_ids.not_found.app_error", nil, "", http.StatusNotFound).Wrap(err)
		default:
			return nil, model.NewAppError("GetPublicChannelsByIdsForTeam", "app.channel.get_channels_by_ids.get.app_error", nil, "", http.StatusInternalServerError).Wrap(err)
		}
	}

	return list, nil
}

func (a *App) GetPublicChannelsForTeam(c request.CTX, teamID string, offset int, limit int) (model.ChannelList, *model.AppError) {
	list, err := a.Srv().Store().Channel().GetPublicChannelsForTeam(teamID, offset, limit)
	if err != nil {
		return nil, model.NewAppError("GetPublicChannelsForTeam", "app.channel.get_public_channels.get.app_error", nil, "", http.StatusInternalServerError).Wrap(err)
	}

	return list, nil
}

func (a *App) GetPrivateChannelsForTeam(c request.CTX, teamID string, offset int, limit int) (model.ChannelList, *model.AppError) {
	list, err := a.Srv().Store().Channel().GetPrivateChannelsForTeam(teamID, offset, limit)
	if err != nil {
		return nil, model.NewAppError("GetPrivateChannelsForTeam", "app.channel.get_private_channels.get.app_error", nil, "", http.StatusInternalServerError).Wrap(err)
	}

	return list, nil
}

func (a *App) GetChannelMember(c request.CTX, channelID string, userID string) (*model.ChannelMember, *model.AppError) {
	return a.Srv().getChannelMember(c, channelID, userID)
}

func (s *Server) getChannelMember(c request.CTX, channelID string, userID string) (*model.ChannelMember, *model.AppError) {
	channelMember, err := s.Store().Channel().GetMember(c.Context(), channelID, userID)
	if err != nil {
		var nfErr *store.ErrNotFound
		switch {
		case errors.As(err, &nfErr):
			return nil, model.NewAppError("GetChannelMember", MissingChannelMemberError, nil, "", http.StatusNotFound).Wrap(err)
		default:
			return nil, model.NewAppError("GetChannelMember", "app.channel.get_member.app_error", nil, "", http.StatusInternalServerError).Wrap(err)
		}
	}

	return channelMember, nil
}

func (s *Server) getChannelMemberLastViewedAt(c request.CTX, channelID string, userID string) (int64, *model.AppError) {
	lastViewedAt, err := s.Store().Channel().GetMemberLastViewedAt(c.Context(), channelID, userID)
	if err != nil {
		var nfErr *store.ErrNotFound
		switch {
		case errors.As(err, &nfErr):
			return 0, model.NewAppError("getChannelMemberLastViewedAt", MissingChannelMemberError, nil, "", http.StatusNotFound).Wrap(err)
		default:
			return 0, model.NewAppError("getChannelMemberLastViewedAt", "app.channel.get_member.app_error", nil, "", http.StatusInternalServerError).Wrap(err)
		}
	}

	return lastViewedAt, nil
}

func (a *App) GetChannelMembersPage(c request.CTX, channelID string, page, perPage int) (model.ChannelMembers, *model.AppError) {
	channelMembers, err := a.Srv().Store().Channel().GetMembers(channelID, page*perPage, perPage)
	if err != nil {
		return nil, model.NewAppError("GetChannelMembersPage", "app.channel.get_members.app_error", nil, "", http.StatusInternalServerError).Wrap(err)
	}

	return channelMembers, nil
}

func (a *App) GetChannelMembersTimezones(c request.CTX, channelID string) ([]string, *model.AppError) {
	membersTimezones, err := a.Srv().Store().Channel().GetChannelMembersTimezones(channelID)
	if err != nil {
		return nil, model.NewAppError("GetChannelMembersTimezones", "app.channel.get_members.app_error", nil, "", http.StatusInternalServerError).Wrap(err)
	}

	var timezones []string
	for _, membersTimezone := range membersTimezones {
		if membersTimezone["automaticTimezone"] == "" && membersTimezone["manualTimezone"] == "" {
			continue
		}
		timezones = append(timezones, model.GetPreferredTimezone(membersTimezone))
	}

	return model.RemoveDuplicateStrings(timezones), nil
}

func (a *App) GetChannelMembersByIds(c request.CTX, channelID string, userIDs []string) (model.ChannelMembers, *model.AppError) {
	members, err := a.Srv().Store().Channel().GetMembersByIds(channelID, userIDs)
	if err != nil {
		return nil, model.NewAppError("GetChannelMembersByIds", "app.channel.get_members_by_ids.app_error", nil, "", http.StatusInternalServerError).Wrap(err)
	}

	return members, nil
}

func (a *App) GetChannelMembersForUser(c request.CTX, teamID string, userID string) (model.ChannelMembers, *model.AppError) {
	channelMembers, err := a.Srv().Store().Channel().GetMembersForUser(teamID, userID)
	if err != nil {
		return nil, model.NewAppError("GetChannelMembersForUser", "app.channel.get_members.app_error", nil, "", http.StatusInternalServerError).Wrap(err)
	}

	return channelMembers, nil
}

func (a *App) GetChannelMembersForUserWithPagination(c request.CTX, userID string, page, perPage int) ([]*model.ChannelMember, *model.AppError) {
	m, err := a.Srv().Store().Channel().GetMembersForUserWithPagination(userID, page, perPage)
	if err != nil {
		return nil, model.NewAppError("GetChannelMembersForUserWithPagination", "app.channel.get_members.app_error", nil, "", http.StatusInternalServerError).Wrap(err)
	}

	members := make([]*model.ChannelMember, 0, len(m))
	for _, member := range m {
		member := member
		members = append(members, &member.ChannelMember)
	}
	return members, nil
}

func (a *App) GetChannelMembersWithTeamDataForUserWithPagination(c request.CTX, userID string, cursor *model.ChannelMemberCursor) (model.ChannelMembersWithTeamData, *model.AppError) {
	var m model.ChannelMembersWithTeamData
	var err error
	var method string
	if cursor.Page == -1 {
		m, err = a.Srv().Store().Channel().GetMembersForUserWithCursorPagination(userID, cursor.PerPage, cursor.FromChannelID)
		method = "GetMembersForUserWithCursorPagination"
	} else {
		m, err = a.Srv().Store().Channel().GetMembersForUserWithPagination(userID, cursor.Page, cursor.PerPage)
		method = "GetMembersForUserWithPagination"
	}
	if err != nil {
		var nfErr *store.ErrNotFound
		switch {
		case errors.As(err, &nfErr):
			return nil, model.NewAppError(method, MissingChannelMemberError, nil, "", http.StatusNotFound).Wrap(err)
		default:
			return nil, model.NewAppError(method, "app.channel.get_members.app_error", nil, "", http.StatusInternalServerError).Wrap(err)
		}
	}

	return m, nil
}

func (a *App) GetChannelMemberCount(c request.CTX, channelID string) (int64, *model.AppError) {
	count, err := a.Srv().Store().Channel().GetMemberCount(channelID, true)
	if err != nil {
		return 0, model.NewAppError("GetChannelMemberCount", "app.channel.get_member_count.app_error", nil, "", http.StatusInternalServerError).Wrap(err)
	}

	return count, nil
}

func (a *App) GetChannelFileCount(c request.CTX, channelID string) (int64, *model.AppError) {
	count, err := a.Srv().Store().Channel().GetFileCount(channelID)
	if err != nil {
		return 0, model.NewAppError("SqlChannelStore.GetFileCount", "app.channel.get_file_count.app_error", nil, "", http.StatusInternalServerError).Wrap(err)
	}

	return count, nil
}

func (a *App) GetChannelGuestCount(c request.CTX, channelID string) (int64, *model.AppError) {
	count, err := a.Srv().Store().Channel().GetGuestCount(channelID, true)
	if err != nil {
		return 0, model.NewAppError("SqlChannelStore.GetGuestCount", "app.channel.get_member_count.app_error", nil, "", http.StatusInternalServerError).Wrap(err)
	}

	return count, nil
}

func (a *App) GetChannelPinnedPostCount(c request.CTX, channelID string) (int64, *model.AppError) {
	count, err := a.Srv().Store().Channel().GetPinnedPostCount(channelID, true)
	if err != nil {
		return 0, model.NewAppError("GetChannelPinnedPostCount", "app.channel.get_pinnedpost_count.app_error", nil, "", http.StatusInternalServerError).Wrap(err)
	}

	return count, nil
}

func (a *App) GetChannelCounts(c request.CTX, teamID string, userID string) (*model.ChannelCounts, *model.AppError) {
	counts, err := a.Srv().Store().Channel().GetChannelCounts(teamID, userID)
	if err != nil {
		return nil, model.NewAppError("SqlChannelStore.GetChannelCounts", "app.channel.get_channel_counts.get.app_error", nil, "", http.StatusInternalServerError).Wrap(err)
	}

	return counts, nil
}

func (a *App) GetChannelUnread(c request.CTX, channelID, userID string) (*model.ChannelUnread, *model.AppError) {
	channelUnread, err := a.Srv().Store().Channel().GetChannelUnread(channelID, userID)
	if err != nil {
		var nfErr *store.ErrNotFound
		switch {
		case errors.As(err, &nfErr):
			return nil, model.NewAppError("GetChannelUnread", "app.channel.get_unread.app_error", nil, "", http.StatusNotFound).Wrap(err)
		default:
			return nil, model.NewAppError("GetChannelUnread", "app.channel.get_unread.app_error", nil, "", http.StatusInternalServerError).Wrap(err)
		}
	}

	if channelUnread.NotifyProps[model.MarkUnreadNotifyProp] == model.ChannelMarkUnreadMention {
		channelUnread.MsgCount = 0
		channelUnread.MsgCountRoot = 0
	}
	return channelUnread, nil
}

func (a *App) JoinChannel(c request.CTX, channel *model.Channel, userID string) *model.AppError {
	userChan := make(chan store.StoreResult[*model.User], 1)
	memberChan := make(chan store.StoreResult[*model.ChannelMember], 1)
	go func() {
		user, err := a.Srv().Store().User().Get(context.Background(), userID)
		userChan <- store.StoreResult[*model.User]{Data: user, NErr: err}
		close(userChan)
	}()
	go func() {
		member, err := a.Srv().Store().Channel().GetMember(context.Background(), channel.Id, userID)
		memberChan <- store.StoreResult[*model.ChannelMember]{Data: member, NErr: err}
		close(memberChan)
	}()

	uresult := <-userChan
	if uresult.NErr != nil {
		var nfErr *store.ErrNotFound
		switch {
		case errors.As(uresult.NErr, &nfErr):
			return model.NewAppError("CreateChannel", MissingAccountError, nil, "", http.StatusNotFound).Wrap(uresult.NErr)
		default:
			return model.NewAppError("CreateChannel", "app.user.get.app_error", nil, "", http.StatusInternalServerError).Wrap(uresult.NErr)
		}
	}

	mresult := <-memberChan
	if mresult.NErr == nil && mresult.Data != nil {
		// user is already in the channel
		return nil
	}

	user := uresult.Data

	if channel.Type != model.ChannelTypeOpen {
		return model.NewAppError("JoinChannel", "api.channel.join_channel.permissions.app_error", nil, "", http.StatusBadRequest)
	}

	cm, err := a.AddUserToChannel(c, user, channel, false)
	if err != nil {
		return err
	}

	a.Srv().Go(func() {
		pluginContext := pluginContext(c)
		a.ch.RunMultiHook(func(hooks plugin.Hooks, _ *model.Manifest) bool {
			hooks.UserHasJoinedChannel(pluginContext, cm, nil)
			return true
		}, plugin.UserHasJoinedChannelID)
	})

	if err := a.postJoinChannelMessage(c, user, channel); err != nil {
		return err
	}

	return nil
}

func (a *App) postJoinChannelMessage(c request.CTX, user *model.User, channel *model.Channel) *model.AppError {
	message := fmt.Sprintf(i18n.T("api.channel.join_channel.post_and_forget"), user.Username)
	postType := model.PostTypeJoinChannel

	if user.IsGuest() {
		message = fmt.Sprintf(i18n.T("api.channel.guest_join_channel.post_and_forget"), user.Username)
		postType = model.PostTypeGuestJoinChannel
	}

	post := &model.Post{
		ChannelId: channel.Id,
		Message:   message,
		Type:      postType,
		UserId:    user.Id,
		Props: model.StringInterface{
			"username": user.Username,
		},
	}

	if _, err := a.CreatePost(c, post, channel, model.CreatePostFlags{SetOnline: true}); err != nil {
		return model.NewAppError("postJoinChannelMessage", "api.channel.post_user_add_remove_message_and_forget.error", nil, "", http.StatusInternalServerError).Wrap(err)
	}

	return nil
}

func (a *App) postJoinTeamMessage(c request.CTX, user *model.User, channel *model.Channel) *model.AppError {
	post := &model.Post{
		ChannelId: channel.Id,
		Message:   fmt.Sprintf(i18n.T("api.team.join_team.post_and_forget"), user.Username),
		Type:      model.PostTypeJoinTeam,
		UserId:    user.Id,
		Props: model.StringInterface{
			"username": user.Username,
		},
	}

	if _, err := a.CreatePost(c, post, channel, model.CreatePostFlags{SetOnline: true}); err != nil {
		return model.NewAppError("postJoinTeamMessage", "api.channel.post_user_add_remove_message_and_forget.error", nil, "", http.StatusInternalServerError).Wrap(err)
	}

	return nil
}

func (a *App) LeaveChannel(c request.CTX, channelID string, userID string) *model.AppError {
	sc := make(chan store.StoreResult[*model.Channel], 1)
	go func() {
		channel, err := a.Srv().Store().Channel().Get(channelID, true)
		sc <- store.StoreResult[*model.Channel]{Data: channel, NErr: err}
		close(sc)
	}()

	uc := make(chan store.StoreResult[*model.User], 1)
	go func() {
		user, err := a.Srv().Store().User().Get(context.Background(), userID)
		uc <- store.StoreResult[*model.User]{Data: user, NErr: err}
		close(uc)
	}()

	cresult := <-sc
	if cresult.NErr != nil {
		errCtx := map[string]any{"channel_id": channelID}
		var nfErr *store.ErrNotFound
		switch {
		case errors.As(cresult.NErr, &nfErr):
			return model.NewAppError("LeaveChannel", "app.channel.get.existing.app_error", errCtx, "", http.StatusNotFound).Wrap(cresult.NErr)
		default:
			return model.NewAppError("LeaveChannel", "app.channel.get.find.app_error", errCtx, "", http.StatusInternalServerError).Wrap(cresult.NErr)
		}
	}
	uresult := <-uc
	if uresult.NErr != nil {
		var nfErr *store.ErrNotFound
		switch {
		case errors.As(uresult.NErr, &nfErr):
			return model.NewAppError("LeaveChannel", MissingAccountError, nil, "", http.StatusNotFound).Wrap(uresult.NErr)
		default:
			return model.NewAppError("LeaveChannel", "app.user.get.app_error", nil, "", http.StatusInternalServerError).Wrap(uresult.NErr)
		}
	}

	channel := cresult.Data
	user := uresult.Data

	if channel.IsGroupOrDirect() {
		err := model.NewAppError("LeaveChannel", "api.channel.leave.direct.app_error", nil, "", http.StatusBadRequest)
		return err
	}

	if err := a.removeUserFromChannel(c, userID, userID, channel); err != nil {
		return err
	}

	if channel.Name == model.DefaultChannelName && !*a.Config().ServiceSettings.ExperimentalEnableDefaultChannelLeaveJoinMessages {
		return nil
	}

	a.Srv().Go(func() {
		if err := a.postLeaveChannelMessage(c, user, channel); err != nil {
			c.Logger().Error("Failed to post LeaveChannel message", mlog.Err(err))
		}
	})

	return nil
}

func (a *App) postLeaveChannelMessage(c request.CTX, user *model.User, channel *model.Channel) *model.AppError {
	post := &model.Post{
		ChannelId: channel.Id,
		// Message here embeds `@username`, not just `username`, to ensure that mentions
		// treat this as a username mention even though the user has now left the channel.
		// The client renders its own system message, ignoring this value altogether.
		Message: fmt.Sprintf(i18n.T("api.channel.leave.left"), fmt.Sprintf("@%s", user.Username)),
		Type:    model.PostTypeLeaveChannel,
		UserId:  user.Id,
		Props: model.StringInterface{
			"username": user.Username,
		},
	}

	if _, err := a.CreatePost(c, post, channel, model.CreatePostFlags{SetOnline: true}); err != nil {
		return model.NewAppError("postLeaveChannelMessage", "api.channel.post_user_add_remove_message_and_forget.error", nil, "", http.StatusInternalServerError).Wrap(err)
	}

	return nil
}

func (a *App) PostAddToChannelMessage(c request.CTX, user *model.User, addedUser *model.User, channel *model.Channel, postRootId string) *model.AppError {
	message := fmt.Sprintf(i18n.T("api.channel.add_member.added"), addedUser.Username, user.Username)
	postType := model.PostTypeAddToChannel

	if addedUser.IsGuest() {
		message = fmt.Sprintf(i18n.T("api.channel.add_guest.added"), addedUser.Username, user.Username)
		postType = model.PostTypeAddGuestToChannel
	}

	post := &model.Post{
		ChannelId: channel.Id,
		Message:   message,
		Type:      postType,
		UserId:    user.Id,
		Props: model.StringInterface{
			"userId":                   user.Id,
			"username":                 user.Username,
			model.PostPropsAddedUserId: addedUser.Id,
			"addedUsername":            addedUser.Username,
		},
	}

	if _, err := a.CreatePost(c, post, channel, model.CreatePostFlags{SetOnline: true}); err != nil {
		return model.NewAppError("postAddToChannelMessage", "api.channel.post_user_add_remove_message_and_forget.error", nil, "", http.StatusInternalServerError).Wrap(err)
	}

	return nil
}

func (a *App) postAddToTeamMessage(c request.CTX, user *model.User, addedUser *model.User, channel *model.Channel, postRootId string) *model.AppError {
	post := &model.Post{
		ChannelId: channel.Id,
		Message:   fmt.Sprintf(i18n.T("api.team.add_user_to_team.added"), addedUser.Username, user.Username),
		Type:      model.PostTypeAddToTeam,
		UserId:    user.Id,
		RootId:    postRootId,
		Props: model.StringInterface{
			"userId":                   user.Id,
			"username":                 user.Username,
			model.PostPropsAddedUserId: addedUser.Id,
			"addedUsername":            addedUser.Username,
		},
	}

	if _, err := a.CreatePost(c, post, channel, model.CreatePostFlags{SetOnline: true}); err != nil {
		return model.NewAppError("postAddToTeamMessage", "api.channel.post_user_add_remove_message_and_forget.error", nil, "", http.StatusInternalServerError).Wrap(err)
	}

	return nil
}

func (a *App) postRemoveFromChannelMessage(c request.CTX, removerUserId string, removedUser *model.User, channel *model.Channel) *model.AppError {
	messageUserId := removerUserId
	if messageUserId == "" {
		systemBot, err := a.GetSystemBot(c)
		if err != nil {
			return model.NewAppError("postRemoveFromChannelMessage", "api.channel.post_user_add_remove_message_and_forget.error", nil, "", http.StatusInternalServerError).Wrap(err)
		}

		messageUserId = systemBot.UserId
	}

	post := &model.Post{
		ChannelId: channel.Id,
		// Message here embeds `@username`, not just `username`, to ensure that mentions
		// treat this as a username mention even though the user has now left the channel.
		// The client renders its own system message, ignoring this value altogether.
		Message: fmt.Sprintf(i18n.T("api.channel.remove_member.removed"), fmt.Sprintf("@%s", removedUser.Username)),
		Type:    model.PostTypeRemoveFromChannel,
		UserId:  messageUserId,
		Props: model.StringInterface{
			"removedUserId":   removedUser.Id,
			"removedUsername": removedUser.Username,
		},
	}

	if _, err := a.CreatePost(c, post, channel, model.CreatePostFlags{SetOnline: true}); err != nil {
		return model.NewAppError("postRemoveFromChannelMessage", "api.channel.post_user_add_remove_message_and_forget.error", nil, "", http.StatusInternalServerError).Wrap(err)
	}

	return nil
}

func (a *App) removeUserFromChannel(c request.CTX, userIDToRemove string, removerUserId string, channel *model.Channel) *model.AppError {
	user, nErr := a.Srv().Store().User().Get(context.Background(), userIDToRemove)
	if nErr != nil {
		var nfErr *store.ErrNotFound
		switch {
		case errors.As(nErr, &nfErr):
			return model.NewAppError("removeUserFromChannel", MissingAccountError, nil, "", http.StatusNotFound).Wrap(nErr)
		default:
			return model.NewAppError("removeUserFromChannel", "app.user.get.app_error", nil, "", http.StatusInternalServerError).Wrap(nErr)
		}
	}
	isGuest := user.IsGuest()

	if channel.Name == model.DefaultChannelName {
		if !isGuest {
			return model.NewAppError("RemoveUserFromChannel", "api.channel.remove.default.app_error", map[string]any{"Channel": model.DefaultChannelName}, "", http.StatusBadRequest)
		}
	}

	if channel.IsGroupConstrained() && userIDToRemove != removerUserId && !user.IsBot {
		nonMembers, err := a.FilterNonGroupChannelMembers([]string{userIDToRemove}, channel)
		if err != nil {
			return model.NewAppError("removeUserFromChannel", "api.channel.remove_user_from_channel.app_error", nil, "", http.StatusInternalServerError).Wrap(err)
		}
		if len(nonMembers) == 0 {
			return model.NewAppError("removeUserFromChannel", "api.channel.remove_members.denied", map[string]any{"UserIDs": nonMembers}, "", http.StatusBadRequest)
		}
	}

	cm, err := a.GetChannelMember(c, channel.Id, userIDToRemove)
	if err != nil {
		return err
	}

	if err := a.Srv().Store().Channel().RemoveMember(c, channel.Id, userIDToRemove); err != nil {
		return model.NewAppError("removeUserFromChannel", "app.channel.remove_member.app_error", nil, "", http.StatusInternalServerError).Wrap(err)
	}
	if err := a.Srv().Store().ChannelMemberHistory().LogLeaveEvent(userIDToRemove, channel.Id, model.GetMillis()); err != nil {
		return model.NewAppError("removeUserFromChannel", "app.channel_member_history.log_leave_event.internal_error", nil, "", http.StatusInternalServerError).Wrap(err)
	}
	if err := a.Srv().Store().Thread().DeleteMembershipsForChannel(userIDToRemove, channel.Id); err != nil {
		return model.NewAppError("removeUserFromChannel", model.NoTranslation, nil, "failed to delete threadmemberships upon leaving channel", http.StatusInternalServerError).Wrap(err)
	}

	if isGuest {
		currentMembers, err := a.GetChannelMembersForUser(c, channel.TeamId, userIDToRemove)
		if err != nil {
			return err
		}
		if len(currentMembers) == 0 {
			teamMember, err := a.GetTeamMember(c, channel.TeamId, userIDToRemove)
			if err != nil {
				return model.NewAppError("removeUserFromChannel", "api.team.remove_user_from_team.missing.app_error", nil, "", http.StatusBadRequest).Wrap(err)
			}

			if err := a.ch.srv.teamService.RemoveTeamMember(c, teamMember); err != nil {
				return model.NewAppError("removeUserFromChannel", "api.team.remove_user_from_team.missing.app_error", nil, "", http.StatusBadRequest).Wrap(err)
			}

			if err = a.postProcessTeamMemberLeave(c, teamMember, removerUserId); err != nil {
				return err
			}
		}
	}

	a.Srv().Platform().InvalidateChannelCacheForUser(userIDToRemove)
	a.invalidateCacheForChannelMembers(channel.Id)

	var actorUser *model.User
	if removerUserId != "" {
		actorUser, _ = a.GetUser(removerUserId)
	}

	a.Srv().Go(func() {
		pluginContext := pluginContext(c)
		a.ch.RunMultiHook(func(hooks plugin.Hooks, _ *model.Manifest) bool {
			hooks.UserHasLeftChannel(pluginContext, cm, actorUser)
			return true
		}, plugin.UserHasLeftChannelID)
	})

	message := model.NewWebSocketEvent(model.WebsocketEventUserRemoved, "", channel.Id, "", nil, "")
	message.Add("user_id", userIDToRemove)
	message.Add("remover_id", removerUserId)
	a.Publish(message)

	// because the removed user no longer belongs to the channel we need to send a separate websocket event
	userMsg := model.NewWebSocketEvent(model.WebsocketEventUserRemoved, "", "", userIDToRemove, nil, "")
	userMsg.Add("channel_id", channel.Id)
	userMsg.Add("remover_id", removerUserId)
	a.Publish(userMsg)

	return nil
}

func (a *App) RemoveUserFromChannel(c request.CTX, userIDToRemove string, removerUserId string, channel *model.Channel) *model.AppError {
	var err *model.AppError

	if err = a.removeUserFromChannel(c, userIDToRemove, removerUserId, channel); err != nil {
		return err
	}

	var user *model.User
	if user, err = a.GetUser(userIDToRemove); err != nil {
		return err
	}

	if userIDToRemove == removerUserId {
		if err := a.postLeaveChannelMessage(c, user, channel); err != nil {
			return err
		}
	} else {
		if err := a.postRemoveFromChannelMessage(c, removerUserId, user, channel); err != nil {
			c.Logger().Error("Failed to post user removal message", mlog.Err(err))
		}
	}

	return nil
}

func (a *App) GetNumberOfChannelsOnTeam(c request.CTX, teamID string) (int, *model.AppError) {
	// Get total number of channels on current team
	list, err := a.Srv().Store().Channel().GetTeamChannels(teamID)
	if err != nil {
		var nfErr *store.ErrNotFound
		switch {
		case errors.As(err, &nfErr):
			return 0, model.NewAppError("GetNumberOfChannelsOnTeam", "app.channel.get_channels.not_found.app_error", nil, "", http.StatusNotFound).Wrap(err)
		default:
			return 0, model.NewAppError("GetNumberOfChannelsOnTeam", "app.channel.get_channels.get.app_error", nil, "", http.StatusInternalServerError).Wrap(err)
		}
	}
	return len(list), nil
}

func (a *App) SetActiveChannel(c request.CTX, userID string, channelID string) *model.AppError {
	status, err := a.Srv().Platform().GetStatus(userID)

	oldStatus := model.StatusOffline

	oldChannelID := ""
	if err != nil {
		status = &model.Status{UserId: userID, Status: model.StatusOnline, Manual: false, LastActivityAt: model.GetMillis(), ActiveChannel: channelID}
	} else {
		oldStatus = status.Status
		oldChannelID = status.ActiveChannel
		status.ActiveChannel = channelID
		if !status.Manual && channelID != "" {
			status.Status = model.StatusOnline
		}
		status.LastActivityAt = model.GetMillis()
	}

	a.Srv().Platform().AddStatusCache(status)

	if status.Status != oldStatus {
		a.Srv().Platform().BroadcastStatus(status)
	}

	if channelID != "" && oldChannelID != channelID {
		// is this a read-only channel?
		isReadOnly, ircErr := a.Srv().Store().Channel().IsReadOnlyChannel(channelID)
		if ircErr != nil {
			mlog.Warn("Error trying to check if it is a readonly channel", mlog.Err(ircErr))
		}
		if isReadOnly {
			a.Srv().telemetryService.SendTelemetryForFeature(
				telemetry.TrackReadOnlyFeature,
				"read_only_channel_viewed",
				map[string]any{
					telemetry.TrackPropertyUser:    userID,
					telemetry.TrackPropertyChannel: channelID,
				},
			)
		}
		isShared, shErr := a.Srv().Store().SharedChannel().HasChannel(channelID)
		if shErr == nil && isShared {
			a.Srv().telemetryService.SendTelemetryForFeature(
				telemetry.TrackSharedChannelsFeature,
				"shared_channel_viewed",
				map[string]any{
					telemetry.TrackPropertyUser:    userID,
					telemetry.TrackPropertyChannel: channelID,
				},
			)
		}
	}

	return nil
}

func (a *App) IsCRTEnabledForUser(c request.CTX, userID string) bool {
	appCRT := *a.Config().ServiceSettings.CollapsedThreads
	if appCRT == model.CollapsedThreadsDisabled {
		return false
	}
	if appCRT == model.CollapsedThreadsAlwaysOn {
		return true
	}
	threadsEnabled := appCRT == model.CollapsedThreadsDefaultOn
	// check if a participant has overridden collapsed threads settings
	if preference, err := a.Srv().Store().Preference().Get(userID, model.PreferenceCategoryDisplaySettings, model.PreferenceNameCollapsedThreadsEnabled); err == nil {
		threadsEnabled = preference.Value == "on"
	}
	return threadsEnabled
}

// ValidateUserPermissionsOnChannels filters channelIds based on whether userId is authorized to manage channel members. Unauthorized channels are removed from the returned list.
func (a *App) ValidateUserPermissionsOnChannels(c request.CTX, userId string, channelIds []string) []string {
	var allowedChannelIds []string

	for _, channelId := range channelIds {
		channel, err := a.GetChannel(c, channelId)
		if err != nil {
			c.Logger().Info("Invite users to team - couldn't get channel " + channelId)
			continue
		}

		if channel.Type == model.ChannelTypePrivate && a.HasPermissionToChannel(c, userId, channelId, model.PermissionManagePrivateChannelMembers) {
			allowedChannelIds = append(allowedChannelIds, channelId)
		} else if channel.Type == model.ChannelTypeOpen && a.HasPermissionToChannel(c, userId, channelId, model.PermissionManagePublicChannelMembers) {
			allowedChannelIds = append(allowedChannelIds, channelId)
		} else {
			c.Logger().Info("Invite users to team - no permission to add members to that channel. UserId: " + userId + " ChannelId: " + channelId)
		}
	}
	return allowedChannelIds
}

// MarkChanelAsUnreadFromPost will take a post and set the channel as unread from that one.
func (a *App) MarkChannelAsUnreadFromPost(c request.CTX, postID string, userID string, collapsedThreadsSupported bool) (*model.ChannelUnreadAt, *model.AppError) {
	if !collapsedThreadsSupported || !a.IsCRTEnabledForUser(c, userID) {
		return a.markChannelAsUnreadFromPostCRTUnsupported(c, postID, userID)
	}
	post, err := a.GetSinglePost(c, postID, false)
	if err != nil {
		return nil, err
	}

	user, err := a.GetUser(userID)
	if err != nil {
		return nil, err
	}

	unreadMentions, unreadMentionsRoot, urgentMentions, err := a.countMentionsFromPost(c, user, post)
	if err != nil {
		return nil, err
	}

	channelUnread, nErr := a.Srv().Store().Channel().UpdateLastViewedAtPost(post, userID, unreadMentions, unreadMentionsRoot, urgentMentions, true)
	if nErr != nil {
		return channelUnread, model.NewAppError("MarkChannelAsUnreadFromPost", "app.channel.update_last_viewed_at_post.app_error", nil, "", http.StatusInternalServerError).Wrap(nErr)
	}

	a.sendWebSocketPostUnreadEvent(c, channelUnread, postID)
	a.UpdateMobileAppBadge(userID)

	return channelUnread, nil
}

func (a *App) markChannelAsUnreadFromPostCRTUnsupported(c request.CTX, postID string, userID string) (*model.ChannelUnreadAt, *model.AppError) {
	post, appErr := a.GetSinglePost(c, postID, false)
	if appErr != nil {
		return nil, appErr
	}

	user, appErr := a.GetUser(userID)
	if appErr != nil {
		return nil, appErr
	}

	threadId := post.RootId
	if post.RootId == "" {
		threadId = post.Id
	}

	unreadMentions, unreadMentionsRoot, urgentMentions, appErr := a.countMentionsFromPost(c, user, post)
	if appErr != nil {
		return nil, appErr
	}

	// if root post,
	// In CRT Supported Client: badge on channel only sums mentions in root posts including and below the post that was marked.
	// In CRT Unsupported Client: badge on channel sums mentions in all posts (root & replies) including and below the post that was marked unread.
	if post.RootId == "" {
		channelUnread, nErr := a.Srv().Store().Channel().UpdateLastViewedAtPost(post, userID, unreadMentions, unreadMentionsRoot, urgentMentions, true)
		if nErr != nil {
			return channelUnread, model.NewAppError("MarkChannelAsUnreadFromPost", "app.channel.update_last_viewed_at_post.app_error", nil, "", http.StatusInternalServerError).Wrap(nErr)
		}

		a.sendWebSocketPostUnreadEvent(c, channelUnread, postID)
		a.UpdateMobileAppBadge(userID)
		return channelUnread, nil
	}

	// if reply post, autofollow thread and
	// In CRT Supported Client: Mark the specific thread as unread but not the channel where the thread exists.
	//                          If there are replies with mentions below the marked reply in the thread, then sum the mentions for the threads mention badge.
	// In CRT Unsupported Client: Channel is marked as unread and new messages line inserted above the marked post.
	//                            Badge on channel sums mentions in all posts (root & replies) including and below the post that was marked unread.
	rootPost, appErr := a.GetSinglePost(c, post.RootId, false)
	if appErr != nil {
		return nil, appErr
	}

	channel, nErr := a.Srv().Store().Channel().Get(post.ChannelId, true)
	if nErr != nil {
		return nil, model.NewAppError("MarkChannelAsUnreadFromPost", "app.channel.update_last_viewed_at_post.app_error", nil, "", http.StatusInternalServerError).Wrap(nErr)
	}

	if *a.Config().ServiceSettings.ThreadAutoFollow {
		threadMembership, mErr := a.Srv().Store().Thread().GetMembershipForUser(user.Id, threadId)
		var errNotFound *store.ErrNotFound
		if mErr != nil && !errors.As(mErr, &errNotFound) {
			return nil, model.NewAppError("MarkChannelAsUnreadFromPost", "app.channel.update_last_viewed_at_post.app_error", nil, "", http.StatusInternalServerError).Wrap(mErr)
		}
		// Follow thread if we're not already following it
		if threadMembership == nil {
			opts := store.ThreadMembershipOpts{
				Following:             true,
				IncrementMentions:     false,
				UpdateFollowing:       true,
				UpdateViewedTimestamp: false,
				UpdateParticipants:    false,
			}
			threadMembership, mErr = a.Srv().Store().Thread().MaintainMembership(user.Id, threadId, opts)
			if mErr != nil {
				return nil, model.NewAppError("MarkChannelAsUnreadFromPost", "app.channel.update_last_viewed_at_post.app_error", nil, "", http.StatusInternalServerError).Wrap(mErr)
			}
		}
		// If threadmembership already exists but user had previously unfollowed the thread, then follow the thread again.
		threadMembership.Following = true
		threadMembership.LastViewed = post.CreateAt - 1
		threadMembership.UnreadMentions, appErr = a.countThreadMentions(c, user, rootPost, channel.TeamId, post.CreateAt-1)
		if appErr != nil {
			return nil, appErr
		}
		threadMembership, mErr = a.Srv().Store().Thread().UpdateMembership(threadMembership)
		if mErr != nil {
			return nil, model.NewAppError("MarkChannelAsUnreadFromPost", "app.channel.update_last_viewed_at_post.app_error", nil, "", http.StatusInternalServerError).Wrap(mErr)
		}
		thread, mErr := a.Srv().Store().Thread().GetThreadForUser(threadMembership, true, a.IsPostPriorityEnabled())
		if mErr != nil {
			return nil, model.NewAppError("MarkChannelAsUnreadFromPost", "app.channel.update_last_viewed_at_post.app_error", nil, "", http.StatusInternalServerError).Wrap(mErr)
		}
		a.sanitizeProfiles(thread.Participants, false)
		thread.Post.SanitizeProps()

		if a.IsCRTEnabledForUser(c, userID) {
			payload, jsonErr := json.Marshal(thread)
			if jsonErr != nil {
				return nil, model.NewAppError("MarkChannelAsUnreadFromPost", "api.marshal_error", nil, "", http.StatusInternalServerError).Wrap(jsonErr)
			}
			message := model.NewWebSocketEvent(model.WebsocketEventThreadUpdated, channel.TeamId, "", userID, nil, "")
			message.Add("thread", string(payload))
			a.Publish(message)
		}
	}

	channelUnread, nErr := a.Srv().Store().Channel().UpdateLastViewedAtPost(post, userID, unreadMentions, 0, 0, false)
	if nErr != nil {
		return channelUnread, model.NewAppError("MarkChannelAsUnreadFromPost", "app.channel.update_last_viewed_at_post.app_error", nil, "", http.StatusInternalServerError).Wrap(nErr)
	}
	a.sendWebSocketPostUnreadEvent(c, channelUnread, postID)
	a.UpdateMobileAppBadge(userID)
	return channelUnread, nil
}

func (a *App) sendWebSocketPostUnreadEvent(c request.CTX, channelUnread *model.ChannelUnreadAt, postID string) {
	message := model.NewWebSocketEvent(model.WebsocketEventPostUnread, channelUnread.TeamId, channelUnread.ChannelId, channelUnread.UserId, nil, "")
	message.Add("msg_count", channelUnread.MsgCount)
	message.Add("msg_count_root", channelUnread.MsgCountRoot)
	message.Add("mention_count", channelUnread.MentionCount)
	message.Add("mention_count_root", channelUnread.MentionCountRoot)
	message.Add("urgent_mention_count", channelUnread.UrgentMentionCount)
	message.Add("last_viewed_at", channelUnread.LastViewedAt)
	message.Add("post_id", postID)
	a.Publish(message)
}

func (a *App) AutocompleteChannels(c request.CTX, userID, term string) (model.ChannelListWithTeamData, *model.AppError) {
	includeDeleted := *a.Config().TeamSettings.ExperimentalViewArchivedChannels
	term = strings.TrimSpace(term)

	user, appErr := a.GetUser(userID)
	if appErr != nil {
		return nil, appErr
	}

	channelList, err := a.Srv().Store().Channel().Autocomplete(c, userID, term, includeDeleted, user.IsGuest())
	if err != nil {
		return nil, model.NewAppError("AutocompleteChannels", "app.channel.search.app_error", nil, "", http.StatusInternalServerError).Wrap(err)
	}

	return channelList, nil
}

func (a *App) AutocompleteChannelsForTeam(c request.CTX, teamID, userID, term string) (model.ChannelList, *model.AppError) {
	includeDeleted := *a.Config().TeamSettings.ExperimentalViewArchivedChannels
	term = strings.TrimSpace(term)

	user, appErr := a.GetUser(userID)
	if appErr != nil {
		return nil, appErr
	}

	channelList, err := a.Srv().Store().Channel().AutocompleteInTeam(c, teamID, userID, term, includeDeleted, user.IsGuest())
	if err != nil {
		return nil, model.NewAppError("AutocompleteChannels", "app.channel.search.app_error", nil, "", http.StatusInternalServerError).Wrap(err)
	}

	return channelList, nil
}

func (a *App) AutocompleteChannelsForSearch(c request.CTX, teamID string, userID string, term string) (model.ChannelList, *model.AppError) {
	includeDeleted := *a.Config().TeamSettings.ExperimentalViewArchivedChannels

	term = strings.TrimSpace(term)

	channelList, err := a.Srv().Store().Channel().AutocompleteInTeamForSearch(teamID, userID, term, includeDeleted)
	if err != nil {
		return nil, model.NewAppError("AutocompleteChannelsForSearch", "app.channel.search.app_error", nil, "", http.StatusInternalServerError).Wrap(err)
	}

	return channelList, nil
}

// SearchAllChannels returns a list of channels, the total count of the results of the search (if the paginate search option is true), and an error.
func (a *App) SearchAllChannels(c request.CTX, term string, opts model.ChannelSearchOpts) (model.ChannelListWithTeamData, int64, *model.AppError) {
	if opts.ExcludeDefaultChannels {
		opts.ExcludeChannelNames = a.DefaultChannelNames(c)
	}
	storeOpts := store.ChannelSearchOpts{
		ExcludeChannelNames:                opts.ExcludeChannelNames,
		NotAssociatedToGroup:               opts.NotAssociatedToGroup,
		IncludeDeleted:                     opts.IncludeDeleted,
		Deleted:                            opts.Deleted,
		TeamIds:                            opts.TeamIds,
		GroupConstrained:                   opts.GroupConstrained,
		ExcludeGroupConstrained:            opts.ExcludeGroupConstrained,
		PolicyID:                           opts.PolicyID,
		IncludePolicyID:                    opts.IncludePolicyID,
		IncludeSearchByID:                  opts.IncludeSearchById,
		ExcludeRemote:                      opts.ExcludeRemote,
		ExcludePolicyConstrained:           opts.ExcludePolicyConstrained,
		Public:                             opts.Public,
		Private:                            opts.Private,
		Page:                               opts.Page,
		PerPage:                            opts.PerPage,
		AccessControlPolicyEnforced:        opts.AccessControlPolicyEnforced,
		ExcludeAccessControlPolicyEnforced: opts.ExcludeAccessControlPolicyEnforced,
		ParentAccessControlPolicyId:        opts.ParentAccessControlPolicyId,
	}

	term = strings.TrimSpace(term)

	channelList, totalCount, err := a.Srv().Store().Channel().SearchAllChannels(term, storeOpts)
	if err != nil {
		return nil, 0, model.NewAppError("SearchAllChannels", "app.channel.search.app_error", nil, "", http.StatusInternalServerError).Wrap(err)
	}

	return channelList, totalCount, nil
}

func (a *App) SearchChannels(c request.CTX, teamID string, term string) (model.ChannelList, *model.AppError) {
	includeDeleted := *a.Config().TeamSettings.ExperimentalViewArchivedChannels

	term = strings.TrimSpace(term)

	channelList, err := a.Srv().Store().Channel().SearchInTeam(teamID, term, includeDeleted)
	if err != nil {
		return nil, model.NewAppError("SearchChannels", "app.channel.search.app_error", nil, "", http.StatusInternalServerError).Wrap(err)
	}

	return channelList, nil
}

func (a *App) SearchArchivedChannels(c request.CTX, teamID string, term string, userID string) (model.ChannelList, *model.AppError) {
	term = strings.TrimSpace(term)

	channelList, err := a.Srv().Store().Channel().SearchArchivedInTeam(teamID, term, userID)
	if err != nil {
		return nil, model.NewAppError("SearchArchivedChannels", "app.channel.search.app_error", nil, "", http.StatusInternalServerError).Wrap(err)
	}

	return channelList, nil
}

func (a *App) SearchChannelsForUser(c request.CTX, userID, teamID, term string) (model.ChannelList, *model.AppError) {
	includeDeleted := *a.Config().TeamSettings.ExperimentalViewArchivedChannels

	term = strings.TrimSpace(term)

	channelList, err := a.Srv().Store().Channel().SearchForUserInTeam(userID, teamID, term, includeDeleted)
	if err != nil {
		return nil, model.NewAppError("SearchChannelsForUser", "app.channel.search.app_error", nil, "", http.StatusInternalServerError).Wrap(err)
	}

	return channelList, nil
}

func (a *App) SearchGroupChannels(c request.CTX, userID, term string) (model.ChannelList, *model.AppError) {
	if term == "" {
		return model.ChannelList{}, nil
	}

	channelList, err := a.Srv().Store().Channel().SearchGroupChannels(userID, term)
	if err != nil {
		return nil, model.NewAppError("SearchGroupChannels", "app.channel.search_group_channels.app_error", nil, "", http.StatusInternalServerError).Wrap(err)
	}
	return channelList, nil
}

func (a *App) SearchChannelsUserNotIn(c request.CTX, teamID string, userID string, term string) (model.ChannelList, *model.AppError) {
	term = strings.TrimSpace(term)
	channelList, err := a.Srv().Store().Channel().SearchMore(userID, teamID, term)
	if err != nil {
		return nil, model.NewAppError("SearchChannelsUserNotIn", "app.channel.search.app_error", nil, "", http.StatusInternalServerError).Wrap(err)
	}

	return channelList, nil
}

func (a *App) MarkChannelsAsViewed(c request.CTX, channelIDs []string, userID string, currentSessionId string, collapsedThreadsSupported, isCRTEnabled bool) (map[string]int64, *model.AppError) {
	var err error

	user, err := a.Srv().Store().User().Get(c.Context(), userID)
	if err != nil {
		return nil, model.NewAppError("MarkChannelsAsViewed", "app.user.get.app_error", nil, "", http.StatusInternalServerError).Wrap(err)
	}

	// We use channelsToView to later only update those, or early return if no channel is to be read
	channelsToView, channelsToClearPushNotifications, times, err := a.Srv().Store().Channel().GetChannelsWithUnreadsAndWithMentions(c.Context(), channelIDs, userID, user.NotifyProps)
	if err != nil {
		return nil, model.NewAppError("MarkChannelsAsViewed", "app.channel.get_channels_with_unreads_and_with_mentions.app_error", nil, "", http.StatusInternalServerError).Wrap(err)
	}

	if len(channelsToView) == 0 {
		return times, nil
	}

	updateThreads := *a.Config().ServiceSettings.ThreadAutoFollow && (!collapsedThreadsSupported || !isCRTEnabled)
	if updateThreads {
		err = a.Srv().Store().Thread().MarkAllAsReadByChannels(userID, channelsToView)
		if err != nil {
			return nil, model.NewAppError("MarkChannelsAsViewed", "app.thread.mark_all_as_read_by_channels.app_error", nil, "", http.StatusInternalServerError).Wrap(err)
		}
	}

	_, err = a.Srv().Store().Channel().UpdateLastViewedAt(channelsToView, userID)
	if err != nil {
		var invErr *store.ErrInvalidInput
		switch {
		case errors.As(err, &invErr):
			return nil, model.NewAppError("MarkChannelsAsViewed", "app.channel.update_last_viewed_at.app_error", nil, "", http.StatusBadRequest).Wrap(err)
		default:
			return nil, model.NewAppError("MarkChannelsAsViewed", "app.channel.update_last_viewed_at.app_error", nil, "", http.StatusInternalServerError).Wrap(err)
		}
	}

	if *a.Config().ServiceSettings.EnableChannelViewedMessages {
		message := model.NewWebSocketEvent(model.WebsocketEventMultipleChannelsViewed, "", "", userID, nil, "")
		message.Add("channel_times", times)
		a.Publish(message)
	}

	for _, channelID := range channelsToClearPushNotifications {
		a.clearPushNotification(currentSessionId, userID, channelID, "")
	}

	if updateThreads && isCRTEnabled {
		timestamp := model.GetMillis()
		for _, channelID := range channelsToView {
			message := model.NewWebSocketEvent(model.WebsocketEventThreadReadChanged, "", channelID, userID, nil, "")
			message.Add("timestamp", timestamp)
			a.Publish(message)
		}
	}

	return times, nil
}

func (a *App) ViewChannel(c request.CTX, view *model.ChannelView, userID string, currentSessionId string, collapsedThreadsSupported bool) (map[string]int64, *model.AppError) {
	if err := a.SetActiveChannel(c, userID, view.ChannelId); err != nil {
		return nil, err
	}

	channelIDs := []string{}

	if view.ChannelId != "" {
		channelIDs = append(channelIDs, view.ChannelId)
	}

	if view.PrevChannelId != "" {
		channelIDs = append(channelIDs, view.PrevChannelId)
	}

	if len(channelIDs) == 0 {
		return map[string]int64{}, nil
	}

	return a.MarkChannelsAsViewed(c, channelIDs, userID, currentSessionId, collapsedThreadsSupported, a.IsCRTEnabledForUser(c, userID))
}

func (a *App) PermanentDeleteChannel(c request.CTX, channel *model.Channel) *model.AppError {
	if err := a.Srv().Store().Post().PermanentDeleteByChannel(c, channel.Id); err != nil {
		return model.NewAppError("PermanentDeleteChannel", "app.post.permanent_delete_by_channel.app_error", nil, "", http.StatusInternalServerError).Wrap(err)
	}

	if err := a.Srv().Store().Channel().PermanentDeleteMembersByChannel(c, channel.Id); err != nil {
		return model.NewAppError("PermanentDeleteChannel", "app.channel.remove_member.app_error", nil, "", http.StatusInternalServerError).Wrap(err)
	}

	if err := a.Srv().Store().Webhook().PermanentDeleteIncomingByChannel(channel.Id); err != nil {
		return model.NewAppError("PermanentDeleteChannel", "app.webhooks.permanent_delete_incoming_by_channel.app_error", nil, "", http.StatusInternalServerError).Wrap(err)
	}

	if err := a.Srv().Store().Webhook().PermanentDeleteOutgoingByChannel(channel.Id); err != nil {
		return model.NewAppError("PermanentDeleteChannel", "app.webhooks.permanent_delete_outgoing_by_channel.app_error", nil, "", http.StatusInternalServerError).Wrap(err)
	}

	if err := a.Srv().Store().PostPersistentNotification().DeleteByChannel([]string{channel.Id}); err != nil {
		return model.NewAppError("PermanentDeleteChannel", "app.post_persistent_notification.delete_by_channel.app_error", nil, "", http.StatusInternalServerError).Wrap(err)
	}

	deleteAt := model.GetMillis()

	if nErr := a.Srv().Store().Channel().PermanentDelete(c, channel.Id); nErr != nil {
		return model.NewAppError("PermanentDeleteChannel", "app.channel.permanent_delete.app_error", nil, "", http.StatusInternalServerError).Wrap(nErr)
	}

	a.Srv().Platform().InvalidateCacheForChannel(channel)

	var message *model.WebSocketEvent
	if channel.Type == model.ChannelTypeOpen {
		message = model.NewWebSocketEvent(model.WebsocketEventChannelDeleted, channel.TeamId, "", "", nil, "")
	} else {
		message = model.NewWebSocketEvent(model.WebsocketEventChannelDeleted, "", channel.Id, "", nil, "")
	}
	message.Add("channel_id", channel.Id)
	message.Add("delete_at", deleteAt)
	a.Publish(message)

	return nil
}

func (a *App) RemoveAllDeactivatedMembersFromChannel(c request.CTX, channel *model.Channel) *model.AppError {
	err := a.Srv().Store().Channel().RemoveAllDeactivatedMembers(c, channel.Id)
	if err != nil {
		return model.NewAppError("RemoveAllDeactivatedMembersFromChannel", "app.channel.remove_all_deactivated_members.app_error", nil, "", http.StatusInternalServerError).Wrap(err)
	}

	return nil
}

// MoveChannel method is prone to data races if someone joins to channel during the move process. However this
// function is only exposed to sysadmins and the possibility of this edge case is relatively small.
func (a *App) MoveChannel(c request.CTX, team *model.Team, channel *model.Channel, user *model.User) *model.AppError {
	// Check that all channel members are in the destination team.
	channelMembers, err := a.GetChannelMembersPage(c, channel.Id, 0, 10000000)
	if err != nil {
		return err
	}

	channelMemberIds := []string{}
	for _, channelMember := range channelMembers {
		channelMemberIds = append(channelMemberIds, channelMember.UserId)
	}

	if len(channelMemberIds) > 0 {
		teamMembers, err2 := a.GetTeamMembersByIds(team.Id, channelMemberIds, nil)
		if err2 != nil {
			return err2
		}

		if len(teamMembers) != len(channelMembers) {
			teamMembersMap := make(map[string]*model.TeamMember, len(teamMembers))
			for _, teamMember := range teamMembers {
				teamMembersMap[teamMember.UserId] = teamMember
			}
			for _, channelMember := range channelMembers {
				if _, ok := teamMembersMap[channelMember.UserId]; !ok {
					c.Logger().Warn("Not member of the target team", mlog.String("userId", channelMember.UserId))
				}
			}
			return model.NewAppError("MoveChannel", "app.channel.move_channel.members_do_not_match.error", nil, "", http.StatusInternalServerError)
		}
	}

	// keep instance of the previous team
	previousTeam, nErr := a.Srv().Store().Team().Get(channel.TeamId)
	if nErr != nil {
		var nfErr *store.ErrNotFound
		switch {
		case errors.As(nErr, &nfErr):
			return model.NewAppError("MoveChannel", "app.team.get.find.app_error", nil, "", http.StatusNotFound).Wrap(nErr)
		default:
			return model.NewAppError("MoveChannel", "app.team.get.finding.app_error", nil, "", http.StatusInternalServerError).Wrap(nErr)
		}
	}

	if nErr := a.Srv().Store().Channel().UpdateSidebarChannelCategoryOnMove(channel, team.Id); nErr != nil {
		return model.NewAppError("MoveChannel", "app.channel.sidebar_categories.app_error", nil, "", http.StatusInternalServerError).Wrap(nErr)
	}

	channel.TeamId = team.Id
	if _, err := a.Srv().Store().Channel().Update(c, channel); err != nil {
		var appErr *model.AppError
		var uniqueConstraintErr *store.ErrUniqueConstraint
		var invErr *store.ErrInvalidInput
		switch {
		case errors.As(err, &invErr):
			return model.NewAppError("MoveChannel", "app.channel.update.bad_id", nil, "", http.StatusBadRequest).Wrap(err)
		case errors.As(err, &uniqueConstraintErr):
			return model.NewAppError("MoveChannel", store.ChannelExistsError, nil, "", http.StatusBadRequest).Wrap(err)
		case errors.As(err, &appErr):
			return appErr
		default:
			return model.NewAppError("MoveChannel", "app.channel.update_channel.internal_error", nil, "", http.StatusInternalServerError).Wrap(err)
		}
	}

	if incomingWebhooks, err := a.GetIncomingWebhooksForTeamPage(previousTeam.Id, 0, 10000000); err != nil {
		c.Logger().Warn("Failed to get incoming webhooks", mlog.Err(err))
	} else {
		for _, webhook := range incomingWebhooks {
			if webhook.ChannelId == channel.Id {
				webhook.TeamId = team.Id
				if _, err := a.Srv().Store().Webhook().UpdateIncoming(webhook); err != nil {
					c.Logger().Warn("Failed to move incoming webhook to new team", mlog.String("webhook id", webhook.Id))
				}
			}
		}
	}

	if outgoingWebhooks, err := a.GetOutgoingWebhooksForTeamPage(previousTeam.Id, 0, 10000000); err != nil {
		c.Logger().Warn("Failed to get outgoing webhooks", mlog.Err(err))
	} else {
		for _, webhook := range outgoingWebhooks {
			if webhook.ChannelId == channel.Id {
				webhook.TeamId = team.Id
				if _, err := a.Srv().Store().Webhook().UpdateOutgoing(webhook); err != nil {
					c.Logger().Warn("Failed to move outgoing webhook to new team.", mlog.String("webhook id", webhook.Id))
				}
			}
		}
	}

	// Update the threads within this channel to the new team
	if err := a.Srv().Store().Thread().UpdateTeamIdForChannelThreads(channel.Id, team.Id); err != nil {
		c.Logger().Warn("error while updating threads after channel move", mlog.Err(err))
	}

	if err := a.RemoveUsersFromChannelNotMemberOfTeam(c, user, channel, team); err != nil {
		c.Logger().Warn("error while removing non-team member users", mlog.Err(err))
	}

	if user != nil {
		if err := a.postChannelMoveMessage(c, user, channel, previousTeam); err != nil {
			c.Logger().Warn("error while posting move channel message", mlog.Err(err))
		}
	}

	return nil
}

func (a *App) postChannelMoveMessage(c request.CTX, user *model.User, channel *model.Channel, previousTeam *model.Team) *model.AppError {
	post := &model.Post{
		ChannelId: channel.Id,
		Message:   fmt.Sprintf(i18n.T("api.team.move_channel.success"), previousTeam.Name),
		Type:      model.PostTypeMoveChannel,
		UserId:    user.Id,
		Props: model.StringInterface{
			"username": user.Username,
		},
	}

	if _, err := a.CreatePost(c, post, channel, model.CreatePostFlags{SetOnline: true}); err != nil {
		return model.NewAppError("postChannelMoveMessage", "api.team.move_channel.post.error", nil, "", http.StatusInternalServerError).Wrap(err)
	}

	return nil
}

func (a *App) RemoveUsersFromChannelNotMemberOfTeam(c request.CTX, remover *model.User, channel *model.Channel, team *model.Team) *model.AppError {
	channelMembers, err := a.GetChannelMembersPage(c, channel.Id, 0, 10000000)
	if err != nil {
		return err
	}

	channelMemberIds := []string{}
	channelMemberMap := make(map[string]struct{})
	for _, channelMember := range channelMembers {
		channelMemberMap[channelMember.UserId] = struct{}{}
		channelMemberIds = append(channelMemberIds, channelMember.UserId)
	}

	if len(channelMemberIds) > 0 {
		teamMembers, err := a.GetTeamMembersByIds(team.Id, channelMemberIds, nil)
		if err != nil {
			return err
		}

		if len(teamMembers) != len(channelMembers) {
			for _, teamMember := range teamMembers {
				delete(channelMemberMap, teamMember.UserId)
			}

			var removerId string
			if remover != nil {
				removerId = remover.Id
			}
			for userID := range channelMemberMap {
				if err := a.removeUserFromChannel(c, userID, removerId, channel); err != nil {
					return err
				}
			}
		}
	}

	return nil
}

func (a *App) GetPinnedPosts(c request.CTX, channelID string) (*model.PostList, *model.AppError) {
	posts, err := a.Srv().Store().Channel().GetPinnedPosts(channelID)
	if err != nil {
		return nil, model.NewAppError("GetPinnedPosts", "app.channel.pinned_posts.app_error", nil, "", http.StatusInternalServerError).Wrap(err)
	}

	if appErr := a.filterInaccessiblePosts(posts, filterPostOptions{assumeSortedCreatedAt: true}); appErr != nil {
		return nil, appErr
	}

	return posts, nil
}

func (a *App) ToggleMuteChannel(c request.CTX, channelID, userID string) (*model.ChannelMember, *model.AppError) {
	member, nErr := a.Srv().Store().Channel().GetMember(context.Background(), channelID, userID)
	if nErr != nil {
		var appErr *model.AppError
		var nfErr *store.ErrNotFound
		switch {
		case errors.As(nErr, &appErr):
			return nil, appErr
		case errors.As(nErr, &nfErr):
			return nil, model.NewAppError("ToggleMuteChannel", MissingChannelMemberError, nil, "", http.StatusNotFound).Wrap(nErr)
		default:
			return nil, model.NewAppError("ToggleMuteChannel", "app.channel.get_member.app_error", nil, "", http.StatusInternalServerError).Wrap(nErr)
		}
	}

	member.SetChannelMuted(!member.IsChannelMuted())

	member, err := a.updateChannelMember(c, member)
	if err != nil {
		return nil, err
	}

	a.invalidateCacheForChannelMembersNotifyProps(member.ChannelId)

	return member, nil
}

func (a *App) setChannelsMuted(c request.CTX, channelIDs []string, userID string, muted bool) ([]*model.ChannelMember, *model.AppError) {
	members, err := a.Srv().Store().Channel().GetMembersByChannelIds(channelIDs, userID)
	if err != nil {
		var appErr *model.AppError
		switch {
		case errors.As(err, &appErr):
			return nil, appErr
		default:
			return nil, model.NewAppError("setChannelsMuted", "app.channel.get_member.app_error", nil, "", http.StatusInternalServerError).Wrap(err)
		}
	}

	var membersToUpdate []*model.ChannelMember
	for _, member := range members {
		if muted == member.IsChannelMuted() {
			continue
		}

		updatedMember := member
		updatedMember.SetChannelMuted(muted)

		membersToUpdate = append(membersToUpdate, &updatedMember)
	}

	if len(membersToUpdate) == 0 {
		return nil, nil
	}

	updated, err := a.Srv().Store().Channel().UpdateMultipleMembers(membersToUpdate)
	if err != nil {
		var appErr *model.AppError
		var nfErr *store.ErrNotFound
		switch {
		case errors.As(err, &appErr):
			return nil, appErr
		case errors.As(err, &nfErr):
			return nil, model.NewAppError("setChannelsMuted", MissingChannelMemberError, nil, "", http.StatusNotFound).Wrap(err)
		default:
			return nil, model.NewAppError("setChannelsMuted", "app.channel.get_member.app_error", nil, "", http.StatusInternalServerError).Wrap(err)
		}
	}

	for _, member := range updated {
		a.invalidateCacheForChannelMembersNotifyProps(member.ChannelId)

		evt := model.NewWebSocketEvent(model.WebsocketEventChannelMemberUpdated, "", "", member.UserId, nil, "")

		memberJSON, jsonErr := json.Marshal(member)
		if jsonErr != nil {
			return nil, model.NewAppError("setChannelsMuted", "api.marshal_error", nil, "", http.StatusInternalServerError).Wrap(jsonErr)
		}

		evt.Add("channelMember", string(memberJSON))
		a.Publish(evt)
	}

	return updated, nil
}

func (a *App) FillInChannelProps(c request.CTX, channel *model.Channel) *model.AppError {
	return a.FillInChannelsProps(c, model.ChannelList{channel})
}

func (a *App) FillInChannelsProps(c request.CTX, channelList model.ChannelList) *model.AppError {
	// Group the channels by team and call GetChannelsByNames just once per team.
	channelsByTeam := make(map[string]model.ChannelList)
	for _, channel := range channelList {
		channelsByTeam[channel.TeamId] = append(channelsByTeam[channel.TeamId], channel)
	}

	for teamID, channelList := range channelsByTeam {
		allChannelMentions := make(map[string]bool)
		channelMentions := make(map[*model.Channel][]string, len(channelList))

		// Collect mentions across the channels so as to query just once for this team.
		for _, channel := range channelList {
			channelMentions[channel] = model.ChannelMentions(channel.Header)

			for _, channelMention := range channelMentions[channel] {
				allChannelMentions[channelMention] = true
			}
		}

		allChannelMentionNames := make([]string, 0, len(allChannelMentions))
		for channelName := range allChannelMentions {
			allChannelMentionNames = append(allChannelMentionNames, channelName)
		}

		if len(allChannelMentionNames) > 0 {
			mentionedChannels, err := a.GetChannelsByNames(c, allChannelMentionNames, teamID)
			if err != nil {
				return err
			}

			mentionedChannelsByName := make(map[string]*model.Channel)
			for _, channel := range mentionedChannels {
				mentionedChannelsByName[channel.Name] = channel
			}

			for _, channel := range channelList {
				channelMentionsProp := make(map[string]any, len(channelMentions[channel]))
				for _, channelMention := range channelMentions[channel] {
					if mentioned, ok := mentionedChannelsByName[channelMention]; ok {
						if mentioned.Type == model.ChannelTypeOpen {
							channelMentionsProp[mentioned.Name] = map[string]any{
								"display_name": mentioned.DisplayName,
							}
						}
					}
				}

				if len(channelMentionsProp) > 0 {
					channel.AddProp("channel_mentions", channelMentionsProp)
				} else if channel.Props != nil {
					delete(channel.Props, "channel_mentions")
				}
			}
		}
	}

	return nil
}

func (a *App) forEachChannelMember(c request.CTX, channelID string, f func(model.ChannelMember) error) error {
	perPage := 100
	page := 0

	for {
		channelMembers, err := a.Srv().Store().Channel().GetMembers(channelID, page*perPage, perPage)
		if err != nil {
			return err
		}

		for _, channelMember := range channelMembers {
			if err = f(channelMember); err != nil {
				return err
			}
		}

		length := len(channelMembers)
		if length < perPage {
			break
		}

		page++
	}

	return nil
}

func (a *App) ClearChannelMembersCache(c request.CTX, channelID string) error {
	clearSessionCache := func(channelMember model.ChannelMember) error {
		a.ClearSessionCacheForUser(channelMember.UserId)
		message := model.NewWebSocketEvent(model.WebsocketEventChannelMemberUpdated, "", "", channelMember.UserId, nil, "")
		memberJSON, jsonErr := json.Marshal(channelMember)
		if jsonErr != nil {
			return jsonErr
		}
		message.Add("channelMember", string(memberJSON))
		a.Publish(message)
		return nil
	}
	if err := a.forEachChannelMember(c, channelID, clearSessionCache); err != nil {
		return fmt.Errorf("error clearing cache for channel members: channel_id: %s, error: %w", channelID, err)
	}
	return nil
}

func (a *App) GetMemberCountsByGroup(rctx request.CTX, channelID string, includeTimezones bool) ([]*model.ChannelMemberCountByGroup, *model.AppError) {
	channelMemberCounts, err := a.Srv().Store().Channel().GetMemberCountsByGroup(rctx.Context(), channelID, includeTimezones)
	if err != nil {
		return nil, model.NewAppError("GetMemberCountsByGroup", "app.channel.get_member_count.app_error", nil, "", http.StatusInternalServerError).Wrap(err)
	}

	return channelMemberCounts, nil
}

func (a *App) getDirectChannel(c request.CTX, userID, otherUserID string) (*model.Channel, *model.AppError) {
	return a.Srv().getDirectChannel(c, userID, otherUserID)
}

func (a *App) GetGroupMessageMembersCommonTeams(c request.CTX, channelID string) ([]*model.Team, *model.AppError) {
	channel, appErr := a.GetChannel(c, channelID)
	if appErr != nil {
		return nil, appErr
	}

	if channel.Type != model.ChannelTypeGroup {
		return nil, model.NewAppError("GetGroupMessageMembersCommonTeams", "app.channel.get_common_teams.incorrect_channel_type", nil, "", http.StatusBadRequest)
	}

	users, appErr := a.GetUsersInChannel(&model.UserGetOptions{
		PerPage:     model.ChannelGroupMaxUsers,
		Page:        0,
		InChannelId: channelID,
		Inactive:    false,
		Active:      true,
	})

	userIDs := make([]string, len(users))
	for i := 0; i < len(users); i++ {
		userIDs[i] = users[i].Id
	}

	commonTeamIDs, err := a.Srv().Store().Team().GetCommonTeamIDsForMultipleUsers(userIDs)
	if err != nil {
		return nil, model.NewAppError("GetGroupMessageMembersCommonTeams", "app.channel.get_common_teams.store_get_common_teams_error", nil, "", http.StatusInternalServerError).Wrap(err)
	}

	teams := []*model.Team{}
	if len(commonTeamIDs) > 0 {
		teams, appErr = a.GetTeams(commonTeamIDs)
	}

	return teams, appErr
}

func (a *App) ConvertGroupMessageToChannel(c request.CTX, convertedByUserId string, gmConversionRequest *model.GroupMessageConversionRequestBody) (*model.Channel, *model.AppError) {
	originalChannel, appErr := a.GetChannel(c, gmConversionRequest.ChannelID)
	if appErr != nil {
		return nil, appErr
	}

	appErr = a.validateForConvertGroupMessageToChannel(c, convertedByUserId, originalChannel, gmConversionRequest)
	if appErr != nil {
		return nil, appErr
	}

	toUpdate := originalChannel.DeepCopy()
	toUpdate.Type = model.ChannelTypePrivate
	toUpdate.TeamId = gmConversionRequest.TeamID
	toUpdate.Name = gmConversionRequest.Name
	toUpdate.DisplayName = gmConversionRequest.DisplayName

	updatedChannel, appErr := a.UpdateChannel(c, toUpdate)
	if appErr != nil {
		return nil, appErr
	}

	a.Srv().Platform().InvalidateCacheForChannel(originalChannel)

	users, appErr := a.GetUsersInChannelPage(&model.UserGetOptions{
		InChannelId: gmConversionRequest.ChannelID,
		Page:        0,
		PerPage:     model.ChannelGroupMaxUsers,
	}, false)
	if appErr != nil {
		return nil, appErr
	}

	_ = a.setSidebarCategoriesForConvertedGroupMessage(c, gmConversionRequest, users)
	_ = a.postMessageForConvertGroupMessageToChannel(c, gmConversionRequest.ChannelID, convertedByUserId, users)

	// the user conversion the GM becomes the channel admin.
	_, appErr = a.UpdateChannelMemberSchemeRoles(c, gmConversionRequest.ChannelID, convertedByUserId, false, true, true)
	if appErr != nil {
		return nil, appErr
	}

	return updatedChannel, nil
}

func (a *App) setSidebarCategoriesForConvertedGroupMessage(c request.CTX, gmConversionRequest *model.GroupMessageConversionRequestBody, channelUsers []*model.User) *model.AppError {
	// First we'll delete channel from everyone's sidebar. Only the members of GM
	// can have it in sidebar, so we can delete the channel from all SidebarChannels entries.
	err := a.Srv().Store().Channel().DeleteAllSidebarChannelForChannel(gmConversionRequest.ChannelID)
	if err != nil {
		return model.NewAppError(
			"setSidebarCategoriesForConvertedGroupMessage",
			"app.channel.gm_conversion_set_categories.delete_all.error",
			nil,
			"",
			http.StatusInternalServerError,
		).Wrap(err)
	}

	// Now that we've deleted existing entries, we can set the channel in default "Channels" category
	// for all GM members
	for _, user := range channelUsers {
		categories, appErr := a.GetSidebarCategories(c, user.Id, &store.SidebarCategorySearchOpts{
			TeamID: gmConversionRequest.TeamID,
			Type:   model.SidebarCategoryChannels,
		})

		if appErr != nil {
			c.Logger().Error("Failed to search sidebar categories for user for adding converted GM")
			continue
		}

		if len(categories.Categories) < 1 {
			// It is normal for user to not have the default category.
			// The default "Channels" category is created when the user first logs in,
			// and all their channels are moved to this category at the same time.
			// So its perfectly okay for this condition to occur.
			continue
		}

		// when we fetch the default "Channels" category from store layer,
		// it auto-fills any channels the user has access to but aren't associated to a category in the database.
		// So what we do is fetch the category, so we get an auto-filled data,
		// then call update category to persist the data and send the websocket events.
		channelsCategory := categories.Categories[0]
		_, appErr = a.UpdateSidebarCategories(c, user.Id, gmConversionRequest.TeamID, []*model.SidebarCategoryWithChannels{channelsCategory})
		if appErr != nil {
			c.Logger().Error("Failed to add converted GM to default sidebar category for user", mlog.String("user_id", user.Id), mlog.Err(err))
		}
	}

	return nil
}

func (a *App) validateForConvertGroupMessageToChannel(c request.CTX, convertedByUserId string, originalChannel *model.Channel, gmConversionRequest *model.GroupMessageConversionRequestBody) *model.AppError {
	commonTeams, appErr := a.GetGroupMessageMembersCommonTeams(c, originalChannel.Id)
	if appErr != nil {
		return appErr
	}

	teamFound := false
	for _, team := range commonTeams {
		if team.Id == gmConversionRequest.TeamID {
			teamFound = true
			break
		}
	}

	if !teamFound {
		return model.NewAppError(
			"validateForConvertGroupMessageToChannel",
			"app.channel.group_message_conversion.incorrect_team",
			nil,
			"",
			http.StatusBadRequest,
		)
	}

	if originalChannel.Type != model.ChannelTypeGroup {
		return model.NewAppError(
			"ConvertGroupMessageToChannel",
			"app.channel.group_message_conversion.original_channel_not_gm",
			nil,
			"",
			http.StatusNotFound,
		)
	}

	channelMember, appErr := a.GetChannelMember(c, gmConversionRequest.ChannelID, convertedByUserId)
	if appErr != nil {
		return appErr
	}

	if channelMember == nil {
		return model.NewAppError("ConvertGroupMessageToChannel", "app.channel.group_message_conversion.channel_member_missing", nil, "", http.StatusNotFound)
	}

	// apply dummy changes to check validity
	clone := originalChannel.DeepCopy()
	clone.Type = model.ChannelTypePrivate
	clone.Name = gmConversionRequest.Name
	clone.DisplayName = gmConversionRequest.DisplayName
	return clone.IsValid()
}

func (a *App) postMessageForConvertGroupMessageToChannel(c request.CTX, channelID, convertedByUserId string, channelUsers []*model.User) *model.AppError {
	convertedByUser, appErr := a.GetUser(convertedByUserId)
	if appErr != nil {
		return appErr
	}

	userIDs := make([]string, len(channelUsers))
	usernames := make([]string, len(channelUsers))
	for i, user := range channelUsers {
		userIDs[i] = user.Id
		usernames[i] = user.Username
	}

	message := i18n.T(
		"api.channel.group_message.converted.to_private_channel",
		map[string]any{
			"ConvertedByUsername": convertedByUser.Username,
			"GMMembers":           utils.JoinList(usernames),
		})

	post := &model.Post{
		ChannelId: channelID,
		Message:   message,
		Type:      model.PostTypeGMConvertedToChannel,
		UserId:    convertedByUserId,
	}

	// these props are used for re-constructing a localized message on the client
	post.AddProp("convertedByUserId", convertedByUser.Id)
	post.AddProp("gmMembersDuringConversionIDs", userIDs)

	channel, appErr := a.GetChannel(c, channelID)
	if appErr != nil {
		return appErr
	}

	if _, appErr := a.CreatePost(c, post, channel, model.CreatePostFlags{SetOnline: true}); appErr != nil {
		c.Logger().Error("Failed to create post for notifying about GM converted to private channel", mlog.Err(appErr))

		return model.NewAppError(
			"postMessageForConvertGroupMessageToChannel",
			"app.channel.group_message_conversion.post_message.error",
			nil,
			"",
			http.StatusInternalServerError,
		).Wrap(appErr)
	}

	return nil
}

func (s *Server) getDirectChannel(c request.CTX, userID, otherUserID string) (*model.Channel, *model.AppError) {
	channel, nErr := s.Store().Channel().GetByName("", model.GetDMNameFromIds(userID, otherUserID), true)
	if nErr != nil {
		var nfErr *store.ErrNotFound
		if errors.As(nErr, &nfErr) {
			return nil, nil
		}

		return nil, model.NewAppError("GetOrCreateDirectChannel", "web.incoming_webhook.channel.app_error", nil, "", http.StatusInternalServerError).Wrap(nErr)
	}

	return channel, nil
}

func (a *App) ChannelAccessControlled(c request.CTX, channelID string) (bool, *model.AppError) {
	if l := a.License(); !model.MinimumEnterpriseAdvancedLicense(l) || !*a.Config().AccessControlSettings.EnableAttributeBasedAccessControl {
		return false, nil
	}

	_, err := a.Srv().Store().AccessControlPolicy().Get(c, channelID)
	var nfErr *store.ErrNotFound
	if err != nil && !errors.As(err, &nfErr) {
		return false, model.NewAppError("ChannelIsAccessControlled", "app.channel.get.app_error", nil, "", http.StatusInternalServerError).Wrap(err)
	} else if errors.As(err, &nfErr) {
		return false, nil
	}

	return true, nil
}<|MERGE_RESOLUTION|>--- conflicted
+++ resolved
@@ -1610,11 +1610,7 @@
 				if evalErr != nil {
 					return nil, evalErr
 				} else if !decision.Decision {
-<<<<<<< HEAD
-					return nil, model.NewAppError("AddUserToChannel", "api.channel.add_user.to.channel.failed.app_error", nil, "", http.StatusForbidden)
-=======
 					return nil, model.NewAppError("AddUserToChannel", "api.channel.add_user.to.channel.rejected", nil, "", http.StatusForbidden)
->>>>>>> a344b322
 				}
 			}
 		} else if appErr != nil {

--- conflicted
+++ resolved
@@ -499,12 +499,7 @@
 
 	jsonIDs := model.ArrayToJSON(userIDs)
 	for _, userID := range userIDs {
-<<<<<<< HEAD
 		a.Srv().Platform().InvalidateChannelCacheForUser(userID)
-	}
-=======
-		a.InvalidateCacheForUser(userID)
->>>>>>> e666f7cc
 
 		message := model.NewWebSocketEvent(model.WebsocketEventGroupAdded, "", channel.Id, userID, nil, "")
 		message.Add("teammate_ids", jsonIDs)

// Copyright (c) 2015-present Mattermost, Inc. All Rights Reserved.
// See LICENSE.txt for license information.

package app

import (
	"context"
	"encoding/json"
	"errors"
	"fmt"
	"net/http"
	"strings"

	"github.com/mattermost/mattermost/server/v8/channels/utils"

	"github.com/mattermost/mattermost/server/public/model"
	"github.com/mattermost/mattermost/server/public/plugin"
	"github.com/mattermost/mattermost/server/public/shared/i18n"
	"github.com/mattermost/mattermost/server/public/shared/mlog"
	"github.com/mattermost/mattermost/server/public/shared/request"
	pUtils "github.com/mattermost/mattermost/server/public/utils"
	"github.com/mattermost/mattermost/server/v8/channels/product"
	"github.com/mattermost/mattermost/server/v8/channels/store"
	"github.com/mattermost/mattermost/server/v8/channels/store/sqlstore"
)

// channelsWrapper provides an implementation of `product.ChannelService` to be used by products.
type channelsWrapper struct {
	app *App
}

func (s *channelsWrapper) GetDirectChannel(userID1, userID2 string) (*model.Channel, *model.AppError) {
	return s.app.getDirectChannel(request.EmptyContext(s.app.Log()), userID1, userID2)
}

// GetChannelByID gets a Channel by its ID.
func (s *channelsWrapper) GetChannelByID(channelID string) (*model.Channel, *model.AppError) {
	return s.app.GetChannel(request.EmptyContext(s.app.Log()), channelID)
}

// GetChannelMember gets a channel member by userID.
func (s *channelsWrapper) GetChannelMember(channelID string, userID string) (*model.ChannelMember, *model.AppError) {
	return s.app.GetChannelMember(request.EmptyContext(s.app.Log()), channelID, userID)
}

func (s *channelsWrapper) GetChannelsForTeamForUser(teamID string, userID string, opts *model.ChannelSearchOpts) (model.ChannelList, *model.AppError) {
	return s.app.GetChannelsForTeamForUser(request.EmptyContext(s.app.Log()), teamID, userID, opts)
}

func (s *channelsWrapper) GetChannelSidebarCategories(userID, teamID string) (*model.OrderedSidebarCategories, *model.AppError) {
	return s.app.GetSidebarCategoriesForTeamForUser(request.EmptyContext(s.app.Log()), userID, teamID)
}

func (s *channelsWrapper) GetChannelMembers(channelID string, page, perPage int) (model.ChannelMembers, *model.AppError) {
	return s.app.GetChannelMembersPage(request.EmptyContext(s.app.Log()), channelID, page, perPage)
}

func (s *channelsWrapper) CreateChannelSidebarCategory(userID, teamID string, newCategory *model.SidebarCategoryWithChannels) (*model.SidebarCategoryWithChannels, *model.AppError) {
	return s.app.CreateSidebarCategory(request.EmptyContext(s.app.Log()), userID, teamID, newCategory)
}

func (s *channelsWrapper) UpdateChannelSidebarCategories(userID, teamID string, categories []*model.SidebarCategoryWithChannels) ([]*model.SidebarCategoryWithChannels, *model.AppError) {
	return s.app.UpdateSidebarCategories(request.EmptyContext(s.app.Log()), userID, teamID, categories)
}

func (s *channelsWrapper) CreateChannel(channel *model.Channel) (*model.Channel, *model.AppError) {
	return s.app.CreateChannel(request.EmptyContext(s.app.Log()), channel, false)
}

func (s *channelsWrapper) AddUserToChannel(channelID, userID, asUserID string) (*model.ChannelMember, *model.AppError) {
	ctx := request.EmptyContext(s.app.Log())
	channel, err := s.app.GetChannel(ctx, channelID)
	if err != nil {
		return nil, err
	}

	return s.app.AddChannelMember(ctx, userID, channel, ChannelMemberOpts{
		UserRequestorID: asUserID,
	})
}

func (s *channelsWrapper) UpdateChannelMemberRoles(channelID, userID, newRoles string) (*model.ChannelMember, *model.AppError) {
	return s.app.UpdateChannelMemberRoles(request.EmptyContext(s.app.Log()), channelID, userID, newRoles)
}

func (s *channelsWrapper) DeleteChannelMember(channelID, userID string) *model.AppError {
	return s.app.LeaveChannel(request.EmptyContext(s.app.Log()), channelID, userID)
}

func (s *channelsWrapper) AddChannelMember(channelID, userID string) (*model.ChannelMember, *model.AppError) {
	channel, err := s.GetChannelByID(channelID)
	if err != nil {
		return nil, err
	}

	return s.app.AddChannelMember(request.EmptyContext(s.app.Log()), userID, channel, ChannelMemberOpts{
		// For now, don't allow overriding these via the plugin API.
		UserRequestorID: "",
		PostRootID:      "",
	})
}

func (s *channelsWrapper) GetDirectChannelOrCreate(userID1, userID2 string) (*model.Channel, *model.AppError) {
	return s.app.GetOrCreateDirectChannel(request.EmptyContext(s.app.Log()), userID1, userID2)
}

// Ensure the wrapper implements the product service.
var _ product.ChannelService = (*channelsWrapper)(nil)

// DefaultChannelNames returns the list of system-wide default channel names.
//
// By default the list will be (not necessarily in this order):
//
//	['town-square', 'off-topic']
//
// However, if TeamSettings.ExperimentalDefaultChannels contains a list of channels then that list will replace
// 'off-topic' and be included in the return results in addition to 'town-square'. For example:
//
//	['town-square', 'game-of-thrones', 'wow']
func (a *App) DefaultChannelNames(c request.CTX) []string {
	names := []string{"town-square"}

	if len(a.Config().TeamSettings.ExperimentalDefaultChannels) == 0 {
		names = append(names, "off-topic")
	} else {
		seenChannels := map[string]bool{"town-square": true}
		for _, channelName := range a.Config().TeamSettings.ExperimentalDefaultChannels {
			if !seenChannels[channelName] {
				names = append(names, channelName)
				seenChannels[channelName] = true
			}
		}
	}

	return names
}

func (a *App) JoinDefaultChannels(c request.CTX, teamID string, user *model.User, shouldBeAdmin bool, userRequestorId string) *model.AppError {
	var requestor *model.User
	var nErr error
	if userRequestorId != "" {
		requestor, nErr = a.Srv().Store().User().Get(context.Background(), userRequestorId)
		if nErr != nil {
			var nfErr *store.ErrNotFound
			switch {
			case errors.As(nErr, &nfErr):
				return model.NewAppError("JoinDefaultChannels", MissingAccountError, nil, "", http.StatusNotFound).Wrap(nErr)
			default:
				return model.NewAppError("JoinDefaultChannels", "app.user.get.app_error", nil, "", http.StatusInternalServerError).Wrap(nErr)
			}
		}
	}

	for _, channelName := range a.DefaultChannelNames(c) {
		channel, channelErr := a.Srv().Store().Channel().GetByName(teamID, channelName, true)
		if channelErr != nil {
			c.Logger().Warn("No default channel with this name", mlog.String("channelName", channelName), mlog.String("teamID", teamID), mlog.Err(channelErr))
			continue
		}

		if channel.Type != model.ChannelTypeOpen {
			continue
		}

		cm := &model.ChannelMember{
			ChannelId:   channel.Id,
			UserId:      user.Id,
			SchemeGuest: user.IsGuest(),
			SchemeUser:  !user.IsGuest(),
			SchemeAdmin: shouldBeAdmin,
			NotifyProps: model.GetDefaultChannelNotifyProps(),
		}

		_, nErr = a.Srv().Store().Channel().SaveMember(cm)
		if histErr := a.Srv().Store().ChannelMemberHistory().LogJoinEvent(user.Id, channel.Id, model.GetMillis()); histErr != nil {
			return model.NewAppError("JoinDefaultChannels", "app.channel_member_history.log_join_event.internal_error", nil, "", http.StatusInternalServerError).Wrap(histErr)
		}

		if *a.Config().ServiceSettings.ExperimentalEnableDefaultChannelLeaveJoinMessages {
			if aErr := a.postJoinMessageForDefaultChannel(c, user, requestor, channel); aErr != nil {
				c.Logger().Warn("Failed to post join/leave message", mlog.Err(aErr))
			}
		}

		a.invalidateCacheForChannelMembers(channel.Id)

		message := model.NewWebSocketEvent(model.WebsocketEventUserAdded, "", channel.Id, "", nil, "")
		message.Add("user_id", user.Id)
		message.Add("team_id", channel.TeamId)
		a.Publish(message)
	}

	if nErr != nil {
		var appErr *model.AppError
		var cErr *store.ErrConflict
		switch {
		case errors.As(nErr, &cErr):
			if cErr.Resource == "ChannelMembers" {
				return model.NewAppError("JoinDefaultChannels", "app.channel.save_member.exists.app_error", nil, "", http.StatusBadRequest).Wrap(nErr)
			}
		case errors.As(nErr, &appErr):
			return appErr
		default:
			return model.NewAppError("JoinDefaultChannels", "app.channel.create_direct_channel.internal_error", nil, "", http.StatusInternalServerError).Wrap(nErr)
		}
	}

	return nil
}

func (a *App) postJoinMessageForDefaultChannel(c request.CTX, user *model.User, requestor *model.User, channel *model.Channel) *model.AppError {
	if channel.Name == model.DefaultChannelName {
		if requestor == nil {
			if err := a.postJoinTeamMessage(c, user, channel); err != nil {
				return err
			}
		} else {
			if err := a.postAddToTeamMessage(c, requestor, user, channel, ""); err != nil {
				return err
			}
		}
	} else {
		if requestor == nil {
			if err := a.postJoinChannelMessage(c, user, channel); err != nil {
				return err
			}
		} else {
			if err := a.PostAddToChannelMessage(c, requestor, user, channel, ""); err != nil {
				return err
			}
		}
	}

	return nil
}

func (a *App) CreateChannelWithUser(c request.CTX, channel *model.Channel, userID string) (*model.Channel, *model.AppError) {
	if channel.IsGroupOrDirect() {
		return nil, model.NewAppError("CreateChannelWithUser", "api.channel.create_channel.direct_channel.app_error", nil, "", http.StatusBadRequest)
	}

	if channel.TeamId == "" {
		return nil, model.NewAppError("CreateChannelWithUser", "app.channel.create_channel.no_team_id.app_error", nil, "", http.StatusBadRequest)
	}

	// Get total number of channels on current team
	count, err := a.GetNumberOfChannelsOnTeam(c, channel.TeamId)
	if err != nil {
		return nil, err
	}

	if int64(count+1) > *a.Config().TeamSettings.MaxChannelsPerTeam {
		return nil, model.NewAppError("CreateChannelWithUser", "api.channel.create_channel.max_channel_limit.app_error", map[string]any{"MaxChannelsPerTeam": *a.Config().TeamSettings.MaxChannelsPerTeam}, "", http.StatusBadRequest)
	}

	channel.CreatorId = userID

	rchannel, err := a.CreateChannel(c, channel, true)
	if err != nil {
		return nil, err
	}

	var user *model.User
	if user, err = a.GetUser(userID); err != nil {
		return nil, err
	}

	a.postJoinChannelMessage(c, user, channel)

	message := model.NewWebSocketEvent(model.WebsocketEventChannelCreated, "", "", userID, nil, "")
	message.Add("channel_id", channel.Id)
	message.Add("team_id", channel.TeamId)
	a.Publish(message)

	return rchannel, nil
}

// RenameChannel is used to rename the channel Name and the DisplayName fields
func (a *App) RenameChannel(c request.CTX, channel *model.Channel, newChannelName string, newDisplayName string) (*model.Channel, *model.AppError) {
	if channel.Type == model.ChannelTypeDirect {
		return nil, model.NewAppError("RenameChannel", "api.channel.rename_channel.cant_rename_direct_messages.app_error", nil, "", http.StatusBadRequest)
	}

	if channel.Type == model.ChannelTypeGroup {
		return nil, model.NewAppError("RenameChannel", "api.channel.rename_channel.cant_rename_group_messages.app_error", nil, "", http.StatusBadRequest)
	}

	channel.Name = newChannelName
	if newDisplayName != "" {
		channel.DisplayName = newDisplayName
	}

	newChannel, err := a.UpdateChannel(c, channel)
	if err != nil {
		return nil, err
	}

	return newChannel, nil
}

func (a *App) CreateChannel(c request.CTX, channel *model.Channel, addMember bool) (*model.Channel, *model.AppError) {
	channel.DisplayName = strings.TrimSpace(channel.DisplayName)
	sc, nErr := a.Srv().Store().Channel().Save(channel, *a.Config().TeamSettings.MaxChannelsPerTeam)
	if nErr != nil {
		var invErr *store.ErrInvalidInput
		var cErr *store.ErrConflict
		var ltErr *store.ErrLimitExceeded
		var appErr *model.AppError
		switch {
		case errors.As(nErr, &invErr):
			switch {
			case invErr.Entity == "Channel" && invErr.Field == "DeleteAt":
				return nil, model.NewAppError("CreateChannel", "store.sql_channel.save.archived_channel.app_error", nil, "", http.StatusBadRequest).Wrap(nErr)
			case invErr.Entity == "Channel" && invErr.Field == "Type":
				return nil, model.NewAppError("CreateChannel", "store.sql_channel.save.direct_channel.app_error", nil, "", http.StatusBadRequest).Wrap(nErr)
			case invErr.Entity == "Channel" && invErr.Field == "Id":
				return nil, model.NewAppError("CreateChannel", "store.sql_channel.save_channel.existing.app_error", nil, "id="+invErr.Value.(string), http.StatusBadRequest).Wrap(nErr)
			}
		case errors.As(nErr, &cErr):
			return sc, model.NewAppError("CreateChannel", store.ChannelExistsError, nil, "", http.StatusBadRequest).Wrap(nErr)
		case errors.As(nErr, &ltErr):
			return nil, model.NewAppError("CreateChannel", "store.sql_channel.save_channel.limit.app_error", nil, "", http.StatusBadRequest).Wrap(nErr)
		case errors.As(nErr, &appErr): // in case we haven't converted to plain error.
			return nil, appErr
		default: // last fallback in case it doesn't map to an existing app error.
			return nil, model.NewAppError("CreateChannel", "app.channel.create_channel.internal_error", nil, "", http.StatusInternalServerError).Wrap(nErr)
		}
	}

	if addMember {
		user, nErr := a.Srv().Store().User().Get(context.Background(), channel.CreatorId)
		if nErr != nil {
			var nfErr *store.ErrNotFound
			switch {
			case errors.As(nErr, &nfErr):
				return nil, model.NewAppError("CreateChannel", MissingAccountError, nil, "", http.StatusNotFound).Wrap(nErr)
			default:
				return nil, model.NewAppError("CreateChannel", "app.user.get.app_error", nil, "", http.StatusInternalServerError).Wrap(nErr)
			}
		}

		cm := &model.ChannelMember{
			ChannelId:   sc.Id,
			UserId:      user.Id,
			SchemeGuest: user.IsGuest(),
			SchemeUser:  !user.IsGuest(),
			SchemeAdmin: true,
			NotifyProps: model.GetDefaultChannelNotifyProps(),
		}

		if _, nErr := a.Srv().Store().Channel().SaveMember(cm); nErr != nil {
			var appErr *model.AppError
			var cErr *store.ErrConflict
			switch {
			case errors.As(nErr, &cErr):
				switch cErr.Resource {
				case "ChannelMembers":
					return nil, model.NewAppError("CreateChannel", "app.channel.save_member.exists.app_error", nil, "", http.StatusBadRequest).Wrap(nErr)
				}
			case errors.As(nErr, &appErr):
				return nil, appErr
			default:
				return nil, model.NewAppError("CreateChannel", "app.channel.create_direct_channel.internal_error", nil, "", http.StatusInternalServerError).Wrap(nErr)
			}
		}

		if err := a.Srv().Store().ChannelMemberHistory().LogJoinEvent(channel.CreatorId, sc.Id, model.GetMillis()); err != nil {
			return nil, model.NewAppError("CreateChannel", "app.channel_member_history.log_join_event.internal_error", nil, "", http.StatusInternalServerError).Wrap(err)
		}

		a.InvalidateCacheForUser(channel.CreatorId)
	}

	a.Srv().Go(func() {
		pluginContext := pluginContext(c)
		a.ch.RunMultiHook(func(hooks plugin.Hooks) bool {
			hooks.ChannelHasBeenCreated(pluginContext, sc)
			return true
		}, plugin.ChannelHasBeenCreatedID)
	})

	return sc, nil
}

func (a *App) GetOrCreateDirectChannel(c request.CTX, userID, otherUserID string, channelOptions ...model.ChannelOption) (*model.Channel, *model.AppError) {
	channel, nErr := a.getDirectChannel(c, userID, otherUserID)
	if nErr != nil {
		return nil, nErr
	}

	if channel != nil {
		return channel, nil
	}

	if *a.Config().TeamSettings.RestrictDirectMessage == model.DirectMessageTeam &&
		!a.SessionHasPermissionTo(*c.Session(), model.PermissionManageSystem) {
		users, err := a.GetUsersByIds([]string{userID, otherUserID}, &store.UserGetByIdsOpts{})
		if err != nil {
			return nil, err
		}
		var isBot bool
		for _, user := range users {
			if user.IsBot {
				isBot = true
				break
			}
		}
		// if one of the users is a bot, don't restrict to team members
		if !isBot {
			commonTeamIDs, err := a.GetCommonTeamIDsForTwoUsers(userID, otherUserID)
			if err != nil {
				return nil, err
			}
			if len(commonTeamIDs) == 0 {
				return nil, model.NewAppError("createDirectChannel", "api.channel.create_channel.direct_channel.team_restricted_error", nil, "", http.StatusForbidden)
			}
		}
	}

	channel, err := a.createDirectChannel(c, userID, otherUserID, channelOptions...)
	if err != nil {
		if err.Id == store.ChannelExistsError {
			return channel, nil
		}
		return nil, err
	}

	a.handleCreationEvent(c, userID, otherUserID, channel)
	return channel, nil
}

func (a *App) getOrCreateDirectChannelWithUser(c request.CTX, user, otherUser *model.User) (*model.Channel, *model.AppError) {
	channel, nErr := a.getDirectChannel(c, user.Id, otherUser.Id)
	if nErr != nil {
		return nil, nErr
	}

	if channel != nil {
		return channel, nil
	}

	channel, err := a.createDirectChannelWithUser(c, user, otherUser)
	if err != nil {
		if err.Id == store.ChannelExistsError {
			return channel, nil
		}
		return nil, err
	}

	a.handleCreationEvent(c, user.Id, otherUser.Id, channel)
	return channel, nil
}

func (a *App) handleCreationEvent(c request.CTX, userID, otherUserID string, channel *model.Channel) {
	a.InvalidateCacheForUser(userID)
	a.InvalidateCacheForUser(otherUserID)

	a.Srv().Go(func() {
		pluginContext := pluginContext(c)
		a.ch.RunMultiHook(func(hooks plugin.Hooks) bool {
			hooks.ChannelHasBeenCreated(pluginContext, channel)
			return true
		}, plugin.ChannelHasBeenCreatedID)
	})

	message := model.NewWebSocketEvent(model.WebsocketEventDirectAdded, "", channel.Id, "", nil, "")
	message.Add("creator_id", userID)
	message.Add("teammate_id", otherUserID)
	a.Publish(message)
}

func (a *App) createDirectChannel(c request.CTX, userID string, otherUserID string, channelOptions ...model.ChannelOption) (*model.Channel, *model.AppError) {
	users, err := a.Srv().Store().User().GetMany(context.Background(), []string{userID, otherUserID})
	if err != nil {
		return nil, model.NewAppError("CreateDirectChannel", "api.channel.create_direct_channel.invalid_user.app_error", nil, "", http.StatusBadRequest).Wrap(err)
	}

	if len(users) == 0 {
		return nil, model.NewAppError("CreateDirectChannel", "api.channel.create_direct_channel.invalid_user.app_error", nil, fmt.Sprintf("No users found for ids: %s. %s", userID, otherUserID), http.StatusBadRequest)
	}

	// We are doing this because we allow a user to create a direct channel with themselves
	if userID == otherUserID {
		users = append(users, users[0])
	}

	// After we counted for direct channels with the same user, if we do not have two users then we failed to find one
	if len(users) != 2 {
		return nil, model.NewAppError("CreateDirectChannel", "api.channel.create_direct_channel.invalid_user.app_error", nil, fmt.Sprintf("No users found for ids: %s. %s", userID, otherUserID), http.StatusBadRequest)
	}

	// The potential swap dance below is necessary in order to guarantee determinism when creating a direct channel.
	// When we query the database for some given user ids, the database result is not deterministic, meaning we can get
	// the same results but in different order. In order to conform the contract of Channel.CreateDirectChannel method
	// below we need to identify which user is who.
	user := users[0]
	otherUser := users[1]
	if user.Id != userID {
		user = users[1]
		otherUser = users[0]
	}
	return a.createDirectChannelWithUser(c, user, otherUser, channelOptions...)
}

func (a *App) createDirectChannelWithUser(c request.CTX, user, otherUser *model.User, channelOptions ...model.ChannelOption) (*model.Channel, *model.AppError) {
	channel, nErr := a.Srv().Store().Channel().CreateDirectChannel(c, user, otherUser, channelOptions...)
	if nErr != nil {
		var invErr *store.ErrInvalidInput
		var cErr *store.ErrConflict
		var ltErr *store.ErrLimitExceeded
		var appErr *model.AppError
		switch {
		case errors.As(nErr, &invErr):
			switch {
			case invErr.Entity == "Channel" && invErr.Field == "DeleteAt":
				return nil, model.NewAppError("createDirectChannelWithUser", "store.sql_channel.save.archived_channel.app_error", nil, "", http.StatusBadRequest).Wrap(nErr)
			case invErr.Entity == "Channel" && invErr.Field == "Type":
				return nil, model.NewAppError("createDirectChannelWithUser", "store.sql_channel.save_direct_channel.not_direct.app_error", nil, "", http.StatusBadRequest).Wrap(nErr)
			case invErr.Entity == "Channel" && invErr.Field == "Id":
				return nil, model.NewAppError("SqlChannelStore.Save", "store.sql_channel.save_channel.existing.app_error", nil, "id="+invErr.Value.(string), http.StatusBadRequest).Wrap(nErr)
			}
		case errors.As(nErr, &cErr):
			switch cErr.Resource {
			case "Channel":
				return channel, model.NewAppError("createDirectChannelWithUser", store.ChannelExistsError, nil, "", http.StatusBadRequest).Wrap(nErr)
			case "ChannelMembers":
				return nil, model.NewAppError("createDirectChannelWithUser", "app.channel.save_member.exists.app_error", nil, "", http.StatusBadRequest).Wrap(nErr)
			}
		case errors.As(nErr, &ltErr):
			return nil, model.NewAppError("createDirectChannelWithUser", "store.sql_channel.save_channel.limit.app_error", nil, "", http.StatusBadRequest).Wrap(nErr)
		case errors.As(nErr, &appErr): // in case we haven't converted to plain error.
			return nil, appErr
		default: // last fallback in case it doesn't map to an existing app error.
			return nil, model.NewAppError("createDirectChannelWithUser", "app.channel.create_direct_channel.internal_error", nil, "", http.StatusInternalServerError).Wrap(nErr)
		}
	}

	if err := a.Srv().Store().ChannelMemberHistory().LogJoinEvent(user.Id, channel.Id, model.GetMillis()); err != nil {
		return nil, model.NewAppError("createDirectChannelWithUser", "app.channel_member_history.log_join_event.internal_error", nil, "", http.StatusInternalServerError).Wrap(err)
	}
	if user.Id != otherUser.Id {
		if err := a.Srv().Store().ChannelMemberHistory().LogJoinEvent(otherUser.Id, channel.Id, model.GetMillis()); err != nil {
			return nil, model.NewAppError("createDirectChannelWithUser", "app.channel_member_history.log_join_event.internal_error", nil, "", http.StatusInternalServerError).Wrap(err)
		}
	}

	// When the newly created channel is shared and the creator is local
	// create a local shared channel record
	if channel.IsShared() && !user.IsRemote() {
		sc := &model.SharedChannel{
			ChannelId:        channel.Id,
			TeamId:           channel.TeamId,
			Home:             true,
			ReadOnly:         false,
			ShareName:        channel.Name,
			ShareDisplayName: channel.DisplayName,
			SharePurpose:     channel.Purpose,
			ShareHeader:      channel.Header,
			CreatorId:        user.Id,
			Type:             channel.Type,
		}

		if _, err := a.ShareChannel(c, sc); err != nil {
			return nil, model.NewAppError("CreateDirectChannel", "app.sharedchannel.dm_channel_creation.internal_error", nil, "", http.StatusInternalServerError).Wrap(err)
		}
	}

	return channel, nil
}

func (a *App) CreateGroupChannel(c request.CTX, userIDs []string, creatorId string) (*model.Channel, *model.AppError) {
	channel, err := a.createGroupChannel(c, userIDs)
	if err != nil {
		if err.Id == store.ChannelExistsError {
			return channel, nil
		}
		return nil, err
	}

	for _, userID := range userIDs {
		a.InvalidateCacheForUser(userID)
	}

	message := model.NewWebSocketEvent(model.WebsocketEventGroupAdded, "", channel.Id, "", nil, "")
	message.Add("teammate_ids", model.ArrayToJSON(userIDs))
	a.Publish(message)

	return channel, nil
}

func (a *App) createGroupChannel(c request.CTX, userIDs []string) (*model.Channel, *model.AppError) {
	if len(userIDs) > model.ChannelGroupMaxUsers || len(userIDs) < model.ChannelGroupMinUsers {
		return nil, model.NewAppError("CreateGroupChannel", "api.channel.create_group.bad_size.app_error", nil, "", http.StatusBadRequest)
	}

	users, err := a.Srv().Store().User().GetProfileByIds(context.Background(), userIDs, nil, true)
	if err != nil {
		return nil, model.NewAppError("createGroupChannel", "app.user.get_profiles.app_error", nil, "", http.StatusInternalServerError).Wrap(err)
	}

	if len(users) != len(userIDs) {
		return nil, model.NewAppError("CreateGroupChannel", "api.channel.create_group.bad_user.app_error", nil, "user_ids="+model.ArrayToJSON(userIDs), http.StatusBadRequest)
	}

	group := &model.Channel{
		Name:        model.GetGroupNameFromUserIds(userIDs),
		DisplayName: model.GetGroupDisplayNameFromUsers(users, true),
		Type:        model.ChannelTypeGroup,
	}

	channel, nErr := a.Srv().Store().Channel().Save(group, *a.Config().TeamSettings.MaxChannelsPerTeam)
	if nErr != nil {
		var invErr *store.ErrInvalidInput
		var cErr *store.ErrConflict
		var ltErr *store.ErrLimitExceeded
		var appErr *model.AppError
		switch {
		case errors.As(nErr, &invErr):
			switch {
			case invErr.Entity == "Channel" && invErr.Field == "DeleteAt":
				return nil, model.NewAppError("CreateChannel", "store.sql_channel.save.archived_channel.app_error", nil, "", http.StatusBadRequest).Wrap(nErr)
			case invErr.Entity == "Channel" && invErr.Field == "Type":
				return nil, model.NewAppError("CreateChannel", "store.sql_channel.save.direct_channel.app_error", nil, "", http.StatusBadRequest).Wrap(nErr)
			case invErr.Entity == "Channel" && invErr.Field == "Id":
				return nil, model.NewAppError("CreateChannel", "store.sql_channel.save_channel.existing.app_error", nil, "id="+invErr.Value.(string), http.StatusBadRequest).Wrap(nErr)
			}
		case errors.As(nErr, &cErr):
			return channel, model.NewAppError("CreateChannel", store.ChannelExistsError, nil, "", http.StatusBadRequest).Wrap(nErr)
		case errors.As(nErr, &ltErr):
			return nil, model.NewAppError("CreateChannel", "store.sql_channel.save_channel.limit.app_error", nil, "", http.StatusBadRequest).Wrap(nErr)
		case errors.As(nErr, &appErr): // in case we haven't converted to plain error.
			return nil, appErr
		default: // last fallback in case it doesn't map to an existing app error.
			return nil, model.NewAppError("CreateChannel", "app.channel.create_channel.internal_error", nil, "", http.StatusInternalServerError).Wrap(nErr)
		}
	}

	for _, user := range users {
		cm := &model.ChannelMember{
			UserId:      user.Id,
			ChannelId:   channel.Id,
			NotifyProps: model.GetDefaultChannelNotifyProps(),
			SchemeGuest: user.IsGuest(),
			SchemeUser:  !user.IsGuest(),
		}

		if _, nErr = a.Srv().Store().Channel().SaveMember(cm); nErr != nil {
			var appErr *model.AppError
			var cErr *store.ErrConflict
			switch {
			case errors.As(nErr, &cErr):
				switch cErr.Resource {
				case "ChannelMembers":
					return nil, model.NewAppError("createGroupChannel", "app.channel.save_member.exists.app_error", nil, "", http.StatusBadRequest).Wrap(nErr)
				}
			case errors.As(nErr, &appErr):
				return nil, appErr
			default:
				return nil, model.NewAppError("createGroupChannel", "app.channel.create_direct_channel.internal_error", nil, "", http.StatusInternalServerError).Wrap(nErr)
			}
		}
		if err := a.Srv().Store().ChannelMemberHistory().LogJoinEvent(user.Id, channel.Id, model.GetMillis()); err != nil {
			return nil, model.NewAppError("createGroupChannel", "app.channel_member_history.log_join_event.internal_error", nil, "", http.StatusInternalServerError).Wrap(err)
		}
	}

	return channel, nil
}

func (a *App) GetGroupChannel(c request.CTX, userIDs []string) (*model.Channel, *model.AppError) {
	if len(userIDs) > model.ChannelGroupMaxUsers || len(userIDs) < model.ChannelGroupMinUsers {
		return nil, model.NewAppError("GetGroupChannel", "api.channel.create_group.bad_size.app_error", nil, "", http.StatusBadRequest)
	}

	users, err := a.Srv().Store().User().GetProfileByIds(context.Background(), userIDs, nil, true)
	if err != nil {
		return nil, model.NewAppError("GetGroupChannel", "app.user.get_profiles.app_error", nil, "", http.StatusInternalServerError).Wrap(err)
	}

	if len(users) != len(userIDs) {
		return nil, model.NewAppError("GetGroupChannel", "api.channel.create_group.bad_user.app_error", nil, "user_ids="+model.ArrayToJSON(userIDs), http.StatusBadRequest)
	}

	channel, appErr := a.GetChannelByName(c, model.GetGroupNameFromUserIds(userIDs), "", true)
	if appErr != nil {
		return nil, appErr
	}

	return channel, nil
}

// UpdateChannel updates a given channel by its Id. It also publishes the CHANNEL_UPDATED event.
func (a *App) UpdateChannel(c request.CTX, channel *model.Channel) (*model.Channel, *model.AppError) {
	_, err := a.Srv().Store().Channel().Update(c, channel)
	if err != nil {
		var appErr *model.AppError
		var invErr *store.ErrInvalidInput
		switch {
		case errors.As(err, &invErr):
			if invErr.Entity == "Channel" && invErr.Field == "Name" {
				return nil, model.NewAppError("UpdateChannel", store.ChannelExistsError, nil, "", http.StatusBadRequest).Wrap(err)
			}
			return nil, model.NewAppError("UpdateChannel", "app.channel.update.bad_id", nil, "", http.StatusBadRequest).Wrap(err)
		case errors.As(err, &appErr):
			return nil, appErr
		default:
			return nil, model.NewAppError("UpdateChannel", "app.channel.update_channel.internal_error", nil, "", http.StatusInternalServerError).Wrap(err)
		}
	}

	a.Srv().Platform().InvalidateCacheForChannel(channel)

	messageWs := model.NewWebSocketEvent(model.WebsocketEventChannelUpdated, "", channel.Id, "", nil, "")
	channelJSON, jsonErr := json.Marshal(channel)
	if jsonErr != nil {
		return nil, model.NewAppError("UpdateChannel", "api.marshal_error", nil, "", http.StatusInternalServerError).Wrap(jsonErr)
	}
	messageWs.Add("channel", string(channelJSON))
	a.Publish(messageWs)

	return channel, nil
}

// CreateChannelScheme creates a new Scheme of scope channel and assigns it to the channel.
func (a *App) CreateChannelScheme(c request.CTX, channel *model.Channel) (*model.Scheme, *model.AppError) {
	scheme, err := a.CreateScheme(&model.Scheme{
		Name:        model.NewId(),
		DisplayName: model.NewId(),
		Scope:       model.SchemeScopeChannel,
	})
	if err != nil {
		return nil, err
	}

	channel.SchemeId = &scheme.Id
	if _, err := a.UpdateChannelScheme(c, channel); err != nil {
		return nil, err
	}
	return scheme, nil
}

// DeleteChannelScheme deletes a channels scheme and sets its SchemeId to nil.
func (a *App) DeleteChannelScheme(c request.CTX, channel *model.Channel) (*model.Channel, *model.AppError) {
	if channel.SchemeId != nil && *channel.SchemeId != "" {
		if _, err := a.DeleteScheme(*channel.SchemeId); err != nil {
			return nil, err
		}
	}
	channel.SchemeId = nil
	return a.UpdateChannelScheme(c, channel)
}

// UpdateChannelScheme saves the new SchemeId of the channel passed.
func (a *App) UpdateChannelScheme(c request.CTX, channel *model.Channel) (*model.Channel, *model.AppError) {
	var oldChannel *model.Channel
	var err *model.AppError
	if oldChannel, err = a.GetChannel(c, channel.Id); err != nil {
		return nil, err
	}

	oldChannel.SchemeId = channel.SchemeId
	return a.UpdateChannel(c, oldChannel)
}

func (a *App) UpdateChannelPrivacy(c request.CTX, oldChannel *model.Channel, user *model.User) (*model.Channel, *model.AppError) {
	channel, err := a.UpdateChannel(c, oldChannel)
	if err != nil {
		return channel, err
	}

	if err := a.postChannelPrivacyMessage(c, user, channel); err != nil {
		if channel.Type == model.ChannelTypeOpen {
			channel.Type = model.ChannelTypePrivate
		} else {
			channel.Type = model.ChannelTypeOpen
		}
		// revert to previous channel privacy
		a.UpdateChannel(c, channel)
		return channel, err
	}

	a.Srv().Platform().InvalidateCacheForChannel(channel)

	messageWs := model.NewWebSocketEvent(model.WebsocketEventChannelConverted, channel.TeamId, "", "", nil, "")
	messageWs.Add("channel_id", channel.Id)
	a.Publish(messageWs)

	return channel, nil
}

func (a *App) postChannelPrivacyMessage(c request.CTX, user *model.User, channel *model.Channel) *model.AppError {
	var authorId string
	var authorUsername string
	if user != nil {
		authorId = user.Id
		authorUsername = user.Username
	} else {
		systemBot, err := a.GetSystemBot()
		if err != nil {
			return model.NewAppError("postChannelPrivacyMessage", "api.channel.post_channel_privacy_message.error", nil, "", http.StatusInternalServerError).Wrap(err)
		}

		authorId = systemBot.UserId
		authorUsername = systemBot.Username
	}

	message := (map[model.ChannelType]string{
		model.ChannelTypeOpen:    i18n.T("api.channel.change_channel_privacy.private_to_public"),
		model.ChannelTypePrivate: i18n.T("api.channel.change_channel_privacy.public_to_private"),
	})[channel.Type]
	post := &model.Post{
		ChannelId: channel.Id,
		Message:   message,
		Type:      model.PostTypeChangeChannelPrivacy,
		UserId:    authorId,
		Props: model.StringInterface{
			"username": authorUsername,
		},
	}

	if _, err := a.CreatePost(c, post, channel, false, true); err != nil {
		return model.NewAppError("postChannelPrivacyMessage", "api.channel.post_channel_privacy_message.error", nil, "", http.StatusInternalServerError).Wrap(err)
	}

	return nil
}

func (a *App) RestoreChannel(c request.CTX, channel *model.Channel, userID string) (*model.Channel, *model.AppError) {
	if channel.DeleteAt == 0 {
		return nil, model.NewAppError("restoreChannel", "api.channel.restore_channel.restored.app_error", nil, "", http.StatusBadRequest)
	}

	if err := a.Srv().Store().Channel().Restore(channel.Id, model.GetMillis()); err != nil {
		return nil, model.NewAppError("RestoreChannel", "app.channel.restore.app_error", nil, "", http.StatusInternalServerError).Wrap(err)
	}
	channel.DeleteAt = 0
	a.Srv().Platform().InvalidateCacheForChannel(channel)

	message := model.NewWebSocketEvent(model.WebsocketEventChannelRestored, channel.TeamId, "", "", nil, "")
	message.Add("channel_id", channel.Id)
	a.Publish(message)

	var user *model.User
	if userID != "" {
		var nErr error
		user, nErr = a.Srv().Store().User().Get(context.Background(), userID)
		if nErr != nil {
			var nfErr *store.ErrNotFound
			switch {
			case errors.As(nErr, &nfErr):
				return nil, model.NewAppError("RestoreChannel", MissingAccountError, nil, "", http.StatusNotFound).Wrap(nErr)
			default:
				return nil, model.NewAppError("RestoreChannel", "app.user.get.app_error", nil, "", http.StatusInternalServerError).Wrap(nErr)
			}
		}
	}

	if user != nil {
		T := i18n.GetUserTranslations(user.Locale)

		post := &model.Post{
			ChannelId: channel.Id,
			Message:   T("api.channel.restore_channel.unarchived", map[string]any{"Username": user.Username}),
			Type:      model.PostTypeChannelRestored,
			UserId:    userID,
			Props: model.StringInterface{
				"username": user.Username,
			},
		}

		if _, err := a.CreatePost(c, post, channel, false, true); err != nil {
			c.Logger().Warn("Failed to post unarchive message", mlog.Err(err))
		}
	} else {
		a.Srv().Go(func() {
			systemBot, err := a.GetSystemBot()
			if err != nil {
				c.Logger().Error("Failed to post unarchive message", mlog.Err(err))
				return
			}

			post := &model.Post{
				ChannelId: channel.Id,
				Message:   i18n.T("api.channel.restore_channel.unarchived", map[string]any{"Username": systemBot.Username}),
				Type:      model.PostTypeChannelRestored,
				UserId:    systemBot.UserId,
				Props: model.StringInterface{
					"username": systemBot.Username,
				},
			}

			if _, err := a.CreatePost(c, post, channel, false, true); err != nil {
				c.Logger().Error("Failed to post unarchive message", mlog.Err(err))
			}
		})
	}

	return channel, nil
}

func (a *App) PatchChannel(c request.CTX, channel *model.Channel, patch *model.ChannelPatch, userID string) (*model.Channel, *model.AppError) {
	oldChannelDisplayName := channel.DisplayName
	oldChannelHeader := channel.Header
	oldChannelPurpose := channel.Purpose

	channel.Patch(patch)
	channel, err := a.UpdateChannel(c, channel)
	if err != nil {
		return nil, err
	}

	if oldChannelDisplayName != channel.DisplayName {
		if err = a.PostUpdateChannelDisplayNameMessage(c, userID, channel, oldChannelDisplayName, channel.DisplayName); err != nil {
			c.Logger().Warn(err.Error())
		}
	}

	if channel.Header != oldChannelHeader {
		if err = a.PostUpdateChannelHeaderMessage(c, userID, channel, oldChannelHeader, channel.Header); err != nil {
			c.Logger().Warn(err.Error())
		}
	}

	if channel.Purpose != oldChannelPurpose {
		if err = a.PostUpdateChannelPurposeMessage(c, userID, channel, oldChannelPurpose, channel.Purpose); err != nil {
			c.Logger().Warn(err.Error())
		}
	}

	return channel, nil
}

// GetSchemeRolesForChannel Checks if a channel or its team has an override scheme for channel roles and returns the scheme roles or default channel roles.
func (a *App) GetSchemeRolesForChannel(c request.CTX, channelID string) (guestRoleName, userRoleName, adminRoleName string, err *model.AppError) {
	channel, err := a.GetChannel(c, channelID)
	if err != nil {
		return
	}

	if channel.SchemeId != nil && *channel.SchemeId != "" {
		var scheme *model.Scheme
		scheme, err = a.GetScheme(*channel.SchemeId)
		if err != nil {
			return
		}

		guestRoleName = scheme.DefaultChannelGuestRole
		userRoleName = scheme.DefaultChannelUserRole
		adminRoleName = scheme.DefaultChannelAdminRole

		return
	}

	return a.GetTeamSchemeChannelRoles(c, channel.TeamId)
}

// GetTeamSchemeChannelRoles Checks if a team has an override scheme and returns the scheme channel role names or default channel role names.
func (a *App) GetTeamSchemeChannelRoles(c request.CTX, teamID string) (guestRoleName, userRoleName, adminRoleName string, err *model.AppError) {
	team, err := a.GetTeam(teamID)
	if err != nil {
		return
	}

	if team.SchemeId != nil && *team.SchemeId != "" {
		var scheme *model.Scheme
		scheme, err = a.GetScheme(*team.SchemeId)
		if err != nil {
			return
		}

		guestRoleName = scheme.DefaultChannelGuestRole
		userRoleName = scheme.DefaultChannelUserRole
		adminRoleName = scheme.DefaultChannelAdminRole
	} else {
		guestRoleName = model.ChannelGuestRoleId
		userRoleName = model.ChannelUserRoleId
		adminRoleName = model.ChannelAdminRoleId
	}

	return
}

// GetChannelModerationsForChannel Gets a channels ChannelModerations from either the higherScoped roles or from the channel scheme roles.
func (a *App) GetChannelModerationsForChannel(c request.CTX, channel *model.Channel) ([]*model.ChannelModeration, *model.AppError) {
	guestRoleName, memberRoleName, _, err := a.GetSchemeRolesForChannel(c, channel.Id)
	if err != nil {
		return nil, err
	}

	memberRole, err := a.GetRoleByName(context.Background(), memberRoleName)
	if err != nil {
		return nil, err
	}

	var guestRole *model.Role
	if guestRoleName != "" {
		guestRole, err = a.GetRoleByName(context.Background(), guestRoleName)
		if err != nil {
			return nil, err
		}
	}

	higherScopedGuestRoleName, higherScopedMemberRoleName, _, err := a.GetTeamSchemeChannelRoles(c, channel.TeamId)
	if err != nil {
		return nil, err
	}
	higherScopedMemberRole, err := a.GetRoleByName(context.Background(), higherScopedMemberRoleName)
	if err != nil {
		return nil, err
	}

	var higherScopedGuestRole *model.Role
	if higherScopedGuestRoleName != "" {
		higherScopedGuestRole, err = a.GetRoleByName(context.Background(), higherScopedGuestRoleName)
		if err != nil {
			return nil, err
		}
	}

	return buildChannelModerations(c, channel.Type, memberRole, guestRole, higherScopedMemberRole, higherScopedGuestRole), nil
}

// PatchChannelModerationsForChannel Updates a channels scheme roles based on a given ChannelModerationPatch, if the permissions match the higher scoped role the scheme is deleted.
func (a *App) PatchChannelModerationsForChannel(c request.CTX, channel *model.Channel, channelModerationsPatch []*model.ChannelModerationPatch) ([]*model.ChannelModeration, *model.AppError) {
	higherScopedGuestRoleName, higherScopedMemberRoleName, _, err := a.GetTeamSchemeChannelRoles(c, channel.TeamId)
	if err != nil {
		return nil, err
	}

	ctx := sqlstore.WithMaster(context.Background())
	higherScopedMemberRole, err := a.GetRoleByName(ctx, higherScopedMemberRoleName)
	if err != nil {
		return nil, err
	}

	var higherScopedGuestRole *model.Role
	if higherScopedGuestRoleName != "" {
		higherScopedGuestRole, err = a.GetRoleByName(ctx, higherScopedGuestRoleName)
		if err != nil {
			return nil, err
		}
	}

	higherScopedMemberPermissions := higherScopedMemberRole.GetChannelModeratedPermissions(channel.Type)

	var higherScopedGuestPermissions map[string]bool
	if higherScopedGuestRole != nil {
		higherScopedGuestPermissions = higherScopedGuestRole.GetChannelModeratedPermissions(channel.Type)
	}

	for _, moderationPatch := range channelModerationsPatch {
		if moderationPatch.Roles.Members != nil && *moderationPatch.Roles.Members && !higherScopedMemberPermissions[*moderationPatch.Name] {
			return nil, &model.AppError{Message: "Cannot add a permission that is restricted by the team or system permission scheme"}
		}
		if moderationPatch.Roles.Guests != nil && *moderationPatch.Roles.Guests && !higherScopedGuestPermissions[*moderationPatch.Name] {
			return nil, &model.AppError{Message: "Cannot add a permission that is restricted by the team or system permission scheme"}
		}
	}

	var scheme *model.Scheme
	// Channel has no scheme so create one
	if channel.SchemeId == nil || *channel.SchemeId == "" {
		scheme, err = a.CreateChannelScheme(c, channel)
		if err != nil {
			return nil, err
		}

		// Send a websocket event about this new role. The other new roles—member and guest—get emitted when they're updated.
		var adminRole *model.Role
		adminRole, err = a.GetRoleByName(ctx, scheme.DefaultChannelAdminRole)
		if err != nil {
			return nil, err
		}
		if appErr := a.sendUpdatedRoleEvent(adminRole); appErr != nil {
			return nil, appErr
		}

		message := model.NewWebSocketEvent(model.WebsocketEventChannelSchemeUpdated, "", channel.Id, "", nil, "")
		a.Publish(message)
		c.Logger().Info("Permission scheme created.", mlog.String("channel_id", channel.Id), mlog.String("channel_name", channel.Name))
	} else {
		scheme, err = a.GetScheme(*channel.SchemeId)
		if err != nil {
			return nil, err
		}
	}

	guestRoleName := scheme.DefaultChannelGuestRole
	memberRoleName := scheme.DefaultChannelUserRole
	memberRole, err := a.GetRoleByName(ctx, memberRoleName)
	if err != nil {
		return nil, err
	}

	var guestRole *model.Role
	if guestRoleName != "" {
		guestRole, err = a.GetRoleByName(ctx, guestRoleName)
		if err != nil {
			return nil, err
		}
	}

	memberRolePatch := memberRole.RolePatchFromChannelModerationsPatch(channelModerationsPatch, "members")
	var guestRolePatch *model.RolePatch
	if guestRole != nil {
		guestRolePatch = guestRole.RolePatchFromChannelModerationsPatch(channelModerationsPatch, "guests")
	}

	for _, channelModerationPatch := range channelModerationsPatch {
		permissionModified := *channelModerationPatch.Name
		if channelModerationPatch.Roles.Guests != nil && pUtils.Contains(model.ChannelModeratedPermissionsChangedByPatch(guestRole, guestRolePatch), permissionModified) {
			if *channelModerationPatch.Roles.Guests {
				c.Logger().Info("Permission enabled for guests.", mlog.String("permission", permissionModified), mlog.String("channel_id", channel.Id), mlog.String("channel_name", channel.Name))
			} else {
				c.Logger().Info("Permission disabled for guests.", mlog.String("permission", permissionModified), mlog.String("channel_id", channel.Id), mlog.String("channel_name", channel.Name))
			}
		}

		if channelModerationPatch.Roles.Members != nil && pUtils.Contains(model.ChannelModeratedPermissionsChangedByPatch(memberRole, memberRolePatch), permissionModified) {
			if *channelModerationPatch.Roles.Members {
				c.Logger().Info("Permission enabled for members.", mlog.String("permission", permissionModified), mlog.String("channel_id", channel.Id), mlog.String("channel_name", channel.Name))
			} else {
				c.Logger().Info("Permission disabled for members.", mlog.String("permission", permissionModified), mlog.String("channel_id", channel.Id), mlog.String("channel_name", channel.Name))
			}
		}
	}

	memberRolePermissionsUnmodified := len(model.ChannelModeratedPermissionsChangedByPatch(higherScopedMemberRole, memberRolePatch)) == 0
	guestRolePermissionsUnmodified := len(model.ChannelModeratedPermissionsChangedByPatch(higherScopedGuestRole, guestRolePatch)) == 0
	if memberRolePermissionsUnmodified && guestRolePermissionsUnmodified {
		// The channel scheme matches the permissions of its higherScoped scheme so delete the scheme
		if _, err = a.DeleteChannelScheme(c, channel); err != nil {
			return nil, err
		}

		message := model.NewWebSocketEvent(model.WebsocketEventChannelSchemeUpdated, "", channel.Id, "", nil, "")
		a.Publish(message)

		memberRole = higherScopedMemberRole
		guestRole = higherScopedGuestRole
		c.Logger().Info("Permission scheme deleted.", mlog.String("channel_id", channel.Id), mlog.String("channel_name", channel.Name))
	} else {
		memberRole, err = a.PatchRole(memberRole, memberRolePatch)
		if err != nil {
			return nil, err
		}
		guestRole, err = a.PatchRole(guestRole, guestRolePatch)
		if err != nil {
			return nil, err
		}
	}

	cErr := a.forEachChannelMember(c, channel.Id, func(channelMember model.ChannelMember) error {
		a.Srv().Store().Channel().InvalidateAllChannelMembersForUser(channelMember.UserId)

		evt := model.NewWebSocketEvent(model.WebsocketEventChannelMemberUpdated, "", "", channelMember.UserId, nil, "")
		memberJSON, jsonErr := json.Marshal(channelMember)
		if jsonErr != nil {
			return jsonErr
		}
		evt.Add("channelMember", string(memberJSON))
		a.Publish(evt)

		return nil
	})
	if cErr != nil {
		return nil, model.NewAppError("PatchChannelModerationsForChannel", "api.channel.patch_channel_moderations.cache_invalidation.error", nil, "", http.StatusInternalServerError).Wrap(cErr)
	}

	return buildChannelModerations(c, channel.Type, memberRole, guestRole, higherScopedMemberRole, higherScopedGuestRole), nil
}

func buildChannelModerations(c request.CTX, channelType model.ChannelType, memberRole *model.Role, guestRole *model.Role, higherScopedMemberRole *model.Role, higherScopedGuestRole *model.Role) []*model.ChannelModeration {
	var memberPermissions, guestPermissions, higherScopedMemberPermissions, higherScopedGuestPermissions map[string]bool
	if memberRole != nil {
		memberPermissions = memberRole.GetChannelModeratedPermissions(channelType)
	}
	if guestRole != nil {
		guestPermissions = guestRole.GetChannelModeratedPermissions(channelType)
	}
	if higherScopedMemberRole != nil {
		higherScopedMemberPermissions = higherScopedMemberRole.GetChannelModeratedPermissions(channelType)
	}
	if higherScopedGuestRole != nil {
		higherScopedGuestPermissions = higherScopedGuestRole.GetChannelModeratedPermissions(channelType)
	}

	var channelModerations []*model.ChannelModeration
	for _, permissionKey := range model.ChannelModeratedPermissions {
		roles := &model.ChannelModeratedRoles{}

		roles.Members = &model.ChannelModeratedRole{
			Value:   memberPermissions[permissionKey],
			Enabled: higherScopedMemberPermissions[permissionKey],
		}

		if permissionKey == "manage_members" {
			roles.Guests = nil
		} else {
			roles.Guests = &model.ChannelModeratedRole{
				Value:   guestPermissions[permissionKey],
				Enabled: higherScopedGuestPermissions[permissionKey],
			}
		}

		moderation := &model.ChannelModeration{
			Name:  permissionKey,
			Roles: roles,
		}

		channelModerations = append(channelModerations, moderation)
	}

	return channelModerations
}

func (a *App) UpdateChannelMemberRoles(c request.CTX, channelID string, userID string, newRoles string) (*model.ChannelMember, *model.AppError) {
	var member *model.ChannelMember
	var err *model.AppError
	if member, err = a.GetChannelMember(c, channelID, userID); err != nil {
		return nil, err
	}

	schemeGuestRole, schemeUserRole, schemeAdminRole, err := a.GetSchemeRolesForChannel(c, channelID)
	if err != nil {
		return nil, err
	}

	prevSchemeGuestValue := member.SchemeGuest

	var newExplicitRoles []string
	member.SchemeGuest = false
	member.SchemeUser = false
	member.SchemeAdmin = false

	for _, roleName := range strings.Fields(newRoles) {
		var role *model.Role
		role, err = a.GetRoleByName(context.Background(), roleName)
		if err != nil {
			err.StatusCode = http.StatusBadRequest
			return nil, err
		}

		if !role.SchemeManaged {
			// The role is not scheme-managed, so it's OK to apply it to the explicit roles field.
			newExplicitRoles = append(newExplicitRoles, roleName)
		} else {
			// The role is scheme-managed, so need to check if it is part of the scheme for this channel or not.
			switch roleName {
			case schemeAdminRole:
				member.SchemeAdmin = true
			case schemeUserRole:
				member.SchemeUser = true
			case schemeGuestRole:
				member.SchemeGuest = true
			default:
				// If not part of the scheme for this channel, then it is not allowed to apply it as an explicit role.
				return nil, model.NewAppError("UpdateChannelMemberRoles", "api.channel.update_channel_member_roles.scheme_role.app_error", nil, "role_name="+roleName, http.StatusBadRequest)
			}
		}
	}

	if member.SchemeUser && member.SchemeGuest {
		return nil, model.NewAppError("UpdateChannelMemberRoles", "api.channel.update_channel_member_roles.guest_and_user.app_error", nil, "", http.StatusBadRequest)
	}

	if prevSchemeGuestValue != member.SchemeGuest {
		return nil, model.NewAppError("UpdateChannelMemberRoles", "api.channel.update_channel_member_roles.changing_guest_role.app_error", nil, "", http.StatusBadRequest)
	}

	member.ExplicitRoles = strings.Join(newExplicitRoles, " ")

	return a.updateChannelMember(c, member)
}

func (a *App) UpdateChannelMemberSchemeRoles(c request.CTX, channelID string, userID string, isSchemeGuest bool, isSchemeUser bool, isSchemeAdmin bool) (*model.ChannelMember, *model.AppError) {
	member, err := a.GetChannelMember(c, channelID, userID)
	if err != nil {
		return nil, err
	}

	member.SchemeAdmin = isSchemeAdmin
	member.SchemeUser = isSchemeUser
	member.SchemeGuest = isSchemeGuest

	if member.SchemeUser && member.SchemeGuest {
		return nil, model.NewAppError("UpdateChannelMemberSchemeRoles", "api.channel.update_channel_member_roles.guest_and_user.app_error", nil, "", http.StatusBadRequest)
	}

	// If the migration is not completed, we also need to check the default channel_admin/channel_user roles are not present in the roles field.
	if err = a.IsPhase2MigrationCompleted(); err != nil {
		member.ExplicitRoles = RemoveRoles([]string{model.ChannelGuestRoleId, model.ChannelUserRoleId, model.ChannelAdminRoleId}, member.ExplicitRoles)
	}

	return a.updateChannelMember(c, member)
}

func (a *App) UpdateChannelMemberNotifyProps(c request.CTX, data map[string]string, channelID string, userID string) (*model.ChannelMember, *model.AppError) {
	filteredProps := make(map[string]string)

	// update whichever notify properties have been provided, but don't change the others
	if markUnread, exists := data[model.MarkUnreadNotifyProp]; exists {
		filteredProps[model.MarkUnreadNotifyProp] = markUnread
	}

	if desktop, exists := data[model.DesktopNotifyProp]; exists {
		filteredProps[model.DesktopNotifyProp] = desktop
	}

	if desktop_sound, exists := data[model.DesktopSoundNotifyProp]; exists {
		filteredProps[model.DesktopSoundNotifyProp] = desktop_sound
	}

	if desktop_notification_sound, exists := data["desktop_notification_sound"]; exists {
		filteredProps["desktop_notification_sound"] = desktop_notification_sound
	}

	if desktop_threads, exists := data[model.DesktopThreadsNotifyProp]; exists {
		filteredProps[model.DesktopThreadsNotifyProp] = desktop_threads
	}

	if email, exists := data[model.EmailNotifyProp]; exists {
		filteredProps[model.EmailNotifyProp] = email
	}

	if push, exists := data[model.PushNotifyProp]; exists {
		filteredProps[model.PushNotifyProp] = push
	}

	if push_threads, exists := data[model.PushThreadsNotifyProp]; exists {
		filteredProps[model.PushThreadsNotifyProp] = push_threads
	}

	if ignoreChannelMentions, exists := data[model.IgnoreChannelMentionsNotifyProp]; exists {
		filteredProps[model.IgnoreChannelMentionsNotifyProp] = ignoreChannelMentions
	}

	if channelAutoFollowThreads, exists := data[model.ChannelAutoFollowThreads]; exists {
		filteredProps[model.ChannelAutoFollowThreads] = channelAutoFollowThreads
	}

	member, err := a.Srv().Store().Channel().UpdateMemberNotifyProps(channelID, userID, filteredProps)
	if err != nil {
		var appErr *model.AppError
		var invErr *store.ErrInvalidInput
		var nfErr *store.ErrNotFound
		switch {
		case errors.As(err, &appErr):
			return nil, appErr
		case errors.As(err, &invErr):
			return nil, model.NewAppError("updateMemberNotifyProps", "app.channel.update_member.notify_props_limit_exceeded.app_error", nil, "", http.StatusBadRequest).Wrap(err)
		case errors.As(err, &nfErr):
			return nil, model.NewAppError("updateMemberNotifyProps", MissingChannelMemberError, nil, "", http.StatusNotFound).Wrap(err)
		default:
			return nil, model.NewAppError("updateMemberNotifyProps", "app.channel.update_member.app_error", nil, "", http.StatusInternalServerError).Wrap(err)
		}
	}

	a.InvalidateCacheForUser(member.UserId)
	a.invalidateCacheForChannelMembersNotifyProps(member.ChannelId)

	// Notify the clients that the member notify props changed
	evt := model.NewWebSocketEvent(model.WebsocketEventChannelMemberUpdated, "", "", member.UserId, nil, "")
	memberJSON, jsonErr := json.Marshal(member)
	if jsonErr != nil {
		return nil, model.NewAppError("UpdateChannelMemberNotifyProps", "api.marshal_error", nil, "", http.StatusInternalServerError).Wrap(jsonErr)
	}
	evt.Add("channelMember", string(memberJSON))
	a.Publish(evt)

	return member, nil
}

func (a *App) updateChannelMember(c request.CTX, member *model.ChannelMember) (*model.ChannelMember, *model.AppError) {
	member, err := a.Srv().Store().Channel().UpdateMember(c, member)
	if err != nil {
		var appErr *model.AppError
		var nfErr *store.ErrNotFound
		switch {
		case errors.As(err, &appErr):
			return nil, appErr
		case errors.As(err, &nfErr):
			return nil, model.NewAppError("updateChannelMember", MissingChannelMemberError, nil, "", http.StatusNotFound).Wrap(err)
		default:
			return nil, model.NewAppError("updateChannelMember", "app.channel.get_member.app_error", nil, "", http.StatusInternalServerError).Wrap(err)
		}
	}

	a.InvalidateCacheForUser(member.UserId)

	// Notify the clients that the member notify props changed
	evt := model.NewWebSocketEvent(model.WebsocketEventChannelMemberUpdated, "", "", member.UserId, nil, "")
	memberJSON, jsonErr := json.Marshal(member)
	if jsonErr != nil {
		return nil, model.NewAppError("updateChannelMember", "api.marshal_error", nil, "", http.StatusInternalServerError).Wrap(jsonErr)
	}
	evt.Add("channelMember", string(memberJSON))
	a.Publish(evt)

	return member, nil
}

func (a *App) DeleteChannel(c request.CTX, channel *model.Channel, userID string) *model.AppError {
	ihc := make(chan store.GenericStoreResult[[]*model.IncomingWebhook], 1)
	ohc := make(chan store.GenericStoreResult[[]*model.OutgoingWebhook], 1)

	go func() {
		webhooks, err := a.Srv().Store().Webhook().GetIncomingByChannel(channel.Id)
		ihc <- store.GenericStoreResult[[]*model.IncomingWebhook]{Data: webhooks, NErr: err}
		close(ihc)
	}()

	go func() {
		outgoingHooks, err := a.Srv().Store().Webhook().GetOutgoingByChannel(channel.Id, -1, -1)
		ohc <- store.GenericStoreResult[[]*model.OutgoingWebhook]{Data: outgoingHooks, NErr: err}
		close(ohc)
	}()

	var user *model.User
	if userID != "" {
		var nErr error
		user, nErr = a.Srv().Store().User().Get(context.Background(), userID)
		if nErr != nil {
			var nfErr *store.ErrNotFound
			switch {
			case errors.As(nErr, &nfErr):
				return model.NewAppError("DeleteChannel", MissingAccountError, nil, "", http.StatusNotFound).Wrap(nErr)
			default:
				return model.NewAppError("DeleteChannel", "app.user.get.app_error", nil, "", http.StatusInternalServerError).Wrap(nErr)
			}
		}
	}

	ihcresult := <-ihc
	if ihcresult.NErr != nil {
		return model.NewAppError("DeleteChannel", "app.webhooks.get_incoming_by_channel.app_error", nil, "", http.StatusInternalServerError).Wrap(ihcresult.NErr)
	}

	ohcresult := <-ohc
	if ohcresult.NErr != nil {
		return model.NewAppError("DeleteChannel", "app.webhooks.get_outgoing_by_channel.app_error", nil, "", http.StatusInternalServerError).Wrap(ohcresult.NErr)
	}

	if channel.DeleteAt > 0 {
		err := model.NewAppError("deleteChannel", "api.channel.delete_channel.deleted.app_error", nil, "", http.StatusBadRequest)
		return err
	}

	if channel.Name == model.DefaultChannelName {
		err := model.NewAppError("deleteChannel", "api.channel.delete_channel.cannot.app_error", map[string]any{"Channel": model.DefaultChannelName}, "", http.StatusBadRequest)
		return err
	}

	if user != nil {
		T := i18n.GetUserTranslations(user.Locale)

		post := &model.Post{
			ChannelId: channel.Id,
			Message:   fmt.Sprintf(T("api.channel.delete_channel.archived"), user.Username),
			Type:      model.PostTypeChannelDeleted,
			UserId:    userID,
			Props: model.StringInterface{
				"username": user.Username,
			},
		}

		if _, err := a.CreatePost(c, post, channel, false, true); err != nil {
			c.Logger().Warn("Failed to post archive message", mlog.Err(err))
		}
	} else {
		systemBot, err := a.GetSystemBot()
		if err != nil {
			c.Logger().Warn("Failed to post archive message", mlog.Err(err))
		} else {
			post := &model.Post{
				ChannelId: channel.Id,
				Message:   fmt.Sprintf(i18n.T("api.channel.delete_channel.archived"), systemBot.Username),
				Type:      model.PostTypeChannelDeleted,
				UserId:    systemBot.UserId,
				Props: model.StringInterface{
					"username": systemBot.Username,
				},
			}

			if _, err := a.CreatePost(c, post, channel, false, true); err != nil {
				c.Logger().Warn("Failed to post archive message", mlog.Err(err))
			}
		}
	}

	now := model.GetMillis()
	for _, hook := range ihcresult.Data {
		if err := a.Srv().Store().Webhook().DeleteIncoming(hook.Id, now); err != nil {
			c.Logger().Warn("Encountered error deleting incoming webhook", mlog.String("hook_id", hook.Id), mlog.Err(err))
		}
		a.Srv().Platform().InvalidateCacheForWebhook(hook.Id)
	}

	for _, hook := range ohcresult.Data {
		if err := a.Srv().Store().Webhook().DeleteOutgoing(hook.Id, now); err != nil {
			c.Logger().Warn("Encountered error deleting outgoing webhook", mlog.String("hook_id", hook.Id), mlog.Err(err))
		}
	}

	if err := a.Srv().Store().PostPersistentNotification().DeleteByChannel([]string{channel.Id}); err != nil {
		return model.NewAppError("DeleteChannel", "app.post_persistent_notification.delete_by_channel.app_error", nil, "", http.StatusInternalServerError).Wrap(err)
	}

	deleteAt := model.GetMillis()

	if err := a.Srv().Store().Channel().Delete(channel.Id, deleteAt); err != nil {
		return model.NewAppError("DeleteChannel", "app.channel.delete.app_error", nil, "", http.StatusInternalServerError).Wrap(err)
	}

	a.Srv().Platform().InvalidateCacheForChannel(channel)

	message := model.NewWebSocketEvent(model.WebsocketEventChannelDeleted, channel.TeamId, "", "", nil, "")
	message.Add("channel_id", channel.Id)
	message.Add("delete_at", deleteAt)
	a.Publish(message)

	return nil
}

func (a *App) addUserToChannel(c request.CTX, user *model.User, channel *model.Channel) (*model.ChannelMember, *model.AppError) {
	if channel.Type != model.ChannelTypeOpen && channel.Type != model.ChannelTypePrivate {
		return nil, model.NewAppError("AddUserToChannel", "api.channel.add_user_to_channel.type.app_error", nil, "", http.StatusBadRequest)
	}

	channelMember, nErr := a.Srv().Store().Channel().GetMember(context.Background(), channel.Id, user.Id)
	if nErr != nil {
		var nfErr *store.ErrNotFound
		if !errors.As(nErr, &nfErr) {
			return nil, model.NewAppError("AddUserToChannel", "app.channel.get_member.app_error", nil, "", http.StatusInternalServerError).Wrap(nErr)
		}
	} else {
		return channelMember, nil
	}

	if channel.IsGroupConstrained() {
		nonMembers, err := a.FilterNonGroupChannelMembers([]string{user.Id}, channel)
		if err != nil {
			return nil, model.NewAppError("addUserToChannel", "api.channel.add_user_to_channel.type.app_error", nil, "", http.StatusInternalServerError)
		}
		if len(nonMembers) > 0 {
			return nil, model.NewAppError("addUserToChannel", "api.channel.add_members.user_denied", map[string]any{"UserIDs": nonMembers}, "", http.StatusBadRequest)
		}
	}

	newMember := &model.ChannelMember{
		ChannelId:   channel.Id,
		UserId:      user.Id,
		NotifyProps: model.GetDefaultChannelNotifyProps(),
		SchemeGuest: user.IsGuest(),
		SchemeUser:  !user.IsGuest(),
	}

	if !user.IsGuest() {
		var userShouldBeAdmin bool
		userShouldBeAdmin, appErr := a.UserIsInAdminRoleGroup(user.Id, channel.Id, model.GroupSyncableTypeChannel)
		if appErr != nil {
			return nil, appErr
		}
		newMember.SchemeAdmin = userShouldBeAdmin
	}

	newMember, nErr = a.Srv().Store().Channel().SaveMember(newMember)
	if nErr != nil {
		return nil, model.NewAppError("AddUserToChannel", "api.channel.add_user.to.channel.failed.app_error", nil,
			fmt.Sprintf("failed to add member: %v, user_id: %s, channel_id: %s", nErr, user.Id, channel.Id), http.StatusInternalServerError)
	}

	if nErr := a.Srv().Store().ChannelMemberHistory().LogJoinEvent(user.Id, channel.Id, model.GetMillis()); nErr != nil {
		return nil, model.NewAppError("AddUserToChannel", "app.channel_member_history.log_join_event.internal_error", nil, "", http.StatusInternalServerError).Wrap(nErr)
	}

	a.InvalidateCacheForUser(user.Id)
	a.invalidateCacheForChannelMembers(channel.Id)

	return newMember, nil
}

// AddUserToChannel adds a user to a given channel.
func (a *App) AddUserToChannel(c request.CTX, user *model.User, channel *model.Channel, skipTeamMemberIntegrityCheck bool) (*model.ChannelMember, *model.AppError) {
	if !skipTeamMemberIntegrityCheck {
		teamMember, nErr := a.Srv().Store().Team().GetMember(c, channel.TeamId, user.Id)
		if nErr != nil {
			var nfErr *store.ErrNotFound
			switch {
			case errors.As(nErr, &nfErr):
				return nil, model.NewAppError("AddUserToChannel", "app.team.get_member.missing.app_error", nil, "", http.StatusNotFound).Wrap(nErr)
			default:
				return nil, model.NewAppError("AddUserToChannel", "app.team.get_member.app_error", nil, "", http.StatusInternalServerError).Wrap(nErr)
			}
		}

		if teamMember.DeleteAt > 0 {
			return nil, model.NewAppError("AddUserToChannel", "api.channel.add_user.to.channel.failed.deleted.app_error", nil, "", http.StatusBadRequest)
		}
	}

	newMember, err := a.addUserToChannel(c, user, channel)
	if err != nil {
		return nil, err
	}

	message := model.NewWebSocketEvent(model.WebsocketEventUserAdded, "", channel.Id, "", nil, "")
	message.Add("user_id", user.Id)
	message.Add("team_id", channel.TeamId)
	a.Publish(message)

	return newMember, nil
}

type ChannelMemberOpts struct {
	UserRequestorID string
	PostRootID      string
	// SkipTeamMemberIntegrityCheck is used to indicate whether it should be checked
	// that a user has already been removed from that team or not.
	// This is useful to avoid in scenarios when we just added the team member,
	// and thereby know that there is no need to check this.
	SkipTeamMemberIntegrityCheck bool
}

// AddChannelMember adds a user to a channel. It is a wrapper over AddUserToChannel.
func (a *App) AddChannelMember(c request.CTX, userID string, channel *model.Channel, opts ChannelMemberOpts) (*model.ChannelMember, *model.AppError) {
	if member, err := a.Srv().Store().Channel().GetMember(context.Background(), channel.Id, userID); err != nil {
		var nfErr *store.ErrNotFound
		if !errors.As(err, &nfErr) {
			return nil, model.NewAppError("AddChannelMember", "app.channel.get_member.app_error", nil, "", http.StatusInternalServerError).Wrap(err)
		}
	} else {
		return member, nil
	}

	var user *model.User
	var err *model.AppError

	if user, err = a.GetUser(userID); err != nil {
		return nil, err
	}

	var userRequestor *model.User
	if opts.UserRequestorID != "" {
		if userRequestor, err = a.GetUser(opts.UserRequestorID); err != nil {
			return nil, err
		}
	}

	cm, err := a.AddUserToChannel(c, user, channel, opts.SkipTeamMemberIntegrityCheck)
	if err != nil {
		return nil, err
	}

	a.Srv().Go(func() {
		pluginContext := pluginContext(c)
		a.ch.RunMultiHook(func(hooks plugin.Hooks) bool {
			hooks.UserHasJoinedChannel(pluginContext, cm, userRequestor)
			return true
		}, plugin.UserHasJoinedChannelID)
	})

	if opts.UserRequestorID == "" || userID == opts.UserRequestorID {
		if err := a.postJoinChannelMessage(c, user, channel); err != nil {
			return nil, err
		}
	} else {
		a.Srv().Go(func() {
			if err := a.PostAddToChannelMessage(c, userRequestor, user, channel, opts.PostRootID); err != nil {
				c.Logger().Error("Failed to post AddToChannel message", mlog.Err(err))
			}
		})
	}

	return cm, nil
}

func (a *App) AddDirectChannels(c request.CTX, teamID string, user *model.User) *model.AppError {
	var profiles []*model.User
	options := &model.UserGetOptions{InTeamId: teamID, Page: 0, PerPage: 100}
	profiles, err := a.Srv().Store().User().GetProfiles(options)
	if err != nil {
		return model.NewAppError("AddDirectChannels", "api.user.add_direct_channels_and_forget.failed.error", map[string]any{"UserId": user.Id, "TeamId": teamID, "Error": err.Error()}, "", http.StatusInternalServerError)
	}

	var preferences model.Preferences

	for _, profile := range profiles {
		if profile.Id == user.Id {
			continue
		}

		preference := model.Preference{
			UserId:   user.Id,
			Category: model.PreferenceCategoryDirectChannelShow,
			Name:     profile.Id,
			Value:    "true",
		}

		preferences = append(preferences, preference)

		if len(preferences) >= 10 {
			break
		}
	}

	if err := a.Srv().Store().Preference().Save(preferences); err != nil {
		return model.NewAppError("AddDirectChannels", "api.user.add_direct_channels_and_forget.failed.error", map[string]any{"UserId": user.Id, "TeamId": teamID, "Error": err.Error()}, "", http.StatusInternalServerError)
	}

	return nil
}

func (a *App) PostUpdateChannelHeaderMessage(c request.CTX, userID string, channel *model.Channel, oldChannelHeader, newChannelHeader string) *model.AppError {
	user, err := a.Srv().Store().User().Get(context.Background(), userID)
	if err != nil {
		return model.NewAppError("PostUpdateChannelHeaderMessage", "api.channel.post_update_channel_header_message_and_forget.retrieve_user.error", nil, "", http.StatusBadRequest).Wrap(err)
	}

	var message string
	if oldChannelHeader == "" {
		message = fmt.Sprintf(i18n.T("api.channel.post_update_channel_header_message_and_forget.updated_to"), user.Username, newChannelHeader)
	} else if newChannelHeader == "" {
		message = fmt.Sprintf(i18n.T("api.channel.post_update_channel_header_message_and_forget.removed"), user.Username, oldChannelHeader)
	} else {
		message = fmt.Sprintf(i18n.T("api.channel.post_update_channel_header_message_and_forget.updated_from"), user.Username, oldChannelHeader, newChannelHeader)
	}

	post := &model.Post{
		ChannelId: channel.Id,
		Message:   message,
		Type:      model.PostTypeHeaderChange,
		UserId:    userID,
		Props: model.StringInterface{
			"username":   user.Username,
			"old_header": oldChannelHeader,
			"new_header": newChannelHeader,
		},
	}

	if _, err := a.CreatePost(c, post, channel, false, true); err != nil {
		return model.NewAppError("", "api.channel.post_update_channel_header_message_and_forget.post.error", nil, "", http.StatusInternalServerError).Wrap(err)
	}

	return nil
}

func (a *App) PostUpdateChannelPurposeMessage(c request.CTX, userID string, channel *model.Channel, oldChannelPurpose string, newChannelPurpose string) *model.AppError {
	user, err := a.Srv().Store().User().Get(context.Background(), userID)
	if err != nil {
		return model.NewAppError("PostUpdateChannelPurposeMessage", "app.channel.post_update_channel_purpose_message.retrieve_user.error", nil, "", http.StatusBadRequest).Wrap(err)
	}

	var message string
	if oldChannelPurpose == "" {
		message = fmt.Sprintf(i18n.T("app.channel.post_update_channel_purpose_message.updated_to"), user.Username, newChannelPurpose)
	} else if newChannelPurpose == "" {
		message = fmt.Sprintf(i18n.T("app.channel.post_update_channel_purpose_message.removed"), user.Username, oldChannelPurpose)
	} else {
		message = fmt.Sprintf(i18n.T("app.channel.post_update_channel_purpose_message.updated_from"), user.Username, oldChannelPurpose, newChannelPurpose)
	}

	post := &model.Post{
		ChannelId: channel.Id,
		Message:   message,
		Type:      model.PostTypePurposeChange,
		UserId:    userID,
		Props: model.StringInterface{
			"username":    user.Username,
			"old_purpose": oldChannelPurpose,
			"new_purpose": newChannelPurpose,
		},
	}
	if _, err := a.CreatePost(c, post, channel, false, true); err != nil {
		return model.NewAppError("", "app.channel.post_update_channel_purpose_message.post.error", nil, "", http.StatusInternalServerError).Wrap(err)
	}

	return nil
}

func (a *App) PostUpdateChannelDisplayNameMessage(c request.CTX, userID string, channel *model.Channel, oldChannelDisplayName, newChannelDisplayName string) *model.AppError {
	user, err := a.Srv().Store().User().Get(context.Background(), userID)
	if err != nil {
		return model.NewAppError("PostUpdateChannelDisplayNameMessage", "api.channel.post_update_channel_displayname_message_and_forget.retrieve_user.error", nil, "", http.StatusBadRequest).Wrap(err)
	}

	message := fmt.Sprintf(i18n.T("api.channel.post_update_channel_displayname_message_and_forget.updated_from"), user.Username, oldChannelDisplayName, newChannelDisplayName)

	post := &model.Post{
		ChannelId: channel.Id,
		Message:   message,
		Type:      model.PostTypeDisplaynameChange,
		UserId:    userID,
		Props: model.StringInterface{
			"username":        user.Username,
			"old_displayname": oldChannelDisplayName,
			"new_displayname": newChannelDisplayName,
		},
	}

	if _, err := a.CreatePost(c, post, channel, false, true); err != nil {
		return model.NewAppError("PostUpdateChannelDisplayNameMessage", "api.channel.post_update_channel_displayname_message_and_forget.create_post.error", nil, "", http.StatusInternalServerError).Wrap(err)
	}

	return nil
}

func (a *App) GetChannel(c request.CTX, channelID string) (*model.Channel, *model.AppError) {
	return a.Srv().getChannel(c, channelID)
}

func (s *Server) getChannel(c request.CTX, channelID string) (*model.Channel, *model.AppError) {
	channel, err := s.Store().Channel().Get(channelID, true)
	if err != nil {
		var nfErr *store.ErrNotFound
		switch {
		case errors.As(err, &nfErr):
			return nil, model.NewAppError("GetChannel", "app.channel.get.existing.app_error", nil, "", http.StatusNotFound).Wrap(err)
		default:
			return nil, model.NewAppError("GetChannel", "app.channel.get.find.app_error", nil, "", http.StatusInternalServerError).Wrap(err)
		}
	}
	return channel, nil
}

func (a *App) GetChannels(c request.CTX, channelIDs []string) ([]*model.Channel, *model.AppError) {
	channels, err := a.Srv().Store().Channel().GetMany(channelIDs, true)
	if err != nil {
		var nfErr *store.ErrNotFound
		switch {
		case errors.As(err, &nfErr):
			return nil, model.NewAppError("GetChannel", "app.channel.get.existing.app_error", nil, "", http.StatusNotFound).Wrap(err)
		default:
			return nil, model.NewAppError("GetChannel", "app.channel.get.find.app_error", nil, "", http.StatusInternalServerError).Wrap(err)
		}
	}
	return channels, nil
}

func (a *App) GetChannelsMemberCount(c request.CTX, channelIDs []string) (map[string]int64, *model.AppError) {
	channelsCount, err := a.Srv().Store().Channel().GetChannelsMemberCount(channelIDs)
	if err != nil {
		var nfErr *store.ErrNotFound
		switch {
		case errors.As(err, &nfErr):
			return nil, model.NewAppError("GetChannelsMemberCount", "app.channel.get_channels_member_count.existing.app_error", nil, "", http.StatusNotFound).Wrap(err)
		default:
			return nil, model.NewAppError("GetChannelsMemberCount", "app.channel.get_channels_member_count.find.app_error", nil, "", http.StatusInternalServerError).Wrap(err)
		}
	}
	return channelsCount, nil
}

func (a *App) GetChannelByName(c request.CTX, channelName, teamID string, includeDeleted bool) (*model.Channel, *model.AppError) {
	var channel *model.Channel
	var err error

	if includeDeleted {
		channel, err = a.Srv().Store().Channel().GetByNameIncludeDeleted(teamID, channelName, false)
	} else {
		channel, err = a.Srv().Store().Channel().GetByName(teamID, channelName, false)
	}

	if err != nil {
		var nfErr *store.ErrNotFound
		switch {
		case errors.As(err, &nfErr):
			return nil, model.NewAppError("GetChannelByName", "app.channel.get_by_name.missing.app_error", nil, "", http.StatusNotFound).Wrap(err)
		default:
			return nil, model.NewAppError("GetChannelByName", "app.channel.get_by_name.existing.app_error", nil, "", http.StatusInternalServerError).Wrap(err)
		}
	}

	return channel, nil
}

func (a *App) GetChannelsByNames(c request.CTX, channelNames []string, teamID string) ([]*model.Channel, *model.AppError) {
	channels, err := a.Srv().Store().Channel().GetByNames(teamID, channelNames, true)
	if err != nil {
		return nil, model.NewAppError("GetChannelsByNames", "app.channel.get_by_name.existing.app_error", nil, "", http.StatusInternalServerError).Wrap(err)
	}
	return channels, nil
}

func (a *App) GetChannelByNameForTeamName(c request.CTX, channelName, teamName string, includeDeleted bool) (*model.Channel, *model.AppError) {
	var team *model.Team

	team, err := a.Srv().Store().Team().GetByName(teamName)
	if err != nil {
		var nfErr *store.ErrNotFound
		switch {
		case errors.As(err, &nfErr):
			return nil, model.NewAppError("GetChannelByNameForTeamName", "app.team.get_by_name.missing.app_error", nil, "", http.StatusNotFound).Wrap(err)
		default:
			return nil, model.NewAppError("GetChannelByNameForTeamName", "app.team.get_by_name.app_error", nil, "", http.StatusNotFound).Wrap(err)
		}
	}

	var result *model.Channel

	var nErr error
	if includeDeleted {
		result, nErr = a.Srv().Store().Channel().GetByNameIncludeDeleted(team.Id, channelName, false)
	} else {
		result, nErr = a.Srv().Store().Channel().GetByName(team.Id, channelName, false)
	}

	if nErr != nil {
		var nfErr *store.ErrNotFound
		switch {
		case errors.As(nErr, &nfErr):
			return nil, model.NewAppError("GetChannelByNameForTeamName", "app.channel.get_by_name.missing.app_error", nil, "", http.StatusNotFound).Wrap(nErr)
		default:
			return nil, model.NewAppError("GetChannelByNameForTeamName", "app.channel.get_by_name.existing.app_error", nil, "", http.StatusInternalServerError).Wrap(nErr)
		}
	}

	return result, nil
}

func (s *Server) getChannelsForTeamForUser(c request.CTX, teamID string, userID string, opts *model.ChannelSearchOpts) (model.ChannelList, *model.AppError) {
	list, err := s.Store().Channel().GetChannels(teamID, userID, opts)
	if err != nil {
		var nfErr *store.ErrNotFound
		switch {
		case errors.As(err, &nfErr):
			return nil, model.NewAppError("GetChannelsForUser", "app.channel.get_channels.not_found.app_error", nil, "", http.StatusNotFound).Wrap(err)
		default:
			return nil, model.NewAppError("GetChannelsForUser", "app.channel.get_channels.get.app_error", nil, "", http.StatusInternalServerError).Wrap(err)
		}
	}

	return list, nil
}

func (a *App) GetChannelsForTeamForUser(c request.CTX, teamID string, userID string, opts *model.ChannelSearchOpts) (model.ChannelList, *model.AppError) {
	return a.Srv().getChannelsForTeamForUser(c, teamID, userID, opts)
}

func (a *App) GetChannelsForUser(c request.CTX, userID string, includeDeleted bool, lastDeleteAt, pageSize int, fromChannelID string) (model.ChannelList, *model.AppError) {
	list, err := a.Srv().Store().Channel().GetChannelsByUser(userID, includeDeleted, lastDeleteAt, pageSize, fromChannelID)
	if err != nil {
		var nfErr *store.ErrNotFound
		switch {
		case errors.As(err, &nfErr):
			return nil, model.NewAppError("GetChannelsForUser", "app.channel.get_channels.not_found.app_error", nil, "", http.StatusNotFound).Wrap(err)
		default:
			return nil, model.NewAppError("GetChannelsForUser", "app.channel.get_channels.get.app_error", nil, "", http.StatusInternalServerError).Wrap(err)
		}
	}

	return list, nil
}

func (a *App) GetAllChannels(c request.CTX, page, perPage int, opts model.ChannelSearchOpts) (model.ChannelListWithTeamData, *model.AppError) {
	if opts.ExcludeDefaultChannels {
		opts.ExcludeChannelNames = a.DefaultChannelNames(c)
	}
	storeOpts := store.ChannelSearchOpts{
		ExcludeChannelNames:      opts.ExcludeChannelNames,
		NotAssociatedToGroup:     opts.NotAssociatedToGroup,
		IncludeDeleted:           opts.IncludeDeleted,
		ExcludePolicyConstrained: opts.ExcludePolicyConstrained,
		IncludePolicyID:          opts.IncludePolicyID,
	}
	channels, err := a.Srv().Store().Channel().GetAllChannels(page*perPage, perPage, storeOpts)
	if err != nil {
		return nil, model.NewAppError("GetAllChannels", "app.channel.get_all_channels.app_error", nil, "", http.StatusInternalServerError).Wrap(err)
	}

	return channels, nil
}

func (a *App) GetAllChannelsCount(c request.CTX, opts model.ChannelSearchOpts) (int64, *model.AppError) {
	if opts.ExcludeDefaultChannels {
		opts.ExcludeChannelNames = a.DefaultChannelNames(c)
	}
	storeOpts := store.ChannelSearchOpts{
		ExcludeChannelNames:  opts.ExcludeChannelNames,
		NotAssociatedToGroup: opts.NotAssociatedToGroup,
		IncludeDeleted:       opts.IncludeDeleted,
	}
	count, err := a.Srv().Store().Channel().GetAllChannelsCount(storeOpts)
	if err != nil {
		return 0, model.NewAppError("GetAllChannelsCount", "app.channel.get_all_channels_count.app_error", nil, "", http.StatusInternalServerError).Wrap(err)
	}

	return count, nil
}

func (a *App) GetDeletedChannels(c request.CTX, teamID string, offset int, limit int, userID string) (model.ChannelList, *model.AppError) {
	list, err := a.Srv().Store().Channel().GetDeleted(teamID, offset, limit, userID)
	if err != nil {
		var nfErr *store.ErrNotFound
		switch {
		case errors.As(err, &nfErr):
			return nil, model.NewAppError("GetDeletedChannels", "app.channel.get_deleted.missing.app_error", nil, "", http.StatusNotFound).Wrap(err)
		default:
			return nil, model.NewAppError("GetDeletedChannels", "app.channel.get_deleted.existing.app_error", nil, "", http.StatusInternalServerError).Wrap(err)
		}
	}

	return list, nil
}

func (a *App) GetChannelsUserNotIn(c request.CTX, teamID string, userID string, offset int, limit int) (model.ChannelList, *model.AppError) {
	channels, err := a.Srv().Store().Channel().GetMoreChannels(teamID, userID, offset, limit)
	if err != nil {
		return nil, model.NewAppError("GetChannelsUserNotIn", "app.channel.get_more_channels.get.app_error", nil, "", http.StatusInternalServerError).Wrap(err)
	}
	return channels, nil
}

func (a *App) GetPublicChannelsByIdsForTeam(c request.CTX, teamID string, channelIDs []string) (model.ChannelList, *model.AppError) {
	list, err := a.Srv().Store().Channel().GetPublicChannelsByIdsForTeam(teamID, channelIDs)
	if err != nil {
		var nfErr *store.ErrNotFound
		switch {
		case errors.As(err, &nfErr):
			return nil, model.NewAppError("GetPublicChannelsByIdsForTeam", "app.channel.get_channels_by_ids.not_found.app_error", nil, "", http.StatusNotFound).Wrap(err)
		default:
			return nil, model.NewAppError("GetPublicChannelsByIdsForTeam", "app.channel.get_channels_by_ids.get.app_error", nil, "", http.StatusInternalServerError).Wrap(err)
		}
	}

	return list, nil
}

func (a *App) GetPublicChannelsForTeam(c request.CTX, teamID string, offset int, limit int) (model.ChannelList, *model.AppError) {
	list, err := a.Srv().Store().Channel().GetPublicChannelsForTeam(teamID, offset, limit)
	if err != nil {
		return nil, model.NewAppError("GetPublicChannelsForTeam", "app.channel.get_public_channels.get.app_error", nil, "", http.StatusInternalServerError).Wrap(err)
	}

	return list, nil
}

func (a *App) GetPrivateChannelsForTeam(c request.CTX, teamID string, offset int, limit int) (model.ChannelList, *model.AppError) {
	list, err := a.Srv().Store().Channel().GetPrivateChannelsForTeam(teamID, offset, limit)
	if err != nil {
		return nil, model.NewAppError("GetPrivateChannelsForTeam", "app.channel.get_private_channels.get.app_error", nil, "", http.StatusInternalServerError).Wrap(err)
	}

	return list, nil
}

func (a *App) GetChannelMember(c request.CTX, channelID string, userID string) (*model.ChannelMember, *model.AppError) {
	return a.Srv().getChannelMember(c, channelID, userID)
}

func (s *Server) getChannelMember(c request.CTX, channelID string, userID string) (*model.ChannelMember, *model.AppError) {
	channelMember, err := s.Store().Channel().GetMember(c.Context(), channelID, userID)
	if err != nil {
		var nfErr *store.ErrNotFound
		switch {
		case errors.As(err, &nfErr):
			return nil, model.NewAppError("GetChannelMember", MissingChannelMemberError, nil, "", http.StatusNotFound).Wrap(err)
		default:
			return nil, model.NewAppError("GetChannelMember", "app.channel.get_member.app_error", nil, "", http.StatusInternalServerError).Wrap(err)
		}
	}

	return channelMember, nil
}

func (s *Server) getChannelMemberOnly(c request.CTX, channelID string, userID string) (*model.ChannelMember, *model.AppError) {
	channelMember, err := s.Store().Channel().GetMemberOnly(c.Context(), channelID, userID)
	if err != nil {
		var nfErr *store.ErrNotFound
		switch {
		case errors.As(err, &nfErr):
			return nil, model.NewAppError("getChannelMemberOnly", MissingChannelMemberError, nil, "", http.StatusNotFound).Wrap(err)
		default:
			return nil, model.NewAppError("getChannelMemberOnly", "app.channel.get_member.app_error", nil, "", http.StatusInternalServerError).Wrap(err)
		}
	}

	return channelMember, nil
}

func (a *App) GetChannelMembersPage(c request.CTX, channelID string, page, perPage int) (model.ChannelMembers, *model.AppError) {
	channelMembers, err := a.Srv().Store().Channel().GetMembers(channelID, page*perPage, perPage)
	if err != nil {
		return nil, model.NewAppError("GetChannelMembersPage", "app.channel.get_members.app_error", nil, "", http.StatusInternalServerError).Wrap(err)
	}

	return channelMembers, nil
}

func (a *App) GetChannelMembersTimezones(c request.CTX, channelID string) ([]string, *model.AppError) {
	membersTimezones, err := a.Srv().Store().Channel().GetChannelMembersTimezones(channelID)
	if err != nil {
		return nil, model.NewAppError("GetChannelMembersTimezones", "app.channel.get_members.app_error", nil, "", http.StatusInternalServerError).Wrap(err)
	}

	var timezones []string
	for _, membersTimezone := range membersTimezones {
		if membersTimezone["automaticTimezone"] == "" && membersTimezone["manualTimezone"] == "" {
			continue
		}
		timezones = append(timezones, model.GetPreferredTimezone(membersTimezone))
	}

	return model.RemoveDuplicateStrings(timezones), nil
}

func (a *App) GetChannelMembersByIds(c request.CTX, channelID string, userIDs []string) (model.ChannelMembers, *model.AppError) {
	members, err := a.Srv().Store().Channel().GetMembersByIds(channelID, userIDs)
	if err != nil {
		return nil, model.NewAppError("GetChannelMembersByIds", "app.channel.get_members_by_ids.app_error", nil, "", http.StatusInternalServerError).Wrap(err)
	}

	return members, nil
}

func (a *App) GetChannelMembersForUser(c request.CTX, teamID string, userID string) (model.ChannelMembers, *model.AppError) {
	channelMembers, err := a.Srv().Store().Channel().GetMembersForUser(teamID, userID)
	if err != nil {
		return nil, model.NewAppError("GetChannelMembersForUser", "app.channel.get_members.app_error", nil, "", http.StatusInternalServerError).Wrap(err)
	}

	return channelMembers, nil
}

func (a *App) GetChannelMembersForUserWithPagination(c request.CTX, userID string, page, perPage int) ([]*model.ChannelMember, *model.AppError) {
	m, err := a.Srv().Store().Channel().GetMembersForUserWithPagination(userID, page, perPage)
	if err != nil {
		return nil, model.NewAppError("GetChannelMembersForUserWithPagination", "app.channel.get_members.app_error", nil, "", http.StatusInternalServerError).Wrap(err)
	}

	members := make([]*model.ChannelMember, 0, len(m))
	for _, member := range m {
		member := member
		members = append(members, &member.ChannelMember)
	}
	return members, nil
}

func (a *App) GetChannelMembersWithTeamDataForUserWithPagination(c request.CTX, userID string, page, perPage int) (model.ChannelMembersWithTeamData, *model.AppError) {
	m, err := a.Srv().Store().Channel().GetMembersForUserWithPagination(userID, page, perPage)
	if err != nil {
		return nil, model.NewAppError("GetChannelMembersForUserWithPagination", "app.channel.get_members.app_error", nil, "", http.StatusInternalServerError).Wrap(err)
	}

	return m, nil
}

func (a *App) GetChannelMemberCount(c request.CTX, channelID string) (int64, *model.AppError) {
	count, err := a.Srv().Store().Channel().GetMemberCount(channelID, true)
	if err != nil {
		return 0, model.NewAppError("GetChannelMemberCount", "app.channel.get_member_count.app_error", nil, "", http.StatusInternalServerError).Wrap(err)
	}

	return count, nil
}

func (a *App) GetChannelFileCount(c request.CTX, channelID string) (int64, *model.AppError) {
	count, err := a.Srv().Store().Channel().GetFileCount(channelID)
	if err != nil {
		return 0, model.NewAppError("SqlChannelStore.GetFileCount", "app.channel.get_file_count.app_error", nil, "", http.StatusInternalServerError).Wrap(err)
	}

	return count, nil
}

func (a *App) GetChannelGuestCount(c request.CTX, channelID string) (int64, *model.AppError) {
	count, err := a.Srv().Store().Channel().GetGuestCount(channelID, true)
	if err != nil {
		return 0, model.NewAppError("SqlChannelStore.GetGuestCount", "app.channel.get_member_count.app_error", nil, "", http.StatusInternalServerError).Wrap(err)
	}

	return count, nil
}

func (a *App) GetChannelPinnedPostCount(c request.CTX, channelID string) (int64, *model.AppError) {
	count, err := a.Srv().Store().Channel().GetPinnedPostCount(channelID, true)
	if err != nil {
		return 0, model.NewAppError("GetChannelPinnedPostCount", "app.channel.get_pinnedpost_count.app_error", nil, "", http.StatusInternalServerError).Wrap(err)
	}

	return count, nil
}

func (a *App) GetChannelCounts(c request.CTX, teamID string, userID string) (*model.ChannelCounts, *model.AppError) {
	counts, err := a.Srv().Store().Channel().GetChannelCounts(teamID, userID)
	if err != nil {
		return nil, model.NewAppError("SqlChannelStore.GetChannelCounts", "app.channel.get_channel_counts.get.app_error", nil, "", http.StatusInternalServerError).Wrap(err)
	}

	return counts, nil
}

func (a *App) GetChannelUnread(c request.CTX, channelID, userID string) (*model.ChannelUnread, *model.AppError) {
	channelUnread, err := a.Srv().Store().Channel().GetChannelUnread(channelID, userID)
	if err != nil {
		var nfErr *store.ErrNotFound
		switch {
		case errors.As(err, &nfErr):
			return nil, model.NewAppError("GetChannelUnread", "app.channel.get_unread.app_error", nil, "", http.StatusNotFound).Wrap(err)
		default:
			return nil, model.NewAppError("GetChannelUnread", "app.channel.get_unread.app_error", nil, "", http.StatusInternalServerError).Wrap(err)
		}
	}

	if channelUnread.NotifyProps[model.MarkUnreadNotifyProp] == model.ChannelMarkUnreadMention {
		channelUnread.MsgCount = 0
		channelUnread.MsgCountRoot = 0
	}
	return channelUnread, nil
}

func (a *App) JoinChannel(c request.CTX, channel *model.Channel, userID string) *model.AppError {
	userChan := make(chan store.GenericStoreResult[*model.User], 1)
	memberChan := make(chan store.GenericStoreResult[*model.ChannelMember], 1)
	go func() {
		user, err := a.Srv().Store().User().Get(context.Background(), userID)
		userChan <- store.GenericStoreResult[*model.User]{Data: user, NErr: err}
		close(userChan)
	}()
	go func() {
		member, err := a.Srv().Store().Channel().GetMember(context.Background(), channel.Id, userID)
		memberChan <- store.GenericStoreResult[*model.ChannelMember]{Data: member, NErr: err}
		close(memberChan)
	}()

	uresult := <-userChan
	if uresult.NErr != nil {
		var nfErr *store.ErrNotFound
		switch {
		case errors.As(uresult.NErr, &nfErr):
			return model.NewAppError("CreateChannel", MissingAccountError, nil, "", http.StatusNotFound).Wrap(uresult.NErr)
		default:
			return model.NewAppError("CreateChannel", "app.user.get.app_error", nil, "", http.StatusInternalServerError).Wrap(uresult.NErr)
		}
	}

	mresult := <-memberChan
	if mresult.NErr == nil && mresult.Data != nil {
		// user is already in the channel
		return nil
	}

	user := uresult.Data

	if channel.Type != model.ChannelTypeOpen {
		return model.NewAppError("JoinChannel", "api.channel.join_channel.permissions.app_error", nil, "", http.StatusBadRequest)
	}

	cm, err := a.AddUserToChannel(c, user, channel, false)
	if err != nil {
		return err
	}

	a.Srv().Go(func() {
		pluginContext := pluginContext(c)
		a.ch.RunMultiHook(func(hooks plugin.Hooks) bool {
			hooks.UserHasJoinedChannel(pluginContext, cm, nil)
			return true
		}, plugin.UserHasJoinedChannelID)
	})

	if err := a.postJoinChannelMessage(c, user, channel); err != nil {
		return err
	}

	return nil
}

func (a *App) postJoinChannelMessage(c request.CTX, user *model.User, channel *model.Channel) *model.AppError {
	message := fmt.Sprintf(i18n.T("api.channel.join_channel.post_and_forget"), user.Username)
	postType := model.PostTypeJoinChannel

	if user.IsGuest() {
		message = fmt.Sprintf(i18n.T("api.channel.guest_join_channel.post_and_forget"), user.Username)
		postType = model.PostTypeGuestJoinChannel
	}

	post := &model.Post{
		ChannelId: channel.Id,
		Message:   message,
		Type:      postType,
		UserId:    user.Id,
		Props: model.StringInterface{
			"username": user.Username,
		},
	}

	if _, err := a.CreatePost(c, post, channel, false, true); err != nil {
		return model.NewAppError("postJoinChannelMessage", "api.channel.post_user_add_remove_message_and_forget.error", nil, "", http.StatusInternalServerError).Wrap(err)
	}

	return nil
}

func (a *App) postJoinTeamMessage(c request.CTX, user *model.User, channel *model.Channel) *model.AppError {
	post := &model.Post{
		ChannelId: channel.Id,
		Message:   fmt.Sprintf(i18n.T("api.team.join_team.post_and_forget"), user.Username),
		Type:      model.PostTypeJoinTeam,
		UserId:    user.Id,
		Props: model.StringInterface{
			"username": user.Username,
		},
	}

	if _, err := a.CreatePost(c, post, channel, false, true); err != nil {
		return model.NewAppError("postJoinTeamMessage", "api.channel.post_user_add_remove_message_and_forget.error", nil, "", http.StatusInternalServerError).Wrap(err)
	}

	return nil
}

func (a *App) LeaveChannel(c request.CTX, channelID string, userID string) *model.AppError {
	sc := make(chan store.GenericStoreResult[*model.Channel], 1)
	go func() {
		channel, err := a.Srv().Store().Channel().Get(channelID, true)
		sc <- store.GenericStoreResult[*model.Channel]{Data: channel, NErr: err}
		close(sc)
	}()

	uc := make(chan store.GenericStoreResult[*model.User], 1)
	go func() {
		user, err := a.Srv().Store().User().Get(context.Background(), userID)
		uc <- store.GenericStoreResult[*model.User]{Data: user, NErr: err}
		close(uc)
	}()

	mcc := make(chan store.GenericStoreResult[int64], 1)
	go func() {
		count, err := a.Srv().Store().Channel().GetMemberCount(channelID, false)
		mcc <- store.GenericStoreResult[int64]{Data: count, NErr: err}
		close(mcc)
	}()

	cresult := <-sc
	if cresult.NErr != nil {
		var nfErr *store.ErrNotFound
		switch {
		case errors.As(cresult.NErr, &nfErr):
			return model.NewAppError("LeaveChannel", "app.channel.get.existing.app_error", nil, "", http.StatusNotFound).Wrap(cresult.NErr)
		default:
			return model.NewAppError("LeaveChannel", "app.channel.get.find.app_error", nil, "", http.StatusInternalServerError).Wrap(cresult.NErr)
		}
	}
	uresult := <-uc
	if uresult.NErr != nil {
		var nfErr *store.ErrNotFound
		switch {
		case errors.As(uresult.NErr, &nfErr):
			return model.NewAppError("LeaveChannel", MissingAccountError, nil, "", http.StatusNotFound).Wrap(uresult.NErr)
		default:
			return model.NewAppError("LeaveChannel", "app.user.get.app_error", nil, "", http.StatusInternalServerError).Wrap(uresult.NErr)
		}
	}
	ccresult := <-mcc
	if ccresult.NErr != nil {
		return model.NewAppError("LeaveChannel", "app.channel.get_member_count.app_error", nil, "", http.StatusInternalServerError).Wrap(ccresult.NErr)
	}

	channel := cresult.Data
	user := uresult.Data
	membersCount := ccresult.Data

	if channel.IsGroupOrDirect() {
		err := model.NewAppError("LeaveChannel", "api.channel.leave.direct.app_error", nil, "", http.StatusBadRequest)
		return err
	}

	if channel.Type == model.ChannelTypePrivate && membersCount == 1 {
		err := model.NewAppError("LeaveChannel", "api.channel.leave.last_member.app_error", nil, "userId="+user.Id, http.StatusBadRequest)
		return err
	}

	if err := a.removeUserFromChannel(c, userID, userID, channel); err != nil {
		return err
	}

	if channel.Name == model.DefaultChannelName && !*a.Config().ServiceSettings.ExperimentalEnableDefaultChannelLeaveJoinMessages {
		return nil
	}

	a.Srv().Go(func() {
		if err := a.postLeaveChannelMessage(c, user, channel); err != nil {
			c.Logger().Error("Failed to post LeaveChannel message", mlog.Err(err))
		}
	})

	return nil
}

func (a *App) postLeaveChannelMessage(c request.CTX, user *model.User, channel *model.Channel) *model.AppError {
	post := &model.Post{
		ChannelId: channel.Id,
		// Message here embeds `@username`, not just `username`, to ensure that mentions
		// treat this as a username mention even though the user has now left the channel.
		// The client renders its own system message, ignoring this value altogether.
		Message: fmt.Sprintf(i18n.T("api.channel.leave.left"), fmt.Sprintf("@%s", user.Username)),
		Type:    model.PostTypeLeaveChannel,
		UserId:  user.Id,
		Props: model.StringInterface{
			"username": user.Username,
		},
	}

	if _, err := a.CreatePost(c, post, channel, false, true); err != nil {
		return model.NewAppError("postLeaveChannelMessage", "api.channel.post_user_add_remove_message_and_forget.error", nil, "", http.StatusInternalServerError).Wrap(err)
	}

	return nil
}

func (a *App) PostAddToChannelMessage(c request.CTX, user *model.User, addedUser *model.User, channel *model.Channel, postRootId string) *model.AppError {
	message := fmt.Sprintf(i18n.T("api.channel.add_member.added"), addedUser.Username, user.Username)
	postType := model.PostTypeAddToChannel

	if addedUser.IsGuest() {
		message = fmt.Sprintf(i18n.T("api.channel.add_guest.added"), addedUser.Username, user.Username)
		postType = model.PostTypeAddGuestToChannel
	}

	post := &model.Post{
		ChannelId: channel.Id,
		Message:   message,
		Type:      postType,
		UserId:    user.Id,
		Props: model.StringInterface{
			"userId":                   user.Id,
			"username":                 user.Username,
			model.PostPropsAddedUserId: addedUser.Id,
			"addedUsername":            addedUser.Username,
		},
	}

	if _, err := a.CreatePost(c, post, channel, false, true); err != nil {
		return model.NewAppError("postAddToChannelMessage", "api.channel.post_user_add_remove_message_and_forget.error", nil, "", http.StatusInternalServerError).Wrap(err)
	}

	return nil
}

func (a *App) postAddToTeamMessage(c request.CTX, user *model.User, addedUser *model.User, channel *model.Channel, postRootId string) *model.AppError {
	post := &model.Post{
		ChannelId: channel.Id,
		Message:   fmt.Sprintf(i18n.T("api.team.add_user_to_team.added"), addedUser.Username, user.Username),
		Type:      model.PostTypeAddToTeam,
		UserId:    user.Id,
		RootId:    postRootId,
		Props: model.StringInterface{
			"userId":                   user.Id,
			"username":                 user.Username,
			model.PostPropsAddedUserId: addedUser.Id,
			"addedUsername":            addedUser.Username,
		},
	}

	if _, err := a.CreatePost(c, post, channel, false, true); err != nil {
		return model.NewAppError("postAddToTeamMessage", "api.channel.post_user_add_remove_message_and_forget.error", nil, "", http.StatusInternalServerError).Wrap(err)
	}

	return nil
}

func (a *App) postRemoveFromChannelMessage(c request.CTX, removerUserId string, removedUser *model.User, channel *model.Channel) *model.AppError {
	messageUserId := removerUserId
	if messageUserId == "" {
		systemBot, err := a.GetSystemBot()
		if err != nil {
			return model.NewAppError("postRemoveFromChannelMessage", "api.channel.post_user_add_remove_message_and_forget.error", nil, "", http.StatusInternalServerError).Wrap(err)
		}

		messageUserId = systemBot.UserId
	}

	post := &model.Post{
		ChannelId: channel.Id,
		// Message here embeds `@username`, not just `username`, to ensure that mentions
		// treat this as a username mention even though the user has now left the channel.
		// The client renders its own system message, ignoring this value altogether.
		Message: fmt.Sprintf(i18n.T("api.channel.remove_member.removed"), fmt.Sprintf("@%s", removedUser.Username)),
		Type:    model.PostTypeRemoveFromChannel,
		UserId:  messageUserId,
		Props: model.StringInterface{
			"removedUserId":   removedUser.Id,
			"removedUsername": removedUser.Username,
		},
	}

	if _, err := a.CreatePost(c, post, channel, false, true); err != nil {
		return model.NewAppError("postRemoveFromChannelMessage", "api.channel.post_user_add_remove_message_and_forget.error", nil, "", http.StatusInternalServerError).Wrap(err)
	}

	return nil
}

func (a *App) removeUserFromChannel(c request.CTX, userIDToRemove string, removerUserId string, channel *model.Channel) *model.AppError {
	user, nErr := a.Srv().Store().User().Get(context.Background(), userIDToRemove)
	if nErr != nil {
		var nfErr *store.ErrNotFound
		switch {
		case errors.As(nErr, &nfErr):
			return model.NewAppError("removeUserFromChannel", MissingAccountError, nil, "", http.StatusNotFound).Wrap(nErr)
		default:
			return model.NewAppError("removeUserFromChannel", "app.user.get.app_error", nil, "", http.StatusInternalServerError).Wrap(nErr)
		}
	}
	isGuest := user.IsGuest()

	if channel.Name == model.DefaultChannelName {
		if !isGuest {
			return model.NewAppError("RemoveUserFromChannel", "api.channel.remove.default.app_error", map[string]any{"Channel": model.DefaultChannelName}, "", http.StatusBadRequest)
		}
	}

	if channel.IsGroupConstrained() && userIDToRemove != removerUserId && !user.IsBot {
		nonMembers, err := a.FilterNonGroupChannelMembers([]string{userIDToRemove}, channel)
		if err != nil {
			return model.NewAppError("removeUserFromChannel", "api.channel.remove_user_from_channel.app_error", nil, "", http.StatusInternalServerError).Wrap(err)
		}
		if len(nonMembers) == 0 {
			return model.NewAppError("removeUserFromChannel", "api.channel.remove_members.denied", map[string]any{"UserIDs": nonMembers}, "", http.StatusBadRequest)
		}
	}

	cm, err := a.GetChannelMember(c, channel.Id, userIDToRemove)
	if err != nil {
		return err
	}

	if err := a.Srv().Store().Channel().RemoveMember(c, channel.Id, userIDToRemove); err != nil {
		return model.NewAppError("removeUserFromChannel", "app.channel.remove_member.app_error", nil, "", http.StatusInternalServerError).Wrap(err)
	}
	if err := a.Srv().Store().ChannelMemberHistory().LogLeaveEvent(userIDToRemove, channel.Id, model.GetMillis()); err != nil {
		return model.NewAppError("removeUserFromChannel", "app.channel_member_history.log_leave_event.internal_error", nil, "", http.StatusInternalServerError).Wrap(err)
	}
	if err := a.Srv().Store().Thread().DeleteMembershipsForChannel(userIDToRemove, channel.Id); err != nil {
		return model.NewAppError("removeUserFromChannel", model.NoTranslation, nil, "failed to delete threadmemberships upon leaving channel", http.StatusInternalServerError).Wrap(err)
	}

	if isGuest {
		currentMembers, err := a.GetChannelMembersForUser(c, channel.TeamId, userIDToRemove)
		if err != nil {
			return err
		}
		if len(currentMembers) == 0 {
			teamMember, err := a.GetTeamMember(c, channel.TeamId, userIDToRemove)
			if err != nil {
				return model.NewAppError("removeUserFromChannel", "api.team.remove_user_from_team.missing.app_error", nil, "", http.StatusBadRequest).Wrap(err)
			}

			if err := a.ch.srv.teamService.RemoveTeamMember(c, teamMember); err != nil {
				return model.NewAppError("removeUserFromChannel", "api.team.remove_user_from_team.missing.app_error", nil, "", http.StatusBadRequest).Wrap(err)
			}

			if err = a.postProcessTeamMemberLeave(c, teamMember, removerUserId); err != nil {
				return err
			}
		}
	}

	a.InvalidateCacheForUser(userIDToRemove)
	a.invalidateCacheForChannelMembers(channel.Id)

	var actorUser *model.User
	if removerUserId != "" {
		actorUser, _ = a.GetUser(removerUserId)
	}

	a.Srv().Go(func() {
		pluginContext := pluginContext(c)
		a.ch.RunMultiHook(func(hooks plugin.Hooks) bool {
			hooks.UserHasLeftChannel(pluginContext, cm, actorUser)
			return true
		}, plugin.UserHasLeftChannelID)
	})

	message := model.NewWebSocketEvent(model.WebsocketEventUserRemoved, "", channel.Id, "", nil, "")
	message.Add("user_id", userIDToRemove)
	message.Add("remover_id", removerUserId)
	a.Publish(message)

	// because the removed user no longer belongs to the channel we need to send a separate websocket event
	userMsg := model.NewWebSocketEvent(model.WebsocketEventUserRemoved, "", "", userIDToRemove, nil, "")
	userMsg.Add("channel_id", channel.Id)
	userMsg.Add("remover_id", removerUserId)
	a.Publish(userMsg)

	return nil
}

func (a *App) RemoveUserFromChannel(c request.CTX, userIDToRemove string, removerUserId string, channel *model.Channel) *model.AppError {
	var err *model.AppError

	if err = a.removeUserFromChannel(c, userIDToRemove, removerUserId, channel); err != nil {
		return err
	}

	var user *model.User
	if user, err = a.GetUser(userIDToRemove); err != nil {
		return err
	}

	if userIDToRemove == removerUserId {
		if err := a.postLeaveChannelMessage(c, user, channel); err != nil {
			return err
		}
	} else {
		if err := a.postRemoveFromChannelMessage(c, removerUserId, user, channel); err != nil {
			c.Logger().Error("Failed to post user removal message", mlog.Err(err))
		}
	}

	return nil
}

func (a *App) GetNumberOfChannelsOnTeam(c request.CTX, teamID string) (int, *model.AppError) {
	// Get total number of channels on current team
	list, err := a.Srv().Store().Channel().GetTeamChannels(teamID)
	if err != nil {
		var nfErr *store.ErrNotFound
		switch {
		case errors.As(err, &nfErr):
			return 0, model.NewAppError("GetNumberOfChannelsOnTeam", "app.channel.get_channels.not_found.app_error", nil, "", http.StatusNotFound).Wrap(err)
		default:
			return 0, model.NewAppError("GetNumberOfChannelsOnTeam", "app.channel.get_channels.get.app_error", nil, "", http.StatusInternalServerError).Wrap(err)
		}
	}
	return len(list), nil
}

func (a *App) SetActiveChannel(c request.CTX, userID string, channelID string) *model.AppError {
	status, err := a.Srv().Platform().GetStatus(userID)

	oldStatus := model.StatusOffline

	if err != nil {
		status = &model.Status{UserId: userID, Status: model.StatusOnline, Manual: false, LastActivityAt: model.GetMillis(), ActiveChannel: channelID}
	} else {
		oldStatus = status.Status
		status.ActiveChannel = channelID
		if !status.Manual && channelID != "" {
			status.Status = model.StatusOnline
		}
		status.LastActivityAt = model.GetMillis()
	}

	a.Srv().Platform().AddStatusCache(status)

	if status.Status != oldStatus {
		a.Srv().Platform().BroadcastStatus(status)
	}

	return nil
}

func (a *App) IsCRTEnabledForUser(c request.CTX, userID string) bool {
	appCRT := *a.Config().ServiceSettings.CollapsedThreads
	if appCRT == model.CollapsedThreadsDisabled {
		return false
	}
	if appCRT == model.CollapsedThreadsAlwaysOn {
		return true
	}
	threadsEnabled := appCRT == model.CollapsedThreadsDefaultOn
	// check if a participant has overridden collapsed threads settings
	if preference, err := a.Srv().Store().Preference().Get(userID, model.PreferenceCategoryDisplaySettings, model.PreferenceNameCollapsedThreadsEnabled); err == nil {
		threadsEnabled = preference.Value == "on"
	}
	return threadsEnabled
}

// ValidateUserPermissionsOnChannels filters channelIds based on whether userId is authorized to manage channel members. Unauthorized channels are removed from the returned list.
func (a *App) ValidateUserPermissionsOnChannels(c request.CTX, userId string, channelIds []string) []string {
	var allowedChannelIds []string

	for _, channelId := range channelIds {
		channel, err := a.GetChannel(c, channelId)
		if err != nil {
			c.Logger().Info("Invite users to team - couldn't get channel " + channelId)
			continue
		}

		if channel.Type == model.ChannelTypePrivate && a.HasPermissionToChannel(c, userId, channelId, model.PermissionManagePrivateChannelMembers) {
			allowedChannelIds = append(allowedChannelIds, channelId)
		} else if channel.Type == model.ChannelTypeOpen && a.HasPermissionToChannel(c, userId, channelId, model.PermissionManagePublicChannelMembers) {
			allowedChannelIds = append(allowedChannelIds, channelId)
		} else {
			c.Logger().Info("Invite users to team - no permission to add members to that channel. UserId: " + userId + " ChannelId: " + channelId)
		}
	}
	return allowedChannelIds
}

// MarkChanelAsUnreadFromPost will take a post and set the channel as unread from that one.
func (a *App) MarkChannelAsUnreadFromPost(c request.CTX, postID string, userID string, collapsedThreadsSupported bool) (*model.ChannelUnreadAt, *model.AppError) {
	if !collapsedThreadsSupported || !a.IsCRTEnabledForUser(c, userID) {
		return a.markChannelAsUnreadFromPostCRTUnsupported(c, postID, userID)
	}
	post, err := a.GetSinglePost(postID, false)
	if err != nil {
		return nil, err
	}

	user, err := a.GetUser(userID)
	if err != nil {
		return nil, err
	}

	unreadMentions, unreadMentionsRoot, urgentMentions, err := a.countMentionsFromPost(c, user, post)
	if err != nil {
		return nil, err
	}

	channelUnread, nErr := a.Srv().Store().Channel().UpdateLastViewedAtPost(post, userID, unreadMentions, unreadMentionsRoot, urgentMentions, true)
	if nErr != nil {
		return channelUnread, model.NewAppError("MarkChannelAsUnreadFromPost", "app.channel.update_last_viewed_at_post.app_error", nil, "", http.StatusInternalServerError).Wrap(nErr)
	}

	a.sendWebSocketPostUnreadEvent(c, channelUnread, postID, false)
	a.UpdateMobileAppBadge(userID)

	return channelUnread, nil
}

func (a *App) markChannelAsUnreadFromPostCRTUnsupported(c request.CTX, postID string, userID string) (*model.ChannelUnreadAt, *model.AppError) {
	post, appErr := a.GetSinglePost(postID, false)
	if appErr != nil {
		return nil, appErr
	}

	user, appErr := a.GetUser(userID)
	if appErr != nil {
		return nil, appErr
	}

	threadId := post.RootId
	if post.RootId == "" {
		threadId = post.Id
	}

	unreadMentions, unreadMentionsRoot, urgentMentions, appErr := a.countMentionsFromPost(c, user, post)
	if appErr != nil {
		return nil, appErr
	}

	// if root post,
	// In CRT Supported Client: badge on channel only sums mentions in root posts including and below the post that was marked.
	// In CRT Unsupported Client: badge on channel sums mentions in all posts (root & replies) including and below the post that was marked unread.
	if post.RootId == "" {
		channelUnread, nErr := a.Srv().Store().Channel().UpdateLastViewedAtPost(post, userID, unreadMentions, unreadMentionsRoot, urgentMentions, true)
		if nErr != nil {
			return channelUnread, model.NewAppError("MarkChannelAsUnreadFromPost", "app.channel.update_last_viewed_at_post.app_error", nil, "", http.StatusInternalServerError).Wrap(nErr)
		}

		a.sendWebSocketPostUnreadEvent(c, channelUnread, postID, true)
		a.UpdateMobileAppBadge(userID)
		return channelUnread, nil
	}

	// if reply post, autofollow thread and
	// In CRT Supported Client: Mark the specific thread as unread but not the channel where the thread exists.
	//                          If there are replies with mentions below the marked reply in the thread, then sum the mentions for the threads mention badge.
	// In CRT Unsupported Client: Channel is marked as unread and new messages line inserted above the marked post.
	//                            Badge on channel sums mentions in all posts (root & replies) including and below the post that was marked unread.
	rootPost, appErr := a.GetSinglePost(post.RootId, false)
	if appErr != nil {
		return nil, appErr
	}

	channel, nErr := a.Srv().Store().Channel().Get(post.ChannelId, true)
	if nErr != nil {
		return nil, model.NewAppError("MarkChannelAsUnreadFromPost", "app.channel.update_last_viewed_at_post.app_error", nil, "", http.StatusInternalServerError).Wrap(nErr)
	}

	if *a.Config().ServiceSettings.ThreadAutoFollow {
		threadMembership, mErr := a.Srv().Store().Thread().GetMembershipForUser(user.Id, threadId)
		var errNotFound *store.ErrNotFound
		if mErr != nil && !errors.As(mErr, &errNotFound) {
			return nil, model.NewAppError("MarkChannelAsUnreadFromPost", "app.channel.update_last_viewed_at_post.app_error", nil, "", http.StatusInternalServerError).Wrap(mErr)
		}
		// Follow thread if we're not already following it
		if threadMembership == nil {
			opts := store.ThreadMembershipOpts{
				Following:             true,
				IncrementMentions:     false,
				UpdateFollowing:       true,
				UpdateViewedTimestamp: false,
				UpdateParticipants:    false,
			}
			threadMembership, mErr = a.Srv().Store().Thread().MaintainMembership(user.Id, threadId, opts)
			if mErr != nil {
				return nil, model.NewAppError("MarkChannelAsUnreadFromPost", "app.channel.update_last_viewed_at_post.app_error", nil, "", http.StatusInternalServerError).Wrap(mErr)
			}
		}
		// If threadmembership already exists but user had previously unfollowed the thread, then follow the thread again.
		threadMembership.Following = true
		threadMembership.LastViewed = post.CreateAt - 1
		threadMembership.UnreadMentions, appErr = a.countThreadMentions(c, user, rootPost, channel.TeamId, post.CreateAt-1)
		if appErr != nil {
			return nil, appErr
		}
		threadMembership, mErr = a.Srv().Store().Thread().UpdateMembership(threadMembership)
		if mErr != nil {
			return nil, model.NewAppError("MarkChannelAsUnreadFromPost", "app.channel.update_last_viewed_at_post.app_error", nil, "", http.StatusInternalServerError).Wrap(mErr)
		}
		thread, mErr := a.Srv().Store().Thread().GetThreadForUser(threadMembership, true, a.IsPostPriorityEnabled())
		if mErr != nil {
			return nil, model.NewAppError("MarkChannelAsUnreadFromPost", "app.channel.update_last_viewed_at_post.app_error", nil, "", http.StatusInternalServerError).Wrap(mErr)
		}
		a.sanitizeProfiles(thread.Participants, false)
		thread.Post.SanitizeProps()

		if a.IsCRTEnabledForUser(c, userID) {
			payload, jsonErr := json.Marshal(thread)
			if jsonErr != nil {
				return nil, model.NewAppError("MarkChannelAsUnreadFromPost", "api.marshal_error", nil, "", http.StatusInternalServerError).Wrap(jsonErr)
			}
			message := model.NewWebSocketEvent(model.WebsocketEventThreadUpdated, channel.TeamId, "", userID, nil, "")
			message.Add("thread", string(payload))
			a.Publish(message)
		}
	}

	channelUnread, nErr := a.Srv().Store().Channel().UpdateLastViewedAtPost(post, userID, unreadMentions, 0, 0, false)
	if nErr != nil {
		return channelUnread, model.NewAppError("MarkChannelAsUnreadFromPost", "app.channel.update_last_viewed_at_post.app_error", nil, "", http.StatusInternalServerError).Wrap(nErr)
	}
	a.sendWebSocketPostUnreadEvent(c, channelUnread, postID, false)
	a.UpdateMobileAppBadge(userID)
	return channelUnread, nil
}

func (a *App) sendWebSocketPostUnreadEvent(c request.CTX, channelUnread *model.ChannelUnreadAt, postID string, withMsgCountRoot bool) {
	message := model.NewWebSocketEvent(model.WebsocketEventPostUnread, channelUnread.TeamId, channelUnread.ChannelId, channelUnread.UserId, nil, "")
	message.Add("msg_count", channelUnread.MsgCount)
	if withMsgCountRoot {
		message.Add("msg_count_root", channelUnread.MsgCountRoot)
	}
	message.Add("mention_count", channelUnread.MentionCount)
	message.Add("mention_count_root", channelUnread.MentionCountRoot)
	message.Add("urgent_mention_count", channelUnread.UrgentMentionCount)
	message.Add("last_viewed_at", channelUnread.LastViewedAt)
	message.Add("post_id", postID)
	a.Publish(message)
}

func (a *App) AutocompleteChannels(c request.CTX, userID, term string) (model.ChannelListWithTeamData, *model.AppError) {
	includeDeleted := *a.Config().TeamSettings.ExperimentalViewArchivedChannels
	term = strings.TrimSpace(term)

	user, appErr := a.GetUser(userID)
	if appErr != nil {
		return nil, appErr
	}

	channelList, err := a.Srv().Store().Channel().Autocomplete(c, userID, term, includeDeleted, user.IsGuest())
	if err != nil {
		return nil, model.NewAppError("AutocompleteChannels", "app.channel.search.app_error", nil, "", http.StatusInternalServerError).Wrap(err)
	}

	return channelList, nil
}

func (a *App) AutocompleteChannelsForTeam(c request.CTX, teamID, userID, term string) (model.ChannelList, *model.AppError) {
	term = strings.TrimSpace(term)

	user, appErr := a.GetUser(userID)
	if appErr != nil {
		return nil, appErr
	}

<<<<<<< HEAD
	channelList, err := a.Srv().Store().Channel().AutocompleteInTeam(teamID, userID, term, false, user.IsGuest())
=======
	channelList, err := a.Srv().Store().Channel().AutocompleteInTeam(c, teamID, userID, term, includeDeleted, user.IsGuest())
>>>>>>> 502cd6ef
	if err != nil {
		return nil, model.NewAppError("AutocompleteChannels", "app.channel.search.app_error", nil, "", http.StatusInternalServerError).Wrap(err)
	}

	return channelList, nil
}

func (a *App) AutocompleteChannelsForSearch(c request.CTX, teamID string, userID string, term string) (model.ChannelList, *model.AppError) {
	includeDeleted := *a.Config().TeamSettings.ExperimentalViewArchivedChannels

	term = strings.TrimSpace(term)

	channelList, err := a.Srv().Store().Channel().AutocompleteInTeamForSearch(teamID, userID, term, includeDeleted)
	if err != nil {
		return nil, model.NewAppError("AutocompleteChannelsForSearch", "app.channel.search.app_error", nil, "", http.StatusInternalServerError).Wrap(err)
	}

	return channelList, nil
}

// SearchAllChannels returns a list of channels, the total count of the results of the search (if the paginate search option is true), and an error.
func (a *App) SearchAllChannels(c request.CTX, term string, opts model.ChannelSearchOpts) (model.ChannelListWithTeamData, int64, *model.AppError) {
	if opts.ExcludeDefaultChannels {
		opts.ExcludeChannelNames = a.DefaultChannelNames(c)
	}
	storeOpts := store.ChannelSearchOpts{
		ExcludeChannelNames:      opts.ExcludeChannelNames,
		NotAssociatedToGroup:     opts.NotAssociatedToGroup,
		IncludeDeleted:           opts.IncludeDeleted,
		Deleted:                  opts.Deleted,
		TeamIds:                  opts.TeamIds,
		GroupConstrained:         opts.GroupConstrained,
		ExcludeGroupConstrained:  opts.ExcludeGroupConstrained,
		PolicyID:                 opts.PolicyID,
		IncludePolicyID:          opts.IncludePolicyID,
		IncludeSearchById:        opts.IncludeSearchById,
		ExcludePolicyConstrained: opts.ExcludePolicyConstrained,
		Public:                   opts.Public,
		Private:                  opts.Private,
		Page:                     opts.Page,
		PerPage:                  opts.PerPage,
	}

	term = strings.TrimSpace(term)

	channelList, totalCount, err := a.Srv().Store().Channel().SearchAllChannels(term, storeOpts)
	if err != nil {
		return nil, 0, model.NewAppError("SearchAllChannels", "app.channel.search.app_error", nil, "", http.StatusInternalServerError).Wrap(err)
	}

	return channelList, totalCount, nil
}

func (a *App) SearchChannels(c request.CTX, teamID string, term string) (model.ChannelList, *model.AppError) {
	includeDeleted := *a.Config().TeamSettings.ExperimentalViewArchivedChannels

	term = strings.TrimSpace(term)

	channelList, err := a.Srv().Store().Channel().SearchInTeam(teamID, term, includeDeleted)
	if err != nil {
		return nil, model.NewAppError("SearchChannels", "app.channel.search.app_error", nil, "", http.StatusInternalServerError).Wrap(err)
	}

	return channelList, nil
}

func (a *App) SearchArchivedChannels(c request.CTX, teamID string, term string, userID string) (model.ChannelList, *model.AppError) {
	term = strings.TrimSpace(term)

	channelList, err := a.Srv().Store().Channel().SearchArchivedInTeam(teamID, term, userID)
	if err != nil {
		return nil, model.NewAppError("SearchArchivedChannels", "app.channel.search.app_error", nil, "", http.StatusInternalServerError).Wrap(err)
	}

	return channelList, nil
}

func (a *App) SearchChannelsForUser(c request.CTX, userID, teamID, term string) (model.ChannelList, *model.AppError) {
	includeDeleted := *a.Config().TeamSettings.ExperimentalViewArchivedChannels

	term = strings.TrimSpace(term)

	channelList, err := a.Srv().Store().Channel().SearchForUserInTeam(userID, teamID, term, includeDeleted)
	if err != nil {
		return nil, model.NewAppError("SearchChannelsForUser", "app.channel.search.app_error", nil, "", http.StatusInternalServerError).Wrap(err)
	}

	return channelList, nil
}

func (a *App) SearchGroupChannels(c request.CTX, userID, term string) (model.ChannelList, *model.AppError) {
	if term == "" {
		return model.ChannelList{}, nil
	}

	channelList, err := a.Srv().Store().Channel().SearchGroupChannels(userID, term)
	if err != nil {
		return nil, model.NewAppError("SearchGroupChannels", "app.channel.search_group_channels.app_error", nil, "", http.StatusInternalServerError).Wrap(err)
	}
	return channelList, nil
}

func (a *App) SearchChannelsUserNotIn(c request.CTX, teamID string, userID string, term string) (model.ChannelList, *model.AppError) {
	term = strings.TrimSpace(term)
	channelList, err := a.Srv().Store().Channel().SearchMore(userID, teamID, term)
	if err != nil {
		return nil, model.NewAppError("SearchChannelsUserNotIn", "app.channel.search.app_error", nil, "", http.StatusInternalServerError).Wrap(err)
	}

	return channelList, nil
}

func (a *App) MarkChannelsAsViewed(c request.CTX, channelIDs []string, userID string, currentSessionId string, collapsedThreadsSupported, isCRTEnabled bool) (map[string]int64, *model.AppError) {
	var err error

	user, err := a.Srv().Store().User().Get(c.Context(), userID)
	if err != nil {
		return nil, model.NewAppError("MarkChannelsAsViewed", "app.user.get.app_error", nil, "", http.StatusInternalServerError).Wrap(err)
	}

	// We use channelsToView to later only update those, or early return if no channel is to be read
	channelsToView, channelsToClearPushNotifications, times, err := a.Srv().Store().Channel().GetChannelsWithUnreadsAndWithMentions(c.Context(), channelIDs, userID, user.NotifyProps)
	if err != nil {
		return nil, model.NewAppError("MarkChannelsAsViewed", "app.channel.get_channels_with_unreads_and_with_mentions.app_error", nil, "", http.StatusInternalServerError).Wrap(err)
	}

	if len(channelsToView) == 0 {
		return times, nil
	}

	updateThreads := *a.Config().ServiceSettings.ThreadAutoFollow && (!collapsedThreadsSupported || !isCRTEnabled)
	if updateThreads {
		err = a.Srv().Store().Thread().MarkAllAsReadByChannels(userID, channelsToView)
		if err != nil {
			return nil, model.NewAppError("MarkChannelsAsViewed", "app.thread.mark_all_as_read_by_channels.app_error", nil, "", http.StatusInternalServerError).Wrap(err)
		}
	}

	_, err = a.Srv().Store().Channel().UpdateLastViewedAt(channelsToView, userID)
	if err != nil {
		var invErr *store.ErrInvalidInput
		switch {
		case errors.As(err, &invErr):
			return nil, model.NewAppError("MarkChannelsAsViewed", "app.channel.update_last_viewed_at.app_error", nil, "", http.StatusBadRequest).Wrap(err)
		default:
			return nil, model.NewAppError("MarkChannelsAsViewed", "app.channel.update_last_viewed_at.app_error", nil, "", http.StatusInternalServerError).Wrap(err)
		}
	}

	if *a.Config().ServiceSettings.EnableChannelViewedMessages {
		message := model.NewWebSocketEvent(model.WebsocketEventMultipleChannelsViewed, "", "", userID, nil, "")
		message.Add("channel_times", times)
		a.Publish(message)
	}

	for _, channelID := range channelsToClearPushNotifications {
		a.clearPushNotification(currentSessionId, userID, channelID, "")
	}

	if updateThreads && isCRTEnabled {
		timestamp := model.GetMillis()
		for _, channelID := range channelsToView {
			message := model.NewWebSocketEvent(model.WebsocketEventThreadReadChanged, "", channelID, userID, nil, "")
			message.Add("timestamp", timestamp)
			a.Publish(message)
		}
	}

	return times, nil
}

func (a *App) ViewChannel(c request.CTX, view *model.ChannelView, userID string, currentSessionId string, collapsedThreadsSupported bool) (map[string]int64, *model.AppError) {
	if err := a.SetActiveChannel(c, userID, view.ChannelId); err != nil {
		return nil, err
	}

	channelIDs := []string{}

	if view.ChannelId != "" {
		channelIDs = append(channelIDs, view.ChannelId)
	}

	if view.PrevChannelId != "" {
		channelIDs = append(channelIDs, view.PrevChannelId)
	}

	if len(channelIDs) == 0 {
		return map[string]int64{}, nil
	}

	return a.MarkChannelsAsViewed(c, channelIDs, userID, currentSessionId, collapsedThreadsSupported, a.IsCRTEnabledForUser(c, userID))
}

func (a *App) PermanentDeleteChannel(c request.CTX, channel *model.Channel) *model.AppError {
	if err := a.Srv().Store().Post().PermanentDeleteByChannel(c, channel.Id); err != nil {
		return model.NewAppError("PermanentDeleteChannel", "app.post.permanent_delete_by_channel.app_error", nil, "", http.StatusInternalServerError).Wrap(err)
	}

	if err := a.Srv().Store().Channel().PermanentDeleteMembersByChannel(c, channel.Id); err != nil {
		return model.NewAppError("PermanentDeleteChannel", "app.channel.remove_member.app_error", nil, "", http.StatusInternalServerError).Wrap(err)
	}

	if err := a.Srv().Store().Webhook().PermanentDeleteIncomingByChannel(channel.Id); err != nil {
		return model.NewAppError("PermanentDeleteChannel", "app.webhooks.permanent_delete_incoming_by_channel.app_error", nil, "", http.StatusInternalServerError).Wrap(err)
	}

	if err := a.Srv().Store().Webhook().PermanentDeleteOutgoingByChannel(channel.Id); err != nil {
		return model.NewAppError("PermanentDeleteChannel", "app.webhooks.permanent_delete_outgoing_by_channel.app_error", nil, "", http.StatusInternalServerError).Wrap(err)
	}

	if err := a.Srv().Store().PostPersistentNotification().DeleteByChannel([]string{channel.Id}); err != nil {
		return model.NewAppError("PermanentDeleteChannel", "app.post_persistent_notification.delete_by_channel.app_error", nil, "", http.StatusInternalServerError).Wrap(err)
	}

	deleteAt := model.GetMillis()

	if nErr := a.Srv().Store().Channel().PermanentDelete(c, channel.Id); nErr != nil {
		return model.NewAppError("PermanentDeleteChannel", "app.channel.permanent_delete.app_error", nil, "", http.StatusInternalServerError).Wrap(nErr)
	}

	a.Srv().Platform().InvalidateCacheForChannel(channel)
	message := model.NewWebSocketEvent(model.WebsocketEventChannelDeleted, channel.TeamId, "", "", nil, "")

	message.Add("channel_id", channel.Id)
	message.Add("delete_at", deleteAt)
	a.Publish(message)

	return nil
}

func (a *App) RemoveAllDeactivatedMembersFromChannel(c request.CTX, channel *model.Channel) *model.AppError {
	err := a.Srv().Store().Channel().RemoveAllDeactivatedMembers(c, channel.Id)
	if err != nil {
		return model.NewAppError("RemoveAllDeactivatedMembersFromChannel", "app.channel.remove_all_deactivated_members.app_error", nil, "", http.StatusInternalServerError).Wrap(err)
	}

	return nil
}

// MoveChannel method is prone to data races if someone joins to channel during the move process. However this
// function is only exposed to sysadmins and the possibility of this edge case is relatively small.
func (a *App) MoveChannel(c request.CTX, team *model.Team, channel *model.Channel, user *model.User) *model.AppError {
	// Check that all channel members are in the destination team.
	channelMembers, err := a.GetChannelMembersPage(c, channel.Id, 0, 10000000)
	if err != nil {
		return err
	}

	channelMemberIds := []string{}
	for _, channelMember := range channelMembers {
		channelMemberIds = append(channelMemberIds, channelMember.UserId)
	}

	if len(channelMemberIds) > 0 {
		teamMembers, err2 := a.GetTeamMembersByIds(team.Id, channelMemberIds, nil)
		if err2 != nil {
			return err2
		}

		if len(teamMembers) != len(channelMembers) {
			teamMembersMap := make(map[string]*model.TeamMember, len(teamMembers))
			for _, teamMember := range teamMembers {
				teamMembersMap[teamMember.UserId] = teamMember
			}
			for _, channelMember := range channelMembers {
				if _, ok := teamMembersMap[channelMember.UserId]; !ok {
					c.Logger().Warn("Not member of the target team", mlog.String("userId", channelMember.UserId))
				}
			}
			return model.NewAppError("MoveChannel", "app.channel.move_channel.members_do_not_match.error", nil, "", http.StatusInternalServerError)
		}
	}

	// keep instance of the previous team
	previousTeam, nErr := a.Srv().Store().Team().Get(channel.TeamId)
	if nErr != nil {
		var nfErr *store.ErrNotFound
		switch {
		case errors.As(nErr, &nfErr):
			return model.NewAppError("MoveChannel", "app.team.get.find.app_error", nil, "", http.StatusNotFound).Wrap(nErr)
		default:
			return model.NewAppError("MoveChannel", "app.team.get.finding.app_error", nil, "", http.StatusInternalServerError).Wrap(nErr)
		}
	}

	if nErr := a.Srv().Store().Channel().UpdateSidebarChannelCategoryOnMove(channel, team.Id); nErr != nil {
		return model.NewAppError("MoveChannel", "app.channel.sidebar_categories.app_error", nil, "", http.StatusInternalServerError).Wrap(nErr)
	}

	channel.TeamId = team.Id
	if _, err := a.Srv().Store().Channel().Update(c, channel); err != nil {
		var appErr *model.AppError
		var invErr *store.ErrInvalidInput
		switch {
		case errors.As(err, &invErr):
			return model.NewAppError("MoveChannel", "app.channel.update.bad_id", nil, "", http.StatusBadRequest).Wrap(err)
		case errors.As(err, &appErr):
			return appErr
		default:
			return model.NewAppError("MoveChannel", "app.channel.update_channel.internal_error", nil, "", http.StatusInternalServerError).Wrap(err)
		}
	}

	if incomingWebhooks, err := a.GetIncomingWebhooksForTeamPage(previousTeam.Id, 0, 10000000); err != nil {
		c.Logger().Warn("Failed to get incoming webhooks", mlog.Err(err))
	} else {
		for _, webhook := range incomingWebhooks {
			if webhook.ChannelId == channel.Id {
				webhook.TeamId = team.Id
				if _, err := a.Srv().Store().Webhook().UpdateIncoming(webhook); err != nil {
					c.Logger().Warn("Failed to move incoming webhook to new team", mlog.String("webhook id", webhook.Id))
				}
			}
		}
	}

	if outgoingWebhooks, err := a.GetOutgoingWebhooksForTeamPage(previousTeam.Id, 0, 10000000); err != nil {
		c.Logger().Warn("Failed to get outgoing webhooks", mlog.Err(err))
	} else {
		for _, webhook := range outgoingWebhooks {
			if webhook.ChannelId == channel.Id {
				webhook.TeamId = team.Id
				if _, err := a.Srv().Store().Webhook().UpdateOutgoing(webhook); err != nil {
					c.Logger().Warn("Failed to move outgoing webhook to new team.", mlog.String("webhook id", webhook.Id))
				}
			}
		}
	}

	if err := a.RemoveUsersFromChannelNotMemberOfTeam(c, user, channel, team); err != nil {
		c.Logger().Warn("error while removing non-team member users", mlog.Err(err))
	}

	if user != nil {
		if err := a.postChannelMoveMessage(c, user, channel, previousTeam); err != nil {
			c.Logger().Warn("error while posting move channel message", mlog.Err(err))
		}
	}

	return nil
}

func (a *App) postChannelMoveMessage(c request.CTX, user *model.User, channel *model.Channel, previousTeam *model.Team) *model.AppError {
	post := &model.Post{
		ChannelId: channel.Id,
		Message:   fmt.Sprintf(i18n.T("api.team.move_channel.success"), previousTeam.Name),
		Type:      model.PostTypeMoveChannel,
		UserId:    user.Id,
		Props: model.StringInterface{
			"username": user.Username,
		},
	}

	if _, err := a.CreatePost(c, post, channel, false, true); err != nil {
		return model.NewAppError("postChannelMoveMessage", "api.team.move_channel.post.error", nil, "", http.StatusInternalServerError).Wrap(err)
	}

	return nil
}

func (a *App) RemoveUsersFromChannelNotMemberOfTeam(c request.CTX, remover *model.User, channel *model.Channel, team *model.Team) *model.AppError {
	channelMembers, err := a.GetChannelMembersPage(c, channel.Id, 0, 10000000)
	if err != nil {
		return err
	}

	channelMemberIds := []string{}
	channelMemberMap := make(map[string]struct{})
	for _, channelMember := range channelMembers {
		channelMemberMap[channelMember.UserId] = struct{}{}
		channelMemberIds = append(channelMemberIds, channelMember.UserId)
	}

	if len(channelMemberIds) > 0 {
		teamMembers, err := a.GetTeamMembersByIds(team.Id, channelMemberIds, nil)
		if err != nil {
			return err
		}

		if len(teamMembers) != len(channelMembers) {
			for _, teamMember := range teamMembers {
				delete(channelMemberMap, teamMember.UserId)
			}

			var removerId string
			if remover != nil {
				removerId = remover.Id
			}
			for userID := range channelMemberMap {
				if err := a.removeUserFromChannel(c, userID, removerId, channel); err != nil {
					return err
				}
			}
		}
	}

	return nil
}

func (a *App) GetPinnedPosts(c request.CTX, channelID string) (*model.PostList, *model.AppError) {
	posts, err := a.Srv().Store().Channel().GetPinnedPosts(channelID)
	if err != nil {
		return nil, model.NewAppError("GetPinnedPosts", "app.channel.pinned_posts.app_error", nil, "", http.StatusInternalServerError).Wrap(err)
	}

	if appErr := a.filterInaccessiblePosts(posts, filterPostOptions{assumeSortedCreatedAt: true}); appErr != nil {
		return nil, appErr
	}

	return posts, nil
}

func (a *App) ToggleMuteChannel(c request.CTX, channelID, userID string) (*model.ChannelMember, *model.AppError) {
	member, nErr := a.Srv().Store().Channel().GetMember(context.Background(), channelID, userID)
	if nErr != nil {
		var appErr *model.AppError
		var nfErr *store.ErrNotFound
		switch {
		case errors.As(nErr, &appErr):
			return nil, appErr
		case errors.As(nErr, &nfErr):
			return nil, model.NewAppError("ToggleMuteChannel", MissingChannelMemberError, nil, "", http.StatusNotFound).Wrap(nErr)
		default:
			return nil, model.NewAppError("ToggleMuteChannel", "app.channel.get_member.app_error", nil, "", http.StatusInternalServerError).Wrap(nErr)
		}
	}

	member.SetChannelMuted(!member.IsChannelMuted())

	member, err := a.updateChannelMember(c, member)
	if err != nil {
		return nil, err
	}

	a.invalidateCacheForChannelMembersNotifyProps(member.ChannelId)

	return member, nil
}

func (a *App) setChannelsMuted(c request.CTX, channelIDs []string, userID string, muted bool) ([]*model.ChannelMember, *model.AppError) {
	members, err := a.Srv().Store().Channel().GetMembersByChannelIds(channelIDs, userID)
	if err != nil {
		var appErr *model.AppError
		switch {
		case errors.As(err, &appErr):
			return nil, appErr
		default:
			return nil, model.NewAppError("setChannelsMuted", "app.channel.get_member.app_error", nil, "", http.StatusInternalServerError).Wrap(err)
		}
	}

	var membersToUpdate []*model.ChannelMember
	for _, member := range members {
		if muted == member.IsChannelMuted() {
			continue
		}

		updatedMember := member
		updatedMember.SetChannelMuted(muted)

		membersToUpdate = append(membersToUpdate, &updatedMember)
	}

	if len(membersToUpdate) == 0 {
		return nil, nil
	}

	updated, err := a.Srv().Store().Channel().UpdateMultipleMembers(membersToUpdate)
	if err != nil {
		var appErr *model.AppError
		var nfErr *store.ErrNotFound
		switch {
		case errors.As(err, &appErr):
			return nil, appErr
		case errors.As(err, &nfErr):
			return nil, model.NewAppError("setChannelsMuted", MissingChannelMemberError, nil, "", http.StatusNotFound).Wrap(err)
		default:
			return nil, model.NewAppError("setChannelsMuted", "app.channel.get_member.app_error", nil, "", http.StatusInternalServerError).Wrap(err)
		}
	}

	for _, member := range updated {
		a.invalidateCacheForChannelMembersNotifyProps(member.ChannelId)

		evt := model.NewWebSocketEvent(model.WebsocketEventChannelMemberUpdated, "", "", member.UserId, nil, "")

		memberJSON, jsonErr := json.Marshal(member)
		if jsonErr != nil {
			return nil, model.NewAppError("setChannelsMuted", "api.marshal_error", nil, "", http.StatusInternalServerError).Wrap(jsonErr)
		}

		evt.Add("channelMember", string(memberJSON))
		a.Publish(evt)
	}

	return updated, nil
}

func (a *App) FillInChannelProps(c request.CTX, channel *model.Channel) *model.AppError {
	return a.FillInChannelsProps(c, model.ChannelList{channel})
}

func (a *App) FillInChannelsProps(c request.CTX, channelList model.ChannelList) *model.AppError {
	// Group the channels by team and call GetChannelsByNames just once per team.
	channelsByTeam := make(map[string]model.ChannelList)
	for _, channel := range channelList {
		channelsByTeam[channel.TeamId] = append(channelsByTeam[channel.TeamId], channel)
	}

	for teamID, channelList := range channelsByTeam {
		allChannelMentions := make(map[string]bool)
		channelMentions := make(map[*model.Channel][]string, len(channelList))

		// Collect mentions across the channels so as to query just once for this team.
		for _, channel := range channelList {
			channelMentions[channel] = model.ChannelMentions(channel.Header)

			for _, channelMention := range channelMentions[channel] {
				allChannelMentions[channelMention] = true
			}
		}

		allChannelMentionNames := make([]string, 0, len(allChannelMentions))
		for channelName := range allChannelMentions {
			allChannelMentionNames = append(allChannelMentionNames, channelName)
		}

		if len(allChannelMentionNames) > 0 {
			mentionedChannels, err := a.GetChannelsByNames(c, allChannelMentionNames, teamID)
			if err != nil {
				return err
			}

			mentionedChannelsByName := make(map[string]*model.Channel)
			for _, channel := range mentionedChannels {
				mentionedChannelsByName[channel.Name] = channel
			}

			for _, channel := range channelList {
				channelMentionsProp := make(map[string]any, len(channelMentions[channel]))
				for _, channelMention := range channelMentions[channel] {
					if mentioned, ok := mentionedChannelsByName[channelMention]; ok {
						if mentioned.Type == model.ChannelTypeOpen {
							channelMentionsProp[mentioned.Name] = map[string]any{
								"display_name": mentioned.DisplayName,
							}
						}
					}
				}

				if len(channelMentionsProp) > 0 {
					channel.AddProp("channel_mentions", channelMentionsProp)
				} else if channel.Props != nil {
					delete(channel.Props, "channel_mentions")
				}
			}
		}
	}

	return nil
}

func (a *App) forEachChannelMember(c request.CTX, channelID string, f func(model.ChannelMember) error) error {
	perPage := 100
	page := 0

	for {
		channelMembers, err := a.Srv().Store().Channel().GetMembers(channelID, page*perPage, perPage)
		if err != nil {
			return err
		}

		for _, channelMember := range channelMembers {
			if err = f(channelMember); err != nil {
				return err
			}
		}

		length := len(channelMembers)
		if length < perPage {
			break
		}

		page++
	}

	return nil
}

func (a *App) ClearChannelMembersCache(c request.CTX, channelID string) error {
	clearSessionCache := func(channelMember model.ChannelMember) error {
		a.ClearSessionCacheForUser(channelMember.UserId)
		message := model.NewWebSocketEvent(model.WebsocketEventChannelMemberUpdated, "", "", channelMember.UserId, nil, "")
		memberJSON, jsonErr := json.Marshal(channelMember)
		if jsonErr != nil {
			return jsonErr
		}
		message.Add("channelMember", string(memberJSON))
		a.Publish(message)
		return nil
	}
	if err := a.forEachChannelMember(c, channelID, clearSessionCache); err != nil {
		return fmt.Errorf("error clearing cache for channel members: channel_id: %s, error: %w", channelID, err)
	}
	return nil
}

func (a *App) GetMemberCountsByGroup(rctx request.CTX, channelID string, includeTimezones bool) ([]*model.ChannelMemberCountByGroup, *model.AppError) {
	channelMemberCounts, err := a.Srv().Store().Channel().GetMemberCountsByGroup(rctx.Context(), channelID, includeTimezones)
	if err != nil {
		return nil, model.NewAppError("GetMemberCountsByGroup", "app.channel.get_member_count.app_error", nil, "", http.StatusInternalServerError).Wrap(err)
	}

	return channelMemberCounts, nil
}

func (a *App) getDirectChannel(c request.CTX, userID, otherUserID string) (*model.Channel, *model.AppError) {
	return a.Srv().getDirectChannel(c, userID, otherUserID)
}

func (a *App) GetGroupMessageMembersCommonTeams(c request.CTX, channelID string) ([]*model.Team, *model.AppError) {
	channel, appErr := a.GetChannel(c, channelID)
	if appErr != nil {
		return nil, appErr
	}

	if channel.Type != model.ChannelTypeGroup {
		return nil, model.NewAppError("GetGroupMessageMembersCommonTeams", "app.channel.get_common_teams.incorrect_channel_type", nil, "", http.StatusBadRequest)
	}

	users, appErr := a.GetUsersInChannel(&model.UserGetOptions{
		PerPage:     model.ChannelGroupMaxUsers,
		Page:        0,
		InChannelId: channelID,
		Inactive:    false,
		Active:      true,
	})

	var userIDs = make([]string, len(users))
	for i := 0; i < len(users); i++ {
		userIDs[i] = users[i].Id
	}

	commonTeamIDs, err := a.Srv().Store().Team().GetCommonTeamIDsForMultipleUsers(userIDs)
	if err != nil {
		return nil, model.NewAppError("GetGroupMessageMembersCommonTeams", "app.channel.get_common_teams.store_get_common_teams_error", nil, "", http.StatusInternalServerError).Wrap(err)
	}

	teams := []*model.Team{}
	if len(commonTeamIDs) > 0 {
		teams, appErr = a.GetTeams(commonTeamIDs)
	}

	return teams, appErr
}

func (a *App) ConvertGroupMessageToChannel(c request.CTX, convertedByUserId string, gmConversionRequest *model.GroupMessageConversionRequestBody) (*model.Channel, *model.AppError) {
	originalChannel, appErr := a.GetChannel(c, gmConversionRequest.ChannelID)
	if appErr != nil {
		return nil, appErr
	}

	appErr = a.validateForConvertGroupMessageToChannel(c, convertedByUserId, originalChannel, gmConversionRequest)
	if appErr != nil {
		return nil, appErr
	}

	toUpdate := originalChannel.DeepCopy()
	toUpdate.Type = model.ChannelTypePrivate
	toUpdate.TeamId = gmConversionRequest.TeamID
	toUpdate.Name = gmConversionRequest.Name
	toUpdate.DisplayName = gmConversionRequest.DisplayName

	updatedChannel, appErr := a.UpdateChannel(c, toUpdate)
	if appErr != nil {
		return nil, appErr
	}

	a.Srv().Platform().InvalidateCacheForChannel(originalChannel)

	users, appErr := a.GetUsersInChannelPage(&model.UserGetOptions{
		InChannelId: gmConversionRequest.ChannelID,
		Page:        0,
		PerPage:     model.ChannelGroupMaxUsers,
	}, false)
	if appErr != nil {
		return nil, appErr
	}

	_ = a.setSidebarCategoriesForConvertedGroupMessage(c, gmConversionRequest, users)
	_ = a.postMessageForConvertGroupMessageToChannel(c, gmConversionRequest.ChannelID, convertedByUserId, users)

	// the user conversion the GM becomes the channel admin.
	_, appErr = a.UpdateChannelMemberSchemeRoles(c, gmConversionRequest.ChannelID, convertedByUserId, false, true, true)
	if appErr != nil {
		return nil, appErr
	}

	return updatedChannel, nil
}

func (a *App) setSidebarCategoriesForConvertedGroupMessage(c request.CTX, gmConversionRequest *model.GroupMessageConversionRequestBody, channelUsers []*model.User) *model.AppError {
	// First we'll delete channel from everyone's sidebar. Only the members of GM
	// can have it in sidebar, so we can delete the channel from all SidebarChannels entries.
	err := a.Srv().Store().Channel().DeleteAllSidebarChannelForChannel(gmConversionRequest.ChannelID)
	if err != nil {
		return model.NewAppError(
			"setSidebarCategoriesForConvertedGroupMessage",
			"app.channel.gm_conversion_set_categories.delete_all.error",
			nil,
			"",
			http.StatusInternalServerError,
		).Wrap(err)
	}

	// Now that we've deleted existing entries, we can set the channel in default "Channels" category
	// for all GM members
	for _, user := range channelUsers {
		categories, appErr := a.GetSidebarCategories(c, user.Id, &store.SidebarCategorySearchOpts{
			TeamID: gmConversionRequest.TeamID,
			Type:   model.SidebarCategoryChannels,
		})

		if appErr != nil {
			c.Logger().Error("Failed to search sidebar categories for user for adding converted GM")
			continue
		}

		if len(categories.Categories) < 1 {
			// It is normal for user to not have the default category.
			// The default "Channels" category is created when the user first logs in,
			// and all their channels are moved to this category at the same time.
			// So its perfectly okay for this condition to occur.
			continue
		}

		// when we fetch the default "Channels" category from store layer,
		// it auto-fills any channels the user has access to but aren't associated to a category in the database.
		// So what we do is fetch the category, so we get an auto-filled data,
		// then call update category to persist the data and send the websocket events.
		channelsCategory := categories.Categories[0]
		_, appErr = a.UpdateSidebarCategories(c, user.Id, gmConversionRequest.TeamID, []*model.SidebarCategoryWithChannels{channelsCategory})
		if appErr != nil {
			c.Logger().Error("Failed to add converted GM to default sidebar category for user", mlog.String("user_id", user.Id), mlog.Err(err))
		}
	}

	return nil
}

func (a *App) validateForConvertGroupMessageToChannel(c request.CTX, convertedByUserId string, originalChannel *model.Channel, gmConversionRequest *model.GroupMessageConversionRequestBody) *model.AppError {
	commonTeams, appErr := a.GetGroupMessageMembersCommonTeams(c, originalChannel.Id)
	if appErr != nil {
		return appErr
	}

	teamFound := false
	for _, team := range commonTeams {
		if team.Id == gmConversionRequest.TeamID {
			teamFound = true
			break
		}
	}

	if !teamFound {
		return model.NewAppError(
			"validateForConvertGroupMessageToChannel",
			"app.channel.group_message_conversion.incorrect_team",
			nil,
			"",
			http.StatusBadRequest,
		)
	}

	if originalChannel.Type != model.ChannelTypeGroup {
		return model.NewAppError(
			"ConvertGroupMessageToChannel",
			"app.channel.group_message_conversion.original_channel_not_gm",
			nil,
			"",
			http.StatusNotFound,
		)
	}

	channelMember, appErr := a.GetChannelMember(c, gmConversionRequest.ChannelID, convertedByUserId)
	if appErr != nil {
		return appErr
	}

	if channelMember == nil {
		return model.NewAppError("ConvertGroupMessageToChannel", "app.channel.group_message_conversion.channel_member_missing", nil, "", http.StatusNotFound)
	}

	// apply dummy changes to check validity
	clone := originalChannel.DeepCopy()
	clone.Type = model.ChannelTypePrivate
	clone.Name = gmConversionRequest.Name
	clone.DisplayName = gmConversionRequest.DisplayName
	return clone.IsValid()
}

func (a *App) postMessageForConvertGroupMessageToChannel(c request.CTX, channelID, convertedByUserId string, channelUsers []*model.User) *model.AppError {
	convertedByUser, appErr := a.GetUser(convertedByUserId)
	if appErr != nil {
		return appErr
	}

	userIDs := make([]string, len(channelUsers))
	usernames := make([]string, len(channelUsers))
	for i, user := range channelUsers {
		userIDs[i] = user.Id
		usernames[i] = user.Username
	}

	message := i18n.T(
		"api.channel.group_message.converted.to_private_channel",
		map[string]any{
			"ConvertedByUsername": convertedByUser.Username,
			"GMMembers":           utils.JoinList(usernames),
		})

	post := &model.Post{
		ChannelId: channelID,
		Message:   message,
		Type:      model.PostTypeGMConvertedToChannel,
		UserId:    convertedByUserId,
	}

	// these props are used for re-constructing a localized message on the client
	post.AddProp("convertedByUserId", convertedByUser.Id)
	post.AddProp("gmMembersDuringConversionIDs", userIDs)

	channel, appErr := a.GetChannel(c, channelID)
	if appErr != nil {
		return appErr
	}

	if _, appErr := a.CreatePost(c, post, channel, false, true); appErr != nil {
		c.Logger().Error("Failed to create post for notifying about GM converted to private channel", mlog.Err(appErr))

		return model.NewAppError(
			"postMessageForConvertGroupMessageToChannel",
			"app.channel.group_message_conversion.post_message.error",
			nil,
			"",
			http.StatusInternalServerError,
		).Wrap(appErr)
	}

	return nil
}

func (s *Server) getDirectChannel(c request.CTX, userID, otherUserID string) (*model.Channel, *model.AppError) {
	channel, nErr := s.Store().Channel().GetByName("", model.GetDMNameFromIds(userID, otherUserID), true)
	if nErr != nil {
		var nfErr *store.ErrNotFound
		if errors.As(nErr, &nfErr) {
			return nil, nil
		}

		return nil, model.NewAppError("GetOrCreateDirectChannel", "web.incoming_webhook.channel.app_error", nil, "", http.StatusInternalServerError).Wrap(nErr)
	}

	return channel, nil
}<|MERGE_RESOLUTION|>--- conflicted
+++ resolved
@@ -2868,11 +2868,7 @@
 		return nil, appErr
 	}
 
-<<<<<<< HEAD
-	channelList, err := a.Srv().Store().Channel().AutocompleteInTeam(teamID, userID, term, false, user.IsGuest())
-=======
-	channelList, err := a.Srv().Store().Channel().AutocompleteInTeam(c, teamID, userID, term, includeDeleted, user.IsGuest())
->>>>>>> 502cd6ef
+	channelList, err := a.Srv().Store().Channel().AutocompleteInTeam(c, teamID, userID, term, false, user.IsGuest())
 	if err != nil {
 		return nil, model.NewAppError("AutocompleteChannels", "app.channel.search.app_error", nil, "", http.StatusInternalServerError).Wrap(err)
 	}

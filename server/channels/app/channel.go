--- conflicted
+++ resolved
@@ -3976,10 +3976,7 @@
 		return false, nil
 	}
 
-<<<<<<< HEAD
 	return channel.PolicyEnforced, nil
-=======
-	return true, nil
 }
 
 func (a *App) handleChannelCategoryName(channel *model.Channel) {
@@ -4033,5 +4030,4 @@
 			}
 		}
 	}
->>>>>>> fc14fa0e
 }
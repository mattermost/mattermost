// Copyright (c) 2015-present Mattermost, Inc. All Rights Reserved.
// See LICENSE.txt for license information.

package app

import (
	"errors"
	"net/http"

	"github.com/mattermost/mattermost/server/public/model"
	"github.com/mattermost/mattermost/server/public/shared/mlog"
	"github.com/mattermost/mattermost/server/public/shared/request"
	"github.com/mattermost/mattermost/server/v8/channels/store"
)

// getChannelIDFromJobData extracts channel ID from access control sync job data.
// Returns channel ID if the job is for a specific channel, empty string if it's a system-wide job.
func (a *App) getChannelIDFromJobData(jobData model.StringMap) string {
	policyID, ok := jobData["policy_id"]
	if !ok || policyID == "" {
		return ""
	}

	// In the access control system:
	// - Channel policies have ID == channelID
	// - Parent policies have their own system-wide ID
	//
	// For channel admin jobs: policy_id is channelID (since channel policy ID equals channel ID)
	// For system admin jobs: policy_id could be either channel policy ID or parent policy ID
	//
	// We return the parent_id as channelID because:
	// 1. If it's a channel policy ID, it equals the channel ID
	// 2. If it's a parent policy ID, the permission check will fail safely
	// 3. This maintains security: only users with permission to that specific ID can create the job
	return policyID
}

func (a *App) GetJob(rctx request.CTX, id string) (*model.Job, *model.AppError) {
	job, err := a.Srv().Store().Job().Get(rctx, id)
	if err != nil {
		var nfErr *store.ErrNotFound
		switch {
		case errors.As(err, &nfErr):
			return nil, model.NewAppError("GetJob", "app.job.get.app_error", nil, "", http.StatusNotFound).Wrap(err)
		default:
			return nil, model.NewAppError("GetJob", "app.job.get.app_error", nil, "", http.StatusInternalServerError).Wrap(err)
		}
	}

	return job, nil
}

func (a *App) GetJobsByTypePage(rctx request.CTX, jobType string, page int, perPage int) ([]*model.Job, *model.AppError) {
	jobs, err := a.Srv().Store().Job().GetAllByTypePage(rctx, jobType, page, perPage)
	if err != nil {
		return nil, model.NewAppError("GetJobsByType", "app.job.get_all.app_error", nil, "", http.StatusInternalServerError).Wrap(err)
	}
	return jobs, nil
}

func (a *App) GetJobsByTypesPage(rctx request.CTX, jobType []string, page int, perPage int) ([]*model.Job, *model.AppError) {
	jobs, err := a.Srv().Store().Job().GetAllByTypesPage(rctx, jobType, page, perPage)
	if err != nil {
		return nil, model.NewAppError("GetJobsByType", "app.job.get_all.app_error", nil, "", http.StatusInternalServerError).Wrap(err)
	}
	return jobs, nil
}

func (a *App) GetJobsByTypesAndStatuses(rctx request.CTX, jobTypes []string, status []string, page int, perPage int) ([]*model.Job, *model.AppError) {
	jobs, err := a.Srv().Store().Job().GetAllByTypesAndStatusesPage(rctx, jobTypes, status, page*perPage, perPage)
	if err != nil {
		return nil, model.NewAppError("GetAllByTypesAndStatusesPage", "app.job.get_all.app_error", nil, "", http.StatusInternalServerError).Wrap(err)
	}
	return jobs, nil
}

func (a *App) CreateJob(rctx request.CTX, job *model.Job) (*model.Job, *model.AppError) {
	return a.Srv().Jobs.CreateJob(rctx, job.Type, job.Data)
}

<<<<<<< HEAD
func (a *App) CreateAccessControlSyncJob(c request.CTX, jobData map[string]string) (*model.Job, *model.AppError) {
	// Get the policy_id (channel ID) from job data to scope the deduplication
	policyID, exists := jobData["policy_id"]
	if !exists || policyID == "" {
		return nil, model.NewAppError("CreateAccessControlSyncJob", "app.job.create_access_control_sync.missing_policy_id", nil, "", http.StatusBadRequest)
	}

	// Find existing pending or in-progress jobs for this specific policy/channel
	existingJobs, err := a.Srv().Store().Job().GetByTypeAndData(c, model.JobTypeAccessControlSync, map[string]string{
		"policy_id": policyID,
	})
	if err != nil {
		return nil, model.NewAppError("CreateAccessControlSyncJob", "app.job.get_existing_jobs.error", nil, "", http.StatusInternalServerError).Wrap(err)
	}

	// Cancel any existing pending or in-progress jobs for this policy
	for _, job := range existingJobs {
		if job.Status == model.JobStatusPending || job.Status == model.JobStatusInProgress {
			c.Logger().Info("Canceling existing access control sync job before creating new one",
				mlog.String("job_id", job.Id),
				mlog.String("policy_id", policyID),
				mlog.String("status", job.Status))

			if appErr := a.CancelJob(c, job.Id); appErr != nil {
				c.Logger().Warn("Failed to cancel existing access control sync job",
					mlog.String("job_id", job.Id),
					mlog.String("policy_id", policyID),
					mlog.Err(appErr))
				// Continue anyway - we'll create the new job
			}
		}
	}

	// Create the new job
	return a.Srv().Jobs.CreateJob(c, model.JobTypeAccessControlSync, jobData)
}

func (a *App) CancelJob(c request.CTX, jobId string) *model.AppError {
	return a.Srv().Jobs.RequestCancellation(c, jobId)
=======
func (a *App) CancelJob(rctx request.CTX, jobId string) *model.AppError {
	return a.Srv().Jobs.RequestCancellation(rctx, jobId)
>>>>>>> 1a80be21
}

func (a *App) UpdateJobStatus(rctx request.CTX, job *model.Job, newStatus string) *model.AppError {
	switch newStatus {
	case model.JobStatusPending:
		return a.Srv().Jobs.SetJobPending(job)
	case model.JobStatusCancelRequested:
		return a.Srv().Jobs.RequestCancellation(rctx, job.Id)
	case model.JobStatusCanceled:
		return a.Srv().Jobs.SetJobCanceled(job)
	default:
		return model.NewAppError("UpdateJobStatus", "app.job.update_status.app_error", nil, "", http.StatusInternalServerError)
	}
}

func (a *App) SessionHasPermissionToCreateJob(session model.Session, job *model.Job) (bool, *model.Permission) {
	switch job.Type {
	case model.JobTypeDataRetention:
		return a.SessionHasPermissionTo(session, model.PermissionCreateDataRetentionJob), model.PermissionCreateDataRetentionJob
	case model.JobTypeMessageExport:
		return a.SessionHasPermissionTo(session, model.PermissionCreateComplianceExportJob), model.PermissionCreateComplianceExportJob
	case model.JobTypeElasticsearchPostIndexing:
		return a.SessionHasPermissionTo(session, model.PermissionCreateElasticsearchPostIndexingJob), model.PermissionCreateElasticsearchPostIndexingJob
	case model.JobTypeElasticsearchPostAggregation:
		return a.SessionHasPermissionTo(session, model.PermissionCreateElasticsearchPostAggregationJob), model.PermissionCreateElasticsearchPostAggregationJob
	case model.JobTypeLdapSync:
		return a.SessionHasPermissionTo(session, model.PermissionCreateLdapSyncJob), model.PermissionCreateLdapSyncJob
	case
		model.JobTypeMigrations,
		model.JobTypePlugins,
		model.JobTypeProductNotices,
		model.JobTypeExpiryNotify,
		model.JobTypeActiveUsers,
		model.JobTypeImportProcess,
		model.JobTypeImportDelete,
		model.JobTypeExportProcess,
		model.JobTypeExportDelete,
		model.JobTypeCloud,
		model.JobTypeExtractContent:
		return a.SessionHasPermissionTo(session, model.PermissionManageJobs), model.PermissionManageJobs
	case model.JobTypeAccessControlSync:
		// Allow system admins OR channel admins to create access control sync jobs
		hasSystemPermission := a.SessionHasPermissionTo(session, model.PermissionManageSystem)
		if hasSystemPermission {
			return true, model.PermissionManageSystem
		}

		// For channel admins, check if they have permission for the specific channel/policy
		channelID := a.getChannelIDFromJobData(job.Data)
		if channelID != "" {
			// SECURE: Check specific channel permission
			hasChannelPermission := a.HasPermissionToChannel(request.EmptyContext(a.Srv().Log()), session.UserId, channelID, model.PermissionManageChannelAccessRules)
			if hasChannelPermission {
				return true, model.PermissionManageChannelAccessRules
			}
		}

		// Fallback: deny access if no specific channel permission and not system admin
		return false, model.PermissionManageSystem
	}

	return false, nil
}

func (a *App) SessionHasPermissionToManageJob(session model.Session, job *model.Job) (bool, *model.Permission) {
	var permission *model.Permission

	switch job.Type {
	case model.JobTypeDataRetention:
		permission = model.PermissionManageDataRetentionJob
	case model.JobTypeMessageExport:
		permission = model.PermissionManageComplianceExportJob
	case model.JobTypeElasticsearchPostIndexing:
		permission = model.PermissionManageElasticsearchPostIndexingJob
	case model.JobTypeElasticsearchPostAggregation:
		permission = model.PermissionManageElasticsearchPostAggregationJob
	case model.JobTypeLdapSync:
		permission = model.PermissionManageLdapSyncJob
	case
		model.JobTypeMigrations,
		model.JobTypePlugins,
		model.JobTypeProductNotices,
		model.JobTypeExpiryNotify,
		model.JobTypeActiveUsers,
		model.JobTypeImportProcess,
		model.JobTypeImportDelete,
		model.JobTypeExportProcess,
		model.JobTypeExportDelete,
		model.JobTypeCloud,
		model.JobTypeExtractContent:
		permission = model.PermissionManageJobs
	case model.JobTypeAccessControlSync:
		permission = model.PermissionManageSystem
	}

	if permission == nil {
		return false, nil
	}

	return a.SessionHasPermissionTo(session, permission), permission
}

func (a *App) SessionHasPermissionToReadJob(session model.Session, jobType string) (bool, *model.Permission) {
	switch jobType {
	case model.JobTypeDataRetention:
		return a.SessionHasPermissionTo(session, model.PermissionReadDataRetentionJob), model.PermissionReadDataRetentionJob
	case model.JobTypeMessageExport:
		return a.SessionHasPermissionTo(session, model.PermissionReadComplianceExportJob), model.PermissionReadComplianceExportJob
	case model.JobTypeElasticsearchPostIndexing:
		return a.SessionHasPermissionTo(session, model.PermissionReadElasticsearchPostIndexingJob), model.PermissionReadElasticsearchPostIndexingJob
	case model.JobTypeElasticsearchPostAggregation:
		return a.SessionHasPermissionTo(session, model.PermissionReadElasticsearchPostAggregationJob), model.PermissionReadElasticsearchPostAggregationJob
	case model.JobTypeLdapSync:
		return a.SessionHasPermissionTo(session, model.PermissionReadLdapSyncJob), model.PermissionReadLdapSyncJob
	case
		model.JobTypeMigrations,
		model.JobTypePlugins,
		model.JobTypeProductNotices,
		model.JobTypeExpiryNotify,
		model.JobTypeActiveUsers,
		model.JobTypeImportProcess,
		model.JobTypeImportDelete,
		model.JobTypeExportProcess,
		model.JobTypeExportDelete,
		model.JobTypeCloud,
		model.JobTypeMobileSessionMetadata,
		model.JobTypeExtractContent:
		return a.SessionHasPermissionTo(session, model.PermissionReadJobs), model.PermissionReadJobs
	case model.JobTypeAccessControlSync:
		return a.SessionHasPermissionTo(session, model.PermissionManageSystem), model.PermissionManageSystem
	}

	return false, nil
}<|MERGE_RESOLUTION|>--- conflicted
+++ resolved
@@ -78,7 +78,6 @@
 	return a.Srv().Jobs.CreateJob(rctx, job.Type, job.Data)
 }
 
-<<<<<<< HEAD
 func (a *App) CreateAccessControlSyncJob(c request.CTX, jobData map[string]string) (*model.Job, *model.AppError) {
 	// Get the policy_id (channel ID) from job data to scope the deduplication
 	policyID, exists := jobData["policy_id"]
@@ -116,12 +115,8 @@
 	return a.Srv().Jobs.CreateJob(c, model.JobTypeAccessControlSync, jobData)
 }
 
-func (a *App) CancelJob(c request.CTX, jobId string) *model.AppError {
-	return a.Srv().Jobs.RequestCancellation(c, jobId)
-=======
 func (a *App) CancelJob(rctx request.CTX, jobId string) *model.AppError {
 	return a.Srv().Jobs.RequestCancellation(rctx, jobId)
->>>>>>> 1a80be21
 }
 
 func (a *App) UpdateJobStatus(rctx request.CTX, job *model.Job, newStatus string) *model.AppError {

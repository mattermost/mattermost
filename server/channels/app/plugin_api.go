// Copyright (c) 2015-present Mattermost, Inc. All Rights Reserved.
// See LICENSE.txt for license information.

package app

import (
	"bytes"
	"encoding/json"
	"errors"
	"fmt"
	"io"
	"net/http"
	"net/url"
	"path/filepath"
	"strconv"
	"strings"

	"github.com/mattermost/mattermost/server/public/model"
	"github.com/mattermost/mattermost/server/public/shared/i18n"
	"github.com/mattermost/mattermost/server/public/shared/mlog"
	"github.com/mattermost/mattermost/server/public/shared/request"
)

type PluginAPI struct {
	id       string
	app      *App
	ctx      request.CTX
	logger   mlog.Sugar
	manifest *model.Manifest
}

func NewPluginAPI(a *App, c request.CTX, manifest *model.Manifest) *PluginAPI {
	return &PluginAPI{
		id:       manifest.Id,
		manifest: manifest,
		ctx:      c,
		app:      a,
		logger:   a.Log().Sugar(mlog.String("plugin_id", manifest.Id)),
	}
}

func (api *PluginAPI) checkLDAPLicense() error {
	license := api.GetLicense()
	if license == nil || !*license.Features.LDAPGroups {
		return fmt.Errorf("license does not support LDAP groups")
	}
	return nil
}

func (api *PluginAPI) LoadPluginConfiguration(dest any) error {
	finalConfig := make(map[string]any)

	// First set final config to defaults
	if api.manifest.SettingsSchema != nil {
		for _, setting := range api.manifest.SettingsSchema.Settings {
			finalConfig[strings.ToLower(setting.Key)] = setting.Default
		}
	}

	// If we have settings given we override the defaults with them
	for setting, value := range api.app.Config().PluginSettings.Plugins[api.id] {
		finalConfig[strings.ToLower(setting)] = value
	}

	pluginSettingsJsonBytes, err := json.Marshal(finalConfig)
	if err != nil {
		api.logger.Error("Error marshaling config for plugin", mlog.Err(err))
		return nil
	}
	err = json.Unmarshal(pluginSettingsJsonBytes, dest)
	if err != nil {
		api.logger.Error("Error unmarshaling config for plugin", mlog.Err(err))
	}
	return nil
}

func (api *PluginAPI) RegisterCommand(command *model.Command) error {
	return api.app.RegisterPluginCommand(api.id, command)
}

func (api *PluginAPI) UnregisterCommand(teamID, trigger string) error {
	api.app.UnregisterPluginCommand(api.id, teamID, trigger)
	return nil
}

func (api *PluginAPI) ExecuteSlashCommand(commandArgs *model.CommandArgs) (*model.CommandResponse, error) {
	user, appErr := api.app.GetUser(commandArgs.UserId)
	if appErr != nil {
		return nil, appErr
	}
	commandArgs.T = i18n.GetUserTranslations(user.Locale)
	commandArgs.SiteURL = api.app.GetSiteURL()
	response, appErr := api.app.ExecuteCommand(api.ctx, commandArgs)
	if appErr != nil {
		return response, appErr
	}
	return response, nil
}

func (api *PluginAPI) GetConfig() *model.Config {
	return api.app.GetSanitizedConfig()
}

// GetUnsanitizedConfig gets the configuration for a system admin without removing secrets.
func (api *PluginAPI) GetUnsanitizedConfig() *model.Config {
	return api.app.Config().Clone()
}

func (api *PluginAPI) SaveConfig(config *model.Config) *model.AppError {
	_, _, err := api.app.SaveConfig(config, true)
	return err
}

func (api *PluginAPI) GetPluginConfig() map[string]any {
	cfg := api.app.GetSanitizedConfig()
	if pluginConfig, isOk := cfg.PluginSettings.Plugins[api.manifest.Id]; isOk {
		return pluginConfig
	}
	return map[string]any{}
}

func (api *PluginAPI) SavePluginConfig(pluginConfig map[string]any) *model.AppError {
	cfg := api.app.GetSanitizedConfig()
	cfg.PluginSettings.Plugins[api.manifest.Id] = pluginConfig
	_, _, err := api.app.SaveConfig(cfg, true)
	return err
}

func (api *PluginAPI) GetBundlePath() (string, error) {
	bundlePath, err := filepath.Abs(filepath.Join(*api.GetConfig().PluginSettings.Directory, api.manifest.Id))
	if err != nil {
		return "", err
	}

	return bundlePath, err
}

func (api *PluginAPI) GetLicense() *model.License {
	return api.app.Srv().License()
}

func (api *PluginAPI) IsEnterpriseReady() bool {
	result, _ := strconv.ParseBool(model.BuildEnterpriseReady)
	return result
}

func (api *PluginAPI) GetServerVersion() string {
	return model.CurrentVersion
}

func (api *PluginAPI) GetSystemInstallDate() (int64, *model.AppError) {
	return api.app.Srv().Platform().GetSystemInstallDate()
}

func (api *PluginAPI) GetDiagnosticId() string {
	return api.app.TelemetryId()
}

func (api *PluginAPI) GetTelemetryId() string {
	return api.app.TelemetryId()
}

func (api *PluginAPI) CreateTeam(team *model.Team) (*model.Team, *model.AppError) {
	return api.app.CreateTeam(api.ctx, team)
}

func (api *PluginAPI) DeleteTeam(teamID string) *model.AppError {
	return api.app.SoftDeleteTeam(teamID)
}

func (api *PluginAPI) GetTeams() ([]*model.Team, *model.AppError) {
	return api.app.GetAllTeams()
}

func (api *PluginAPI) GetTeam(teamID string) (*model.Team, *model.AppError) {
	return api.app.GetTeam(teamID)
}

func (api *PluginAPI) SearchTeams(term string) ([]*model.Team, *model.AppError) {
	teams, _, err := api.app.SearchAllTeams(&model.TeamSearch{Term: term})
	return teams, err
}

func (api *PluginAPI) GetTeamByName(name string) (*model.Team, *model.AppError) {
	return api.app.GetTeamByName(name)
}

func (api *PluginAPI) GetTeamsUnreadForUser(userID string) ([]*model.TeamUnread, *model.AppError) {
	return api.app.GetTeamsUnreadForUser("", userID, false)
}

func (api *PluginAPI) UpdateTeam(team *model.Team) (*model.Team, *model.AppError) {
	return api.app.UpdateTeam(team)
}

func (api *PluginAPI) GetTeamsForUser(userID string) ([]*model.Team, *model.AppError) {
	return api.app.GetTeamsForUser(userID)
}

func (api *PluginAPI) CreateTeamMember(teamID, userID string) (*model.TeamMember, *model.AppError) {
	return api.app.AddTeamMember(api.ctx, teamID, userID)
}

func (api *PluginAPI) CreateTeamMembers(teamID string, userIDs []string, requestorId string) ([]*model.TeamMember, *model.AppError) {
	members, err := api.app.AddTeamMembers(api.ctx, teamID, userIDs, requestorId, false)
	if err != nil {
		return nil, err
	}
	return model.TeamMembersWithErrorToTeamMembers(members), nil
}

func (api *PluginAPI) CreateTeamMembersGracefully(teamID string, userIDs []string, requestorId string) ([]*model.TeamMemberWithError, *model.AppError) {
	return api.app.AddTeamMembers(api.ctx, teamID, userIDs, requestorId, true)
}

func (api *PluginAPI) DeleteTeamMember(teamID, userID, requestorId string) *model.AppError {
	return api.app.RemoveUserFromTeam(api.ctx, teamID, userID, requestorId)
}

func (api *PluginAPI) GetTeamMembers(teamID string, page, perPage int) ([]*model.TeamMember, *model.AppError) {
	return api.app.GetTeamMembers(teamID, page*perPage, perPage, nil)
}

func (api *PluginAPI) GetTeamMember(teamID, userID string) (*model.TeamMember, *model.AppError) {
	return api.app.GetTeamMember(api.ctx, teamID, userID)
}

func (api *PluginAPI) GetTeamMembersForUser(userID string, page int, perPage int) ([]*model.TeamMember, *model.AppError) {
	return api.app.GetTeamMembersForUserWithPagination(userID, page, perPage)
}

func (api *PluginAPI) UpdateTeamMemberRoles(teamID, userID, newRoles string) (*model.TeamMember, *model.AppError) {
	return api.app.UpdateTeamMemberRoles(api.ctx, teamID, userID, newRoles)
}

func (api *PluginAPI) GetTeamStats(teamID string) (*model.TeamStats, *model.AppError) {
	return api.app.GetTeamStats(teamID, nil)
}

func (api *PluginAPI) CreateUser(user *model.User) (*model.User, *model.AppError) {
	return api.app.CreateUser(api.ctx, user)
}

func (api *PluginAPI) DeleteUser(userID string) *model.AppError {
	user, err := api.app.GetUser(userID)
	if err != nil {
		return err
	}
	_, err = api.app.UpdateActive(api.ctx, user, false)
	return err
}

func (api *PluginAPI) GetUsers(options *model.UserGetOptions) ([]*model.User, *model.AppError) {
	return api.app.GetUsersFromProfiles(options)
}

func (api *PluginAPI) GetUsersByIds(usersID []string) ([]*model.User, *model.AppError) {
	return api.app.GetUsers(usersID)
}

func (api *PluginAPI) GetUser(userID string) (*model.User, *model.AppError) {
	return api.app.GetUser(userID)
}

func (api *PluginAPI) GetUserByEmail(email string) (*model.User, *model.AppError) {
	return api.app.GetUserByEmail(email)
}

func (api *PluginAPI) GetUserByUsername(name string) (*model.User, *model.AppError) {
	return api.app.GetUserByUsername(name)
}

func (api *PluginAPI) GetUserByRemoteID(remoteID string) (*model.User, *model.AppError) {
	return api.app.GetUserByRemoteID(remoteID)
}

func (api *PluginAPI) GetUsersByUsernames(usernames []string) ([]*model.User, *model.AppError) {
	return api.app.GetUsersByUsernames(usernames, true, nil)
}

func (api *PluginAPI) GetUsersInTeam(teamID string, page int, perPage int) ([]*model.User, *model.AppError) {
	options := &model.UserGetOptions{InTeamId: teamID, Page: page, PerPage: perPage}
	return api.app.GetUsersInTeam(options)
}

func (api *PluginAPI) GetPreferenceForUser(userID, category, name string) (model.Preference, *model.AppError) {
	pref, err := api.app.GetPreferenceByCategoryAndNameForUser(api.ctx, userID, category, name)
	if err != nil {
		return model.Preference{}, err
	}

	return *pref, nil
}

func (api *PluginAPI) GetPreferencesForUser(userID string) ([]model.Preference, *model.AppError) {
	return api.app.GetPreferencesForUser(api.ctx, userID)
}

func (api *PluginAPI) UpdatePreferencesForUser(userID string, preferences []model.Preference) *model.AppError {
	return api.app.UpdatePreferences(api.ctx, userID, preferences)
}

func (api *PluginAPI) DeletePreferencesForUser(userID string, preferences []model.Preference) *model.AppError {
	return api.app.DeletePreferences(api.ctx, userID, preferences)
}

func (api *PluginAPI) GetSession(sessionID string) (*model.Session, *model.AppError) {
	return api.app.GetSessionById(api.ctx, sessionID)
}

func (api *PluginAPI) CreateSession(session *model.Session) (*model.Session, *model.AppError) {
	return api.app.CreateSession(api.ctx, session)
}

func (api *PluginAPI) ExtendSessionExpiry(sessionID string, expiresAt int64) *model.AppError {
	session, err := api.app.ch.srv.platform.GetSessionByID(api.ctx, sessionID)
	if err != nil {
		return model.NewAppError("extendSessionExpiry", "app.session.get_sessions.app_error", nil, "", http.StatusInternalServerError).Wrap(err)
	}

	if err := api.app.ch.srv.platform.ExtendSessionExpiry(session, expiresAt); err != nil {
		return model.NewAppError("extendSessionExpiry", "app.session.extend_session_expiry.app_error", nil, "", http.StatusInternalServerError).Wrap(err)
	}

	return nil
}

func (api *PluginAPI) RevokeSession(sessionID string) *model.AppError {
	return api.app.RevokeSessionById(api.ctx, sessionID)
}

func (api *PluginAPI) CreateUserAccessToken(token *model.UserAccessToken) (*model.UserAccessToken, *model.AppError) {
	return api.app.CreateUserAccessToken(api.ctx, token)
}

func (api *PluginAPI) RevokeUserAccessToken(tokenID string) *model.AppError {
	accessToken, err := api.app.GetUserAccessToken(tokenID, false)
	if err != nil {
		return err
	}

	return api.app.RevokeUserAccessToken(api.ctx, accessToken)
}

func (api *PluginAPI) UpdateUser(user *model.User) (*model.User, *model.AppError) {
	return api.app.UpdateUser(api.ctx, user, true)
}

func (api *PluginAPI) UpdateUserAuth(userID string, userAuth *model.UserAuth) (*model.UserAuth, *model.AppError) {
	return api.app.UpdateUserAuth(api.ctx, userID, userAuth)
}

func (api *PluginAPI) UpdateUserActive(userID string, active bool) *model.AppError {
	return api.app.UpdateUserActive(api.ctx, userID, active)
}

func (api *PluginAPI) GetUserStatus(userID string) (*model.Status, *model.AppError) {
	return api.app.GetStatus(userID)
}

func (api *PluginAPI) GetUserStatusesByIds(userIDs []string) ([]*model.Status, *model.AppError) {
	return api.app.GetUserStatusesByIds(userIDs)
}

func (api *PluginAPI) UpdateUserStatus(userID, status string) (*model.Status, *model.AppError) {
	switch status {
	case model.StatusOnline:
		api.app.SetStatusOnline(userID, true)
	case model.StatusOffline:
		api.app.SetStatusOffline(userID, true, false)
	case model.StatusAway:
		api.app.SetStatusAwayIfNeeded(userID, true)
	case model.StatusDnd:
		api.app.SetStatusDoNotDisturb(userID)
	default:
		return nil, model.NewAppError("UpdateUserStatus", "plugin.api.update_user_status.bad_status", nil, "unrecognized status", http.StatusBadRequest)
	}

	return api.app.GetStatus(userID)
}

func (api *PluginAPI) SetUserStatusTimedDND(userID string, endTime int64) (*model.Status, *model.AppError) {
	// read-after-write bug which will fail if there are replicas.
	// it works for now because we have a cache in between.
	// FIXME: make SetStatusDoNotDisturbTimed return updated status
	api.app.SetStatusDoNotDisturbTimed(userID, endTime)
	return api.app.GetStatus(userID)
}

func (api *PluginAPI) UpdateUserCustomStatus(userID string, customStatus *model.CustomStatus) *model.AppError {
	return api.app.SetCustomStatus(api.ctx, userID, customStatus)
}

func (api *PluginAPI) RemoveUserCustomStatus(userID string) *model.AppError {
	return api.app.RemoveCustomStatus(api.ctx, userID)
}

func (api *PluginAPI) GetUserCustomStatus(userID string) (*model.CustomStatus, *model.AppError) {
	return api.app.GetCustomStatus(userID)
}

func (api *PluginAPI) GetUsersInChannel(channelID, sortBy string, page, perPage int) ([]*model.User, *model.AppError) {
	switch sortBy {
	case model.ChannelSortByUsername:
		return api.app.GetUsersInChannel(&model.UserGetOptions{
			InChannelId: channelID,
			Page:        page,
			PerPage:     perPage,
		})
	case model.ChannelSortByStatus:
		return api.app.GetUsersInChannelByStatus(&model.UserGetOptions{
			InChannelId: channelID,
			Page:        page,
			PerPage:     perPage,
		})
	default:
		return nil, model.NewAppError("GetUsersInChannel", "plugin.api.get_users_in_channel", nil, "invalid sort option", http.StatusBadRequest)
	}
}

func (api *PluginAPI) GetLDAPUserAttributes(userID string, attributes []string) (map[string]string, *model.AppError) {
	if api.app.Ldap() == nil {
		return nil, model.NewAppError("GetLdapUserAttributes", "ent.ldap.disabled.app_error", nil, "", http.StatusNotImplemented)
	}

	user, err := api.app.GetUser(userID)
	if err != nil {
		return nil, err
	}

	if user.AuthData == nil {
		return map[string]string{}, nil
	}

	// Only bother running the query if the user's auth service is LDAP or it's SAML and sync is enabled.
	if user.AuthService == model.UserAuthServiceLdap ||
		(user.AuthService == model.UserAuthServiceSaml && *api.app.Config().SamlSettings.EnableSyncWithLdap) {
		return api.app.Ldap().GetUserAttributes(api.ctx, *user.AuthData, attributes)
	}

	return map[string]string{}, nil
}

func (api *PluginAPI) CreateChannel(channel *model.Channel) (*model.Channel, *model.AppError) {
	return api.app.CreateChannel(api.ctx, channel, false)
}

func (api *PluginAPI) DeleteChannel(channelID string) *model.AppError {
	channel, err := api.app.GetChannel(api.ctx, channelID)
	if err != nil {
		return err
	}
	return api.app.DeleteChannel(api.ctx, channel, "")
}

func (api *PluginAPI) GetPublicChannelsForTeam(teamID string, page, perPage int) ([]*model.Channel, *model.AppError) {
	channels, err := api.app.GetPublicChannelsForTeam(api.ctx, teamID, page*perPage, perPage)
	if err != nil {
		return nil, err
	}
	return channels, err
}

func (api *PluginAPI) GetChannel(channelID string) (*model.Channel, *model.AppError) {
	return api.app.GetChannel(api.ctx, channelID)
}

func (api *PluginAPI) GetChannelByName(teamID, name string, includeDeleted bool) (*model.Channel, *model.AppError) {
	return api.app.GetChannelByName(api.ctx, name, teamID, includeDeleted)
}

func (api *PluginAPI) GetChannelByNameForTeamName(teamName, channelName string, includeDeleted bool) (*model.Channel, *model.AppError) {
	return api.app.GetChannelByNameForTeamName(api.ctx, channelName, teamName, includeDeleted)
}

func (api *PluginAPI) GetChannelsForTeamForUser(teamID, userID string, includeDeleted bool) ([]*model.Channel, *model.AppError) {
	channels, err := api.app.GetChannelsForTeamForUser(api.ctx, teamID, userID, &model.ChannelSearchOpts{
		IncludeDeleted: includeDeleted,
		LastDeleteAt:   0,
	})
	if err != nil {
		return nil, err
	}
	return channels, err
}

func (api *PluginAPI) GetChannelStats(channelID string) (*model.ChannelStats, *model.AppError) {
	memberCount, err := api.app.GetChannelMemberCount(api.ctx, channelID)
	if err != nil {
		return nil, err
	}
	guestCount, err := api.app.GetChannelMemberCount(api.ctx, channelID)
	if err != nil {
		return nil, err
	}
	return &model.ChannelStats{ChannelId: channelID, MemberCount: memberCount, GuestCount: guestCount}, nil
}

func (api *PluginAPI) GetDirectChannel(userID1, userID2 string) (*model.Channel, *model.AppError) {
	return api.app.GetOrCreateDirectChannel(api.ctx, userID1, userID2)
}

func (api *PluginAPI) GetGroupChannel(userIDs []string) (*model.Channel, *model.AppError) {
	return api.app.CreateGroupChannel(api.ctx, userIDs, "")
}

func (api *PluginAPI) UpdateChannel(channel *model.Channel) (*model.Channel, *model.AppError) {
	return api.app.UpdateChannel(api.ctx, channel)
}

func (api *PluginAPI) SearchChannels(teamID string, term string) ([]*model.Channel, *model.AppError) {
	channels, err := api.app.SearchChannels(api.ctx, teamID, term)
	if err != nil {
		return nil, err
	}
	return channels, err
}

func (api *PluginAPI) CreateChannelSidebarCategory(userID, teamID string, newCategory *model.SidebarCategoryWithChannels) (*model.SidebarCategoryWithChannels, *model.AppError) {
	return api.app.CreateSidebarCategory(api.ctx, userID, teamID, newCategory)
}

func (api *PluginAPI) GetChannelSidebarCategories(userID, teamID string) (*model.OrderedSidebarCategories, *model.AppError) {
	return api.app.GetSidebarCategoriesForTeamForUser(api.ctx, userID, teamID)
}

func (api *PluginAPI) UpdateChannelSidebarCategories(userID, teamID string, categories []*model.SidebarCategoryWithChannels) ([]*model.SidebarCategoryWithChannels, *model.AppError) {
	return api.app.UpdateSidebarCategories(api.ctx, userID, teamID, categories)
}

func (api *PluginAPI) SearchUsers(search *model.UserSearch) ([]*model.User, *model.AppError) {
	pluginSearchUsersOptions := &model.UserSearchOptions{
		IsAdmin:       true,
		AllowInactive: search.AllowInactive,
		Limit:         search.Limit,
	}
	return api.app.SearchUsers(api.ctx, search, pluginSearchUsersOptions)
}

func (api *PluginAPI) SearchPostsInTeam(teamID string, paramsList []*model.SearchParams) ([]*model.Post, *model.AppError) {
	postList, err := api.app.SearchPostsInTeam(teamID, paramsList)
	if err != nil {
		return nil, err
	}
	return postList.ForPlugin().ToSlice(), nil
}

func (api *PluginAPI) SearchPostsInTeamForUser(teamID string, userID string, searchParams model.SearchParameter) (*model.PostSearchResults, *model.AppError) {
	var terms string
	if searchParams.Terms != nil {
		terms = *searchParams.Terms
	}

	timeZoneOffset := 0
	if searchParams.TimeZoneOffset != nil {
		timeZoneOffset = *searchParams.TimeZoneOffset
	}

	isOrSearch := false
	if searchParams.IsOrSearch != nil {
		isOrSearch = *searchParams.IsOrSearch
	}

	page := 0
	if searchParams.Page != nil {
		page = *searchParams.Page
	}

	perPage := 100
	if searchParams.PerPage != nil {
		perPage = *searchParams.PerPage
	}

	includeDeletedChannels := false
	if searchParams.IncludeDeletedChannels != nil {
		includeDeletedChannels = *searchParams.IncludeDeletedChannels
	}

	results, appErr := api.app.SearchPostsForUser(api.ctx, terms, userID, teamID, isOrSearch, includeDeletedChannels, timeZoneOffset, page, perPage)
	if results != nil {
		results = results.ForPlugin()
	}
	return results, appErr
}

func (api *PluginAPI) AddChannelMember(channelID, userID string) (*model.ChannelMember, *model.AppError) {
	channel, err := api.GetChannel(channelID)
	if err != nil {
		return nil, err
	}

	return api.app.AddChannelMember(api.ctx, userID, channel, ChannelMemberOpts{
		// For now, don't allow overriding these via the plugin API.
		UserRequestorID: "",
		PostRootID:      "",
	})
}

func (api *PluginAPI) AddUserToChannel(channelID, userID, asUserID string) (*model.ChannelMember, *model.AppError) {
	channel, err := api.GetChannel(channelID)
	if err != nil {
		return nil, err
	}

	return api.app.AddChannelMember(api.ctx, userID, channel, ChannelMemberOpts{
		UserRequestorID: asUserID,
	})
}

func (api *PluginAPI) GetChannelMember(channelID, userID string) (*model.ChannelMember, *model.AppError) {
	return api.app.GetChannelMember(api.ctx, channelID, userID)
}

func (api *PluginAPI) GetChannelMembers(channelID string, page, perPage int) (model.ChannelMembers, *model.AppError) {
	return api.app.GetChannelMembersPage(api.ctx, channelID, page, perPage)
}

func (api *PluginAPI) GetChannelMembersByIds(channelID string, userIDs []string) (model.ChannelMembers, *model.AppError) {
	return api.app.GetChannelMembersByIds(api.ctx, channelID, userIDs)
}

func (api *PluginAPI) GetChannelMembersForUser(_, userID string, page, perPage int) ([]*model.ChannelMember, *model.AppError) {
	// The team ID parameter was never used in the SQL query.
	// But we keep this to maintain compatibility.
	return api.app.GetChannelMembersForUserWithPagination(api.ctx, userID, page, perPage)
}

func (api *PluginAPI) UpdateChannelMemberRoles(channelID, userID, newRoles string) (*model.ChannelMember, *model.AppError) {
	return api.app.UpdateChannelMemberRoles(api.ctx, channelID, userID, newRoles)
}

func (api *PluginAPI) UpdateChannelMemberNotifications(channelID, userID string, notifications map[string]string) (*model.ChannelMember, *model.AppError) {
	return api.app.UpdateChannelMemberNotifyProps(api.ctx, notifications, channelID, userID)
}

func (api *PluginAPI) PatchChannelMembersNotifications(members []*model.ChannelMemberIdentifier, notifications map[string]string) *model.AppError {
	_, err := api.app.PatchChannelMembersNotifyProps(api.ctx, members, notifications)
	return err
}

func (api *PluginAPI) DeleteChannelMember(channelID, userID string) *model.AppError {
	return api.app.LeaveChannel(api.ctx, channelID, userID)
}

func (api *PluginAPI) GetGroup(groupId string) (*model.Group, *model.AppError) {
	return api.app.GetGroup(groupId, nil, nil)
}

func (api *PluginAPI) GetGroupByName(name string) (*model.Group, *model.AppError) {
	return api.app.GetGroupByName(name, model.GroupSearchOpts{})
}

func (api *PluginAPI) GetGroupMemberUsers(groupID string, page, perPage int) ([]*model.User, *model.AppError) {
	users, _, err := api.app.GetGroupMemberUsersPage(groupID, page, perPage, nil)

	return users, err
}

func (api *PluginAPI) GetGroupsBySource(groupSource model.GroupSource) ([]*model.Group, *model.AppError) {
	return api.app.GetGroupsBySource(groupSource)
}

func (api *PluginAPI) GetGroupsForUser(userID string) ([]*model.Group, *model.AppError) {
	return api.app.GetGroupsByUserId(userID, model.GroupSearchOpts{})
}

func (api *PluginAPI) UpsertGroupMember(groupID string, userID string) (*model.GroupMember, *model.AppError) {
	if err := api.checkLDAPLicense(); err != nil {
		return nil, model.NewAppError("UpsertGroupMember", "app.group.license_error", nil, "", http.StatusForbidden).Wrap(err)
	}
	return api.app.UpsertGroupMember(groupID, userID)
}

func (api *PluginAPI) UpsertGroupMembers(groupID string, userIDs []string) ([]*model.GroupMember, *model.AppError) {
	if err := api.checkLDAPLicense(); err != nil {
		return nil, model.NewAppError("UpsertGroupMembers", "app.group.license_error", nil, "", http.StatusForbidden).Wrap(err)
	}
	return api.app.UpsertGroupMembers(groupID, userIDs)
}

func (api *PluginAPI) GetGroupByRemoteID(remoteID string, groupSource model.GroupSource) (*model.Group, *model.AppError) {
	if err := api.checkLDAPLicense(); err != nil {
		return nil, model.NewAppError("GetGroupByRemoteID", "app.group.license_error", nil, "", http.StatusForbidden).Wrap(err)
	}
	return api.app.GetGroupByRemoteID(remoteID, groupSource)
}

func (api *PluginAPI) CreateGroup(group *model.Group) (*model.Group, *model.AppError) {
	if err := api.checkLDAPLicense(); err != nil {
		return nil, model.NewAppError("CreateGroup", "app.group.license_error", nil, "", http.StatusForbidden).Wrap(err)
	}
	return api.app.CreateGroup(group)
}

func (api *PluginAPI) UpdateGroup(group *model.Group) (*model.Group, *model.AppError) {
	if err := api.checkLDAPLicense(); err != nil {
		return nil, model.NewAppError("UpdateGroup", "app.group.license_error", nil, "", http.StatusForbidden).Wrap(err)
	}
	return api.app.UpdateGroup(group)
}

func (api *PluginAPI) DeleteGroup(groupID string) (*model.Group, *model.AppError) {
	if err := api.checkLDAPLicense(); err != nil {
		return nil, model.NewAppError("DeleteGroup", "app.group.license_error", nil, "", http.StatusForbidden).Wrap(err)
	}
	return api.app.DeleteGroup(groupID)
}

func (api *PluginAPI) RestoreGroup(groupID string) (*model.Group, *model.AppError) {
	if err := api.checkLDAPLicense(); err != nil {
		return nil, model.NewAppError("RestoreGroup", "app.group.license_error", nil, "", http.StatusForbidden).Wrap(err)
	}
	return api.app.RestoreGroup(groupID)
}

func (api *PluginAPI) DeleteGroupMember(groupID string, userID string) (*model.GroupMember, *model.AppError) {
	if err := api.checkLDAPLicense(); err != nil {
		return nil, model.NewAppError("DeleteGroupMember", "app.group.license_error", nil, "", http.StatusForbidden).Wrap(err)
	}
	return api.app.DeleteGroupMember(groupID, userID)
}

func (api *PluginAPI) GetGroupSyncable(groupID string, syncableID string, syncableType model.GroupSyncableType) (*model.GroupSyncable, *model.AppError) {
	if err := api.checkLDAPLicense(); err != nil {
		return nil, model.NewAppError("GetGroupSyncable", "app.group.license_error", nil, "", http.StatusForbidden).Wrap(err)
	}
	return api.app.GetGroupSyncable(groupID, syncableID, syncableType)
}

func (api *PluginAPI) GetGroupSyncables(groupID string, syncableType model.GroupSyncableType) ([]*model.GroupSyncable, *model.AppError) {
	if err := api.checkLDAPLicense(); err != nil {
		return nil, model.NewAppError("GetGroupSyncables", "app.group.license_error", nil, "", http.StatusForbidden).Wrap(err)
	}
	return api.app.GetGroupSyncables(groupID, syncableType)
}

func (api *PluginAPI) UpsertGroupSyncable(groupSyncable *model.GroupSyncable) (*model.GroupSyncable, *model.AppError) {
	if err := api.checkLDAPLicense(); err != nil {
		return nil, model.NewAppError("UpsertGroupSyncable", "app.group.license_error", nil, "", http.StatusForbidden).Wrap(err)
	}
	return api.app.UpsertGroupSyncable(groupSyncable)
}

func (api *PluginAPI) UpdateGroupSyncable(groupSyncable *model.GroupSyncable) (*model.GroupSyncable, *model.AppError) {
	if err := api.checkLDAPLicense(); err != nil {
		return nil, model.NewAppError("UpdateGroupSyncable", "app.group.license_error", nil, "", http.StatusForbidden).Wrap(err)
	}
	return api.app.UpdateGroupSyncable(groupSyncable)
}

func (api *PluginAPI) DeleteGroupSyncable(groupID string, syncableID string, syncableType model.GroupSyncableType) (*model.GroupSyncable, *model.AppError) {
	if err := api.checkLDAPLicense(); err != nil {
		return nil, model.NewAppError("DeleteGroupSyncable", "app.group.license_error", nil, "", http.StatusForbidden).Wrap(err)
	}
	return api.app.DeleteGroupSyncable(groupID, syncableID, syncableType)
}

func (api *PluginAPI) CreatePost(post *model.Post) (*model.Post, *model.AppError) {
	post.AddProp(model.PostPropsFromPlugin, "true")

	post, appErr := api.app.CreatePostMissingChannel(api.ctx, post, true, true)
	if post != nil {
		post = post.ForPlugin()
	}
	return post, appErr
}

func (api *PluginAPI) AddReaction(reaction *model.Reaction) (*model.Reaction, *model.AppError) {
	return api.app.SaveReactionForPost(api.ctx, reaction)
}

func (api *PluginAPI) RemoveReaction(reaction *model.Reaction) *model.AppError {
	return api.app.DeleteReactionForPost(api.ctx, reaction)
}

func (api *PluginAPI) GetReactions(postID string) ([]*model.Reaction, *model.AppError) {
	return api.app.GetReactionsForPost(postID)
}

func (api *PluginAPI) SendEphemeralPost(userID string, post *model.Post) *model.Post {
	return api.app.SendEphemeralPost(api.ctx, userID, post).ForPlugin()
}

func (api *PluginAPI) UpdateEphemeralPost(userID string, post *model.Post) *model.Post {
	return api.app.UpdateEphemeralPost(api.ctx, userID, post).ForPlugin()
}

func (api *PluginAPI) DeleteEphemeralPost(userID, postID string) {
	api.app.DeleteEphemeralPost(api.ctx, userID, postID)
}

func (api *PluginAPI) DeletePost(postID string) *model.AppError {
	_, err := api.app.DeletePost(api.ctx, postID, api.id)
	return err
}

func (api *PluginAPI) GetPostThread(postID string) (*model.PostList, *model.AppError) {
	list, appErr := api.app.GetPostThread(postID, model.GetPostsOptions{}, "")
	if list != nil {
		list = list.ForPlugin()
	}
	return list, appErr
}

func (api *PluginAPI) GetPost(postID string) (*model.Post, *model.AppError) {
	post, appErr := api.app.GetSinglePost(api.ctx, postID, false)
	if post != nil {
		post = post.ForPlugin()
	}
	return post, appErr
}

func (api *PluginAPI) GetPostsSince(channelID string, time int64) (*model.PostList, *model.AppError) {
	list, appErr := api.app.GetPostsSince(model.GetPostsSinceOptions{ChannelId: channelID, Time: time})
	if list != nil {
		list = list.ForPlugin()
	}
	return list, appErr
}

func (api *PluginAPI) GetPostsAfter(channelID, postID string, page, perPage int) (*model.PostList, *model.AppError) {
	list, appErr := api.app.GetPostsAfterPost(model.GetPostsOptions{ChannelId: channelID, PostId: postID, Page: page, PerPage: perPage})
	if list != nil {
		list = list.ForPlugin()
	}
	return list, appErr
}

func (api *PluginAPI) GetPostsBefore(channelID, postID string, page, perPage int) (*model.PostList, *model.AppError) {
	list, appErr := api.app.GetPostsBeforePost(model.GetPostsOptions{ChannelId: channelID, PostId: postID, Page: page, PerPage: perPage})
	if list != nil {
		list = list.ForPlugin()
	}
	return list, appErr
}

func (api *PluginAPI) GetPostsForChannel(channelID string, page, perPage int) (*model.PostList, *model.AppError) {
	list, appErr := api.app.GetPostsPage(model.GetPostsOptions{ChannelId: channelID, Page: page, PerPage: perPage})
	if list != nil {
		list = list.ForPlugin()
	}
	return list, appErr
}

func (api *PluginAPI) UpdatePost(post *model.Post) (*model.Post, *model.AppError) {
	post, appErr := api.app.UpdatePost(api.ctx, post, &model.UpdatePostOptions{SafeUpdate: false})
	if post != nil {
		post = post.ForPlugin()
	}
	return post, appErr
}

func (api *PluginAPI) GetProfileImage(userID string) ([]byte, *model.AppError) {
	user, err := api.app.GetUser(userID)
	if err != nil {
		return nil, err
	}

	data, _, err := api.app.GetProfileImage(user)
	return data, err
}

func (api *PluginAPI) SetProfileImage(userID string, data []byte) *model.AppError {
	if _, err := api.app.GetUser(userID); err != nil {
		return err
	}

	return api.app.SetProfileImageFromFile(api.ctx, userID, bytes.NewReader(data))
}

func (api *PluginAPI) GetEmojiList(sortBy string, page, perPage int) ([]*model.Emoji, *model.AppError) {
	return api.app.GetEmojiList(api.ctx, page, perPage, sortBy)
}

func (api *PluginAPI) GetEmojiByName(name string) (*model.Emoji, *model.AppError) {
	return api.app.GetEmojiByName(api.ctx, name)
}

func (api *PluginAPI) GetEmoji(emojiId string) (*model.Emoji, *model.AppError) {
	return api.app.GetEmoji(api.ctx, emojiId)
}

func (api *PluginAPI) CopyFileInfos(userID string, fileIDs []string) ([]string, *model.AppError) {
	return api.app.CopyFileInfos(api.ctx, userID, fileIDs)
}

func (api *PluginAPI) GetFileInfo(fileID string) (*model.FileInfo, *model.AppError) {
	return api.app.GetFileInfo(api.ctx, fileID)
}

func (api *PluginAPI) SetFileSearchableContent(fileID string, content string) *model.AppError {
	return api.app.SetFileSearchableContent(api.ctx, fileID, content)
}

func (api *PluginAPI) GetFileInfos(page, perPage int, opt *model.GetFileInfosOptions) ([]*model.FileInfo, *model.AppError) {
	return api.app.GetFileInfos(api.ctx, page, perPage, opt)
}

func (api *PluginAPI) GetFileLink(fileID string) (string, *model.AppError) {
	if !*api.app.Config().FileSettings.EnablePublicLink {
		return "", model.NewAppError("GetFileLink", "plugin_api.get_file_link.disabled.app_error", nil, "", http.StatusNotImplemented)
	}

	info, err := api.app.GetFileInfo(api.ctx, fileID)
	if err != nil {
		return "", err
	}

	if info.PostId == "" {
		return "", model.NewAppError("GetFileLink", "plugin_api.get_file_link.no_post.app_error", nil, "file_id="+info.Id, http.StatusBadRequest)
	}

	return api.app.GeneratePublicLink(api.app.GetSiteURL(), info), nil
}

func (api *PluginAPI) ReadFile(path string) ([]byte, *model.AppError) {
	return api.app.ReadFile(path)
}

func (api *PluginAPI) GetFile(fileID string) ([]byte, *model.AppError) {
	return api.app.GetFile(api.ctx, fileID)
}

func (api *PluginAPI) UploadFile(data []byte, channelID string, filename string) (*model.FileInfo, *model.AppError) {
	return api.app.UploadFile(api.ctx, data, channelID, filename)
}

func (api *PluginAPI) GetEmojiImage(emojiId string) ([]byte, string, *model.AppError) {
	return api.app.GetEmojiImage(api.ctx, emojiId)
}

func (api *PluginAPI) GetTeamIcon(teamID string) ([]byte, *model.AppError) {
	team, err := api.app.GetTeam(teamID)
	if err != nil {
		return nil, err
	}

	data, err := api.app.GetTeamIcon(team)
	if err != nil {
		return nil, err
	}
	return data, nil
}

func (api *PluginAPI) SetTeamIcon(teamID string, data []byte) *model.AppError {
	team, err := api.app.GetTeam(teamID)
	if err != nil {
		return err
	}

	return api.app.SetTeamIconFromFile(api.ctx, team, bytes.NewReader(data))
}

func (api *PluginAPI) OpenInteractiveDialog(dialog model.OpenDialogRequest) *model.AppError {
	return api.app.OpenInteractiveDialog(api.ctx, dialog)
}

func (api *PluginAPI) RemoveTeamIcon(teamID string) *model.AppError {
	_, err := api.app.GetTeam(teamID)
	if err != nil {
		return err
	}

	err = api.app.RemoveTeamIcon(teamID)
	if err != nil {
		return err
	}
	return nil
}

// Mail Section

func (api *PluginAPI) SendMail(to, subject, htmlBody string) *model.AppError {
	if to == "" {
		return model.NewAppError("SendMail", "plugin_api.send_mail.missing_to", nil, "", http.StatusBadRequest)
	}

	if subject == "" {
		return model.NewAppError("SendMail", "plugin_api.send_mail.missing_subject", nil, "", http.StatusBadRequest)
	}

	if htmlBody == "" {
		return model.NewAppError("SendMail", "plugin_api.send_mail.missing_htmlbody", nil, "", http.StatusBadRequest)
	}

	if err := api.app.Srv().EmailService.SendNotificationMail(to, subject, htmlBody); err != nil {
		return model.NewAppError("SendMail", "plugin_api.send_mail.missing_htmlbody", nil, "", http.StatusInternalServerError).Wrap(err)
	}

	return nil
}

// Plugin Section

func (api *PluginAPI) GetPlugins() ([]*model.Manifest, *model.AppError) {
	plugins, err := api.app.GetPlugins()
	if err != nil {
		return nil, err
	}
	var manifests []*model.Manifest
	for _, manifest := range plugins.Active {
		manifests = append(manifests, &manifest.Manifest)
	}
	for _, manifest := range plugins.Inactive {
		manifests = append(manifests, &manifest.Manifest)
	}
	return manifests, nil
}

func (api *PluginAPI) EnablePlugin(id string) *model.AppError {
	return api.app.EnablePlugin(id)
}

func (api *PluginAPI) DisablePlugin(id string) *model.AppError {
	return api.app.DisablePlugin(id)
}

func (api *PluginAPI) RemovePlugin(id string) *model.AppError {
	return api.app.Channels().RemovePlugin(id)
}

func (api *PluginAPI) GetPluginStatus(id string) (*model.PluginStatus, *model.AppError) {
	return api.app.GetPluginStatus(id)
}

func (api *PluginAPI) InstallPlugin(file io.Reader, replace bool) (*model.Manifest, *model.AppError) {
	if !*api.app.Config().PluginSettings.Enable || !*api.app.Config().PluginSettings.EnableUploads {
		return nil, model.NewAppError("installPlugin", "app.plugin.upload_disabled.app_error", nil, "", http.StatusNotImplemented)
	}

	fileBuffer, err := io.ReadAll(file)
	if err != nil {
		return nil, model.NewAppError("InstallPlugin", "api.plugin.upload.file.app_error", nil, "", http.StatusBadRequest).Wrap(err)
	}

	return api.app.InstallPlugin(bytes.NewReader(fileBuffer), replace)
}

// KV Store Section

func (api *PluginAPI) KVSetWithOptions(key string, value []byte, options model.PluginKVSetOptions) (bool, *model.AppError) {
	return api.app.SetPluginKeyWithOptions(api.id, key, value, options)
}

func (api *PluginAPI) KVSet(key string, value []byte) *model.AppError {
	return api.app.SetPluginKey(api.id, key, value)
}

func (api *PluginAPI) KVCompareAndSet(key string, oldValue, newValue []byte) (bool, *model.AppError) {
	return api.app.CompareAndSetPluginKey(api.id, key, oldValue, newValue)
}

func (api *PluginAPI) KVCompareAndDelete(key string, oldValue []byte) (bool, *model.AppError) {
	return api.app.CompareAndDeletePluginKey(api.ctx, api.id, key, oldValue)
}

func (api *PluginAPI) KVSetWithExpiry(key string, value []byte, expireInSeconds int64) *model.AppError {
	return api.app.SetPluginKeyWithExpiry(api.id, key, value, expireInSeconds)
}

func (api *PluginAPI) KVGet(key string) ([]byte, *model.AppError) {
	return api.app.GetPluginKey(api.id, key)
}

func (api *PluginAPI) KVDelete(key string) *model.AppError {
	return api.app.DeletePluginKey(api.id, key)
}

func (api *PluginAPI) KVDeleteAll() *model.AppError {
	return api.app.DeleteAllKeysForPlugin(api.id)
}

func (api *PluginAPI) KVList(page, perPage int) ([]string, *model.AppError) {
	return api.app.ListPluginKeys(api.id, page, perPage)
}

func (api *PluginAPI) PublishWebSocketEvent(event string, payload map[string]any, broadcast *model.WebsocketBroadcast) {
	ev := model.NewWebSocketEvent(model.WebsocketEventType(fmt.Sprintf("custom_%v_%v", api.id, event)), "", "", "", nil, "")
	ev = ev.SetBroadcast(broadcast).SetData(payload)
	api.app.Publish(ev)
}

func (api *PluginAPI) HasPermissionTo(userID string, permission *model.Permission) bool {
	return api.app.HasPermissionTo(userID, permission)
}

func (api *PluginAPI) HasPermissionToTeam(userID, teamID string, permission *model.Permission) bool {
	return api.app.HasPermissionToTeam(api.ctx, userID, teamID, permission)
}

func (api *PluginAPI) HasPermissionToChannel(userID, channelID string, permission *model.Permission) bool {
	return api.app.HasPermissionToChannel(api.ctx, userID, channelID, permission)
}

func (api *PluginAPI) RolesGrantPermission(roleNames []string, permissionId string) bool {
	return api.app.RolesGrantPermission(roleNames, permissionId)
}

func (api *PluginAPI) UpdateUserRoles(userID string, newRoles string) (*model.User, *model.AppError) {
	return api.app.UpdateUserRoles(api.ctx, userID, newRoles, true)
}

func (api *PluginAPI) LogDebug(msg string, keyValuePairs ...any) {
	api.logger.Debugw(msg, keyValuePairs...)
}

func (api *PluginAPI) LogInfo(msg string, keyValuePairs ...any) {
	api.logger.Infow(msg, keyValuePairs...)
}

func (api *PluginAPI) LogError(msg string, keyValuePairs ...any) {
	api.logger.Errorw(msg, keyValuePairs...)
}

func (api *PluginAPI) LogWarn(msg string, keyValuePairs ...any) {
	api.logger.Warnw(msg, keyValuePairs...)
}

func (api *PluginAPI) CreateBot(bot *model.Bot) (*model.Bot, *model.AppError) {
	// Bots created by a plugin should use the plugin's ID for the creator field, unless
	// otherwise specified by the plugin.
	if bot.OwnerId == "" {
		bot.OwnerId = api.id
	}
	// Bots cannot be owners of other bots
	if user, err := api.app.GetUser(bot.OwnerId); err == nil {
		if user.IsBot {
			return nil, model.NewAppError("CreateBot", "plugin_api.bot_cant_create_bot", nil, "", http.StatusBadRequest)
		}
	}

	return api.app.CreateBot(api.ctx, bot)
}

func (api *PluginAPI) PatchBot(userID string, botPatch *model.BotPatch) (*model.Bot, *model.AppError) {
	return api.app.PatchBot(api.ctx, userID, botPatch)
}

func (api *PluginAPI) GetBot(userID string, includeDeleted bool) (*model.Bot, *model.AppError) {
	return api.app.GetBot(api.ctx, userID, includeDeleted)
}

func (api *PluginAPI) GetBots(options *model.BotGetOptions) ([]*model.Bot, *model.AppError) {
	bots, err := api.app.GetBots(api.ctx, options)

	return []*model.Bot(bots), err
}

func (api *PluginAPI) UpdateBotActive(userID string, active bool) (*model.Bot, *model.AppError) {
	return api.app.UpdateBotActive(api.ctx, userID, active)
}

func (api *PluginAPI) PermanentDeleteBot(userID string) *model.AppError {
	return api.app.PermanentDeleteBot(api.ctx, userID)
}

func (api *PluginAPI) EnsureBotUser(bot *model.Bot) (string, error) {
	// Bots created by a plugin should use the plugin's ID for the creator field.
	bot.OwnerId = api.id

	return api.app.EnsureBot(api.ctx, api.id, bot)
}

func (api *PluginAPI) PublishUserTyping(userID, channelID, parentId string) *model.AppError {
	return api.app.PublishUserTyping(userID, channelID, parentId)
}

func (api *PluginAPI) PluginHTTP(request *http.Request) *http.Response {
	split := strings.SplitN(request.URL.Path, "/", 3)
	if len(split) != 3 {
		return &http.Response{
			StatusCode: http.StatusBadRequest,
			Body:       io.NopCloser(bytes.NewBufferString("Not enough URL. Form of URL should be /<pluginid>/*")),
		}
	}
	destinationPluginId := split[1]
	newURL, err := url.Parse("/" + split[2])
	newURL.RawQuery = request.URL.Query().Encode()
	request.URL = newURL
	if destinationPluginId == "" || err != nil {
		message := "No plugin specified. Form of URL should be /<pluginid>/*"
		if err != nil {
			message = "Form of URL should be /<pluginid>/* Error: " + err.Error()
		}
		return &http.Response{
			StatusCode: http.StatusBadRequest,
			Body:       io.NopCloser(bytes.NewBufferString(message)),
		}
	}
	responseTransfer := &PluginResponseWriter{}
	api.app.ServeInterPluginRequest(responseTransfer, request, api.id, destinationPluginId)
	return responseTransfer.GenerateResponse()
}

func (api *PluginAPI) CreateCommand(cmd *model.Command) (*model.Command, error) {
	cmd.CreatorId = ""
	cmd.PluginId = api.id

	cmd, appErr := api.app.createCommand(cmd)

	if appErr != nil {
		return cmd, appErr
	}

	return cmd, nil
}

func (api *PluginAPI) ListCommands(teamID string) ([]*model.Command, error) {
	ret := make([]*model.Command, 0)

	cmds, err := api.ListPluginCommands(teamID)
	if err != nil {
		return nil, err
	}
	ret = append(ret, cmds...)

	cmds, err = api.ListBuiltInCommands()
	if err != nil {
		return nil, err
	}
	ret = append(ret, cmds...)

	cmds, err = api.ListCustomCommands(teamID)
	if err != nil {
		return nil, err
	}
	ret = append(ret, cmds...)

	return ret, nil
}

func (api *PluginAPI) ListCustomCommands(teamID string) ([]*model.Command, error) {
	// Plugins are allowed to bypass the a.Config().ServiceSettings.EnableCommands setting.
	return api.app.Srv().Store().Command().GetByTeam(teamID)
}

func (api *PluginAPI) ListPluginCommands(teamID string) ([]*model.Command, error) {
	commands := make([]*model.Command, 0)
	seen := make(map[string]bool)

	for _, cmd := range api.app.CommandsForTeam(teamID) {
		if !seen[cmd.Trigger] {
			seen[cmd.Trigger] = true
			commands = append(commands, cmd)
		}
	}

	return commands, nil
}

func (api *PluginAPI) ListBuiltInCommands() ([]*model.Command, error) {
	commands := make([]*model.Command, 0)
	seen := make(map[string]bool)

	for _, value := range commandProviders {
		if cmd := value.GetCommand(api.app, i18n.T); cmd != nil {
			cpy := *cmd
			if cpy.AutoComplete && !seen[cpy.Trigger] {
				cpy.Sanitize()
				seen[cpy.Trigger] = true
				commands = append(commands, &cpy)
			}
		}
	}

	return commands, nil
}

func (api *PluginAPI) GetCommand(commandID string) (*model.Command, error) {
	return api.app.Srv().Store().Command().Get(commandID)
}

func (api *PluginAPI) UpdateCommand(commandID string, updatedCmd *model.Command) (*model.Command, error) {
	oldCmd, err := api.GetCommand(commandID)
	if err != nil {
		return nil, err
	}

	updatedCmd.Trigger = strings.ToLower(updatedCmd.Trigger)
	updatedCmd.Id = oldCmd.Id
	updatedCmd.Token = oldCmd.Token
	updatedCmd.CreateAt = oldCmd.CreateAt
	updatedCmd.UpdateAt = model.GetMillis()
	updatedCmd.DeleteAt = oldCmd.DeleteAt
	updatedCmd.PluginId = api.id
	if updatedCmd.TeamId == "" {
		updatedCmd.TeamId = oldCmd.TeamId
	}

	return api.app.Srv().Store().Command().Update(updatedCmd)
}

func (api *PluginAPI) DeleteCommand(commandID string) error {
	err := api.app.Srv().Store().Command().Delete(commandID, model.GetMillis())
	if err != nil {
		return err
	}

	return nil
}

func (api *PluginAPI) CreateOAuthApp(app *model.OAuthApp) (*model.OAuthApp, *model.AppError) {
	return api.app.CreateOAuthApp(app)
}

func (api *PluginAPI) GetOAuthApp(appID string) (*model.OAuthApp, *model.AppError) {
	return api.app.GetOAuthApp(appID)
}

func (api *PluginAPI) UpdateOAuthApp(app *model.OAuthApp) (*model.OAuthApp, *model.AppError) {
	oldApp, err := api.GetOAuthApp(app.Id)
	if err != nil {
		return nil, err
	}

	return api.app.UpdateOAuthApp(oldApp, app)
}

func (api *PluginAPI) DeleteOAuthApp(appID string) *model.AppError {
	return api.app.DeleteOAuthApp(api.ctx, appID)
}

// PublishPluginClusterEvent broadcasts a plugin event to all other running instances of
// the calling plugin.
func (api *PluginAPI) PublishPluginClusterEvent(ev model.PluginClusterEvent,
	opts model.PluginClusterEventSendOptions,
) error {
	if api.app.Cluster() == nil {
		return nil
	}

	msg := &model.ClusterMessage{
		Event:            model.ClusterEventPluginEvent,
		SendType:         opts.SendType,
		WaitForAllToSend: false,
		Props: map[string]string{
			"PluginID": api.id,
			"EventID":  ev.Id,
		},
		Data: ev.Data,
	}

	// If TargetId is empty we broadcast to all other cluster nodes.
	if opts.TargetId == "" {
		api.app.Cluster().SendClusterMessage(msg)
	} else {
		if err := api.app.Cluster().SendClusterMessageToNode(opts.TargetId, msg); err != nil {
			return fmt.Errorf("failed to send message to cluster node %q: %w", opts.TargetId, err)
		}
	}

	return nil
}

// RequestTrialLicense requests a trial license and installs it in the server
func (api *PluginAPI) RequestTrialLicense(requesterID string, users int, termsAccepted bool, receiveEmailsAccepted bool) *model.AppError {
	// Normally, plugins are unrestricted in their abilities, but to maintain backwards compatbilibity with plugins
	// that were unaware of the nuances of ExperimentalSettings.RestrictSystemAdmin, we restrict the trial license
	// unconditionally.
	if *api.app.Config().ExperimentalSettings.RestrictSystemAdmin {
		return model.NewAppError("RequestTrialLicense", "api.restricted_system_admin", nil, "", http.StatusForbidden)
	}

	return api.app.Channels().RequestTrialLicense(requesterID, users, termsAccepted, receiveEmailsAccepted)
}

// GetCloudLimits returns any limits associated with the cloud instance
func (api *PluginAPI) GetCloudLimits() (*model.ProductLimits, error) {
	if api.app.Cloud() == nil {
		return &model.ProductLimits{}, nil
	}
	limits, err := api.app.Cloud().GetCloudLimits("")
	return limits, err
}

// RegisterCollectionAndTopic is no longer supported.
func (api *PluginAPI) RegisterCollectionAndTopic(collectionType, topicType string) error {
	return nil
}

func (api *PluginAPI) CreateUploadSession(us *model.UploadSession) (*model.UploadSession, error) {
	us, err := api.app.CreateUploadSession(api.ctx, us)
	if err != nil {
		return nil, err
	}
	return us, nil
}

func (api *PluginAPI) UploadData(us *model.UploadSession, rd io.Reader) (*model.FileInfo, error) {
	fi, err := api.app.UploadData(api.ctx, us, rd)
	if err != nil {
		return nil, err
	}
	return fi, nil
}

func (api *PluginAPI) GetUploadSession(uploadID string) (*model.UploadSession, error) {
	// We want to fetch from master DB to avoid a potential read-after-write on the plugin side.
	api.ctx = api.ctx.With(RequestContextWithMaster)
	fi, err := api.app.GetUploadSession(api.ctx, uploadID)
	if err != nil {
		return nil, err
	}
	return fi, nil
}

func (api *PluginAPI) SendPushNotification(notification *model.PushNotification, userID string) *model.AppError {
	// Ignoring skipSessionId because it's only used internally to clear push notifications
	return api.app.sendPushNotificationToAllSessions(api.ctx, notification, userID, "")
}

func (api *PluginAPI) RegisterPluginForSharedChannels(opts model.RegisterPluginOpts) (remoteID string, err error) {
	return api.app.RegisterPluginForSharedChannels(api.ctx, opts)
}

func (api *PluginAPI) UnregisterPluginForSharedChannels(pluginID string) error {
	return api.app.UnregisterPluginForSharedChannels(pluginID)
}

func (api *PluginAPI) ShareChannel(sc *model.SharedChannel) (*model.SharedChannel, error) {
	scShared, err := api.app.ShareChannel(api.ctx, sc)
	if errors.Is(err, model.ErrChannelAlreadyShared) {
		// sharing an already shared channel is not an error; treat as idempotent and return the existing shared channel
		return api.app.GetSharedChannel(sc.ChannelId)
	}
	return scShared, err
}

func (api *PluginAPI) UpdateSharedChannel(sc *model.SharedChannel) (*model.SharedChannel, error) {
	return api.app.UpdateSharedChannel(sc)
}

func (api *PluginAPI) UnshareChannel(channelID string) (unshared bool, err error) {
	return api.app.UnshareChannel(channelID)
}

func (api *PluginAPI) UpdateSharedChannelCursor(channelID, remoteID string, cusror model.GetPostsSinceForSyncCursor) error {
	return api.app.UpdateSharedChannelCursor(channelID, remoteID, cusror)
}

func (api *PluginAPI) SyncSharedChannel(channelID string) error {
	return api.app.SyncSharedChannel(channelID)
}

func (api *PluginAPI) InviteRemoteToChannel(channelID string, remoteID, userID string, shareIfNotShared bool) error {
	return api.app.InviteRemoteToChannel(channelID, remoteID, userID, shareIfNotShared)
}

func (api *PluginAPI) UninviteRemoteFromChannel(channelID string, remoteID string) error {
	return api.app.UninviteRemoteFromChannel(channelID, remoteID)
}

func (api *PluginAPI) GetPluginID() string {
	return api.id
}

func (api *PluginAPI) GetGroups(page, perPage int, opts model.GroupSearchOpts, viewRestrictions *model.ViewUsersRestrictions) ([]*model.Group, *model.AppError) {
	if err := api.checkLDAPLicense(); err != nil {
		return nil, model.NewAppError("GetGroups", "app.group.license_error", nil, "", http.StatusForbidden).Wrap(err)
	}
	return api.app.GetGroups(page, perPage, opts, viewRestrictions)
}

func (api *PluginAPI) CreateDefaultSyncableMemberships(params model.CreateDefaultMembershipParams) *model.AppError {
	if err := api.checkLDAPLicense(); err != nil {
		return model.NewAppError("CreateDefaultSyncableMemberships", "app.group.license_error", nil, "", http.StatusForbidden).Wrap(err)
	}

	err := api.app.CreateDefaultMemberships(api.ctx, params)
	if err != nil {
		return model.NewAppError("CreateDefaultSyncableMemberships", "app.group.create_syncable_memberships.error", nil, "", http.StatusInternalServerError).Wrap(err)
	}

	return nil
}

func (api *PluginAPI) DeleteGroupConstrainedMemberships() *model.AppError {
	if err := api.checkLDAPLicense(); err != nil {
		return model.NewAppError("DeleteGroupConstrainedMemberships", "app.group.license_error", nil, "", http.StatusForbidden).Wrap(err)
	}

	err := api.app.DeleteGroupConstrainedMemberships(api.ctx)
	if err != nil {
		return model.NewAppError("DeleteGroupConstrainedMemberships", "app.group.delete_invalid_syncable_memberships.error", nil, "", http.StatusInternalServerError).Wrap(err)
	}

	return nil
<<<<<<< HEAD
}

// Function Service Methods

func (api *PluginAPI) RegisterFunction(function *model.Function) *model.AppError {
	functionService := api.app.Functions()
	if functionService == nil {
		return model.NewAppError("RegisterFunction", "plugin_api.functions.service_not_available.app_error", nil, "", http.StatusServiceUnavailable)
	}

	return functionService.RegisterFunction(api.id, function)
}

func (api *PluginAPI) UnregisterFunction(functionName string) *model.AppError {
	functionService := api.app.Functions()
	if functionService == nil {
		return model.NewAppError("UnregisterFunction", "plugin_api.functions.service_not_available.app_error", nil, "", http.StatusServiceUnavailable)
	}

	return functionService.UnregisterFunction(api.id, functionName)
}

func (api *PluginAPI) ListFunctions(userContext *model.FunctionUserContext) ([]*model.Function, *model.AppError) {
	functionService := api.app.Functions()
	if functionService == nil {
		return nil, model.NewAppError("ListFunctions", "plugin_api.functions.service_not_available.app_error", nil, "", http.StatusServiceUnavailable)
	}

	return functionService.ListFunctions(api.ctx, userContext)
}

func (api *PluginAPI) ExecuteFunction(functionName string, arguments map[string]any, userContext *model.FunctionUserContext) (*model.FunctionResult, *model.AppError) {
	functionService := api.app.Functions()
	if functionService == nil {
		return nil, model.NewAppError("ExecuteFunction", "plugin_api.functions.service_not_available.app_error", nil, "", http.StatusServiceUnavailable)
	}

	return functionService.ExecuteFunction(api.ctx, api.id, functionName, arguments, userContext)
}

func (api *PluginAPI) GetFunctionStats() *model.FunctionStats {
	functionService := api.app.Functions()
	if functionService == nil {
		return &model.FunctionStats{}
	}

	return functionService.GetStats()
=======
>>>>>>> 2cf345dd
}<|MERGE_RESOLUTION|>--- conflicted
+++ resolved
@@ -1485,7 +1485,6 @@
 	}
 
 	return nil
-<<<<<<< HEAD
 }
 
 // Function Service Methods
@@ -1533,6 +1532,4 @@
 	}
 
 	return functionService.GetStats()
-=======
->>>>>>> 2cf345dd
 }
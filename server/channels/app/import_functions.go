--- conflicted
+++ resolved
@@ -642,20 +642,13 @@
 		} else {
 			file, err = os.Open(*data.ProfileImage)
 			if err != nil {
-				c.Logger().Warn("Unable to open the profile image.", mlog.Err(err))
+				rctx.Logger().Warn("Unable to open the profile image.", mlog.Err(err))
 			} else {
 				defer file.(*os.File).Close()
 			}
 		}
 
-<<<<<<< HEAD
 		if file != nil {
-=======
-		if err != nil {
-			rctx.Logger().Warn("Unable to open the profile image.", mlog.Err(err))
-		} else {
-			defer file.Close()
->>>>>>> 9596c461
 			if limitErr := checkImageLimits(file, *a.Config().FileSettings.MaxImageResolution); limitErr != nil {
 				return model.NewAppError("SetProfileImage", "api.user.upload_profile_user.check_image_limits.app_error", nil, "", http.StatusBadRequest)
 			}

--- conflicted
+++ resolved
@@ -1318,11 +1318,7 @@
 			oldHash := sha1.Sum(oldFileData)
 
 			if bytes.Equal(oldHash[:], newHash[:]) {
-<<<<<<< HEAD
-				c.Logger().Info("Skipping uploading of file because name already exists", mlog.Any("file_name", name))
-=======
-				mlog.Info("Skipping uploading of file because name already exists", mlog.String("file_name", name))
->>>>>>> f777765a
+				c.Logger().Info("Skipping uploading of file because name already exists", mlog.String("file_name", name))
 				return oldFile, nil
 			}
 		}

--- conflicted
+++ resolved
@@ -2619,17 +2619,12 @@
 		assert.Equal(t, model.ChannelTypeDirect, channel.Type)
 	})
 }
-<<<<<<< HEAD
+
 func TestAuthenticateUserForEasyLogin(t *testing.T) {
-=======
-
-func TestConsumeTokenOnce(t *testing.T) {
->>>>>>> 2ac863c8
 	mainHelper.Parallel(t)
 	th := Setup(t).InitBasic()
 	defer th.TearDown()
 
-<<<<<<< HEAD
 	// Enable guest accounts for easy login
 	th.App.UpdateConfig(func(cfg *model.Config) {
 		*cfg.GuestAccountsSettings.Enable = true
@@ -2875,7 +2870,14 @@
 
 		// Cleanup
 		require.Nil(t, th.App.PermanentDeleteUser(th.Context, user))
-=======
+	})
+}
+
+func TestConsumeTokenOnce(t *testing.T) {
+	mainHelper.Parallel(t)
+	th := Setup(t).InitBasic()
+	defer th.TearDown()
+
 	t.Run("successfully consume valid token", func(t *testing.T) {
 		token := model.NewToken(model.TokenTypeOAuth, "extra-data")
 		require.NoError(t, th.App.Srv().Store().Token().Save(token))
@@ -2949,6 +2951,5 @@
 		require.NotNil(t, appErr)
 		require.Nil(t, consumedToken)
 		assert.Equal(t, http.StatusNotFound, appErr.StatusCode)
->>>>>>> 2ac863c8
 	})
 }
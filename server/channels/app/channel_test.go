--- conflicted
+++ resolved
@@ -2861,12 +2861,8 @@
 	}
 }
 
-<<<<<<< HEAD
 func TestGetDirectOrGroupMessageMembersCommonTeams(t *testing.T) {
-=======
-func TestGetGroupMessageMembersCommonTeams(t *testing.T) {
-	mainHelper.Parallel(t)
->>>>>>> b617153d
+	mainHelper.Parallel(t)
 	th := SetupWithStoreMock(t)
 	defer th.TearDown()
 

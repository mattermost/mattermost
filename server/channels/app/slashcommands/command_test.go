--- conflicted
+++ resolved
@@ -34,19 +34,14 @@
 func TestMoveCommand(t *testing.T) {
 	th := setup(t)
 
-<<<<<<< HEAD
 	sourceTeam := th.createTeam(t)
 	targetTeam := th.createTeam(t)
-=======
-	sourceTeam := th.createTeam()
-	targetTeam := th.createTeam()
-	defer func() {
+	t.Cleanup(func() {
 		appErr := th.App.PermanentDeleteTeam(th.Context, sourceTeam)
 		require.Nil(t, appErr)
 		appErr = th.App.PermanentDeleteTeam(th.Context, targetTeam)
 		require.Nil(t, appErr)
-	}()
->>>>>>> 509b8e9a
+	})
 
 	command := &model.Command{}
 	command.CreatorId = model.NewId()
@@ -58,14 +53,6 @@
 	command, err := th.App.CreateCommand(command)
 	assert.Nil(t, err)
 
-<<<<<<< HEAD
-	t.Cleanup(func() {
-		th.App.PermanentDeleteTeam(th.Context, sourceTeam)
-		th.App.PermanentDeleteTeam(th.Context, targetTeam)
-	})
-
-=======
->>>>>>> 509b8e9a
 	// Move a command and check the team is updated.
 	assert.Nil(t, th.App.MoveCommand(targetTeam, command))
 	retrievedCommand, err := th.App.GetCommand(command.Id)

--- conflicted
+++ resolved
@@ -446,13 +446,8 @@
 	postCreator.CreateTime = time
 	postCreator.UsersToPostFrom = []string{user.Id}
 	numPosts := utils.RandIntFromRange(rng)
-<<<<<<< HEAD
-	for i := 0; i < numPosts; i++ {
+	for range numPosts {
 		if _, err := postCreator.CreateRandomPost(rctx); err != nil {
-=======
-	for range numPosts {
-		if _, err := postCreator.CreateRandomPost(c); err != nil {
->>>>>>> 59f74324
 			return &model.CommandResponse{Text: "Failed to create test DMs: " + err.Error(), ResponseType: model.CommandResponseTypeEphemeral}, err
 		}
 	}
@@ -503,13 +498,8 @@
 		return &model.CommandResponse{Text: "Failed to create a post", ResponseType: model.CommandResponseTypeEphemeral}, err2
 	}
 	numPosts := utils.RandIntFromRange(rng)
-<<<<<<< HEAD
-	for i := 0; i < numPosts; i++ {
+	for range numPosts {
 		_, err = testPoster.CreateRandomPostNested(rctx, rpost.Id)
-=======
-	for range numPosts {
-		_, err = testPoster.CreateRandomPostNested(c, rpost.Id)
->>>>>>> 59f74324
 		if err != nil {
 			return &model.CommandResponse{Text: "Failed to create nested post", ResponseType: model.CommandResponseTypeEphemeral}, err
 		}

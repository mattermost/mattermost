--- conflicted
+++ resolved
@@ -222,7 +222,6 @@
 	err = th1.App.BulkExport(th1.Context, &b, "somePath", nil, model.BulkExportOpts{})
 	require.Nil(t, err)
 
-<<<<<<< HEAD
 	var th2 *TestHelper
 	if mainHelper.Options.RunParallel {
 		th1.Store.DropAllTables()
@@ -232,12 +231,7 @@
 		defer th2.TearDown()
 	}
 
-	err, i := th2.App.BulkImport(th2.Context, &b, nil, false, 5)
-=======
-	th2 := Setup(t)
-	defer th2.TearDown()
 	i, err := th2.App.BulkImport(th2.Context, &b, nil, false, 5)
->>>>>>> 502506a5
 	assert.Nil(t, err)
 	assert.EqualValues(t, 0, i)
 
@@ -1188,7 +1182,6 @@
 	err = th1.App.BulkExport(th1.Context, &b, "somePath", nil, model.BulkExportOpts{})
 	require.Nil(t, err)
 
-<<<<<<< HEAD
 	var th2 *TestHelper
 	if mainHelper.Options.RunParallel {
 		th1.Store.DropAllTables()
@@ -1198,12 +1191,7 @@
 		defer th2.TearDown()
 	}
 
-	err, i := th2.App.BulkImport(th2.Context, &b, nil, false, 5)
-=======
-	th2 := Setup(t)
-	defer th2.TearDown()
 	i, err := th2.App.BulkImport(th2.Context, &b, nil, false, 5)
->>>>>>> 502506a5
 	assert.Nil(t, err)
 	assert.Equal(t, 0, i)
 

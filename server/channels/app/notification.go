// Copyright (c) 2015-present Mattermost, Inc. All Rights Reserved.
// See LICENSE.txt for license information.

package app

import (
	"context"
	"encoding/json"
	"net/http"
	"sort"
	"strings"
	"sync"

	"github.com/pkg/errors"

	"github.com/mattermost/mattermost/server/public/model"
	"github.com/mattermost/mattermost/server/public/shared/i18n"
	"github.com/mattermost/mattermost/server/public/shared/markdown"
	"github.com/mattermost/mattermost/server/public/shared/mlog"
	"github.com/mattermost/mattermost/server/public/shared/request"
	"github.com/mattermost/mattermost/server/v8/channels/store"
)

func (a *App) canSendPushNotifications() bool {
	if !*a.Config().EmailSettings.SendPushNotifications {
		a.Log().LogM(mlog.MlvlNotificationDebug, "Push notifications are disabled - server config",
			mlog.String("status", model.NotificationStatusNotSent),
			mlog.String("reason", "push_disabled"),
		)
		return false
	}

	pushServer := *a.Config().EmailSettings.PushNotificationServer
	if license := a.Srv().License(); pushServer == model.MHPNS && (license == nil || !*license.Features.MHPNS) {
		a.Log().LogM(mlog.MlvlNotificationWarn, "Push notifications are disabled - license missing",
			mlog.String("status", model.NotificationStatusNotSent),
			mlog.String("reason", "push_disabled_license"),
		)
		mlog.Warn("Push notifications have been disabled. Update your license or go to System Console > Environment > Push Notification Server to use a different server")
		return false
	}

	return true
}

func (a *App) SendNotifications(rctx request.CTX, post *model.Post, team *model.Team, channel *model.Channel, sender *model.User, parentPostList *model.PostList, setOnline bool) ([]string, error) {
	// Do not send notifications in archived channels
	if channel.DeleteAt > 0 {
		return []string{}, nil
	}

	isCRTAllowed := *a.Config().ServiceSettings.CollapsedThreads != model.CollapsedThreadsDisabled

	pchan := make(chan store.StoreResult[map[string]*model.User], 1)
	go func() {
		props, err := a.Srv().Store().User().GetAllProfilesInChannel(context.Background(), channel.Id, true)
		pchan <- store.StoreResult[map[string]*model.User]{Data: props, NErr: err}
		close(pchan)
	}()

	cmnchan := make(chan store.StoreResult[map[string]model.StringMap], 1)
	go func() {
		props, err := a.Srv().Store().Channel().GetAllChannelMembersNotifyPropsForChannel(channel.Id, true)
		cmnchan <- store.StoreResult[map[string]model.StringMap]{Data: props, NErr: err}
		close(cmnchan)
	}()

	var gchan chan store.StoreResult[map[string]*model.Group]
	if a.allowGroupMentions(rctx, post) {
		gchan = make(chan store.StoreResult[map[string]*model.Group], 1)
		go func() {
			groupsMap, err := a.getGroupsAllowedForReferenceInChannel(channel, team)
			gchan <- store.StoreResult[map[string]*model.Group]{Data: groupsMap, NErr: err}
			close(gchan)
		}()
	}

	var fchan chan store.StoreResult[[]*model.FileInfo]
	if len(post.FileIds) != 0 {
		fchan = make(chan store.StoreResult[[]*model.FileInfo], 1)
		go func() {
			fileInfos, err := a.Srv().Store().FileInfo().GetForPost(post.Id, true, false, true)
			fchan <- store.StoreResult[[]*model.FileInfo]{Data: fileInfos, NErr: err}
			close(fchan)
		}()
	}

	var tchan chan store.StoreResult[[]string]
	if isCRTAllowed && post.RootId != "" {
		tchan = make(chan store.StoreResult[[]string], 1)
		go func() {
			followers, err := a.Srv().Store().Thread().GetThreadFollowers(post.RootId, true)
			tchan <- store.StoreResult[[]string]{Data: followers, NErr: err}
			close(tchan)
		}()
	}

	pResult := <-pchan
	if pResult.NErr != nil {
		a.CountNotificationReason(model.NotificationStatusError, model.NotificationTypeAll, model.NotificationReasonFetchError, model.NotificationNoPlatform)
		rctx.Logger().LogM(mlog.MlvlNotificationError, "Error fetching profiles",
			mlog.String("sender_id", sender.Id),
			mlog.String("post_id", post.Id),
			mlog.String("status", model.NotificationStatusError),
			mlog.String("reason", model.NotificationReasonFetchError),
			mlog.Err(pResult.NErr),
		)
		return nil, pResult.NErr
	}
	profileMap := pResult.Data

	cmnResult := <-cmnchan
	if cmnResult.NErr != nil {
		a.CountNotificationReason(model.NotificationStatusError, model.NotificationTypeAll, model.NotificationReasonFetchError, model.NotificationNoPlatform)
		rctx.Logger().LogM(mlog.MlvlNotificationError, "Error fetching notify props",
			mlog.String("sender_id", sender.Id),
			mlog.String("post_id", post.Id),
			mlog.String("status", model.NotificationStatusError),
			mlog.String("reason", model.NotificationReasonFetchError),
			mlog.Err(cmnResult.NErr),
		)
		return nil, cmnResult.NErr
	}
	channelMemberNotifyPropsMap := cmnResult.Data

	followers := make(model.StringSet, 0)
	if tchan != nil {
		tResult := <-tchan
		if tResult.NErr != nil {
			a.CountNotificationReason(model.NotificationStatusError, model.NotificationTypeAll, model.NotificationReasonFetchError, model.NotificationNoPlatform)
			rctx.Logger().LogM(mlog.MlvlNotificationError, "Error fetching thread followers",
				mlog.String("sender_id", sender.Id),
				mlog.String("post_id", post.Id),
				mlog.String("status", model.NotificationStatusError),
				mlog.String("reason", model.NotificationReasonFetchError),
				mlog.Err(tResult.NErr),
			)
			return nil, tResult.NErr
		}
		for _, v := range tResult.Data {
			followers.Add(v)
		}
	}

	groups := make(map[string]*model.Group)
	if gchan != nil {
		gResult := <-gchan
		if gResult.NErr != nil {
			a.CountNotificationReason(model.NotificationStatusError, model.NotificationTypeAll, model.NotificationReasonFetchError, model.NotificationNoPlatform)
			rctx.Logger().LogM(mlog.MlvlNotificationError, "Error fetching group mentions",
				mlog.String("sender_id", sender.Id),
				mlog.String("post_id", post.Id),
				mlog.String("status", model.NotificationStatusError),
				mlog.String("reason", model.NotificationReasonFetchError),
				mlog.Err(gResult.NErr),
			)
			return nil, gResult.NErr
		}
		groups = gResult.Data
	}

	rctx.Logger().LogM(mlog.MlvlNotificationTrace, "Successfully fetched all profiles",
		mlog.String("sender_id", sender.Id),
		mlog.String("post_id", post.Id),
	)

	mentions, keywords := a.getExplicitMentionsAndKeywords(rctx, post, channel, profileMap, groups, channelMemberNotifyPropsMap, parentPostList)

	var allActivityPushUserIds []string
	if channel.Type != model.ChannelTypeDirect {
		// Iterate through all groups that were mentioned and insert group members into the list of mentions or potential mentions
		for groupID := range mentions.GroupMentions {
			group := groups[groupID]
			anyUsersMentionedByGroup, err := a.insertGroupMentions(sender.Id, group, channel, profileMap, mentions)
			if err != nil {
				a.CountNotificationReason(model.NotificationStatusError, model.NotificationTypeAll, model.NotificationReasonFetchError, model.NotificationNoPlatform)
				rctx.Logger().LogM(mlog.MlvlNotificationError, "Failed to populate group mentions",
					mlog.String("sender_id", sender.Id),
					mlog.String("post_id", post.Id),
					mlog.String("status", model.NotificationStatusError),
					mlog.String("reason", model.NotificationReasonFetchError),
					mlog.Err(err),
				)
				return nil, err
			}

			if !anyUsersMentionedByGroup {
				a.sendNoUsersNotifiedByGroupInChannel(rctx, sender, post, channel, groups[groupID])
			}
		}

		go func() {
			_, err := a.sendOutOfChannelMentions(rctx, sender, post, channel, mentions.OtherPotentialMentions)
			if err != nil {
				rctx.Logger().LogM(mlog.MlvlNotificationWarn, "Failed to send warning for out of channel mentions",
					mlog.String("sender_id", sender.Id),
					mlog.String("post_id", post.Id),
					mlog.String("status", model.NotificationStatusError),
					mlog.String("reason", "failed_to_send_out_of_channel"),
					mlog.Err(err),
				)
				rctx.Logger().Error("Failed to send warning for out of channel mentions", mlog.String("user_id", sender.Id), mlog.String("post_id", post.Id), mlog.Err(err))
			}
		}()

		// find which users in the channel are set up to always receive mobile notifications
		// excludes CRT users since those should be added in notificationsForCRT
		for _, profile := range profileMap {
			if (profile.NotifyProps[model.PushNotifyProp] == model.UserNotifyAll ||
				channelMemberNotifyPropsMap[profile.Id][model.PushNotifyProp] == model.ChannelNotifyAll) &&
				(post.UserId != profile.Id || post.GetProp(model.PostPropsFromWebhook) == "true") &&
				!post.IsSystemMessage() &&
				!(a.IsCRTEnabledForUser(rctx, profile.Id) && post.RootId != "") {
				allActivityPushUserIds = append(allActivityPushUserIds, profile.Id)
			}
		}
	}

	mentionedUsersList := make(model.StringArray, 0, len(mentions.Mentions))
	mentionAutofollowChans := []chan *model.AppError{}
	threadParticipants := map[string]bool{post.UserId: true}
	newParticipants := map[string]bool{}
	participantMemberships := map[string]*model.ThreadMembership{}
	membershipsMutex := &sync.Mutex{}
	followersMutex := &sync.Mutex{}
	if *a.Config().ServiceSettings.ThreadAutoFollow && post.RootId != "" {
		var rootMentions *MentionResults
		if parentPostList != nil {
			rootPost := parentPostList.Posts[parentPostList.Order[0]]
			if rootPost.GetProp(model.PostPropsFromWebhook) != "true" {
				if _, ok := profileMap[rootPost.UserId]; ok {
					threadParticipants[rootPost.UserId] = true
				}
			}
			if channel.Type != model.ChannelTypeDirect {
				rootMentions = getExplicitMentions(rootPost, keywords)
				for id := range rootMentions.Mentions {
					threadParticipants[id] = true
				}
			}
		}
		for id := range mentions.Mentions {
			threadParticipants[id] = true
		}

		if channel.Type != model.ChannelTypeDirect {
			for id, propsMap := range channelMemberNotifyPropsMap {
				if ok := followers.Has(id); !ok && propsMap[model.ChannelAutoFollowThreads] == model.ChannelAutoFollowThreadsOn {
					threadParticipants[id] = true
				}
			}
		}

		// sema is a counting semaphore to throttle the number of concurrent DB requests.
		// A concurrency of 8 should be sufficient.
		// We don't want to set a higher limit which can bring down the DB.
		sema := make(chan struct{}, 8)
		// for each mention, make sure to update thread autofollow (if enabled) and update increment mention count
		for id := range threadParticipants {
			mac := make(chan *model.AppError, 1)
			// Get token.
			sema <- struct{}{}
			go func(userID string) {
				defer func() {
					close(mac)
					// Release token.
					<-sema
				}()
				mentionType, incrementMentions := mentions.Mentions[userID]
				// if the user was not explicitly mentioned, check if they explicitly unfollowed the thread
				if !incrementMentions {
					membership, err := a.Srv().Store().Thread().GetMembershipForUser(userID, post.RootId)
					var nfErr *store.ErrNotFound

					if err != nil && !errors.As(err, &nfErr) {
						mac <- model.NewAppError("SendNotifications", "app.channel.autofollow.app_error", nil, "", http.StatusInternalServerError).Wrap(err)
						return
					}

					if membership != nil && !membership.Following {
						return
					}
				}

				updateFollowing := *a.Config().ServiceSettings.ThreadAutoFollow
				if mentionType == ThreadMention || mentionType == CommentMention {
					incrementMentions = false
					updateFollowing = false
				}
				opts := store.ThreadMembershipOpts{
					Following:             true,
					IncrementMentions:     incrementMentions,
					UpdateFollowing:       updateFollowing,
					UpdateViewedTimestamp: false,
					UpdateParticipants:    userID == post.UserId,
				}
				threadMembership, err := a.Srv().Store().Thread().MaintainMembership(userID, post.RootId, opts)
				if err != nil {
					mac <- model.NewAppError("SendNotifications", "app.channel.autofollow.app_error", nil, "", http.StatusInternalServerError).Wrap(err)
					return
				}

				followersMutex.Lock()
				// add new followers to existing followers
				if ok := followers.Has(userID); !ok && threadMembership.Following {
					followers.Add(userID)
					newParticipants[userID] = true
				}
				followersMutex.Unlock()

				membershipsMutex.Lock()
				participantMemberships[userID] = threadMembership
				membershipsMutex.Unlock()

				mac <- nil
			}(id)
			mentionAutofollowChans = append(mentionAutofollowChans, mac)
		}
	}
	for id := range mentions.Mentions {
		mentionedUsersList = append(mentionedUsersList, id)
	}

	nErr := a.Srv().Store().Channel().IncrementMentionCount(post.ChannelId, mentionedUsersList, post.RootId == "", post.IsUrgent())

	if nErr != nil {
		rctx.Logger().Warn(
			"Failed to update mention count",
			mlog.String("post_id", post.Id),
			mlog.String("channel_id", post.ChannelId),
			mlog.Err(nErr),
		)
	}

	rctx.Logger().LogM(mlog.MlvlNotificationTrace, "Finished processing mentions",
		mlog.String("sender_id", sender.Id),
		mlog.String("post_id", post.Id),
	)

	// Log the problems that might have occurred while auto following the thread
	for _, mac := range mentionAutofollowChans {
		if err := <-mac; err != nil {
			rctx.Logger().Warn(
				"Failed to update thread autofollow from mention",
				mlog.String("post_id", post.Id),
				mlog.String("channel_id", post.ChannelId),
				mlog.Err(err),
			)
		}
	}

	notificationsForCRT := &CRTNotifiers{}
	if isCRTAllowed && post.RootId != "" {
		for uid := range followers {
			profile := profileMap[uid]
			if profile == nil || !a.IsCRTEnabledForUser(rctx, uid) {
				continue
			}

			if post.GetProp(model.PostPropsFromWebhook) != "true" && uid == post.UserId {
				continue
			}

			// add user id to notificationsForCRT depending on threads notify props
			notificationsForCRT.addFollowerToNotify(profile, mentions, channelMemberNotifyPropsMap[profile.Id], channel)
		}
	}

	notification := &PostNotification{
		Post:       post.Clone(),
		Channel:    channel,
		ProfileMap: profileMap,
		Sender:     sender,
	}

	if *a.Config().EmailSettings.SendEmailNotifications {
		rctx.Logger().LogM(mlog.MlvlNotificationTrace, "Begin sending email notifications",
			mlog.String("type", model.NotificationTypeEmail),
			mlog.String("sender_id", sender.Id),
			mlog.String("post_id", post.Id),
		)
		emailRecipients := append(mentionedUsersList, notificationsForCRT.Email...)
		emailRecipients = model.RemoveDuplicateStrings(emailRecipients)

		for _, id := range emailRecipients {
			if profileMap[id] == nil {
				a.CountNotificationReason(model.NotificationStatusError, model.NotificationTypeEmail, model.NotificationReasonMissingProfile, model.NotificationNoPlatform)
				rctx.Logger().LogM(mlog.MlvlNotificationError, "Missing profile",
					mlog.String("type", model.NotificationTypeEmail),
					mlog.String("post_id", post.Id),
					mlog.String("status", model.NotificationStatusNotSent),
					mlog.String("reason", model.NotificationReasonMissingProfile),
					mlog.String("sender_id", sender.Id),
					mlog.String("receiver_id", id),
				)
				continue
			}

			// If email verification is required and user email is not verified don't send email.
			if *a.Config().EmailSettings.RequireEmailVerification && !profileMap[id].EmailVerified {
				a.CountNotificationReason(model.NotificationStatusNotSent, model.NotificationTypeEmail, model.NotificationReasonEmailNotVerified, model.NotificationNoPlatform)
				rctx.Logger().LogM(mlog.MlvlNotificationDebug, "Email not verified",
					mlog.String("type", model.NotificationTypeEmail),
					mlog.String("post_id", post.Id),
					mlog.String("status", model.NotificationStatusNotSent),
					mlog.String("reason", model.NotificationReasonEmailNotVerified),
					mlog.String("sender_id", sender.Id),
					mlog.String("receiver_id", id),
				)
				rctx.Logger().Debug("Skipped sending notification email, address not verified.", mlog.String("user_email", profileMap[id].Email), mlog.String("user_id", id))
				continue
			}

			if a.userAllowsEmail(rctx, profileMap[id], channelMemberNotifyPropsMap[id], post) {
				senderProfileImage, _, err := a.GetProfileImage(sender)
				if err != nil {
					rctx.Logger().Warn("Unable to get the sender user profile image.", mlog.String("user_id", sender.Id), mlog.Err(err))
<<<<<<< HEAD
				}
				if err := a.sendNotificationEmail(rctx, notification, profileMap[id], team, senderProfileImage); err != nil {
					a.CountNotificationReason(model.NotificationStatusError, model.NotificationTypeEmail, model.NotificationReasonEmailSendError, model.NotificationNoPlatform)
					a.NotificationsLog().Error("Error sending email notification",
						mlog.String("type", model.NotificationTypeEmail),
						mlog.String("post_id", post.Id),
						mlog.String("status", model.NotificationStatusError),
						mlog.String("reason", model.NotificationReasonEmailSendError),
						mlog.String("sender_id", sender.Id),
						mlog.String("receiver_id", id),
						mlog.Err(err),
					)
					rctx.Logger().Warn("Unable to send notification email.", mlog.Err(err))
=======
>>>>>>> ce791e57
				}
				a.Srv().Go(func() {
					if _, err := a.sendNotificationEmail(rctx, notification, profileMap[id], team, senderProfileImage); err != nil {
						a.CountNotificationReason(model.NotificationStatusError, model.NotificationTypeEmail, model.NotificationReasonEmailSendError, model.NotificationNoPlatform)
						rctx.Logger().LogM(mlog.MlvlNotificationError, "Error sending email notification",
							mlog.String("type", model.NotificationTypeEmail),
							mlog.String("post_id", post.Id),
							mlog.String("status", model.NotificationStatusError),
							mlog.String("reason", model.NotificationReasonEmailSendError),
							mlog.String("sender_id", sender.Id),
							mlog.String("receiver_id", id),
							mlog.Err(err),
						)
						rctx.Logger().Warn("Unable to send notification email.", mlog.Err(err))
					}
				})
			} else {
				rctx.Logger().LogM(mlog.MlvlNotificationDebug, "Email disallowed by user",
					mlog.String("type", model.NotificationTypeEmail),
					mlog.String("post_id", post.Id),
					mlog.String("status", model.NotificationStatusNotSent),
					mlog.String("reason", "email_disallowed_by_user"),
					mlog.String("sender_id", sender.Id),
					mlog.String("receiver_id", id),
				)
			}
		}

		rctx.Logger().LogM(mlog.MlvlNotificationTrace, "Finished sending email notifications",
			mlog.String("type", model.NotificationTypeEmail),
			mlog.String("sender_id", sender.Id),
			mlog.String("post_id", post.Id),
		)
	}

	// Check for channel-wide mentions in channels that have too many members for those to work
	if int64(len(profileMap)) > *a.Config().TeamSettings.MaxNotificationsPerChannel {
		a.CountNotificationReason(model.NotificationStatusNotSent, model.NotificationTypeAll, model.NotificationReasonTooManyUsersInChannel, model.NotificationNoPlatform)
		rctx.Logger().LogM(mlog.MlvlNotificationDebug, "Too many users to notify - will send ephemeral message",
			mlog.String("sender_id", sender.Id),
			mlog.String("post_id", post.Id),
			mlog.String("status", model.NotificationStatusNotSent),
			mlog.String("reason", model.NotificationReasonTooManyUsersInChannel),
		)

		T := i18n.GetUserTranslations(sender.Locale)

		if mentions.HereMentioned {
			a.SendEphemeralPost(
				rctx,
				post.UserId,
				&model.Post{
					ChannelId: post.ChannelId,
					Message:   T("api.post.disabled_here", map[string]any{"Users": *a.Config().TeamSettings.MaxNotificationsPerChannel}),
					CreateAt:  post.CreateAt + 1,
				},
			)
		}

		if mentions.ChannelMentioned {
			a.SendEphemeralPost(
				rctx,
				post.UserId,
				&model.Post{
					ChannelId: post.ChannelId,
					Message:   T("api.post.disabled_channel", map[string]any{"Users": *a.Config().TeamSettings.MaxNotificationsPerChannel}),
					CreateAt:  post.CreateAt + 1,
				},
			)
		}

		if mentions.AllMentioned {
			a.SendEphemeralPost(
				rctx,
				post.UserId,
				&model.Post{
					ChannelId: post.ChannelId,
					Message:   T("api.post.disabled_all", map[string]any{"Users": *a.Config().TeamSettings.MaxNotificationsPerChannel}),
					CreateAt:  post.CreateAt + 1,
				},
			)
		}
	}

	if a.canSendPushNotifications() {
		rctx.Logger().LogM(mlog.MlvlNotificationTrace, "Begin sending push notifications",
			mlog.String("type", model.NotificationTypePush),
			mlog.String("sender_id", sender.Id),
			mlog.String("post_id", post.Id),
		)

		for _, id := range mentionedUsersList {
			if profileMap[id] == nil {
				a.CountNotificationReason(model.NotificationStatusError, model.NotificationTypePush, model.NotificationReasonMissingProfile, model.NotificationNoPlatform)
				rctx.Logger().LogM(mlog.MlvlNotificationError, "Missing profile",
					mlog.String("type", model.NotificationTypePush),
					mlog.String("post_id", post.Id),
					mlog.String("status", model.NotificationStatusNotSent),
					mlog.String("reason", model.NotificationReasonMissingProfile),
					mlog.String("sender_id", sender.Id),
					mlog.String("receiver_id", id),
				)
				continue
			}

			if notificationsForCRT.Push.Contains(id) {
				rctx.Logger().LogM(mlog.MlvlNotificationTrace, "Skipped direct push notification - will send as CRT notification",
					mlog.String("type", model.NotificationTypePush),
					mlog.String("post_id", post.Id),
					mlog.String("status", model.NotificationStatusNotSent),
					mlog.String("sender_id", sender.Id),
				)
				continue
			}

			var status *model.Status
			var err *model.AppError
			if status, err = a.GetStatus(id); err != nil {
				status = &model.Status{UserId: id, Status: model.StatusOffline, Manual: false, LastActivityAt: 0, ActiveChannel: ""}
			}

			isExplicitlyMentioned := mentions.Mentions[id] > GMMention
			isGM := channel.Type == model.ChannelTypeGroup
			if a.ShouldSendPushNotification(rctx, profileMap[id], channelMemberNotifyPropsMap[id], isExplicitlyMentioned, status, post, isGM) {
				mentionType := mentions.Mentions[id]

				replyToThreadType := ""
				if mentionType == ThreadMention {
					replyToThreadType = model.CommentsNotifyAny
				} else if mentionType == CommentMention {
					replyToThreadType = model.CommentsNotifyRoot
				}

				a.sendPushNotification(
					notification,
					profileMap[id],
					mentionType == KeywordMention || mentionType == ChannelMention || mentionType == DMMention,
					mentionType == ChannelMention,
					replyToThreadType,
				)
			}
		}

		for _, id := range allActivityPushUserIds {
			if profileMap[id] == nil {
				a.CountNotificationReason(model.NotificationStatusError, model.NotificationTypePush, model.NotificationReasonMissingProfile, model.NotificationNoPlatform)
				rctx.Logger().LogM(mlog.MlvlNotificationError, "Missing profile",
					mlog.String("type", model.NotificationTypePush),
					mlog.String("post_id", post.Id),
					mlog.String("status", model.NotificationStatusError),
					mlog.String("reason", model.NotificationReasonMissingProfile),
					mlog.String("sender_id", sender.Id),
					mlog.String("receiver_id", id),
				)
				continue
			}

			if notificationsForCRT.Push.Contains(id) {
				rctx.Logger().LogM(mlog.MlvlNotificationTrace, "Skipped direct push notification - will send as CRT notification",
					mlog.String("type", model.NotificationTypePush),
					mlog.String("post_id", post.Id),
					mlog.String("status", model.NotificationStatusNotSent),
					mlog.String("sender_id", sender.Id),
				)
				continue
			}

			if _, ok := mentions.Mentions[id]; !ok {
				var status *model.Status
				var err *model.AppError
				if status, err = a.GetStatus(id); err != nil {
					status = &model.Status{UserId: id, Status: model.StatusOffline, Manual: false, LastActivityAt: 0, ActiveChannel: ""}
				}

				isGM := channel.Type == model.ChannelTypeGroup
				if a.ShouldSendPushNotification(rctx, profileMap[id], channelMemberNotifyPropsMap[id], false, status, post, isGM) {
					a.sendPushNotification(
						notification,
						profileMap[id],
						false,
						false,
						"",
					)
				}
			}
		}

		for _, id := range notificationsForCRT.Push {
			if profileMap[id] == nil {
				a.CountNotificationReason(model.NotificationStatusError, model.NotificationTypePush, model.NotificationReasonMissingProfile, model.NotificationNoPlatform)
				rctx.Logger().LogM(mlog.MlvlNotificationError, "Missing profile",
					mlog.String("type", model.NotificationTypePush),
					mlog.String("post_id", post.Id),
					mlog.String("status", model.NotificationStatusError),
					mlog.String("reason", model.NotificationReasonMissingProfile),
					mlog.String("sender_id", sender.Id),
					mlog.String("receiver_id", id),
				)
				continue
			}

			var status *model.Status
			var err *model.AppError
			if status, err = a.GetStatus(id); err != nil {
				status = &model.Status{UserId: id, Status: model.StatusOffline, Manual: false, LastActivityAt: 0, ActiveChannel: ""}
			}

			if statusReason := doesStatusAllowPushNotification(profileMap[id].NotifyProps, status, post.ChannelId, true); statusReason == "" {
				a.sendPushNotification(
					notification,
					profileMap[id],
					false,
					false,
					model.CommentsNotifyCRT,
				)
			} else {
				a.CountNotificationReason(model.NotificationStatusNotSent, model.NotificationTypePush, statusReason, model.NotificationNoPlatform)
				rctx.Logger().LogM(mlog.MlvlNotificationDebug, "Notification not sent - status",
					mlog.String("type", model.NotificationTypePush),
					mlog.String("post_id", post.Id),
					mlog.String("status", model.NotificationStatusNotSent),
					mlog.String("reason", statusReason),
					mlog.String("status_reason", statusReason),
					mlog.String("sender_id", post.UserId),
					mlog.String("receiver_id", id),
					mlog.String("receiver_status", status.Status),
				)
			}
		}

		rctx.Logger().LogM(mlog.MlvlNotificationTrace, "Finished sending push notifications",
			mlog.String("type", model.NotificationTypePush),
			mlog.String("sender_id", sender.Id),
			mlog.String("post_id", post.Id),
		)
	}

	rctx.Logger().LogM(mlog.MlvlNotificationTrace, "Begin sending websocket notifications",
		mlog.String("type", model.NotificationTypeWebsocket),
		mlog.String("sender_id", sender.Id),
		mlog.String("post_id", post.Id),
	)

	message := model.NewWebSocketEvent(model.WebsocketEventPosted, "", post.ChannelId, "", nil, "")

	message.Add("channel_type", channel.Type)
	message.Add("channel_display_name", notification.GetChannelName(model.ShowUsername, ""))
	message.Add("channel_name", channel.Name)
	message.Add("sender_name", notification.GetSenderName(model.ShowUsername, *a.Config().ServiceSettings.EnablePostUsernameOverride))
	message.Add("team_id", team.Id)
	message.Add("set_online", setOnline)

	if len(post.FileIds) != 0 && fchan != nil {
		message.Add("otherFile", "true")

		var infos []*model.FileInfo
		if fResult := <-fchan; fResult.NErr != nil {
			rctx.Logger().Warn("Unable to get fileInfo for push notifications.", mlog.String("post_id", post.Id), mlog.Err(fResult.NErr))
		} else {
			infos = fResult.Data
		}

		for _, info := range infos {
			if info.IsImage() {
				message.Add("image", "true")
				break
			}
		}
	}

	if len(mentionedUsersList) > 0 {
		useAddMentionsHook(message, mentionedUsersList)
	}

	if len(notificationsForCRT.Desktop) > 0 {
		useAddFollowersHook(message, notificationsForCRT.Desktop)
	}

	// Collect user IDs of whom we want to acknowledge the websocket event for notification metrics
	usersToAck := []string{}
	for id, profile := range profileMap {
		userNotificationLevel := profile.NotifyProps[model.DesktopNotifyProp]
		channelNotificationLevel := channelMemberNotifyPropsMap[id][model.DesktopNotifyProp]

		if shouldAckWebsocketNotification(channel.Type, userNotificationLevel, channelNotificationLevel) {
			usersToAck = append(usersToAck, id)
		}
	}
	usePostedAckHook(message, post.UserId, channel.Type, usersToAck)

	appErr := a.publishWebsocketEventForPost(rctx, post, message)
	if appErr != nil {
		a.CountNotificationReason(model.NotificationStatusError, model.NotificationTypeWebsocket, model.NotificationReasonFetchError, model.NotificationNoPlatform)
		rctx.Logger().LogM(mlog.MlvlNotificationError, "Couldn't send websocket notification for permalink post",
			mlog.String("type", model.NotificationTypeWebsocket),
			mlog.String("post_id", post.Id),
			mlog.String("status", model.NotificationStatusError),
			mlog.String("reason", model.NotificationReasonFetchError),
			mlog.String("sender_id", sender.Id),
			mlog.Err(appErr),
		)
		return nil, appErr
	}

	// If this is a reply in a thread, notify participants
	if isCRTAllowed && post.RootId != "" {
		for uid := range followers {
			// A user following a thread but had left the channel won't get a notification
			// https://mattermost.atlassian.net/browse/MM-36769
			if profileMap[uid] == nil {
				// This also sometimes happens when bots, which will never show up in the map, reply to threads
				// Their own post goes through this and they get "notified", which we don't need to count as an error if they can't
				if uid != post.UserId {
					a.CountNotificationReason(model.NotificationStatusError, model.NotificationTypeWebsocket, model.NotificationReasonMissingProfile, model.NotificationNoPlatform)
					rctx.Logger().LogM(mlog.MlvlNotificationError, "Missing profile",
						mlog.String("type", model.NotificationTypeWebsocket),
						mlog.String("post_id", post.Id),
						mlog.String("status", model.NotificationStatusError),
						mlog.String("reason", model.NotificationReasonMissingProfile),
						mlog.String("sender_id", sender.Id),
						mlog.String("receiver_id", uid),
					)
				}
				continue
			}
			if a.IsCRTEnabledForUser(rctx, uid) {
				message := model.NewWebSocketEvent(model.WebsocketEventThreadUpdated, team.Id, "", uid, nil, "")
				threadMembership := participantMemberships[uid]
				if threadMembership == nil {
					tm, err := a.Srv().Store().Thread().GetMembershipForUser(uid, post.RootId)
					if err != nil {
						a.CountNotificationReason(model.NotificationStatusError, model.NotificationTypeWebsocket, model.NotificationReasonFetchError, model.NotificationNoPlatform)
						rctx.Logger().LogM(mlog.MlvlNotificationError, "Missing thread membership",
							mlog.String("type", model.NotificationTypeWebsocket),
							mlog.String("post_id", post.Id),
							mlog.String("status", model.NotificationStatusError),
							mlog.String("reason", model.NotificationReasonFetchError),
							mlog.String("sender_id", sender.Id),
							mlog.String("receiver_id", uid),
							mlog.Err(err),
						)
						return nil, errors.Wrapf(err, "Missing thread membership for participant in notifications. user_id=%q thread_id=%q", uid, post.RootId)
					}
					if tm == nil {
						a.CountNotificationReason(model.NotificationStatusNotSent, model.NotificationTypeWebsocket, model.NotificationReasonMissingThreadMembership, model.NotificationNoPlatform)
						rctx.Logger().LogM(mlog.MlvlNotificationWarn, "Missing thread membership",
							mlog.String("type", model.NotificationTypeWebsocket),
							mlog.String("post_id", post.Id),
							mlog.String("status", model.NotificationStatusNotSent),
							mlog.String("reason", model.NotificationReasonMissingThreadMembership),
							mlog.String("sender_id", sender.Id),
							mlog.String("receiver_id", uid),
						)
						continue
					}
					threadMembership = tm
				}
				userThread, err := a.Srv().Store().Thread().GetThreadForUser(rctx, threadMembership, true, a.IsPostPriorityEnabled())
				if err != nil {
					a.CountNotificationReason(model.NotificationStatusError, model.NotificationTypeWebsocket, model.NotificationReasonFetchError, model.NotificationNoPlatform)
					rctx.Logger().LogM(mlog.MlvlNotificationError, "Missing thread",
						mlog.String("type", model.NotificationTypeWebsocket),
						mlog.String("post_id", post.Id),
						mlog.String("status", model.NotificationStatusError),
						mlog.String("reason", model.NotificationReasonFetchError),
						mlog.String("sender_id", sender.Id),
						mlog.String("receiver_id", uid),
						mlog.Err(err),
					)
					return nil, errors.Wrapf(err, "cannot get thread %q for user %q", post.RootId, uid)
				}
				if userThread != nil {
					previousUnreadMentions := int64(0)
					previousUnreadReplies := int64(0)

					// if it's not a newly followed thread, calculate previous unread values.
					if !newParticipants[uid] {
						previousUnreadMentions = userThread.UnreadMentions
						previousUnreadReplies = max(userThread.UnreadReplies-1, 0)

						if mentions.isUserMentioned(uid) {
							previousUnreadMentions = max(userThread.UnreadMentions-1, 0)
						}
					}

					// set LastViewed to now for commenter
					if uid == post.UserId {
						opts := store.ThreadMembershipOpts{
							UpdateViewedTimestamp: true,
						}
						// should set unread mentions, and unread replies to 0
						_, err = a.Srv().Store().Thread().MaintainMembership(uid, post.RootId, opts)
						if err != nil {
							a.CountNotificationReason(model.NotificationStatusError, model.NotificationTypeWebsocket, model.NotificationReasonFetchError, model.NotificationNoPlatform)
							rctx.Logger().LogM(mlog.MlvlNotificationError, "Failed to update thread membership",
								mlog.String("type", model.NotificationTypeWebsocket),
								mlog.String("post_id", post.Id),
								mlog.String("status", model.NotificationStatusError),
								mlog.String("reason", model.NotificationReasonFetchError),
								mlog.String("sender_id", sender.Id),
								mlog.String("receiver_id", uid),
								mlog.Err(err),
							)
							return nil, errors.Wrapf(err, "cannot maintain thread membership %q for user %q", post.RootId, uid)
						}
						userThread.UnreadMentions = 0
						userThread.UnreadReplies = 0
					}
					a.sanitizeProfiles(userThread.Participants, false)
					userThread.Post.SanitizeProps()

					sanitizedPost, err := a.SanitizePostMetadataForUser(rctx, userThread.Post, uid)
					if err != nil {
						a.CountNotificationReason(model.NotificationStatusError, model.NotificationTypeWebsocket, model.NotificationReasonParseError, model.NotificationNoPlatform)
						rctx.Logger().LogM(mlog.MlvlNotificationError, "Failed to sanitize metadata",
							mlog.String("type", model.NotificationTypeWebsocket),
							mlog.String("post_id", post.Id),
							mlog.String("status", model.NotificationStatusError),
							mlog.String("reason", model.NotificationReasonParseError),
							mlog.String("sender_id", sender.Id),
							mlog.String("receiver_id", uid),
							mlog.Err(err),
						)
						return nil, err
					}
					userThread.Post = sanitizedPost

					payload, jsonErr := json.Marshal(userThread)
					if jsonErr != nil {
						rctx.Logger().Warn("Failed to encode thread to JSON")
					}
					message.Add("thread", string(payload))
					message.Add("previous_unread_mentions", previousUnreadMentions)
					message.Add("previous_unread_replies", previousUnreadReplies)

					a.Publish(message)
				}
			}
		}
	}

	a.Log().LogM(mlog.MlvlNotificationTrace, "Finish sending websocket notifications",
		mlog.String("type", model.NotificationTypeWebsocket),
		mlog.String("sender_id", sender.Id),
		mlog.String("post_id", post.Id),
	)

	return mentionedUsersList, nil
}

func (a *App) RemoveNotifications(rctx request.CTX, post *model.Post, channel *model.Channel) error {
	isCRTAllowed := *a.Config().ServiceSettings.CollapsedThreads != model.CollapsedThreadsDisabled

	// CRT is the main issue in this case as notifications indicator are not updated when accessing threads from the sidebar.
	if isCRTAllowed && post.RootId != "" {
		var team *model.Team
		if channel.TeamId != "" {
			t, err1 := a.Srv().Store().Team().Get(channel.TeamId)
			if err1 != nil {
				return model.NewAppError("RemoveNotifications", "app.post.delete_post.get_team.app_error", nil, "", http.StatusInternalServerError).Wrap(err1)
			}
			team = t
		} else {
			// Blank team for DMs
			team = &model.Team{}
		}

		pCh := make(chan store.StoreResult[map[string]*model.User], 1)
		go func() {
			props, err := a.Srv().Store().User().GetAllProfilesInChannel(context.Background(), channel.Id, true)
			pCh <- store.StoreResult[map[string]*model.User]{Data: props, NErr: err}
			close(pCh)
		}()

		cmnCh := make(chan store.StoreResult[map[string]model.StringMap], 1)
		go func() {
			props, err := a.Srv().Store().Channel().GetAllChannelMembersNotifyPropsForChannel(channel.Id, true)
			cmnCh <- store.StoreResult[map[string]model.StringMap]{Data: props, NErr: err}
			close(cmnCh)
		}()

		var gCh chan store.StoreResult[map[string]*model.Group]
		if a.allowGroupMentions(rctx, post) {
			gCh = make(chan store.StoreResult[map[string]*model.Group], 1)
			go func() {
				groupsMap, err := a.getGroupsAllowedForReferenceInChannel(channel, team)
				gCh <- store.StoreResult[map[string]*model.Group]{Data: groupsMap, NErr: err}
				close(gCh)
			}()
		}

		resultP := <-pCh
		if resultP.NErr != nil {
			return resultP.NErr
		}
		profileMap := resultP.Data

		resultCmn := <-cmnCh
		if resultCmn.NErr != nil {
			return resultCmn.NErr
		}
		channelMemberNotifyPropsMap := resultCmn.Data

		groups := make(map[string]*model.Group)
		if gCh != nil {
			resultG := <-gCh
			if resultG.NErr != nil {
				return resultG.NErr
			}
			groups = resultG.Data
		}

		mentions, _ := a.getExplicitMentionsAndKeywords(rctx, post, channel, profileMap, groups, channelMemberNotifyPropsMap, nil)

		userIDs := []string{}
		for groupID := range mentions.GroupMentions {
			for page := 0; ; page++ {
				groupMemberPage, count, appErr := a.GetGroupMemberUsersPage(groupID, page, 100, &model.ViewUsersRestrictions{Channels: []string{channel.Id}})
				if appErr != nil {
					return appErr
				}

				for _, user := range groupMemberPage {
					userIDs = append(userIDs, user.Id)
				}

				// count is the total number of users that match the filter criteria.
				// When we've processed `count` number of users, we know there aren't
				// any more users left to query and we can break the loop
				if len(userIDs) == count {
					break
				}
			}
		}

		for userID := range mentions.Mentions {
			userIDs = append(userIDs, userID)
		}

		for _, userID := range userIDs {
			threadMembership, appErr := a.GetThreadMembershipForUser(userID, post.RootId)
			if appErr != nil {
				return appErr
			}

			// If the user has viewed the thread or there are no unread mentions, skip.
			if threadMembership.LastViewed > post.CreateAt || threadMembership.UnreadMentions == 0 {
				continue
			}

			threadMembership.UnreadMentions -= 1
			if _, err := a.Srv().Store().Thread().UpdateMembership(threadMembership); err != nil {
				return err
			}

			userThread, err := a.Srv().Store().Thread().GetThreadForUser(rctx, threadMembership, true, a.IsPostPriorityEnabled())
			if err != nil {
				return err
			}

			if userThread != nil {
				previousUnreadMentions := int64(0)
				previousUnreadReplies := int64(0)

				a.sanitizeProfiles(userThread.Participants, false)
				userThread.Post.SanitizeProps()

				sanitizedPost, err1 := a.SanitizePostMetadataForUser(rctx, userThread.Post, userID)
				if err1 != nil {
					return err1
				}
				userThread.Post = sanitizedPost

				payload, jsonErr := json.Marshal(userThread)
				if jsonErr != nil {
					rctx.Logger().Warn("Failed to encode thread to JSON")
				}

				message := model.NewWebSocketEvent(model.WebsocketEventThreadUpdated, team.Id, "", userID, nil, "")
				message.Add("thread", string(payload))
				message.Add("previous_unread_mentions", previousUnreadMentions)
				message.Add("previous_unread_replies", previousUnreadReplies)

				a.Publish(message)
			}
		}
	}

	return nil
}

func (a *App) getExplicitMentionsAndKeywords(rctx request.CTX, post *model.Post, channel *model.Channel, profileMap map[string]*model.User, groups map[string]*model.Group, channelMemberNotifyPropsMap map[string]model.StringMap, parentPostList *model.PostList) (*MentionResults, MentionKeywords) {
	mentions := &MentionResults{}
	var allowChannelMentions bool
	var keywords MentionKeywords

	if channel.Type == model.ChannelTypeDirect {
		isWebhook := post.GetProp(model.PostPropsFromWebhook) == "true"

		// A bot can post in a DM where it doesn't belong to.
		// Therefore, we cannot "guess" who is the other user,
		// so we add the mention to any user that is not the
		// poster unless the post comes from a webhook.
		user1, user2 := channel.GetBothUsersForDM()
		if (post.UserId != user1) || isWebhook {
			if _, ok := profileMap[user1]; ok {
				mentions.addMention(user1, DMMention)
			} else {
				a.Log().Debug("missing profile: DM user not in profiles", mlog.String("userId", user1), mlog.String("channelId", channel.Id))
			}
		}

		if user2 != "" {
			if (post.UserId != user2) || isWebhook {
				if _, ok := profileMap[user2]; ok {
					mentions.addMention(user2, DMMention)
				} else {
					a.Log().Debug("missing profile: DM user not in profiles", mlog.String("userId", user2), mlog.String("channelId", channel.Id))
				}
			}
		}
	} else {
		allowChannelMentions = a.allowChannelMentions(rctx, post, len(profileMap))
		keywords = a.getMentionKeywordsInChannel(profileMap, allowChannelMentions, channelMemberNotifyPropsMap, groups)

		mentions = getExplicitMentions(post, keywords)

		// Add a GM mention to all members of a GM channel
		if channel.Type == model.ChannelTypeGroup {
			for id := range channelMemberNotifyPropsMap {
				if _, ok := profileMap[id]; ok {
					mentions.addMention(id, GMMention)
				} else {
					a.Log().Debug("missing profile: GM user not in profiles", mlog.String("userId", id), mlog.String("channelId", channel.Id))
				}
			}
		}

		// Add an implicit mention when a user is added to a channel
		// even if the user has set 'username mentions' to false in account settings.
		if post.Type == model.PostTypeAddToChannel {
			if addedUserId, ok := post.GetProp(model.PostPropsAddedUserId).(string); ok {
				if _, ok := profileMap[addedUserId]; ok {
					mentions.addMention(addedUserId, KeywordMention)
				} else {
					a.Log().Debug("missing profile: user added to channel not in profiles", mlog.String("userId", addedUserId), mlog.String("channelId", channel.Id))
				}
			}
		}

		// Get users that have comment thread mentions enabled
		if post.RootId != "" && parentPostList != nil {
			for _, threadPost := range parentPostList.Posts {
				profile := profileMap[threadPost.UserId]
				if profile == nil {
					// Not logging missing profile since this is relatively expected
					continue
				}

				// If this is the root post and it was posted by an OAuth bot, don't notify the user
				if threadPost.Id == parentPostList.Order[0] && threadPost.IsFromOAuthBot() {
					continue
				}
				if a.IsCRTEnabledForUser(rctx, profile.Id) {
					continue
				}
				if profile.NotifyProps[model.CommentsNotifyProp] == model.CommentsNotifyAny || (profile.NotifyProps[model.CommentsNotifyProp] == model.CommentsNotifyRoot && threadPost.Id == parentPostList.Order[0]) {
					mentionType := ThreadMention
					if threadPost.Id == parentPostList.Order[0] {
						mentionType = CommentMention
					}

					mentions.addMention(threadPost.UserId, mentionType)
				}
			}
		}

		// Prevent the user from mentioning themselves
		if post.GetProp(model.PostPropsFromWebhook) != "true" {
			mentions.removeMention(post.UserId)
		}
	}

	return mentions, keywords
}

func (a *App) userAllowsEmail(rctx request.CTX, user *model.User, channelMemberNotificationProps model.StringMap, post *model.Post) bool {
	// if user is a bot account or remote, then we do not send email
	if user.IsBot || user.IsRemote() {
		return false
	}

	userAllowsEmails := user.NotifyProps[model.EmailNotifyProp] != "false"

	// if CRT is ON for user and the post is a reply disregard the channelEmail setting
	if channelEmail, ok := channelMemberNotificationProps[model.EmailNotifyProp]; ok && !(a.IsCRTEnabledForUser(rctx, user.Id) && post.RootId != "") {
		if channelEmail != model.ChannelNotifyDefault {
			userAllowsEmails = channelEmail != "false"
		}
	}

	// Remove the user as recipient when the user has muted the channel.
	if channelMuted, ok := channelMemberNotificationProps[model.MarkUnreadNotifyProp]; ok {
		if channelMuted == model.ChannelMarkUnreadMention {
			rctx.Logger().Debug("Channel muted for user", mlog.String("user_id", user.Id), mlog.String("channel_mute", channelMuted))
			userAllowsEmails = false
		}
	}

	var status *model.Status
	var err *model.AppError
	if status, err = a.GetStatus(user.Id); err != nil {
		status = &model.Status{
			UserId:         user.Id,
			Status:         model.StatusOffline,
			Manual:         false,
			LastActivityAt: 0,
			ActiveChannel:  "",
		}
	}

	autoResponderRelated := status.Status == model.StatusOutOfOffice || post.Type == model.PostTypeAutoResponder
	emailNotificationsAllowedForStatus := status.Status != model.StatusOnline && status.Status != model.StatusDnd

	return userAllowsEmails && emailNotificationsAllowedForStatus && user.DeleteAt == 0 && !autoResponderRelated
}

func (a *App) sendNoUsersNotifiedByGroupInChannel(rctx request.CTX, sender *model.User, post *model.Post, channel *model.Channel, group *model.Group) {
	T := i18n.GetUserTranslations(sender.Locale)
	ephemeralPost := &model.Post{
		UserId:    sender.Id,
		RootId:    post.RootId,
		ChannelId: channel.Id,
		Message:   T("api.post.check_for_out_of_channel_group_users.message.none", model.StringInterface{"GroupName": group.Name}),
	}
	a.SendEphemeralPost(rctx, post.UserId, ephemeralPost)
}

// sendOutOfChannelMentions sends an ephemeral post to the sender of a post if any of the given potential mentions
// are outside of the post's channel. Returns whether or not an ephemeral post was sent.
func (a *App) sendOutOfChannelMentions(rctx request.CTX, sender *model.User, post *model.Post, channel *model.Channel, potentialMentions []string) (bool, error) {
	outOfTeamUsers, outOfChannelUsers, outOfGroupsUsers, err := a.filterOutOfChannelMentions(rctx, sender, post, channel, potentialMentions)
	if err != nil {
		return false, err
	}

	if len(outOfTeamUsers) == 0 && len(outOfChannelUsers) == 0 && len(outOfGroupsUsers) == 0 {
		return false, nil
	}

	if len(outOfChannelUsers) != 0 || len(outOfGroupsUsers) != 0 {
		a.SendEphemeralPost(rctx, post.UserId, makeOutOfChannelMentionPost(sender, post, outOfChannelUsers, outOfGroupsUsers))
	}
	if len(outOfTeamUsers) != 0 {
		a.SendEphemeralPost(rctx, post.UserId, makeOutOfTeamMentionPost(sender, post, outOfTeamUsers))
	}
	return true, nil
}

func (a *App) FilterUsersByVisible(rctx request.CTX, viewer *model.User, otherUsers []*model.User) ([]*model.User, *model.AppError) {
	result := []*model.User{}
	for _, user := range otherUsers {
		canSee, err := a.UserCanSeeOtherUser(rctx, viewer.Id, user.Id)
		if err != nil {
			return nil, err
		}
		if canSee {
			result = append(result, user)
		}
	}
	return result, nil
}

func (a *App) filterOutOfChannelMentions(rctx request.CTX, sender *model.User, post *model.Post, channel *model.Channel, potentialMentions []string) ([]*model.User, []*model.User, []*model.User, error) {
	if post.IsSystemMessage() {
		return nil, nil, nil, nil
	}

	if channel.TeamId == "" || channel.Type == model.ChannelTypeDirect || channel.Type == model.ChannelTypeGroup {
		return nil, nil, nil, nil
	}

	if len(potentialMentions) == 0 {
		return nil, nil, nil, nil
	}

	mentionedUsersInTheTeam, err := a.Srv().Store().User().GetProfilesByUsernames(potentialMentions, &model.ViewUsersRestrictions{Teams: []string{channel.TeamId}})
	if err != nil {
		return nil, nil, nil, err
	}

	// Filter out inactive users and bots
	teamUsers := model.UserSlice(mentionedUsersInTheTeam).FilterByActive(true)
	teamUsers = teamUsers.FilterWithoutBots()
	teamUsers, appErr := a.FilterUsersByVisible(rctx, sender, teamUsers)
	if appErr != nil {
		return nil, nil, nil, appErr
	}

	allMentionedUsers, err := a.Srv().Store().User().GetProfilesByUsernames(potentialMentions, nil)
	if err != nil {
		return nil, nil, nil, err
	}

	outOfTeamUsers := model.UserSlice(allMentionedUsers).FilterWithoutID(teamUsers.IDs())
	outOfTeamUsers = outOfTeamUsers.FilterByActive(true)
	outOfTeamUsers = outOfTeamUsers.FilterWithoutBots()
	outOfTeamUsers, appErr = a.FilterUsersByVisible(rctx, sender, outOfTeamUsers)
	if appErr != nil {
		return nil, nil, nil, appErr
	}

	if len(teamUsers) == 0 {
		return outOfTeamUsers, nil, nil, nil
	}

	// Differentiate between mentionedUsersInTheTeam who can and can't be added to the channel
	var outOfChannelUsers model.UserSlice
	var outOfGroupsUsers model.UserSlice

	if channel.IsGroupConstrained() {
		nonMemberIDs, err := a.FilterNonGroupChannelMembers(rctx, teamUsers.IDs(), channel)
		if err != nil {
			return nil, nil, nil, err
		}

		outOfChannelUsers = teamUsers.FilterWithoutID(nonMemberIDs)
		outOfGroupsUsers = teamUsers.FilterByID(nonMemberIDs)
	} else {
		outOfChannelUsers = teamUsers
	}

	return outOfTeamUsers, outOfChannelUsers, outOfGroupsUsers, nil
}

func makeOutOfChannelMentionPost(sender *model.User, post *model.Post, outOfChannelUsers, outOfGroupsUsers []*model.User) *model.Post {
	allUsers := model.UserSlice(append(outOfChannelUsers, outOfGroupsUsers...))

	ocUsers := model.UserSlice(outOfChannelUsers)
	ocUsernames := ocUsers.Usernames()
	ocUserIDs := ocUsers.IDs()

	ogUsers := model.UserSlice(outOfGroupsUsers)
	ogUsernames := ogUsers.Usernames()

	T := i18n.GetUserTranslations(sender.Locale)

	ephemeralPostId := model.NewId()
	var message string

	// Generate message for users who can be invited
	if len(outOfChannelUsers) == 1 {
		message = T("api.post.check_for_out_of_channel_mentions.message.one", map[string]any{
			"Username": ocUsernames[0],
		})
	} else if len(outOfChannelUsers) > 1 {
		preliminary, final := splitAtFinal(ocUsernames)

		message = T("api.post.check_for_out_of_channel_mentions.message.multiple", map[string]any{
			"Usernames":    strings.Join(preliminary, ", @"),
			"LastUsername": final,
		})
	}

	if len(outOfGroupsUsers) == 1 {
		if message != "" {
			message += "\n"
		}

		message += T("api.post.check_for_out_of_channel_groups_mentions.message.one", map[string]any{
			"Username": ogUsernames[0],
		})
	} else if len(outOfGroupsUsers) > 1 {
		preliminary, final := splitAtFinal(ogUsernames)

		if message != "" {
			message += "\n"
		}

		message += T("api.post.check_for_out_of_channel_groups_mentions.message.multiple", map[string]any{
			"Usernames":    strings.Join(preliminary, ", @"),
			"LastUsername": final,
		})
	}

	props := model.StringInterface{
		model.PropsAddChannelMember: model.StringInterface{
			"post_id": ephemeralPostId,

			"usernames":                allUsers.Usernames(), // Kept for backwards compatibility of mobile app.
			"not_in_channel_usernames": ocUsernames,

			"user_ids":                allUsers.IDs(), // Kept for backwards compatibility of mobile app.
			"not_in_channel_user_ids": ocUserIDs,

			"not_in_groups_usernames": ogUsernames,
			"not_in_groups_user_ids":  ogUsers.IDs(),
		},
	}

	return &model.Post{
		Id:        ephemeralPostId,
		RootId:    post.RootId,
		ChannelId: post.ChannelId,
		Message:   message,
		CreateAt:  post.CreateAt + 1,
		Props:     props,
	}
}

func makeOutOfTeamMentionPost(sender *model.User, post *model.Post, outOfTeamUsers []*model.User) *model.Post {
	otUsers := model.UserSlice(outOfTeamUsers)
	otUsernames := otUsers.Usernames()

	T := i18n.GetUserTranslations(sender.Locale)

	ephemeralPostId := model.NewId()
	var message string

	if len(outOfTeamUsers) == 1 {
		message += T("api.post.check_for_out_of_team_mentions.message.one", map[string]any{
			"Username": otUsernames[0],
		})
	} else if len(outOfTeamUsers) > 1 {
		preliminary, final := splitAtFinal(otUsernames)

		message += T("api.post.check_for_out_of_team_mentions.message.multiple", map[string]any{
			"Usernames":    strings.Join(preliminary, ", @"),
			"LastUsername": final,
		})
	}

	return &model.Post{
		Id:        ephemeralPostId,
		RootId:    post.RootId,
		ChannelId: post.ChannelId,
		Message:   message,
		CreateAt:  post.CreateAt + 1,
	}
}

func splitAtFinal(items []string) (preliminary []string, final string) {
	if len(items) == 0 {
		return
	}
	preliminary = items[:len(items)-1]
	final = items[len(items)-1]
	return
}

// Given a message and a map mapping mention keywords to the users who use them, returns a map of mentioned
// users and a slice of potential mention users not in the channel and whether or not @here was mentioned.
func getExplicitMentions(post *model.Post, keywords MentionKeywords) *MentionResults {
	parser := makeStandardMentionParser(keywords)

	buf := ""
	mentionsEnabledFields := getMentionsEnabledFields(post)
	for _, message := range mentionsEnabledFields {
		// Parse the text as Markdown, combining adjacent Text nodes into a single string for processing
		markdown.Inspect(message, func(node any) bool {
			text, ok := node.(*markdown.Text)
			if !ok {
				// This node isn't a string so process any accumulated text in the buffer
				if buf != "" {
					parser.ProcessText(buf)
				}

				buf = ""
				return true
			}

			// This node is a string, so add it to buf and continue onto the next node to see if it's more text
			buf += text.Text
			return false
		})
	}

	// Process any left over text
	if buf != "" {
		parser.ProcessText(buf)
	}

	return parser.Results()
}

// Given a post returns the values of the fields in which mentions are possible.
// post.message, preText and text in the attachment are enabled.
func getMentionsEnabledFields(post *model.Post) model.StringArray {
	ret := []string{}

	ret = append(ret, post.Message)
	for _, attachment := range post.Attachments() {
		if attachment.Pretext != "" {
			ret = append(ret, attachment.Pretext)
		}
		if attachment.Text != "" {
			ret = append(ret, attachment.Text)
		}

		for _, field := range attachment.Fields {
			if valueString, ok := field.Value.(string); ok && valueString != "" {
				ret = append(ret, valueString)
			}
		}
	}
	return ret
}

// allowChannelMentions returns whether or not the channel mentions are allowed for the given post.
func (a *App) allowChannelMentions(rctx request.CTX, post *model.Post, numProfiles int) bool {
	if !a.HasPermissionToChannel(rctx, post.UserId, post.ChannelId, model.PermissionUseChannelMentions) {
		return false
	}

	if post.Type == model.PostTypeHeaderChange || post.Type == model.PostTypePurposeChange {
		return false
	}

	if int64(numProfiles) >= *a.Config().TeamSettings.MaxNotificationsPerChannel {
		return false
	}

	return true
}

// allowGroupMentions returns whether or not the group mentions are allowed for the given post.
func (a *App) allowGroupMentions(rctx request.CTX, post *model.Post) bool {
	if !model.MinimumProfessionalLicense(a.Srv().License()) {
		return false
	}

	if !a.HasPermissionToChannel(rctx, post.UserId, post.ChannelId, model.PermissionUseGroupMentions) {
		return false
	}

	if post.Type == model.PostTypeHeaderChange || post.Type == model.PostTypePurposeChange {
		return false
	}

	return true
}

// getGroupsAllowedForReferenceInChannel returns a map of groups allowed for reference in a given channel and team.
func (a *App) getGroupsAllowedForReferenceInChannel(channel *model.Channel, team *model.Team) (map[string]*model.Group, error) {
	var err error
	groupsMap := make(map[string]*model.Group)
	opts := model.GroupSearchOpts{FilterAllowReference: true, IncludeMemberCount: true}

	if channel.IsGroupConstrained() || (team != nil && team.IsGroupConstrained()) {
		var groups []*model.GroupWithSchemeAdmin
		if channel.IsGroupConstrained() {
			groups, err = a.Srv().Store().Group().GetGroupsByChannel(channel.Id, opts)
		} else {
			groups, err = a.Srv().Store().Group().GetGroupsByTeam(team.Id, opts)
		}
		if err != nil {
			return nil, errors.Wrap(err, "unable to get groups")
		}
		for _, group := range groups {
			if group.Group.Name != nil {
				groupsMap[group.Id] = &group.Group
			}
		}

		opts.Source = model.GroupSourceCustom
		var customgroups []*model.Group
		customgroups, err = a.Srv().Store().Group().GetGroups(0, 0, opts, nil)
		if err != nil {
			return nil, errors.Wrap(err, "unable to get custom groups")
		}
		for _, group := range customgroups {
			if group.Name != nil {
				groupsMap[group.Id] = group
			}
		}
		return groupsMap, nil
	}

	groups, err := a.Srv().Store().Group().GetGroups(0, 0, opts, nil)
	if err != nil {
		return nil, errors.Wrap(err, "unable to get groups")
	}
	for _, group := range groups {
		if group.Name != nil {
			groupsMap[group.Id] = group
		}
	}

	return groupsMap, nil
}

// Given a map of user IDs to profiles, returns a list of mention
// keywords for all users in the channel.
func (a *App) getMentionKeywordsInChannel(profiles map[string]*model.User, allowChannelMentions bool, channelMemberNotifyPropsMap map[string]model.StringMap, groups map[string]*model.Group) MentionKeywords {
	keywords := make(MentionKeywords)

	for _, profile := range profiles {
		keywords.AddUser(
			profile,
			channelMemberNotifyPropsMap[profile.Id],
			a.GetStatusFromCache(profile.Id),
			allowChannelMentions,
		)
	}

	keywords.AddGroupsMap(groups)

	return keywords
}

// insertGroupMentions adds group members in the channel to Mentions, adds group members not in the channel to OtherPotentialMentions
// returns false if no group members present in the team that the channel belongs to
func (a *App) insertGroupMentions(senderID string, group *model.Group, channel *model.Channel, profileMap map[string]*model.User, mentions *MentionResults) (bool, *model.AppError) {
	var err error
	var groupMembers []*model.User
	outOfChannelGroupMembers := []*model.User{}
	isGroupOrDirect := channel.IsGroupOrDirect()

	if isGroupOrDirect {
		groupMembers, err = a.Srv().Store().Group().GetMemberUsers(group.Id)
	} else {
		groupMembers, err = a.Srv().Store().Group().GetMemberUsersInTeam(group.Id, channel.TeamId)
	}

	if err != nil {
		return false, model.NewAppError("insertGroupMentions", "app.select_error", nil, "", http.StatusInternalServerError).Wrap(err)
	}

	if mentions.Mentions == nil {
		mentions.Mentions = make(map[string]MentionType)
	}

	for _, member := range groupMembers {
		if member.Id != senderID {
			if _, ok := profileMap[member.Id]; ok {
				mentions.Mentions[member.Id] = GroupMention
			} else {
				outOfChannelGroupMembers = append(outOfChannelGroupMembers, member)
			}
		}
	}

	potentialGroupMembersMentioned := []string{}
	for _, user := range outOfChannelGroupMembers {
		potentialGroupMembersMentioned = append(potentialGroupMembersMentioned, user.Username)
	}
	if mentions.OtherPotentialMentions == nil {
		mentions.OtherPotentialMentions = potentialGroupMembersMentioned
	} else {
		mentions.OtherPotentialMentions = append(mentions.OtherPotentialMentions, potentialGroupMembersMentioned...)
	}

	return isGroupOrDirect || len(groupMembers) > 0, nil
}

// Represents either an email or push notification and contains the fields required to send it to any user.
type PostNotification struct {
	Channel    *model.Channel
	Post       *model.Post
	ProfileMap map[string]*model.User
	Sender     *model.User
}

// Returns the name of the channel for this notification. For direct messages, this is the sender's name
// preceded by an at sign. For group messages, this is a comma-separated list of the members of the
// channel, with an option to exclude the recipient of the message from that list.
func (n *PostNotification) GetChannelName(userNameFormat, excludeId string) string {
	switch n.Channel.Type {
	case model.ChannelTypeDirect:
		return n.Sender.GetDisplayNameWithPrefix(userNameFormat, "@")
	case model.ChannelTypeGroup:
		names := []string{}
		for _, user := range n.ProfileMap {
			if user.Id != excludeId {
				names = append(names, user.GetDisplayName(userNameFormat))
			}
		}

		sort.Strings(names)

		return strings.Join(names, ", ")
	default:
		return n.Channel.DisplayName
	}
}

// Returns the name of the sender of this notification, accounting for things like system messages
// and whether or not the username has been overridden by an integration.
func (n *PostNotification) GetSenderName(userNameFormat string, overridesAllowed bool) string {
	if n.Post.IsSystemMessage() {
		return i18n.T("system.message.name")
	}

	if overridesAllowed && n.Channel.Type != model.ChannelTypeDirect {
		if value := n.Post.GetProp(model.PostPropsOverrideUsername); value != nil && n.Post.GetProp(model.PostPropsFromWebhook) == "true" {
			if s, ok := value.(string); ok {
				return s
			}
		}
	}

	return n.Sender.GetDisplayNameWithPrefix(userNameFormat, "@")
}

func (a *App) GetNotificationNameFormat(user *model.User) string {
	if !*a.Config().PrivacySettings.ShowFullName {
		return model.ShowUsername
	}

	data, err := a.Srv().Store().Preference().Get(user.Id, model.PreferenceCategoryDisplaySettings, model.PreferenceNameNameFormat)
	if err != nil {
		return *a.Config().TeamSettings.TeammateNameDisplay
	}

	return data.Value
}

type CRTNotifiers struct {
	// Desktop contains the user IDs of thread followers to receive desktop notification
	Desktop model.StringArray

	// Email contains the user IDs of thread followers to receive email notification
	Email model.StringArray

	// Push contains the user IDs of thread followers to receive push notification
	Push model.StringArray
}

func (c *CRTNotifiers) addFollowerToNotify(user *model.User, mentions *MentionResults, channelMemberNotificationProps model.StringMap, channel *model.Channel) {
	_, userWasMentioned := mentions.Mentions[user.Id]
	notifyDesktop, notifyPush, notifyEmail := shouldUserNotifyCRT(user, userWasMentioned)
	notifyChannelDesktop, notifyChannelPush := shouldChannelMemberNotifyCRT(user.NotifyProps, channelMemberNotificationProps, userWasMentioned)

	// respect the user global notify props when there are no channel specific ones (default)
	// otherwise respect the channel member's notify props
	if (channelMemberNotificationProps[model.DesktopNotifyProp] == model.ChannelNotifyDefault && notifyDesktop) || notifyChannelDesktop {
		c.Desktop = append(c.Desktop, user.Id)
	}

	if notifyEmail {
		c.Email = append(c.Email, user.Id)
	}

	// respect the user global notify props when there are no channel specific ones (default)
	// otherwise respect the channel member's notify props
	if (channelMemberNotificationProps[model.PushNotifyProp] == model.ChannelNotifyDefault && notifyPush) || notifyChannelPush {
		c.Push = append(c.Push, user.Id)
	}
}

// user global settings check for desktop, email, and push notifications
func shouldUserNotifyCRT(user *model.User, isMentioned bool) (notifyDesktop, notifyPush, notifyEmail bool) {
	notifyDesktop = false
	notifyPush = false
	notifyEmail = false

	desktop := user.NotifyProps[model.DesktopNotifyProp]
	push := user.NotifyProps[model.PushNotifyProp]
	shouldEmail := user.NotifyProps[model.EmailNotifyProp] == "true"

	desktopThreads := user.NotifyProps[model.DesktopThreadsNotifyProp]
	emailThreads := user.NotifyProps[model.EmailThreadsNotifyProp]
	pushThreads := user.NotifyProps[model.PushThreadsNotifyProp]

	// user should be notified via desktop notification in the case the notify prop is not set as no notify
	// and either the user was mentioned or the CRT notify prop for desktop is set to all
	if desktop != model.UserNotifyNone && (isMentioned || desktopThreads == model.UserNotifyAll || desktop == model.UserNotifyAll) {
		notifyDesktop = true
	}

	// user should be notified via email when emailing is enabled and
	// either the user was mentioned, or the CRT notify prop for email is set to all
	if shouldEmail && (isMentioned || emailThreads == model.UserNotifyAll) {
		notifyEmail = true
	}

	// user should be notified via push in the case the notify prop is not set as no notify
	// and either the user was mentioned or the CRT push notify prop is set to all
	if push != model.UserNotifyNone && (isMentioned || pushThreads == model.UserNotifyAll || push == model.UserNotifyAll) {
		notifyPush = true
	}

	return
}

// channel specific settings check for desktop and push notifications
func shouldChannelMemberNotifyCRT(userNotifyProps model.StringMap, channelMemberNotifyProps model.StringMap, isMentioned bool) (notifyDesktop, notifyPush bool) {
	notifyDesktop = false
	notifyPush = false

	desktop := channelMemberNotifyProps[model.DesktopNotifyProp]
	push := channelMemberNotifyProps[model.PushNotifyProp]

	desktopThreads := channelMemberNotifyProps[model.DesktopThreadsNotifyProp]
	userDesktopThreads := userNotifyProps[model.DesktopThreadsNotifyProp]
	pushThreads := channelMemberNotifyProps[model.PushThreadsNotifyProp]

	// user should be notified via desktop notification in the case the notify prop is not set as no notify or default
	// and either the user was mentioned or the CRT notify prop for desktop is set to all
	if desktop != model.ChannelNotifyDefault && desktop != model.ChannelNotifyNone && (isMentioned || (desktopThreads == model.ChannelNotifyAll && userDesktopThreads != model.UserNotifyMention) || desktop == model.ChannelNotifyAll) {
		notifyDesktop = true
	}

	// user should be notified via push in the case the notify prop is not set as no notify or default
	// and either the user was mentioned or the CRT push notify prop is set to all
	if push != model.ChannelNotifyDefault && push != model.ChannelNotifyNone && (isMentioned || pushThreads == model.ChannelNotifyAll || push == model.ChannelNotifyAll) {
		notifyPush = true
	}

	return
}

func shouldAckWebsocketNotification(channelType model.ChannelType, userNotificationLevel, channelNotificationLevel string) bool {
	if channelNotificationLevel == model.ChannelNotifyAll {
		// Should ACK on if we notify for all messages in the channel
		return true
	} else if channelNotificationLevel == model.ChannelNotifyDefault && userNotificationLevel == model.UserNotifyAll {
		// Should ACK on if we notify for all messages and the channel settings are unchanged
		return true
	} else if channelType == model.ChannelTypeGroup &&
		((channelNotificationLevel == model.ChannelNotifyDefault && userNotificationLevel == model.UserNotifyMention) ||
			channelNotificationLevel == model.ChannelNotifyMention) {
		// Should ACK for group channels where default settings are in place (should be notified)
		return true
	}

	return false
}

func (a *App) CountNotification(notificationType model.NotificationType, platform string) {
	if a.notificationMetricsDisabled() {
		return
	}

	a.Metrics().IncrementNotificationCounter(notificationType, platform)
}

func (a *App) CountNotificationAck(notificationType model.NotificationType, platform string) {
	if a.notificationMetricsDisabled() {
		return
	}

	a.Metrics().IncrementNotificationAckCounter(notificationType, platform)
}

func (a *App) CountNotificationReason(
	notificationStatus model.NotificationStatus,
	notificationType model.NotificationType,
	notificationReason model.NotificationReason,
	platform string,
) {
	if a.notificationMetricsDisabled() {
		return
	}

	switch notificationStatus {
	case model.NotificationStatusSuccess:
		a.Metrics().IncrementNotificationSuccessCounter(notificationType, platform)
	case model.NotificationStatusError:
		a.Metrics().IncrementNotificationErrorCounter(notificationType, notificationReason, platform)
	case model.NotificationStatusNotSent:
		a.Metrics().IncrementNotificationNotSentCounter(notificationType, notificationReason, platform)
	case model.NotificationStatusUnsupported:
		a.Metrics().IncrementNotificationUnsupportedCounter(notificationType, notificationReason, platform)
	}
}

func (a *App) notificationMetricsDisabled() bool {
	if a.Metrics() == nil {
		return true
	}

	if a.Config().FeatureFlags.NotificationMonitoring && *a.Config().MetricsSettings.EnableNotificationMetrics {
		return false
	}

	return true
}<|MERGE_RESOLUTION|>--- conflicted
+++ resolved
@@ -415,22 +415,6 @@
 				senderProfileImage, _, err := a.GetProfileImage(sender)
 				if err != nil {
 					rctx.Logger().Warn("Unable to get the sender user profile image.", mlog.String("user_id", sender.Id), mlog.Err(err))
-<<<<<<< HEAD
-				}
-				if err := a.sendNotificationEmail(rctx, notification, profileMap[id], team, senderProfileImage); err != nil {
-					a.CountNotificationReason(model.NotificationStatusError, model.NotificationTypeEmail, model.NotificationReasonEmailSendError, model.NotificationNoPlatform)
-					a.NotificationsLog().Error("Error sending email notification",
-						mlog.String("type", model.NotificationTypeEmail),
-						mlog.String("post_id", post.Id),
-						mlog.String("status", model.NotificationStatusError),
-						mlog.String("reason", model.NotificationReasonEmailSendError),
-						mlog.String("sender_id", sender.Id),
-						mlog.String("receiver_id", id),
-						mlog.Err(err),
-					)
-					rctx.Logger().Warn("Unable to send notification email.", mlog.Err(err))
-=======
->>>>>>> ce791e57
 				}
 				a.Srv().Go(func() {
 					if _, err := a.sendNotificationEmail(rctx, notification, profileMap[id], team, senderProfileImage); err != nil {

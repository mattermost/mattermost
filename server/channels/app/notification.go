--- conflicted
+++ resolved
@@ -174,24 +174,14 @@
 
 	var mentions *MentionResults
 	var keywords MentionKeywords
-<<<<<<< HEAD
-	if post.Type != model.PostTypeBurnOnRead {
-		mentions, keywords = a.getExplicitMentionsAndKeywords(rctx, post, channel, profileMap, groups, channelMemberNotifyPropsMap, parentPostList)
-	} else {
-		// to extract mentions from the burn on read post, we need to get the original content of the post
-=======
 	if post.Type == model.PostTypeBurnOnRead {
->>>>>>> 66c90e7f
 		borPost, appErr := a.getBurnOnReadPost(rctx, post)
 		if appErr != nil {
 			return nil, appErr
 		}
 		mentions, keywords = a.getExplicitMentionsAndKeywords(rctx, borPost, channel, profileMap, groups, channelMemberNotifyPropsMap, parentPostList)
-<<<<<<< HEAD
-=======
 	} else {
 		mentions, keywords = a.getExplicitMentionsAndKeywords(rctx, post, channel, profileMap, groups, channelMemberNotifyPropsMap, parentPostList)
->>>>>>> 66c90e7f
 	}
 
 	var allActivityPushUserIds []string

// Copyright (c) 2015-present Mattermost, Inc. All Rights Reserved.
// See LICENSE.txt for license information.

package app

import (
	"context"
	"encoding/json"
	"net/http"
	"sort"
	"strings"
	"sync"

	"github.com/pkg/errors"

	"github.com/mattermost/mattermost/server/public/model"
	"github.com/mattermost/mattermost/server/public/shared/i18n"
	"github.com/mattermost/mattermost/server/public/shared/markdown"
	"github.com/mattermost/mattermost/server/public/shared/mlog"
	"github.com/mattermost/mattermost/server/public/shared/request"
	"github.com/mattermost/mattermost/server/v8/channels/store"
)

func (a *App) canSendPushNotifications() bool {
	if !*a.Config().EmailSettings.SendPushNotifications {
		a.Log().LogM(mlog.MlvlNotificationDebug, "Push notifications are disabled - server config",
			mlog.String("status", model.NotificationStatusNotSent),
			mlog.String("reason", "push_disabled"),
		)
		return false
	}

	pushServer := *a.Config().EmailSettings.PushNotificationServer
	// Check for MHPNS servers (both current and legacy DNS aliases)
	isMHPNSServer := pushServer == model.MHPNS ||
		pushServer == model.MHPNSLegacyUS ||
		pushServer == model.MHPNSLegacyDE ||
		pushServer == model.MHPNSGlobal ||
		pushServer == model.MHPNSUS ||
		pushServer == model.MHPNSEU ||
		pushServer == model.MHPNSAP
	if license := a.Srv().License(); isMHPNSServer && (license == nil || !*license.Features.MHPNS) {
		a.Log().LogM(mlog.MlvlNotificationWarn, "Push notifications are disabled - license missing",
			mlog.String("status", model.NotificationStatusNotSent),
			mlog.String("reason", "push_disabled_license"),
		)
		mlog.Warn("Push notifications have been disabled. Update your license or go to System Console > Environment > Push Notification Server to use a different server")
		return false
	}

	return true
}

func (a *App) SendNotifications(rctx request.CTX, post *model.Post, team *model.Team, channel *model.Channel, sender *model.User, parentPostList *model.PostList, setOnline bool, preExtractedMentions []string) ([]string, error) {
	// Do not send notifications in archived channels
	if channel.DeleteAt > 0 {
		return []string{}, nil
	}

	isCRTAllowed := *a.Config().ServiceSettings.CollapsedThreads != model.CollapsedThreadsDisabled

	pchan := make(chan store.StoreResult[map[string]*model.User], 1)
	go func() {
		props, err := a.Srv().Store().User().GetAllProfilesInChannel(context.Background(), channel.Id, true)
		pchan <- store.StoreResult[map[string]*model.User]{Data: props, NErr: err}
		close(pchan)
	}()

	cmnchan := make(chan store.StoreResult[map[string]model.StringMap], 1)
	go func() {
		props, err := a.Srv().Store().Channel().GetAllChannelMembersNotifyPropsForChannel(channel.Id, true)
		cmnchan <- store.StoreResult[map[string]model.StringMap]{Data: props, NErr: err}
		close(cmnchan)
	}()

	var gchan chan store.StoreResult[map[string]*model.Group]
	if a.allowGroupMentions(rctx, post) {
		gchan = make(chan store.StoreResult[map[string]*model.Group], 1)
		go func() {
			groupsMap, err := a.getGroupsAllowedForReferenceInChannel(channel, team)
			gchan <- store.StoreResult[map[string]*model.Group]{Data: groupsMap, NErr: err}
			close(gchan)
		}()
	}

	var fchan chan store.StoreResult[[]*model.FileInfo]
	if len(post.FileIds) != 0 {
		fchan = make(chan store.StoreResult[[]*model.FileInfo], 1)
		go func() {
			fileInfos, err := a.Srv().Store().FileInfo().GetForPost(post.Id, true, false, true)
			fchan <- store.StoreResult[[]*model.FileInfo]{Data: fileInfos, NErr: err}
			close(fchan)
		}()
	}

	var tchan chan store.StoreResult[[]string]
	if isCRTAllowed && post.RootId != "" {
		tchan = make(chan store.StoreResult[[]string], 1)
		go func() {
			followers, err := a.Srv().Store().Thread().GetThreadFollowers(post.RootId, true)
			tchan <- store.StoreResult[[]string]{Data: followers, NErr: err}
			close(tchan)
		}()
	}

	pResult := <-pchan
	if pResult.NErr != nil {
		a.CountNotificationReason(model.NotificationStatusError, model.NotificationTypeAll, model.NotificationReasonFetchError, model.NotificationNoPlatform)
		rctx.Logger().LogM(mlog.MlvlNotificationError, "Error fetching profiles",
			mlog.String("sender_id", sender.Id),
			mlog.String("post_id", post.Id),
			mlog.String("status", model.NotificationStatusError),
			mlog.String("reason", model.NotificationReasonFetchError),
			mlog.Err(pResult.NErr),
		)
		return nil, pResult.NErr
	}
	profileMap := pResult.Data

	cmnResult := <-cmnchan
	if cmnResult.NErr != nil {
		a.CountNotificationReason(model.NotificationStatusError, model.NotificationTypeAll, model.NotificationReasonFetchError, model.NotificationNoPlatform)
		rctx.Logger().LogM(mlog.MlvlNotificationError, "Error fetching notify props",
			mlog.String("sender_id", sender.Id),
			mlog.String("post_id", post.Id),
			mlog.String("status", model.NotificationStatusError),
			mlog.String("reason", model.NotificationReasonFetchError),
			mlog.Err(cmnResult.NErr),
		)
		return nil, cmnResult.NErr
	}
	channelMemberNotifyPropsMap := cmnResult.Data

	followers := make(model.StringSet, 0)
	if tchan != nil {
		tResult := <-tchan
		if tResult.NErr != nil {
			a.CountNotificationReason(model.NotificationStatusError, model.NotificationTypeAll, model.NotificationReasonFetchError, model.NotificationNoPlatform)
			rctx.Logger().LogM(mlog.MlvlNotificationError, "Error fetching thread followers",
				mlog.String("sender_id", sender.Id),
				mlog.String("post_id", post.Id),
				mlog.String("status", model.NotificationStatusError),
				mlog.String("reason", model.NotificationReasonFetchError),
				mlog.Err(tResult.NErr),
			)
			return nil, tResult.NErr
		}
		for _, v := range tResult.Data {
			followers.Add(v)
		}
	}

	groups := make(map[string]*model.Group)
	if gchan != nil {
		gResult := <-gchan
		if gResult.NErr != nil {
			a.CountNotificationReason(model.NotificationStatusError, model.NotificationTypeAll, model.NotificationReasonFetchError, model.NotificationNoPlatform)
			rctx.Logger().LogM(mlog.MlvlNotificationError, "Error fetching group mentions",
				mlog.String("sender_id", sender.Id),
				mlog.String("post_id", post.Id),
				mlog.String("status", model.NotificationStatusError),
				mlog.String("reason", model.NotificationReasonFetchError),
				mlog.Err(gResult.NErr),
			)
			return nil, gResult.NErr
		}
		groups = gResult.Data
	}

	rctx.Logger().LogM(mlog.MlvlNotificationTrace, "Successfully fetched all profiles",
		mlog.String("sender_id", sender.Id),
		mlog.String("post_id", post.Id),
	)

	var mentions *MentionResults
	var keywords MentionKeywords
<<<<<<< HEAD

	if len(preExtractedMentions) > 0 {
		rctx.Logger().Debug("Using pre-extracted mentions for page notification",
			mlog.String("post_id", post.Id),
			mlog.Int("mention_count", len(preExtractedMentions)),
		)
		mentions = &MentionResults{
			Mentions:      make(map[string]MentionType),
			GroupMentions: make(map[string]MentionType),
		}
		for _, userID := range preExtractedMentions {
			mentions.Mentions[userID] = KeywordMention
		}
		keywords = MentionKeywords{}
=======
	if post.Type == model.PostTypeBurnOnRead {
		borPost, appErr := a.getBurnOnReadPost(store.RequestContextWithMaster(rctx), post)
		if appErr != nil {
			return nil, appErr
		}
		mentions, keywords = a.getExplicitMentionsAndKeywords(rctx, borPost, channel, profileMap, groups, channelMemberNotifyPropsMap, parentPostList)
>>>>>>> 959022f9
	} else {
		mentions, keywords = a.getExplicitMentionsAndKeywords(rctx, post, channel, profileMap, groups, channelMemberNotifyPropsMap, parentPostList)
	}

	var allActivityPushUserIds []string
	if channel.Type != model.ChannelTypeDirect {
		// Iterate through all groups that were mentioned and insert group members into the list of mentions or potential mentions
		for groupID := range mentions.GroupMentions {
			group := groups[groupID]
			anyUsersMentionedByGroup, err := a.insertGroupMentions(sender.Id, group, channel, profileMap, mentions)
			if err != nil {
				a.CountNotificationReason(model.NotificationStatusError, model.NotificationTypeAll, model.NotificationReasonFetchError, model.NotificationNoPlatform)
				rctx.Logger().LogM(mlog.MlvlNotificationError, "Failed to populate group mentions",
					mlog.String("sender_id", sender.Id),
					mlog.String("post_id", post.Id),
					mlog.String("status", model.NotificationStatusError),
					mlog.String("reason", model.NotificationReasonFetchError),
					mlog.Err(err),
				)
				return nil, err
			}

			if !anyUsersMentionedByGroup {
				a.sendNoUsersNotifiedByGroupInChannel(rctx, sender, post, channel, groups[groupID])
			}
		}

		go func() {
			_, err := a.sendOutOfChannelMentions(rctx, sender, post, channel, mentions.OtherPotentialMentions)
			if err != nil {
				rctx.Logger().LogM(mlog.MlvlNotificationWarn, "Failed to send warning for out of channel mentions",
					mlog.String("sender_id", sender.Id),
					mlog.String("post_id", post.Id),
					mlog.String("status", model.NotificationStatusError),
					mlog.String("reason", "failed_to_send_out_of_channel"),
					mlog.Err(err),
				)
				rctx.Logger().Error("Failed to send warning for out of channel mentions", mlog.String("user_id", sender.Id), mlog.String("post_id", post.Id), mlog.Err(err))
			}
		}()

		// find which users in the channel are set up to always receive mobile notifications
		// excludes CRT users since those should be added in notificationsForCRT
		for _, profile := range profileMap {
			if (profile.NotifyProps[model.PushNotifyProp] == model.UserNotifyAll ||
				channelMemberNotifyPropsMap[profile.Id][model.PushNotifyProp] == model.ChannelNotifyAll) &&
				(post.UserId != profile.Id || post.GetProp(model.PostPropsFromWebhook) == "true") &&
				!post.IsSystemMessage() &&
				!(a.IsCRTEnabledForUser(rctx, profile.Id) && post.RootId != "") {
				allActivityPushUserIds = append(allActivityPushUserIds, profile.Id)
			}
		}
	}

	mentionedUsersList := make(model.StringArray, 0, len(mentions.Mentions))
	mentionAutofollowChans := []chan *model.AppError{}
	threadParticipants := map[string]bool{post.UserId: true}
	newParticipants := map[string]bool{}
	participantMemberships := map[string]*model.ThreadMembership{}
	membershipsMutex := &sync.Mutex{}
	followersMutex := &sync.Mutex{}
	if *a.Config().ServiceSettings.ThreadAutoFollow && post.RootId != "" {
		var rootMentions *MentionResults
		if parentPostList != nil {
			rootPost := parentPostList.Posts[parentPostList.Order[0]]
			if rootPost.GetProp(model.PostPropsFromWebhook) != "true" {
				if _, ok := profileMap[rootPost.UserId]; ok {
					threadParticipants[rootPost.UserId] = true
				}
			}
			if channel.Type != model.ChannelTypeDirect {
				rootMentions = getExplicitMentions(rootPost, keywords)
				for id := range rootMentions.Mentions {
					threadParticipants[id] = true
				}
			}
		}
		for id := range mentions.Mentions {
			threadParticipants[id] = true
		}

		if channel.Type != model.ChannelTypeDirect {
			for id, propsMap := range channelMemberNotifyPropsMap {
				if ok := followers.Has(id); !ok && propsMap[model.ChannelAutoFollowThreads] == model.ChannelAutoFollowThreadsOn {
					threadParticipants[id] = true
				}
			}
		}

		// sema is a counting semaphore to throttle the number of concurrent DB requests.
		// A concurrency of 8 should be sufficient.
		// We don't want to set a higher limit which can bring down the DB.
		sema := make(chan struct{}, 8)
		// for each mention, make sure to update thread autofollow (if enabled) and update increment mention count
		for id := range threadParticipants {
			mac := make(chan *model.AppError, 1)
			// Get token.
			sema <- struct{}{}
			go func(userID string) {
				defer func() {
					close(mac)
					// Release token.
					<-sema
				}()
				mentionType, incrementMentions := mentions.Mentions[userID]
				// if the user was not explicitly mentioned, check if they explicitly unfollowed the thread
				if !incrementMentions {
					membership, err := a.Srv().Store().Thread().GetMembershipForUser(userID, post.RootId)
					var nfErr *store.ErrNotFound

					if err != nil && !errors.As(err, &nfErr) {
						mac <- model.NewAppError("SendNotifications", "app.channel.autofollow.app_error", nil, "", http.StatusInternalServerError).Wrap(err)
						return
					}

					if membership != nil && !membership.Following {
						return
					}
				}

				updateFollowing := *a.Config().ServiceSettings.ThreadAutoFollow
				if mentionType == ThreadMention || mentionType == CommentMention {
					incrementMentions = false
					updateFollowing = false
				}
				opts := store.ThreadMembershipOpts{
					Following:             true,
					IncrementMentions:     incrementMentions,
					UpdateFollowing:       updateFollowing,
					UpdateViewedTimestamp: false,
					UpdateParticipants:    userID == post.UserId,
				}
				threadMembership, err := a.Srv().Store().Thread().MaintainMembership(userID, post.RootId, opts)
				if err != nil {
					mac <- model.NewAppError("SendNotifications", "app.channel.autofollow.app_error", nil, "", http.StatusInternalServerError).Wrap(err)
					return
				}

				followersMutex.Lock()
				// add new followers to existing followers
				if ok := followers.Has(userID); !ok && threadMembership.Following {
					followers.Add(userID)
					newParticipants[userID] = true
				}
				followersMutex.Unlock()

				membershipsMutex.Lock()
				participantMemberships[userID] = threadMembership
				membershipsMutex.Unlock()

				mac <- nil
			}(id)
			mentionAutofollowChans = append(mentionAutofollowChans, mac)
		}
	}
	for id := range mentions.Mentions {
		mentionedUsersList = append(mentionedUsersList, id)
	}

	nErr := a.Srv().Store().Channel().IncrementMentionCount(post.ChannelId, mentionedUsersList, post.RootId == "", post.IsUrgent())

	if nErr != nil {
		rctx.Logger().Warn(
			"Failed to update mention count",
			mlog.String("post_id", post.Id),
			mlog.String("channel_id", post.ChannelId),
			mlog.Err(nErr),
		)
	}

	rctx.Logger().LogM(mlog.MlvlNotificationTrace, "Finished processing mentions",
		mlog.String("sender_id", sender.Id),
		mlog.String("post_id", post.Id),
	)

	// Log the problems that might have occurred while auto following the thread
	for _, mac := range mentionAutofollowChans {
		if err := <-mac; err != nil {
			rctx.Logger().Warn(
				"Failed to update thread autofollow from mention",
				mlog.String("post_id", post.Id),
				mlog.String("channel_id", post.ChannelId),
				mlog.Err(err),
			)
		}
	}

	notificationsForCRT := &CRTNotifiers{}
	if isCRTAllowed && post.RootId != "" {
		for uid := range followers {
			profile := profileMap[uid]
			if profile == nil || !a.IsCRTEnabledForUser(rctx, uid) {
				continue
			}

			if post.GetProp(model.PostPropsFromWebhook) != "true" && uid == post.UserId {
				continue
			}

			// add user id to notificationsForCRT depending on threads notify props
			notificationsForCRT.addFollowerToNotify(profile, mentions, channelMemberNotifyPropsMap[profile.Id], channel)
		}
	}

	notification := &PostNotification{
		Post:       post.Clone(),
		Channel:    channel,
		ProfileMap: profileMap,
		Sender:     sender,
	}

	if *a.Config().EmailSettings.SendEmailNotifications {
		rctx.Logger().LogM(mlog.MlvlNotificationTrace, "Begin sending email notifications",
			mlog.String("type", model.NotificationTypeEmail),
			mlog.String("sender_id", sender.Id),
			mlog.String("post_id", post.Id),
		)
		emailRecipients := append(mentionedUsersList, notificationsForCRT.Email...)
		emailRecipients = model.RemoveDuplicateStrings(emailRecipients)

		for _, id := range emailRecipients {
			if profileMap[id] == nil {
				a.CountNotificationReason(model.NotificationStatusError, model.NotificationTypeEmail, model.NotificationReasonMissingProfile, model.NotificationNoPlatform)
				rctx.Logger().LogM(mlog.MlvlNotificationError, "Missing profile",
					mlog.String("type", model.NotificationTypeEmail),
					mlog.String("post_id", post.Id),
					mlog.String("status", model.NotificationStatusNotSent),
					mlog.String("reason", model.NotificationReasonMissingProfile),
					mlog.String("sender_id", sender.Id),
					mlog.String("receiver_id", id),
				)
				continue
			}

			// If email verification is required and user email is not verified don't send email.
			if *a.Config().EmailSettings.RequireEmailVerification && !profileMap[id].EmailVerified {
				a.CountNotificationReason(model.NotificationStatusNotSent, model.NotificationTypeEmail, model.NotificationReasonEmailNotVerified, model.NotificationNoPlatform)
				rctx.Logger().LogM(mlog.MlvlNotificationDebug, "Email not verified",
					mlog.String("type", model.NotificationTypeEmail),
					mlog.String("post_id", post.Id),
					mlog.String("status", model.NotificationStatusNotSent),
					mlog.String("reason", model.NotificationReasonEmailNotVerified),
					mlog.String("sender_id", sender.Id),
					mlog.String("receiver_id", id),
				)
				rctx.Logger().Debug("Skipped sending notification email, address not verified.", mlog.String("user_email", profileMap[id].Email), mlog.String("user_id", id))
				continue
			}

			if a.userAllowsEmail(rctx, profileMap[id], channelMemberNotifyPropsMap[id], post) {
				senderProfileImage, _, err := a.GetProfileImage(sender)
				if err != nil {
					rctx.Logger().Warn("Unable to get the sender user profile image.", mlog.String("user_id", sender.Id), mlog.Err(err))
				}
				a.Srv().Go(func() {
					if _, err := a.sendNotificationEmail(rctx, notification, profileMap[id], team, senderProfileImage); err != nil {
						a.CountNotificationReason(model.NotificationStatusError, model.NotificationTypeEmail, model.NotificationReasonEmailSendError, model.NotificationNoPlatform)
						rctx.Logger().LogM(mlog.MlvlNotificationError, "Error sending email notification",
							mlog.String("type", model.NotificationTypeEmail),
							mlog.String("post_id", post.Id),
							mlog.String("status", model.NotificationStatusError),
							mlog.String("reason", model.NotificationReasonEmailSendError),
							mlog.String("sender_id", sender.Id),
							mlog.String("receiver_id", id),
							mlog.Err(err),
						)
						rctx.Logger().Warn("Unable to send notification email.", mlog.Err(err))
					}
				})
			} else {
				rctx.Logger().LogM(mlog.MlvlNotificationDebug, "Email disallowed by user",
					mlog.String("type", model.NotificationTypeEmail),
					mlog.String("post_id", post.Id),
					mlog.String("status", model.NotificationStatusNotSent),
					mlog.String("reason", "email_disallowed_by_user"),
					mlog.String("sender_id", sender.Id),
					mlog.String("receiver_id", id),
				)
			}
		}

		rctx.Logger().LogM(mlog.MlvlNotificationTrace, "Finished sending email notifications",
			mlog.String("type", model.NotificationTypeEmail),
			mlog.String("sender_id", sender.Id),
			mlog.String("post_id", post.Id),
		)
	}

	// Check for channel-wide mentions in channels that have too many members for those to work
	if int64(len(profileMap)) > *a.Config().TeamSettings.MaxNotificationsPerChannel {
		a.CountNotificationReason(model.NotificationStatusNotSent, model.NotificationTypeAll, model.NotificationReasonTooManyUsersInChannel, model.NotificationNoPlatform)
		rctx.Logger().LogM(mlog.MlvlNotificationDebug, "Too many users to notify - will send ephemeral message",
			mlog.String("sender_id", sender.Id),
			mlog.String("post_id", post.Id),
			mlog.String("status", model.NotificationStatusNotSent),
			mlog.String("reason", model.NotificationReasonTooManyUsersInChannel),
		)

		T := i18n.GetUserTranslations(sender.Locale)

		if mentions.HereMentioned {
			a.SendEphemeralPost(
				rctx,
				post.UserId,
				&model.Post{
					ChannelId: post.ChannelId,
					Message:   T("api.post.disabled_here", map[string]any{"Users": *a.Config().TeamSettings.MaxNotificationsPerChannel}),
					CreateAt:  post.CreateAt + 1,
				},
			)
		}

		if mentions.ChannelMentioned {
			a.SendEphemeralPost(
				rctx,
				post.UserId,
				&model.Post{
					ChannelId: post.ChannelId,
					Message:   T("api.post.disabled_channel", map[string]any{"Users": *a.Config().TeamSettings.MaxNotificationsPerChannel}),
					CreateAt:  post.CreateAt + 1,
				},
			)
		}

		if mentions.AllMentioned {
			a.SendEphemeralPost(
				rctx,
				post.UserId,
				&model.Post{
					ChannelId: post.ChannelId,
					Message:   T("api.post.disabled_all", map[string]any{"Users": *a.Config().TeamSettings.MaxNotificationsPerChannel}),
					CreateAt:  post.CreateAt + 1,
				},
			)
		}
	}

	if a.canSendPushNotifications() {
		rctx.Logger().LogM(mlog.MlvlNotificationTrace, "Begin sending push notifications",
			mlog.String("type", model.NotificationTypePush),
			mlog.String("sender_id", sender.Id),
			mlog.String("post_id", post.Id),
		)

		for _, id := range mentionedUsersList {
			if profileMap[id] == nil {
				a.CountNotificationReason(model.NotificationStatusError, model.NotificationTypePush, model.NotificationReasonMissingProfile, model.NotificationNoPlatform)
				rctx.Logger().LogM(mlog.MlvlNotificationError, "Missing profile",
					mlog.String("type", model.NotificationTypePush),
					mlog.String("post_id", post.Id),
					mlog.String("status", model.NotificationStatusNotSent),
					mlog.String("reason", model.NotificationReasonMissingProfile),
					mlog.String("sender_id", sender.Id),
					mlog.String("receiver_id", id),
				)
				continue
			}

			if notificationsForCRT.Push.Contains(id) {
				rctx.Logger().LogM(mlog.MlvlNotificationTrace, "Skipped direct push notification - will send as CRT notification",
					mlog.String("type", model.NotificationTypePush),
					mlog.String("post_id", post.Id),
					mlog.String("status", model.NotificationStatusNotSent),
					mlog.String("sender_id", sender.Id),
				)
				continue
			}

			var status *model.Status
			var err *model.AppError
			if status, err = a.GetStatus(id); err != nil {
				status = &model.Status{UserId: id, Status: model.StatusOffline, Manual: false, LastActivityAt: 0, ActiveChannel: ""}
			}

			isExplicitlyMentioned := mentions.Mentions[id] > GMMention
			isGM := channel.Type == model.ChannelTypeGroup
			if a.ShouldSendPushNotification(rctx, profileMap[id], channelMemberNotifyPropsMap[id], isExplicitlyMentioned, status, post, isGM) {
				mentionType := mentions.Mentions[id]

				replyToThreadType := ""
				if mentionType == ThreadMention {
					replyToThreadType = model.CommentsNotifyAny
				} else if mentionType == CommentMention {
					replyToThreadType = model.CommentsNotifyRoot
				}

				a.sendPushNotification(
					notification,
					profileMap[id],
					mentionType == KeywordMention || mentionType == ChannelMention || mentionType == DMMention,
					mentionType == ChannelMention,
					replyToThreadType,
				)
			}
		}

		for _, id := range allActivityPushUserIds {
			if profileMap[id] == nil {
				a.CountNotificationReason(model.NotificationStatusError, model.NotificationTypePush, model.NotificationReasonMissingProfile, model.NotificationNoPlatform)
				rctx.Logger().LogM(mlog.MlvlNotificationError, "Missing profile",
					mlog.String("type", model.NotificationTypePush),
					mlog.String("post_id", post.Id),
					mlog.String("status", model.NotificationStatusError),
					mlog.String("reason", model.NotificationReasonMissingProfile),
					mlog.String("sender_id", sender.Id),
					mlog.String("receiver_id", id),
				)
				continue
			}

			if notificationsForCRT.Push.Contains(id) {
				rctx.Logger().LogM(mlog.MlvlNotificationTrace, "Skipped direct push notification - will send as CRT notification",
					mlog.String("type", model.NotificationTypePush),
					mlog.String("post_id", post.Id),
					mlog.String("status", model.NotificationStatusNotSent),
					mlog.String("sender_id", sender.Id),
				)
				continue
			}

			if _, ok := mentions.Mentions[id]; !ok {
				var status *model.Status
				var err *model.AppError
				if status, err = a.GetStatus(id); err != nil {
					status = &model.Status{UserId: id, Status: model.StatusOffline, Manual: false, LastActivityAt: 0, ActiveChannel: ""}
				}

				isGM := channel.Type == model.ChannelTypeGroup
				if a.ShouldSendPushNotification(rctx, profileMap[id], channelMemberNotifyPropsMap[id], false, status, post, isGM) {
					a.sendPushNotification(
						notification,
						profileMap[id],
						false,
						false,
						"",
					)
				}
			}
		}

		for _, id := range notificationsForCRT.Push {
			if profileMap[id] == nil {
				a.CountNotificationReason(model.NotificationStatusError, model.NotificationTypePush, model.NotificationReasonMissingProfile, model.NotificationNoPlatform)
				rctx.Logger().LogM(mlog.MlvlNotificationError, "Missing profile",
					mlog.String("type", model.NotificationTypePush),
					mlog.String("post_id", post.Id),
					mlog.String("status", model.NotificationStatusError),
					mlog.String("reason", model.NotificationReasonMissingProfile),
					mlog.String("sender_id", sender.Id),
					mlog.String("receiver_id", id),
				)
				continue
			}

			var status *model.Status
			var err *model.AppError
			if status, err = a.GetStatus(id); err != nil {
				status = &model.Status{UserId: id, Status: model.StatusOffline, Manual: false, LastActivityAt: 0, ActiveChannel: ""}
			}

			if statusReason := doesStatusAllowPushNotification(profileMap[id].NotifyProps, status, post.ChannelId, true); statusReason == "" {
				a.sendPushNotification(
					notification,
					profileMap[id],
					false,
					false,
					model.CommentsNotifyCRT,
				)
			} else {
				a.CountNotificationReason(model.NotificationStatusNotSent, model.NotificationTypePush, statusReason, model.NotificationNoPlatform)
				rctx.Logger().LogM(mlog.MlvlNotificationDebug, "Notification not sent - status",
					mlog.String("type", model.NotificationTypePush),
					mlog.String("post_id", post.Id),
					mlog.String("status", model.NotificationStatusNotSent),
					mlog.String("reason", statusReason),
					mlog.String("status_reason", statusReason),
					mlog.String("sender_id", post.UserId),
					mlog.String("receiver_id", id),
					mlog.String("receiver_status", status.Status),
				)
			}
		}

		rctx.Logger().LogM(mlog.MlvlNotificationTrace, "Finished sending push notifications",
			mlog.String("type", model.NotificationTypePush),
			mlog.String("sender_id", sender.Id),
			mlog.String("post_id", post.Id),
		)
	}

	rctx.Logger().LogM(mlog.MlvlNotificationTrace, "Begin sending websocket notifications",
		mlog.String("type", model.NotificationTypeWebsocket),
		mlog.String("sender_id", sender.Id),
		mlog.String("post_id", post.Id),
	)

	message := model.NewWebSocketEvent(model.WebsocketEventPosted, "", post.ChannelId, "", nil, "")

	message.Add("channel_type", channel.Type)
	message.Add("channel_display_name", notification.GetChannelName(model.ShowUsername, ""))
	message.Add("channel_name", channel.Name)
	message.Add("sender_name", notification.GetSenderName(model.ShowUsername, *a.Config().ServiceSettings.EnablePostUsernameOverride))
	message.Add("team_id", team.Id)
	message.Add("set_online", setOnline)

	if len(post.FileIds) != 0 && fchan != nil {
		message.Add("otherFile", "true")

		var infos []*model.FileInfo
		if fResult := <-fchan; fResult.NErr != nil {
			rctx.Logger().Warn("Unable to get fileInfo for push notifications.", mlog.String("post_id", post.Id), mlog.Err(fResult.NErr))
		} else {
			infos = fResult.Data
		}

		for _, info := range infos {
			if info.IsImage() {
				message.Add("image", "true")
				break
			}
		}
	}

	if len(mentionedUsersList) > 0 {
		useAddMentionsHook(message, mentionedUsersList)
	}

	if len(notificationsForCRT.Desktop) > 0 {
		useAddFollowersHook(message, notificationsForCRT.Desktop)
	}

	// Collect user IDs of whom we want to acknowledge the websocket event for notification metrics
	usersToAck := []string{}
	for id, profile := range profileMap {
		userNotificationLevel := profile.NotifyProps[model.DesktopNotifyProp]
		channelNotificationLevel := channelMemberNotifyPropsMap[id][model.DesktopNotifyProp]

		if shouldAckWebsocketNotification(channel.Type, userNotificationLevel, channelNotificationLevel) {
			usersToAck = append(usersToAck, id)
		}
	}
	usePostedAckHook(message, post.UserId, channel.Type, usersToAck)

	appErr := a.publishWebsocketEventForPost(rctx, post, message)
	if appErr != nil {
		a.CountNotificationReason(model.NotificationStatusError, model.NotificationTypeWebsocket, model.NotificationReasonFetchError, model.NotificationNoPlatform)
		rctx.Logger().LogM(mlog.MlvlNotificationError, "Couldn't send websocket notification for permalink post",
			mlog.String("type", model.NotificationTypeWebsocket),
			mlog.String("post_id", post.Id),
			mlog.String("status", model.NotificationStatusError),
			mlog.String("reason", model.NotificationReasonFetchError),
			mlog.String("sender_id", sender.Id),
			mlog.Err(appErr),
		)
		return nil, appErr
	}

	// If this is a reply in a thread, notify participants
	if isCRTAllowed && post.RootId != "" {
		for uid := range followers {
			// A user following a thread but had left the channel won't get a notification
			// https://mattermost.atlassian.net/browse/MM-36769
			if profileMap[uid] == nil {
				// This also sometimes happens when bots, which will never show up in the map, reply to threads
				// Their own post goes through this and they get "notified", which we don't need to count as an error if they can't
				if uid != post.UserId {
					a.CountNotificationReason(model.NotificationStatusError, model.NotificationTypeWebsocket, model.NotificationReasonMissingProfile, model.NotificationNoPlatform)
					rctx.Logger().LogM(mlog.MlvlNotificationError, "Missing profile",
						mlog.String("type", model.NotificationTypeWebsocket),
						mlog.String("post_id", post.Id),
						mlog.String("status", model.NotificationStatusError),
						mlog.String("reason", model.NotificationReasonMissingProfile),
						mlog.String("sender_id", sender.Id),
						mlog.String("receiver_id", uid),
					)
				}
				continue
			}
			if a.IsCRTEnabledForUser(rctx, uid) {
				message := model.NewWebSocketEvent(model.WebsocketEventThreadUpdated, team.Id, "", uid, nil, "")
				threadMembership := participantMemberships[uid]
				if threadMembership == nil {
					tm, err := a.Srv().Store().Thread().GetMembershipForUser(uid, post.RootId)
					if err != nil {
						a.CountNotificationReason(model.NotificationStatusError, model.NotificationTypeWebsocket, model.NotificationReasonFetchError, model.NotificationNoPlatform)
						rctx.Logger().LogM(mlog.MlvlNotificationError, "Missing thread membership",
							mlog.String("type", model.NotificationTypeWebsocket),
							mlog.String("post_id", post.Id),
							mlog.String("status", model.NotificationStatusError),
							mlog.String("reason", model.NotificationReasonFetchError),
							mlog.String("sender_id", sender.Id),
							mlog.String("receiver_id", uid),
							mlog.Err(err),
						)
						return nil, errors.Wrapf(err, "Missing thread membership for participant in notifications. user_id=%q thread_id=%q", uid, post.RootId)
					}
					if tm == nil {
						a.CountNotificationReason(model.NotificationStatusNotSent, model.NotificationTypeWebsocket, model.NotificationReasonMissingThreadMembership, model.NotificationNoPlatform)
						rctx.Logger().LogM(mlog.MlvlNotificationWarn, "Missing thread membership",
							mlog.String("type", model.NotificationTypeWebsocket),
							mlog.String("post_id", post.Id),
							mlog.String("status", model.NotificationStatusNotSent),
							mlog.String("reason", model.NotificationReasonMissingThreadMembership),
							mlog.String("sender_id", sender.Id),
							mlog.String("receiver_id", uid),
						)
						continue
					}
					threadMembership = tm
				}
				userThread, err := a.Srv().Store().Thread().GetThreadForUser(rctx, threadMembership, true, a.IsPostPriorityEnabled())
				if err != nil {
					a.CountNotificationReason(model.NotificationStatusError, model.NotificationTypeWebsocket, model.NotificationReasonFetchError, model.NotificationNoPlatform)
					rctx.Logger().LogM(mlog.MlvlNotificationError, "Missing thread",
						mlog.String("type", model.NotificationTypeWebsocket),
						mlog.String("post_id", post.Id),
						mlog.String("status", model.NotificationStatusError),
						mlog.String("reason", model.NotificationReasonFetchError),
						mlog.String("sender_id", sender.Id),
						mlog.String("receiver_id", uid),
						mlog.Err(err),
					)
					return nil, errors.Wrapf(err, "cannot get thread %q for user %q", post.RootId, uid)
				}
				if userThread != nil {
					previousUnreadMentions := int64(0)
					previousUnreadReplies := int64(0)

					// if it's not a newly followed thread, calculate previous unread values.
					if !newParticipants[uid] {
						previousUnreadMentions = userThread.UnreadMentions
						previousUnreadReplies = max(userThread.UnreadReplies-1, 0)

						if mentions.isUserMentioned(uid) {
							previousUnreadMentions = max(userThread.UnreadMentions-1, 0)
						}
					}

					// set LastViewed to now for commenter
					if uid == post.UserId {
						opts := store.ThreadMembershipOpts{
							UpdateViewedTimestamp: true,
						}
						// should set unread mentions, and unread replies to 0
						_, err = a.Srv().Store().Thread().MaintainMembership(uid, post.RootId, opts)
						if err != nil {
							a.CountNotificationReason(model.NotificationStatusError, model.NotificationTypeWebsocket, model.NotificationReasonFetchError, model.NotificationNoPlatform)
							rctx.Logger().LogM(mlog.MlvlNotificationError, "Failed to update thread membership",
								mlog.String("type", model.NotificationTypeWebsocket),
								mlog.String("post_id", post.Id),
								mlog.String("status", model.NotificationStatusError),
								mlog.String("reason", model.NotificationReasonFetchError),
								mlog.String("sender_id", sender.Id),
								mlog.String("receiver_id", uid),
								mlog.Err(err),
							)
							return nil, errors.Wrapf(err, "cannot maintain thread membership %q for user %q", post.RootId, uid)
						}
						userThread.UnreadMentions = 0
						userThread.UnreadReplies = 0
					}
					a.sanitizeProfiles(userThread.Participants, false)
					userThread.Post.SanitizeProps()

					sanitizedPost, err := a.SanitizePostMetadataForUser(rctx, userThread.Post, uid)
					if err != nil {
						a.CountNotificationReason(model.NotificationStatusError, model.NotificationTypeWebsocket, model.NotificationReasonParseError, model.NotificationNoPlatform)
						rctx.Logger().LogM(mlog.MlvlNotificationError, "Failed to sanitize metadata",
							mlog.String("type", model.NotificationTypeWebsocket),
							mlog.String("post_id", post.Id),
							mlog.String("status", model.NotificationStatusError),
							mlog.String("reason", model.NotificationReasonParseError),
							mlog.String("sender_id", sender.Id),
							mlog.String("receiver_id", uid),
							mlog.Err(err),
						)
						return nil, err
					}
					userThread.Post = sanitizedPost

					payload, jsonErr := json.Marshal(userThread)
					if jsonErr != nil {
						rctx.Logger().Warn("Failed to encode thread to JSON")
					}
					message.Add("thread", string(payload))
					message.Add("previous_unread_mentions", previousUnreadMentions)
					message.Add("previous_unread_replies", previousUnreadReplies)

					a.Publish(message)
				}
			}
		}
	}

	a.Log().LogM(mlog.MlvlNotificationTrace, "Finish sending websocket notifications",
		mlog.String("type", model.NotificationTypeWebsocket),
		mlog.String("sender_id", sender.Id),
		mlog.String("post_id", post.Id),
	)

	return mentionedUsersList, nil
}

func (a *App) RemoveNotifications(rctx request.CTX, post *model.Post, channel *model.Channel) error {
	isCRTAllowed := *a.Config().ServiceSettings.CollapsedThreads != model.CollapsedThreadsDisabled

	// CRT is the main issue in this case as notifications indicator are not updated when accessing threads from the sidebar.
	if isCRTAllowed && post.RootId != "" {
		var team *model.Team
		if channel.TeamId != "" {
			t, err1 := a.Srv().Store().Team().Get(channel.TeamId)
			if err1 != nil {
				return model.NewAppError("RemoveNotifications", "app.post.delete_post.get_team.app_error", nil, "", http.StatusInternalServerError).Wrap(err1)
			}
			team = t
		} else {
			// Blank team for DMs
			team = &model.Team{}
		}

		pCh := make(chan store.StoreResult[map[string]*model.User], 1)
		go func() {
			props, err := a.Srv().Store().User().GetAllProfilesInChannel(context.Background(), channel.Id, true)
			pCh <- store.StoreResult[map[string]*model.User]{Data: props, NErr: err}
			close(pCh)
		}()

		cmnCh := make(chan store.StoreResult[map[string]model.StringMap], 1)
		go func() {
			props, err := a.Srv().Store().Channel().GetAllChannelMembersNotifyPropsForChannel(channel.Id, true)
			cmnCh <- store.StoreResult[map[string]model.StringMap]{Data: props, NErr: err}
			close(cmnCh)
		}()

		var gCh chan store.StoreResult[map[string]*model.Group]
		if a.allowGroupMentions(rctx, post) {
			gCh = make(chan store.StoreResult[map[string]*model.Group], 1)
			go func() {
				groupsMap, err := a.getGroupsAllowedForReferenceInChannel(channel, team)
				gCh <- store.StoreResult[map[string]*model.Group]{Data: groupsMap, NErr: err}
				close(gCh)
			}()
		}

		resultP := <-pCh
		if resultP.NErr != nil {
			return resultP.NErr
		}
		profileMap := resultP.Data

		resultCmn := <-cmnCh
		if resultCmn.NErr != nil {
			return resultCmn.NErr
		}
		channelMemberNotifyPropsMap := resultCmn.Data

		groups := make(map[string]*model.Group)
		if gCh != nil {
			resultG := <-gCh
			if resultG.NErr != nil {
				return resultG.NErr
			}
			groups = resultG.Data
		}

		mentions, _ := a.getExplicitMentionsAndKeywords(rctx, post, channel, profileMap, groups, channelMemberNotifyPropsMap, nil)

		userIDs := []string{}
		for groupID := range mentions.GroupMentions {
			for page := 0; ; page++ {
				groupMemberPage, count, appErr := a.GetGroupMemberUsersPage(groupID, page, 100, &model.ViewUsersRestrictions{Channels: []string{channel.Id}})
				if appErr != nil {
					return appErr
				}

				for _, user := range groupMemberPage {
					userIDs = append(userIDs, user.Id)
				}

				// count is the total number of users that match the filter criteria.
				// When we've processed `count` number of users, we know there aren't
				// any more users left to query and we can break the loop
				if len(userIDs) == count {
					break
				}
			}
		}

		for userID := range mentions.Mentions {
			userIDs = append(userIDs, userID)
		}

		for _, userID := range userIDs {
			threadMembership, appErr := a.GetThreadMembershipForUser(userID, post.RootId)
			if appErr != nil {
				return appErr
			}

			// If the user has viewed the thread or there are no unread mentions, skip.
			if threadMembership.LastViewed > post.CreateAt || threadMembership.UnreadMentions == 0 {
				continue
			}

			threadMembership.UnreadMentions -= 1
			if _, err := a.Srv().Store().Thread().UpdateMembership(threadMembership); err != nil {
				return err
			}

			userThread, err := a.Srv().Store().Thread().GetThreadForUser(rctx, threadMembership, true, a.IsPostPriorityEnabled())
			if err != nil {
				return err
			}

			if userThread != nil {
				previousUnreadMentions := int64(0)
				previousUnreadReplies := int64(0)

				a.sanitizeProfiles(userThread.Participants, false)
				userThread.Post.SanitizeProps()

				sanitizedPost, err1 := a.SanitizePostMetadataForUser(rctx, userThread.Post, userID)
				if err1 != nil {
					return err1
				}
				userThread.Post = sanitizedPost

				payload, jsonErr := json.Marshal(userThread)
				if jsonErr != nil {
					rctx.Logger().Warn("Failed to encode thread to JSON")
				}

				message := model.NewWebSocketEvent(model.WebsocketEventThreadUpdated, team.Id, "", userID, nil, "")
				message.Add("thread", string(payload))
				message.Add("previous_unread_mentions", previousUnreadMentions)
				message.Add("previous_unread_replies", previousUnreadReplies)

				a.Publish(message)
			}
		}
	}

	return nil
}

func (a *App) getExplicitMentionsAndKeywords(rctx request.CTX, post *model.Post, channel *model.Channel, profileMap map[string]*model.User, groups map[string]*model.Group, channelMemberNotifyPropsMap map[string]model.StringMap, parentPostList *model.PostList) (*MentionResults, MentionKeywords) {
	mentions := &MentionResults{}
	var allowChannelMentions bool
	var keywords MentionKeywords

	if channel.Type == model.ChannelTypeDirect {
		isWebhook := post.GetProp(model.PostPropsFromWebhook) == "true"

		// A bot can post in a DM where it doesn't belong to.
		// Therefore, we cannot "guess" who is the other user,
		// so we add the mention to any user that is not the
		// poster unless the post comes from a webhook.
		user1, user2 := channel.GetBothUsersForDM()
		if (post.UserId != user1) || isWebhook {
			if _, ok := profileMap[user1]; ok {
				mentions.addMention(user1, DMMention)
			} else {
				a.Log().Debug("missing profile: DM user not in profiles", mlog.String("userId", user1), mlog.String("channelId", channel.Id))
			}
		}

		if user2 != "" {
			if (post.UserId != user2) || isWebhook {
				if _, ok := profileMap[user2]; ok {
					mentions.addMention(user2, DMMention)
				} else {
					a.Log().Debug("missing profile: DM user not in profiles", mlog.String("userId", user2), mlog.String("channelId", channel.Id))
				}
			}
		}
	} else {
		allowChannelMentions = a.allowChannelMentions(rctx, post, len(profileMap))
		keywords = a.getMentionKeywordsInChannel(profileMap, allowChannelMentions, channelMemberNotifyPropsMap, groups)

		mentions = getExplicitMentions(post, keywords)

		// Add a GM mention to all members of a GM channel
		if channel.Type == model.ChannelTypeGroup {
			for id := range channelMemberNotifyPropsMap {
				if _, ok := profileMap[id]; ok {
					mentions.addMention(id, GMMention)
				} else {
					a.Log().Debug("missing profile: GM user not in profiles", mlog.String("userId", id), mlog.String("channelId", channel.Id))
				}
			}
		}

		// Add an implicit mention when a user is added to a channel
		// even if the user has set 'username mentions' to false in account settings.
		if post.Type == model.PostTypeAddToChannel {
			if addedUserId, ok := post.GetProp(model.PostPropsAddedUserId).(string); ok {
				if _, ok := profileMap[addedUserId]; ok {
					mentions.addMention(addedUserId, KeywordMention)
				} else {
					a.Log().Debug("missing profile: user added to channel not in profiles", mlog.String("userId", addedUserId), mlog.String("channelId", channel.Id))
				}
			}
		}

		// Get users that have comment thread mentions enabled
		if post.RootId != "" && parentPostList != nil {
			for _, threadPost := range parentPostList.Posts {
				profile := profileMap[threadPost.UserId]
				if profile == nil {
					// Not logging missing profile since this is relatively expected
					continue
				}

				// If this is the root post and it was posted by an OAuth bot, don't notify the user
				if threadPost.Id == parentPostList.Order[0] && threadPost.IsFromOAuthBot() {
					continue
				}
				if a.IsCRTEnabledForUser(rctx, profile.Id) {
					continue
				}
				if profile.NotifyProps[model.CommentsNotifyProp] == model.CommentsNotifyAny || (profile.NotifyProps[model.CommentsNotifyProp] == model.CommentsNotifyRoot && threadPost.Id == parentPostList.Order[0]) {
					mentionType := ThreadMention
					if threadPost.Id == parentPostList.Order[0] {
						mentionType = CommentMention
					}

					mentions.addMention(threadPost.UserId, mentionType)
				}
			}
		}

		// Prevent the user from mentioning themselves
		if post.GetProp(model.PostPropsFromWebhook) != "true" {
			mentions.removeMention(post.UserId)
		}
	}

	return mentions, keywords
}

func (a *App) userAllowsEmail(rctx request.CTX, user *model.User, channelMemberNotificationProps model.StringMap, post *model.Post) bool {
	// if user is a bot account or remote, then we do not send email
	if user.IsBot || user.IsRemote() {
		return false
	}

	userAllowsEmails := user.NotifyProps[model.EmailNotifyProp] != "false"

	// if CRT is ON for user and the post is a reply disregard the channelEmail setting
	if channelEmail, ok := channelMemberNotificationProps[model.EmailNotifyProp]; ok && !(a.IsCRTEnabledForUser(rctx, user.Id) && post.RootId != "") {
		if channelEmail != model.ChannelNotifyDefault {
			userAllowsEmails = channelEmail != "false"
		}
	}

	// Remove the user as recipient when the user has muted the channel.
	if channelMuted, ok := channelMemberNotificationProps[model.MarkUnreadNotifyProp]; ok {
		if channelMuted == model.ChannelMarkUnreadMention {
			rctx.Logger().Debug("Channel muted for user", mlog.String("user_id", user.Id), mlog.String("channel_mute", channelMuted))
			userAllowsEmails = false
		}
	}

	var status *model.Status
	var err *model.AppError
	if status, err = a.GetStatus(user.Id); err != nil {
		status = &model.Status{
			UserId:         user.Id,
			Status:         model.StatusOffline,
			Manual:         false,
			LastActivityAt: 0,
			ActiveChannel:  "",
		}
	}

	autoResponderRelated := status.Status == model.StatusOutOfOffice || post.Type == model.PostTypeAutoResponder
	emailNotificationsAllowedForStatus := status.Status != model.StatusOnline && status.Status != model.StatusDnd

	return userAllowsEmails && emailNotificationsAllowedForStatus && user.DeleteAt == 0 && !autoResponderRelated
}

func (a *App) sendNoUsersNotifiedByGroupInChannel(rctx request.CTX, sender *model.User, post *model.Post, channel *model.Channel, group *model.Group) {
	T := i18n.GetUserTranslations(sender.Locale)
	ephemeralPost := &model.Post{
		UserId:    sender.Id,
		RootId:    post.RootId,
		ChannelId: channel.Id,
		Message:   T("api.post.check_for_out_of_channel_group_users.message.none", model.StringInterface{"GroupName": group.Name}),
	}
	a.SendEphemeralPost(rctx, post.UserId, ephemeralPost)
}

// sendOutOfChannelMentions sends an ephemeral post to the sender of a post if any of the given potential mentions
// are outside of the post's channel. Returns whether or not an ephemeral post was sent.
func (a *App) sendOutOfChannelMentions(rctx request.CTX, sender *model.User, post *model.Post, channel *model.Channel, potentialMentions []string) (bool, error) {
	outOfTeamUsers, outOfChannelUsers, outOfGroupsUsers, err := a.filterOutOfChannelMentions(rctx, sender, post, channel, potentialMentions)
	if err != nil {
		return false, err
	}

	if len(outOfTeamUsers) == 0 && len(outOfChannelUsers) == 0 && len(outOfGroupsUsers) == 0 {
		return false, nil
	}

	if len(outOfChannelUsers) != 0 || len(outOfGroupsUsers) != 0 {
		a.SendEphemeralPost(rctx, post.UserId, makeOutOfChannelMentionPost(sender, post, outOfChannelUsers, outOfGroupsUsers))
	}
	if len(outOfTeamUsers) != 0 {
		a.SendEphemeralPost(rctx, post.UserId, makeOutOfTeamMentionPost(sender, post, outOfTeamUsers))
	}
	return true, nil
}

func (a *App) FilterUsersByVisible(rctx request.CTX, viewer *model.User, otherUsers []*model.User) ([]*model.User, *model.AppError) {
	result := []*model.User{}
	for _, user := range otherUsers {
		canSee, err := a.UserCanSeeOtherUser(rctx, viewer.Id, user.Id)
		if err != nil {
			return nil, err
		}
		if canSee {
			result = append(result, user)
		}
	}
	return result, nil
}

func (a *App) filterOutOfChannelMentions(rctx request.CTX, sender *model.User, post *model.Post, channel *model.Channel, potentialMentions []string) ([]*model.User, []*model.User, []*model.User, error) {
	if post.IsSystemMessage() {
		return nil, nil, nil, nil
	}

	if channel.TeamId == "" || channel.Type == model.ChannelTypeDirect || channel.Type == model.ChannelTypeGroup {
		return nil, nil, nil, nil
	}

	if len(potentialMentions) == 0 {
		return nil, nil, nil, nil
	}

	mentionedUsersInTheTeam, err := a.Srv().Store().User().GetProfilesByUsernames(potentialMentions, &model.ViewUsersRestrictions{Teams: []string{channel.TeamId}})
	if err != nil {
		return nil, nil, nil, err
	}

	// Filter out inactive users and bots
	teamUsers := model.UserSlice(mentionedUsersInTheTeam).FilterByActive(true)
	teamUsers = teamUsers.FilterWithoutBots()
	teamUsers, appErr := a.FilterUsersByVisible(rctx, sender, teamUsers)
	if appErr != nil {
		return nil, nil, nil, appErr
	}

	allMentionedUsers, err := a.Srv().Store().User().GetProfilesByUsernames(potentialMentions, nil)
	if err != nil {
		return nil, nil, nil, err
	}

	outOfTeamUsers := model.UserSlice(allMentionedUsers).FilterWithoutID(teamUsers.IDs())
	outOfTeamUsers = outOfTeamUsers.FilterByActive(true)
	outOfTeamUsers = outOfTeamUsers.FilterWithoutBots()
	outOfTeamUsers, appErr = a.FilterUsersByVisible(rctx, sender, outOfTeamUsers)
	if appErr != nil {
		return nil, nil, nil, appErr
	}

	if len(teamUsers) == 0 {
		return outOfTeamUsers, nil, nil, nil
	}

	// Differentiate between mentionedUsersInTheTeam who can and can't be added to the channel
	var outOfChannelUsers model.UserSlice
	var outOfGroupsUsers model.UserSlice

	if channel.IsGroupConstrained() {
		nonMemberIDs, err := a.FilterNonGroupChannelMembers(rctx, teamUsers.IDs(), channel)
		if err != nil {
			return nil, nil, nil, err
		}

		outOfChannelUsers = teamUsers.FilterWithoutID(nonMemberIDs)
		outOfGroupsUsers = teamUsers.FilterByID(nonMemberIDs)
	} else {
		outOfChannelUsers = teamUsers
	}

	return outOfTeamUsers, outOfChannelUsers, outOfGroupsUsers, nil
}

func makeOutOfChannelMentionPost(sender *model.User, post *model.Post, outOfChannelUsers, outOfGroupsUsers []*model.User) *model.Post {
	allUsers := model.UserSlice(append(outOfChannelUsers, outOfGroupsUsers...))

	ocUsers := model.UserSlice(outOfChannelUsers)
	ocUsernames := ocUsers.Usernames()
	ocUserIDs := ocUsers.IDs()

	ogUsers := model.UserSlice(outOfGroupsUsers)
	ogUsernames := ogUsers.Usernames()

	T := i18n.GetUserTranslations(sender.Locale)

	ephemeralPostId := model.NewId()
	var message string

	// Generate message for users who can be invited
	if len(outOfChannelUsers) == 1 {
		message = T("api.post.check_for_out_of_channel_mentions.message.one", map[string]any{
			"Username": ocUsernames[0],
		})
	} else if len(outOfChannelUsers) > 1 {
		preliminary, final := splitAtFinal(ocUsernames)

		message = T("api.post.check_for_out_of_channel_mentions.message.multiple", map[string]any{
			"Usernames":    strings.Join(preliminary, ", @"),
			"LastUsername": final,
		})
	}

	if len(outOfGroupsUsers) == 1 {
		if message != "" {
			message += "\n"
		}

		message += T("api.post.check_for_out_of_channel_groups_mentions.message.one", map[string]any{
			"Username": ogUsernames[0],
		})
	} else if len(outOfGroupsUsers) > 1 {
		preliminary, final := splitAtFinal(ogUsernames)

		if message != "" {
			message += "\n"
		}

		message += T("api.post.check_for_out_of_channel_groups_mentions.message.multiple", map[string]any{
			"Usernames":    strings.Join(preliminary, ", @"),
			"LastUsername": final,
		})
	}

	props := model.StringInterface{
		model.PropsAddChannelMember: model.StringInterface{
			"post_id": ephemeralPostId,

			"usernames":                allUsers.Usernames(), // Kept for backwards compatibility of mobile app.
			"not_in_channel_usernames": ocUsernames,

			"user_ids":                allUsers.IDs(), // Kept for backwards compatibility of mobile app.
			"not_in_channel_user_ids": ocUserIDs,

			"not_in_groups_usernames": ogUsernames,
			"not_in_groups_user_ids":  ogUsers.IDs(),
		},
	}

	return &model.Post{
		Id:        ephemeralPostId,
		RootId:    post.RootId,
		ChannelId: post.ChannelId,
		Message:   message,
		CreateAt:  post.CreateAt + 1,
		Props:     props,
	}
}

func makeOutOfTeamMentionPost(sender *model.User, post *model.Post, outOfTeamUsers []*model.User) *model.Post {
	otUsers := model.UserSlice(outOfTeamUsers)
	otUsernames := otUsers.Usernames()

	T := i18n.GetUserTranslations(sender.Locale)

	ephemeralPostId := model.NewId()
	var message string

	if len(outOfTeamUsers) == 1 {
		message += T("api.post.check_for_out_of_team_mentions.message.one", map[string]any{
			"Username": otUsernames[0],
		})
	} else if len(outOfTeamUsers) > 1 {
		preliminary, final := splitAtFinal(otUsernames)

		message += T("api.post.check_for_out_of_team_mentions.message.multiple", map[string]any{
			"Usernames":    strings.Join(preliminary, ", @"),
			"LastUsername": final,
		})
	}

	return &model.Post{
		Id:        ephemeralPostId,
		RootId:    post.RootId,
		ChannelId: post.ChannelId,
		Message:   message,
		CreateAt:  post.CreateAt + 1,
	}
}

func splitAtFinal(items []string) (preliminary []string, final string) {
	if len(items) == 0 {
		return
	}
	preliminary = items[:len(items)-1]
	final = items[len(items)-1]
	return
}

// Given a message and a map mapping mention keywords to the users who use them, returns a map of mentioned
// users and a slice of potential mention users not in the channel and whether or not @here was mentioned.
func getExplicitMentions(post *model.Post, keywords MentionKeywords) *MentionResults {
	if shouldUseCustomMentionParsing(post) {
		return getExplicitMentionsFromPage(post, keywords)
	}

	parser := makeStandardMentionParser(keywords)

	buf := ""
	mentionsEnabledFields := getMentionsEnabledFields(post)
	for _, message := range mentionsEnabledFields {
		// Parse the text as Markdown, combining adjacent Text nodes into a single string for processing
		markdown.Inspect(message, func(node any) bool {
			text, ok := node.(*markdown.Text)
			if !ok {
				// This node isn't a string so process any accumulated text in the buffer
				if buf != "" {
					parser.ProcessText(buf)
				}

				buf = ""
				return true
			}

			// This node is a string, so add it to buf and continue onto the next node to see if it's more text
			buf += text.Text
			return false
		})
	}

	// Process any left over text
	if buf != "" {
		parser.ProcessText(buf)
	}

	return parser.Results()
}

// Given a post returns the values of the fields in which mentions are possible.
// post.message, preText and text in the attachment are enabled.
func getMentionsEnabledFields(post *model.Post) model.StringArray {
	ret := []string{}

	ret = append(ret, post.Message)
	for _, attachment := range post.Attachments() {
		if attachment.Pretext != "" {
			ret = append(ret, attachment.Pretext)
		}
		if attachment.Text != "" {
			ret = append(ret, attachment.Text)
		}

		for _, field := range attachment.Fields {
			if valueString, ok := field.Value.(string); ok && valueString != "" {
				ret = append(ret, valueString)
			}
		}
	}
	return ret
}

// allowChannelMentions returns whether or not the channel mentions are allowed for the given post.
func (a *App) allowChannelMentions(rctx request.CTX, post *model.Post, numProfiles int) bool {
	if !a.HasPermissionToChannel(rctx, post.UserId, post.ChannelId, model.PermissionUseChannelMentions) {
		return false
	}

	if post.Type == model.PostTypeHeaderChange || post.Type == model.PostTypePurposeChange {
		return false
	}

	if int64(numProfiles) >= *a.Config().TeamSettings.MaxNotificationsPerChannel {
		return false
	}

	return true
}

// allowGroupMentions returns whether or not the group mentions are allowed for the given post.
func (a *App) allowGroupMentions(rctx request.CTX, post *model.Post) bool {
	if !model.MinimumProfessionalLicense(a.Srv().License()) {
		return false
	}

	if !a.HasPermissionToChannel(rctx, post.UserId, post.ChannelId, model.PermissionUseGroupMentions) {
		return false
	}

	if post.Type == model.PostTypeHeaderChange || post.Type == model.PostTypePurposeChange {
		return false
	}

	return true
}

// getGroupsAllowedForReferenceInChannel returns a map of groups allowed for reference in a given channel and team.
func (a *App) getGroupsAllowedForReferenceInChannel(channel *model.Channel, team *model.Team) (map[string]*model.Group, error) {
	var err error
	groupsMap := make(map[string]*model.Group)
	opts := model.GroupSearchOpts{FilterAllowReference: true, IncludeMemberCount: true}

	if channel.IsGroupConstrained() || (team != nil && team.IsGroupConstrained()) {
		var groups []*model.GroupWithSchemeAdmin
		if channel.IsGroupConstrained() {
			groups, err = a.Srv().Store().Group().GetGroupsByChannel(channel.Id, opts)
		} else {
			groups, err = a.Srv().Store().Group().GetGroupsByTeam(team.Id, opts)
		}
		if err != nil {
			return nil, errors.Wrap(err, "unable to get groups")
		}
		for _, group := range groups {
			if group.Group.Name != nil {
				groupsMap[group.Id] = &group.Group
			}
		}

		opts.Source = model.GroupSourceCustom
		var customgroups []*model.Group
		customgroups, err = a.Srv().Store().Group().GetGroups(0, 0, opts, nil)
		if err != nil {
			return nil, errors.Wrap(err, "unable to get custom groups")
		}
		for _, group := range customgroups {
			if group.Name != nil {
				groupsMap[group.Id] = group
			}
		}
		return groupsMap, nil
	}

	groups, err := a.Srv().Store().Group().GetGroups(0, 0, opts, nil)
	if err != nil {
		return nil, errors.Wrap(err, "unable to get groups")
	}
	for _, group := range groups {
		if group.Name != nil {
			groupsMap[group.Id] = group
		}
	}

	return groupsMap, nil
}

// Given a map of user IDs to profiles, returns a list of mention
// keywords for all users in the channel.
func (a *App) getMentionKeywordsInChannel(profiles map[string]*model.User, allowChannelMentions bool, channelMemberNotifyPropsMap map[string]model.StringMap, groups map[string]*model.Group) MentionKeywords {
	keywords := make(MentionKeywords)

	for _, profile := range profiles {
		keywords.AddUser(
			profile,
			channelMemberNotifyPropsMap[profile.Id],
			a.GetStatusFromCache(profile.Id),
			allowChannelMentions,
		)
	}

	keywords.AddGroupsMap(groups)

	return keywords
}

// insertGroupMentions adds group members in the channel to Mentions, adds group members not in the channel to OtherPotentialMentions
// returns false if no group members present in the team that the channel belongs to
func (a *App) insertGroupMentions(senderID string, group *model.Group, channel *model.Channel, profileMap map[string]*model.User, mentions *MentionResults) (bool, *model.AppError) {
	var err error
	var groupMembers []*model.User
	outOfChannelGroupMembers := []*model.User{}
	isGroupOrDirect := channel.IsGroupOrDirect()

	if isGroupOrDirect {
		groupMembers, err = a.Srv().Store().Group().GetMemberUsers(group.Id)
	} else {
		groupMembers, err = a.Srv().Store().Group().GetMemberUsersInTeam(group.Id, channel.TeamId)
	}

	if err != nil {
		return false, model.NewAppError("insertGroupMentions", "app.select_error", nil, "", http.StatusInternalServerError).Wrap(err)
	}

	if mentions.Mentions == nil {
		mentions.Mentions = make(map[string]MentionType)
	}

	for _, member := range groupMembers {
		if member.Id != senderID {
			if _, ok := profileMap[member.Id]; ok {
				mentions.Mentions[member.Id] = GroupMention
			} else {
				outOfChannelGroupMembers = append(outOfChannelGroupMembers, member)
			}
		}
	}

	potentialGroupMembersMentioned := []string{}
	for _, user := range outOfChannelGroupMembers {
		potentialGroupMembersMentioned = append(potentialGroupMembersMentioned, user.Username)
	}
	if mentions.OtherPotentialMentions == nil {
		mentions.OtherPotentialMentions = potentialGroupMembersMentioned
	} else {
		mentions.OtherPotentialMentions = append(mentions.OtherPotentialMentions, potentialGroupMembersMentioned...)
	}

	return isGroupOrDirect || len(groupMembers) > 0, nil
}

// Represents either an email or push notification and contains the fields required to send it to any user.
type PostNotification struct {
	Channel    *model.Channel
	Post       *model.Post
	ProfileMap map[string]*model.User
	Sender     *model.User
}

// Returns the name of the channel for this notification. For direct messages, this is the sender's name
// preceded by an at sign. For group messages, this is a comma-separated list of the members of the
// channel, with an option to exclude the recipient of the message from that list.
func (n *PostNotification) GetChannelName(userNameFormat, excludeId string) string {
	switch n.Channel.Type {
	case model.ChannelTypeDirect:
		return n.Sender.GetDisplayNameWithPrefix(userNameFormat, "@")
	case model.ChannelTypeGroup:
		names := []string{}
		for _, user := range n.ProfileMap {
			if user.Id != excludeId {
				names = append(names, user.GetDisplayName(userNameFormat))
			}
		}

		sort.Strings(names)

		return strings.Join(names, ", ")
	default:
		return n.Channel.DisplayName
	}
}

// Returns the name of the sender of this notification, accounting for things like system messages
// and whether or not the username has been overridden by an integration.
func (n *PostNotification) GetSenderName(userNameFormat string, overridesAllowed bool) string {
	if n.Post.IsSystemMessage() {
		return i18n.T("system.message.name")
	}

	if overridesAllowed && n.Channel.Type != model.ChannelTypeDirect {
		if value := n.Post.GetProp(model.PostPropsOverrideUsername); value != nil && n.Post.GetProp(model.PostPropsFromWebhook) == "true" {
			if s, ok := value.(string); ok {
				return s
			}
		}
	}

	return n.Sender.GetDisplayNameWithPrefix(userNameFormat, "@")
}

func (a *App) GetNotificationNameFormat(user *model.User) string {
	if !*a.Config().PrivacySettings.ShowFullName {
		return model.ShowUsername
	}

	data, err := a.Srv().Store().Preference().Get(user.Id, model.PreferenceCategoryDisplaySettings, model.PreferenceNameNameFormat)
	if err != nil {
		return *a.Config().TeamSettings.TeammateNameDisplay
	}

	return data.Value
}

type CRTNotifiers struct {
	// Desktop contains the user IDs of thread followers to receive desktop notification
	Desktop model.StringArray

	// Email contains the user IDs of thread followers to receive email notification
	Email model.StringArray

	// Push contains the user IDs of thread followers to receive push notification
	Push model.StringArray
}

func (c *CRTNotifiers) addFollowerToNotify(user *model.User, mentions *MentionResults, channelMemberNotificationProps model.StringMap, channel *model.Channel) {
	_, userWasMentioned := mentions.Mentions[user.Id]
	notifyDesktop, notifyPush, notifyEmail := shouldUserNotifyCRT(user, userWasMentioned)
	notifyChannelDesktop, notifyChannelPush := shouldChannelMemberNotifyCRT(user.NotifyProps, channelMemberNotificationProps, userWasMentioned)

	// respect the user global notify props when there are no channel specific ones (default)
	// otherwise respect the channel member's notify props
	if (channelMemberNotificationProps[model.DesktopNotifyProp] == model.ChannelNotifyDefault && notifyDesktop) || notifyChannelDesktop {
		c.Desktop = append(c.Desktop, user.Id)
	}

	if notifyEmail {
		c.Email = append(c.Email, user.Id)
	}

	// respect the user global notify props when there are no channel specific ones (default)
	// otherwise respect the channel member's notify props
	if (channelMemberNotificationProps[model.PushNotifyProp] == model.ChannelNotifyDefault && notifyPush) || notifyChannelPush {
		c.Push = append(c.Push, user.Id)
	}
}

// user global settings check for desktop, email, and push notifications
func shouldUserNotifyCRT(user *model.User, isMentioned bool) (notifyDesktop, notifyPush, notifyEmail bool) {
	notifyDesktop = false
	notifyPush = false
	notifyEmail = false

	desktop := user.NotifyProps[model.DesktopNotifyProp]
	push := user.NotifyProps[model.PushNotifyProp]
	shouldEmail := user.NotifyProps[model.EmailNotifyProp] == "true"

	desktopThreads := user.NotifyProps[model.DesktopThreadsNotifyProp]
	emailThreads := user.NotifyProps[model.EmailThreadsNotifyProp]
	pushThreads := user.NotifyProps[model.PushThreadsNotifyProp]

	// user should be notified via desktop notification in the case the notify prop is not set as no notify
	// and either the user was mentioned or the CRT notify prop for desktop is set to all
	if desktop != model.UserNotifyNone && (isMentioned || desktopThreads == model.UserNotifyAll || desktop == model.UserNotifyAll) {
		notifyDesktop = true
	}

	// user should be notified via email when emailing is enabled and
	// either the user was mentioned, or the CRT notify prop for email is set to all
	if shouldEmail && (isMentioned || emailThreads == model.UserNotifyAll) {
		notifyEmail = true
	}

	// user should be notified via push in the case the notify prop is not set as no notify
	// and either the user was mentioned or the CRT push notify prop is set to all
	if push != model.UserNotifyNone && (isMentioned || pushThreads == model.UserNotifyAll || push == model.UserNotifyAll) {
		notifyPush = true
	}

	return
}

// channel specific settings check for desktop and push notifications
func shouldChannelMemberNotifyCRT(userNotifyProps model.StringMap, channelMemberNotifyProps model.StringMap, isMentioned bool) (notifyDesktop, notifyPush bool) {
	notifyDesktop = false
	notifyPush = false

	desktop := channelMemberNotifyProps[model.DesktopNotifyProp]
	push := channelMemberNotifyProps[model.PushNotifyProp]

	desktopThreads := channelMemberNotifyProps[model.DesktopThreadsNotifyProp]
	userDesktopThreads := userNotifyProps[model.DesktopThreadsNotifyProp]
	pushThreads := channelMemberNotifyProps[model.PushThreadsNotifyProp]

	// user should be notified via desktop notification in the case the notify prop is not set as no notify or default
	// and either the user was mentioned or the CRT notify prop for desktop is set to all
	if desktop != model.ChannelNotifyDefault && desktop != model.ChannelNotifyNone && (isMentioned || (desktopThreads == model.ChannelNotifyAll && userDesktopThreads != model.UserNotifyMention) || desktop == model.ChannelNotifyAll) {
		notifyDesktop = true
	}

	// user should be notified via push in the case the notify prop is not set as no notify or default
	// and either the user was mentioned or the CRT push notify prop is set to all
	if push != model.ChannelNotifyDefault && push != model.ChannelNotifyNone && (isMentioned || pushThreads == model.ChannelNotifyAll || push == model.ChannelNotifyAll) {
		notifyPush = true
	}

	return
}

func shouldAckWebsocketNotification(channelType model.ChannelType, userNotificationLevel, channelNotificationLevel string) bool {
	if channelNotificationLevel == model.ChannelNotifyAll {
		// Should ACK on if we notify for all messages in the channel
		return true
	} else if channelNotificationLevel == model.ChannelNotifyDefault && userNotificationLevel == model.UserNotifyAll {
		// Should ACK on if we notify for all messages and the channel settings are unchanged
		return true
	} else if channelType == model.ChannelTypeGroup &&
		((channelNotificationLevel == model.ChannelNotifyDefault && userNotificationLevel == model.UserNotifyMention) ||
			channelNotificationLevel == model.ChannelNotifyMention) {
		// Should ACK for group channels where default settings are in place (should be notified)
		return true
	}

	return false
}

func (a *App) CountNotification(notificationType model.NotificationType, platform string) {
	if a.notificationMetricsDisabled() {
		return
	}

	a.Metrics().IncrementNotificationCounter(notificationType, platform)
}

func (a *App) CountNotificationAck(notificationType model.NotificationType, platform string) {
	if a.notificationMetricsDisabled() {
		return
	}

	a.Metrics().IncrementNotificationAckCounter(notificationType, platform)
}

func (a *App) CountNotificationReason(
	notificationStatus model.NotificationStatus,
	notificationType model.NotificationType,
	notificationReason model.NotificationReason,
	platform string,
) {
	if a.notificationMetricsDisabled() {
		return
	}

	switch notificationStatus {
	case model.NotificationStatusSuccess:
		a.Metrics().IncrementNotificationSuccessCounter(notificationType, platform)
	case model.NotificationStatusError:
		a.Metrics().IncrementNotificationErrorCounter(notificationType, notificationReason, platform)
	case model.NotificationStatusNotSent:
		a.Metrics().IncrementNotificationNotSentCounter(notificationType, notificationReason, platform)
	case model.NotificationStatusUnsupported:
		a.Metrics().IncrementNotificationUnsupportedCounter(notificationType, notificationReason, platform)
	}
}

func (a *App) notificationMetricsDisabled() bool {
	if a.Metrics() == nil {
		return true
	}

	if a.Config().FeatureFlags.NotificationMonitoring && *a.Config().MetricsSettings.EnableNotificationMetrics {
		return false
	}

	return true
}<|MERGE_RESOLUTION|>--- conflicted
+++ resolved
@@ -174,9 +174,14 @@
 
 	var mentions *MentionResults
 	var keywords MentionKeywords
-<<<<<<< HEAD
-
-	if len(preExtractedMentions) > 0 {
+
+	if post.Type == model.PostTypeBurnOnRead {
+		borPost, appErr := a.getBurnOnReadPost(store.RequestContextWithMaster(rctx), post)
+		if appErr != nil {
+			return nil, appErr
+		}
+		mentions, keywords = a.getExplicitMentionsAndKeywords(rctx, borPost, channel, profileMap, groups, channelMemberNotifyPropsMap, parentPostList)
+	} else if len(preExtractedMentions) > 0 {
 		rctx.Logger().Debug("Using pre-extracted mentions for page notification",
 			mlog.String("post_id", post.Id),
 			mlog.Int("mention_count", len(preExtractedMentions)),
@@ -189,14 +194,6 @@
 			mentions.Mentions[userID] = KeywordMention
 		}
 		keywords = MentionKeywords{}
-=======
-	if post.Type == model.PostTypeBurnOnRead {
-		borPost, appErr := a.getBurnOnReadPost(store.RequestContextWithMaster(rctx), post)
-		if appErr != nil {
-			return nil, appErr
-		}
-		mentions, keywords = a.getExplicitMentionsAndKeywords(rctx, borPost, channel, profileMap, groups, channelMemberNotifyPropsMap, parentPostList)
->>>>>>> 959022f9
 	} else {
 		mentions, keywords = a.getExplicitMentionsAndKeywords(rctx, post, channel, profileMap, groups, channelMemberNotifyPropsMap, parentPostList)
 	}

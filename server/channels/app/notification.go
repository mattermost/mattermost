// Copyright (c) 2015-present Mattermost, Inc. All Rights Reserved.
// See LICENSE.txt for license information.

package app

import (
	"context"
	"encoding/json"
	"net/http"
	"sort"
	"strings"
	"sync"

	"github.com/pkg/errors"

	"github.com/mattermost/mattermost/server/public/model"
	"github.com/mattermost/mattermost/server/public/shared/i18n"
	"github.com/mattermost/mattermost/server/public/shared/markdown"
	"github.com/mattermost/mattermost/server/public/shared/mlog"
	"github.com/mattermost/mattermost/server/public/shared/request"
	"github.com/mattermost/mattermost/server/v8/channels/store"
	"github.com/mattermost/mattermost/server/v8/platform/services/telemetry"
)

func (a *App) canSendPushNotifications() bool {
	if !*a.Config().EmailSettings.SendPushNotifications {
		a.NotificationsLog().Debug("Push notifications are disabled - server config",
			mlog.String("status", model.NotificationStatusNotSent),
			mlog.String("reason", "push_disabled"),
		)
		return false
	}

	pushServer := *a.Config().EmailSettings.PushNotificationServer
	if license := a.Srv().License(); pushServer == model.MHPNS && (license == nil || !*license.Features.MHPNS) {
		a.NotificationsLog().Warn("Push notifications are disabled - license missing",
			mlog.String("status", model.NotificationStatusNotSent),
			mlog.String("reason", "push_disabled_license"),
		)
		mlog.Warn("Push notifications have been disabled. Update your license or go to System Console > Environment > Push Notification Server to use a different server")
		return false
	}

	return true
}

func (a *App) SendNotifications(c request.CTX, post *model.Post, team *model.Team, channel *model.Channel, sender *model.User, parentPostList *model.PostList, setOnline bool) ([]string, error) {
	// Do not send notifications in archived channels
	if channel.DeleteAt > 0 {
		return []string{}, nil
	}

	isCRTAllowed := *a.Config().ServiceSettings.CollapsedThreads != model.CollapsedThreadsDisabled

	pchan := make(chan store.StoreResult[map[string]*model.User], 1)
	go func() {
		props, err := a.Srv().Store().User().GetAllProfilesInChannel(context.Background(), channel.Id, true)
		pchan <- store.StoreResult[map[string]*model.User]{Data: props, NErr: err}
		close(pchan)
	}()

	cmnchan := make(chan store.StoreResult[map[string]model.StringMap], 1)
	go func() {
		props, err := a.Srv().Store().Channel().GetAllChannelMembersNotifyPropsForChannel(channel.Id, true)
		cmnchan <- store.StoreResult[map[string]model.StringMap]{Data: props, NErr: err}
		close(cmnchan)
	}()

	var gchan chan store.StoreResult[map[string]*model.Group]
	if a.allowGroupMentions(c, post) {
		gchan = make(chan store.StoreResult[map[string]*model.Group], 1)
		go func() {
			groupsMap, err := a.getGroupsAllowedForReferenceInChannel(channel, team)
			gchan <- store.StoreResult[map[string]*model.Group]{Data: groupsMap, NErr: err}
			close(gchan)
		}()
	}

	var fchan chan store.StoreResult[[]*model.FileInfo]
	if len(post.FileIds) != 0 {
		fchan = make(chan store.StoreResult[[]*model.FileInfo], 1)
		go func() {
			fileInfos, err := a.Srv().Store().FileInfo().GetForPost(post.Id, true, false, true)
			fchan <- store.StoreResult[[]*model.FileInfo]{Data: fileInfos, NErr: err}
			close(fchan)
		}()
	}

	var tchan chan store.StoreResult[[]string]
	if isCRTAllowed && post.RootId != "" {
		tchan = make(chan store.StoreResult[[]string], 1)
		go func() {
			followers, err := a.Srv().Store().Thread().GetThreadFollowers(post.RootId, true)
			tchan <- store.StoreResult[[]string]{Data: followers, NErr: err}
			close(tchan)
		}()
	}

	pResult := <-pchan
	if pResult.NErr != nil {
		a.CountNotificationReason(model.NotificationStatusError, model.NotificationTypeAll, model.NotificationReasonFetchError, model.NotificationNoPlatform)
		a.NotificationsLog().Error("Error fetching profiles",
			mlog.String("sender_id", sender.Id),
			mlog.String("post_id", post.Id),
			mlog.String("status", model.NotificationStatusError),
			mlog.String("reason", model.NotificationReasonFetchError),
			mlog.Err(pResult.NErr),
		)
		return nil, pResult.NErr
	}
	profileMap := pResult.Data

	cmnResult := <-cmnchan
	if cmnResult.NErr != nil {
		a.CountNotificationReason(model.NotificationStatusError, model.NotificationTypeAll, model.NotificationReasonFetchError, model.NotificationNoPlatform)
		a.NotificationsLog().Error("Error fetching notify props",
			mlog.String("sender_id", sender.Id),
			mlog.String("post_id", post.Id),
			mlog.String("status", model.NotificationStatusError),
			mlog.String("reason", model.NotificationReasonFetchError),
			mlog.Err(cmnResult.NErr),
		)
		return nil, cmnResult.NErr
	}
	channelMemberNotifyPropsMap := cmnResult.Data

	followers := make(model.StringSet, 0)
	if tchan != nil {
		tResult := <-tchan
		if tResult.NErr != nil {
			a.CountNotificationReason(model.NotificationStatusError, model.NotificationTypeAll, model.NotificationReasonFetchError, model.NotificationNoPlatform)
			a.NotificationsLog().Error("Error fetching thread followers",
				mlog.String("sender_id", sender.Id),
				mlog.String("post_id", post.Id),
				mlog.String("status", model.NotificationStatusError),
				mlog.String("reason", model.NotificationReasonFetchError),
				mlog.Err(tResult.NErr),
			)
			return nil, tResult.NErr
		}
		for _, v := range tResult.Data {
			followers.Add(v)
		}
	}

	groups := make(map[string]*model.Group)
	if gchan != nil {
		gResult := <-gchan
		if gResult.NErr != nil {
			a.CountNotificationReason(model.NotificationStatusError, model.NotificationTypeAll, model.NotificationReasonFetchError, model.NotificationNoPlatform)
			a.NotificationsLog().Error("Error fetching group mentions",
				mlog.String("sender_id", sender.Id),
				mlog.String("post_id", post.Id),
				mlog.String("status", model.NotificationStatusError),
				mlog.String("reason", model.NotificationReasonFetchError),
				mlog.Err(gResult.NErr),
			)
			return nil, gResult.NErr
		}
		groups = gResult.Data
	}

	a.NotificationsLog().Trace("Successfully fetched all profiles",
		mlog.String("sender_id", sender.Id),
		mlog.String("post_id", post.Id),
	)

	mentions, keywords := a.getExplicitMentionsAndKeywords(c, post, channel, profileMap, groups, channelMemberNotifyPropsMap, parentPostList)

	var allActivityPushUserIds []string
	if channel.Type != model.ChannelTypeDirect {
		// Iterate through all groups that were mentioned and insert group members into the list of mentions or potential mentions
		for groupID := range mentions.GroupMentions {
			group := groups[groupID]
			anyUsersMentionedByGroup, err := a.insertGroupMentions(sender.Id, group, channel, profileMap, mentions)
			if err != nil {
				a.CountNotificationReason(model.NotificationStatusError, model.NotificationTypeAll, model.NotificationReasonFetchError, model.NotificationNoPlatform)
				a.NotificationsLog().Error("Failed to populate group mentions",
					mlog.String("sender_id", sender.Id),
					mlog.String("post_id", post.Id),
					mlog.String("status", model.NotificationStatusError),
					mlog.String("reason", model.NotificationReasonFetchError),
					mlog.Err(err),
				)
				return nil, err
			}

			if !anyUsersMentionedByGroup {
				a.sendNoUsersNotifiedByGroupInChannel(c, sender, post, channel, groups[groupID])
			}
		}

		go func() {
			_, err := a.sendOutOfChannelMentions(c, sender, post, channel, mentions.OtherPotentialMentions)
			if err != nil {
				a.NotificationsLog().Warn("Failed to send warning for out of channel mentions",
					mlog.String("sender_id", sender.Id),
					mlog.String("post_id", post.Id),
					mlog.String("status", model.NotificationStatusError),
					mlog.String("reason", "failed_to_send_out_of_channel"),
					mlog.Err(err),
				)
				c.Logger().Error("Failed to send warning for out of channel mentions", mlog.String("user_id", sender.Id), mlog.String("post_id", post.Id), mlog.Err(err))
			}
		}()

		// find which users in the channel are set up to always receive mobile notifications
		// excludes CRT users since those should be added in notificationsForCRT
		for _, profile := range profileMap {
			if (profile.NotifyProps[model.PushNotifyProp] == model.UserNotifyAll ||
				channelMemberNotifyPropsMap[profile.Id][model.PushNotifyProp] == model.ChannelNotifyAll) &&
				(post.UserId != profile.Id || post.GetProp(model.PostPropsFromWebhook) == "true") &&
				!post.IsSystemMessage() &&
				!(a.IsCRTEnabledForUser(c, profile.Id) && post.RootId != "") {
				allActivityPushUserIds = append(allActivityPushUserIds, profile.Id)
			}
		}
	}

	mentionedUsersList := make(model.StringArray, 0, len(mentions.Mentions))
	mentionAutofollowChans := []chan *model.AppError{}
	threadParticipants := map[string]bool{post.UserId: true}
	newParticipants := map[string]bool{}
	participantMemberships := map[string]*model.ThreadMembership{}
	membershipsMutex := &sync.Mutex{}
	followersMutex := &sync.Mutex{}
	if *a.Config().ServiceSettings.ThreadAutoFollow && post.RootId != "" {
		var rootMentions *MentionResults
		if parentPostList != nil {
			rootPost := parentPostList.Posts[parentPostList.Order[0]]
<<<<<<< HEAD
			if rootPost.GetProp(model.PostPropsFromWebhook) != "true" {
				threadParticipants[rootPost.UserId] = true
=======
			if rootPost.GetProp("from_webhook") != "true" {
				if _, ok := profileMap[rootPost.UserId]; ok {
					threadParticipants[rootPost.UserId] = true
				}
>>>>>>> a7905541
			}
			if channel.Type != model.ChannelTypeDirect {
				rootMentions = getExplicitMentions(rootPost, keywords)
				for id := range rootMentions.Mentions {
					threadParticipants[id] = true
				}
			}
		}
		for id := range mentions.Mentions {
			threadParticipants[id] = true
		}

		if channel.Type != model.ChannelTypeDirect {
			for id, propsMap := range channelMemberNotifyPropsMap {
				if ok := followers.Has(id); !ok && propsMap[model.ChannelAutoFollowThreads] == model.ChannelAutoFollowThreadsOn {
					threadParticipants[id] = true
				}
			}
		}

		// sema is a counting semaphore to throttle the number of concurrent DB requests.
		// A concurrency of 8 should be sufficient.
		// We don't want to set a higher limit which can bring down the DB.
		sema := make(chan struct{}, 8)
		// for each mention, make sure to update thread autofollow (if enabled) and update increment mention count
		for id := range threadParticipants {
			mac := make(chan *model.AppError, 1)
			// Get token.
			sema <- struct{}{}
			go func(userID string) {
				defer func() {
					close(mac)
					// Release token.
					<-sema
				}()
				mentionType, incrementMentions := mentions.Mentions[userID]
				// if the user was not explicitly mentioned, check if they explicitly unfollowed the thread
				if !incrementMentions {
					membership, err := a.Srv().Store().Thread().GetMembershipForUser(userID, post.RootId)
					var nfErr *store.ErrNotFound

					if err != nil && !errors.As(err, &nfErr) {
						mac <- model.NewAppError("SendNotifications", "app.channel.autofollow.app_error", nil, "", http.StatusInternalServerError).Wrap(err)
						return
					}

					if membership != nil && !membership.Following {
						return
					}
				}

				updateFollowing := *a.Config().ServiceSettings.ThreadAutoFollow
				if mentionType == ThreadMention || mentionType == CommentMention {
					incrementMentions = false
					updateFollowing = false
				}
				opts := store.ThreadMembershipOpts{
					Following:             true,
					IncrementMentions:     incrementMentions,
					UpdateFollowing:       updateFollowing,
					UpdateViewedTimestamp: false,
					UpdateParticipants:    userID == post.UserId,
				}
				threadMembership, err := a.Srv().Store().Thread().MaintainMembership(userID, post.RootId, opts)
				if err != nil {
					mac <- model.NewAppError("SendNotifications", "app.channel.autofollow.app_error", nil, "", http.StatusInternalServerError).Wrap(err)
					return
				}

				followersMutex.Lock()
				// add new followers to existing followers
				if ok := followers.Has(userID); !ok && threadMembership.Following {
					followers.Add(userID)
					newParticipants[userID] = true
				}
				followersMutex.Unlock()

				membershipsMutex.Lock()
				participantMemberships[userID] = threadMembership
				membershipsMutex.Unlock()

				mac <- nil
			}(id)
			mentionAutofollowChans = append(mentionAutofollowChans, mac)
		}
	}
	for id := range mentions.Mentions {
		mentionedUsersList = append(mentionedUsersList, id)
	}

	nErr := a.Srv().Store().Channel().IncrementMentionCount(post.ChannelId, mentionedUsersList, post.RootId == "", post.IsUrgent())

	if nErr != nil {
		c.Logger().Warn(
			"Failed to update mention count",
			mlog.String("post_id", post.Id),
			mlog.String("channel_id", post.ChannelId),
			mlog.Err(nErr),
		)
	}

	a.NotificationsLog().Trace("Finished processing mentions",
		mlog.String("sender_id", sender.Id),
		mlog.String("post_id", post.Id),
	)

	// Log the problems that might have occurred while auto following the thread
	for _, mac := range mentionAutofollowChans {
		if err := <-mac; err != nil {
			c.Logger().Warn(
				"Failed to update thread autofollow from mention",
				mlog.String("post_id", post.Id),
				mlog.String("channel_id", post.ChannelId),
				mlog.Err(err),
			)
		}
	}

	notificationsForCRT := &CRTNotifiers{}
	if isCRTAllowed && post.RootId != "" {
		for uid := range followers {
			profile := profileMap[uid]
			if profile == nil || !a.IsCRTEnabledForUser(c, uid) {
				continue
			}

			if post.GetProp(model.PostPropsFromWebhook) != "true" && uid == post.UserId {
				continue
			}

			// add user id to notificationsForCRT depending on threads notify props
			notificationsForCRT.addFollowerToNotify(profile, mentions, channelMemberNotifyPropsMap[profile.Id], channel)
		}
	}

	notification := &PostNotification{
		Post:       post.Clone(),
		Channel:    channel,
		ProfileMap: profileMap,
		Sender:     sender,
	}

	if *a.Config().EmailSettings.SendEmailNotifications {
		a.NotificationsLog().Trace("Begin sending email notifications",
			mlog.String("type", model.NotificationTypeEmail),
			mlog.String("sender_id", sender.Id),
			mlog.String("post_id", post.Id),
		)
		emailRecipients := append(mentionedUsersList, notificationsForCRT.Email...)
		emailRecipients = model.RemoveDuplicateStrings(emailRecipients)

		for _, id := range emailRecipients {
			if profileMap[id] == nil {
				a.CountNotificationReason(model.NotificationStatusError, model.NotificationTypeEmail, model.NotificationReasonMissingProfile, model.NotificationNoPlatform)
				a.NotificationsLog().Error("Missing profile",
					mlog.String("type", model.NotificationTypeEmail),
					mlog.String("post_id", post.Id),
					mlog.String("status", model.NotificationStatusNotSent),
					mlog.String("reason", model.NotificationReasonMissingProfile),
					mlog.String("sender_id", sender.Id),
					mlog.String("receiver_id", id),
				)
				continue
			}

			// If email verification is required and user email is not verified don't send email.
			if *a.Config().EmailSettings.RequireEmailVerification && !profileMap[id].EmailVerified {
				a.CountNotificationReason(model.NotificationStatusNotSent, model.NotificationTypeEmail, model.NotificationReasonEmailNotVerified, model.NotificationNoPlatform)
				a.NotificationsLog().Debug("Email not verified",
					mlog.String("type", model.NotificationTypeEmail),
					mlog.String("post_id", post.Id),
					mlog.String("status", model.NotificationStatusNotSent),
					mlog.String("reason", model.NotificationReasonEmailNotVerified),
					mlog.String("sender_id", sender.Id),
					mlog.String("receiver_id", id),
				)
				c.Logger().Debug("Skipped sending notification email, address not verified.", mlog.String("user_email", profileMap[id].Email), mlog.String("user_id", id))
				continue
			}

			if a.userAllowsEmail(c, profileMap[id], channelMemberNotifyPropsMap[id], post) {
				senderProfileImage, _, err := a.GetProfileImage(sender)
				if err != nil {
					c.Logger().Warn("Unable to get the sender user profile image.", mlog.String("user_id", sender.Id), mlog.Err(err))
				}
				if err := a.sendNotificationEmail(c, notification, profileMap[id], team, senderProfileImage); err != nil {
					a.CountNotificationReason(model.NotificationStatusError, model.NotificationTypeEmail, model.NotificationReasonEmailSendError, model.NotificationNoPlatform)
					a.NotificationsLog().Error("Error sending email notification",
						mlog.String("type", model.NotificationTypeEmail),
						mlog.String("post_id", post.Id),
						mlog.String("status", model.NotificationStatusError),
						mlog.String("reason", model.NotificationReasonEmailSendError),
						mlog.String("sender_id", sender.Id),
						mlog.String("receiver_id", id),
						mlog.Err(err),
					)
					c.Logger().Warn("Unable to send notification email.", mlog.Err(err))
				}
			} else {
				a.NotificationsLog().Debug("Email disallowed by user",
					mlog.String("type", model.NotificationTypeEmail),
					mlog.String("post_id", post.Id),
					mlog.String("status", model.NotificationStatusNotSent),
					mlog.String("reason", "email_disallowed_by_user"),
					mlog.String("sender_id", sender.Id),
					mlog.String("receiver_id", id),
				)
			}
		}

		a.NotificationsLog().Trace("Finished sending email notifications",
			mlog.String("type", model.NotificationTypeEmail),
			mlog.String("sender_id", sender.Id),
			mlog.String("post_id", post.Id),
		)
	}

	// Check for channel-wide mentions in channels that have too many members for those to work
	if int64(len(profileMap)) > *a.Config().TeamSettings.MaxNotificationsPerChannel {
		a.CountNotificationReason(model.NotificationStatusNotSent, model.NotificationTypeAll, model.NotificationReasonTooManyUsersInChannel, model.NotificationNoPlatform)
		a.NotificationsLog().Debug("Too many users to notify - will send ephemeral message",
			mlog.String("sender_id", sender.Id),
			mlog.String("post_id", post.Id),
			mlog.String("status", model.NotificationStatusNotSent),
			mlog.String("reason", model.NotificationReasonTooManyUsersInChannel),
		)

		T := i18n.GetUserTranslations(sender.Locale)

		if mentions.HereMentioned {
			a.SendEphemeralPost(
				c,
				post.UserId,
				&model.Post{
					ChannelId: post.ChannelId,
					Message:   T("api.post.disabled_here", map[string]any{"Users": *a.Config().TeamSettings.MaxNotificationsPerChannel}),
					CreateAt:  post.CreateAt + 1,
				},
			)
		}

		if mentions.ChannelMentioned {
			a.SendEphemeralPost(
				c,
				post.UserId,
				&model.Post{
					ChannelId: post.ChannelId,
					Message:   T("api.post.disabled_channel", map[string]any{"Users": *a.Config().TeamSettings.MaxNotificationsPerChannel}),
					CreateAt:  post.CreateAt + 1,
				},
			)
		}

		if mentions.AllMentioned {
			a.SendEphemeralPost(
				c,
				post.UserId,
				&model.Post{
					ChannelId: post.ChannelId,
					Message:   T("api.post.disabled_all", map[string]any{"Users": *a.Config().TeamSettings.MaxNotificationsPerChannel}),
					CreateAt:  post.CreateAt + 1,
				},
			)
		}
	}

	if a.canSendPushNotifications() {
		a.NotificationsLog().Trace("Begin sending push notifications",
			mlog.String("type", model.NotificationTypePush),
			mlog.String("sender_id", sender.Id),
			mlog.String("post_id", post.Id),
		)

		for _, id := range mentionedUsersList {
			if profileMap[id] == nil {
				a.CountNotificationReason(model.NotificationStatusError, model.NotificationTypePush, model.NotificationReasonMissingProfile, model.NotificationNoPlatform)
				a.NotificationsLog().Error("Missing profile",
					mlog.String("type", model.NotificationTypePush),
					mlog.String("post_id", post.Id),
					mlog.String("status", model.NotificationStatusNotSent),
					mlog.String("reason", model.NotificationReasonMissingProfile),
					mlog.String("sender_id", sender.Id),
					mlog.String("receiver_id", id),
				)
				continue
			}

			if notificationsForCRT.Push.Contains(id) {
				a.NotificationsLog().Trace("Skipped direct push notification - will send as CRT notification",
					mlog.String("type", model.NotificationTypePush),
					mlog.String("post_id", post.Id),
					mlog.String("status", model.NotificationStatusNotSent),
					mlog.String("sender_id", sender.Id),
				)
				continue
			}

			var status *model.Status
			var err *model.AppError
			if status, err = a.GetStatus(id); err != nil {
				status = &model.Status{UserId: id, Status: model.StatusOffline, Manual: false, LastActivityAt: 0, ActiveChannel: ""}
			}

			isExplicitlyMentioned := mentions.Mentions[id] > GMMention
			isGM := channel.Type == model.ChannelTypeGroup
			if a.ShouldSendPushNotification(profileMap[id], channelMemberNotifyPropsMap[id], isExplicitlyMentioned, status, post, isGM) {
				mentionType := mentions.Mentions[id]

				replyToThreadType := ""
				if mentionType == ThreadMention {
					replyToThreadType = model.CommentsNotifyAny
				} else if mentionType == CommentMention {
					replyToThreadType = model.CommentsNotifyRoot
				}

				a.sendPushNotification(
					notification,
					profileMap[id],
					mentionType == KeywordMention || mentionType == ChannelMention || mentionType == DMMention,
					mentionType == ChannelMention,
					replyToThreadType,
				)
			}
		}

		for _, id := range allActivityPushUserIds {
			if profileMap[id] == nil {
				a.CountNotificationReason(model.NotificationStatusError, model.NotificationTypePush, model.NotificationReasonMissingProfile, model.NotificationNoPlatform)
				a.NotificationsLog().Error("Missing profile",
					mlog.String("type", model.NotificationTypePush),
					mlog.String("post_id", post.Id),
					mlog.String("status", model.NotificationStatusError),
					mlog.String("reason", model.NotificationReasonMissingProfile),
					mlog.String("sender_id", sender.Id),
					mlog.String("receiver_id", id),
				)
				continue
			}

			if notificationsForCRT.Push.Contains(id) {
				a.NotificationsLog().Trace("Skipped direct push notification - will send as CRT notification",
					mlog.String("type", model.NotificationTypePush),
					mlog.String("post_id", post.Id),
					mlog.String("status", model.NotificationStatusNotSent),
					mlog.String("sender_id", sender.Id),
				)
				continue
			}

			if _, ok := mentions.Mentions[id]; !ok {
				var status *model.Status
				var err *model.AppError
				if status, err = a.GetStatus(id); err != nil {
					status = &model.Status{UserId: id, Status: model.StatusOffline, Manual: false, LastActivityAt: 0, ActiveChannel: ""}
				}

				isGM := channel.Type == model.ChannelTypeGroup
				if a.ShouldSendPushNotification(profileMap[id], channelMemberNotifyPropsMap[id], false, status, post, isGM) {
					a.sendPushNotification(
						notification,
						profileMap[id],
						false,
						false,
						"",
					)
				}
			}
		}

		for _, id := range notificationsForCRT.Push {
			if profileMap[id] == nil {
				a.CountNotificationReason(model.NotificationStatusError, model.NotificationTypePush, model.NotificationReasonMissingProfile, model.NotificationNoPlatform)
				a.NotificationsLog().Error("Missing profile",
					mlog.String("type", model.NotificationTypePush),
					mlog.String("post_id", post.Id),
					mlog.String("status", model.NotificationStatusError),
					mlog.String("reason", model.NotificationReasonMissingProfile),
					mlog.String("sender_id", sender.Id),
					mlog.String("receiver_id", id),
				)
				continue
			}

			var status *model.Status
			var err *model.AppError
			if status, err = a.GetStatus(id); err != nil {
				status = &model.Status{UserId: id, Status: model.StatusOffline, Manual: false, LastActivityAt: 0, ActiveChannel: ""}
			}

			if statusReason := doesStatusAllowPushNotification(profileMap[id].NotifyProps, status, post.ChannelId, true); statusReason == "" {
				a.sendPushNotification(
					notification,
					profileMap[id],
					false,
					false,
					model.CommentsNotifyCRT,
				)
			} else {
				a.CountNotificationReason(model.NotificationStatusNotSent, model.NotificationTypePush, statusReason, model.NotificationNoPlatform)
				a.NotificationsLog().Debug("Notification not sent - status",
					mlog.String("type", model.NotificationTypePush),
					mlog.String("post_id", post.Id),
					mlog.String("status", model.NotificationStatusNotSent),
					mlog.String("reason", statusReason),
					mlog.String("status_reason", statusReason),
					mlog.String("sender_id", post.UserId),
					mlog.String("receiver_id", id),
					mlog.String("receiver_status", status.Status),
				)
			}
		}

		a.NotificationsLog().Trace("Finished sending push notifications",
			mlog.String("type", model.NotificationTypePush),
			mlog.String("sender_id", sender.Id),
			mlog.String("post_id", post.Id),
		)
	}

	a.NotificationsLog().Trace("Begin sending websocket notifications",
		mlog.String("type", model.NotificationTypeWebsocket),
		mlog.String("sender_id", sender.Id),
		mlog.String("post_id", post.Id),
	)

	message := model.NewWebSocketEvent(model.WebsocketEventPosted, "", post.ChannelId, "", nil, "")

	message.Add("channel_type", channel.Type)
	message.Add("channel_display_name", notification.GetChannelName(model.ShowUsername, ""))
	message.Add("channel_name", channel.Name)
	message.Add("sender_name", notification.GetSenderName(model.ShowUsername, *a.Config().ServiceSettings.EnablePostUsernameOverride))
	message.Add("team_id", team.Id)
	message.Add("set_online", setOnline)

	if len(post.FileIds) != 0 && fchan != nil {
		message.Add("otherFile", "true")

		var infos []*model.FileInfo
		if fResult := <-fchan; fResult.NErr != nil {
			c.Logger().Warn("Unable to get fileInfo for push notifications.", mlog.String("post_id", post.Id), mlog.Err(fResult.NErr))
		} else {
			infos = fResult.Data
		}

		for _, info := range infos {
			if info.IsImage() {
				message.Add("image", "true")
				break
			}
		}
	}

	if len(mentionedUsersList) > 0 {
		useAddMentionsHook(message, mentionedUsersList)
	}

	if len(notificationsForCRT.Desktop) > 0 {
		useAddFollowersHook(message, notificationsForCRT.Desktop)
	}

	// Collect user IDs of whom we want to acknowledge the websocket event for notification metrics
	usersToAck := []string{}
	for id, profile := range profileMap {
		userNotificationLevel := profile.NotifyProps[model.DesktopNotifyProp]
		channelNotificationLevel := channelMemberNotifyPropsMap[id][model.DesktopNotifyProp]

		if shouldAckWebsocketNotification(channel.Type, userNotificationLevel, channelNotificationLevel) {
			usersToAck = append(usersToAck, id)
		}
	}
	usePostedAckHook(message, post.UserId, channel.Type, usersToAck)

	appErr := a.publishWebsocketEventForPost(c, post, message)
	if appErr != nil {
		a.CountNotificationReason(model.NotificationStatusError, model.NotificationTypeWebsocket, model.NotificationReasonFetchError, model.NotificationNoPlatform)
		a.NotificationsLog().Error("Couldn't send websocket notification for permalink post",
			mlog.String("type", model.NotificationTypeWebsocket),
			mlog.String("post_id", post.Id),
			mlog.String("status", model.NotificationStatusError),
			mlog.String("reason", model.NotificationReasonFetchError),
			mlog.String("sender_id", sender.Id),
			mlog.Err(appErr),
		)
		return nil, appErr
	}

	// If this is a reply in a thread, notify participants
	if isCRTAllowed && post.RootId != "" {
		for uid := range followers {
			// A user following a thread but had left the channel won't get a notification
			// https://mattermost.atlassian.net/browse/MM-36769
			if profileMap[uid] == nil {
				// This also sometimes happens when bots, which will never show up in the map, reply to threads
				// Their own post goes through this and they get "notified", which we don't need to count as an error if they can't
				if uid != post.UserId {
					a.CountNotificationReason(model.NotificationStatusError, model.NotificationTypeWebsocket, model.NotificationReasonMissingProfile, model.NotificationNoPlatform)
					a.NotificationsLog().Error("Missing profile",
						mlog.String("type", model.NotificationTypeWebsocket),
						mlog.String("post_id", post.Id),
						mlog.String("status", model.NotificationStatusError),
						mlog.String("reason", model.NotificationReasonMissingProfile),
						mlog.String("sender_id", sender.Id),
						mlog.String("receiver_id", uid),
					)
				}
				continue
			}
			if a.IsCRTEnabledForUser(c, uid) {
				message := model.NewWebSocketEvent(model.WebsocketEventThreadUpdated, team.Id, "", uid, nil, "")
				threadMembership := participantMemberships[uid]
				if threadMembership == nil {
					tm, err := a.Srv().Store().Thread().GetMembershipForUser(uid, post.RootId)
					if err != nil {
						a.CountNotificationReason(model.NotificationStatusError, model.NotificationTypeWebsocket, model.NotificationReasonFetchError, model.NotificationNoPlatform)
						a.NotificationsLog().Error("Missing thread membership",
							mlog.String("type", model.NotificationTypeWebsocket),
							mlog.String("post_id", post.Id),
							mlog.String("status", model.NotificationStatusError),
							mlog.String("reason", model.NotificationReasonFetchError),
							mlog.String("sender_id", sender.Id),
							mlog.String("receiver_id", uid),
							mlog.Err(err),
						)
						return nil, errors.Wrapf(err, "Missing thread membership for participant in notifications. user_id=%q thread_id=%q", uid, post.RootId)
					}
					if tm == nil {
						a.CountNotificationReason(model.NotificationStatusNotSent, model.NotificationTypeWebsocket, model.NotificationReasonMissingThreadMembership, model.NotificationNoPlatform)
						a.NotificationsLog().Warn("Missing thread membership",
							mlog.String("type", model.NotificationTypeWebsocket),
							mlog.String("post_id", post.Id),
							mlog.String("status", model.NotificationStatusNotSent),
							mlog.String("reason", model.NotificationReasonMissingThreadMembership),
							mlog.String("sender_id", sender.Id),
							mlog.String("receiver_id", uid),
						)
						continue
					}
					threadMembership = tm
				}
				userThread, err := a.Srv().Store().Thread().GetThreadForUser(threadMembership, true, a.IsPostPriorityEnabled())
				if err != nil {
					a.CountNotificationReason(model.NotificationStatusError, model.NotificationTypeWebsocket, model.NotificationReasonFetchError, model.NotificationNoPlatform)
					a.NotificationsLog().Error("Missing thread",
						mlog.String("type", model.NotificationTypeWebsocket),
						mlog.String("post_id", post.Id),
						mlog.String("status", model.NotificationStatusError),
						mlog.String("reason", model.NotificationReasonFetchError),
						mlog.String("sender_id", sender.Id),
						mlog.String("receiver_id", uid),
						mlog.Err(err),
					)
					return nil, errors.Wrapf(err, "cannot get thread %q for user %q", post.RootId, uid)
				}
				if userThread != nil {
					previousUnreadMentions := int64(0)
					previousUnreadReplies := int64(0)

					// if it's not a newly followed thread, calculate previous unread values.
					if !newParticipants[uid] {
						previousUnreadMentions = userThread.UnreadMentions
						previousUnreadReplies = max(userThread.UnreadReplies-1, 0)

						if mentions.isUserMentioned(uid) {
							previousUnreadMentions = max(userThread.UnreadMentions-1, 0)
						}
					}

					// set LastViewed to now for commenter
					if uid == post.UserId {
						opts := store.ThreadMembershipOpts{
							UpdateViewedTimestamp: true,
						}
						// should set unread mentions, and unread replies to 0
						_, err = a.Srv().Store().Thread().MaintainMembership(uid, post.RootId, opts)
						if err != nil {
							a.CountNotificationReason(model.NotificationStatusError, model.NotificationTypeWebsocket, model.NotificationReasonFetchError, model.NotificationNoPlatform)
							a.NotificationsLog().Error("Failed to update thread membership",
								mlog.String("type", model.NotificationTypeWebsocket),
								mlog.String("post_id", post.Id),
								mlog.String("status", model.NotificationStatusError),
								mlog.String("reason", model.NotificationReasonFetchError),
								mlog.String("sender_id", sender.Id),
								mlog.String("receiver_id", uid),
								mlog.Err(err),
							)
							return nil, errors.Wrapf(err, "cannot maintain thread membership %q for user %q", post.RootId, uid)
						}
						userThread.UnreadMentions = 0
						userThread.UnreadReplies = 0
					}
					a.sanitizeProfiles(userThread.Participants, false)
					userThread.Post.SanitizeProps()

					sanitizedPost, err := a.SanitizePostMetadataForUser(c, userThread.Post, uid)
					if err != nil {
						a.CountNotificationReason(model.NotificationStatusError, model.NotificationTypeWebsocket, model.NotificationReasonParseError, model.NotificationNoPlatform)
						a.NotificationsLog().Error("Failed to sanitize metadata",
							mlog.String("type", model.NotificationTypeWebsocket),
							mlog.String("post_id", post.Id),
							mlog.String("status", model.NotificationStatusError),
							mlog.String("reason", model.NotificationReasonParseError),
							mlog.String("sender_id", sender.Id),
							mlog.String("receiver_id", uid),
							mlog.Err(err),
						)
						return nil, err
					}
					userThread.Post = sanitizedPost

					payload, jsonErr := json.Marshal(userThread)
					if jsonErr != nil {
						c.Logger().Warn("Failed to encode thread to JSON")
					}
					message.Add("thread", string(payload))
					message.Add("previous_unread_mentions", previousUnreadMentions)
					message.Add("previous_unread_replies", previousUnreadReplies)

					a.Publish(message)
				}
			}
		}
	}

	a.NotificationsLog().Trace("Finish sending websocket notifications",
		mlog.String("type", model.NotificationTypeWebsocket),
		mlog.String("sender_id", sender.Id),
		mlog.String("post_id", post.Id),
	)

	for id, reason := range mentions.Mentions {
		user, ok := profileMap[id]
		if !ok {
			continue
		}
		if user.IsGuest() {
			if reason == KeywordMention {
				a.Srv().telemetryService.SendTelemetryForFeature(
					telemetry.TrackGuestFeature,
					"post_mentioned_guest",
					map[string]any{telemetry.TrackPropertyUser: user.Id, telemetry.TrackPropertyPostAuthor: sender.Id},
				)
			} else if reason == DMMention {
				a.Srv().telemetryService.SendTelemetryForFeature(
					telemetry.TrackGuestFeature,
					"direct_message_to_guest",
					map[string]any{telemetry.TrackPropertyUser: user.Id, telemetry.TrackPropertyPostAuthor: sender.Id},
				)
			}
		}
		if user.IsRemote() {
			a.Srv().telemetryService.SendTelemetryForFeature(telemetry.TrackSharedChannelsFeature, "mentioned_remote_user", map[string]any{telemetry.TrackPropertyUser: user.Id, telemetry.TrackPropertyPostAuthor: sender.Id})
		}
	}
	for groupId := range mentions.GroupMentions {
		a.Srv().telemetryService.SendTelemetryForFeature(telemetry.TrackGroupsFeature, "post_mentioned_custom_group", map[string]any{telemetry.TrackPropertyUser: sender.Id, telemetry.TrackPropertyGroup: groupId, "group_size": groups[groupId].MemberCount})
	}
	return mentionedUsersList, nil
}

func (a *App) RemoveNotifications(c request.CTX, post *model.Post, channel *model.Channel) error {
	isCRTAllowed := *a.Config().ServiceSettings.CollapsedThreads != model.CollapsedThreadsDisabled

	// CRT is the main issue in this case as notifications indicator are not updated when accessing threads from the sidebar.
	if isCRTAllowed && post.RootId != "" {
		var team *model.Team
		if channel.TeamId != "" {
			t, err1 := a.Srv().Store().Team().Get(channel.TeamId)
			if err1 != nil {
				return model.NewAppError("RemoveNotifications", "app.post.delete_post.get_team.app_error", nil, "", http.StatusInternalServerError).Wrap(err1)
			}
			team = t
		} else {
			// Blank team for DMs
			team = &model.Team{}
		}

		pCh := make(chan store.StoreResult[map[string]*model.User], 1)
		go func() {
			props, err := a.Srv().Store().User().GetAllProfilesInChannel(context.Background(), channel.Id, true)
			pCh <- store.StoreResult[map[string]*model.User]{Data: props, NErr: err}
			close(pCh)
		}()

		cmnCh := make(chan store.StoreResult[map[string]model.StringMap], 1)
		go func() {
			props, err := a.Srv().Store().Channel().GetAllChannelMembersNotifyPropsForChannel(channel.Id, true)
			cmnCh <- store.StoreResult[map[string]model.StringMap]{Data: props, NErr: err}
			close(cmnCh)
		}()

		var gCh chan store.StoreResult[map[string]*model.Group]
		if a.allowGroupMentions(c, post) {
			gCh = make(chan store.StoreResult[map[string]*model.Group], 1)
			go func() {
				groupsMap, err := a.getGroupsAllowedForReferenceInChannel(channel, team)
				gCh <- store.StoreResult[map[string]*model.Group]{Data: groupsMap, NErr: err}
				close(gCh)
			}()
		}

		resultP := <-pCh
		if resultP.NErr != nil {
			return resultP.NErr
		}
		profileMap := resultP.Data

		resultCmn := <-cmnCh
		if resultCmn.NErr != nil {
			return resultCmn.NErr
		}
		channelMemberNotifyPropsMap := resultCmn.Data

		groups := make(map[string]*model.Group)
		if gCh != nil {
			resultG := <-gCh
			if resultG.NErr != nil {
				return resultG.NErr
			}
			groups = resultG.Data
		}

		mentions, _ := a.getExplicitMentionsAndKeywords(c, post, channel, profileMap, groups, channelMemberNotifyPropsMap, nil)

		userIDs := []string{}
		for groupID := range mentions.GroupMentions {
			for page := 0; ; page++ {
				groupMemberPage, count, appErr := a.GetGroupMemberUsersPage(groupID, page, 100, &model.ViewUsersRestrictions{Channels: []string{channel.Id}})
				if appErr != nil {
					return appErr
				}

				for _, user := range groupMemberPage {
					userIDs = append(userIDs, user.Id)
				}

				// count is the total number of users that match the filter criteria.
				// When we've processed `count` number of users, we know there aren't
				// any more users left to query and we can break the loop
				if len(userIDs) == count {
					break
				}
			}
		}

		for userID := range mentions.Mentions {
			userIDs = append(userIDs, userID)
		}

		for _, userID := range userIDs {
			threadMembership, appErr := a.GetThreadMembershipForUser(userID, post.RootId)
			if appErr != nil {
				return appErr
			}

			// If the user has viewed the thread or there are no unread mentions, skip.
			if threadMembership.LastViewed > post.CreateAt || threadMembership.UnreadMentions == 0 {
				continue
			}

			threadMembership.UnreadMentions -= 1
			if _, err := a.Srv().Store().Thread().UpdateMembership(threadMembership); err != nil {
				return err
			}

			userThread, err := a.Srv().Store().Thread().GetThreadForUser(threadMembership, true, a.IsPostPriorityEnabled())
			if err != nil {
				return err
			}

			if userThread != nil {
				previousUnreadMentions := int64(0)
				previousUnreadReplies := int64(0)

				a.sanitizeProfiles(userThread.Participants, false)
				userThread.Post.SanitizeProps()

				sanitizedPost, err1 := a.SanitizePostMetadataForUser(c, userThread.Post, userID)
				if err1 != nil {
					return err1
				}
				userThread.Post = sanitizedPost

				payload, jsonErr := json.Marshal(userThread)
				if jsonErr != nil {
					c.Logger().Warn("Failed to encode thread to JSON")
				}

				message := model.NewWebSocketEvent(model.WebsocketEventThreadUpdated, team.Id, "", userID, nil, "")
				message.Add("thread", string(payload))
				message.Add("previous_unread_mentions", previousUnreadMentions)
				message.Add("previous_unread_replies", previousUnreadReplies)

				a.Publish(message)
			}
		}
	}

	return nil
}

func (a *App) getExplicitMentionsAndKeywords(c request.CTX, post *model.Post, channel *model.Channel, profileMap map[string]*model.User, groups map[string]*model.Group, channelMemberNotifyPropsMap map[string]model.StringMap, parentPostList *model.PostList) (*MentionResults, MentionKeywords) {
	mentions := &MentionResults{}
	var allowChannelMentions bool
	var keywords MentionKeywords

	if channel.Type == model.ChannelTypeDirect {
		isWebhook := post.GetProp(model.PostPropsFromWebhook) == "true"

		// A bot can post in a DM where it doesn't belong to.
		// Therefore, we cannot "guess" who is the other user,
		// so we add the mention to any user that is not the
		// poster unless the post comes from a webhook.
		user1, user2 := channel.GetBothUsersForDM()
		if (post.UserId != user1) || isWebhook {
			if _, ok := profileMap[user1]; ok {
				mentions.addMention(user1, DMMention)
			} else {
				a.Log().Debug("missing profile: DM user not in profiles", mlog.String("userId", user1), mlog.String("channelId", channel.Id))
			}
		}

		if user2 != "" {
			if (post.UserId != user2) || isWebhook {
				if _, ok := profileMap[user2]; ok {
					mentions.addMention(user2, DMMention)
				} else {
					a.Log().Debug("missing profile: DM user not in profiles", mlog.String("userId", user2), mlog.String("channelId", channel.Id))
				}
			}
		}
	} else {
		allowChannelMentions = a.allowChannelMentions(c, post, len(profileMap))
		keywords = a.getMentionKeywordsInChannel(profileMap, allowChannelMentions, channelMemberNotifyPropsMap, groups)

		mentions = getExplicitMentions(post, keywords)

		// Add a GM mention to all members of a GM channel
		if channel.Type == model.ChannelTypeGroup {
			for id := range channelMemberNotifyPropsMap {
				if _, ok := profileMap[id]; ok {
					mentions.addMention(id, GMMention)
				} else {
					a.Log().Debug("missing profile: GM user not in profiles", mlog.String("userId", id), mlog.String("channelId", channel.Id))
				}
			}
		}

		// Add an implicit mention when a user is added to a channel
		// even if the user has set 'username mentions' to false in account settings.
		if post.Type == model.PostTypeAddToChannel {
			if addedUserId, ok := post.GetProp(model.PostPropsAddedUserId).(string); ok {
				if _, ok := profileMap[addedUserId]; ok {
					mentions.addMention(addedUserId, KeywordMention)
				} else {
					a.Log().Debug("missing profile: user added to channel not in profiles", mlog.String("userId", addedUserId), mlog.String("channelId", channel.Id))
				}
			}
		}

		// Get users that have comment thread mentions enabled
		if post.RootId != "" && parentPostList != nil {
			for _, threadPost := range parentPostList.Posts {
				profile := profileMap[threadPost.UserId]
				if profile == nil {
					// Not logging missing profile since this is relatively expected
					continue
				}

				// If this is the root post and it was posted by an OAuth bot, don't notify the user
				if threadPost.Id == parentPostList.Order[0] && threadPost.IsFromOAuthBot() {
					continue
				}
				if a.IsCRTEnabledForUser(c, profile.Id) {
					continue
				}
				if profile.NotifyProps[model.CommentsNotifyProp] == model.CommentsNotifyAny || (profile.NotifyProps[model.CommentsNotifyProp] == model.CommentsNotifyRoot && threadPost.Id == parentPostList.Order[0]) {
					mentionType := ThreadMention
					if threadPost.Id == parentPostList.Order[0] {
						mentionType = CommentMention
					}

					mentions.addMention(threadPost.UserId, mentionType)
				}
			}
		}

		// Prevent the user from mentioning themselves
		if post.GetProp(model.PostPropsFromWebhook) != "true" {
			mentions.removeMention(post.UserId)
		}
	}

	return mentions, keywords
}

func (a *App) userAllowsEmail(c request.CTX, user *model.User, channelMemberNotificationProps model.StringMap, post *model.Post) bool {
	// if user is a bot account or remote, then we do not send email
	if user.IsBot || user.IsRemote() {
		return false
	}

	userAllowsEmails := user.NotifyProps[model.EmailNotifyProp] != "false"

	// if CRT is ON for user and the post is a reply disregard the channelEmail setting
	if channelEmail, ok := channelMemberNotificationProps[model.EmailNotifyProp]; ok && !(a.IsCRTEnabledForUser(c, user.Id) && post.RootId != "") {
		if channelEmail != model.ChannelNotifyDefault {
			userAllowsEmails = channelEmail != "false"
		}
	}

	// Remove the user as recipient when the user has muted the channel.
	if channelMuted, ok := channelMemberNotificationProps[model.MarkUnreadNotifyProp]; ok {
		if channelMuted == model.ChannelMarkUnreadMention {
			c.Logger().Debug("Channel muted for user", mlog.String("user_id", user.Id), mlog.String("channel_mute", channelMuted))
			userAllowsEmails = false
		}
	}

	var status *model.Status
	var err *model.AppError
	if status, err = a.GetStatus(user.Id); err != nil {
		status = &model.Status{
			UserId:         user.Id,
			Status:         model.StatusOffline,
			Manual:         false,
			LastActivityAt: 0,
			ActiveChannel:  "",
		}
	}

	autoResponderRelated := status.Status == model.StatusOutOfOffice || post.Type == model.PostTypeAutoResponder
	emailNotificationsAllowedForStatus := status.Status != model.StatusOnline && status.Status != model.StatusDnd

	return userAllowsEmails && emailNotificationsAllowedForStatus && user.DeleteAt == 0 && !autoResponderRelated
}

func (a *App) sendNoUsersNotifiedByGroupInChannel(c request.CTX, sender *model.User, post *model.Post, channel *model.Channel, group *model.Group) {
	T := i18n.GetUserTranslations(sender.Locale)
	ephemeralPost := &model.Post{
		UserId:    sender.Id,
		RootId:    post.RootId,
		ChannelId: channel.Id,
		Message:   T("api.post.check_for_out_of_channel_group_users.message.none", model.StringInterface{"GroupName": group.Name}),
	}
	a.SendEphemeralPost(c, post.UserId, ephemeralPost)
}

// sendOutOfChannelMentions sends an ephemeral post to the sender of a post if any of the given potential mentions
// are outside of the post's channel. Returns whether or not an ephemeral post was sent.
func (a *App) sendOutOfChannelMentions(c request.CTX, sender *model.User, post *model.Post, channel *model.Channel, potentialMentions []string) (bool, error) {
	outOfTeamUsers, outOfChannelUsers, outOfGroupsUsers, err := a.filterOutOfChannelMentions(c, sender, post, channel, potentialMentions)
	if err != nil {
		return false, err
	}

	if len(outOfTeamUsers) == 0 && len(outOfChannelUsers) == 0 && len(outOfGroupsUsers) == 0 {
		return false, nil
	}

	if len(outOfChannelUsers) != 0 || len(outOfGroupsUsers) != 0 {
		a.SendEphemeralPost(c, post.UserId, makeOutOfChannelMentionPost(sender, post, outOfChannelUsers, outOfGroupsUsers))
	}
	if len(outOfTeamUsers) != 0 {
		a.SendEphemeralPost(c, post.UserId, makeOutOfTeamMentionPost(sender, post, outOfTeamUsers))
	}
	return true, nil
}

func (a *App) FilterUsersByVisible(c request.CTX, viewer *model.User, otherUsers []*model.User) ([]*model.User, *model.AppError) {
	result := []*model.User{}
	for _, user := range otherUsers {
		canSee, err := a.UserCanSeeOtherUser(c, viewer.Id, user.Id)
		if err != nil {
			return nil, err
		}
		if canSee {
			result = append(result, user)
		}
	}
	return result, nil
}

func (a *App) filterOutOfChannelMentions(c request.CTX, sender *model.User, post *model.Post, channel *model.Channel, potentialMentions []string) ([]*model.User, []*model.User, []*model.User, error) {
	if post.IsSystemMessage() {
		return nil, nil, nil, nil
	}

	if channel.TeamId == "" || channel.Type == model.ChannelTypeDirect || channel.Type == model.ChannelTypeGroup {
		return nil, nil, nil, nil
	}

	if len(potentialMentions) == 0 {
		return nil, nil, nil, nil
	}

	mentionedUsersInTheTeam, err := a.Srv().Store().User().GetProfilesByUsernames(potentialMentions, &model.ViewUsersRestrictions{Teams: []string{channel.TeamId}})
	if err != nil {
		return nil, nil, nil, err
	}

	// Filter out inactive users and bots
	teamUsers := model.UserSlice(mentionedUsersInTheTeam).FilterByActive(true)
	teamUsers = teamUsers.FilterWithoutBots()
	teamUsers, appErr := a.FilterUsersByVisible(c, sender, teamUsers)
	if appErr != nil {
		return nil, nil, nil, appErr
	}

	allMentionedUsers, err := a.Srv().Store().User().GetProfilesByUsernames(potentialMentions, nil)
	if err != nil {
		return nil, nil, nil, err
	}

	outOfTeamUsers := model.UserSlice(allMentionedUsers).FilterWithoutID(teamUsers.IDs())
	outOfTeamUsers = outOfTeamUsers.FilterByActive(true)
	outOfTeamUsers = outOfTeamUsers.FilterWithoutBots()
	outOfTeamUsers, appErr = a.FilterUsersByVisible(c, sender, outOfTeamUsers)
	if appErr != nil {
		return nil, nil, nil, appErr
	}

	if len(teamUsers) == 0 {
		return outOfTeamUsers, nil, nil, nil
	}

	// Differentiate between mentionedUsersInTheTeam who can and can't be added to the channel
	var outOfChannelUsers model.UserSlice
	var outOfGroupsUsers model.UserSlice
	if channel.IsGroupConstrained() {
		nonMemberIDs, err := a.FilterNonGroupChannelMembers(teamUsers.IDs(), channel)
		if err != nil {
			return nil, nil, nil, err
		}

		outOfChannelUsers = teamUsers.FilterWithoutID(nonMemberIDs)
		outOfGroupsUsers = teamUsers.FilterByID(nonMemberIDs)
	} else {
		outOfChannelUsers = teamUsers
	}

	return outOfTeamUsers, outOfChannelUsers, outOfGroupsUsers, nil
}

func makeOutOfChannelMentionPost(sender *model.User, post *model.Post, outOfChannelUsers, outOfGroupsUsers []*model.User) *model.Post {
	allUsers := model.UserSlice(append(outOfChannelUsers, outOfGroupsUsers...))

	ocUsers := model.UserSlice(outOfChannelUsers)
	ocUsernames := ocUsers.Usernames()
	ocUserIDs := ocUsers.IDs()

	ogUsers := model.UserSlice(outOfGroupsUsers)
	ogUsernames := ogUsers.Usernames()

	T := i18n.GetUserTranslations(sender.Locale)

	ephemeralPostId := model.NewId()
	var message string
	if len(outOfChannelUsers) == 1 {
		message = T("api.post.check_for_out_of_channel_mentions.message.one", map[string]any{
			"Username": ocUsernames[0],
		})
	} else if len(outOfChannelUsers) > 1 {
		preliminary, final := splitAtFinal(ocUsernames)

		message = T("api.post.check_for_out_of_channel_mentions.message.multiple", map[string]any{
			"Usernames":    strings.Join(preliminary, ", @"),
			"LastUsername": final,
		})
	}

	if len(outOfGroupsUsers) == 1 {
		if message != "" {
			message += "\n"
		}

		message += T("api.post.check_for_out_of_channel_groups_mentions.message.one", map[string]any{
			"Username": ogUsernames[0],
		})
	} else if len(outOfGroupsUsers) > 1 {
		preliminary, final := splitAtFinal(ogUsernames)

		if message != "" {
			message += "\n"
		}

		message += T("api.post.check_for_out_of_channel_groups_mentions.message.multiple", map[string]any{
			"Usernames":    strings.Join(preliminary, ", @"),
			"LastUsername": final,
		})
	}

	props := model.StringInterface{
		model.PropsAddChannelMember: model.StringInterface{
			"post_id": ephemeralPostId,

			"usernames":                allUsers.Usernames(), // Kept for backwards compatibility of mobile app.
			"not_in_channel_usernames": ocUsernames,

			"user_ids":                allUsers.IDs(), // Kept for backwards compatibility of mobile app.
			"not_in_channel_user_ids": ocUserIDs,

			"not_in_groups_usernames": ogUsernames,
			"not_in_groups_user_ids":  ogUsers.IDs(),
		},
	}

	return &model.Post{
		Id:        ephemeralPostId,
		RootId:    post.RootId,
		ChannelId: post.ChannelId,
		Message:   message,
		CreateAt:  post.CreateAt + 1,
		Props:     props,
	}
}

func makeOutOfTeamMentionPost(sender *model.User, post *model.Post, outOfTeamUsers []*model.User) *model.Post {
	otUsers := model.UserSlice(outOfTeamUsers)
	otUsernames := otUsers.Usernames()

	T := i18n.GetUserTranslations(sender.Locale)

	ephemeralPostId := model.NewId()
	var message string

	if len(outOfTeamUsers) == 1 {
		message += T("api.post.check_for_out_of_team_mentions.message.one", map[string]any{
			"Username": otUsernames[0],
		})
	} else if len(outOfTeamUsers) > 1 {
		preliminary, final := splitAtFinal(otUsernames)

		message += T("api.post.check_for_out_of_team_mentions.message.multiple", map[string]any{
			"Usernames":    strings.Join(preliminary, ", @"),
			"LastUsername": final,
		})
	}

	return &model.Post{
		Id:        ephemeralPostId,
		RootId:    post.RootId,
		ChannelId: post.ChannelId,
		Message:   message,
		CreateAt:  post.CreateAt + 1,
	}
}

func splitAtFinal(items []string) (preliminary []string, final string) {
	if len(items) == 0 {
		return
	}
	preliminary = items[:len(items)-1]
	final = items[len(items)-1]
	return
}

// Given a message and a map mapping mention keywords to the users who use them, returns a map of mentioned
// users and a slice of potential mention users not in the channel and whether or not @here was mentioned.
func getExplicitMentions(post *model.Post, keywords MentionKeywords) *MentionResults {
	parser := makeStandardMentionParser(keywords)

	buf := ""
	mentionsEnabledFields := getMentionsEnabledFields(post)
	for _, message := range mentionsEnabledFields {
		// Parse the text as Markdown, combining adjacent Text nodes into a single string for processing
		markdown.Inspect(message, func(node any) bool {
			text, ok := node.(*markdown.Text)
			if !ok {
				// This node isn't a string so process any accumulated text in the buffer
				if buf != "" {
					parser.ProcessText(buf)
				}

				buf = ""
				return true
			}

			// This node is a string, so add it to buf and continue onto the next node to see if it's more text
			buf += text.Text
			return false
		})
	}

	// Process any left over text
	if buf != "" {
		parser.ProcessText(buf)
	}

	return parser.Results()
}

// Given a post returns the values of the fields in which mentions are possible.
// post.message, preText and text in the attachment are enabled.
func getMentionsEnabledFields(post *model.Post) model.StringArray {
	ret := []string{}

	ret = append(ret, post.Message)
	for _, attachment := range post.Attachments() {
		if attachment.Pretext != "" {
			ret = append(ret, attachment.Pretext)
		}
		if attachment.Text != "" {
			ret = append(ret, attachment.Text)
		}

		for _, field := range attachment.Fields {
			if valueString, ok := field.Value.(string); ok && valueString != "" {
				ret = append(ret, valueString)
			}
		}
	}
	return ret
}

// allowChannelMentions returns whether or not the channel mentions are allowed for the given post.
func (a *App) allowChannelMentions(c request.CTX, post *model.Post, numProfiles int) bool {
	if !a.HasPermissionToChannel(c, post.UserId, post.ChannelId, model.PermissionUseChannelMentions) {
		return false
	}

	if post.Type == model.PostTypeHeaderChange || post.Type == model.PostTypePurposeChange {
		return false
	}

	if int64(numProfiles) >= *a.Config().TeamSettings.MaxNotificationsPerChannel {
		return false
	}

	return true
}

// allowGroupMentions returns whether or not the group mentions are allowed for the given post.
func (a *App) allowGroupMentions(c request.CTX, post *model.Post) bool {
	if license := a.Srv().License(); license == nil || (license.SkuShortName != model.LicenseShortSkuProfessional && license.SkuShortName != model.LicenseShortSkuEnterprise) {
		return false
	}

	if !a.HasPermissionToChannel(c, post.UserId, post.ChannelId, model.PermissionUseGroupMentions) {
		return false
	}

	if post.Type == model.PostTypeHeaderChange || post.Type == model.PostTypePurposeChange {
		return false
	}

	return true
}

// getGroupsAllowedForReferenceInChannel returns a map of groups allowed for reference in a given channel and team.
func (a *App) getGroupsAllowedForReferenceInChannel(channel *model.Channel, team *model.Team) (map[string]*model.Group, error) {
	var err error
	groupsMap := make(map[string]*model.Group)
	opts := model.GroupSearchOpts{FilterAllowReference: true, IncludeMemberCount: true}

	if channel.IsGroupConstrained() || (team != nil && team.IsGroupConstrained()) {
		var groups []*model.GroupWithSchemeAdmin
		if channel.IsGroupConstrained() {
			groups, err = a.Srv().Store().Group().GetGroupsByChannel(channel.Id, opts)
		} else {
			groups, err = a.Srv().Store().Group().GetGroupsByTeam(team.Id, opts)
		}
		if err != nil {
			return nil, errors.Wrap(err, "unable to get groups")
		}
		for _, group := range groups {
			if group.Group.Name != nil {
				groupsMap[group.Id] = &group.Group
			}
		}

		opts.Source = model.GroupSourceCustom
		var customgroups []*model.Group
		customgroups, err = a.Srv().Store().Group().GetGroups(0, 0, opts, nil)
		if err != nil {
			return nil, errors.Wrap(err, "unable to get custom groups")
		}
		for _, group := range customgroups {
			if group.Name != nil {
				groupsMap[group.Id] = group
			}
		}
		return groupsMap, nil
	}

	groups, err := a.Srv().Store().Group().GetGroups(0, 0, opts, nil)
	if err != nil {
		return nil, errors.Wrap(err, "unable to get groups")
	}
	for _, group := range groups {
		if group.Name != nil {
			groupsMap[group.Id] = group
		}
	}

	return groupsMap, nil
}

// Given a map of user IDs to profiles, returns a list of mention
// keywords for all users in the channel.
func (a *App) getMentionKeywordsInChannel(profiles map[string]*model.User, allowChannelMentions bool, channelMemberNotifyPropsMap map[string]model.StringMap, groups map[string]*model.Group) MentionKeywords {
	keywords := make(MentionKeywords)

	for _, profile := range profiles {
		keywords.AddUser(
			profile,
			channelMemberNotifyPropsMap[profile.Id],
			a.GetStatusFromCache(profile.Id),
			allowChannelMentions,
		)
	}

	keywords.AddGroupsMap(groups)

	return keywords
}

// insertGroupMentions adds group members in the channel to Mentions, adds group members not in the channel to OtherPotentialMentions
// returns false if no group members present in the team that the channel belongs to
func (a *App) insertGroupMentions(senderID string, group *model.Group, channel *model.Channel, profileMap map[string]*model.User, mentions *MentionResults) (bool, *model.AppError) {
	var err error
	var groupMembers []*model.User
	outOfChannelGroupMembers := []*model.User{}
	isGroupOrDirect := channel.IsGroupOrDirect()

	if isGroupOrDirect {
		groupMembers, err = a.Srv().Store().Group().GetMemberUsers(group.Id)
	} else {
		groupMembers, err = a.Srv().Store().Group().GetMemberUsersInTeam(group.Id, channel.TeamId)
	}

	if err != nil {
		return false, model.NewAppError("insertGroupMentions", "app.select_error", nil, "", http.StatusInternalServerError).Wrap(err)
	}

	if mentions.Mentions == nil {
		mentions.Mentions = make(map[string]MentionType)
	}

	for _, member := range groupMembers {
		if member.Id != senderID {
			if _, ok := profileMap[member.Id]; ok {
				mentions.Mentions[member.Id] = GroupMention
			} else {
				outOfChannelGroupMembers = append(outOfChannelGroupMembers, member)
			}
		}
	}

	potentialGroupMembersMentioned := []string{}
	for _, user := range outOfChannelGroupMembers {
		potentialGroupMembersMentioned = append(potentialGroupMembersMentioned, user.Username)
	}
	if len(potentialGroupMembersMentioned) != 0 {
		a.Srv().telemetryService.SendTelemetryForFeature(
			telemetry.TrackGroupsFeature,
			"invite_group_to_channel__post",
			map[string]any{telemetry.TrackPropertyUser: senderID, telemetry.TrackPropertyGroup: group.Id},
		)
	}
	if mentions.OtherPotentialMentions == nil {
		mentions.OtherPotentialMentions = potentialGroupMembersMentioned
	} else {
		mentions.OtherPotentialMentions = append(mentions.OtherPotentialMentions, potentialGroupMembersMentioned...)
	}

	return isGroupOrDirect || len(groupMembers) > 0, nil
}

// Represents either an email or push notification and contains the fields required to send it to any user.
type PostNotification struct {
	Channel    *model.Channel
	Post       *model.Post
	ProfileMap map[string]*model.User
	Sender     *model.User
}

// Returns the name of the channel for this notification. For direct messages, this is the sender's name
// preceded by an at sign. For group messages, this is a comma-separated list of the members of the
// channel, with an option to exclude the recipient of the message from that list.
func (n *PostNotification) GetChannelName(userNameFormat, excludeId string) string {
	switch n.Channel.Type {
	case model.ChannelTypeDirect:
		return n.Sender.GetDisplayNameWithPrefix(userNameFormat, "@")
	case model.ChannelTypeGroup:
		names := []string{}
		for _, user := range n.ProfileMap {
			if user.Id != excludeId {
				names = append(names, user.GetDisplayName(userNameFormat))
			}
		}

		sort.Strings(names)

		return strings.Join(names, ", ")
	default:
		return n.Channel.DisplayName
	}
}

// Returns the name of the sender of this notification, accounting for things like system messages
// and whether or not the username has been overridden by an integration.
func (n *PostNotification) GetSenderName(userNameFormat string, overridesAllowed bool) string {
	if n.Post.IsSystemMessage() {
		return i18n.T("system.message.name")
	}

	if overridesAllowed && n.Channel.Type != model.ChannelTypeDirect {
		if value := n.Post.GetProp(model.PostPropsOverrideUsername); value != nil && n.Post.GetProp(model.PostPropsFromWebhook) == "true" {
			if s, ok := value.(string); ok {
				return s
			}
		}
	}

	return n.Sender.GetDisplayNameWithPrefix(userNameFormat, "@")
}

func (a *App) GetNotificationNameFormat(user *model.User) string {
	if !*a.Config().PrivacySettings.ShowFullName {
		return model.ShowUsername
	}

	data, err := a.Srv().Store().Preference().Get(user.Id, model.PreferenceCategoryDisplaySettings, model.PreferenceNameNameFormat)
	if err != nil {
		return *a.Config().TeamSettings.TeammateNameDisplay
	}

	return data.Value
}

type CRTNotifiers struct {
	// Desktop contains the user IDs of thread followers to receive desktop notification
	Desktop model.StringArray

	// Email contains the user IDs of thread followers to receive email notification
	Email model.StringArray

	// Push contains the user IDs of thread followers to receive push notification
	Push model.StringArray
}

func (c *CRTNotifiers) addFollowerToNotify(user *model.User, mentions *MentionResults, channelMemberNotificationProps model.StringMap, channel *model.Channel) {
	_, userWasMentioned := mentions.Mentions[user.Id]
	notifyDesktop, notifyPush, notifyEmail := shouldUserNotifyCRT(user, userWasMentioned)
	notifyChannelDesktop, notifyChannelPush := shouldChannelMemberNotifyCRT(user.NotifyProps, channelMemberNotificationProps, userWasMentioned)

	// respect the user global notify props when there are no channel specific ones (default)
	// otherwise respect the channel member's notify props
	if (channelMemberNotificationProps[model.DesktopNotifyProp] == model.ChannelNotifyDefault && notifyDesktop) || notifyChannelDesktop {
		c.Desktop = append(c.Desktop, user.Id)
	}

	if notifyEmail {
		c.Email = append(c.Email, user.Id)
	}

	// respect the user global notify props when there are no channel specific ones (default)
	// otherwise respect the channel member's notify props
	if (channelMemberNotificationProps[model.PushNotifyProp] == model.ChannelNotifyDefault && notifyPush) || notifyChannelPush {
		c.Push = append(c.Push, user.Id)
	}
}

// user global settings check for desktop, email, and push notifications
func shouldUserNotifyCRT(user *model.User, isMentioned bool) (notifyDesktop, notifyPush, notifyEmail bool) {
	notifyDesktop = false
	notifyPush = false
	notifyEmail = false

	desktop := user.NotifyProps[model.DesktopNotifyProp]
	push := user.NotifyProps[model.PushNotifyProp]
	shouldEmail := user.NotifyProps[model.EmailNotifyProp] == "true"

	desktopThreads := user.NotifyProps[model.DesktopThreadsNotifyProp]
	emailThreads := user.NotifyProps[model.EmailThreadsNotifyProp]
	pushThreads := user.NotifyProps[model.PushThreadsNotifyProp]

	// user should be notified via desktop notification in the case the notify prop is not set as no notify
	// and either the user was mentioned or the CRT notify prop for desktop is set to all
	if desktop != model.UserNotifyNone && (isMentioned || desktopThreads == model.UserNotifyAll || desktop == model.UserNotifyAll) {
		notifyDesktop = true
	}

	// user should be notified via email when emailing is enabled and
	// either the user was mentioned, or the CRT notify prop for email is set to all
	if shouldEmail && (isMentioned || emailThreads == model.UserNotifyAll) {
		notifyEmail = true
	}

	// user should be notified via push in the case the notify prop is not set as no notify
	// and either the user was mentioned or the CRT push notify prop is set to all
	if push != model.UserNotifyNone && (isMentioned || pushThreads == model.UserNotifyAll || push == model.UserNotifyAll) {
		notifyPush = true
	}

	return
}

// channel specific settings check for desktop and push notifications
func shouldChannelMemberNotifyCRT(userNotifyProps model.StringMap, channelMemberNotifyProps model.StringMap, isMentioned bool) (notifyDesktop, notifyPush bool) {
	notifyDesktop = false
	notifyPush = false

	desktop := channelMemberNotifyProps[model.DesktopNotifyProp]
	push := channelMemberNotifyProps[model.PushNotifyProp]

	desktopThreads := channelMemberNotifyProps[model.DesktopThreadsNotifyProp]
	userDesktopThreads := userNotifyProps[model.DesktopThreadsNotifyProp]
	pushThreads := channelMemberNotifyProps[model.PushThreadsNotifyProp]

	// user should be notified via desktop notification in the case the notify prop is not set as no notify or default
	// and either the user was mentioned or the CRT notify prop for desktop is set to all
	if desktop != model.ChannelNotifyDefault && desktop != model.ChannelNotifyNone && (isMentioned || (desktopThreads == model.ChannelNotifyAll && userDesktopThreads != model.UserNotifyMention) || desktop == model.ChannelNotifyAll) {
		notifyDesktop = true
	}

	// user should be notified via push in the case the notify prop is not set as no notify or default
	// and either the user was mentioned or the CRT push notify prop is set to all
	if push != model.ChannelNotifyDefault && push != model.ChannelNotifyNone && (isMentioned || pushThreads == model.ChannelNotifyAll || push == model.ChannelNotifyAll) {
		notifyPush = true
	}

	return
}

func shouldAckWebsocketNotification(channelType model.ChannelType, userNotificationLevel, channelNotificationLevel string) bool {
	if channelNotificationLevel == model.ChannelNotifyAll {
		// Should ACK on if we notify for all messages in the channel
		return true
	} else if channelNotificationLevel == model.ChannelNotifyDefault && userNotificationLevel == model.UserNotifyAll {
		// Should ACK on if we notify for all messages and the channel settings are unchanged
		return true
	} else if channelType == model.ChannelTypeGroup &&
		((channelNotificationLevel == model.ChannelNotifyDefault && userNotificationLevel == model.UserNotifyMention) ||
			channelNotificationLevel == model.ChannelNotifyMention) {
		// Should ACK for group channels where default settings are in place (should be notified)
		return true
	}

	return false
}

func (a *App) CountNotification(notificationType model.NotificationType, platform string) {
	if a.notificationMetricsDisabled() {
		return
	}

	a.Metrics().IncrementNotificationCounter(notificationType, platform)
}

func (a *App) CountNotificationAck(notificationType model.NotificationType, platform string) {
	if a.notificationMetricsDisabled() {
		return
	}

	a.Metrics().IncrementNotificationAckCounter(notificationType, platform)
}

func (a *App) CountNotificationReason(
	notificationStatus model.NotificationStatus,
	notificationType model.NotificationType,
	notificationReason model.NotificationReason,
	platform string,
) {
	if a.notificationMetricsDisabled() {
		return
	}

	switch notificationStatus {
	case model.NotificationStatusSuccess:
		a.Metrics().IncrementNotificationSuccessCounter(notificationType, platform)
	case model.NotificationStatusError:
		a.Metrics().IncrementNotificationErrorCounter(notificationType, notificationReason, platform)
	case model.NotificationStatusNotSent:
		a.Metrics().IncrementNotificationNotSentCounter(notificationType, notificationReason, platform)
	case model.NotificationStatusUnsupported:
		a.Metrics().IncrementNotificationUnsupportedCounter(notificationType, notificationReason, platform)
	}
}

func (a *App) notificationMetricsDisabled() bool {
	if a.Metrics() == nil {
		return true
	}

	if a.Config().FeatureFlags.NotificationMonitoring && *a.Config().MetricsSettings.EnableNotificationMetrics {
		return false
	}

	return true
}<|MERGE_RESOLUTION|>--- conflicted
+++ resolved
@@ -228,15 +228,10 @@
 		var rootMentions *MentionResults
 		if parentPostList != nil {
 			rootPost := parentPostList.Posts[parentPostList.Order[0]]
-<<<<<<< HEAD
 			if rootPost.GetProp(model.PostPropsFromWebhook) != "true" {
-				threadParticipants[rootPost.UserId] = true
-=======
-			if rootPost.GetProp("from_webhook") != "true" {
 				if _, ok := profileMap[rootPost.UserId]; ok {
 					threadParticipants[rootPost.UserId] = true
 				}
->>>>>>> a7905541
 			}
 			if channel.Type != model.ChannelTypeDirect {
 				rootMentions = getExplicitMentions(rootPost, keywords)

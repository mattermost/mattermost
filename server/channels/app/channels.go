// Copyright (c) 2015-present Mattermost, Inc. All Rights Reserved.
// See LICENSE.txt for license information.

package app

import (
	"os"
	"os/signal"
	"runtime"
	"strings"
	"sync"
	"syscall"

	"github.com/pkg/errors"

	"github.com/mattermost/mattermost/server/public/model"
	"github.com/mattermost/mattermost/server/public/plugin"
	"github.com/mattermost/mattermost/server/public/shared/mlog"
	"github.com/mattermost/mattermost/server/public/shared/request"
	"github.com/mattermost/mattermost/server/v8/channels/app/imaging"
	"github.com/mattermost/mattermost/server/v8/config"
	"github.com/mattermost/mattermost/server/v8/einterfaces"
	"github.com/mattermost/mattermost/server/v8/platform/services/imageproxy"
	"github.com/mattermost/mattermost/server/v8/platform/shared/filestore"
)

type configService interface {
	Config() *model.Config
	AddConfigListener(listener func(*model.Config, *model.Config)) string
	RemoveConfigListener(id string)
	UpdateConfig(f func(*model.Config))
	SaveConfig(newCfg *model.Config, sendConfigChangeClusterMessage bool) (*model.Config, *model.Config, *model.AppError)
}

// Channels contains all channels related state.
type Channels struct {
	srv             *Server
	cfgSvc          configService
	filestore       filestore.FileBackend
	exportFilestore filestore.FileBackend

	postActionCookieSecret []byte

	pluginCommandsLock            sync.RWMutex
	pluginCommands                []*PluginCommand
	pluginsLock                   sync.RWMutex
	pluginsEnvironment            *plugin.Environment
	pluginConfigListenerID        string
	pluginClusterLeaderListenerID string

	imageProxy *imageproxy.ImageProxy

	// cached counts that are used during notice condition validation
	cachedPostCount   int64
	cachedUserCount   int64
	cachedDBMSVersion string
	// previously fetched notices
	cachedNotices model.ProductNotices

	AccountMigration einterfaces.AccountMigrationInterface
	Compliance       einterfaces.ComplianceInterface
	DataRetention    einterfaces.DataRetentionInterface
	MessageExport    einterfaces.MessageExportInterface
	Saml             einterfaces.SamlInterface
	Notification     einterfaces.NotificationInterface
	Ldap             einterfaces.LdapInterface

	// These are used to prevent concurrent upload requests
	// for a given upload session which could cause inconsistencies
	// and data corruption.
	uploadLockMapMut sync.Mutex
	uploadLockMap    map[string]bool

	imgDecoder *imaging.Decoder
	imgEncoder *imaging.Encoder

	dndTaskMut sync.Mutex
	dndTask    *model.ScheduledTask

	postReminderMut  sync.Mutex
	postReminderTask *model.ScheduledTask

<<<<<<< HEAD
	interruptQuitChan chan struct{}
=======
	scheduledPostMut  sync.Mutex
	scheduledPostTask *model.ScheduledTask
>>>>>>> 7e912573
	loginAttemptsMut  sync.Mutex
}

func NewChannels(s *Server) (*Channels, error) {
	ch := &Channels{
		srv:               s,
		imageProxy:        imageproxy.MakeImageProxy(s.platform, s.httpService, s.Log()),
		uploadLockMap:     map[string]bool{},
		filestore:         s.FileBackend(),
		exportFilestore:   s.ExportFileBackend(),
		cfgSvc:            s.Platform(),
		interruptQuitChan: make(chan struct{}),
	}

	// We are passing a partially filled Channels struct so that the enterprise
	// methods can have access to app methods.
	// Otherwise, passing server would mean it has to call s.Channels(),
	// which would be nil at this point.
	if complianceInterface != nil {
		ch.Compliance = complianceInterface(New(ServerConnector(ch)))
	}
	if messageExportInterface != nil {
		ch.MessageExport = messageExportInterface(New(ServerConnector(ch)))
	}
	if dataRetentionInterface != nil {
		ch.DataRetention = dataRetentionInterface(New(ServerConnector(ch)))
	}
	if accountMigrationInterface != nil {
		ch.AccountMigration = accountMigrationInterface(New(ServerConnector(ch)))
	}
	if ldapInterface != nil {
		ch.Ldap = ldapInterface(New(ServerConnector(ch)))
	}
	if notificationInterface != nil {
		ch.Notification = notificationInterface(New(ServerConnector(ch)))
	}
	if samlInterface != nil {
		ch.Saml = samlInterface(New(ServerConnector(ch)))
		if err := ch.Saml.ConfigureSP(request.EmptyContext(s.Log())); err != nil {
			s.Log().Error("An error occurred while configuring SAML Service Provider", mlog.Err(err))
		}

		ch.AddConfigListener(func(_, _ *model.Config) {
			if err := ch.Saml.ConfigureSP(request.EmptyContext(s.Log())); err != nil {
				s.Log().Error("An error occurred while configuring SAML Service Provider", mlog.Err(err))
			}
		})
	}

	var imgErr error
	decoderConcurrency := int(*ch.cfgSvc.Config().FileSettings.MaxImageDecoderConcurrency)
	if decoderConcurrency == -1 {
		decoderConcurrency = runtime.NumCPU()
	}
	ch.imgDecoder, imgErr = imaging.NewDecoder(imaging.DecoderOptions{
		ConcurrencyLevel: decoderConcurrency,
	})
	if imgErr != nil {
		return nil, errors.Wrap(imgErr, "failed to create image decoder")
	}
	ch.imgEncoder, imgErr = imaging.NewEncoder(imaging.EncoderOptions{
		ConcurrencyLevel: runtime.NumCPU(),
	})
	if imgErr != nil {
		return nil, errors.Wrap(imgErr, "failed to create image encoder")
	}

	// Setup routes.
	pluginsRoute := ch.srv.Router.PathPrefix("/plugins/{plugin_id:[A-Za-z0-9\\_\\-\\.]+}").Subrouter()
	pluginsRoute.HandleFunc("", ch.ServePluginRequest)
	pluginsRoute.HandleFunc("/public/{public_file:.*}", ch.ServePluginPublicRequest)
	pluginsRoute.HandleFunc("/{anything:.*}", ch.ServePluginRequest)

	return ch, nil
}

func (ch *Channels) Start() error {
	// Start plugins
	ctx := request.EmptyContext(ch.srv.Log())
	ch.initPlugins(ctx, *ch.cfgSvc.Config().PluginSettings.Directory, *ch.cfgSvc.Config().PluginSettings.ClientDirectory)

	interruptChan := make(chan os.Signal, 1)
	signal.Notify(interruptChan, syscall.SIGINT, syscall.SIGTERM)
	go func() {
		select {
		case <-interruptChan:
			if err := ch.Stop(); err != nil {
				ch.srv.Log().Warn("Error stopping channels", mlog.Err(err))
			}
			os.Exit(1)
		case <-ch.interruptQuitChan:
			return
		}
	}()

	ch.AddConfigListener(func(prevCfg, cfg *model.Config) {
		// We compute the difference between configs
		// to ensure we don't re-init plugins unnecessarily.
		diffs, err := config.Diff(prevCfg, cfg)
		if err != nil {
			ch.srv.Log().Warn("Error in comparing configs", mlog.Err(err))
			return
		}

		hasDiff := false
		// TODO: This could be a method on ConfigDiffs itself
		for _, diff := range diffs {
			if strings.HasPrefix(diff.Path, "PluginSettings.") {
				hasDiff = true
				break
			}
		}

		// Do only if some plugin related settings has changed.
		if hasDiff {
			if *cfg.PluginSettings.Enable {
				ch.initPlugins(ctx, *cfg.PluginSettings.Directory, *ch.cfgSvc.Config().PluginSettings.ClientDirectory)
			} else {
				ch.ShutDownPlugins()
			}
		}
	})

	// TODO: This should be moved to the platform service.
	if err := ch.srv.platform.EnsureAsymmetricSigningKey(); err != nil {
		return errors.Wrapf(err, "unable to ensure asymmetric signing key")
	}

	if err := ch.ensurePostActionCookieSecret(); err != nil {
		return errors.Wrapf(err, "unable to ensure PostAction cookie secret")
	}

	return nil
}

func (ch *Channels) Stop() error {
	ch.ShutDownPlugins()

	ch.dndTaskMut.Lock()
	if ch.dndTask != nil {
		ch.dndTask.Cancel()
	}
	ch.dndTaskMut.Unlock()

	close(ch.interruptQuitChan)

	return nil
}

func (ch *Channels) AddConfigListener(listener func(*model.Config, *model.Config)) string {
	return ch.cfgSvc.AddConfigListener(listener)
}

func (ch *Channels) RemoveConfigListener(id string) {
	ch.cfgSvc.RemoveConfigListener(id)
}

func (ch *Channels) RunMultiHook(hookRunnerFunc func(hooks plugin.Hooks, manifest *model.Manifest) bool, hookId int) {
	if env := ch.GetPluginsEnvironment(); env != nil {
		env.RunMultiPluginHook(hookRunnerFunc, hookId)
	}
}

func (ch *Channels) HooksForPlugin(id string) (plugin.Hooks, error) {
	env := ch.GetPluginsEnvironment()
	if env == nil {
		return nil, errors.New("plugins are not initialized")
	}

	hooks, err := env.HooksForPlugin(id)
	if err != nil {
		return nil, err
	}

	return hooks, nil
}<|MERGE_RESOLUTION|>--- conflicted
+++ resolved
@@ -80,12 +80,9 @@
 	postReminderMut  sync.Mutex
 	postReminderTask *model.ScheduledTask
 
-<<<<<<< HEAD
 	interruptQuitChan chan struct{}
-=======
 	scheduledPostMut  sync.Mutex
 	scheduledPostTask *model.ScheduledTask
->>>>>>> 7e912573
 	loginAttemptsMut  sync.Mutex
 }
 

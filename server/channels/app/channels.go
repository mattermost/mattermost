// Copyright (c) 2015-present Mattermost, Inc. All Rights Reserved.
// See LICENSE.txt for license information.

package app

import (
	"os"
	"os/signal"
	"runtime"
	"strings"
	"sync"
	"syscall"

	"github.com/pkg/errors"

	"github.com/mattermost/mattermost/server/public/model"
	"github.com/mattermost/mattermost/server/public/plugin"
	"github.com/mattermost/mattermost/server/public/shared/mlog"
	"github.com/mattermost/mattermost/server/public/shared/request"
	"github.com/mattermost/mattermost/server/v8/channels/app/imaging"
	"github.com/mattermost/mattermost/server/v8/config"
	"github.com/mattermost/mattermost/server/v8/einterfaces"
	"github.com/mattermost/mattermost/server/v8/platform/services/imageproxy"
	"github.com/mattermost/mattermost/server/v8/platform/shared/filestore"
)

type configService interface {
	Config() *model.Config
	AddConfigListener(listener func(*model.Config, *model.Config)) string
	RemoveConfigListener(id string)
	UpdateConfig(f func(*model.Config))
	SaveConfig(newCfg *model.Config, sendConfigChangeClusterMessage bool) (*model.Config, *model.Config, *model.AppError)
}

// Channels contains all channels related state.
type Channels struct {
	srv             *Server
	cfgSvc          configService
	filestore       filestore.FileBackend
	exportFilestore filestore.FileBackend

	postActionCookieSecret []byte

	pluginCommandsLock            sync.RWMutex
	pluginCommands                []*PluginCommand
	pluginsLock                   sync.RWMutex
	pluginsEnvironment            *plugin.Environment
	pluginConfigListenerID        string
	pluginClusterLeaderListenerID string

	imageProxy *imageproxy.ImageProxy

	// cached counts that are used during notice condition validation
	cachedPostCount   int64
	cachedUserCount   int64
	cachedDBMSVersion string
	// previously fetched notices
	cachedNotices model.ProductNotices

	AccountMigration einterfaces.AccountMigrationInterface
	Compliance       einterfaces.ComplianceInterface
	DataRetention    einterfaces.DataRetentionInterface
	MessageExport    einterfaces.MessageExportInterface
	Saml             einterfaces.SamlInterface
	Notification     einterfaces.NotificationInterface
	Ldap             einterfaces.LdapInterface

	// These are used to prevent concurrent upload requests
	// for a given upload session which could cause inconsistencies
	// and data corruption.
	uploadLockMapMut sync.Mutex
	uploadLockMap    map[string]bool

	imgDecoder *imaging.Decoder
	imgEncoder *imaging.Encoder

	dndTaskMut sync.Mutex
	dndTask    *model.ScheduledTask

	postReminderMut  sync.Mutex
	postReminderTask *model.ScheduledTask

<<<<<<< HEAD
	scheduledPostMut      sync.Mutex
	scheduledPostTask     *model.ScheduledTask
	emailLoginAttemptsMut sync.Mutex
	ldapLoginAttemptsMut  sync.Mutex
=======
	interruptQuitChan chan struct{}
	scheduledPostMut  sync.Mutex
	scheduledPostTask *model.ScheduledTask
	loginAttemptsMut  sync.Mutex
>>>>>>> 528026d6
}

func NewChannels(s *Server) (*Channels, error) {
	ch := &Channels{
		srv:               s,
		imageProxy:        imageproxy.MakeImageProxy(s.platform, s.httpService, s.Log()),
		uploadLockMap:     map[string]bool{},
		filestore:         s.FileBackend(),
		exportFilestore:   s.ExportFileBackend(),
		cfgSvc:            s.Platform(),
		interruptQuitChan: make(chan struct{}),
	}

	// We are passing a partially filled Channels struct so that the enterprise
	// methods can have access to app methods.
	// Otherwise, passing server would mean it has to call s.Channels(),
	// which would be nil at this point.
	if complianceInterface != nil {
		ch.Compliance = complianceInterface(New(ServerConnector(ch)))
	}
	if messageExportInterface != nil {
		ch.MessageExport = messageExportInterface(New(ServerConnector(ch)))
	}
	if dataRetentionInterface != nil {
		ch.DataRetention = dataRetentionInterface(New(ServerConnector(ch)))
	}
	if accountMigrationInterface != nil {
		ch.AccountMigration = accountMigrationInterface(New(ServerConnector(ch)))
	}
	if ldapInterface != nil {
		ch.Ldap = ldapInterface(New(ServerConnector(ch)))
	}
	if notificationInterface != nil {
		ch.Notification = notificationInterface(New(ServerConnector(ch)))
	}
	if samlInterface != nil {
		ch.Saml = samlInterface(New(ServerConnector(ch)))
		if err := ch.Saml.ConfigureSP(request.EmptyContext(s.Log())); err != nil {
			s.Log().Error("An error occurred while configuring SAML Service Provider", mlog.Err(err))
		}

		ch.AddConfigListener(func(_, _ *model.Config) {
			if err := ch.Saml.ConfigureSP(request.EmptyContext(s.Log())); err != nil {
				s.Log().Error("An error occurred while configuring SAML Service Provider", mlog.Err(err))
			}
		})
	}

	var imgErr error
	decoderConcurrency := int(*ch.cfgSvc.Config().FileSettings.MaxImageDecoderConcurrency)
	if decoderConcurrency == -1 {
		decoderConcurrency = runtime.NumCPU()
	}
	ch.imgDecoder, imgErr = imaging.NewDecoder(imaging.DecoderOptions{
		ConcurrencyLevel: decoderConcurrency,
	})
	if imgErr != nil {
		return nil, errors.Wrap(imgErr, "failed to create image decoder")
	}
	ch.imgEncoder, imgErr = imaging.NewEncoder(imaging.EncoderOptions{
		ConcurrencyLevel: runtime.NumCPU(),
	})
	if imgErr != nil {
		return nil, errors.Wrap(imgErr, "failed to create image encoder")
	}

	// Setup routes.
	pluginsRoute := ch.srv.Router.PathPrefix("/plugins/{plugin_id:[A-Za-z0-9\\_\\-\\.]+}").Subrouter()
	pluginsRoute.HandleFunc("", ch.ServePluginRequest)
	pluginsRoute.HandleFunc("/public/{public_file:.*}", ch.ServePluginPublicRequest)
	pluginsRoute.HandleFunc("/{anything:.*}", ch.ServePluginRequest)

	return ch, nil
}

func (ch *Channels) Start() error {
	// Start plugins
	ctx := request.EmptyContext(ch.srv.Log())
	ch.initPlugins(ctx, *ch.cfgSvc.Config().PluginSettings.Directory, *ch.cfgSvc.Config().PluginSettings.ClientDirectory)

	interruptChan := make(chan os.Signal, 1)
	signal.Notify(interruptChan, syscall.SIGINT, syscall.SIGTERM)
	go func() {
		select {
		case <-interruptChan:
			if err := ch.Stop(); err != nil {
				ch.srv.Log().Warn("Error stopping channels", mlog.Err(err))
			}
			os.Exit(1)
		case <-ch.interruptQuitChan:
			return
		}
	}()

	ch.AddConfigListener(func(prevCfg, cfg *model.Config) {
		// We compute the difference between configs
		// to ensure we don't re-init plugins unnecessarily.
		diffs, err := config.Diff(prevCfg, cfg)
		if err != nil {
			ch.srv.Log().Warn("Error in comparing configs", mlog.Err(err))
			return
		}

		hasDiff := false
		// TODO: This could be a method on ConfigDiffs itself
		for _, diff := range diffs {
			if strings.HasPrefix(diff.Path, "PluginSettings.") {
				hasDiff = true
				break
			}
		}

		// Do only if some plugin related settings has changed.
		if hasDiff {
			if *cfg.PluginSettings.Enable {
				ch.initPlugins(ctx, *cfg.PluginSettings.Directory, *ch.cfgSvc.Config().PluginSettings.ClientDirectory)
			} else {
				ch.ShutDownPlugins()
			}
		}
	})

	// TODO: This should be moved to the platform service.
	if err := ch.srv.platform.EnsureAsymmetricSigningKey(); err != nil {
		return errors.Wrapf(err, "unable to ensure asymmetric signing key")
	}

	if err := ch.ensurePostActionCookieSecret(); err != nil {
		return errors.Wrapf(err, "unable to ensure PostAction cookie secret")
	}

	return nil
}

func (ch *Channels) Stop() error {
	ch.ShutDownPlugins()

	ch.dndTaskMut.Lock()
	if ch.dndTask != nil {
		ch.dndTask.Cancel()
	}
	ch.dndTaskMut.Unlock()

	close(ch.interruptQuitChan)

	return nil
}

func (ch *Channels) AddConfigListener(listener func(*model.Config, *model.Config)) string {
	return ch.cfgSvc.AddConfigListener(listener)
}

func (ch *Channels) RemoveConfigListener(id string) {
	ch.cfgSvc.RemoveConfigListener(id)
}

func (ch *Channels) RunMultiHook(hookRunnerFunc func(hooks plugin.Hooks, manifest *model.Manifest) bool, hookId int) {
	if env := ch.GetPluginsEnvironment(); env != nil {
		env.RunMultiPluginHook(hookRunnerFunc, hookId)
	}
}

func (ch *Channels) HooksForPlugin(id string) (plugin.Hooks, error) {
	env := ch.GetPluginsEnvironment()
	if env == nil {
		return nil, errors.New("plugins are not initialized")
	}

	hooks, err := env.HooksForPlugin(id)
	if err != nil {
		return nil, err
	}

	return hooks, nil
}<|MERGE_RESOLUTION|>--- conflicted
+++ resolved
@@ -80,17 +80,11 @@
 	postReminderMut  sync.Mutex
 	postReminderTask *model.ScheduledTask
 
-<<<<<<< HEAD
+	interruptQuitChan     chan struct{}
 	scheduledPostMut      sync.Mutex
 	scheduledPostTask     *model.ScheduledTask
 	emailLoginAttemptsMut sync.Mutex
 	ldapLoginAttemptsMut  sync.Mutex
-=======
-	interruptQuitChan chan struct{}
-	scheduledPostMut  sync.Mutex
-	scheduledPostTask *model.ScheduledTask
-	loginAttemptsMut  sync.Mutex
->>>>>>> 528026d6
 }
 
 func NewChannels(s *Server) (*Channels, error) {

--- conflicted
+++ resolved
@@ -80,11 +80,8 @@
 	postReminderMut  sync.Mutex
 	postReminderTask *model.ScheduledTask
 
-<<<<<<< HEAD
 	interruptQuitChan chan struct{}
-=======
 	loginAttemptsMut sync.Mutex
->>>>>>> fbdf3cbd
 }
 
 func NewChannels(s *Server) (*Channels, error) {

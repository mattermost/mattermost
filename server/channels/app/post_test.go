--- conflicted
+++ resolved
@@ -4469,7 +4469,338 @@
 	})
 }
 
-<<<<<<< HEAD
+func TestRevealPost(t *testing.T) {
+	os.Setenv("MM_FEATUREFLAGS_BURNONREAD", "true")
+	t.Cleanup(func() {
+		os.Unsetenv("MM_FEATUREFLAGS_BURNONREAD")
+	})
+
+	th := Setup(t).InitBasic(t)
+
+	// Helper to create a burn-on-read post
+	createBurnOnReadPost := func() *model.Post {
+		post := &model.Post{
+			ChannelId: th.BasicChannel.Id,
+			UserId:    th.BasicUser.Id,
+			Message:   "burn on read message",
+			Type:      model.PostTypeBurnOnRead,
+		}
+		post.AddProp(model.PostPropsExpireAt, model.GetMillis()+int64(model.DefaultExpirySeconds*1000))
+
+		createdPost, appErr := th.App.CreatePost(th.Context, post, th.BasicChannel, model.CreatePostFlags{})
+		require.Nil(t, appErr)
+		require.NotNil(t, createdPost)
+		return createdPost
+	}
+
+	// Helper to create a regular post
+	createRegularPost := func() *model.Post {
+		post := &model.Post{
+			ChannelId: th.BasicChannel.Id,
+			UserId:    th.BasicUser.Id,
+			Message:   "regular message",
+		}
+		createdPost, appErr := th.App.CreatePost(th.Context, post, th.BasicChannel, model.CreatePostFlags{})
+		require.Nil(t, appErr)
+		require.NotNil(t, createdPost)
+		return createdPost
+	}
+
+	// Create a second user for testing
+	user2 := th.CreateUser(t)
+	th.LinkUserToTeam(t, user2, th.BasicTeam)
+	th.AddUserToChannel(t, user2, th.BasicChannel)
+
+	t.Run("post type non burn on read", func(t *testing.T) {
+		regularPost := createRegularPost()
+
+		revealedPost, appErr := th.App.RevealPost(th.Context, regularPost, user2.Id, "")
+		require.NotNil(t, appErr)
+		require.Nil(t, revealedPost)
+		require.Equal(t, "app.reveal_post.not_burn_on_read.app_error", appErr.Id)
+		require.Equal(t, http.StatusBadRequest, appErr.StatusCode)
+	})
+
+	t.Run("post doesn't have required prop", func(t *testing.T) {
+		enableBoRFeature(th)
+
+		// Create a burn-on-read post without expire_at prop
+		post := &model.Post{
+			ChannelId: th.BasicChannel.Id,
+			UserId:    th.BasicUser.Id,
+			Message:   "burn on read message",
+			Type:      model.PostTypeBurnOnRead,
+		}
+
+		// First save the post normally (which will add expire_at automatically)
+		createdPost, appErr := th.App.CreatePost(th.Context, post, th.BasicChannel, model.CreatePostFlags{})
+		require.Nil(t, appErr)
+
+		// Now manually remove the expire_at prop to test missing prop scenario
+		createdPost.SetProps(make(model.StringInterface))
+
+		revealedPost, appErr := th.App.RevealPost(th.Context, createdPost, user2.Id, "")
+		require.NotNil(t, appErr)
+		require.Nil(t, revealedPost)
+		require.Equal(t, "app.reveal_post.missing_expire_at.app_error", appErr.Id)
+		require.Equal(t, http.StatusBadRequest, appErr.StatusCode)
+	})
+
+	t.Run("post with invalid expire_at prop type", func(t *testing.T) {
+		enableBoRFeature(th)
+
+		post := createBurnOnReadPost()
+
+		// Manually set invalid expire_at type
+		post.SetProps(make(model.StringInterface))
+		post.AddProp(model.PostPropsExpireAt, "invalid_string")
+
+		revealedPost, appErr := th.App.RevealPost(th.Context, post, user2.Id, "")
+		require.NotNil(t, appErr)
+		require.Nil(t, revealedPost)
+		require.Equal(t, "app.reveal_post.missing_expire_at.app_error", appErr.Id)
+	})
+
+	t.Run("post with zero expire_at", func(t *testing.T) {
+		enableBoRFeature(th)
+
+		post := createBurnOnReadPost()
+
+		// Manually set zero expire_at
+		post.SetProps(make(model.StringInterface))
+		post.AddProp(model.PostPropsExpireAt, float64(0))
+
+		revealedPost, appErr := th.App.RevealPost(th.Context, post, user2.Id, "")
+		require.NotNil(t, appErr)
+		require.Nil(t, revealedPost)
+		require.Equal(t, "app.reveal_post.missing_expire_at.app_error", appErr.Id)
+	})
+
+	t.Run("read receipt does not exist", func(t *testing.T) {
+		enableBoRFeature(th)
+
+		post := createBurnOnReadPost()
+
+		revealedPost, appErr := th.App.RevealPost(th.Context, post, user2.Id, "")
+		require.Nil(t, appErr)
+		require.NotNil(t, revealedPost)
+		require.Equal(t, "burn on read message", revealedPost.Message)
+		require.NotNil(t, revealedPost.Metadata)
+		require.NotZero(t, revealedPost.Metadata.ExpireAt)
+
+		// Verify read receipt was created
+		receipt, err := th.App.Srv().Store().ReadReceipt().Get(th.Context, post.Id, user2.Id)
+		require.NoError(t, err)
+		require.NotNil(t, receipt)
+		require.Equal(t, post.Id, receipt.PostID)
+		require.Equal(t, user2.Id, receipt.UserID)
+		require.Equal(t, revealedPost.Metadata.ExpireAt, receipt.ExpireAt)
+	})
+
+	t.Run("read receipt exists and not expired", func(t *testing.T) {
+		enableBoRFeature(th)
+
+		post := createBurnOnReadPost()
+
+		// First reveal to create receipt
+		revealedPost1, appErr := th.App.RevealPost(th.Context, post, user2.Id, "")
+		require.Nil(t, appErr)
+		require.NotNil(t, revealedPost1)
+		require.NotZero(t, revealedPost1.Metadata.ExpireAt)
+
+		// Reveal again - should succeed and return the same post
+		revealedPost2, appErr := th.App.RevealPost(th.Context, post, user2.Id, "")
+		require.Nil(t, appErr)
+		require.NotNil(t, revealedPost2)
+		require.Equal(t, "burn on read message", revealedPost2.Message)
+		require.NotNil(t, revealedPost2.Metadata)
+		require.Equal(t, revealedPost1.Metadata.ExpireAt, revealedPost2.Metadata.ExpireAt)
+	})
+
+	t.Run("read receipt exists but expired", func(t *testing.T) {
+		enableBoRFeature(th)
+
+		post := createBurnOnReadPost()
+
+		// Create an expired read receipt
+		expiredReceipt := &model.ReadReceipt{
+			UserID:   user2.Id,
+			PostID:   post.Id,
+			ExpireAt: model.GetMillis() - 1000, // Expired 1 second ago
+		}
+		_, err := th.App.Srv().Store().ReadReceipt().Save(th.Context, expiredReceipt)
+		require.NoError(t, err)
+
+		revealedPost, appErr := th.App.RevealPost(th.Context, post, user2.Id, "")
+		require.NotNil(t, appErr)
+		require.Nil(t, revealedPost)
+		require.Equal(t, "app.reveal_post.read_receipt_expired.error", appErr.Id)
+		require.Equal(t, http.StatusForbidden, appErr.StatusCode)
+	})
+
+	t.Run("post expired", func(t *testing.T) {
+		post := createBurnOnReadPost()
+
+		// Manually set expired expire_at
+		post.SetProps(make(model.StringInterface))
+		post.AddProp(model.PostPropsExpireAt, model.GetMillis()-1000)
+
+		revealedPost, appErr := th.App.RevealPost(th.Context, post, user2.Id, "")
+		require.NotNil(t, appErr)
+		require.Nil(t, revealedPost)
+		require.Equal(t, "app.reveal_post.post_expired.app_error", appErr.Id)
+		require.Equal(t, http.StatusBadRequest, appErr.StatusCode)
+	})
+
+	t.Run("revealed post preserves existing metadata", func(t *testing.T) {
+		enableBoRFeature(th)
+
+		fileBytes := []byte("test")
+		fileInfo, err := th.App.UploadFile(th.Context, fileBytes, th.BasicChannel.Id, "file.txt")
+		require.Nil(t, err)
+
+		post := &model.Post{
+			ChannelId: th.BasicChannel.Id,
+			UserId:    th.BasicUser.Id,
+			Message:   "burn on read message",
+			Type:      model.PostTypeBurnOnRead,
+			FileIds:   model.StringArray{fileInfo.Id},
+		}
+		post.AddProp(model.PostPropsExpireAt, model.GetMillis()+int64(model.DefaultExpirySeconds*1000))
+
+		createdPost, appErr := th.App.CreatePost(th.Context, post, th.BasicChannel, model.CreatePostFlags{})
+		require.Nil(t, appErr)
+		require.NotNil(t, createdPost)
+
+		revealedPost, appErr := th.App.RevealPost(th.Context, createdPost, user2.Id, "")
+		require.Nil(t, appErr)
+		require.NotNil(t, revealedPost)
+		require.NotNil(t, revealedPost.Metadata)
+		require.NotZero(t, revealedPost.Metadata.ExpireAt)
+		require.Len(t, revealedPost.Metadata.Files, 1)
+	})
+}
+
+func TestBurnPost(t *testing.T) {
+	os.Setenv("MM_FEATUREFLAGS_BURNONREAD", "true")
+	t.Cleanup(func() {
+		os.Unsetenv("MM_FEATUREFLAGS_BURNONREAD")
+	})
+
+	th := Setup(t).InitBasic(t)
+
+	// feature flag, configuration and license is not checked for this feature
+	// so we set these to enable the feature to create a burn on read post
+	th.App.Srv().SetLicense(model.NewTestLicenseSKU(model.LicenseShortSkuEnterpriseAdvanced))
+	th.App.UpdateConfig(func(cfg *model.Config) {
+		cfg.ServiceSettings.EnableBurnOnRead = model.NewPointer(true)
+	})
+
+	th.AddUserToChannel(t, th.BasicUser, th.BasicChannel)  // author of the post
+	th.AddUserToChannel(t, th.BasicUser2, th.BasicChannel) // recipient of the post
+
+	// Helper to create a burn-on-read post
+	createBurnOnReadPost := func() *model.Post {
+		post := &model.Post{
+			ChannelId: th.BasicChannel.Id,
+			UserId:    th.BasicUser.Id,
+			Message:   "burn on read message",
+			Type:      model.PostTypeBurnOnRead,
+		}
+		post.AddProp(model.PostPropsExpireAt, model.GetMillis()+int64(model.DefaultExpirySeconds*1000))
+
+		createdPost, appErr := th.App.CreatePost(th.Context, post, th.BasicChannel, model.CreatePostFlags{})
+		require.Nil(t, appErr)
+		require.NotNil(t, createdPost)
+		return createdPost
+	}
+
+	// Helper to create a regular post
+	createRegularPost := func() *model.Post {
+		post := &model.Post{
+			ChannelId: th.BasicChannel.Id,
+			UserId:    th.BasicUser.Id,
+			Message:   "regular message",
+		}
+		createdPost, appErr := th.App.CreatePost(th.Context, post, th.BasicChannel, model.CreatePostFlags{})
+		require.Nil(t, appErr)
+		require.NotNil(t, createdPost)
+		return createdPost
+	}
+
+	t.Run("burn on read post", func(t *testing.T) {
+		post := createBurnOnReadPost()
+
+		appErr := th.App.BurnPost(th.Context, post, th.BasicUser.Id, "")
+		require.Nil(t, appErr)
+
+		// Verify post is deleted
+		post, err := th.App.Srv().Store().Post().GetSingle(th.Context, post.Id, false)
+		require.Error(t, err)
+		require.Nil(t, post)
+		require.True(t, store.IsErrNotFound(err))
+	})
+
+	t.Run("regular post", func(t *testing.T) {
+		post := createRegularPost()
+
+		appErr := th.App.BurnPost(th.Context, post, th.BasicUser.Id, "")
+		require.NotNil(t, appErr)
+		require.Equal(t, "app.burn_post.not_burn_on_read.app_error", appErr.Id)
+	})
+
+	t.Run("read receipt does not exist", func(t *testing.T) {
+		post := createBurnOnReadPost()
+
+		appErr := th.App.BurnPost(th.Context, post, th.BasicUser2.Id, "")
+		require.NotNil(t, appErr)
+		require.Equal(t, "app.burn_post.not_revealed.app_error", appErr.Id)
+	})
+
+	t.Run("read receipt exists but expired", func(t *testing.T) {
+		post := createBurnOnReadPost()
+
+		// Create an expired read receipt
+		expiredTime := model.GetMillis() - 1000 // Expired 1 second ago
+		expiredReceipt := &model.ReadReceipt{
+			UserID:   th.BasicUser2.Id,
+			PostID:   post.Id,
+			ExpireAt: expiredTime,
+		}
+		_, err := th.App.Srv().Store().ReadReceipt().Save(th.Context, expiredReceipt)
+		require.NoError(t, err)
+
+		appErr := th.App.BurnPost(th.Context, post, th.BasicUser2.Id, "")
+		require.Nil(t, appErr) // this is a no-op
+
+		// Verify receipt ExpireAt is unchanged (no-op)
+		receipt, err := th.App.Srv().Store().ReadReceipt().Get(th.Context, post.Id, th.BasicUser2.Id)
+		require.NoError(t, err)
+		require.Equal(t, expiredTime, receipt.ExpireAt)
+	})
+
+	t.Run("read receipt exists and not expired", func(t *testing.T) {
+		post := createBurnOnReadPost()
+
+		// Create a read receipt that is not expired
+		notExpiredReceipt := &model.ReadReceipt{
+			UserID:   th.BasicUser2.Id,
+			PostID:   post.Id,
+			ExpireAt: model.GetMillis() + 10000, // Not expired 10 seconds from now
+		}
+		_, err := th.App.Srv().Store().ReadReceipt().Save(th.Context, notExpiredReceipt)
+		require.NoError(t, err)
+
+		appErr := th.App.BurnPost(th.Context, post, th.BasicUser2.Id, "")
+		require.Nil(t, appErr)
+
+		// Verify receipt ExpireAt is updated to current time
+		receipt, err := th.App.Srv().Store().ReadReceipt().Get(th.Context, post.Id, th.BasicUser2.Id)
+		require.NoError(t, err)
+		require.LessOrEqual(t, receipt.ExpireAt, model.GetMillis())
+	})
+}
+
 func TestPostChannelMentionsWithPrivateChannels(t *testing.T) {
 	mainHelper.Parallel(t)
 	th := Setup(t).InitBasic(t)
@@ -4529,336 +4860,4 @@
 
 	// Should include public channel (user has team access)
 	assert.Contains(t, mentionsMap, publicChannel.Name)
-=======
-func TestRevealPost(t *testing.T) {
-	os.Setenv("MM_FEATUREFLAGS_BURNONREAD", "true")
-	t.Cleanup(func() {
-		os.Unsetenv("MM_FEATUREFLAGS_BURNONREAD")
-	})
-
-	th := Setup(t).InitBasic(t)
-
-	// Helper to create a burn-on-read post
-	createBurnOnReadPost := func() *model.Post {
-		post := &model.Post{
-			ChannelId: th.BasicChannel.Id,
-			UserId:    th.BasicUser.Id,
-			Message:   "burn on read message",
-			Type:      model.PostTypeBurnOnRead,
-		}
-		post.AddProp(model.PostPropsExpireAt, model.GetMillis()+int64(model.DefaultExpirySeconds*1000))
-
-		createdPost, appErr := th.App.CreatePost(th.Context, post, th.BasicChannel, model.CreatePostFlags{})
-		require.Nil(t, appErr)
-		require.NotNil(t, createdPost)
-		return createdPost
-	}
-
-	// Helper to create a regular post
-	createRegularPost := func() *model.Post {
-		post := &model.Post{
-			ChannelId: th.BasicChannel.Id,
-			UserId:    th.BasicUser.Id,
-			Message:   "regular message",
-		}
-		createdPost, appErr := th.App.CreatePost(th.Context, post, th.BasicChannel, model.CreatePostFlags{})
-		require.Nil(t, appErr)
-		require.NotNil(t, createdPost)
-		return createdPost
-	}
-
-	// Create a second user for testing
-	user2 := th.CreateUser(t)
-	th.LinkUserToTeam(t, user2, th.BasicTeam)
-	th.AddUserToChannel(t, user2, th.BasicChannel)
-
-	t.Run("post type non burn on read", func(t *testing.T) {
-		regularPost := createRegularPost()
-
-		revealedPost, appErr := th.App.RevealPost(th.Context, regularPost, user2.Id, "")
-		require.NotNil(t, appErr)
-		require.Nil(t, revealedPost)
-		require.Equal(t, "app.reveal_post.not_burn_on_read.app_error", appErr.Id)
-		require.Equal(t, http.StatusBadRequest, appErr.StatusCode)
-	})
-
-	t.Run("post doesn't have required prop", func(t *testing.T) {
-		enableBoRFeature(th)
-
-		// Create a burn-on-read post without expire_at prop
-		post := &model.Post{
-			ChannelId: th.BasicChannel.Id,
-			UserId:    th.BasicUser.Id,
-			Message:   "burn on read message",
-			Type:      model.PostTypeBurnOnRead,
-		}
-
-		// First save the post normally (which will add expire_at automatically)
-		createdPost, appErr := th.App.CreatePost(th.Context, post, th.BasicChannel, model.CreatePostFlags{})
-		require.Nil(t, appErr)
-
-		// Now manually remove the expire_at prop to test missing prop scenario
-		createdPost.SetProps(make(model.StringInterface))
-
-		revealedPost, appErr := th.App.RevealPost(th.Context, createdPost, user2.Id, "")
-		require.NotNil(t, appErr)
-		require.Nil(t, revealedPost)
-		require.Equal(t, "app.reveal_post.missing_expire_at.app_error", appErr.Id)
-		require.Equal(t, http.StatusBadRequest, appErr.StatusCode)
-	})
-
-	t.Run("post with invalid expire_at prop type", func(t *testing.T) {
-		enableBoRFeature(th)
-
-		post := createBurnOnReadPost()
-
-		// Manually set invalid expire_at type
-		post.SetProps(make(model.StringInterface))
-		post.AddProp(model.PostPropsExpireAt, "invalid_string")
-
-		revealedPost, appErr := th.App.RevealPost(th.Context, post, user2.Id, "")
-		require.NotNil(t, appErr)
-		require.Nil(t, revealedPost)
-		require.Equal(t, "app.reveal_post.missing_expire_at.app_error", appErr.Id)
-	})
-
-	t.Run("post with zero expire_at", func(t *testing.T) {
-		enableBoRFeature(th)
-
-		post := createBurnOnReadPost()
-
-		// Manually set zero expire_at
-		post.SetProps(make(model.StringInterface))
-		post.AddProp(model.PostPropsExpireAt, float64(0))
-
-		revealedPost, appErr := th.App.RevealPost(th.Context, post, user2.Id, "")
-		require.NotNil(t, appErr)
-		require.Nil(t, revealedPost)
-		require.Equal(t, "app.reveal_post.missing_expire_at.app_error", appErr.Id)
-	})
-
-	t.Run("read receipt does not exist", func(t *testing.T) {
-		enableBoRFeature(th)
-
-		post := createBurnOnReadPost()
-
-		revealedPost, appErr := th.App.RevealPost(th.Context, post, user2.Id, "")
-		require.Nil(t, appErr)
-		require.NotNil(t, revealedPost)
-		require.Equal(t, "burn on read message", revealedPost.Message)
-		require.NotNil(t, revealedPost.Metadata)
-		require.NotZero(t, revealedPost.Metadata.ExpireAt)
-
-		// Verify read receipt was created
-		receipt, err := th.App.Srv().Store().ReadReceipt().Get(th.Context, post.Id, user2.Id)
-		require.NoError(t, err)
-		require.NotNil(t, receipt)
-		require.Equal(t, post.Id, receipt.PostID)
-		require.Equal(t, user2.Id, receipt.UserID)
-		require.Equal(t, revealedPost.Metadata.ExpireAt, receipt.ExpireAt)
-	})
-
-	t.Run("read receipt exists and not expired", func(t *testing.T) {
-		enableBoRFeature(th)
-
-		post := createBurnOnReadPost()
-
-		// First reveal to create receipt
-		revealedPost1, appErr := th.App.RevealPost(th.Context, post, user2.Id, "")
-		require.Nil(t, appErr)
-		require.NotNil(t, revealedPost1)
-		require.NotZero(t, revealedPost1.Metadata.ExpireAt)
-
-		// Reveal again - should succeed and return the same post
-		revealedPost2, appErr := th.App.RevealPost(th.Context, post, user2.Id, "")
-		require.Nil(t, appErr)
-		require.NotNil(t, revealedPost2)
-		require.Equal(t, "burn on read message", revealedPost2.Message)
-		require.NotNil(t, revealedPost2.Metadata)
-		require.Equal(t, revealedPost1.Metadata.ExpireAt, revealedPost2.Metadata.ExpireAt)
-	})
-
-	t.Run("read receipt exists but expired", func(t *testing.T) {
-		enableBoRFeature(th)
-
-		post := createBurnOnReadPost()
-
-		// Create an expired read receipt
-		expiredReceipt := &model.ReadReceipt{
-			UserID:   user2.Id,
-			PostID:   post.Id,
-			ExpireAt: model.GetMillis() - 1000, // Expired 1 second ago
-		}
-		_, err := th.App.Srv().Store().ReadReceipt().Save(th.Context, expiredReceipt)
-		require.NoError(t, err)
-
-		revealedPost, appErr := th.App.RevealPost(th.Context, post, user2.Id, "")
-		require.NotNil(t, appErr)
-		require.Nil(t, revealedPost)
-		require.Equal(t, "app.reveal_post.read_receipt_expired.error", appErr.Id)
-		require.Equal(t, http.StatusForbidden, appErr.StatusCode)
-	})
-
-	t.Run("post expired", func(t *testing.T) {
-		post := createBurnOnReadPost()
-
-		// Manually set expired expire_at
-		post.SetProps(make(model.StringInterface))
-		post.AddProp(model.PostPropsExpireAt, model.GetMillis()-1000)
-
-		revealedPost, appErr := th.App.RevealPost(th.Context, post, user2.Id, "")
-		require.NotNil(t, appErr)
-		require.Nil(t, revealedPost)
-		require.Equal(t, "app.reveal_post.post_expired.app_error", appErr.Id)
-		require.Equal(t, http.StatusBadRequest, appErr.StatusCode)
-	})
-
-	t.Run("revealed post preserves existing metadata", func(t *testing.T) {
-		enableBoRFeature(th)
-
-		fileBytes := []byte("test")
-		fileInfo, err := th.App.UploadFile(th.Context, fileBytes, th.BasicChannel.Id, "file.txt")
-		require.Nil(t, err)
-
-		post := &model.Post{
-			ChannelId: th.BasicChannel.Id,
-			UserId:    th.BasicUser.Id,
-			Message:   "burn on read message",
-			Type:      model.PostTypeBurnOnRead,
-			FileIds:   model.StringArray{fileInfo.Id},
-		}
-		post.AddProp(model.PostPropsExpireAt, model.GetMillis()+int64(model.DefaultExpirySeconds*1000))
-
-		createdPost, appErr := th.App.CreatePost(th.Context, post, th.BasicChannel, model.CreatePostFlags{})
-		require.Nil(t, appErr)
-		require.NotNil(t, createdPost)
-
-		revealedPost, appErr := th.App.RevealPost(th.Context, createdPost, user2.Id, "")
-		require.Nil(t, appErr)
-		require.NotNil(t, revealedPost)
-		require.NotNil(t, revealedPost.Metadata)
-		require.NotZero(t, revealedPost.Metadata.ExpireAt)
-		require.Len(t, revealedPost.Metadata.Files, 1)
-	})
-}
-
-func TestBurnPost(t *testing.T) {
-	os.Setenv("MM_FEATUREFLAGS_BURNONREAD", "true")
-	t.Cleanup(func() {
-		os.Unsetenv("MM_FEATUREFLAGS_BURNONREAD")
-	})
-
-	th := Setup(t).InitBasic(t)
-
-	// feature flag, configuration and license is not checked for this feature
-	// so we set these to enable the feature to create a burn on read post
-	th.App.Srv().SetLicense(model.NewTestLicenseSKU(model.LicenseShortSkuEnterpriseAdvanced))
-	th.App.UpdateConfig(func(cfg *model.Config) {
-		cfg.ServiceSettings.EnableBurnOnRead = model.NewPointer(true)
-	})
-
-	th.AddUserToChannel(t, th.BasicUser, th.BasicChannel)  // author of the post
-	th.AddUserToChannel(t, th.BasicUser2, th.BasicChannel) // recipient of the post
-
-	// Helper to create a burn-on-read post
-	createBurnOnReadPost := func() *model.Post {
-		post := &model.Post{
-			ChannelId: th.BasicChannel.Id,
-			UserId:    th.BasicUser.Id,
-			Message:   "burn on read message",
-			Type:      model.PostTypeBurnOnRead,
-		}
-		post.AddProp(model.PostPropsExpireAt, model.GetMillis()+int64(model.DefaultExpirySeconds*1000))
-
-		createdPost, appErr := th.App.CreatePost(th.Context, post, th.BasicChannel, model.CreatePostFlags{})
-		require.Nil(t, appErr)
-		require.NotNil(t, createdPost)
-		return createdPost
-	}
-
-	// Helper to create a regular post
-	createRegularPost := func() *model.Post {
-		post := &model.Post{
-			ChannelId: th.BasicChannel.Id,
-			UserId:    th.BasicUser.Id,
-			Message:   "regular message",
-		}
-		createdPost, appErr := th.App.CreatePost(th.Context, post, th.BasicChannel, model.CreatePostFlags{})
-		require.Nil(t, appErr)
-		require.NotNil(t, createdPost)
-		return createdPost
-	}
-
-	t.Run("burn on read post", func(t *testing.T) {
-		post := createBurnOnReadPost()
-
-		appErr := th.App.BurnPost(th.Context, post, th.BasicUser.Id, "")
-		require.Nil(t, appErr)
-
-		// Verify post is deleted
-		post, err := th.App.Srv().Store().Post().GetSingle(th.Context, post.Id, false)
-		require.Error(t, err)
-		require.Nil(t, post)
-		require.True(t, store.IsErrNotFound(err))
-	})
-
-	t.Run("regular post", func(t *testing.T) {
-		post := createRegularPost()
-
-		appErr := th.App.BurnPost(th.Context, post, th.BasicUser.Id, "")
-		require.NotNil(t, appErr)
-		require.Equal(t, "app.burn_post.not_burn_on_read.app_error", appErr.Id)
-	})
-
-	t.Run("read receipt does not exist", func(t *testing.T) {
-		post := createBurnOnReadPost()
-
-		appErr := th.App.BurnPost(th.Context, post, th.BasicUser2.Id, "")
-		require.NotNil(t, appErr)
-		require.Equal(t, "app.burn_post.not_revealed.app_error", appErr.Id)
-	})
-
-	t.Run("read receipt exists but expired", func(t *testing.T) {
-		post := createBurnOnReadPost()
-
-		// Create an expired read receipt
-		expiredTime := model.GetMillis() - 1000 // Expired 1 second ago
-		expiredReceipt := &model.ReadReceipt{
-			UserID:   th.BasicUser2.Id,
-			PostID:   post.Id,
-			ExpireAt: expiredTime,
-		}
-		_, err := th.App.Srv().Store().ReadReceipt().Save(th.Context, expiredReceipt)
-		require.NoError(t, err)
-
-		appErr := th.App.BurnPost(th.Context, post, th.BasicUser2.Id, "")
-		require.Nil(t, appErr) // this is a no-op
-
-		// Verify receipt ExpireAt is unchanged (no-op)
-		receipt, err := th.App.Srv().Store().ReadReceipt().Get(th.Context, post.Id, th.BasicUser2.Id)
-		require.NoError(t, err)
-		require.Equal(t, expiredTime, receipt.ExpireAt)
-	})
-
-	t.Run("read receipt exists and not expired", func(t *testing.T) {
-		post := createBurnOnReadPost()
-
-		// Create a read receipt that is not expired
-		notExpiredReceipt := &model.ReadReceipt{
-			UserID:   th.BasicUser2.Id,
-			PostID:   post.Id,
-			ExpireAt: model.GetMillis() + 10000, // Not expired 10 seconds from now
-		}
-		_, err := th.App.Srv().Store().ReadReceipt().Save(th.Context, notExpiredReceipt)
-		require.NoError(t, err)
-
-		appErr := th.App.BurnPost(th.Context, post, th.BasicUser2.Id, "")
-		require.Nil(t, appErr)
-
-		// Verify receipt ExpireAt is updated to current time
-		receipt, err := th.App.Srv().Store().ReadReceipt().Get(th.Context, post.Id, th.BasicUser2.Id)
-		require.NoError(t, err)
-		require.LessOrEqual(t, receipt.ExpireAt, model.GetMillis())
-	})
->>>>>>> c85c9ee3
 }
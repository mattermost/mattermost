// Copyright (c) 2015-present Mattermost, Inc. All Rights Reserved.
// See LICENSE.txt for license information.

package app

import (
	"errors"
	"fmt"
	"net/http"
	"os"
	"strconv"
	"sync"
	"testing"
	"time"

	"github.com/stretchr/testify/assert"
	"github.com/stretchr/testify/require"

	"github.com/mattermost/mattermost/server/public/model"
	"github.com/mattermost/mattermost/server/public/plugin/plugintest/mock"
	"github.com/mattermost/mattermost/server/public/shared/mlog"
	"github.com/mattermost/mattermost/server/v8/channels/store"
	storemocks "github.com/mattermost/mattermost/server/v8/channels/store/storetest/mocks"
	"github.com/mattermost/mattermost/server/v8/channels/testlib"
	"github.com/mattermost/mattermost/server/v8/platform/services/imageproxy"
	"github.com/mattermost/mattermost/server/v8/platform/services/searchengine/mocks"
)

func enableBoRFeature(th *TestHelper) {
	th.App.Srv().SetLicense(model.NewTestLicenseSKU(model.LicenseShortSkuEnterpriseAdvanced))
	th.App.UpdateConfig(func(cfg *model.Config) {
		cfg.ServiceSettings.EnableBurnOnRead = model.NewPointer(true)
	})
}

func makePendingPostId(user *model.User) string {
	return fmt.Sprintf("%s:%s", user.Id, strconv.FormatInt(model.GetMillis(), 10))
}

func TestCreatePostDeduplicate(t *testing.T) {
	th := Setup(t).InitBasic(t)

	t.Run("duplicate create post is idempotent", func(t *testing.T) {
		session := &model.Session{
			UserId: th.BasicUser.Id,
		}
		session, err := th.App.CreateSession(th.Context, session)
		require.Nil(t, err)

		pendingPostId := makePendingPostId(th.BasicUser)

		post, err := th.App.CreatePostAsUser(th.Context.WithSession(session), &model.Post{
			UserId:        th.BasicUser.Id,
			ChannelId:     th.BasicChannel.Id,
			Message:       "message",
			PendingPostId: pendingPostId,
		}, session.Id, true)
		require.Nil(t, err)
		require.Equal(t, "message", post.Message)

		duplicatePost, err := th.App.CreatePostAsUser(th.Context.WithSession(session), &model.Post{
			UserId:        th.BasicUser.Id,
			ChannelId:     th.BasicChannel.Id,
			Message:       "message",
			PendingPostId: pendingPostId,
		}, session.Id, true)
		require.Nil(t, err)
		require.Equal(t, post.Id, duplicatePost.Id, "should have returned previously created post id")
		require.Equal(t, "message", duplicatePost.Message)
	})

	t.Run("post rejected by plugin leaves cache ready for non-deduplicated try", func(t *testing.T) {
		setupPluginAPITest(t, `
			package main

			import (
				"github.com/mattermost/mattermost/server/public/plugin"
				"github.com/mattermost/mattermost/server/public/model"
			)

			type MyPlugin struct {
				plugin.MattermostPlugin
				allow bool
			}

			func (p *MyPlugin) MessageWillBePosted(c *plugin.Context, post *model.Post) (*model.Post, string) {
				if !p.allow {
					p.allow = true
					return nil, "rejected"
				}

				return nil, ""
			}

			func main() {
				plugin.ClientMain(&MyPlugin{})
			}
		`, `{"id": "testrejectfirstpost", "server": {"executable": "backend.exe"}}`, "testrejectfirstpost", th.App, th.Context)

		session := &model.Session{
			UserId: th.BasicUser.Id,
		}
		session, err := th.App.CreateSession(th.Context, session)
		require.Nil(t, err)

		pendingPostId := makePendingPostId(th.BasicUser)

		post, err := th.App.CreatePostAsUser(th.Context.WithSession(session), &model.Post{
			UserId:        th.BasicUser.Id,
			ChannelId:     th.BasicChannel.Id,
			Message:       "message",
			PendingPostId: pendingPostId,
		}, session.Id, true)
		require.NotNil(t, err)
		require.Equal(t, "Post rejected by plugin. rejected", err.Id)
		require.Nil(t, post)

		duplicatePost, err := th.App.CreatePostAsUser(th.Context.WithSession(session), &model.Post{
			UserId:        th.BasicUser.Id,
			ChannelId:     th.BasicChannel.Id,
			Message:       "message",
			PendingPostId: pendingPostId,
		}, session.Id, true)
		require.Nil(t, err)
		require.Equal(t, "message", duplicatePost.Message)
	})

	t.Run("slow posting after cache entry blocks duplicate request", func(t *testing.T) {
		setupPluginAPITest(t, `
			package main

			import (
				"github.com/mattermost/mattermost/server/public/plugin"
				"github.com/mattermost/mattermost/server/public/model"
				"time"
			)

			type MyPlugin struct {
				plugin.MattermostPlugin
				instant bool
			}

			func (p *MyPlugin) MessageWillBePosted(c *plugin.Context, post *model.Post) (*model.Post, string) {
				if !p.instant {
					p.instant = true
					time.Sleep(3 * time.Second)
				}

				return nil, ""
			}

			func main() {
				plugin.ClientMain(&MyPlugin{})
			}
		`, `{"id": "testdelayfirstpost", "server": {"executable": "backend.exe"}}`, "testdelayfirstpost", th.App, th.Context)

		session := &model.Session{
			UserId: th.BasicUser.Id,
		}
		session, err := th.App.CreateSession(th.Context, session)
		require.Nil(t, err)

		var post *model.Post
		pendingPostId := makePendingPostId(th.BasicUser)

		wg := sync.WaitGroup{}

		// Launch a goroutine to make the first CreatePost call that will get delayed
		// by the plugin above.
		wg.Add(1)
		go func() {
			defer wg.Done()
			var appErr *model.AppError
			post, appErr = th.App.CreatePostAsUser(th.Context.WithSession(session), &model.Post{
				UserId:        th.BasicUser.Id,
				ChannelId:     th.BasicChannel.Id,
				Message:       "plugin delayed",
				PendingPostId: pendingPostId,
			}, session.Id, true)
			require.Nil(t, appErr)
			require.Equal(t, post.Message, "plugin delayed")
		}()

		// Give the goroutine above a chance to start and get delayed by the plugin.
		time.Sleep(2 * time.Second)

		// Try creating a duplicate post
		duplicatePost, err := th.App.CreatePostAsUser(th.Context.WithSession(session), &model.Post{
			UserId:        th.BasicUser.Id,
			ChannelId:     th.BasicChannel.Id,
			Message:       "plugin delayed",
			PendingPostId: pendingPostId,
		}, session.Id, true)
		require.NotNil(t, err)
		require.Equal(t, "api.post.deduplicate_create_post.pending", err.Id)
		require.Nil(t, duplicatePost)

		// Wait for the first CreatePost to finish to ensure assertions are made.
		wg.Wait()
	})

	t.Run("duplicate create post after cache expires is not idempotent", func(t *testing.T) {
		originalCacheTTL := pendingPostIDsCacheTTL
		pendingPostIDsCacheTTL = time.Second
		t.Cleanup(func() {
			pendingPostIDsCacheTTL = originalCacheTTL
		})

		session := &model.Session{
			UserId: th.BasicUser.Id,
		}
		session, err := th.App.CreateSession(th.Context, session)
		require.Nil(t, err)

		pendingPostId := makePendingPostId(th.BasicUser)

		post, err := th.App.CreatePostAsUser(th.Context.WithSession(session), &model.Post{
			UserId:        th.BasicUser.Id,
			ChannelId:     th.BasicChannel.Id,
			Message:       "message",
			PendingPostId: pendingPostId,
		}, session.Id, true)
		require.Nil(t, err)
		require.Equal(t, "message", post.Message)

		time.Sleep(pendingPostIDsCacheTTL)

		duplicatePost, err := th.App.CreatePostAsUser(th.Context.WithSession(session), &model.Post{
			UserId:        th.BasicUser.Id,
			ChannelId:     th.BasicChannel.Id,
			Message:       "message",
			PendingPostId: pendingPostId,
		}, session.Id, true)
		require.Nil(t, err)
		require.NotEqual(t, post.Id, duplicatePost.Id, "should have created new post id")
		require.Equal(t, "message", duplicatePost.Message)
	})

	t.Run("Permissison to post required to resolve from pending post cache", func(t *testing.T) {
		sessionBasicUser := &model.Session{
			UserId: th.BasicUser.Id,
		}
		sessionBasicUser, err := th.App.CreateSession(th.Context, sessionBasicUser)
		require.Nil(t, err)

		sessionBasicUser2 := &model.Session{
			UserId: th.BasicUser2.Id,
		}
		sessionBasicUser2, err = th.App.CreateSession(th.Context, sessionBasicUser2)
		require.Nil(t, err)

		pendingPostId := makePendingPostId(th.BasicUser)

		privateChannel := th.CreatePrivateChannel(t, th.BasicTeam)
		th.AddUserToChannel(t, th.BasicUser, privateChannel)

		post, err := th.App.CreatePostAsUser(th.Context.WithSession(sessionBasicUser), &model.Post{
			UserId:        th.BasicUser.Id,
			ChannelId:     privateChannel.Id,
			Message:       "message",
			PendingPostId: pendingPostId,
		}, sessionBasicUser.Id, true)
		require.Nil(t, err)
		require.Equal(t, "message", post.Message)

		postAsDifferentUser, err := th.App.CreatePostAsUser(th.Context.WithSession(sessionBasicUser2), &model.Post{
			UserId:        th.BasicUser2.Id,
			ChannelId:     th.BasicChannel.Id,
			Message:       "message2",
			PendingPostId: pendingPostId,
		}, sessionBasicUser2.Id, true)
		require.Nil(t, err)
		require.NotEqual(t, post.Id, postAsDifferentUser.Id, "should have created new post id")
		require.Equal(t, "message2", postAsDifferentUser.Message)

		// Both posts should exist unchanged
		actualPost, err := th.App.GetSinglePost(th.Context, post.Id, false)
		require.Nil(t, err)
		assert.Equal(t, "message", actualPost.Message)
		assert.Equal(t, privateChannel.Id, actualPost.ChannelId)

		actualPostAsDifferentUser, err := th.App.GetSinglePost(th.Context, postAsDifferentUser.Id, false)
		require.Nil(t, err)
		assert.Equal(t, "message2", actualPostAsDifferentUser.Message)
		assert.Equal(t, th.BasicChannel.Id, actualPostAsDifferentUser.ChannelId)
	})
}

func TestAttachFilesToPost(t *testing.T) {
	mainHelper.Parallel(t)
	t.Run("should attach files", func(t *testing.T) {
		th := Setup(t).InitBasic(t)

		info1, err := th.App.Srv().Store().FileInfo().Save(th.Context,
			&model.FileInfo{
				CreatorId: th.BasicUser.Id,
				Path:      "path.txt",
			})
		require.NoError(t, err)

		info2, err := th.App.Srv().Store().FileInfo().Save(th.Context,
			&model.FileInfo{
				CreatorId: th.BasicUser.Id,
				Path:      "path.txt",
			})
		require.NoError(t, err)

		post := th.BasicPost
		post.FileIds = []string{info1.Id, info2.Id}

		attachedFiles, appErr := th.App.attachFilesToPost(th.Context, post, post.FileIds)
		assert.Nil(t, appErr)
		assert.Len(t, attachedFiles, 2)
		assert.Contains(t, attachedFiles, info1.Id)
		assert.Contains(t, attachedFiles, info2.Id)

		infos, _, appErr := th.App.GetFileInfosForPost(th.Context, post.Id, false, false)
		assert.Nil(t, appErr)
		assert.Len(t, infos, 2)
	})

	t.Run("should return only successfully attached files after failing to add files", func(t *testing.T) {
		th := Setup(t).InitBasic(t)

		info1, err := th.App.Srv().Store().FileInfo().Save(th.Context,
			&model.FileInfo{
				CreatorId: th.BasicUser.Id,
				Path:      "path.txt",
				PostId:    model.NewId(),
			})
		require.NoError(t, err)

		info2, err := th.App.Srv().Store().FileInfo().Save(th.Context,
			&model.FileInfo{
				CreatorId: th.BasicUser.Id,
				Path:      "path.txt",
			})
		require.NoError(t, err)

		post := th.BasicPost
		post.FileIds = []string{info1.Id, info2.Id}

		attachedFiles, appErr := th.App.attachFilesToPost(th.Context, post, post.FileIds)
		assert.Nil(t, appErr)
		assert.Len(t, attachedFiles, 1)
		assert.Contains(t, attachedFiles, info2.Id)

		infos, _, appErr := th.App.GetFileInfosForPost(th.Context, post.Id, false, false)
		assert.Nil(t, appErr)
		assert.Len(t, infos, 1)
		assert.Equal(t, info2.Id, infos[0].Id)

		updated, appErr := th.App.GetSinglePost(th.Context, post.Id, false)
		require.Nil(t, appErr)
		assert.Len(t, updated.FileIds, 1)
		assert.Contains(t, updated.FileIds, info2.Id)
	})
}

func TestUpdatePostEditAt(t *testing.T) {
	mainHelper.Parallel(t)
	th := Setup(t).InitBasic(t)

	post := th.BasicPost.Clone()

	post.IsPinned = true
	saved, err := th.App.UpdatePost(th.Context, post, &model.UpdatePostOptions{SafeUpdate: true})
	require.Nil(t, err)
	assert.Equal(t, saved.EditAt, post.EditAt, "shouldn't have updated post.EditAt when pinning post")
	post = saved.Clone()

	time.Sleep(time.Millisecond * 100)

	post.Message = model.NewId()
	saved, err = th.App.UpdatePost(th.Context, post, &model.UpdatePostOptions{SafeUpdate: true})
	require.Nil(t, err)
	assert.NotEqual(t, saved.EditAt, post.EditAt, "should have updated post.EditAt when updating post message")

	time.Sleep(time.Millisecond * 200)
}

func TestUpdatePostTimeLimit(t *testing.T) {
	mainHelper.Parallel(t)
	th := Setup(t).InitBasic(t)

	post := th.BasicPost.Clone()

	th.App.Srv().SetLicense(model.NewTestLicense())

	th.App.UpdateConfig(func(cfg *model.Config) {
		*cfg.ServiceSettings.PostEditTimeLimit = -1
	})
	_, err := th.App.UpdatePost(th.Context, post, &model.UpdatePostOptions{SafeUpdate: true})
	require.Nil(t, err)

	th.App.UpdateConfig(func(cfg *model.Config) {
		*cfg.ServiceSettings.PostEditTimeLimit = 1000000000
	})
	post.Message = model.NewId()

	_, err = th.App.UpdatePost(th.Context, post, &model.UpdatePostOptions{SafeUpdate: true})
	require.Nil(t, err, "should allow you to edit the post")

	th.App.UpdateConfig(func(cfg *model.Config) {
		*cfg.ServiceSettings.PostEditTimeLimit = 1
	})
	post.Message = model.NewId()
	_, err = th.App.UpdatePost(th.Context, post, &model.UpdatePostOptions{SafeUpdate: true})
	require.Nil(t, err, "should allow you to edit an old post because the time check is applied above in the call hierarchy")

	th.App.UpdateConfig(func(cfg *model.Config) {
		*cfg.ServiceSettings.PostEditTimeLimit = -1
	})
}

func TestUpdatePostInArchivedChannel(t *testing.T) {
	mainHelper.Parallel(t)
	th := Setup(t).InitBasic(t)

	archivedChannel := th.CreateChannel(t, th.BasicTeam)
	post := th.CreatePost(t, archivedChannel)
	appErr := th.App.DeleteChannel(th.Context, archivedChannel, "")
	require.Nil(t, appErr)

	_, err := th.App.UpdatePost(th.Context, post, &model.UpdatePostOptions{SafeUpdate: true})
	require.NotNil(t, err)
	require.Equal(t, "api.post.update_post.can_not_update_post_in_deleted.error", err.Id)
}

func TestPostReplyToPostWhereRootPosterLeftChannel(t *testing.T) {
	mainHelper.Parallel(t)
	// This test ensures that when replying to a root post made by a user who has since left the channel, the reply
	// post completes successfully. This is a regression test for PLT-6523.
	th := Setup(t).InitBasic(t)

	channel := th.BasicChannel
	userInChannel := th.BasicUser2
	userNotInChannel := th.BasicUser
	rootPost := th.BasicPost

	_, err := th.App.AddUserToChannel(th.Context, userInChannel, channel, false)
	require.Nil(t, err)

	err = th.App.RemoveUserFromChannel(th.Context, userNotInChannel.Id, "", channel)
	require.Nil(t, err)
	replyPost := model.Post{
		Message:       "asd",
		ChannelId:     channel.Id,
		RootId:        rootPost.Id,
		PendingPostId: model.NewId() + ":" + fmt.Sprint(model.GetMillis()),
		UserId:        userInChannel.Id,
		CreateAt:      0,
	}

	_, err = th.App.CreatePostAsUser(th.Context, &replyPost, "", true)
	require.Nil(t, err)
}

func TestPostAttachPostToChildPost(t *testing.T) {
	mainHelper.Parallel(t)
	th := Setup(t).InitBasic(t)

	channel := th.BasicChannel
	user := th.BasicUser
	rootPost := th.BasicPost

	replyPost1 := model.Post{
		Message:       "reply one",
		ChannelId:     channel.Id,
		RootId:        rootPost.Id,
		PendingPostId: model.NewId() + ":" + fmt.Sprint(model.GetMillis()),
		UserId:        user.Id,
		CreateAt:      0,
	}

	res1, err := th.App.CreatePostAsUser(th.Context, &replyPost1, "", true)
	require.Nil(t, err)

	replyPost2 := model.Post{
		Message:       "reply two",
		ChannelId:     channel.Id,
		RootId:        res1.Id,
		PendingPostId: model.NewId() + ":" + fmt.Sprint(model.GetMillis()),
		UserId:        user.Id,
		CreateAt:      0,
	}

	_, err = th.App.CreatePostAsUser(th.Context, &replyPost2, "", true)
	assert.Equalf(t, err.StatusCode, http.StatusBadRequest, "Expected BadRequest error, got %v", err)

	replyPost3 := model.Post{
		Message:       "reply three",
		ChannelId:     channel.Id,
		RootId:        rootPost.Id,
		PendingPostId: model.NewId() + ":" + fmt.Sprint(model.GetMillis()),
		UserId:        user.Id,
		CreateAt:      0,
	}

	_, err = th.App.CreatePostAsUser(th.Context, &replyPost3, "", true)
	assert.Nil(t, err)
}

func TestUpdatePostPluginHooks(t *testing.T) {
	mainHelper.Parallel(t)
	th := Setup(t).InitBasic(t)

	t.Run("Should stop processing at first reject", func(t *testing.T) {
		setupMultiPluginAPITest(t, []string{
			`
				package main

				import (
					"github.com/mattermost/mattermost/server/public/plugin"
					"github.com/mattermost/mattermost/server/public/model"
				)

				type MyPlugin struct {
					plugin.MattermostPlugin
				}

				func (p *MyPlugin) MessageWillBeUpdated(c *plugin.Context, newPost, oldPost *model.Post) (*model.Post, string) {
					return nil, "rejected"
				}

				func main() {
					plugin.ClientMain(&MyPlugin{})
				}
			`,
			`
				package main

				import (
					"github.com/mattermost/mattermost/server/public/plugin"
					"github.com/mattermost/mattermost/server/public/model"
				)

				type MyPlugin struct {
					plugin.MattermostPlugin
				}

				func (p *MyPlugin) MessageWillBeUpdated(c *plugin.Context, newPost, oldPost *model.Post) (*model.Post, string) {
					if (newPost == nil) {
						return nil, "nil post"
					}
					newPost.Message = newPost.Message + "fromplugin"
					return newPost, ""
				}

				func main() {
					plugin.ClientMain(&MyPlugin{})
				}
			`,
		}, []string{
			`{"id": "testrejectfirstpost", "server": {"executable": "backend.exe"}}`,
			`{"id": "testupdatepost", "server": {"executable": "backend.exe"}}`,
		}, []string{
			"testrejectfirstpost", "testupdatepost",
		}, true, th.App, th.Context)

		pendingPostId := makePendingPostId(th.BasicUser)
		post, err := th.App.CreatePostAsUser(th.Context, &model.Post{
			UserId:        th.BasicUser.Id,
			ChannelId:     th.BasicChannel.Id,
			Message:       "message",
			PendingPostId: pendingPostId,
		}, "", true)
		require.Nil(t, err)

		post.Message = "new message"
		updatedPost, err := th.App.UpdatePost(th.Context, post, nil)
		require.Nil(t, updatedPost)
		require.NotNil(t, err)
		require.Equal(t, "Post rejected by plugin. rejected", err.Id)
	})

	t.Run("Should update", func(t *testing.T) {
		setupMultiPluginAPITest(t, []string{
			`
				package main

				import (
					"github.com/mattermost/mattermost/server/public/plugin"
					"github.com/mattermost/mattermost/server/public/model"
				)

				type MyPlugin struct {
					plugin.MattermostPlugin
				}

				func (p *MyPlugin) MessageWillBeUpdated(c *plugin.Context, newPost, oldPost *model.Post) (*model.Post, string) {
					newPost.Message = newPost.Message + " 1"
					return newPost, ""
				}

				func main() {
					plugin.ClientMain(&MyPlugin{})
				}
			`,
			`
				package main

				import (
					"github.com/mattermost/mattermost/server/public/plugin"
					"github.com/mattermost/mattermost/server/public/model"
				)

				type MyPlugin struct {
					plugin.MattermostPlugin
				}

				func (p *MyPlugin) MessageWillBeUpdated(c *plugin.Context, newPost, oldPost *model.Post) (*model.Post, string) {
					newPost.Message = "2 " + newPost.Message
					return newPost, ""
				}

				func main() {
					plugin.ClientMain(&MyPlugin{})
				}
			`,
		}, []string{
			`{"id": "testaddone", "server": {"executable": "backend.exe"}}`,
			`{"id": "testaddtwo", "server": {"executable": "backend.exe"}}`,
		}, []string{
			"testaddone", "testaddtwo",
		}, true, th.App, th.Context)

		pendingPostId := makePendingPostId(th.BasicUser)
		post, err := th.App.CreatePostAsUser(th.Context, &model.Post{
			UserId:        th.BasicUser.Id,
			ChannelId:     th.BasicChannel.Id,
			Message:       "message",
			PendingPostId: pendingPostId,
		}, "", true)
		require.Nil(t, err)

		post.Message = "new message"
		updatedPost, err := th.App.UpdatePost(th.Context, post, nil)
		require.Nil(t, err)
		require.NotNil(t, updatedPost)
		require.Equal(t, "2 new message 1", updatedPost.Message)
	})
}

func TestPostChannelMentions(t *testing.T) {
	mainHelper.Parallel(t)
	th := Setup(t).InitBasic(t)

	channel := th.BasicChannel
	user := th.BasicUser

	channelToMention, err := th.App.CreateChannel(th.Context, &model.Channel{
		DisplayName: "Mention Test",
		Name:        "mention-test",
		Type:        model.ChannelTypeOpen,
		TeamId:      th.BasicTeam.Id,
	}, false)
	require.Nil(t, err)
	defer func() {
		appErr := th.App.PermanentDeleteChannel(th.Context, channelToMention)
		require.Nil(t, appErr)
	}()
	channelToMention2, err := th.App.CreateChannel(th.Context, &model.Channel{
		DisplayName: "Mention Test2",
		Name:        "mention-test2",
		Type:        model.ChannelTypeOpen,
		TeamId:      th.BasicTeam.Id,
	}, false)
	require.Nil(t, err)
	defer func() {
		appErr := th.App.PermanentDeleteChannel(th.Context, channelToMention2)
		require.Nil(t, appErr)
	}()

	_, err = th.App.AddUserToChannel(th.Context, user, channel, false)
	require.Nil(t, err)

	post := &model.Post{
		Message:       fmt.Sprintf("hello, ~%v!", channelToMention.Name),
		ChannelId:     channel.Id,
		PendingPostId: model.NewId() + ":" + fmt.Sprint(model.GetMillis()),
		UserId:        user.Id,
		CreateAt:      0,
	}

	post, err = th.App.CreatePostAsUser(th.Context, post, "", true)
	require.Nil(t, err)
	assert.Equal(t, map[string]any{
		"mention-test": map[string]any{
			"display_name": "Mention Test",
			"team_name":    th.BasicTeam.Name,
		},
	}, post.GetProp(model.PostPropsChannelMentions))

	post.Message = fmt.Sprintf("goodbye, ~%v!", channelToMention2.Name)
	result, err := th.App.UpdatePost(th.Context, post, nil)
	require.Nil(t, err)
	assert.Equal(t, map[string]any{
		"mention-test2": map[string]any{
			"display_name": "Mention Test2",
			"team_name":    th.BasicTeam.Name,
		},
	}, result.GetProp(model.PostPropsChannelMentions))

	result.Message = "no more mentions!"
	result, err = th.App.UpdatePost(th.Context, result, nil)
	require.Nil(t, err)
	assert.Nil(t, result.GetProp(model.PostPropsChannelMentions))
}

func TestImageProxy(t *testing.T) {
	mainHelper.Parallel(t)
	th := SetupWithStoreMock(t)

	mockStore := th.App.Srv().Store().(*storemocks.Store)
	mockUserStore := storemocks.UserStore{}
	mockUserStore.On("Count", mock.Anything).Return(int64(10), nil)
	mockPostStore := storemocks.PostStore{}
	mockPostStore.On("GetMaxPostSize").Return(65535, nil)
	mockSystemStore := storemocks.SystemStore{}
	mockSystemStore.On("GetByName", "UpgradedFromTE").Return(&model.System{Name: "UpgradedFromTE", Value: "false"}, nil)
	mockSystemStore.On("GetByName", "InstallationDate").Return(&model.System{Name: "InstallationDate", Value: "10"}, nil)
	mockSystemStore.On("GetByName", "FirstServerRunTimestamp").Return(&model.System{Name: "FirstServerRunTimestamp", Value: "10"}, nil)

	mockStore.On("User").Return(&mockUserStore)
	mockStore.On("Post").Return(&mockPostStore)
	mockStore.On("System").Return(&mockSystemStore)
	mockStore.On("GetDBSchemaVersion").Return(1, nil)

	th.App.UpdateConfig(func(cfg *model.Config) {
		*cfg.ServiceSettings.SiteURL = "http://mymattermost.com"
	})

	th.App.ch.imageProxy = imageproxy.MakeImageProxy(th.Server.platform, th.Server.HTTPService(), th.Server.Log())

	for name, tc := range map[string]struct {
		ProxyType              string
		ProxyURL               string
		ProxyOptions           string
		ImageURL               string
		ProxiedImageURL        string
		ProxiedRemovedImageURL string
	}{
		"atmos/camo": {
			ProxyType:              model.ImageProxyTypeAtmosCamo,
			ProxyURL:               "https://127.0.0.1",
			ProxyOptions:           "foo",
			ImageURL:               "http://mydomain.com/myimage",
			ProxiedRemovedImageURL: "http://mydomain.com/myimage",
			ProxiedImageURL:        "http://mymattermost.com/api/v4/image?url=http%3A%2F%2Fmydomain.com%2Fmyimage",
		},
		"atmos/camo_SameSite": {
			ProxyType:              model.ImageProxyTypeAtmosCamo,
			ProxyURL:               "https://127.0.0.1",
			ProxyOptions:           "foo",
			ImageURL:               "http://mymattermost.com/myimage",
			ProxiedRemovedImageURL: "http://mymattermost.com/myimage",
			ProxiedImageURL:        "http://mymattermost.com/myimage",
		},
		"atmos/camo_PathOnly": {
			ProxyType:              model.ImageProxyTypeAtmosCamo,
			ProxyURL:               "https://127.0.0.1",
			ProxyOptions:           "foo",
			ImageURL:               "/myimage",
			ProxiedRemovedImageURL: "http://mymattermost.com/myimage",
			ProxiedImageURL:        "http://mymattermost.com/myimage",
		},
		"atmos/camo_EmptyImageURL": {
			ProxyType:              model.ImageProxyTypeAtmosCamo,
			ProxyURL:               "https://127.0.0.1",
			ProxyOptions:           "foo",
			ImageURL:               "",
			ProxiedRemovedImageURL: "",
			ProxiedImageURL:        "",
		},
		"local": {
			ProxyType:              model.ImageProxyTypeLocal,
			ImageURL:               "http://mydomain.com/myimage",
			ProxiedRemovedImageURL: "http://mydomain.com/myimage",
			ProxiedImageURL:        "http://mymattermost.com/api/v4/image?url=http%3A%2F%2Fmydomain.com%2Fmyimage",
		},
		"local_SameSite": {
			ProxyType:              model.ImageProxyTypeLocal,
			ImageURL:               "http://mymattermost.com/myimage",
			ProxiedRemovedImageURL: "http://mymattermost.com/myimage",
			ProxiedImageURL:        "http://mymattermost.com/myimage",
		},
		"local_PathOnly": {
			ProxyType:              model.ImageProxyTypeLocal,
			ImageURL:               "/myimage",
			ProxiedRemovedImageURL: "http://mymattermost.com/myimage",
			ProxiedImageURL:        "http://mymattermost.com/myimage",
		},
		"local_EmptyImageURL": {
			ProxyType:              model.ImageProxyTypeLocal,
			ImageURL:               "",
			ProxiedRemovedImageURL: "",
			ProxiedImageURL:        "",
		},
	} {
		t.Run(name, func(t *testing.T) {
			th.App.UpdateConfig(func(cfg *model.Config) {
				cfg.ImageProxySettings.Enable = model.NewPointer(true)
				cfg.ImageProxySettings.ImageProxyType = model.NewPointer(tc.ProxyType)
				cfg.ImageProxySettings.RemoteImageProxyOptions = model.NewPointer(tc.ProxyOptions)
				cfg.ImageProxySettings.RemoteImageProxyURL = model.NewPointer(tc.ProxyURL)
			})

			post := &model.Post{
				Id:      model.NewId(),
				Message: "![foo](" + tc.ImageURL + ")",
			}

			list := model.NewPostList()
			list.Posts[post.Id] = post

			assert.Equal(t, "![foo]("+tc.ProxiedImageURL+")", th.App.PostWithProxyAddedToImageURLs(post).Message)

			assert.Equal(t, "![foo]("+tc.ImageURL+")", th.App.PostWithProxyRemovedFromImageURLs(post).Message)
			post.Message = "![foo](" + tc.ProxiedImageURL + ")"
			assert.Equal(t, "![foo]("+tc.ProxiedRemovedImageURL+")", th.App.PostWithProxyRemovedFromImageURLs(post).Message)

			if tc.ImageURL != "" {
				post.Message = "![foo](" + tc.ImageURL + " =500x200)"
				assert.Equal(t, "![foo]("+tc.ProxiedImageURL+" =500x200)", th.App.PostWithProxyAddedToImageURLs(post).Message)
				assert.Equal(t, "![foo]("+tc.ImageURL+" =500x200)", th.App.PostWithProxyRemovedFromImageURLs(post).Message)
				post.Message = "![foo](" + tc.ProxiedImageURL + " =500x200)"
				assert.Equal(t, "![foo]("+tc.ProxiedRemovedImageURL+" =500x200)", th.App.PostWithProxyRemovedFromImageURLs(post).Message)
			}
		})
	}
}

func TestDeletePostWithFileAttachments(t *testing.T) {
	mainHelper.Parallel(t)
	th := Setup(t).InitBasic(t)

	// Create a post with a file attachment.
	teamID := th.BasicTeam.Id
	channelID := th.BasicChannel.Id
	userID := th.BasicUser.Id
	filename := "test"
	data := []byte("abcd")

	info1, err := th.App.DoUploadFile(th.Context, time.Date(2007, 2, 4, 1, 2, 3, 4, time.Local), teamID, channelID, userID, filename, data, true)
	require.Nil(t, err)
	defer func() {
		err := th.App.Srv().Store().FileInfo().PermanentDelete(th.Context, info1.Id)
		require.NoError(t, err)
		appErr := th.App.RemoveFile(info1.Path)
		require.Nil(t, appErr)
	}()

	post := &model.Post{
		Message:       "asd",
		ChannelId:     channelID,
		PendingPostId: model.NewId() + ":" + fmt.Sprint(model.GetMillis()),
		UserId:        userID,
		CreateAt:      0,
		FileIds:       []string{info1.Id},
	}

	post, err = th.App.CreatePost(th.Context, post, th.BasicChannel, model.CreatePostFlags{SetOnline: true})
	assert.Nil(t, err)

	// Delete the post.
	_, err = th.App.DeletePost(th.Context, post.Id, userID)
	assert.Nil(t, err)

	// Wait for the cleanup routine to finish.
	time.Sleep(time.Millisecond * 100)

	// Check that the file can no longer be reached.
	_, err = th.App.GetFileInfo(th.Context, info1.Id)
	assert.NotNil(t, err)
}

func TestDeletePostWithRestrictedDM(t *testing.T) {
	mainHelper.Parallel(t)
	t.Run("cannot delete post in restricted DM", func(t *testing.T) {
		mainHelper.Parallel(t)
		th := Setup(t).InitBasic(t)

		th.App.UpdateConfig(func(cfg *model.Config) {
			*cfg.TeamSettings.RestrictDirectMessage = model.DirectMessageTeam
		})

		// Create a DM channel between two users who don't share a team
		dmChannel := th.CreateDmChannel(t, th.BasicUser2)

		// Ensure the two users do not share a team
		teams, err := th.App.GetTeamsForUser(th.BasicUser.Id)
		require.Nil(t, err)
		for _, team := range teams {
			teamErr := th.App.RemoveUserFromTeam(th.Context, team.Id, th.BasicUser.Id, th.SystemAdminUser.Id)
			require.Nil(t, teamErr)
		}
		teams, err = th.App.GetTeamsForUser(th.BasicUser2.Id)
		require.Nil(t, err)
		for _, team := range teams {
			teamErr := th.App.RemoveUserFromTeam(th.Context, team.Id, th.BasicUser2.Id, th.SystemAdminUser.Id)
			require.Nil(t, teamErr)
		}

		// Create separate teams for each user
		team1 := th.CreateTeam(t)
		team2 := th.CreateTeam(t)
		th.LinkUserToTeam(t, th.BasicUser, team1)
		th.LinkUserToTeam(t, th.BasicUser2, team2)

		// Create a post in the DM channel
		post := &model.Post{
			UserId:    th.BasicUser.Id,
			ChannelId: dmChannel.Id,
			Message:   "test post",
		}
		post, err = th.App.CreatePost(th.Context, post, dmChannel, model.CreatePostFlags{})
		require.Nil(t, err)

		// Try to delete the post
		_, appErr := th.App.DeletePost(th.Context, post.Id, th.BasicUser.Id)
		require.NotNil(t, appErr)
		require.Equal(t, "api.post.delete_post.can_not_delete_from_restricted_dm.error", appErr.Id)
		require.Equal(t, http.StatusBadRequest, appErr.StatusCode)

		// Reset config
		th.App.UpdateConfig(func(cfg *model.Config) {
			*cfg.TeamSettings.RestrictDirectMessage = model.DirectMessageAny
		})
	})
}

func TestDeletePostInArchivedChannel(t *testing.T) {
	mainHelper.Parallel(t)
	th := Setup(t).InitBasic(t)

	archivedChannel := th.CreateChannel(t, th.BasicTeam)
	post := th.CreatePost(t, archivedChannel)
	appErr := th.App.DeleteChannel(th.Context, archivedChannel, "")
	require.Nil(t, appErr)

	_, err := th.App.DeletePost(th.Context, post.Id, "")
	require.NotNil(t, err)
	require.Equal(t, "api.post.delete_post.can_not_delete_post_in_deleted.error", err.Id)
}

func TestCreatePost(t *testing.T) {
	mainHelper.Parallel(t)
	t.Run("call PreparePostForClient before returning", func(t *testing.T) {
		mainHelper.Parallel(t)
		th := Setup(t).InitBasic(t)

		th.App.UpdateConfig(func(cfg *model.Config) {
			*cfg.ServiceSettings.SiteURL = "http://mymattermost.com"
			*cfg.ImageProxySettings.Enable = true
			*cfg.ImageProxySettings.ImageProxyType = "atmos/camo"
			*cfg.ImageProxySettings.RemoteImageProxyURL = "https://127.0.0.1"
			*cfg.ImageProxySettings.RemoteImageProxyOptions = "foo"
		})

		th.App.ch.imageProxy = imageproxy.MakeImageProxy(th.Server.platform, th.Server.HTTPService(), th.Server.Log())

		imageURL := "http://mydomain.com/myimage"
		proxiedImageURL := "http://mymattermost.com/api/v4/image?url=http%3A%2F%2Fmydomain.com%2Fmyimage"

		post := &model.Post{
			ChannelId: th.BasicChannel.Id,
			Message:   "![image](" + imageURL + ")",
			UserId:    th.BasicUser.Id,
		}

		rpost, err := th.App.CreatePost(th.Context, post, th.BasicChannel, model.CreatePostFlags{SetOnline: true})
		require.Nil(t, err)
		assert.Equal(t, "![image]("+proxiedImageURL+")", rpost.Message)
	})

	t.Run("Sets prop MENTION_HIGHLIGHT_DISABLED when it should", func(t *testing.T) {
		mainHelper.Parallel(t)
		th := Setup(t).InitBasic(t)

		th.AddUserToChannel(t, th.BasicUser, th.BasicChannel)

		t.Run("Does not set prop when user has USE_CHANNEL_MENTIONS", func(t *testing.T) {
			postWithNoMention := &model.Post{
				ChannelId: th.BasicChannel.Id,
				Message:   "This post does not have mentions",
				UserId:    th.BasicUser.Id,
			}
			rpost, err := th.App.CreatePost(th.Context, postWithNoMention, th.BasicChannel, model.CreatePostFlags{SetOnline: true})
			require.Nil(t, err)
			assert.Equal(t, rpost.GetProps(), model.StringInterface{})

			postWithMention := &model.Post{
				ChannelId: th.BasicChannel.Id,
				Message:   "This post has @here mention @all",
				UserId:    th.BasicUser.Id,
			}
			rpost, err = th.App.CreatePost(th.Context, postWithMention, th.BasicChannel, model.CreatePostFlags{SetOnline: true})
			require.Nil(t, err)
			assert.Equal(t, rpost.GetProps(), model.StringInterface{})
		})

		t.Run("Sets prop when post has mentions and user does not have USE_CHANNEL_MENTIONS", func(t *testing.T) {
			th.RemovePermissionFromRole(t, model.PermissionUseChannelMentions.Id, model.ChannelUserRoleId)
			th.RemovePermissionFromRole(t, model.PermissionUseChannelMentions.Id, model.ChannelAdminRoleId)

			postWithNoMention := &model.Post{
				ChannelId: th.BasicChannel.Id,
				Message:   "This post does not have mentions",
				UserId:    th.BasicUser.Id,
			}
			rpost, err := th.App.CreatePost(th.Context, postWithNoMention, th.BasicChannel, model.CreatePostFlags{SetOnline: true})
			require.Nil(t, err)
			assert.Equal(t, rpost.GetProps(), model.StringInterface{})

			postWithMention := &model.Post{
				ChannelId: th.BasicChannel.Id,
				Message:   "This post has @here mention @all",
				UserId:    th.BasicUser.Id,
			}
			rpost, err = th.App.CreatePost(th.Context, postWithMention, th.BasicChannel, model.CreatePostFlags{SetOnline: true})
			require.Nil(t, err)
			assert.Equal(t, rpost.GetProp(model.PostPropsMentionHighlightDisabled), true)

			th.AddPermissionToRole(t, model.PermissionUseChannelMentions.Id, model.ChannelUserRoleId)
			th.AddPermissionToRole(t, model.PermissionUseChannelMentions.Id, model.ChannelAdminRoleId)
		})
	})

	t.Run("Sets PostPropsPreviewedPost when a permalink is the first link", func(t *testing.T) {
		mainHelper.Parallel(t)
		th := Setup(t).InitBasic(t)

		th.AddUserToChannel(t, th.BasicUser, th.BasicChannel)

		referencedPost := &model.Post{
			ChannelId: th.BasicChannel.Id,
			Message:   "hello world",
			UserId:    th.BasicUser.Id,
		}

		th.App.UpdateConfig(func(cfg *model.Config) {
			*cfg.ServiceSettings.SiteURL = "http://mymattermost.com"
		})

		th.Context.Session().UserId = th.BasicUser.Id

		referencedPost, err := th.App.CreatePost(th.Context, referencedPost, th.BasicChannel, model.CreatePostFlags{})
		require.Nil(t, err)

		permalink := fmt.Sprintf("%s/%s/pl/%s", *th.App.Config().ServiceSettings.SiteURL, th.BasicTeam.Name, referencedPost.Id)

		channelForPreview := th.CreateChannel(t, th.BasicTeam)
		previewPost := &model.Post{
			ChannelId: channelForPreview.Id,
			Message:   permalink,
			UserId:    th.BasicUser.Id,
		}

		previewPost, err = th.App.CreatePost(th.Context, previewPost, channelForPreview, model.CreatePostFlags{})
		require.Nil(t, err)

		assert.Equal(t, previewPost.GetProps(), model.StringInterface{"previewed_post": referencedPost.Id})
	})

	t.Run("creates a single record for a permalink preview post", func(t *testing.T) {
		mainHelper.Parallel(t)
		th := Setup(t).InitBasic(t)

		channelForPreview := th.CreateChannel(t, th.BasicTeam)

		referencedPost := &model.Post{
			ChannelId: th.BasicChannel.Id,
			Message:   "hello world",
			UserId:    th.BasicUser.Id,
		}
		referencedPost, err := th.App.CreatePost(th.Context, referencedPost, th.BasicChannel, model.CreatePostFlags{})
		require.Nil(t, err)

		th.App.UpdateConfig(func(cfg *model.Config) {
			*cfg.ServiceSettings.SiteURL = "http://foobar.com"
			*cfg.ServiceSettings.EnablePermalinkPreviews = true
		})

		permalink := fmt.Sprintf("%s/%s/pl/%s", *th.App.Config().ServiceSettings.SiteURL, th.BasicTeam.Name, referencedPost.Id)

		previewPost := &model.Post{
			ChannelId: channelForPreview.Id,
			Message:   permalink,
			UserId:    th.BasicUser.Id,
		}

		previewPost, err = th.App.CreatePost(th.Context, previewPost, channelForPreview, model.CreatePostFlags{})
		require.Nil(t, err)

		sqlStore := th.GetSqlStore()
		sql := fmt.Sprintf("select count(*) from Posts where Id = '%[1]s' or OriginalId = '%[1]s';", previewPost.Id)
		var val int64
		err2 := sqlStore.GetMaster().Get(&val, sql)
		require.NoError(t, err2)

		require.EqualValues(t, int64(1), val)
	})

	t.Run("sanitizes post metadata appropriately", func(t *testing.T) {
		mainHelper.Parallel(t)
		th := Setup(t).InitBasic(t)

		th.App.UpdateConfig(func(cfg *model.Config) {
			*cfg.ServiceSettings.SiteURL = "http://mymattermost.com"
		})

		th.AddUserToChannel(t, th.BasicUser, th.BasicChannel)

		user1 := th.CreateUser(t)
		user2 := th.CreateUser(t)
		directChannel, err := th.App.createDirectChannel(th.Context, user1.Id, user2.Id)
		require.Nil(t, err)

		th.Context.Session().UserId = th.BasicUser.Id

		testCases := []struct {
			Description string
			Channel     *model.Channel
			Author      string
			Length      int
		}{
			{
				Description: "removes metadata from post for members who cannot read channel",
				Channel:     directChannel,
				Author:      user1.Id,
				Length:      0,
			},
			{
				Description: "does not remove metadata from post for members who can read channel",
				Channel:     th.BasicChannel,
				Author:      th.BasicUser.Id,
				Length:      1,
			},
		}

		for _, testCase := range testCases {
			t.Run(testCase.Description, func(t *testing.T) {
				referencedPost := &model.Post{
					ChannelId: testCase.Channel.Id,
					Message:   "hello world",
					UserId:    testCase.Author,
				}
				referencedPost, err = th.App.CreatePost(th.Context, referencedPost, testCase.Channel, model.CreatePostFlags{})
				require.Nil(t, err)

				permalink := fmt.Sprintf("%s/%s/pl/%s", *th.App.Config().ServiceSettings.SiteURL, th.BasicTeam.Name, referencedPost.Id)
				previewPost := &model.Post{
					ChannelId: th.BasicChannel.Id,
					Message:   permalink,
					UserId:    th.BasicUser.Id,
				}

				previewPost, err = th.App.CreatePost(th.Context, previewPost, th.BasicChannel, model.CreatePostFlags{})
				require.Nil(t, err)

				require.Len(t, previewPost.Metadata.Embeds, testCase.Length)
			})
		}
	})

	t.Run("Should not allow to create posts on shared DMs", func(t *testing.T) {
		mainHelper.Parallel(t)
		th := setupSharedChannels(t).InitBasic(t)

		user1 := th.CreateUser(t)
		user2 := th.CreateUser(t)
		dm, appErr := th.App.createDirectChannel(th.Context, user1.Id, user2.Id)
		require.Nil(t, appErr)
		require.NotNil(t, dm)

		// we can't create direct channels with remote users, so we
		// have to force the channel to be shared through the store to
		// simulate preexisting shared DMs
		sc := &model.SharedChannel{
			ChannelId: dm.Id,
			Type:      dm.Type,
			Home:      true,
			ShareName: "shareddm",
			CreatorId: user1.Id,
			RemoteId:  model.NewId(),
		}
		_, scErr := th.Server.Store().SharedChannel().Save(sc)
		require.NoError(t, scErr)

		// and we update the channel to mark it as shared
		dm.Shared = model.NewPointer(true)
		_, err := th.Server.Store().Channel().Update(th.Context, dm)
		require.NoError(t, err)

		newPost := &model.Post{
			ChannelId: dm.Id,
			Message:   "hello world",
			UserId:    user1.Id,
		}
		createdPost, appErr := th.App.CreatePost(th.Context, newPost, dm, model.CreatePostFlags{})
		require.NotNil(t, appErr)
		require.Nil(t, createdPost)
	})

	t.Run("Should not allow to create posts on shared GMs", func(t *testing.T) {
		mainHelper.Parallel(t)
		th := setupSharedChannels(t).InitBasic(t)

		user1 := th.CreateUser(t)
		user2 := th.CreateUser(t)
		user3 := th.CreateUser(t)
		gm, appErr := th.App.createGroupChannel(th.Context, []string{user1.Id, user2.Id, user3.Id}, user1.Id)
		require.Nil(t, appErr)
		require.NotNil(t, gm)

		// we can't create group channels with remote users, so we
		// have to force the channel to be shared through the store to
		// simulate preexisting shared GMs
		sc := &model.SharedChannel{
			ChannelId: gm.Id,
			Type:      gm.Type,
			Home:      true,
			ShareName: "sharedgm",
			CreatorId: user1.Id,
			RemoteId:  model.NewId(),
		}
		_, err := th.Server.Store().SharedChannel().Save(sc)
		require.NoError(t, err)

		// and we update the channel to mark it as shared
		gm.Shared = model.NewPointer(true)
		_, err = th.Server.Store().Channel().Update(th.Context, gm)
		require.NoError(t, err)

		newPost := &model.Post{
			ChannelId: gm.Id,
			Message:   "hello world",
			UserId:    user1.Id,
		}
		createdPost, appErr := th.App.CreatePost(th.Context, newPost, gm, model.CreatePostFlags{})
		require.NotNil(t, appErr)
		require.Nil(t, createdPost)
	})

	t.Run("MM-40016 should not panic with `concurrent map read and map write`", func(t *testing.T) {
		mainHelper.Parallel(t)
		th := Setup(t).InitBasic(t)

		channelForPreview := th.CreateChannel(t, th.BasicTeam)

		for range 20 {
			user := th.CreateUser(t)
			th.LinkUserToTeam(t, user, th.BasicTeam)
			th.AddUserToChannel(t, user, channelForPreview)
		}

		referencedPost := &model.Post{
			ChannelId: th.BasicChannel.Id,
			Message:   "hello world",
			UserId:    th.BasicUser.Id,
		}
		referencedPost, err := th.App.CreatePost(th.Context, referencedPost, th.BasicChannel, model.CreatePostFlags{})
		require.Nil(t, err)

		th.App.UpdateConfig(func(cfg *model.Config) {
			*cfg.ServiceSettings.SiteURL = "http://example.com"
			*cfg.ServiceSettings.EnablePermalinkPreviews = true
		})

		permalink := fmt.Sprintf("%s/%s/pl/%s", *th.App.Config().ServiceSettings.SiteURL, th.BasicTeam.Name, referencedPost.Id)

		previewPost := &model.Post{
			ChannelId: channelForPreview.Id,
			Message:   permalink,
			UserId:    th.BasicUser.Id,
		}

		previewPost, err = th.App.CreatePost(th.Context, previewPost, channelForPreview, model.CreatePostFlags{})
		require.Nil(t, err)

		n := 1000
		var wg sync.WaitGroup
		wg.Add(n)
		for range n {
			go func() {
				defer wg.Done()
				post := previewPost.Clone()
				_, appErr := th.App.UpdatePost(th.Context, post, nil)
				require.Nil(t, appErr)
			}()
		}

		wg.Wait()
	})

	t.Run("should sanitize the force notifications prop if the flag is not set", func(t *testing.T) {
		mainHelper.Parallel(t)
		th := Setup(t).InitBasic(t)

		th.AddUserToChannel(t, th.BasicUser, th.BasicChannel)

		postToCreate := &model.Post{
			ChannelId: th.BasicChannel.Id,
			Message:   "hello world",
			UserId:    th.BasicUser.Id,
		}
		postToCreate.AddProp(model.PostPropsForceNotification, model.NewId())
		createdPost, err := th.App.CreatePost(th.Context, postToCreate, th.BasicChannel, model.CreatePostFlags{})
		require.Nil(t, err)
		require.Empty(t, createdPost.GetProp(model.PostPropsForceNotification))
	})

	t.Run("should add the force notifications prop if the flag is set", func(t *testing.T) {
		mainHelper.Parallel(t)
		th := Setup(t).InitBasic(t)

		th.AddUserToChannel(t, th.BasicUser, th.BasicChannel)

		postToCreate := &model.Post{
			ChannelId: th.BasicChannel.Id,
			Message:   "hello world",
			UserId:    th.BasicUser.Id,
		}
		createdPost, err := th.App.CreatePost(th.Context, postToCreate, th.BasicChannel, model.CreatePostFlags{ForceNotification: true})
		require.Nil(t, err)
		require.NotEmpty(t, createdPost.GetProp(model.PostPropsForceNotification))
	})

	t.Run("Should remove post file IDs for burn on read posts", func(t *testing.T) {
		os.Setenv("MM_FEATUREFLAGS_BURNONREAD", "true")
		t.Cleanup(func() {
			os.Unsetenv("MM_FEATUREFLAGS_BURNONREAD")
		})
		th := Setup(t).InitBasic(t)
		enableBoRFeature(th)

		post := &model.Post{
			ChannelId: th.BasicChannel.Id,
			UserId:    th.BasicUser.Id,
			Message:   "hello world",
			Type:      model.PostTypeBurnOnRead,
			FileIds:   []string{model.NewId()},
		}

		createdPost, appErr := th.App.CreatePost(th.Context, post, th.BasicChannel, model.CreatePostFlags{})
		require.Nil(t, appErr)
		require.Empty(t, createdPost.FileIds)
	})
}

func TestPatchPost(t *testing.T) {
	mainHelper.Parallel(t)
	t.Run("call PreparePostForClient before returning", func(t *testing.T) {
		mainHelper.Parallel(t)
		th := Setup(t).InitBasic(t)

		th.App.UpdateConfig(func(cfg *model.Config) {
			*cfg.ServiceSettings.SiteURL = "http://mymattermost.com"
			*cfg.ImageProxySettings.Enable = true
			*cfg.ImageProxySettings.ImageProxyType = "atmos/camo"
			*cfg.ImageProxySettings.RemoteImageProxyURL = "https://127.0.0.1"
			*cfg.ImageProxySettings.RemoteImageProxyOptions = "foo"
		})

		th.App.ch.imageProxy = imageproxy.MakeImageProxy(th.Server.platform, th.Server.HTTPService(), th.Server.Log())

		imageURL := "http://mydomain.com/myimage"
		proxiedImageURL := "http://mymattermost.com/api/v4/image?url=http%3A%2F%2Fmydomain.com%2Fmyimage"

		post := &model.Post{
			ChannelId: th.BasicChannel.Id,
			Message:   "![image](http://mydomain/anotherimage)",
			UserId:    th.BasicUser.Id,
		}

		rpost, err := th.App.CreatePost(th.Context, post, th.BasicChannel, model.CreatePostFlags{SetOnline: true})
		require.Nil(t, err)
		assert.NotEqual(t, "![image]("+proxiedImageURL+")", rpost.Message)

		patch := &model.PostPatch{
			Message: model.NewPointer("![image](" + imageURL + ")"),
		}

		rpost, err = th.App.PatchPost(th.Context, rpost.Id, patch, nil)
		require.Nil(t, err)
		assert.Equal(t, "![image]("+proxiedImageURL+")", rpost.Message)
	})

	t.Run("Sets Prop MENTION_HIGHLIGHT_DISABLED when it should", func(t *testing.T) {
		mainHelper.Parallel(t)
		th := Setup(t).InitBasic(t)

		th.AddUserToChannel(t, th.BasicUser, th.BasicChannel)

		post := &model.Post{
			ChannelId: th.BasicChannel.Id,
			Message:   "This post does not have mentions",
			UserId:    th.BasicUser.Id,
		}

		rpost, err := th.App.CreatePost(th.Context, post, th.BasicChannel, model.CreatePostFlags{SetOnline: true})
		require.Nil(t, err)

		t.Run("Does not set prop when user has USE_CHANNEL_MENTIONS", func(t *testing.T) {
			patchWithNoMention := &model.PostPatch{Message: model.NewPointer("This patch has no channel mention")}

			rpost, err = th.App.PatchPost(th.Context, rpost.Id, patchWithNoMention, nil)
			require.Nil(t, err)
			assert.Equal(t, rpost.GetProps(), model.StringInterface{})

			patchWithMention := &model.PostPatch{Message: model.NewPointer("This patch has a mention now @here")}

			rpost, err = th.App.PatchPost(th.Context, rpost.Id, patchWithMention, nil)
			require.Nil(t, err)
			assert.Equal(t, rpost.GetProps(), model.StringInterface{})
		})

		t.Run("Sets prop when user does not have USE_CHANNEL_MENTIONS", func(t *testing.T) {
			th.RemovePermissionFromRole(t, model.PermissionUseChannelMentions.Id, model.ChannelUserRoleId)
			th.RemovePermissionFromRole(t, model.PermissionUseChannelMentions.Id, model.ChannelAdminRoleId)

			patchWithNoMention := &model.PostPatch{Message: model.NewPointer("This patch still does not have a mention")}
			rpost, err = th.App.PatchPost(th.Context, rpost.Id, patchWithNoMention, nil)
			require.Nil(t, err)
			assert.Equal(t, rpost.GetProps(), model.StringInterface{})

			patchWithMention := &model.PostPatch{Message: model.NewPointer("This patch has a mention now @here")}

			rpost, err = th.App.PatchPost(th.Context, rpost.Id, patchWithMention, nil)
			require.Nil(t, err)
			assert.Equal(t, rpost.GetProp(model.PostPropsMentionHighlightDisabled), true)

			th.AddPermissionToRole(t, model.PermissionUseChannelMentions.Id, model.ChannelUserRoleId)
			th.AddPermissionToRole(t, model.PermissionUseChannelMentions.Id, model.ChannelAdminRoleId)
		})
	})

	t.Run("cannot patch post in restricted DM", func(t *testing.T) {
		mainHelper.Parallel(t)
		th := Setup(t).InitBasic(t)

		th.App.UpdateConfig(func(cfg *model.Config) {
			*cfg.TeamSettings.RestrictDirectMessage = model.DirectMessageTeam
		})

		// Create a DM channel between two users who don't share a team
		dmChannel := th.CreateDmChannel(t, th.BasicUser2)

		// Ensure the two users do not share a team
		teams, err := th.App.GetTeamsForUser(th.BasicUser.Id)
		require.Nil(t, err)
		for _, team := range teams {
			teamErr := th.App.RemoveUserFromTeam(th.Context, team.Id, th.BasicUser.Id, th.SystemAdminUser.Id)
			require.Nil(t, teamErr)
		}
		teams, err = th.App.GetTeamsForUser(th.BasicUser2.Id)
		require.Nil(t, err)
		for _, team := range teams {
			teamErr := th.App.RemoveUserFromTeam(th.Context, team.Id, th.BasicUser2.Id, th.SystemAdminUser.Id)
			require.Nil(t, teamErr)
		}

		// Create separate teams for each user
		team1 := th.CreateTeam(t)
		team2 := th.CreateTeam(t)
		th.LinkUserToTeam(t, th.BasicUser, team1)
		th.LinkUserToTeam(t, th.BasicUser2, team2)

		// Create a post in the DM channel
		post := &model.Post{
			UserId:    th.BasicUser.Id,
			ChannelId: dmChannel.Id,
			Message:   "test post",
		}
		post, err = th.App.CreatePost(th.Context, post, dmChannel, model.CreatePostFlags{})
		require.Nil(t, err)

		// Try to patch the post
		patch := &model.PostPatch{
			Message: model.NewPointer("updated message"),
		}
		_, appErr := th.App.PatchPost(th.Context, post.Id, patch, model.DefaultUpdatePostOptions())
		require.NotNil(t, appErr)
		require.Equal(t, "api.post.patch_post.can_not_update_post_in_restricted_dm.error", appErr.Id)
		require.Equal(t, http.StatusBadRequest, appErr.StatusCode)

		// Reset config
		th.App.UpdateConfig(func(cfg *model.Config) {
			*cfg.TeamSettings.RestrictDirectMessage = model.DirectMessageAny
		})
	})
}

func TestCreatePostAsUser(t *testing.T) {
	mainHelper.Parallel(t)
	t.Run("marks channel as viewed for regular user", func(t *testing.T) {
		mainHelper.Parallel(t)
		th := Setup(t).InitBasic(t)

		post := &model.Post{
			ChannelId: th.BasicChannel.Id,
			Message:   "test",
			UserId:    th.BasicUser.Id,
		}

		channelMemberBefore, err := th.App.Srv().Store().Channel().GetMember(th.Context, th.BasicChannel.Id, th.BasicUser.Id)
		require.NoError(t, err)

		time.Sleep(1 * time.Millisecond)
		_, appErr := th.App.CreatePostAsUser(th.Context, post, "", true)
		require.Nil(t, appErr)

		channelMemberAfter, err := th.App.Srv().Store().Channel().GetMember(th.Context, th.BasicChannel.Id, th.BasicUser.Id)
		require.NoError(t, err)

		require.Greater(t, channelMemberAfter.LastViewedAt, channelMemberBefore.LastViewedAt)
	})

	t.Run("does not mark channel as viewed for webhook from user", func(t *testing.T) {
		mainHelper.Parallel(t)
		th := Setup(t).InitBasic(t)

		post := &model.Post{
			ChannelId: th.BasicChannel.Id,
			Message:   "test",
			UserId:    th.BasicUser.Id,
		}
		post.AddProp(model.PostPropsFromWebhook, "true")

		channelMemberBefore, err := th.App.Srv().Store().Channel().GetMember(th.Context, th.BasicChannel.Id, th.BasicUser.Id)
		require.NoError(t, err)

		time.Sleep(1 * time.Millisecond)
		_, appErr := th.App.CreatePostAsUser(th.Context, post, "", true)
		require.Nil(t, appErr)

		channelMemberAfter, err := th.App.Srv().Store().Channel().GetMember(th.Context, th.BasicChannel.Id, th.BasicUser.Id)
		require.NoError(t, err)

		require.Equal(t, channelMemberAfter.LastViewedAt, channelMemberBefore.LastViewedAt)
	})

	t.Run("does not mark channel as viewed for bot user in channel", func(t *testing.T) {
		mainHelper.Parallel(t)
		th := Setup(t).InitBasic(t)

		bot := th.CreateBot(t)

		botUser, appErr := th.App.GetUser(bot.UserId)
		require.Nil(t, appErr)

		th.LinkUserToTeam(t, botUser, th.BasicTeam)
		th.AddUserToChannel(t, botUser, th.BasicChannel)

		post := &model.Post{
			ChannelId: th.BasicChannel.Id,
			Message:   "test",
			UserId:    bot.UserId,
		}

		channelMemberBefore, err := th.App.Srv().Store().Channel().GetMember(th.Context, th.BasicChannel.Id, th.BasicUser.Id)
		require.NoError(t, err)

		time.Sleep(1 * time.Millisecond)
		_, appErr = th.App.CreatePostAsUser(th.Context, post, "", true)
		require.Nil(t, appErr)

		channelMemberAfter, err := th.App.Srv().Store().Channel().GetMember(th.Context, th.BasicChannel.Id, th.BasicUser.Id)
		require.NoError(t, err)

		require.Equal(t, channelMemberAfter.LastViewedAt, channelMemberBefore.LastViewedAt)
	})

	t.Run("does not log warning for bot user not in channel", func(t *testing.T) {
		mainHelper.Parallel(t)
		th := Setup(t).InitBasic(t)

		bot := th.CreateBot(t)

		botUser, appErr := th.App.GetUser(bot.UserId)
		require.Nil(t, appErr)

		th.LinkUserToTeam(t, botUser, th.BasicTeam)

		post := &model.Post{
			ChannelId: th.BasicChannel.Id,
			Message:   "test",
			UserId:    bot.UserId,
		}

		_, appErr = th.App.CreatePostAsUser(th.Context, post, "", true)
		require.Nil(t, appErr)

		require.NoError(t, th.TestLogger.Flush())

		testlib.AssertNoLog(t, th.LogBuffer, mlog.LvlWarn.Name, "Failed to get membership")
	})

	t.Run("marks channel as viewed for reply post when CRT is off", func(t *testing.T) {
		mainHelper.Parallel(t)
		th := Setup(t).InitBasic(t)

		th.App.UpdateConfig(func(cfg *model.Config) {
			*cfg.ServiceSettings.CollapsedThreads = model.CollapsedThreadsDefaultOff
		})

		post := &model.Post{
			ChannelId: th.BasicChannel.Id,
			Message:   "test",
			UserId:    th.BasicUser2.Id,
		}
		rootPost, appErr := th.App.CreatePostAsUser(th.Context, post, "", true)
		require.Nil(t, appErr)

		channelMemberBefore, err := th.App.Srv().Store().Channel().GetMember(th.Context, th.BasicChannel.Id, th.BasicUser.Id)
		require.NoError(t, err)

		time.Sleep(1 * time.Millisecond)
		replyPost := &model.Post{
			ChannelId: th.BasicChannel.Id,
			Message:   "test reply",
			UserId:    th.BasicUser.Id,
			RootId:    rootPost.Id,
		}
		_, appErr = th.App.CreatePostAsUser(th.Context, replyPost, "", true)
		require.Nil(t, appErr)

		channelMemberAfter, err := th.App.Srv().Store().Channel().GetMember(th.Context, th.BasicChannel.Id, th.BasicUser.Id)
		require.NoError(t, err)

		require.NotEqual(t, channelMemberAfter.LastViewedAt, channelMemberBefore.LastViewedAt)
	})

	t.Run("does not mark channel as viewed for reply post when CRT is on", func(t *testing.T) {
		mainHelper.Parallel(t)
		th := Setup(t).InitBasic(t)

		th.App.UpdateConfig(func(cfg *model.Config) {
			*cfg.ServiceSettings.ThreadAutoFollow = true
			*cfg.ServiceSettings.CollapsedThreads = model.CollapsedThreadsDefaultOn
		})

		post := &model.Post{
			ChannelId: th.BasicChannel.Id,
			Message:   "test",
			UserId:    th.BasicUser2.Id,
		}
		rootPost, appErr := th.App.CreatePostAsUser(th.Context, post, "", true)
		require.Nil(t, appErr)

		channelMemberBefore, err := th.App.Srv().Store().Channel().GetMember(th.Context, th.BasicChannel.Id, th.BasicUser.Id)
		require.NoError(t, err)

		time.Sleep(1 * time.Millisecond)
		replyPost := &model.Post{
			ChannelId: th.BasicChannel.Id,
			Message:   "test reply",
			UserId:    th.BasicUser.Id,
			RootId:    rootPost.Id,
		}
		_, appErr = th.App.CreatePostAsUser(th.Context, replyPost, "", true)
		require.Nil(t, appErr)

		channelMemberAfter, err := th.App.Srv().Store().Channel().GetMember(th.Context, th.BasicChannel.Id, th.BasicUser.Id)
		require.NoError(t, err)

		require.Equal(t, channelMemberAfter.LastViewedAt, channelMemberBefore.LastViewedAt)
	})

	t.Run("cannot create post as user in restricted DM", func(t *testing.T) {
		mainHelper.Parallel(t)
		th := Setup(t).InitBasic(t)

		th.App.UpdateConfig(func(cfg *model.Config) {
			*cfg.TeamSettings.RestrictDirectMessage = model.DirectMessageTeam
		})

		// Create a DM channel between two users who don't share a team
		dmChannel := th.CreateDmChannel(t, th.BasicUser2)

		// Ensure the two users do not share a team
		teams, err := th.App.GetTeamsForUser(th.BasicUser.Id)
		require.Nil(t, err)
		for _, team := range teams {
			teamErr := th.App.RemoveUserFromTeam(th.Context, team.Id, th.BasicUser.Id, th.SystemAdminUser.Id)
			require.Nil(t, teamErr)
		}
		teams, err = th.App.GetTeamsForUser(th.BasicUser2.Id)
		require.Nil(t, err)
		for _, team := range teams {
			teamErr := th.App.RemoveUserFromTeam(th.Context, team.Id, th.BasicUser2.Id, th.SystemAdminUser.Id)
			require.Nil(t, teamErr)
		}

		// Create separate teams for each user
		team1 := th.CreateTeam(t)
		team2 := th.CreateTeam(t)
		th.LinkUserToTeam(t, th.BasicUser, team1)
		th.LinkUserToTeam(t, th.BasicUser2, team2)

		post := &model.Post{
			UserId:    th.BasicUser.Id,
			ChannelId: dmChannel.Id,
			Message:   "test post",
		}

		_, appErr := th.App.CreatePostAsUser(th.Context, post, "", true)
		require.NotNil(t, appErr)
		require.Equal(t, "api.post.create_post.can_not_post_in_restricted_dm.error", appErr.Id)
		require.Equal(t, http.StatusBadRequest, appErr.StatusCode)

		// Reset config
		th.App.UpdateConfig(func(cfg *model.Config) {
			*cfg.TeamSettings.RestrictDirectMessage = model.DirectMessageAny
		})
	})
}

func TestPatchPostInArchivedChannel(t *testing.T) {
	mainHelper.Parallel(t)
	th := Setup(t).InitBasic(t)

	archivedChannel := th.CreateChannel(t, th.BasicTeam)
	post := th.CreatePost(t, archivedChannel)
	appErr := th.App.DeleteChannel(th.Context, archivedChannel, "")
	require.Nil(t, appErr)

	_, err := th.App.PatchPost(th.Context, post.Id, &model.PostPatch{IsPinned: model.NewPointer(true)}, nil)
	require.NotNil(t, err)
	require.Equal(t, "api.post.patch_post.can_not_update_post_in_deleted.error", err.Id)
}

func TestUpdateEphemeralPost(t *testing.T) {
	mainHelper.Parallel(t)
	t.Run("Post contains preview if the user has permissions", func(t *testing.T) {
		mainHelper.Parallel(t)
		th := Setup(t).InitBasic(t)

		th.AddUserToChannel(t, th.BasicUser, th.BasicChannel)

		referencedPost := &model.Post{
			ChannelId: th.BasicChannel.Id,
			Message:   "hello world",
			UserId:    th.BasicUser.Id,
		}

		th.App.UpdateConfig(func(cfg *model.Config) {
			*cfg.ServiceSettings.SiteURL = "http://mymattermost.com"
		})

		th.Context.Session().UserId = th.BasicUser.Id

		referencedPost, err := th.App.CreatePost(th.Context, referencedPost, th.BasicChannel, model.CreatePostFlags{})
		require.Nil(t, err)

		permalink := fmt.Sprintf("%s/%s/pl/%s", *th.App.Config().ServiceSettings.SiteURL, th.BasicTeam.Name, referencedPost.Id)

		testPost := &model.Post{
			ChannelId: th.BasicChannel.Id,
			Message:   permalink,
			UserId:    th.BasicUser.Id,
		}

		testPost = th.App.UpdateEphemeralPost(th.Context, th.BasicUser.Id, testPost)
		require.NotNil(t, testPost.Metadata)
		require.Len(t, testPost.Metadata.Embeds, 1)
		require.Equal(t, model.PostEmbedPermalink, testPost.Metadata.Embeds[0].Type)
	})

	t.Run("Post does not contain preview if the user has no permissions", func(t *testing.T) {
		mainHelper.Parallel(t)
		th := Setup(t).InitBasic(t)

		privateChannel := th.CreatePrivateChannel(t, th.BasicTeam)
		th.AddUserToChannel(t, th.BasicUser, privateChannel)
		th.AddUserToChannel(t, th.BasicUser2, th.BasicChannel)

		referencedPost := &model.Post{
			ChannelId: privateChannel.Id,
			Message:   "hello world",
			UserId:    th.BasicUser.Id,
		}

		th.App.UpdateConfig(func(cfg *model.Config) {
			*cfg.ServiceSettings.SiteURL = "http://mymattermost.com"
		})

		th.Context.Session().UserId = th.BasicUser.Id

		referencedPost, err := th.App.CreatePost(th.Context, referencedPost, th.BasicChannel, model.CreatePostFlags{})
		require.Nil(t, err)

		permalink := fmt.Sprintf("%s/%s/pl/%s", *th.App.Config().ServiceSettings.SiteURL, th.BasicTeam.Name, referencedPost.Id)

		testPost := &model.Post{
			ChannelId: th.BasicChannel.Id,
			Message:   permalink,
			UserId:    th.BasicUser2.Id,
		}

		testPost = th.App.UpdateEphemeralPost(th.Context, th.BasicUser2.Id, testPost)
		require.Nil(t, testPost.Metadata.Embeds)
	})
}

func TestUpdatePost(t *testing.T) {
	mainHelper.Parallel(t)
	t.Run("call PreparePostForClient before returning", func(t *testing.T) {
		mainHelper.Parallel(t)
		th := Setup(t).InitBasic(t)

		th.App.UpdateConfig(func(cfg *model.Config) {
			*cfg.ServiceSettings.SiteURL = "http://mymattermost.com"
			*cfg.ImageProxySettings.Enable = true
			*cfg.ImageProxySettings.ImageProxyType = "atmos/camo"
			*cfg.ImageProxySettings.RemoteImageProxyURL = "https://127.0.0.1"
			*cfg.ImageProxySettings.RemoteImageProxyOptions = "foo"
		})

		th.App.ch.imageProxy = imageproxy.MakeImageProxy(th.Server.platform, th.Server.HTTPService(), th.Server.Log())

		imageURL := "http://mydomain.com/myimage"
		proxiedImageURL := "http://mymattermost.com/api/v4/image?url=http%3A%2F%2Fmydomain.com%2Fmyimage"

		post := &model.Post{
			ChannelId: th.BasicChannel.Id,
			Message:   "![image](http://mydomain/anotherimage)",
			UserId:    th.BasicUser.Id,
		}

		rpost, err := th.App.CreatePost(th.Context, post, th.BasicChannel, model.CreatePostFlags{SetOnline: true})
		require.Nil(t, err)
		assert.NotEqual(t, "![image]("+proxiedImageURL+")", rpost.Message)

		post.Id = rpost.Id
		post.Message = "![image](" + imageURL + ")"

		rpost, err = th.App.UpdatePost(th.Context, post, nil)
		require.Nil(t, err)
		assert.Equal(t, "![image]("+proxiedImageURL+")", rpost.Message)
	})

	t.Run("Sets PostPropsPreviewedPost when a post is updated to have a permalink as the first link", func(t *testing.T) {
		mainHelper.Parallel(t)
		th := Setup(t).InitBasic(t)

		th.AddUserToChannel(t, th.BasicUser, th.BasicChannel)

		referencedPost := &model.Post{
			ChannelId: th.BasicChannel.Id,
			Message:   "hello world",
			UserId:    th.BasicUser.Id,
		}

		th.App.UpdateConfig(func(cfg *model.Config) {
			*cfg.ServiceSettings.SiteURL = "http://mymattermost.com"
		})

		th.Context.Session().UserId = th.BasicUser.Id

		referencedPost, err := th.App.CreatePost(th.Context, referencedPost, th.BasicChannel, model.CreatePostFlags{})
		require.Nil(t, err)

		permalink := fmt.Sprintf("%s/%s/pl/%s", *th.App.Config().ServiceSettings.SiteURL, th.BasicTeam.Name, referencedPost.Id)

		channelForTestPost := th.CreateChannel(t, th.BasicTeam)
		testPost := &model.Post{
			ChannelId: channelForTestPost.Id,
			Message:   "hello world",
			UserId:    th.BasicUser.Id,
		}

		testPost, err = th.App.CreatePost(th.Context, testPost, channelForTestPost, model.CreatePostFlags{})
		require.Nil(t, err)
		assert.Equal(t, model.StringInterface{}, testPost.GetProps())

		testPost.Message = permalink
		testPost, err = th.App.UpdatePost(th.Context, testPost, nil)
		require.Nil(t, err)
		assert.Equal(t, model.StringInterface{model.PostPropsPreviewedPost: referencedPost.Id}, testPost.GetProps())
	})

	t.Run("sanitizes post metadata appropriately", func(t *testing.T) {
		mainHelper.Parallel(t)
		th := Setup(t).InitBasic(t)

		th.App.UpdateConfig(func(cfg *model.Config) {
			*cfg.ServiceSettings.SiteURL = "http://mymattermost.com"
		})

		th.AddUserToChannel(t, th.BasicUser, th.BasicChannel)

		user1 := th.CreateUser(t)
		user2 := th.CreateUser(t)
		directChannel, err := th.App.createDirectChannel(th.Context, user1.Id, user2.Id)
		require.Nil(t, err)

		th.Context.Session().UserId = th.BasicUser.Id

		testCases := []struct {
			Description string
			Channel     *model.Channel
			Author      string
			Length      int
		}{
			{
				Description: "removes metadata from post for members who cannot read channel",
				Channel:     directChannel,
				Author:      user1.Id,
				Length:      0,
			},
			{
				Description: "does not remove metadata from post for members who can read channel",
				Channel:     th.BasicChannel,
				Author:      th.BasicUser.Id,
				Length:      1,
			},
		}

		for _, testCase := range testCases {
			t.Run(testCase.Description, func(t *testing.T) {
				referencedPost := &model.Post{
					ChannelId: testCase.Channel.Id,
					Message:   "hello world",
					UserId:    testCase.Author,
				}
				_, err = th.App.CreatePost(th.Context, referencedPost, testCase.Channel, model.CreatePostFlags{})
				require.Nil(t, err)

				previewPost := &model.Post{
					ChannelId: th.BasicChannel.Id,
					UserId:    th.BasicUser.Id,
				}
				previewPost, err = th.App.CreatePost(th.Context, previewPost, th.BasicChannel, model.CreatePostFlags{})
				require.Nil(t, err)

				permalink := fmt.Sprintf("%s/%s/pl/%s", *th.App.Config().ServiceSettings.SiteURL, th.BasicTeam.Name, referencedPost.Id)
				previewPost.Message = permalink
				previewPost, err = th.App.UpdatePost(th.Context, previewPost, nil)
				require.Nil(t, err)

				require.Len(t, previewPost.Metadata.Embeds, testCase.Length)
			})
		}
	})

	t.Run("cannot update post in restricted DM", func(t *testing.T) {
		mainHelper.Parallel(t)
		th := Setup(t).InitBasic(t)

		th.App.UpdateConfig(func(cfg *model.Config) {
			*cfg.TeamSettings.RestrictDirectMessage = model.DirectMessageTeam
		})

		// Create a DM channel between two users who don't share a team
		dmChannel := th.CreateDmChannel(t, th.BasicUser2)

		// Ensure the two users do not share a team
		teams, err := th.App.GetTeamsForUser(th.BasicUser.Id)
		require.Nil(t, err)
		for _, team := range teams {
			teamErr := th.App.RemoveUserFromTeam(th.Context, team.Id, th.BasicUser.Id, th.SystemAdminUser.Id)
			require.Nil(t, teamErr)
		}
		teams, err = th.App.GetTeamsForUser(th.BasicUser2.Id)
		require.Nil(t, err)
		for _, team := range teams {
			teamErr := th.App.RemoveUserFromTeam(th.Context, team.Id, th.BasicUser2.Id, th.SystemAdminUser.Id)
			require.Nil(t, teamErr)
		}

		// Create separate teams for each user
		team1 := th.CreateTeam(t)
		team2 := th.CreateTeam(t)
		th.LinkUserToTeam(t, th.BasicUser, team1)
		th.LinkUserToTeam(t, th.BasicUser2, team2)

		// Create a post in the DM channel
		post := &model.Post{
			UserId:    th.BasicUser.Id,
			ChannelId: dmChannel.Id,
			Message:   "test post",
		}
		post, err = th.App.CreatePost(th.Context, post, dmChannel, model.CreatePostFlags{})
		require.Nil(t, err)

		// Try to update the post
		post.Message = "updated message"
		_, appErr := th.App.UpdatePost(th.Context, post, model.DefaultUpdatePostOptions())
		require.NotNil(t, appErr)
		require.Equal(t, "api.post.update_post.can_not_update_post_in_restricted_dm.error", appErr.Id)
		require.Equal(t, http.StatusBadRequest, appErr.StatusCode)

		// Reset config
		th.App.UpdateConfig(func(cfg *model.Config) {
			*cfg.TeamSettings.RestrictDirectMessage = model.DirectMessageAny
		})
	})
}

func TestSearchPostsForUser(t *testing.T) {
	mainHelper.Parallel(t)
	perPage := 5
	searchTerm := "searchTerm"

	setup := func(t *testing.T, enableElasticsearch bool) (*TestHelper, []*model.Post) {
		th := Setup(t).InitBasic(t)

		posts := make([]*model.Post, 7)
		for i := 0; i < cap(posts); i++ {
			post, err := th.App.CreatePost(th.Context, &model.Post{
				UserId:    th.BasicUser.Id,
				ChannelId: th.BasicChannel.Id,
				Message:   searchTerm,
			}, th.BasicChannel, model.CreatePostFlags{SetOnline: true})

			require.Nil(t, err)

			posts[i] = post
		}

		if enableElasticsearch {
			th.App.Srv().SetLicense(model.NewTestLicense("elastic_search"))

			th.App.UpdateConfig(func(cfg *model.Config) {
				*cfg.ElasticsearchSettings.EnableIndexing = true
				*cfg.ElasticsearchSettings.EnableSearching = true
			})
		} else {
			th.App.UpdateConfig(func(cfg *model.Config) {
				*cfg.ElasticsearchSettings.EnableSearching = false
			})
		}

		return th, posts
	}

	t.Run("should return everything as first page of posts from database", func(t *testing.T) {
		mainHelper.Parallel(t)
		th, posts := setup(t, false)

		page := 0

		results, err := th.App.SearchPostsForUser(th.Context, searchTerm, th.BasicUser.Id, th.BasicTeam.Id, false, false, 0, page, perPage)

		assert.Nil(t, err)
		assert.Equal(t, []string{
			posts[6].Id,
			posts[5].Id,
			posts[4].Id,
			posts[3].Id,
			posts[2].Id,
			posts[1].Id,
			posts[0].Id,
		}, results.Order)
	})

	t.Run("should not return later pages of posts from database", func(t *testing.T) {
		mainHelper.Parallel(t)
		th, _ := setup(t, false)

		page := 1

		results, err := th.App.SearchPostsForUser(th.Context, searchTerm, th.BasicUser.Id, th.BasicTeam.Id, false, false, 0, page, perPage)

		assert.Nil(t, err)
		assert.Equal(t, []string{}, results.Order)
	})

	t.Run("should return first page of posts from ElasticSearch", func(t *testing.T) {
		mainHelper.Parallel(t)
		th, posts := setup(t, true)

		page := 0
		resultsPage := []string{
			posts[6].Id,
			posts[5].Id,
			posts[4].Id,
			posts[3].Id,
			posts[2].Id,
		}

		es := &mocks.SearchEngineInterface{}
		es.On("SearchPosts", mock.Anything, mock.Anything, page, perPage).Return(resultsPage, nil, nil)
		es.On("Start").Return(nil).Maybe()
		es.On("IsActive").Return(true)
		es.On("IsSearchEnabled").Return(true)
		th.App.Srv().Platform().SearchEngine.ElasticsearchEngine = es
		defer func() {
			th.App.Srv().Platform().SearchEngine.ElasticsearchEngine = nil
		}()

		results, err := th.App.SearchPostsForUser(th.Context, searchTerm, th.BasicUser.Id, th.BasicTeam.Id, false, false, 0, page, perPage)

		assert.Nil(t, err)
		assert.Equal(t, resultsPage, results.Order)
		es.AssertExpectations(t)
	})

	t.Run("should return later pages of posts from ElasticSearch", func(t *testing.T) {
		mainHelper.Parallel(t)
		th, posts := setup(t, true)

		page := 1
		resultsPage := []string{
			posts[1].Id,
			posts[0].Id,
		}

		es := &mocks.SearchEngineInterface{}
		es.On("SearchPosts", mock.Anything, mock.Anything, page, perPage).Return(resultsPage, nil, nil)
		es.On("Start").Return(nil).Maybe()
		es.On("IsActive").Return(true)
		es.On("IsSearchEnabled").Return(true)
		th.App.Srv().Platform().SearchEngine.ElasticsearchEngine = es
		defer func() {
			th.App.Srv().Platform().SearchEngine.ElasticsearchEngine = nil
		}()

		results, err := th.App.SearchPostsForUser(th.Context, searchTerm, th.BasicUser.Id, th.BasicTeam.Id, false, false, 0, page, perPage)

		assert.Nil(t, err)
		assert.Equal(t, resultsPage, results.Order)
		es.AssertExpectations(t)
	})

	t.Run("should fall back to database if ElasticSearch fails on first page", func(t *testing.T) {
		mainHelper.Parallel(t)
		th, posts := setup(t, true)

		page := 0

		es := &mocks.SearchEngineInterface{}
		es.On("SearchPosts", mock.Anything, mock.Anything, page, perPage).Return(nil, nil, &model.AppError{})
		es.On("GetName").Return("mock")
		es.On("Start").Return(nil).Maybe()
		es.On("IsActive").Return(true)
		es.On("IsSearchEnabled").Return(true)
		th.App.Srv().Platform().SearchEngine.ElasticsearchEngine = es
		defer func() {
			th.App.Srv().Platform().SearchEngine.ElasticsearchEngine = nil
		}()

		results, err := th.App.SearchPostsForUser(th.Context, searchTerm, th.BasicUser.Id, th.BasicTeam.Id, false, false, 0, page, perPage)

		assert.Nil(t, err)
		assert.Equal(t, []string{
			posts[6].Id,
			posts[5].Id,
			posts[4].Id,
			posts[3].Id,
			posts[2].Id,
			posts[1].Id,
			posts[0].Id,
		}, results.Order)
		es.AssertExpectations(t)
	})

	t.Run("should return nothing if ElasticSearch fails on later pages", func(t *testing.T) {
		mainHelper.Parallel(t)
		th, _ := setup(t, true)

		page := 1

		es := &mocks.SearchEngineInterface{}
		es.On("SearchPosts", mock.Anything, mock.Anything, page, perPage).Return(nil, nil, &model.AppError{})
		es.On("GetName").Return("mock")
		es.On("Start").Return(nil).Maybe()
		es.On("IsActive").Return(true)
		es.On("IsSearchEnabled").Return(true)
		th.App.Srv().Platform().SearchEngine.ElasticsearchEngine = es
		defer func() {
			th.App.Srv().Platform().SearchEngine.ElasticsearchEngine = nil
		}()

		results, err := th.App.SearchPostsForUser(th.Context, searchTerm, th.BasicUser.Id, th.BasicTeam.Id, false, false, 0, page, perPage)

		assert.Nil(t, err)
		assert.Equal(t, []string{}, results.Order)
		es.AssertExpectations(t)
	})

	t.Run("should return the same results if there is a tilde in the channel name", func(t *testing.T) {
		mainHelper.Parallel(t)
		th, _ := setup(t, false)

		page := 0

		searchQueryWithPrefix := fmt.Sprintf("in:~%s %s", th.BasicChannel.Name, searchTerm)

		resultsWithPrefix, err := th.App.SearchPostsForUser(th.Context, searchQueryWithPrefix, th.BasicUser.Id, th.BasicTeam.Id, false, false, 0, page, perPage)
		assert.Nil(t, err)
		assert.Greater(t, len(resultsWithPrefix.PostList.Posts), 0, "searching using a tilde in front of a channel should return results")
		searchQueryWithoutPrefix := fmt.Sprintf("in:%s %s", th.BasicChannel.Name, searchTerm)

		resultsWithoutPrefix, err := th.App.SearchPostsForUser(th.Context, searchQueryWithoutPrefix, th.BasicUser.Id, th.BasicTeam.Id, false, false, 0, page, perPage)
		assert.Nil(t, err)
		assert.Equal(t, len(resultsWithPrefix.Posts), len(resultsWithoutPrefix.Posts), "searching using a tilde in front of a channel should return the same number of results")
		for k, v := range resultsWithPrefix.Posts {
			assert.Equal(t, v, resultsWithoutPrefix.Posts[k], "post at %s was different", k)
		}
	})

	t.Run("should return the same results if there is an 'at' in the user", func(t *testing.T) {
		mainHelper.Parallel(t)
		th, _ := setup(t, false)

		page := 0

		searchQueryWithPrefix := fmt.Sprintf("from:@%s %s", th.BasicUser.Username, searchTerm)

		resultsWithPrefix, err := th.App.SearchPostsForUser(th.Context, searchQueryWithPrefix, th.BasicUser.Id, th.BasicTeam.Id, false, false, 0, page, perPage)
		assert.Nil(t, err)
		assert.Greater(t, len(resultsWithPrefix.PostList.Posts), 0, "searching using a 'at' symbol in front of a channel should return results")
		searchQueryWithoutPrefix := fmt.Sprintf("from:@%s %s", th.BasicUser.Username, searchTerm)

		resultsWithoutPrefix, err := th.App.SearchPostsForUser(th.Context, searchQueryWithoutPrefix, th.BasicUser.Id, th.BasicTeam.Id, false, false, 0, page, perPage)
		assert.Nil(t, err)
		assert.Equal(t, len(resultsWithPrefix.Posts), len(resultsWithoutPrefix.Posts), "searching using an 'at' symbol in front of a channel should return the same number of results")
		for k, v := range resultsWithPrefix.Posts {
			assert.Equal(t, v, resultsWithoutPrefix.Posts[k], "post at %s was different", k)
		}
	})
}

func TestCountMentionsFromPost(t *testing.T) {
	mainHelper.Parallel(t)
	t.Run("should not count posts without mentions", func(t *testing.T) {
		mainHelper.Parallel(t)
		th := Setup(t).InitBasic(t)

		user1 := th.BasicUser
		user2 := th.BasicUser2

		channel := th.CreateChannel(t, th.BasicTeam)
		th.AddUserToChannel(t, user2, channel)

		post1, err := th.App.CreatePost(th.Context, &model.Post{
			UserId:    user1.Id,
			ChannelId: channel.Id,
			Message:   "test",
		}, channel, model.CreatePostFlags{SetOnline: true})
		require.Nil(t, err)
		_, err = th.App.CreatePost(th.Context, &model.Post{
			UserId:    user1.Id,
			ChannelId: channel.Id,
			Message:   "test2",
		}, channel, model.CreatePostFlags{SetOnline: true})
		require.Nil(t, err)
		_, err = th.App.CreatePost(th.Context, &model.Post{
			UserId:    user1.Id,
			ChannelId: channel.Id,
			Message:   "test3",
		}, channel, model.CreatePostFlags{SetOnline: true})
		require.Nil(t, err)

		count, _, _, err := th.App.countMentionsFromPost(th.Context, user2, post1)

		assert.Nil(t, err)
		assert.Equal(t, 0, count)
	})

	t.Run("should count keyword mentions", func(t *testing.T) {
		mainHelper.Parallel(t)
		th := Setup(t).InitBasic(t)

		user1 := th.BasicUser
		user2 := th.BasicUser2

		channel := th.CreateChannel(t, th.BasicTeam)
		th.AddUserToChannel(t, user2, channel)

		user2.NotifyProps[model.MentionKeysNotifyProp] = "apple"

		post1, err := th.App.CreatePost(th.Context, &model.Post{
			UserId:    user1.Id,
			ChannelId: channel.Id,
			Message:   fmt.Sprintf("@%s", user2.Username),
		}, channel, model.CreatePostFlags{SetOnline: true})
		require.Nil(t, err)
		_, err = th.App.CreatePost(th.Context, &model.Post{
			UserId:    user1.Id,
			ChannelId: channel.Id,
			Message:   "test2",
		}, channel, model.CreatePostFlags{SetOnline: true})
		require.Nil(t, err)
		_, err = th.App.CreatePost(th.Context, &model.Post{
			UserId:    user1.Id,
			ChannelId: channel.Id,
			Message:   "apple",
		}, channel, model.CreatePostFlags{SetOnline: true})
		require.Nil(t, err)

		// post1 and post3 should mention the user

		count, _, _, err := th.App.countMentionsFromPost(th.Context, user2, post1)

		assert.Nil(t, err)
		assert.Equal(t, 2, count)
	})

	t.Run("should count channel-wide mentions when enabled", func(t *testing.T) {
		mainHelper.Parallel(t)
		th := Setup(t).InitBasic(t)

		user1 := th.BasicUser
		user2 := th.BasicUser2

		channel := th.CreateChannel(t, th.BasicTeam)
		th.AddUserToChannel(t, user2, channel)

		user2.NotifyProps[model.ChannelMentionsNotifyProp] = "true"

		post1, err := th.App.CreatePost(th.Context, &model.Post{
			UserId:    user1.Id,
			ChannelId: channel.Id,
			Message:   "test",
		}, channel, model.CreatePostFlags{SetOnline: true})
		require.Nil(t, err)
		_, err = th.App.CreatePost(th.Context, &model.Post{
			UserId:    user1.Id,
			ChannelId: channel.Id,
			Message:   "@channel",
		}, channel, model.CreatePostFlags{SetOnline: true})
		require.Nil(t, err)
		_, err = th.App.CreatePost(th.Context, &model.Post{
			UserId:    user1.Id,
			ChannelId: channel.Id,
			Message:   "@all",
		}, channel, model.CreatePostFlags{SetOnline: true})
		require.Nil(t, err)

		// post2 and post3 should mention the user

		count, _, _, err := th.App.countMentionsFromPost(th.Context, user2, post1)

		assert.Nil(t, err)
		assert.Equal(t, 2, count)
	})

	t.Run("should not count channel-wide mentions when disabled for user", func(t *testing.T) {
		mainHelper.Parallel(t)
		th := Setup(t).InitBasic(t)

		user1 := th.BasicUser
		user2 := th.BasicUser2

		channel := th.CreateChannel(t, th.BasicTeam)
		th.AddUserToChannel(t, user2, channel)

		user2.NotifyProps[model.ChannelMentionsNotifyProp] = "false"

		post1, err := th.App.CreatePost(th.Context, &model.Post{
			UserId:    user1.Id,
			ChannelId: channel.Id,
			Message:   "test",
		}, channel, model.CreatePostFlags{SetOnline: true})
		require.Nil(t, err)
		_, err = th.App.CreatePost(th.Context, &model.Post{
			UserId:    user1.Id,
			ChannelId: channel.Id,
			Message:   "@channel",
		}, channel, model.CreatePostFlags{SetOnline: true})
		require.Nil(t, err)
		_, err = th.App.CreatePost(th.Context, &model.Post{
			UserId:    user1.Id,
			ChannelId: channel.Id,
			Message:   "@all",
		}, channel, model.CreatePostFlags{SetOnline: true})
		require.Nil(t, err)

		count, _, _, err := th.App.countMentionsFromPost(th.Context, user2, post1)

		assert.Nil(t, err)
		assert.Equal(t, 0, count)
	})

	t.Run("should not count channel-wide mentions when disabled for channel", func(t *testing.T) {
		mainHelper.Parallel(t)
		th := Setup(t).InitBasic(t)

		user1 := th.BasicUser
		user2 := th.BasicUser2

		channel := th.CreateChannel(t, th.BasicTeam)
		th.AddUserToChannel(t, user2, channel)

		user2.NotifyProps[model.ChannelMentionsNotifyProp] = "true"

		_, err := th.App.UpdateChannelMemberNotifyProps(th.Context, map[string]string{
			model.IgnoreChannelMentionsNotifyProp: model.IgnoreChannelMentionsOn,
		}, channel.Id, user2.Id)
		require.Nil(t, err)

		post1, err := th.App.CreatePost(th.Context, &model.Post{
			UserId:    user1.Id,
			ChannelId: channel.Id,
			Message:   "test",
		}, channel, model.CreatePostFlags{SetOnline: true})
		require.Nil(t, err)
		_, err = th.App.CreatePost(th.Context, &model.Post{
			UserId:    user1.Id,
			ChannelId: channel.Id,
			Message:   "@channel",
		}, channel, model.CreatePostFlags{SetOnline: true})
		require.Nil(t, err)
		_, err = th.App.CreatePost(th.Context, &model.Post{
			UserId:    user1.Id,
			ChannelId: channel.Id,
			Message:   "@all",
		}, channel, model.CreatePostFlags{SetOnline: true})
		require.Nil(t, err)

		count, _, _, err := th.App.countMentionsFromPost(th.Context, user2, post1)

		assert.Nil(t, err)
		assert.Equal(t, 0, count)
	})

	t.Run("should count comment mentions when using COMMENTS_NOTIFY_ROOT", func(t *testing.T) {
		mainHelper.Parallel(t)
		th := Setup(t).InitBasic(t)

		user1 := th.BasicUser
		user2 := th.BasicUser2

		channel := th.CreateChannel(t, th.BasicTeam)
		th.AddUserToChannel(t, user2, channel)

		user2.NotifyProps[model.CommentsNotifyProp] = model.CommentsNotifyRoot

		post1, err := th.App.CreatePost(th.Context, &model.Post{
			UserId:    user2.Id,
			ChannelId: channel.Id,
			Message:   "test",
		}, channel, model.CreatePostFlags{SetOnline: true})
		require.Nil(t, err)
		_, err = th.App.CreatePost(th.Context, &model.Post{
			UserId:    user1.Id,
			ChannelId: channel.Id,
			RootId:    post1.Id,
			Message:   "test2",
		}, channel, model.CreatePostFlags{SetOnline: true})
		require.Nil(t, err)
		post3, err := th.App.CreatePost(th.Context, &model.Post{
			UserId:    user1.Id,
			ChannelId: channel.Id,
			Message:   "test3",
		}, channel, model.CreatePostFlags{SetOnline: true})
		require.Nil(t, err)
		_, err = th.App.CreatePost(th.Context, &model.Post{
			UserId:    user2.Id,
			ChannelId: channel.Id,
			RootId:    post3.Id,
			Message:   "test4",
		}, channel, model.CreatePostFlags{SetOnline: true})
		require.Nil(t, err)
		_, err = th.App.CreatePost(th.Context, &model.Post{
			UserId:    user1.Id,
			ChannelId: channel.Id,
			RootId:    post3.Id,
			Message:   "test5",
		}, channel, model.CreatePostFlags{SetOnline: true})
		require.Nil(t, err)

		// post2 should mention the user

		count, _, _, err := th.App.countMentionsFromPost(th.Context, user2, post1)

		assert.Nil(t, err)
		assert.Equal(t, 1, count)
	})

	t.Run("should count comment mentions when using COMMENTS_NOTIFY_ANY", func(t *testing.T) {
		mainHelper.Parallel(t)
		th := Setup(t).InitBasic(t)

		user1 := th.BasicUser
		user2 := th.BasicUser2

		channel := th.CreateChannel(t, th.BasicTeam)
		th.AddUserToChannel(t, user2, channel)

		user2.NotifyProps[model.CommentsNotifyProp] = model.CommentsNotifyAny

		post1, err := th.App.CreatePost(th.Context, &model.Post{
			UserId:    user2.Id,
			ChannelId: channel.Id,
			Message:   "test",
		}, channel, model.CreatePostFlags{SetOnline: true})
		require.Nil(t, err)
		_, err = th.App.CreatePost(th.Context, &model.Post{
			UserId:    user1.Id,
			ChannelId: channel.Id,
			RootId:    post1.Id,
			Message:   "test2",
		}, channel, model.CreatePostFlags{SetOnline: true})
		require.Nil(t, err)
		post3, err := th.App.CreatePost(th.Context, &model.Post{
			UserId:    user1.Id,
			ChannelId: channel.Id,
			Message:   "test3",
		}, channel, model.CreatePostFlags{SetOnline: true})
		require.Nil(t, err)
		_, err = th.App.CreatePost(th.Context, &model.Post{
			UserId:    user2.Id,
			ChannelId: channel.Id,
			RootId:    post3.Id,
			Message:   "test4",
		}, channel, model.CreatePostFlags{SetOnline: true})
		require.Nil(t, err)
		_, err = th.App.CreatePost(th.Context, &model.Post{
			UserId:    user1.Id,
			ChannelId: channel.Id,
			RootId:    post3.Id,
			Message:   "test5",
		}, channel, model.CreatePostFlags{SetOnline: true})
		require.Nil(t, err)

		// post2 and post5 should mention the user

		count, _, _, err := th.App.countMentionsFromPost(th.Context, user2, post1)

		assert.Nil(t, err)
		assert.Equal(t, 2, count)
	})

	t.Run("should count mentions caused by being added to the channel", func(t *testing.T) {
		mainHelper.Parallel(t)
		th := Setup(t).InitBasic(t)

		user1 := th.BasicUser
		user2 := th.BasicUser2

		channel := th.CreateChannel(t, th.BasicTeam)
		th.AddUserToChannel(t, user2, channel)

		post1, err := th.App.CreatePost(th.Context, &model.Post{
			UserId:    user1.Id,
			ChannelId: channel.Id,
			Message:   "test",
			Type:      model.PostTypeAddToChannel,
			Props: map[string]any{
				model.PostPropsAddedUserId: model.NewId(),
			},
		}, channel, model.CreatePostFlags{SetOnline: true})
		require.Nil(t, err)
		_, err = th.App.CreatePost(th.Context, &model.Post{
			UserId:    user1.Id,
			ChannelId: channel.Id,
			Message:   "test2",
			Type:      model.PostTypeAddToChannel,
			Props: map[string]any{
				model.PostPropsAddedUserId: user2.Id,
			},
		}, channel, model.CreatePostFlags{SetOnline: true})
		require.Nil(t, err)
		_, err = th.App.CreatePost(th.Context, &model.Post{
			UserId:    user1.Id,
			ChannelId: channel.Id,
			Message:   "test3",
			Type:      model.PostTypeAddToChannel,
			Props: map[string]any{
				model.PostPropsAddedUserId: user2.Id,
			},
		}, channel, model.CreatePostFlags{SetOnline: true})
		require.Nil(t, err)

		// should be mentioned by post2 and post3

		count, _, _, err := th.App.countMentionsFromPost(th.Context, user2, post1)

		assert.Nil(t, err)
		assert.Equal(t, 2, count)
	})

	t.Run("should return the number of posts made by the other user for a direct channel", func(t *testing.T) {
		mainHelper.Parallel(t)
		th := Setup(t).InitBasic(t)

		user1 := th.BasicUser
		user2 := th.BasicUser2

		channel, err := th.App.createDirectChannel(th.Context, user1.Id, user2.Id)
		require.Nil(t, err)

		post1, err := th.App.CreatePost(th.Context, &model.Post{
			UserId:    user1.Id,
			ChannelId: channel.Id,
			Message:   "test",
		}, channel, model.CreatePostFlags{SetOnline: true})
		require.Nil(t, err)

		_, err = th.App.CreatePost(th.Context, &model.Post{
			UserId:    user1.Id,
			ChannelId: channel.Id,
			Message:   "test2",
		}, channel, model.CreatePostFlags{SetOnline: true})
		require.Nil(t, err)

		count, _, _, err := th.App.countMentionsFromPost(th.Context, user2, post1)

		assert.Nil(t, err)
		assert.Equal(t, 2, count)

		count, _, _, err = th.App.countMentionsFromPost(th.Context, user1, post1)

		assert.Nil(t, err)
		assert.Equal(t, 0, count)
	})

	t.Run("should return the number of posts made by the other user for a group message", func(t *testing.T) {
		mainHelper.Parallel(t)
		th := Setup(t).InitBasic(t)

		user1 := th.BasicUser
		user2 := th.BasicUser2
		user3 := th.SystemAdminUser

		channel, err := th.App.createGroupChannel(th.Context, []string{user1.Id, user2.Id, user3.Id}, user1.Id)
		require.Nil(t, err)

		post1, err := th.App.CreatePost(th.Context, &model.Post{
			UserId:    user1.Id,
			ChannelId: channel.Id,
			Message:   "test",
		}, channel, model.CreatePostFlags{SetOnline: true})
		require.Nil(t, err)

		_, err = th.App.CreatePost(th.Context, &model.Post{
			UserId:    user1.Id,
			ChannelId: channel.Id,
			Message:   "test2",
		}, channel, model.CreatePostFlags{SetOnline: true})
		require.Nil(t, err)

		_, err = th.App.CreatePost(th.Context, &model.Post{
			UserId:    user3.Id,
			ChannelId: channel.Id,
			Message:   "test3",
		}, channel, model.CreatePostFlags{SetOnline: true})
		require.Nil(t, err)

		count, _, _, err := th.App.countMentionsFromPost(th.Context, user2, post1)

		assert.Nil(t, err)
		assert.Equal(t, 3, count)

		count, _, _, err = th.App.countMentionsFromPost(th.Context, user1, post1)

		assert.Nil(t, err)
		assert.Equal(t, 1, count)
	})

	t.Run("should not count mentions from the before the given post", func(t *testing.T) {
		mainHelper.Parallel(t)
		th := Setup(t).InitBasic(t)

		user1 := th.BasicUser
		user2 := th.BasicUser2

		channel := th.CreateChannel(t, th.BasicTeam)
		th.AddUserToChannel(t, user2, channel)

		_, err := th.App.CreatePost(th.Context, &model.Post{
			UserId:    user1.Id,
			ChannelId: channel.Id,
			Message:   fmt.Sprintf("@%s", user2.Username),
		}, channel, model.CreatePostFlags{SetOnline: true})
		require.Nil(t, err)
		post2, err := th.App.CreatePost(th.Context, &model.Post{
			UserId:    user1.Id,
			ChannelId: channel.Id,
			Message:   "test2",
		}, channel, model.CreatePostFlags{SetOnline: true})
		require.Nil(t, err)
		_, err = th.App.CreatePost(th.Context, &model.Post{
			UserId:    user1.Id,
			ChannelId: channel.Id,
			Message:   fmt.Sprintf("@%s", user2.Username),
		}, channel, model.CreatePostFlags{SetOnline: true})
		require.Nil(t, err)

		// post1 and post3 should mention the user, but we only count post3

		count, _, _, err := th.App.countMentionsFromPost(th.Context, user2, post2)

		assert.Nil(t, err)
		assert.Equal(t, 1, count)
	})

	t.Run("should not count mentions from the user's own posts", func(t *testing.T) {
		mainHelper.Parallel(t)
		th := Setup(t).InitBasic(t)

		user1 := th.BasicUser
		user2 := th.BasicUser2

		channel := th.CreateChannel(t, th.BasicTeam)
		th.AddUserToChannel(t, user2, channel)

		post1, err := th.App.CreatePost(th.Context, &model.Post{
			UserId:    user1.Id,
			ChannelId: channel.Id,
			Message:   fmt.Sprintf("@%s", user2.Username),
		}, channel, model.CreatePostFlags{SetOnline: true})
		require.Nil(t, err)
		_, err = th.App.CreatePost(th.Context, &model.Post{
			UserId:    user2.Id,
			ChannelId: channel.Id,
			Message:   fmt.Sprintf("@%s", user2.Username),
		}, channel, model.CreatePostFlags{SetOnline: true})
		require.Nil(t, err)

		// post2 should mention the user

		count, _, _, err := th.App.countMentionsFromPost(th.Context, user2, post1)

		assert.Nil(t, err)
		assert.Equal(t, 1, count)
	})

	t.Run("should include comments made before the given post when counting comment mentions", func(t *testing.T) {
		mainHelper.Parallel(t)
		th := Setup(t).InitBasic(t)

		user1 := th.BasicUser
		user2 := th.BasicUser2

		channel := th.CreateChannel(t, th.BasicTeam)
		th.AddUserToChannel(t, user2, channel)

		user2.NotifyProps[model.CommentsNotifyProp] = model.CommentsNotifyAny

		post1, err := th.App.CreatePost(th.Context, &model.Post{
			UserId:    user1.Id,
			ChannelId: channel.Id,
			Message:   "test1",
		}, channel, model.CreatePostFlags{SetOnline: true})
		require.Nil(t, err)
		_, err = th.App.CreatePost(th.Context, &model.Post{
			UserId:    user2.Id,
			ChannelId: channel.Id,
			RootId:    post1.Id,
			Message:   "test2",
		}, channel, model.CreatePostFlags{SetOnline: true})
		require.Nil(t, err)
		post3, err := th.App.CreatePost(th.Context, &model.Post{
			UserId:    user1.Id,
			ChannelId: channel.Id,
			Message:   "test3",
		}, channel, model.CreatePostFlags{SetOnline: true})
		require.Nil(t, err)
		_, err = th.App.CreatePost(th.Context, &model.Post{
			UserId:    user1.Id,
			ChannelId: channel.Id,
			RootId:    post1.Id,
			Message:   "test4",
		}, channel, model.CreatePostFlags{SetOnline: true})
		require.Nil(t, err)

		// post4 should mention the user

		count, _, _, err := th.App.countMentionsFromPost(th.Context, user2, post3)

		assert.Nil(t, err)
		assert.Equal(t, 1, count)
	})

	t.Run("should not include comments made before the given post when rootPost is inaccessible", func(t *testing.T) {
		mainHelper.Parallel(t)
		th := Setup(t).InitBasic(t)

		// Create an Entry license with post history limits
		license := model.NewTestLicenseSKU(model.LicenseShortSkuMattermostEntry)
		license.Limits = &model.LicenseLimits{
			PostHistory: 10000, // Set some post history limit to enable filtering
		}
		th.App.Srv().SetLicense(license)

		user1 := th.BasicUser
		user2 := th.BasicUser2

		channel := th.CreateChannel(t, th.BasicTeam)
		th.AddUserToChannel(t, user2, channel)

		user2.NotifyProps[model.CommentsNotifyProp] = model.CommentsNotifyAny

		post1, err := th.App.CreatePost(th.Context, &model.Post{
			UserId:    user1.Id,
			ChannelId: channel.Id,
			Message:   "test1",
		}, channel, model.CreatePostFlags{SetOnline: true})
		require.Nil(t, err)
		_, err = th.App.CreatePost(th.Context, &model.Post{
			UserId:    user2.Id,
			ChannelId: channel.Id,
			RootId:    post1.Id,
			Message:   "test2",
		}, channel, model.CreatePostFlags{SetOnline: true})
		require.Nil(t, err)

		time.Sleep(time.Millisecond * 2)

		post3, err := th.App.CreatePost(th.Context, &model.Post{
			UserId:    user1.Id,
			ChannelId: channel.Id,
			Message:   "test3",
		}, channel, model.CreatePostFlags{SetOnline: true})
		require.Nil(t, err)
		_, err = th.App.CreatePost(th.Context, &model.Post{
			UserId:    user1.Id,
			ChannelId: channel.Id,
			RootId:    post1.Id,
			Message:   "test4",
		}, channel, model.CreatePostFlags{SetOnline: true})
		require.Nil(t, err)

		// Make posts created before post3 inaccessible
		e := th.App.Srv().Store().System().SaveOrUpdate(&model.System{
			Name:  model.SystemLastAccessiblePostTime,
			Value: strconv.FormatInt(post3.CreateAt, 10),
		})
		require.NoError(t, e)

		// post4 should mention the user, but since post2 is inaccessible due to the cloud plan's limit,
		// post4 does not notify the user.

		count, _, _, err := th.App.countMentionsFromPost(th.Context, user2, post3)

		assert.Nil(t, err)
		assert.Zero(t, count)
	})

	t.Run("should count mentions from the user's webhook posts", func(t *testing.T) {
		mainHelper.Parallel(t)
		th := Setup(t).InitBasic(t)

		user1 := th.BasicUser
		user2 := th.BasicUser2

		channel := th.CreateChannel(t, th.BasicTeam)
		th.AddUserToChannel(t, user2, channel)

		post1, err := th.App.CreatePost(th.Context, &model.Post{
			UserId:    user1.Id,
			ChannelId: channel.Id,
			Message:   "test1",
		}, channel, model.CreatePostFlags{SetOnline: true})
		require.Nil(t, err)
		_, err = th.App.CreatePost(th.Context, &model.Post{
			UserId:    user2.Id,
			ChannelId: channel.Id,
			Message:   fmt.Sprintf("@%s", user2.Username),
		}, channel, model.CreatePostFlags{SetOnline: true})
		require.Nil(t, err)
		_, err = th.App.CreatePost(th.Context, &model.Post{
			UserId:    user2.Id,
			ChannelId: channel.Id,
			Message:   fmt.Sprintf("@%s", user2.Username),
			Props: map[string]any{
				model.PostPropsFromWebhook: "true",
			},
		}, channel, model.CreatePostFlags{SetOnline: true})
		require.Nil(t, err)

		// post3 should mention the user

		count, _, _, err := th.App.countMentionsFromPost(th.Context, user2, post1)

		assert.Nil(t, err)
		assert.Equal(t, 1, count)
	})

	t.Run("should count multiple pages of mentions", func(t *testing.T) {
		mainHelper.Parallel(t)
		th := Setup(t).InitBasic(t)

		user1 := th.BasicUser
		user2 := th.BasicUser2

		channel := th.CreateChannel(t, th.BasicTeam)
		th.AddUserToChannel(t, user2, channel)

		numPosts := 215

		post1, err := th.App.CreatePost(th.Context, &model.Post{
			UserId:    user1.Id,
			ChannelId: channel.Id,
			Message:   fmt.Sprintf("@%s", user2.Username),
		}, channel, model.CreatePostFlags{SetOnline: true})
		require.Nil(t, err)

		for i := 0; i < numPosts-1; i++ {
			_, err = th.App.CreatePost(th.Context, &model.Post{
				UserId:    user1.Id,
				ChannelId: channel.Id,
				Message:   fmt.Sprintf("@%s", user2.Username),
			}, channel, model.CreatePostFlags{SetOnline: true})
			require.Nil(t, err)
		}

		// Every post should mention the user

		count, _, _, err := th.App.countMentionsFromPost(th.Context, user2, post1)

		assert.Nil(t, err)
		assert.Equal(t, numPosts, count)
	})

	t.Run("should count urgent mentions", func(t *testing.T) {
		mainHelper.Parallel(t)
		th := Setup(t).InitBasic(t)

		th.App.UpdateConfig(func(cfg *model.Config) {
			*cfg.ServiceSettings.PostPriority = true
		})

		user1 := th.BasicUser
		user2 := th.BasicUser2

		channel := th.CreateChannel(t, th.BasicTeam)
		th.AddUserToChannel(t, user2, channel)

		user2.NotifyProps[model.MentionKeysNotifyProp] = "apple"

		post1, err := th.App.CreatePost(th.Context, &model.Post{
			UserId:    user1.Id,
			ChannelId: channel.Id,
			Message:   fmt.Sprintf("@%s", user2.Username),
			Metadata: &model.PostMetadata{
				Priority: &model.PostPriority{
					Priority: model.NewPointer(model.PostPriorityUrgent),
				},
			},
		}, channel, model.CreatePostFlags{SetOnline: true})
		require.Nil(t, err)

		_, err = th.App.CreatePost(th.Context, &model.Post{
			UserId:    user1.Id,
			ChannelId: channel.Id,
			Message:   fmt.Sprintf("@%s", user2.Username),
		}, channel, model.CreatePostFlags{SetOnline: true})
		require.Nil(t, err)

		_, err = th.App.CreatePost(th.Context, &model.Post{
			UserId:    user1.Id,
			ChannelId: channel.Id,
			Message:   "apple",
			Metadata: &model.PostMetadata{
				Priority: &model.PostPriority{
					Priority: model.NewPointer(model.PostPriorityUrgent),
				},
			},
		}, channel, model.CreatePostFlags{SetOnline: true})
		require.Nil(t, err)

		// all posts mention the user but only post1, post3 are urgent

		_, _, count, err := th.App.countMentionsFromPost(th.Context, user2, post1)

		assert.Nil(t, err)
		assert.Equal(t, 2, count)
	})
}

func TestFillInPostProps(t *testing.T) {
	mainHelper.Parallel(t)
	t.Run("should not add disable group highlight to post props for user with group mention permissions", func(t *testing.T) {
		mainHelper.Parallel(t)
		th := Setup(t).InitBasic(t)

		th.App.Srv().SetLicense(model.NewTestLicense("ldap"))

		user1 := th.BasicUser

		channel := th.CreateChannel(t, th.BasicTeam)

		post1, err := th.App.CreatePost(th.Context, &model.Post{
			UserId:    user1.Id,
			ChannelId: channel.Id,
			Message:   "test123123 @group1 @group2 blah blah blah",
		}, channel, model.CreatePostFlags{SetOnline: true})
		require.Nil(t, err)

		err = th.App.FillInPostProps(th.Context, post1, channel)

		assert.Nil(t, err)
		assert.Equal(t, post1.Props, model.StringInterface{})
	})

	t.Run("should not add disable group highlight to post props for app without license", func(t *testing.T) {
		mainHelper.Parallel(t)
		th := Setup(t).InitBasic(t)

		id := model.NewId()
		guest := &model.User{
			Email:         "success+" + id + "@simulator.amazonses.com",
			Username:      "un_" + id,
			Nickname:      "nn_" + id,
			Password:      "Password1",
			EmailVerified: true,
		}
		guest, err := th.App.CreateGuest(th.Context, guest)
		require.Nil(t, err)
		th.LinkUserToTeam(t, guest, th.BasicTeam)

		channel := th.CreateChannel(t, th.BasicTeam)
		th.AddUserToChannel(t, guest, channel)

		post1, err := th.App.CreatePost(th.Context, &model.Post{
			UserId:    guest.Id,
			ChannelId: channel.Id,
			Message:   "test123123 @group1 @group2 blah blah blah",
		}, channel, model.CreatePostFlags{SetOnline: true})
		require.Nil(t, err)

		err = th.App.FillInPostProps(th.Context, post1, channel)

		assert.Nil(t, err)
		assert.Equal(t, post1.Props, model.StringInterface{})
	})

	t.Run("should add disable group highlight to post props for guest user", func(t *testing.T) {
		mainHelper.Parallel(t)
		th := Setup(t).InitBasic(t)

		th.App.Srv().SetLicense(model.NewTestLicense("ldap"))

		id := model.NewId()
		guest := &model.User{
			Email:         "success+" + id + "@simulator.amazonses.com",
			Username:      "un_" + id,
			Nickname:      "nn_" + id,
			Password:      "Password1",
			EmailVerified: true,
		}
		guest, err := th.App.CreateGuest(th.Context, guest)
		require.Nil(t, err)
		th.LinkUserToTeam(t, guest, th.BasicTeam)

		channel := th.CreateChannel(t, th.BasicTeam)
		th.AddUserToChannel(t, guest, channel)

		post1, err := th.App.CreatePost(th.Context, &model.Post{
			UserId:    guest.Id,
			ChannelId: channel.Id,
			Message:   "test123123 @group1 @group2 blah blah blah",
		}, channel, model.CreatePostFlags{SetOnline: true})
		require.Nil(t, err)

		err = th.App.FillInPostProps(th.Context, post1, channel)

		assert.Nil(t, err)
		assert.Equal(t, post1.Props, model.StringInterface{"disable_group_highlight": true})
	})

	t.Run("should set AI-generated username when user ID is post creator", func(t *testing.T) {
		mainHelper.Parallel(t)
		th := Setup(t).InitBasic(t)

		user1 := th.BasicUser
		channel := th.CreateChannel(t, th.BasicTeam)

		post1 := &model.Post{
			UserId:    user1.Id,
			ChannelId: channel.Id,
			Message:   "test post",
		}
		post1.AddProp(model.PostPropsAIGeneratedByUserID, user1.Id)

		err := th.App.FillInPostProps(th.Context, post1, channel)

		assert.Nil(t, err)
		assert.Equal(t, user1.Id, post1.GetProp(model.PostPropsAIGeneratedByUserID))
		assert.Equal(t, user1.Username, post1.GetProp(model.PostPropsAIGeneratedByUsername))
	})

	t.Run("should set AI-generated username when user ID is a bot", func(t *testing.T) {
		mainHelper.Parallel(t)
		th := Setup(t).InitBasic(t)

		user1 := th.BasicUser
		channel := th.CreateChannel(t, th.BasicTeam)

		// Create a bot
		bot, appErr := th.App.CreateBot(th.Context, &model.Bot{
			Username:    "testbot",
			Description: "test bot",
			OwnerId:     user1.Id,
		})
		require.Nil(t, appErr)

		post1 := &model.Post{
			UserId:    user1.Id,
			ChannelId: channel.Id,
			Message:   "test post generated by bot",
		}
		post1.AddProp(model.PostPropsAIGeneratedByUserID, bot.UserId)

		err := th.App.FillInPostProps(th.Context, post1, channel)

		assert.Nil(t, err)
		assert.Equal(t, bot.UserId, post1.GetProp(model.PostPropsAIGeneratedByUserID))
		assert.Equal(t, bot.Username, post1.GetProp(model.PostPropsAIGeneratedByUsername))
	})

	t.Run("should return error when user ID is a different non-bot user", func(t *testing.T) {
		mainHelper.Parallel(t)
		th := Setup(t).InitBasic(t)

		user1 := th.BasicUser
		user2 := th.BasicUser2
		channel := th.CreateChannel(t, th.BasicTeam)

		post1 := &model.Post{
			UserId:    user1.Id,
			ChannelId: channel.Id,
			Message:   "test post",
		}
		// Try to set AI-generated user ID to a different user (not post creator, not bot)
		post1.AddProp(model.PostPropsAIGeneratedByUserID, user2.Id)

		err := th.App.FillInPostProps(th.Context, post1, channel)

		// Should return an error since user2 is neither the post creator nor a bot
		assert.NotNil(t, err)
		assert.Equal(t, "FillInPostProps", err.Where)
		assert.Equal(t, http.StatusBadRequest, err.StatusCode)
	})

	t.Run("should remove AI-generated prop when user ID does not exist", func(t *testing.T) {
		mainHelper.Parallel(t)
		th := Setup(t).InitBasic(t)

		user1 := th.BasicUser
		channel := th.CreateChannel(t, th.BasicTeam)

		post1 := &model.Post{
			UserId:    user1.Id,
			ChannelId: channel.Id,
			Message:   "test post",
		}
		// Set AI-generated user ID to a non-existent user
		post1.AddProp(model.PostPropsAIGeneratedByUserID, model.NewId())

		err := th.App.FillInPostProps(th.Context, post1, channel)

		assert.Nil(t, err)
		// The property should be removed since the user doesn't exist
		assert.Nil(t, post1.GetProp(model.PostPropsAIGeneratedByUserID))
		assert.Nil(t, post1.GetProp(model.PostPropsAIGeneratedByUsername))
	})

	t.Run("should not populate channel mentions for channels in teams where the user is not a member", func(t *testing.T) {
		mainHelper.Parallel(t)
		th := Setup(t).InitBasic(t)

		user1 := th.BasicUser
		user2 := th.BasicUser2

		team2 := th.CreateTeam(t)
		th.LinkUserToTeam(t, user2, team2)

		// Create a channel in team2 which user1 is not a member of
		channel2, err := th.App.CreateChannel(th.Context, &model.Channel{
			DisplayName: "Channel in Team 2",
			Name:        "channel-in-team-2",
			Type:        model.ChannelTypeOpen,
			TeamId:      team2.Id,
			CreatorId:   user2.Id,
		}, false)
		require.Nil(t, err)

		dmChannelBetweenUser1AndUser2 := th.CreateDmChannel(t, user2)

		post, err := th.App.CreatePost(th.Context, &model.Post{
			UserId:    user1.Id,
			ChannelId: dmChannelBetweenUser1AndUser2.Id,
			Message:   "Testing out i should not be able to mention channel2 from team2? ~" + channel2.Name,
		}, dmChannelBetweenUser1AndUser2, model.CreatePostFlags{SetOnline: true})
		require.Nil(t, err)

		err = th.App.FillInPostProps(th.Context, post, dmChannelBetweenUser1AndUser2)
		require.Nil(t, err)

		mentions := post.GetProp(model.PostPropsChannelMentions)
		require.Nil(t, mentions)
	})

	t.Run("should populate channel mentions for channels in teams where the user is a member", func(t *testing.T) {
		mainHelper.Parallel(t)
		th := Setup(t).InitBasic(t)

		user1 := th.BasicUser
		user2 := th.BasicUser2

		channel := th.CreateChannel(t, th.BasicTeam)

		dmChannel := th.CreateDmChannel(t, user2)

		post, err := th.App.CreatePost(th.Context, &model.Post{
			UserId:    user1.Id,
			ChannelId: dmChannel.Id,
			Message:   "Check out ~" + channel.Name,
		}, dmChannel, model.CreatePostFlags{SetOnline: true})
		require.Nil(t, err)

		mentions := post.GetProp(model.PostPropsChannelMentions)
		require.NotNil(t, mentions)

		mentionsMap, ok := mentions.(map[string]any)
		require.True(t, ok)
		require.Contains(t, mentionsMap, channel.Name)
	})
}

func TestThreadMembership(t *testing.T) {
	mainHelper.Parallel(t)
	t.Run("should update memberships for conversation participants", func(t *testing.T) {
		mainHelper.Parallel(t)
		th := Setup(t).InitBasic(t)

		th.App.UpdateConfig(func(cfg *model.Config) {
			*cfg.ServiceSettings.ThreadAutoFollow = true
			*cfg.ServiceSettings.CollapsedThreads = model.CollapsedThreadsDefaultOn
		})

		user1 := th.BasicUser
		user2 := th.BasicUser2

		channel := th.CreateChannel(t, th.BasicTeam)
		th.AddUserToChannel(t, user2, channel)

		postRoot, err := th.App.CreatePost(th.Context, &model.Post{
			UserId:    user1.Id,
			ChannelId: channel.Id,
			Message:   "root post",
		}, channel, model.CreatePostFlags{SetOnline: true})
		require.Nil(t, err)

		_, err = th.App.CreatePost(th.Context, &model.Post{
			UserId:    user1.Id,
			ChannelId: channel.Id,
			RootId:    postRoot.Id,
			Message:   fmt.Sprintf("@%s", user2.Username),
		}, channel, model.CreatePostFlags{SetOnline: true})
		require.Nil(t, err)

		// first user should now be part of the thread since they replied to a post
		memberships, err2 := th.App.GetThreadMembershipsForUser(user1.Id, th.BasicTeam.Id)
		require.NoError(t, err2)
		require.Len(t, memberships, 1)
		// second user should also be part of a thread since they were mentioned
		memberships, err2 = th.App.GetThreadMembershipsForUser(user2.Id, th.BasicTeam.Id)
		require.NoError(t, err2)
		require.Len(t, memberships, 1)

		post2, err := th.App.CreatePost(th.Context, &model.Post{
			UserId:    user2.Id,
			ChannelId: channel.Id,
			Message:   "second post",
		}, channel, model.CreatePostFlags{SetOnline: true})
		require.Nil(t, err)

		_, err = th.App.CreatePost(th.Context, &model.Post{
			UserId:    user2.Id,
			ChannelId: channel.Id,
			RootId:    post2.Id,
			Message:   fmt.Sprintf("@%s", user1.Username),
		}, channel, model.CreatePostFlags{SetOnline: true})
		require.Nil(t, err)

		// first user should now be part of two threads
		memberships, err2 = th.App.GetThreadMembershipsForUser(user1.Id, th.BasicTeam.Id)
		require.NoError(t, err2)
		require.Len(t, memberships, 2)
	})
}

func TestFollowThreadSkipsParticipants(t *testing.T) {
	mainHelper.Parallel(t)
	th := Setup(t).InitBasic(t)

	th.App.UpdateConfig(func(cfg *model.Config) {
		*cfg.ServiceSettings.ThreadAutoFollow = true
		*cfg.ServiceSettings.CollapsedThreads = model.CollapsedThreadsDefaultOn
	})

	channel := th.BasicChannel
	user := th.BasicUser
	user2 := th.BasicUser2
	sysadmin := th.SystemAdminUser

	appErr := th.App.JoinChannel(th.Context, channel, user.Id)
	require.Nil(t, appErr)
	appErr = th.App.JoinChannel(th.Context, channel, user2.Id)
	require.Nil(t, appErr)
	_, appErr = th.App.JoinUserToTeam(th.Context, th.BasicTeam, sysadmin, sysadmin.Id)
	require.Nil(t, appErr)
	appErr = th.App.JoinChannel(th.Context, channel, sysadmin.Id)
	require.Nil(t, appErr)

	p1, appErr := th.App.CreatePost(th.Context, &model.Post{UserId: user.Id, ChannelId: channel.Id, Message: "Hi @" + sysadmin.Username}, channel, model.CreatePostFlags{})
	require.Nil(t, appErr)
	_, appErr = th.App.CreatePost(th.Context, &model.Post{RootId: p1.Id, UserId: user.Id, ChannelId: channel.Id, Message: "Hola"}, channel, model.CreatePostFlags{})
	require.Nil(t, appErr)

	threadMembership, appErr := th.App.GetThreadMembershipForUser(user.Id, p1.Id)
	require.Nil(t, appErr)
	thread, appErr := th.App.GetThreadForUser(th.Context, threadMembership, false)
	require.Nil(t, appErr)
	require.Len(t, thread.Participants, 1) // length should be 1, the original poster, since sysadmin was just mentioned but didn't post

	_, appErr = th.App.CreatePost(th.Context, &model.Post{RootId: p1.Id, UserId: sysadmin.Id, ChannelId: channel.Id, Message: "sysadmin reply"}, channel, model.CreatePostFlags{})
	require.Nil(t, appErr)

	threadMembership, appErr = th.App.GetThreadMembershipForUser(user.Id, p1.Id)
	require.Nil(t, appErr)
	thread, appErr = th.App.GetThreadForUser(th.Context, threadMembership, false)
	require.Nil(t, appErr)
	require.Len(t, thread.Participants, 2) // length should be 2, the original poster and sysadmin, since sysadmin participated now

	// another user follows the thread
	appErr = th.App.UpdateThreadFollowForUser(user2.Id, th.BasicTeam.Id, p1.Id, true)
	require.Nil(t, appErr)

	threadMembership, appErr = th.App.GetThreadMembershipForUser(user2.Id, p1.Id)
	require.Nil(t, appErr)
	thread, appErr = th.App.GetThreadForUser(th.Context, threadMembership, false)
	require.Nil(t, appErr)
	require.Len(t, thread.Participants, 2) // length should be 2, since follow shouldn't update participant list, only user1 and sysadmin are participants
	for _, p := range thread.Participants {
		require.True(t, p.Id == sysadmin.Id || p.Id == user.Id)
	}

	oldID := threadMembership.PostId
	threadMembership.PostId = "notfound"
	_, appErr = th.App.GetThreadForUser(th.Context, threadMembership, false)
	require.NotNil(t, appErr)
	assert.Equal(t, http.StatusNotFound, appErr.StatusCode)

	threadMembership.Following = false
	threadMembership.PostId = oldID
	_, appErr = th.App.GetThreadForUser(th.Context, threadMembership, false)
	require.NotNil(t, appErr)
	assert.Equal(t, http.StatusNotFound, appErr.StatusCode)
}

func TestAutofollowBasedOnRootPost(t *testing.T) {
	mainHelper.Parallel(t)
	th := Setup(t).InitBasic(t)

	th.App.UpdateConfig(func(cfg *model.Config) {
		*cfg.ServiceSettings.ThreadAutoFollow = true
		*cfg.ServiceSettings.CollapsedThreads = model.CollapsedThreadsDefaultOn
	})

	channel := th.BasicChannel
	user := th.BasicUser
	user2 := th.BasicUser2
	appErr := th.App.JoinChannel(th.Context, channel, user.Id)
	require.Nil(t, appErr)
	appErr = th.App.JoinChannel(th.Context, channel, user2.Id)
	require.Nil(t, appErr)
	p1, appErr := th.App.CreatePost(th.Context, &model.Post{UserId: user.Id, ChannelId: channel.Id, Message: "Hi @" + user2.Username}, channel, model.CreatePostFlags{})
	require.Nil(t, appErr)
	m, err := th.App.GetThreadMembershipsForUser(user2.Id, th.BasicTeam.Id)
	require.NoError(t, err)
	require.Len(t, m, 0)
	_, appErr = th.App.CreatePost(th.Context, &model.Post{RootId: p1.Id, UserId: user.Id, ChannelId: channel.Id, Message: "Hola"}, channel, model.CreatePostFlags{})
	require.Nil(t, appErr)
	m, err = th.App.GetThreadMembershipsForUser(user2.Id, th.BasicTeam.Id)
	require.NoError(t, err)
	require.Len(t, m, 1)
}

func TestViewChannelShouldNotUpdateThreads(t *testing.T) {
	mainHelper.Parallel(t)
	th := Setup(t).InitBasic(t)

	th.App.UpdateConfig(func(cfg *model.Config) {
		*cfg.ServiceSettings.ThreadAutoFollow = true
		*cfg.ServiceSettings.CollapsedThreads = model.CollapsedThreadsDefaultOn
	})

	channel := th.BasicChannel
	user := th.BasicUser
	user2 := th.BasicUser2
	appErr := th.App.JoinChannel(th.Context, channel, user.Id)
	require.Nil(t, appErr)
	appErr = th.App.JoinChannel(th.Context, channel, user2.Id)
	require.Nil(t, appErr)
	p1, appErr := th.App.CreatePost(th.Context, &model.Post{UserId: user.Id, ChannelId: channel.Id, Message: "Hi @" + user2.Username}, channel, model.CreatePostFlags{})
	require.Nil(t, appErr)
	_, appErr = th.App.CreatePost(th.Context, &model.Post{RootId: p1.Id, UserId: user.Id, ChannelId: channel.Id, Message: "Hola"}, channel, model.CreatePostFlags{})
	require.Nil(t, appErr)
	m, err := th.App.GetThreadMembershipsForUser(user2.Id, th.BasicTeam.Id)
	require.NoError(t, err)

	_, appErr = th.App.ViewChannel(th.Context, &model.ChannelView{
		ChannelId:     channel.Id,
		PrevChannelId: "",
	}, user2.Id, "", true)
	require.Nil(t, appErr)

	m1, err := th.App.GetThreadMembershipsForUser(user2.Id, th.BasicTeam.Id)
	require.NoError(t, err)
	require.Equal(t, m[0].LastViewed, m1[0].LastViewed) // opening the channel shouldn't update threads
}

func TestCollapsedThreadFetch(t *testing.T) {
	mainHelper.Parallel(t)
	th := Setup(t).InitBasic(t)

	th.App.UpdateConfig(func(cfg *model.Config) {
		*cfg.ServiceSettings.ThreadAutoFollow = true
		*cfg.ServiceSettings.CollapsedThreads = model.CollapsedThreadsDefaultOn
	})
	user1 := th.BasicUser
	user2 := th.BasicUser2

	t.Run("should only return root posts, enriched", func(t *testing.T) {
		channel := th.CreateChannel(t, th.BasicTeam)
		th.AddUserToChannel(t, user2, channel)
		defer func() {
			appErr := th.App.DeleteChannel(th.Context, channel, user1.Id)
			require.Nil(t, appErr)
		}()

		postRoot, appErr := th.App.CreatePost(th.Context, &model.Post{
			UserId:    user1.Id,
			ChannelId: channel.Id,
			Message:   "root post",
		}, channel, model.CreatePostFlags{SetOnline: true})
		require.Nil(t, appErr)

		_, appErr = th.App.CreatePost(th.Context, &model.Post{
			UserId:    user1.Id,
			ChannelId: channel.Id,
			RootId:    postRoot.Id,
			Message:   fmt.Sprintf("@%s", user2.Username),
		}, channel, model.CreatePostFlags{SetOnline: true})
		require.Nil(t, appErr)
		thread, err := th.App.Srv().Store().Thread().Get(postRoot.Id)
		require.NoError(t, err)
		require.Len(t, thread.Participants, 1)
		_, appErr = th.App.MarkChannelAsUnreadFromPost(th.Context, postRoot.Id, user1.Id, true)
		require.Nil(t, appErr)
		l, appErr := th.App.GetPostsForChannelAroundLastUnread(th.Context, channel.Id, user1.Id, 10, 10, true, true, false)
		require.Nil(t, appErr)
		require.Len(t, l.Order, 1)
		require.EqualValues(t, 1, l.Posts[postRoot.Id].ReplyCount)
		require.EqualValues(t, []string{user1.Id}, []string{l.Posts[postRoot.Id].Participants[0].Id})
		require.Empty(t, l.Posts[postRoot.Id].Participants[0].Email)
		require.NotZero(t, l.Posts[postRoot.Id].LastReplyAt)
		require.True(t, *l.Posts[postRoot.Id].IsFollowing)

		// try extended fetch
		l, appErr = th.App.GetPostsForChannelAroundLastUnread(th.Context, channel.Id, user1.Id, 10, 10, true, true, true)
		require.Nil(t, appErr)
		require.Len(t, l.Order, 1)
		require.NotEmpty(t, l.Posts[postRoot.Id].Participants[0].Email)
	})

	t.Run("Should not panic on unexpected db error", func(t *testing.T) {
		channel := th.CreateChannel(t, th.BasicTeam)
		th.AddUserToChannel(t, user2, channel)
		defer func() {
			appErr := th.App.DeleteChannel(th.Context, channel, user1.Id)
			require.Nil(t, appErr)
		}()

		postRoot, err := th.App.CreatePost(th.Context, &model.Post{
			UserId:    user1.Id,
			ChannelId: channel.Id,
			Message:   "root post",
		}, channel, model.CreatePostFlags{SetOnline: true})
		require.Nil(t, err)

		// we introduce a race to trigger an unexpected error from the db side.
		var wg sync.WaitGroup
		wg.Add(1)
		go func() {
			defer wg.Done()
			err := th.Server.Store().Post().PermanentDeleteByUser(th.Context, user1.Id)
			require.NoError(t, err)
		}()

		require.NotPanics(t, func() {
			// We're only testing that this doesn't panic, not checking the error
			// #nosec G104 - purposely not checking error as we're in a NotPanics block
			_, _ = th.App.CreatePost(th.Context, &model.Post{
				UserId:    user1.Id,
				ChannelId: channel.Id,
				RootId:    postRoot.Id,
				Message:   fmt.Sprintf("@%s", user2.Username),
			}, channel, model.CreatePostFlags{SetOnline: true})
		})

		wg.Wait()
	})

	t.Run("should sanitize participant data", func(t *testing.T) {
		id := model.NewId()
		user3, appErr := th.App.CreateUser(th.Context, &model.User{
			Email:         "success+" + id + "@simulator.amazonses.com",
			Username:      "un_" + id,
			Nickname:      "nn_" + id,
			AuthData:      model.NewPointer("bobbytables"),
			AuthService:   "saml",
			EmailVerified: true,
		})
		require.Nil(t, appErr)
		defer func() {
			appErr = th.App.PermanentDeleteUser(th.Context, user3)
			require.Nil(t, appErr)
		}()

		channel := th.CreateChannel(t, th.BasicTeam)
		defer func() {
			appErr = th.App.DeleteChannel(th.Context, channel, user1.Id)
			require.Nil(t, appErr)
		}()

		th.LinkUserToTeam(t, user3, th.BasicTeam)
		th.AddUserToChannel(t, user3, channel)

		postRoot, appErr := th.App.CreatePost(th.Context, &model.Post{
			UserId:    user1.Id,
			ChannelId: channel.Id,
			Message:   "root post",
		}, channel, model.CreatePostFlags{SetOnline: true})
		require.Nil(t, appErr)

		_, appErr = th.App.CreatePost(th.Context, &model.Post{
			UserId:    user3.Id,
			ChannelId: channel.Id,
			RootId:    postRoot.Id,
			Message:   "reply",
		}, channel, model.CreatePostFlags{SetOnline: true})
		require.Nil(t, appErr)
		thread, err := th.App.Srv().Store().Thread().Get(postRoot.Id)
		require.NoError(t, err)
		require.Len(t, thread.Participants, 1)

		// extended fetch posts page
		l, appErr := th.App.GetPostsPage(th.Context, model.GetPostsOptions{
			UserId:                   user1.Id,
			ChannelId:                channel.Id,
			PerPage:                  int(10),
			SkipFetchThreads:         false,
			CollapsedThreads:         true,
			CollapsedThreadsExtended: true,
		})
		require.Nil(t, appErr)
		require.Len(t, l.Order, 1)
		require.NotEmpty(t, l.Posts[postRoot.Id].Participants[0].Email)
		require.Empty(t, l.Posts[postRoot.Id].Participants[0].AuthData)

		_, appErr = th.App.MarkChannelAsUnreadFromPost(th.Context, postRoot.Id, user1.Id, true)
		require.Nil(t, appErr)

		// extended fetch posts around
		l, appErr = th.App.GetPostsForChannelAroundLastUnread(th.Context, channel.Id, user1.Id, 10, 10, true, true, true)
		require.Nil(t, appErr)
		require.Len(t, l.Order, 1)
		require.NotEmpty(t, l.Posts[postRoot.Id].Participants[0].Email)
		require.Empty(t, l.Posts[postRoot.Id].Participants[0].AuthData)

		// extended fetch post thread
		opts := model.GetPostsOptions{
			SkipFetchThreads:         false,
			CollapsedThreads:         true,
			CollapsedThreadsExtended: true,
		}

		l, appErr = th.App.GetPostThread(th.Context, postRoot.Id, opts, user1.Id)
		require.Nil(t, appErr)
		require.Len(t, l.Order, 2)
		require.NotEmpty(t, l.Posts[postRoot.Id].Participants[0].Email)
		require.Empty(t, l.Posts[postRoot.Id].Participants[0].AuthData)
	})
}

func TestSharedChannelSyncForPostActions(t *testing.T) {
	mainHelper.Parallel(t)
	t.Run("creating a post in a shared channel performs a content sync when sync service is running on that node", func(t *testing.T) {
		th := setupSharedChannels(t).InitBasic(t)

		sharedChannelService := NewMockSharedChannelService(th.Server.GetSharedChannelSyncService())
		th.Server.SetSharedChannelSyncService(sharedChannelService)
		testCluster := &testlib.FakeClusterInterface{}
		th.Server.Platform().SetCluster(testCluster)

		user := th.BasicUser

		channel := th.CreateChannel(t, th.BasicTeam, WithShared(true))

		_, err := th.App.CreatePost(th.Context, &model.Post{
			UserId:    user.Id,
			ChannelId: channel.Id,
			Message:   "Hello folks",
		}, channel, model.CreatePostFlags{SetOnline: true})
		require.Nil(t, err, "Creating a post should not error")

		require.Len(t, sharedChannelService.channelNotifications, 1)
		assert.Equal(t, channel.Id, sharedChannelService.channelNotifications[0])
	})

	t.Run("updating a post in a shared channel performs a content sync when sync service is running on that node", func(t *testing.T) {
		th := setupSharedChannels(t).InitBasic(t)

		sharedChannelService := NewMockSharedChannelService(th.Server.GetSharedChannelSyncService())
		th.Server.SetSharedChannelSyncService(sharedChannelService)
		testCluster := &testlib.FakeClusterInterface{}
		th.Server.Platform().SetCluster(testCluster)

		user := th.BasicUser

		channel := th.CreateChannel(t, th.BasicTeam, WithShared(true))

		post, err := th.App.CreatePost(th.Context, &model.Post{
			UserId:    user.Id,
			ChannelId: channel.Id,
			Message:   "Hello folks",
		}, channel, model.CreatePostFlags{SetOnline: true})
		require.Nil(t, err, "Creating a post should not error")

		_, err = th.App.UpdatePost(th.Context, post, &model.UpdatePostOptions{SafeUpdate: true})
		require.Nil(t, err, "Updating a post should not error")

		require.Len(t, sharedChannelService.channelNotifications, 2)
		assert.Equal(t, channel.Id, sharedChannelService.channelNotifications[0])
		assert.Equal(t, channel.Id, sharedChannelService.channelNotifications[1])
	})

	t.Run("deleting a post in a shared channel performs a content sync when sync service is running on that node", func(t *testing.T) {
		th := setupSharedChannels(t).InitBasic(t)

		sharedChannelService := NewMockSharedChannelService(th.Server.GetSharedChannelSyncService())
		th.Server.SetSharedChannelSyncService(sharedChannelService)
		testCluster := &testlib.FakeClusterInterface{}
		th.Server.Platform().SetCluster(testCluster)

		user := th.BasicUser

		channel := th.CreateChannel(t, th.BasicTeam, WithShared(true))

		post, err := th.App.CreatePost(th.Context, &model.Post{
			UserId:    user.Id,
			ChannelId: channel.Id,
			Message:   "Hello folks",
		}, channel, model.CreatePostFlags{SetOnline: true})
		require.Nil(t, err, "Creating a post should not error")

		_, err = th.App.DeletePost(th.Context, post.Id, user.Id)
		require.Nil(t, err, "Deleting a post should not error")

		// one creation and two deletes
		require.Len(t, sharedChannelService.channelNotifications, 3)
		assert.Equal(t, channel.Id, sharedChannelService.channelNotifications[0])
		assert.Equal(t, channel.Id, sharedChannelService.channelNotifications[1])
		assert.Equal(t, channel.Id, sharedChannelService.channelNotifications[2])
	})
}

func TestAutofollowOnPostingAfterUnfollow(t *testing.T) {
	mainHelper.Parallel(t)
	th := Setup(t).InitBasic(t)

	th.App.UpdateConfig(func(cfg *model.Config) {
		*cfg.ServiceSettings.ThreadAutoFollow = true
		*cfg.ServiceSettings.CollapsedThreads = model.CollapsedThreadsDefaultOn
	})

	channel := th.BasicChannel
	user := th.BasicUser
	user2 := th.BasicUser2
	appErr := th.App.JoinChannel(th.Context, channel, user.Id)
	require.Nil(t, appErr)
	appErr = th.App.JoinChannel(th.Context, channel, user2.Id)
	require.Nil(t, appErr)
	p1, appErr := th.App.CreatePost(th.Context, &model.Post{UserId: user.Id, ChannelId: channel.Id, Message: "Hi @" + user2.Username}, channel, model.CreatePostFlags{})
	require.Nil(t, appErr)
	_, appErr = th.App.CreatePost(th.Context, &model.Post{RootId: p1.Id, UserId: user2.Id, ChannelId: channel.Id, Message: "Hola"}, channel, model.CreatePostFlags{})
	require.Nil(t, appErr)
	_, appErr = th.App.CreatePost(th.Context, &model.Post{RootId: p1.Id, UserId: user.Id, ChannelId: channel.Id, Message: "reply"}, channel, model.CreatePostFlags{})
	require.Nil(t, appErr)

	// unfollow thread
	m, err := th.App.Srv().Store().Thread().MaintainMembership(user.Id, p1.Id, store.ThreadMembershipOpts{
		Following:       false,
		UpdateFollowing: true,
	})
	require.NoError(t, err)
	require.False(t, m.Following)

	_, appErr = th.App.CreatePost(th.Context, &model.Post{RootId: p1.Id, UserId: user.Id, ChannelId: channel.Id, Message: "another reply"}, channel, model.CreatePostFlags{})
	require.Nil(t, appErr)

	// User should be following thread after posting in it, even after previously
	// unfollowing it, if ThreadAutoFollow is true
	m, appErr = th.App.GetThreadMembershipForUser(user.Id, p1.Id)
	require.Nil(t, appErr)
	require.True(t, m.Following)
}

func TestGetPostIfAuthorized(t *testing.T) {
	mainHelper.Parallel(t)
	th := Setup(t).InitBasic(t)

	t.Run("Private channel", func(t *testing.T) {
		privateChannel := th.CreatePrivateChannel(t, th.BasicTeam)
		post, err := th.App.CreatePost(th.Context, &model.Post{UserId: th.BasicUser.Id, ChannelId: privateChannel.Id, Message: "Hello"}, privateChannel, model.CreatePostFlags{})
		require.Nil(t, err)
		require.NotNil(t, post)

		session1, err := th.App.CreateSession(th.Context, &model.Session{UserId: th.BasicUser.Id, Props: model.StringMap{}})
		require.Nil(t, err)
		require.NotNil(t, session1)

		session2, err := th.App.CreateSession(th.Context, &model.Session{UserId: th.BasicUser2.Id, Props: model.StringMap{}})
		require.Nil(t, err)
		require.NotNil(t, session2)

		// User is not authorized to get post
		_, err = th.App.GetPostIfAuthorized(th.Context, post.Id, session2, false)
		require.NotNil(t, err)

		// User is authorized to get post
		_, err = th.App.GetPostIfAuthorized(th.Context, post.Id, session1, false)
		require.Nil(t, err)
	})

	t.Run("Public channel", func(t *testing.T) {
		publicChannel := th.CreateChannel(t, th.BasicTeam)
		post, err := th.App.CreatePost(th.Context, &model.Post{UserId: th.BasicUser.Id, ChannelId: publicChannel.Id, Message: "Hello"}, publicChannel, model.CreatePostFlags{})
		require.Nil(t, err)
		require.NotNil(t, post)

		session1, err := th.App.CreateSession(th.Context, &model.Session{UserId: th.BasicUser.Id, Props: model.StringMap{}})
		require.Nil(t, err)
		require.NotNil(t, session1)

		session2, err := th.App.CreateSession(th.Context, &model.Session{UserId: th.BasicUser2.Id, Props: model.StringMap{}})
		require.Nil(t, err)
		require.NotNil(t, session2)

		// User is authorized to get post
		_, err = th.App.GetPostIfAuthorized(th.Context, post.Id, session2, false)
		require.Nil(t, err)

		// User is authorized to get post
		_, err = th.App.GetPostIfAuthorized(th.Context, post.Id, session1, false)
		require.Nil(t, err)

		th.App.UpdateConfig(func(c *model.Config) {
			b := true
			c.ComplianceSettings.Enable = &b
		})

		// User is not authorized to get post
		_, err = th.App.GetPostIfAuthorized(th.Context, post.Id, session2, false)
		require.NotNil(t, err)

		// User is authorized to get post
		_, err = th.App.GetPostIfAuthorized(th.Context, post.Id, session1, false)
		require.Nil(t, err)
	})
}

func TestShouldNotRefollowOnOthersReply(t *testing.T) {
	mainHelper.Parallel(t)
	th := Setup(t).InitBasic(t)

	th.App.UpdateConfig(func(cfg *model.Config) {
		*cfg.ServiceSettings.ThreadAutoFollow = true
		*cfg.ServiceSettings.CollapsedThreads = model.CollapsedThreadsDefaultOn
	})

	channel := th.BasicChannel
	user := th.BasicUser
	user2 := th.BasicUser2
	appErr := th.App.JoinChannel(th.Context, channel, user.Id)
	require.Nil(t, appErr)
	appErr = th.App.JoinChannel(th.Context, channel, user2.Id)
	require.Nil(t, appErr)
	p1, appErr := th.App.CreatePost(th.Context, &model.Post{UserId: user.Id, ChannelId: channel.Id, Message: "Hi @" + user2.Username}, channel, model.CreatePostFlags{})
	require.Nil(t, appErr)
	_, appErr = th.App.CreatePost(th.Context, &model.Post{RootId: p1.Id, UserId: user2.Id, ChannelId: channel.Id, Message: "Hola"}, channel, model.CreatePostFlags{})
	require.Nil(t, appErr)

	// User2 unfollows thread
	m, err := th.App.Srv().Store().Thread().MaintainMembership(user2.Id, p1.Id, store.ThreadMembershipOpts{
		Following:       false,
		UpdateFollowing: true,
	})
	require.NoError(t, err)
	require.False(t, m.Following)

	// user posts in the thread
	_, appErr = th.App.CreatePost(th.Context, &model.Post{RootId: p1.Id, UserId: user.Id, ChannelId: channel.Id, Message: "another reply"}, channel, model.CreatePostFlags{})
	require.Nil(t, appErr)

	// User2 should still not be following the thread because they manually
	// unfollowed the thread
	m, appErr = th.App.GetThreadMembershipForUser(user2.Id, p1.Id)
	require.Nil(t, appErr)
	require.False(t, m.Following)

	// user posts in the thread mentioning user2
	_, appErr = th.App.CreatePost(th.Context, &model.Post{RootId: p1.Id, UserId: user.Id, ChannelId: channel.Id, Message: "reply with mention @" + user2.Username}, channel, model.CreatePostFlags{})
	require.Nil(t, appErr)

	// User2 should now be following the thread because they were explicitly mentioned
	m, appErr = th.App.GetThreadMembershipForUser(user2.Id, p1.Id)
	require.Nil(t, appErr)
	require.True(t, m.Following)
}

func TestGetLastAccessiblePostTime(t *testing.T) {
	mainHelper.Parallel(t)
	th := SetupWithStoreMock(t)

	// Setup store mocks needed for GetServerLimits
	mockStore := th.App.Srv().Store().(*storemocks.Store)
	mockUserStore := storemocks.UserStore{}
	mockUserStore.On("Count", mock.Anything).Return(int64(10), nil)
	mockStore.On("User").Return(&mockUserStore)

	// Test with no license - should return 0
	r, err := th.App.GetLastAccessiblePostTime()
	assert.Nil(t, err)
	assert.Equal(t, int64(0), r)

	// Test with Entry license but no limits configured - should return 0
	entryLicenseNoLimits := model.NewTestLicenseSKU(model.LicenseShortSkuMattermostEntry)
	entryLicenseNoLimits.Limits = nil // No limits configured
	th.App.Srv().SetLicense(entryLicenseNoLimits)
	r, err = th.App.GetLastAccessiblePostTime()
	assert.Nil(t, err)
	assert.Equal(t, int64(0), r, "Entry license with no limits should return 0")

	// Test with Entry license with zero post history limit - should return 0
	entryLicenseZeroLimit := model.NewTestLicenseSKU(model.LicenseShortSkuMattermostEntry)
	entryLicenseZeroLimit.Limits = &model.LicenseLimits{PostHistory: 0} // Zero limit
	th.App.Srv().SetLicense(entryLicenseZeroLimit)
	r, err = th.App.GetLastAccessiblePostTime()
	assert.Nil(t, err)
	assert.Equal(t, int64(0), r, "Entry license with zero post history limit should return 0")

	// Test with Entry license that has post history limits
	entryLicenseWithLimits := model.NewTestLicenseSKU(model.LicenseShortSkuMattermostEntry)
	entryLicenseWithLimits.Limits = &model.LicenseLimits{PostHistory: 1000} // Actual limit
	th.App.Srv().SetLicense(entryLicenseWithLimits)

	// Test case 1: No system value found (ErrNotFound) - should return 0
	mockSystemStore := storemocks.SystemStore{}
	mockStore.On("System").Return(&mockSystemStore)
	mockSystemStore.On("GetByName", mock.Anything).Return(nil, store.NewErrNotFound("", ""))
	r, err = th.App.GetLastAccessiblePostTime()
	assert.Nil(t, err)
	assert.Equal(t, int64(0), r)

	// Test case 2: Database error - should return error
	mockSystemStore = storemocks.SystemStore{}
	mockStore.On("System").Return(&mockSystemStore)
	mockSystemStore.On("GetByName", mock.Anything).Return(nil, errors.New("database error"))
	_, err = th.App.GetLastAccessiblePostTime()
	assert.NotNil(t, err)

	// Test case 3: Valid system value found - should return parsed timestamp
	mockSystemStore = storemocks.SystemStore{}
	mockStore.On("System").Return(&mockSystemStore)
	mockSystemStore.On("GetByName", mock.Anything).Return(&model.System{Name: model.SystemLastAccessiblePostTime, Value: "1234567890"}, nil)
	r, err = th.App.GetLastAccessiblePostTime()
	assert.Nil(t, err)
	assert.Equal(t, int64(1234567890), r)
}

func TestComputeLastAccessiblePostTime(t *testing.T) {
	mainHelper.Parallel(t)
	t.Run("Updates the time, if Entry license limit is applicable", func(t *testing.T) {
		th := SetupWithStoreMock(t)

		// Set Entry license with post history limit of 100 messages
		entryLicensePostsLimit := model.NewTestLicenseSKU(model.LicenseShortSkuMattermostEntry)
		entryLicensePostsLimit.Limits = &model.LicenseLimits{PostHistory: 100}
		th.App.Srv().SetLicense(entryLicensePostsLimit)

		mockStore := th.App.Srv().Store().(*storemocks.Store)
		mockPostStore := storemocks.PostStore{}
		mockPostStore.On("GetNthRecentPostTime", int64(100)).Return(int64(1234567890), nil)
		mockSystemStore := storemocks.SystemStore{}
		mockSystemStore.On("SaveOrUpdate", mock.Anything).Return(nil)
		mockStore.On("Post").Return(&mockPostStore)
		mockStore.On("System").Return(&mockSystemStore)

		err := th.App.ComputeLastAccessiblePostTime()
		assert.NoError(t, err)

		// Verify that the system value was saved with the calculated timestamp
		mockSystemStore.AssertCalled(t, "SaveOrUpdate", &model.System{
			Name:  model.SystemLastAccessiblePostTime,
			Value: "1234567890",
		})
	})

	t.Run("Remove the time if license limit is NOT applicable", func(t *testing.T) {
		th := SetupWithStoreMock(t)

		// Set license without post history limits (using test license without limits)
		license := model.NewTestLicense()
		license.Limits = nil // No limits
		th.App.Srv().SetLicense(license)

		mockStore := th.App.Srv().Store().(*storemocks.Store)
		mockSystemStore := storemocks.SystemStore{}
		mockSystemStore.On("GetByName", model.SystemLastAccessiblePostTime).Return(&model.System{Name: model.SystemLastAccessiblePostTime, Value: "1234567890"}, nil)
		mockSystemStore.On("PermanentDeleteByName", model.SystemLastAccessiblePostTime).Return(nil, nil)
		mockStore.On("System").Return(&mockSystemStore)

		err := th.App.ComputeLastAccessiblePostTime()
		assert.NoError(t, err)

		// Verify that SaveOrUpdate was not called (no new timestamp calculated)
		mockSystemStore.AssertNotCalled(t, "SaveOrUpdate", mock.Anything)
		// Verify that the previous value was deleted
		mockSystemStore.AssertCalled(t, "PermanentDeleteByName", model.SystemLastAccessiblePostTime)
	})
}

func TestGetEditHistoryForPost(t *testing.T) {
	mainHelper.Parallel(t)
	th := Setup(t).InitBasic(t)

	post := &model.Post{
		ChannelId: th.BasicChannel.Id,
		Message:   "new message",
		UserId:    th.BasicUser.Id,
	}

	rpost, err := th.App.CreatePost(th.Context, post, th.BasicChannel, model.CreatePostFlags{SetOnline: true})
	require.Nil(t, err)

	// update the post message
	patch := &model.PostPatch{
		Message: model.NewPointer("new message edited"),
	}
	_, err1 := th.App.PatchPost(th.Context, rpost.Id, patch, nil)
	require.Nil(t, err1)

	// update the post message again
	patch = &model.PostPatch{
		Message: model.NewPointer("new message edited again"),
	}

	_, err2 := th.App.PatchPost(th.Context, rpost.Id, patch, nil)
	require.Nil(t, err2)

	t.Run("should return the edit history", func(t *testing.T) {
		edits, err := th.App.GetEditHistoryForPost(post.Id)
		require.Nil(t, err)

		require.Len(t, edits, 2)
		require.Equal(t, "new message edited", edits[0].Message)
		require.Equal(t, "new message", edits[1].Message)
	})

	t.Run("should return an error if the post is not found", func(t *testing.T) {
		edits, err := th.App.GetEditHistoryForPost("invalid-post-id")
		require.NotNil(t, err)
		require.Empty(t, edits)
	})

	t.Run("edit history should contain file metadata", func(t *testing.T) {
		fileBytes := []byte("file contents")
		fileInfo, err := th.App.UploadFile(th.Context, fileBytes, th.BasicChannel.Id, "file.txt")
		require.Nil(t, err)

		post := &model.Post{
			ChannelId: th.BasicChannel.Id,
			Message:   "new message",
			UserId:    th.BasicUser.Id,
			FileIds:   model.StringArray{fileInfo.Id},
		}

		_, err = th.App.CreatePost(th.Context, post, th.BasicChannel, model.CreatePostFlags{SetOnline: true})
		require.Nil(t, err)

		patch := &model.PostPatch{
			Message: model.NewPointer("new message edited"),
		}
		_, appErr := th.App.PatchPost(th.Context, post.Id, patch, nil)
		require.Nil(t, appErr)

		patch = &model.PostPatch{
			Message: model.NewPointer("new message edited 2"),
		}
		_, appErr = th.App.PatchPost(th.Context, post.Id, patch, nil)
		require.Nil(t, appErr)

		patch = &model.PostPatch{
			Message: model.NewPointer("new message edited 3"),
		}
		_, appErr = th.App.PatchPost(th.Context, post.Id, patch, nil)
		require.Nil(t, appErr)

		edits, err := th.App.GetEditHistoryForPost(post.Id)
		require.Nil(t, err)

		require.Len(t, edits, 3)

		for _, edit := range edits {
			require.Len(t, edit.FileIds, 1)
			require.Equal(t, fileInfo.Id, edit.FileIds[0])
			require.Len(t, edit.Metadata.Files, 1)
			require.Equal(t, fileInfo.Id, edit.Metadata.Files[0].Id)
		}
	})

	t.Run("edit history should contain file metadata even if the file info is deleted", func(t *testing.T) {
		fileBytes := []byte("file contents")
		fileInfo, appErr := th.App.UploadFile(th.Context, fileBytes, th.BasicChannel.Id, "file.txt")
		require.Nil(t, appErr)

		post := &model.Post{
			ChannelId: th.BasicChannel.Id,
			Message:   "new message",
			UserId:    th.BasicUser.Id,
			FileIds:   model.StringArray{fileInfo.Id},
		}

		_, appErr = th.App.CreatePost(th.Context, post, th.BasicChannel, model.CreatePostFlags{SetOnline: true})
		require.Nil(t, appErr)

		patch := &model.PostPatch{
			Message: model.NewPointer("new message edited"),
		}
		_, appErr = th.App.PatchPost(th.Context, post.Id, patch, nil)
		require.Nil(t, appErr)

		patch = &model.PostPatch{
			Message: model.NewPointer("new message edited 2"),
		}
		_, appErr = th.App.PatchPost(th.Context, post.Id, patch, nil)
		require.Nil(t, appErr)

		patch = &model.PostPatch{
			Message: model.NewPointer("new message edited 3"),
		}
		_, appErr = th.App.PatchPost(th.Context, post.Id, patch, nil)
		require.Nil(t, appErr)

		// now delete the file info, and it should still be include in edit history metadata
		_, err := th.App.Srv().Store().FileInfo().DeleteForPost(th.Context, post.Id)
		require.NoError(t, err)

		edits, appErr := th.App.GetEditHistoryForPost(post.Id)
		require.Nil(t, appErr)

		require.Len(t, edits, 3)

		for _, edit := range edits {
			require.Len(t, edit.FileIds, 1)
			require.Equal(t, fileInfo.Id, edit.FileIds[0])
			require.Len(t, edit.Metadata.Files, 1)
			require.Equal(t, fileInfo.Id, edit.Metadata.Files[0].Id)
			require.Greater(t, edit.Metadata.Files[0].DeleteAt, int64(0))
		}
	})
}

func TestCopyWranglerPostlist(t *testing.T) {
	mainHelper.Parallel(t)
	th := Setup(t).InitBasic(t)

	// Create a post with a file attachment
	fileBytes := []byte("file contents")
	fileInfo, err := th.App.UploadFile(th.Context, fileBytes, th.BasicChannel.Id, "file.txt")
	require.Nil(t, err)
	post := &model.Post{
		ChannelId: th.BasicChannel.Id,
		Message:   "test message",
		UserId:    th.BasicUser.Id,
		FileIds:   []string{fileInfo.Id},
	}
	rootPost, err := th.App.CreatePost(th.Context, post, th.BasicChannel, model.CreatePostFlags{SetOnline: true})
	require.Nil(t, err)

	// Add a reaction to the post
	reaction := &model.Reaction{
		UserId:    th.BasicUser.Id,
		PostId:    rootPost.Id,
		EmojiName: "smile",
	}
	_, err = th.App.SaveReactionForPost(th.Context, reaction)
	require.Nil(t, err)

	// Copy the post to a new channel
	targetChannel := &model.Channel{
		TeamId: th.BasicTeam.Id,
		Name:   "test-channel",
		Type:   model.ChannelTypeOpen,
	}
	targetChannel, err = th.App.CreateChannel(th.Context, targetChannel, false)
	require.Nil(t, err)
	wpl := &model.WranglerPostList{
		Posts:               []*model.Post{rootPost},
		FileAttachmentCount: 1,
	}
	newRootPost, err := th.App.CopyWranglerPostlist(th.Context, wpl, targetChannel)
	require.Nil(t, err)

	// Check that the new post has the same message and file attachment
	require.Equal(t, rootPost.Message, newRootPost.Message)
	require.Len(t, newRootPost.FileIds, 1)

	// Check that the new post has the same reaction
	reactions, err := th.App.GetReactionsForPost(newRootPost.Id)
	require.Nil(t, err)
	require.Len(t, reactions, 1)
	require.Equal(t, reaction.EmojiName, reactions[0].EmojiName)
}

func TestValidateMoveOrCopy(t *testing.T) {
	mainHelper.Parallel(t)
	th := Setup(t).InitBasic(t)

	th.App.UpdateConfig(func(cfg *model.Config) {
		cfg.WranglerSettings.MoveThreadFromPrivateChannelEnable = model.NewPointer(true)
		cfg.WranglerSettings.MoveThreadFromDirectMessageChannelEnable = model.NewPointer(true)
		cfg.WranglerSettings.MoveThreadFromGroupMessageChannelEnable = model.NewPointer(true)
		cfg.WranglerSettings.MoveThreadToAnotherTeamEnable = model.NewPointer(true)
		cfg.WranglerSettings.MoveThreadMaxCount = model.NewPointer(int64(100))
	})

	t.Run("empty post list", func(t *testing.T) {
		err := th.App.ValidateMoveOrCopy(th.Context, &model.WranglerPostList{}, th.BasicChannel, th.BasicChannel, th.BasicUser)
		require.Error(t, err)
		require.Equal(t, "The wrangler post list contains no posts", err.Error())
	})

	t.Run("moving from private channel with MoveThreadFromPrivateChannelEnable disabled", func(t *testing.T) {
		privateChannel := &model.Channel{
			TeamId: th.BasicTeam.Id,
			Name:   "private-channel",
			Type:   model.ChannelTypePrivate,
		}
		privateChannel, err := th.App.CreateChannel(th.Context, privateChannel, false)
		require.Nil(t, err)

		th.App.UpdateConfig(func(cfg *model.Config) {
			cfg.WranglerSettings.MoveThreadFromPrivateChannelEnable = model.NewPointer(false)
		})

		e := th.App.ValidateMoveOrCopy(th.Context, &model.WranglerPostList{Posts: []*model.Post{{ChannelId: privateChannel.Id}}}, privateChannel, th.BasicChannel, th.BasicUser)
		require.Error(t, e)
		require.Equal(t, "Wrangler is currently configured to not allow moving posts from private channels", e.Error())
	})

	t.Run("moving from direct channel with MoveThreadFromDirectMessageChannelEnable disabled", func(t *testing.T) {
		directChannel, err := th.App.createDirectChannel(th.Context, th.BasicUser.Id, th.BasicUser2.Id)
		require.Nil(t, err)
		require.NotNil(t, directChannel)
		th.App.UpdateConfig(func(cfg *model.Config) {
			cfg.WranglerSettings.MoveThreadFromDirectMessageChannelEnable = model.NewPointer(false)
		})

		e := th.App.ValidateMoveOrCopy(th.Context, &model.WranglerPostList{Posts: []*model.Post{{ChannelId: directChannel.Id}}}, directChannel, th.BasicChannel, th.BasicUser)
		require.Error(t, e)
		require.Equal(t, "Wrangler is currently configured to not allow moving posts from direct message channels", e.Error())
	})

	t.Run("moving from group channel with MoveThreadFromGroupMessageChannelEnable disabled", func(t *testing.T) {
		groupChannel := &model.Channel{
			TeamId: th.BasicTeam.Id,
			Name:   "group-channel",
			Type:   model.ChannelTypeGroup,
		}
		groupChannel, err := th.App.CreateChannel(th.Context, groupChannel, false)
		require.Nil(t, err)

		th.App.UpdateConfig(func(cfg *model.Config) {
			cfg.WranglerSettings.MoveThreadFromGroupMessageChannelEnable = model.NewPointer(false)
		})

		e := th.App.ValidateMoveOrCopy(th.Context, &model.WranglerPostList{Posts: []*model.Post{{ChannelId: groupChannel.Id}}}, groupChannel, th.BasicChannel, th.BasicUser)
		require.Error(t, e)
		require.Equal(t, "Wrangler is currently configured to not allow moving posts from group message channels", e.Error())
	})

	t.Run("moving to different team with MoveThreadToAnotherTeamEnable disabled", func(t *testing.T) {
		team := &model.Team{
			Name:        "testteam",
			DisplayName: "testteam",
			Type:        model.TeamOpen,
		}

		targetTeam, err := th.App.CreateTeam(th.Context, team)
		require.Nil(t, err)
		require.NotNil(t, targetTeam)

		targetChannel := &model.Channel{
			TeamId: targetTeam.Id,
			Name:   "test-channel",
			Type:   model.ChannelTypeOpen,
		}

		targetChannel, err = th.App.CreateChannel(th.Context, targetChannel, false)
		require.Nil(t, err)

		th.App.UpdateConfig(func(cfg *model.Config) {
			cfg.WranglerSettings.MoveThreadToAnotherTeamEnable = model.NewPointer(false)
		})

		e := th.App.ValidateMoveOrCopy(th.Context, &model.WranglerPostList{Posts: []*model.Post{{ChannelId: th.BasicChannel.Id}}}, th.BasicChannel, targetChannel, th.BasicUser)
		require.Error(t, e)
		require.Equal(t, "Wrangler is currently configured to not allow moving messages to different teams", e.Error())
	})

	t.Run("moving to channel user is not a member of", func(t *testing.T) {
		targetChannel := &model.Channel{
			TeamId: th.BasicTeam.Id,
			Name:   "test-channel",
			Type:   model.ChannelTypePrivate,
		}
		targetChannel, err := th.App.CreateChannel(th.Context, targetChannel, false)
		require.Nil(t, err)

		err = th.App.RemoveUserFromChannel(th.Context, th.BasicUser.Id, th.SystemAdminUser.Id, th.BasicChannel)
		require.Nil(t, err)

		e := th.App.ValidateMoveOrCopy(th.Context, &model.WranglerPostList{Posts: []*model.Post{{ChannelId: th.BasicChannel.Id}}}, th.BasicChannel, targetChannel, th.BasicUser)
		require.Error(t, e)
		require.Equal(t, fmt.Sprintf("channel with ID %s doesn't exist or you are not a member", targetChannel.Id), e.Error())
	})

	t.Run("moving thread longer than MoveThreadMaxCount", func(t *testing.T) {
		th.App.UpdateConfig(func(cfg *model.Config) {
			*cfg.WranglerSettings.MoveThreadMaxCount = 1
		})

		e := th.App.ValidateMoveOrCopy(th.Context, &model.WranglerPostList{Posts: []*model.Post{{ChannelId: th.BasicChannel.Id}, {ChannelId: th.BasicChannel.Id}}}, th.BasicChannel, th.BasicChannel, th.BasicUser)
		require.Error(t, e)
		require.Equal(t, "the thread is 2 posts long, but this command is configured to only move threads of up to 1 posts", e.Error())
	})
}

func TestPermanentDeletePost(t *testing.T) {
	mainHelper.Parallel(t)
	th := Setup(t).InitBasic(t)

	t.Run("should permanently delete a post and its file attachment", func(t *testing.T) {
		// Create a post with a file attachment.
		teamID := th.BasicTeam.Id
		channelID := th.BasicChannel.Id
		userID := th.BasicUser.Id
		filename := "test"
		data := []byte("abcd")

		info1, err := th.App.DoUploadFile(th.Context, time.Date(2007, 2, 4, 1, 2, 3, 4, time.Local), teamID, channelID, userID, filename, data, true)
		assert.Nil(t, err)

		post := &model.Post{
			Message:       "asd",
			ChannelId:     channelID,
			PendingPostId: model.NewId() + ":" + fmt.Sprint(model.GetMillis()),
			UserId:        userID,
			CreateAt:      0,
			FileIds:       []string{info1.Id},
		}

		post, err = th.App.CreatePost(th.Context, post, th.BasicChannel, model.CreatePostFlags{SetOnline: true})
		assert.Nil(t, err)

		// Delete the post.
		err = th.App.PermanentDeletePost(th.Context, post.Id, userID)
		assert.Nil(t, err)

		// Wait for the cleanup routine to finish.
		time.Sleep(time.Millisecond * 100)

		// Check that the post can no longer be reached.
		_, err = th.App.GetSinglePost(th.Context, post.Id, true)
		assert.NotNil(t, err)

		// Check that the file can no longer be reached.
		_, err = th.App.GetFileInfo(th.Context, info1.Id)
		assert.NotNil(t, err)
	})

	t.Run("should permanently delete a post that is soft deleted", func(t *testing.T) {
		// Create a post with a file attachment.
		teamID := th.BasicTeam.Id
		channelID := th.BasicChannel.Id
		userID := th.BasicUser.Id
		filename := "test"
		data := []byte("abcd")

		info1, appErr := th.App.DoUploadFile(th.Context, time.Date(2007, 2, 4, 1, 2, 3, 4, time.Local), teamID, channelID, userID, filename, data, true)
		require.Nil(t, appErr)

		post := &model.Post{
			Message:       "asd",
			ChannelId:     channelID,
			PendingPostId: model.NewId() + ":" + fmt.Sprint(model.GetMillis()),
			UserId:        userID,
			CreateAt:      0,
			FileIds:       []string{info1.Id},
		}

		post, appErr = th.App.CreatePost(th.Context, post, th.BasicChannel, model.CreatePostFlags{SetOnline: true})
		assert.Nil(t, appErr)

		infos, err := th.App.Srv().Store().FileInfo().GetForPost(post.Id, true, true, false)
		require.NoError(t, err)
		assert.Len(t, infos, 1)

		// Soft delete the post.
		_, appErr = th.App.DeletePost(th.Context, post.Id, userID)
		assert.Nil(t, appErr)

		// Wait for the cleanup routine to finish.
		time.Sleep(time.Millisecond * 100)

		// Delete the post.
		appErr = th.App.PermanentDeletePost(th.Context, post.Id, userID)
		assert.Nil(t, appErr)

		// Check that the post can no longer be reached.
		_, appErr = th.App.GetSinglePost(th.Context, post.Id, true)
		assert.NotNil(t, appErr)

		infos, err = th.App.Srv().Store().FileInfo().GetForPost(post.Id, true, true, false)
		require.NoError(t, err)
		assert.Len(t, infos, 0)
	})
}

func TestSendTestMessage(t *testing.T) {
	mainHelper.Parallel(t)
	th := Setup(t).InitBasic(t)

	t.Run("Should create the post with the correct prop", func(t *testing.T) {
		post, result := th.App.SendTestMessage(th.Context, th.BasicUser.Id)
		assert.Nil(t, result)
		assert.NotEmpty(t, post.GetProp(model.PostPropsForceNotification))
	})
}

func TestPopulateEditHistoryFileMetadata(t *testing.T) {
	mainHelper.Parallel(t)
	th := Setup(t).InitBasic(t)

	t.Run("should populate file metadata for all posts", func(t *testing.T) {
		fileInfo1, err := th.App.Srv().Store().FileInfo().Save(th.Context,
			&model.FileInfo{
				CreatorId: th.BasicUser.Id,
				Path:      "path.txt",
			})
		require.NoError(t, err)

		fileInfo2, err := th.App.Srv().Store().FileInfo().Save(th.Context,
			&model.FileInfo{
				CreatorId: th.BasicUser.Id,
				Path:      "path.txt",
			})
		require.NoError(t, err)

		post1 := th.CreatePost(t, th.BasicChannel, func(post *model.Post) {
			post.FileIds = model.StringArray{fileInfo1.Id}
		})

		post2 := th.CreatePost(t, th.BasicChannel, func(post *model.Post) {
			post.FileIds = model.StringArray{fileInfo2.Id}
		})

		appErr := th.App.populateEditHistoryFileMetadata([]*model.Post{post1, post2})
		require.Nil(t, appErr)

		require.Len(t, post1.Metadata.Files, 1)
		require.Equal(t, fileInfo1.Id, post1.Metadata.Files[0].Id)

		require.Len(t, post2.Metadata.Files, 1)
		require.Equal(t, fileInfo2.Id, post2.Metadata.Files[0].Id)
	})

	t.Run("should populate file metadata even for deleted posts", func(t *testing.T) {
		fileInfo1, err := th.App.Srv().Store().FileInfo().Save(th.Context,
			&model.FileInfo{
				CreatorId: th.BasicUser.Id,
				Path:      "path.txt",
			})
		require.NoError(t, err)

		fileInfo2, err := th.App.Srv().Store().FileInfo().Save(th.Context,
			&model.FileInfo{
				CreatorId: th.BasicUser.Id,
				Path:      "path.txt",
			})
		require.NoError(t, err)

		post1 := th.CreatePost(t, th.BasicChannel, func(post *model.Post) {
			post.FileIds = model.StringArray{fileInfo1.Id}
		})

		post2 := th.CreatePost(t, th.BasicChannel, func(post *model.Post) {
			post.FileIds = model.StringArray{fileInfo2.Id}
		})

		_, appErr := th.App.DeletePost(th.Context, post1.Id, th.BasicUser.Id)
		require.Nil(t, appErr)

		_, appErr = th.App.DeletePost(th.Context, post2.Id, th.BasicUser.Id)
		require.Nil(t, appErr)

		appErr = th.App.populateEditHistoryFileMetadata([]*model.Post{post1, post2})
		require.Nil(t, appErr)

		require.Len(t, post1.Metadata.Files, 1)
		require.Equal(t, fileInfo1.Id, post1.Metadata.Files[0].Id)

		require.Len(t, post2.Metadata.Files, 1)
		require.Equal(t, fileInfo2.Id, post2.Metadata.Files[0].Id)
	})

	t.Run("should populate file metadata even for deleted fileInfos", func(t *testing.T) {
		fileInfo1, err := th.App.Srv().Store().FileInfo().Save(th.Context,
			&model.FileInfo{
				CreatorId: th.BasicUser.Id,
				Path:      "path.txt",
			})
		require.NoError(t, err)

		fileInfo2, err := th.App.Srv().Store().FileInfo().Save(th.Context,
			&model.FileInfo{
				CreatorId: th.BasicUser.Id,
				Path:      "path.txt",
			})
		require.NoError(t, err)

		post1 := th.CreatePost(t, th.BasicChannel, func(post *model.Post) {
			post.FileIds = model.StringArray{fileInfo1.Id}
		})

		post2 := th.CreatePost(t, th.BasicChannel, func(post *model.Post) {
			post.FileIds = model.StringArray{fileInfo2.Id}
		})

		_, err = th.App.Srv().Store().FileInfo().DeleteForPost(th.Context, post1.Id)
		require.NoError(t, err)

		_, err = th.App.Srv().Store().FileInfo().DeleteForPost(th.Context, post2.Id)
		require.NoError(t, err)

		appErr := th.App.populateEditHistoryFileMetadata([]*model.Post{post1, post2})
		require.Nil(t, appErr)

		require.Len(t, post1.Metadata.Files, 1)
		require.Equal(t, fileInfo1.Id, post1.Metadata.Files[0].Id)
		require.Greater(t, post1.Metadata.Files[0].DeleteAt, int64(0))

		require.Len(t, post2.Metadata.Files, 1)
		require.Equal(t, fileInfo2.Id, post2.Metadata.Files[0].Id)
		require.Greater(t, post2.Metadata.Files[0].DeleteAt, int64(0))
	})
}

<<<<<<< HEAD
func TestFilterPostsByChannelPermissions(t *testing.T) {
	mainHelper.Parallel(t)
	th := Setup(t).InitBasic(t)

	th.App.UpdateConfig(func(cfg *model.Config) {
		*cfg.GuestAccountsSettings.Enable = true
	})

	guestUser := th.CreateGuest(t)
	_, _, appErr := th.App.AddUserToTeam(th.Context, th.BasicTeam.Id, guestUser.Id, "")
	require.Nil(t, appErr)

	privateChannel := th.CreatePrivateChannel(t, th.BasicTeam)

	_, appErr = th.App.AddUserToChannel(th.Context, guestUser, privateChannel, false)
	require.Nil(t, appErr)
	_, appErr = th.App.AddUserToChannel(th.Context, guestUser, th.BasicChannel, false)
	require.Nil(t, appErr)

	post1 := th.CreatePost(t, th.BasicChannel)
	post2 := th.CreatePost(t, privateChannel)
	post3 := th.CreatePost(t, th.BasicChannel)

	t.Run("should filter posts when user has read_channel_content permission", func(t *testing.T) {
		postList := model.NewPostList()
		postList.Posts[post1.Id] = post1
		postList.Posts[post2.Id] = post2
		postList.Posts[post3.Id] = post3
		postList.Order = []string{post1.Id, post2.Id, post3.Id}

		appErr := th.App.FilterPostsByChannelPermissions(th.Context, postList, th.BasicUser.Id)
		require.Nil(t, appErr)
		require.Len(t, postList.Posts, 3)
		require.Len(t, postList.Order, 3)
	})

	t.Run("should filter posts when guest has read_channel_content permission", func(t *testing.T) {
		postList := model.NewPostList()
		postList.Posts[post1.Id] = post1
		postList.Posts[post2.Id] = post2
		postList.Posts[post3.Id] = post3
		postList.Order = []string{post1.Id, post2.Id, post3.Id}

		appErr := th.App.FilterPostsByChannelPermissions(th.Context, postList, guestUser.Id)
		require.Nil(t, appErr)
		require.Len(t, postList.Posts, 3)
		require.Len(t, postList.Order, 3)
	})

	t.Run("should filter posts when guest does not have read_channel_content permission", func(t *testing.T) {
		channelGuestRole, appErr := th.App.GetRoleByName(th.Context, model.ChannelGuestRoleId)
		require.Nil(t, appErr)

		originalPermissions := make([]string, len(channelGuestRole.Permissions))
		copy(originalPermissions, channelGuestRole.Permissions)

		newPermissions := []string{}
		for _, perm := range channelGuestRole.Permissions {
			if perm != model.PermissionReadChannelContent.Id && perm != model.PermissionReadChannel.Id {
				newPermissions = append(newPermissions, perm)
			}
		}

		_, appErr = th.App.PatchRole(channelGuestRole, &model.RolePatch{
			Permissions: &newPermissions,
		})
		require.Nil(t, appErr)

		defer func() {
			_, err := th.App.PatchRole(channelGuestRole, &model.RolePatch{
				Permissions: &originalPermissions,
			})
			require.Nil(t, err)
		}()

		postList := model.NewPostList()
		postList.Posts[post1.Id] = post1
		postList.Posts[post2.Id] = post2
		postList.Posts[post3.Id] = post3
		postList.Order = []string{post1.Id, post2.Id, post3.Id}

		appErr = th.App.FilterPostsByChannelPermissions(th.Context, postList, guestUser.Id)
		require.Nil(t, appErr)
		require.Len(t, postList.Posts, 0)
		require.Len(t, postList.Order, 0)
	})

	t.Run("should handle empty post list", func(t *testing.T) {
		postList := model.NewPostList()
		appErr := th.App.FilterPostsByChannelPermissions(th.Context, postList, th.BasicUser.Id)
		require.Nil(t, appErr)
		require.Len(t, postList.Posts, 0)
		require.Len(t, postList.Order, 0)
	})

	t.Run("should handle nil post list", func(t *testing.T) {
		appErr := th.App.FilterPostsByChannelPermissions(th.Context, nil, th.BasicUser.Id)
		require.Nil(t, appErr)
	})

	t.Run("should handle posts with empty channel IDs", func(t *testing.T) {
		postList := model.NewPostList()
		postWithoutChannel := &model.Post{
			Id:        model.NewId(),
			ChannelId: "",
			Message:   "test",
		}
		postList.Posts[postWithoutChannel.Id] = postWithoutChannel
		postList.Order = []string{postWithoutChannel.Id}

		appErr := th.App.FilterPostsByChannelPermissions(th.Context, postList, th.BasicUser.Id)
		require.Nil(t, appErr)
		require.Len(t, postList.Posts, 0)
		require.Len(t, postList.Order, 0)
	})

	t.Run("should handle posts from non-existent channels", func(t *testing.T) {
		postList := model.NewPostList()
		postWithInvalidChannel := &model.Post{
			Id:        model.NewId(),
			ChannelId: model.NewId(),
			Message:   "test",
		}
		postList.Posts[postWithInvalidChannel.Id] = postWithInvalidChannel
		postList.Order = []string{postWithInvalidChannel.Id}

		appErr := th.App.FilterPostsByChannelPermissions(th.Context, postList, th.BasicUser.Id)
		require.Nil(t, appErr)
		require.Len(t, postList.Posts, 0)
		require.Len(t, postList.Order, 0)
=======
func TestRevealPost(t *testing.T) {
	os.Setenv("MM_FEATUREFLAGS_BURNONREAD", "true")
	t.Cleanup(func() {
		os.Unsetenv("MM_FEATUREFLAGS_BURNONREAD")
	})

	th := Setup(t).InitBasic(t)

	// Helper to create a burn-on-read post
	createBurnOnReadPost := func() *model.Post {
		post := &model.Post{
			ChannelId: th.BasicChannel.Id,
			UserId:    th.BasicUser.Id,
			Message:   "burn on read message",
			Type:      model.PostTypeBurnOnRead,
		}
		post.AddProp(model.PostPropsExpireAt, model.GetMillis()+int64(model.DefaultExpirySeconds*1000))

		createdPost, appErr := th.App.CreatePost(th.Context, post, th.BasicChannel, model.CreatePostFlags{})
		require.Nil(t, appErr)
		require.NotNil(t, createdPost)
		return createdPost
	}

	// Helper to create a regular post
	createRegularPost := func() *model.Post {
		post := &model.Post{
			ChannelId: th.BasicChannel.Id,
			UserId:    th.BasicUser.Id,
			Message:   "regular message",
		}
		createdPost, appErr := th.App.CreatePost(th.Context, post, th.BasicChannel, model.CreatePostFlags{})
		require.Nil(t, appErr)
		require.NotNil(t, createdPost)
		return createdPost
	}

	// Create a second user for testing
	user2 := th.CreateUser(t)
	th.LinkUserToTeam(t, user2, th.BasicTeam)
	th.AddUserToChannel(t, user2, th.BasicChannel)

	t.Run("post type non burn on read", func(t *testing.T) {
		regularPost := createRegularPost()

		revealedPost, appErr := th.App.RevealPost(th.Context, regularPost, user2.Id, "")
		require.NotNil(t, appErr)
		require.Nil(t, revealedPost)
		require.Equal(t, "app.reveal_post.not_burn_on_read.app_error", appErr.Id)
		require.Equal(t, http.StatusBadRequest, appErr.StatusCode)
	})

	t.Run("post doesn't have required prop", func(t *testing.T) {
		enableBoRFeature(th)

		// Create a burn-on-read post without expire_at prop
		post := &model.Post{
			ChannelId: th.BasicChannel.Id,
			UserId:    th.BasicUser.Id,
			Message:   "burn on read message",
			Type:      model.PostTypeBurnOnRead,
		}

		// First save the post normally (which will add expire_at automatically)
		createdPost, appErr := th.App.CreatePost(th.Context, post, th.BasicChannel, model.CreatePostFlags{})
		require.Nil(t, appErr)

		// Now manually remove the expire_at prop to test missing prop scenario
		createdPost.SetProps(make(model.StringInterface))

		revealedPost, appErr := th.App.RevealPost(th.Context, createdPost, user2.Id, "")
		require.NotNil(t, appErr)
		require.Nil(t, revealedPost)
		require.Equal(t, "app.reveal_post.missing_expire_at.app_error", appErr.Id)
		require.Equal(t, http.StatusBadRequest, appErr.StatusCode)
	})

	t.Run("post with invalid expire_at prop type", func(t *testing.T) {
		enableBoRFeature(th)

		post := createBurnOnReadPost()

		// Manually set invalid expire_at type
		post.SetProps(make(model.StringInterface))
		post.AddProp(model.PostPropsExpireAt, "invalid_string")

		revealedPost, appErr := th.App.RevealPost(th.Context, post, user2.Id, "")
		require.NotNil(t, appErr)
		require.Nil(t, revealedPost)
		require.Equal(t, "app.reveal_post.missing_expire_at.app_error", appErr.Id)
	})

	t.Run("post with zero expire_at", func(t *testing.T) {
		enableBoRFeature(th)

		post := createBurnOnReadPost()

		// Manually set zero expire_at
		post.SetProps(make(model.StringInterface))
		post.AddProp(model.PostPropsExpireAt, float64(0))

		revealedPost, appErr := th.App.RevealPost(th.Context, post, user2.Id, "")
		require.NotNil(t, appErr)
		require.Nil(t, revealedPost)
		require.Equal(t, "app.reveal_post.missing_expire_at.app_error", appErr.Id)
	})

	t.Run("read receipt does not exist", func(t *testing.T) {
		enableBoRFeature(th)

		post := createBurnOnReadPost()

		revealedPost, appErr := th.App.RevealPost(th.Context, post, user2.Id, "")
		require.Nil(t, appErr)
		require.NotNil(t, revealedPost)
		require.Equal(t, "burn on read message", revealedPost.Message)
		require.NotNil(t, revealedPost.Metadata)
		require.NotZero(t, revealedPost.Metadata.ExpireAt)

		// Verify read receipt was created
		receipt, err := th.App.Srv().Store().ReadReceipt().Get(th.Context, post.Id, user2.Id)
		require.NoError(t, err)
		require.NotNil(t, receipt)
		require.Equal(t, post.Id, receipt.PostID)
		require.Equal(t, user2.Id, receipt.UserID)
		require.Equal(t, revealedPost.Metadata.ExpireAt, receipt.ExpireAt)
	})

	t.Run("read receipt exists and not expired", func(t *testing.T) {
		enableBoRFeature(th)

		post := createBurnOnReadPost()

		// First reveal to create receipt
		revealedPost1, appErr := th.App.RevealPost(th.Context, post, user2.Id, "")
		require.Nil(t, appErr)
		require.NotNil(t, revealedPost1)
		require.NotZero(t, revealedPost1.Metadata.ExpireAt)

		// Reveal again - should succeed and return the same post
		revealedPost2, appErr := th.App.RevealPost(th.Context, post, user2.Id, "")
		require.Nil(t, appErr)
		require.NotNil(t, revealedPost2)
		require.Equal(t, "burn on read message", revealedPost2.Message)
		require.NotNil(t, revealedPost2.Metadata)
		require.Equal(t, revealedPost1.Metadata.ExpireAt, revealedPost2.Metadata.ExpireAt)
	})

	t.Run("read receipt exists but expired", func(t *testing.T) {
		enableBoRFeature(th)

		post := createBurnOnReadPost()

		// Create an expired read receipt
		expiredReceipt := &model.ReadReceipt{
			UserID:   user2.Id,
			PostID:   post.Id,
			ExpireAt: model.GetMillis() - 1000, // Expired 1 second ago
		}
		_, err := th.App.Srv().Store().ReadReceipt().Save(th.Context, expiredReceipt)
		require.NoError(t, err)

		revealedPost, appErr := th.App.RevealPost(th.Context, post, user2.Id, "")
		require.NotNil(t, appErr)
		require.Nil(t, revealedPost)
		require.Equal(t, "app.reveal_post.read_receipt_expired.error", appErr.Id)
		require.Equal(t, http.StatusForbidden, appErr.StatusCode)
	})

	t.Run("post expired", func(t *testing.T) {
		post := createBurnOnReadPost()

		// Manually set expired expire_at
		post.SetProps(make(model.StringInterface))
		post.AddProp(model.PostPropsExpireAt, model.GetMillis()-1000)

		revealedPost, appErr := th.App.RevealPost(th.Context, post, user2.Id, "")
		require.NotNil(t, appErr)
		require.Nil(t, revealedPost)
		require.Equal(t, "app.reveal_post.post_expired.app_error", appErr.Id)
		require.Equal(t, http.StatusBadRequest, appErr.StatusCode)
	})

	t.Run("revealed post preserves existing metadata", func(t *testing.T) {
		enableBoRFeature(th)

		fileBytes := []byte("test")
		fileInfo, err := th.App.UploadFile(th.Context, fileBytes, th.BasicChannel.Id, "file.txt")
		require.Nil(t, err)

		post := &model.Post{
			ChannelId: th.BasicChannel.Id,
			UserId:    th.BasicUser.Id,
			Message:   "burn on read message",
			Type:      model.PostTypeBurnOnRead,
			FileIds:   model.StringArray{fileInfo.Id},
		}
		post.AddProp(model.PostPropsExpireAt, model.GetMillis()+int64(model.DefaultExpirySeconds*1000))

		createdPost, appErr := th.App.CreatePost(th.Context, post, th.BasicChannel, model.CreatePostFlags{})
		require.Nil(t, appErr)
		require.NotNil(t, createdPost)

		revealedPost, appErr := th.App.RevealPost(th.Context, createdPost, user2.Id, "")
		require.Nil(t, appErr)
		require.NotNil(t, revealedPost)
		require.NotNil(t, revealedPost.Metadata)
		require.NotZero(t, revealedPost.Metadata.ExpireAt)
		require.Len(t, revealedPost.Metadata.Files, 1)
	})
}

func TestBurnPost(t *testing.T) {
	os.Setenv("MM_FEATUREFLAGS_BURNONREAD", "true")
	t.Cleanup(func() {
		os.Unsetenv("MM_FEATUREFLAGS_BURNONREAD")
	})

	th := Setup(t).InitBasic(t)

	// feature flag, configuration and license is not checked for this feature
	// so we set these to enable the feature to create a burn on read post
	th.App.Srv().SetLicense(model.NewTestLicenseSKU(model.LicenseShortSkuEnterpriseAdvanced))
	th.App.UpdateConfig(func(cfg *model.Config) {
		cfg.ServiceSettings.EnableBurnOnRead = model.NewPointer(true)
	})

	th.AddUserToChannel(t, th.BasicUser, th.BasicChannel)  // author of the post
	th.AddUserToChannel(t, th.BasicUser2, th.BasicChannel) // recipient of the post

	// Helper to create a burn-on-read post
	createBurnOnReadPost := func() *model.Post {
		post := &model.Post{
			ChannelId: th.BasicChannel.Id,
			UserId:    th.BasicUser.Id,
			Message:   "burn on read message",
			Type:      model.PostTypeBurnOnRead,
		}
		post.AddProp(model.PostPropsExpireAt, model.GetMillis()+int64(model.DefaultExpirySeconds*1000))

		createdPost, appErr := th.App.CreatePost(th.Context, post, th.BasicChannel, model.CreatePostFlags{})
		require.Nil(t, appErr)
		require.NotNil(t, createdPost)
		return createdPost
	}

	// Helper to create a regular post
	createRegularPost := func() *model.Post {
		post := &model.Post{
			ChannelId: th.BasicChannel.Id,
			UserId:    th.BasicUser.Id,
			Message:   "regular message",
		}
		createdPost, appErr := th.App.CreatePost(th.Context, post, th.BasicChannel, model.CreatePostFlags{})
		require.Nil(t, appErr)
		require.NotNil(t, createdPost)
		return createdPost
	}

	t.Run("burn on read post", func(t *testing.T) {
		post := createBurnOnReadPost()

		appErr := th.App.BurnPost(th.Context, post, th.BasicUser.Id, "")
		require.Nil(t, appErr)

		// Verify post is deleted
		post, err := th.App.Srv().Store().Post().GetSingle(th.Context, post.Id, false)
		require.Error(t, err)
		require.Nil(t, post)
		require.True(t, store.IsErrNotFound(err))
	})

	t.Run("regular post", func(t *testing.T) {
		post := createRegularPost()

		appErr := th.App.BurnPost(th.Context, post, th.BasicUser.Id, "")
		require.NotNil(t, appErr)
		require.Equal(t, "app.burn_post.not_burn_on_read.app_error", appErr.Id)
	})

	t.Run("read receipt does not exist", func(t *testing.T) {
		post := createBurnOnReadPost()

		appErr := th.App.BurnPost(th.Context, post, th.BasicUser2.Id, "")
		require.NotNil(t, appErr)
		require.Equal(t, "app.burn_post.not_revealed.app_error", appErr.Id)
	})

	t.Run("read receipt exists but expired", func(t *testing.T) {
		post := createBurnOnReadPost()

		// Create an expired read receipt
		expiredTime := model.GetMillis() - 1000 // Expired 1 second ago
		expiredReceipt := &model.ReadReceipt{
			UserID:   th.BasicUser2.Id,
			PostID:   post.Id,
			ExpireAt: expiredTime,
		}
		_, err := th.App.Srv().Store().ReadReceipt().Save(th.Context, expiredReceipt)
		require.NoError(t, err)

		appErr := th.App.BurnPost(th.Context, post, th.BasicUser2.Id, "")
		require.Nil(t, appErr) // this is a no-op

		// Verify receipt ExpireAt is unchanged (no-op)
		receipt, err := th.App.Srv().Store().ReadReceipt().Get(th.Context, post.Id, th.BasicUser2.Id)
		require.NoError(t, err)
		require.Equal(t, expiredTime, receipt.ExpireAt)
	})

	t.Run("read receipt exists and not expired", func(t *testing.T) {
		post := createBurnOnReadPost()

		// Create a read receipt that is not expired
		notExpiredReceipt := &model.ReadReceipt{
			UserID:   th.BasicUser2.Id,
			PostID:   post.Id,
			ExpireAt: model.GetMillis() + 10000, // Not expired 10 seconds from now
		}
		_, err := th.App.Srv().Store().ReadReceipt().Save(th.Context, notExpiredReceipt)
		require.NoError(t, err)

		appErr := th.App.BurnPost(th.Context, post, th.BasicUser2.Id, "")
		require.Nil(t, appErr)

		// Verify receipt ExpireAt is updated to current time
		receipt, err := th.App.Srv().Store().ReadReceipt().Get(th.Context, post.Id, th.BasicUser2.Id)
		require.NoError(t, err)
		require.LessOrEqual(t, receipt.ExpireAt, model.GetMillis())
>>>>>>> d7aebb55
	})
}<|MERGE_RESOLUTION|>--- conflicted
+++ resolved
@@ -4469,7 +4469,6 @@
 	})
 }
 
-<<<<<<< HEAD
 func TestFilterPostsByChannelPermissions(t *testing.T) {
 	mainHelper.Parallel(t)
 	th := Setup(t).InitBasic(t)
@@ -4600,7 +4599,9 @@
 		require.Nil(t, appErr)
 		require.Len(t, postList.Posts, 0)
 		require.Len(t, postList.Order, 0)
-=======
+  })
+}
+
 func TestRevealPost(t *testing.T) {
 	os.Setenv("MM_FEATUREFLAGS_BURNONREAD", "true")
 	t.Cleanup(func() {
@@ -4930,6 +4931,5 @@
 		receipt, err := th.App.Srv().Store().ReadReceipt().Get(th.Context, post.Id, th.BasicUser2.Id)
 		require.NoError(t, err)
 		require.LessOrEqual(t, receipt.ExpireAt, model.GetMillis())
->>>>>>> d7aebb55
 	})
 }
// Copyright (c) 2015-present Mattermost, Inc. All Rights Reserved.
// See LICENSE.txt for license information.

package testlib

import (
	"flag"
	"fmt"
	"log"
	"os"
	"path/filepath"
	"testing"

	"github.com/pkg/errors"

	"github.com/mattermost/mattermost/server/public/model"
	"github.com/mattermost/mattermost/server/v8/channels/store"
	"github.com/mattermost/mattermost/server/v8/channels/store/searchlayer"
	"github.com/mattermost/mattermost/server/v8/channels/store/sqlstore"
	"github.com/mattermost/mattermost/server/v8/channels/store/storetest"
	"github.com/mattermost/mattermost/server/v8/channels/utils"
	"github.com/mattermost/mattermost/server/v8/platform/services/searchengine"
)

type MainHelper struct {
	Settings         *model.SqlSettings
	Store            store.Store
	SearchEngine     *searchengine.Broker
	SQLStore         *sqlstore.SqlStore
	ClusterInterface *FakeClusterInterface

	status           int
	testResourcePath string
	replicas         []string
}

type HelperOptions struct {
	EnableStore     bool
	EnableResources bool
	WithReadReplica bool
}

func NewMainHelper() *MainHelper {
	// Ignore any globally defined datasource if a test dsn defined
	if os.Getenv("TEST_DATABASE_MYSQL_DSN") != "" || os.Getenv("TEST_DATABASE_POSTGRESQL_DSN") != "" {
		os.Unsetenv("MM_SQLSETTINGS_DATASOURCE")
	}

	return NewMainHelperWithOptions(&HelperOptions{
		EnableStore:     true,
		EnableResources: true,
	})
}

func NewMainHelperWithOptions(options *HelperOptions) *MainHelper {
	// Ignore any globally defined datasource if a test dsn defined
	if os.Getenv("TEST_DATABASE_MYSQL_DSN") != "" || os.Getenv("TEST_DATABASE_POSTGRESQL_DSN") != "" {
		os.Unsetenv("MM_SQLSETTINGS_DATASOURCE")
	}

	// Unset environment variables commonly set for development that interfere with tests.
	os.Unsetenv("MM_SERVICESETTINGS_SITEURL")
	os.Unsetenv("MM_SERVICESETTINGS_LISTENADDRESS")
	os.Unsetenv("MM_SERVICESETTINGS_ENABLEDEVELOPER")

	var mainHelper MainHelper
	flag.Parse()

	utils.TranslationsPreInit()

	if options != nil {
		if options.EnableStore && !testing.Short() {
			mainHelper.setupStore(options.WithReadReplica)
		}

		if options.EnableResources {
			mainHelper.setupResources()
		}
	}

	return &mainHelper
}

func (h *MainHelper) Main(m *testing.M) {
	if h.testResourcePath != "" {
		prevDir, err := os.Getwd()
		if err != nil {
			panic("Failed to get current working directory: " + err.Error())
		}

		err = os.Chdir(h.testResourcePath)
		if err != nil {
			panic(fmt.Sprintf("Failed to set current working directory to %s: %s", h.testResourcePath, err.Error()))
		}

		defer func() {
			err := os.Chdir(prevDir)
			if err != nil {
				panic(fmt.Sprintf("Failed to restore current working directory to %s: %s", prevDir, err.Error()))
			}
		}()
	}

	h.status = m.Run()
}

func (h *MainHelper) setupStore(withReadReplica bool) {
	driverName := os.Getenv("MM_SQLSETTINGS_DRIVERNAME")
	if driverName == "" {
		driverName = model.DatabaseDriverPostgres
	}

	h.Settings = storetest.MakeSqlSettings(driverName, withReadReplica)
	h.replicas = h.Settings.DataSourceReplicas

	config := &model.Config{}
	config.SetDefaults()

	h.SearchEngine = searchengine.NewBroker(config)
	h.ClusterInterface = &FakeClusterInterface{}
	h.SQLStore = sqlstore.New(*h.Settings, nil)
	h.Store = searchlayer.NewSearchLayer(&TestStore{
		h.SQLStore,
	}, h.SearchEngine, config)
}

func (h *MainHelper) ToggleReplicasOff() {
	if h.SQLStore.GetLicense() == nil {
		panic("expecting a license to use this")
	}
	h.Settings.DataSourceReplicas = []string{}
	lic := h.SQLStore.GetLicense()
	h.SQLStore = sqlstore.New(*h.Settings, nil)
	h.SQLStore.UpdateLicense(lic)
}

func (h *MainHelper) ToggleReplicasOn() {
	if h.SQLStore.GetLicense() == nil {
		panic("expecting a license to use this")
	}
	h.Settings.DataSourceReplicas = h.replicas
	lic := h.SQLStore.GetLicense()
	h.SQLStore = sqlstore.New(*h.Settings, nil)
	h.SQLStore.UpdateLicense(lic)
}

func (h *MainHelper) setupResources() {
	var err error
	h.testResourcePath, err = SetupTestResources()
	if err != nil {
		panic("failed to setup test resources: " + err.Error())
	}
}

// PreloadMigrations preloads the migrations and roles into the database
// so that they are not run again when the migrations happen every time
// the server is started.
// This change is forward-compatible with new migrations and only new migrations
// will get executed.
// Only if the schema of either roles or systems table changes, this will break.
// In that case, just update the migrations or comment this out for the time being.
// In the worst case, only an optimization is lost.
//
// Re-generate the files with:
// pg_dump -a -h localhost -U mmuser -d <> --no-comments --inserts -t roles -t systems
// mysqldump -u root -p <> --no-create-info --extended-insert=FALSE Systems Roles
// And keep only the permission related rows in the systems table output.
func (h *MainHelper) PreloadMigrations() {
	var buf []byte
	var err error

	basePath := os.Getenv("MM_SERVER_PATH")
	if basePath == "" {
		_, errFile := os.Stat("mattermost-server/server")
		if os.IsNotExist(errFile) {
			basePath = "mattermost/server"
		} else {
			basePath = "mattermost-server/server"
		}
	}
	relPath := "channels/testlib/testdata"
	switch *h.Settings.DriverName {
	case model.DatabaseDriverPostgres:
		finalPath := filepath.Join(basePath, relPath, "postgres_migration_warmup.sql")
		buf, err = os.ReadFile(finalPath)
		if err != nil {
			panic(fmt.Errorf("cannot read file: %v", err))
		}
	case model.DatabaseDriverMysql:
		finalPath := filepath.Join(basePath, relPath, "mysql_migration_warmup.sql")
		buf, err = os.ReadFile(finalPath)
		if err != nil {
			panic(fmt.Errorf("cannot read file: %v", err))
		}
	}
	handle := h.SQLStore.GetMasterX()
	_, err = handle.Exec(string(buf))
	if err != nil {
		panic(errors.Wrap(err, "Error preloading migrations. Check if you have &multiStatements=true in your DSN if you are using MySQL. Or perhaps the schema changed? If yes, then update the warmup files accordingly"))
	}
<<<<<<< HEAD
=======

	h.PreloadBoardsMigrationsIfNeeded()
}

// PreloadBoardsMigrationsIfNeeded loads boards migrations if the
// focalboard_schema_migrations table exists already.
// Besides this, the same compatibility and breaking conditions that
// PreloadMigrations has apply here.
//
// Re-generate the files with:
// pg_dump -a -h localhost -U mmuser -d <> --no-comments --inserts -t focalboard_system_settings
// mysqldump -u root -p <> --no-create-info --extended-insert=FALSE focalboard_system_settings
func (h *MainHelper) PreloadBoardsMigrationsIfNeeded() {
	tableSchemaFn := "current_schema()"
	if *h.Settings.DriverName == model.DatabaseDriverMysql {
		tableSchemaFn = "DATABASE()"
	}

	basePath := os.Getenv("MM_SERVER_PATH")
	if basePath == "" {
		_, errFile := os.Stat("mattermost-server/server")
		if os.IsNotExist(errFile) {
			basePath = "mattermost/server"
		} else {
			basePath = "mattermost-server/server"
		}
	}
	relPath := "channels/testlib/testdata"

	handle := h.SQLStore.GetMasterX()
	var boardsTableCount int
	gErr := handle.Get(&boardsTableCount, `
      SELECT COUNT(*)
        FROM INFORMATION_SCHEMA.TABLES
       WHERE TABLE_SCHEMA = `+tableSchemaFn+`
         AND TABLE_NAME = 'focalboard_schema_migrations'`)
	if gErr != nil {
		panic(errors.Wrap(gErr, "Error preloading migrations. Cannot query INFORMATION_SCHEMA table to check for focalboard_schema_migrations table"))
	}

	var buf []byte
	var err error
	if boardsTableCount != 0 {
		switch *h.Settings.DriverName {
		case model.DatabaseDriverPostgres:
			boardsFinalPath := filepath.Join(basePath, relPath, "boards_postgres_migration_warmup.sql")
			buf, err = os.ReadFile(boardsFinalPath)
			if err != nil {
				panic(fmt.Errorf("cannot read file: %v", err))
			}
		case model.DatabaseDriverMysql:
			boardsFinalPath := filepath.Join(basePath, relPath, "boards_mysql_migration_warmup.sql")
			buf, err = os.ReadFile(boardsFinalPath)
			if err != nil {
				panic(fmt.Errorf("cannot read file: %v", err))
			}
		}
		if _, err := handle.Exec(string(buf)); err != nil {
			panic(errors.Wrap(err, "Error preloading boards migrations. Check if you have &multiStatements=true in your DSN if you are using MySQL. Or perhaps the schema changed? If yes, then update the warmup files accordingly"))
		}
	}
>>>>>>> fcb322b8
}

func (h *MainHelper) Close() error {
	if h.SQLStore != nil {
		h.SQLStore.Close()
	}
	if h.Settings != nil {
		storetest.CleanupSqlSettings(h.Settings)
	}
	if h.testResourcePath != "" {
		os.RemoveAll(h.testResourcePath)
	}

	if r := recover(); r != nil {
		log.Fatalln(r)
	}

	os.Exit(h.status)

	return nil
}

func (h *MainHelper) GetSQLSettings() *model.SqlSettings {
	if h.Settings == nil {
		panic("MainHelper not initialized with database access.")
	}

	return h.Settings
}

func (h *MainHelper) GetStore() store.Store {
	if h.Store == nil {
		panic("MainHelper not initialized with store.")
	}

	return h.Store
}

func (h *MainHelper) GetSQLStore() *sqlstore.SqlStore {
	if h.SQLStore == nil {
		panic("MainHelper not initialized with sql store.")
	}

	return h.SQLStore
}

func (h *MainHelper) GetClusterInterface() *FakeClusterInterface {
	if h.ClusterInterface == nil {
		panic("MainHelper not initialized with cluster interface.")
	}

	return h.ClusterInterface
}

func (h *MainHelper) GetSearchEngine() *searchengine.Broker {
	if h.SearchEngine == nil {
		panic("MainHelper not initialized with search engine")
	}

	return h.SearchEngine
}

func (h *MainHelper) SetReplicationLagForTesting(seconds int) error {
	if dn := h.SQLStore.DriverName(); dn != model.DatabaseDriverMysql {
		return fmt.Errorf("method not implemented for %q database driver, only %q is supported", dn, model.DatabaseDriverMysql)
	}

	err := h.execOnEachReplica("STOP SLAVE SQL_THREAD FOR CHANNEL ''")
	if err != nil {
		return err
	}

	err = h.execOnEachReplica(fmt.Sprintf("CHANGE MASTER TO MASTER_DELAY = %d", seconds))
	if err != nil {
		return err
	}

	err = h.execOnEachReplica("START SLAVE SQL_THREAD FOR CHANNEL ''")
	if err != nil {
		return err
	}

	return nil
}

func (h *MainHelper) execOnEachReplica(query string, args ...any) error {
	for _, replica := range h.SQLStore.ReplicaXs {
		_, err := replica.Load().Exec(query, args...)
		if err != nil {
			return err
		}
	}
	return nil
}<|MERGE_RESOLUTION|>--- conflicted
+++ resolved
@@ -198,70 +198,6 @@
 	if err != nil {
 		panic(errors.Wrap(err, "Error preloading migrations. Check if you have &multiStatements=true in your DSN if you are using MySQL. Or perhaps the schema changed? If yes, then update the warmup files accordingly"))
 	}
-<<<<<<< HEAD
-=======
-
-	h.PreloadBoardsMigrationsIfNeeded()
-}
-
-// PreloadBoardsMigrationsIfNeeded loads boards migrations if the
-// focalboard_schema_migrations table exists already.
-// Besides this, the same compatibility and breaking conditions that
-// PreloadMigrations has apply here.
-//
-// Re-generate the files with:
-// pg_dump -a -h localhost -U mmuser -d <> --no-comments --inserts -t focalboard_system_settings
-// mysqldump -u root -p <> --no-create-info --extended-insert=FALSE focalboard_system_settings
-func (h *MainHelper) PreloadBoardsMigrationsIfNeeded() {
-	tableSchemaFn := "current_schema()"
-	if *h.Settings.DriverName == model.DatabaseDriverMysql {
-		tableSchemaFn = "DATABASE()"
-	}
-
-	basePath := os.Getenv("MM_SERVER_PATH")
-	if basePath == "" {
-		_, errFile := os.Stat("mattermost-server/server")
-		if os.IsNotExist(errFile) {
-			basePath = "mattermost/server"
-		} else {
-			basePath = "mattermost-server/server"
-		}
-	}
-	relPath := "channels/testlib/testdata"
-
-	handle := h.SQLStore.GetMasterX()
-	var boardsTableCount int
-	gErr := handle.Get(&boardsTableCount, `
-      SELECT COUNT(*)
-        FROM INFORMATION_SCHEMA.TABLES
-       WHERE TABLE_SCHEMA = `+tableSchemaFn+`
-         AND TABLE_NAME = 'focalboard_schema_migrations'`)
-	if gErr != nil {
-		panic(errors.Wrap(gErr, "Error preloading migrations. Cannot query INFORMATION_SCHEMA table to check for focalboard_schema_migrations table"))
-	}
-
-	var buf []byte
-	var err error
-	if boardsTableCount != 0 {
-		switch *h.Settings.DriverName {
-		case model.DatabaseDriverPostgres:
-			boardsFinalPath := filepath.Join(basePath, relPath, "boards_postgres_migration_warmup.sql")
-			buf, err = os.ReadFile(boardsFinalPath)
-			if err != nil {
-				panic(fmt.Errorf("cannot read file: %v", err))
-			}
-		case model.DatabaseDriverMysql:
-			boardsFinalPath := filepath.Join(basePath, relPath, "boards_mysql_migration_warmup.sql")
-			buf, err = os.ReadFile(boardsFinalPath)
-			if err != nil {
-				panic(fmt.Errorf("cannot read file: %v", err))
-			}
-		}
-		if _, err := handle.Exec(string(buf)); err != nil {
-			panic(errors.Wrap(err, "Error preloading boards migrations. Check if you have &multiStatements=true in your DSN if you are using MySQL. Or perhaps the schema changed? If yes, then update the warmup files accordingly"))
-		}
-	}
->>>>>>> fcb322b8
 }
 
 func (h *MainHelper) Close() error {

--- conflicted
+++ resolved
@@ -645,25 +645,6 @@
 		return
 	}
 
-<<<<<<< HEAD
-	// Run plugin hook before file download
-	pluginContext := &plugin.Context{
-		RequestId:      c.AppContext.RequestId(),
-		SessionId:      c.AppContext.Session().Id,
-		IPAddress:      c.AppContext.IPAddress(),
-		AcceptLanguage: c.AppContext.AcceptLanguage(),
-		UserAgent:      c.AppContext.UserAgent(),
-	}
-	rejectionReason := runFileWillBeDownloadedHook(c.App, pluginContext, info, c.AppContext.Session().UserId, model.FileDownloadTypeFile, c.AppContext.T)
-
-	if rejectionReason != "" {
-		c.Err = model.NewAppError("getFile", "api.file.get_file.rejected_by_plugin",
-			map[string]any{"Reason": rejectionReason}, "", http.StatusLocked)
-		return
-	}
-
-	fileReader, err := c.App.FileReader(info.Path)
-=======
 	model.AddEventParameterAuditableToAuditRec(auditRec, "file", fileInfo)
 
 	if !isContentReviewer {
@@ -679,8 +660,24 @@
 		}
 	}
 
+	// Run plugin hook before file download
+	pluginContext := &plugin.Context{
+		RequestId:      c.AppContext.RequestId(),
+		SessionId:      c.AppContext.Session().Id,
+		IPAddress:      c.AppContext.IPAddress(),
+		AcceptLanguage: c.AppContext.AcceptLanguage(),
+		UserAgent:      c.AppContext.UserAgent(),
+	}
+	rejectionReason := runFileWillBeDownloadedHook(c.App, pluginContext, fileInfo, c.AppContext.Session().UserId, model.FileDownloadTypeFile, c.AppContext.T)
+
+	if rejectionReason != "" {
+		c.Err = model.NewAppError("getFile", "api.file.get_file.rejected_by_plugin",
+			map[string]any{"Reason": rejectionReason}, "", http.StatusLocked)
+		return
+	}
+
 	fileReader, err := c.App.FileReader(fileInfo.Path)
->>>>>>> 4ba7f7e1
+
 	if err != nil {
 		c.Err = err
 		c.Err.StatusCode = http.StatusNotFound

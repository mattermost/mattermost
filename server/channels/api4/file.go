// Copyright (c) 2015-present Mattermost, Inc. All Rights Reserved.
// See LICENSE.txt for license information.

package api4

import (
	"bytes"
	"crypto/subtle"
	"encoding/json"
	"io"
	"mime"
	"mime/multipart"
	"net/http"
	"strconv"
	"time"

	"github.com/mattermost/mattermost/server/public/model"
	"github.com/mattermost/mattermost/server/public/shared/mlog"
	"github.com/mattermost/mattermost/server/v8/channels/app"
	"github.com/mattermost/mattermost/server/v8/channels/audit"
	"github.com/mattermost/mattermost/server/v8/channels/utils"
	"github.com/mattermost/mattermost/server/v8/platform/shared/web"
)

const (
	FileTeamId = "noteam"

	PreviewImageType   = "image/jpeg"
	ThumbnailImageType = "image/jpeg"
)

const maxMultipartFormDataBytes = 10 * 1024 // 10Kb

func (api *API) InitFile() {
	api.BaseRoutes.Files.Handle("", api.APISessionRequired(uploadFileStream, handlerParamFileAPI)).Methods("POST")
	api.BaseRoutes.File.Handle("", api.APISessionRequiredTrustRequester(getFile)).Methods("GET")
	api.BaseRoutes.File.Handle("/thumbnail", api.APISessionRequiredTrustRequester(getFileThumbnail)).Methods("GET")
	api.BaseRoutes.File.Handle("/link", api.APISessionRequired(getFileLink)).Methods("GET")
	api.BaseRoutes.File.Handle("/preview", api.APISessionRequiredTrustRequester(getFilePreview)).Methods("GET")
	api.BaseRoutes.File.Handle("/info", api.APISessionRequired(getFileInfo)).Methods("GET")

	api.BaseRoutes.Team.Handle("/files/search", api.APISessionRequiredDisableWhenBusy(searchFiles)).Methods("POST")

	api.BaseRoutes.PublicFile.Handle("", api.APIHandler(getPublicFile)).Methods("GET", "HEAD")
}

func parseMultipartRequestHeader(req *http.Request) (boundary string, err error) {
	v := req.Header.Get("Content-Type")
	if v == "" {
		return "", http.ErrNotMultipart
	}
	d, params, err := mime.ParseMediaType(v)
	if err != nil || d != "multipart/form-data" {
		return "", http.ErrNotMultipart
	}
	boundary, ok := params["boundary"]
	if !ok {
		return "", http.ErrMissingBoundary
	}

	return boundary, nil
}

func multipartReader(req *http.Request, stream io.Reader) (*multipart.Reader, error) {
	boundary, err := parseMultipartRequestHeader(req)
	if err != nil {
		return nil, err
	}

	if stream != nil {
		return multipart.NewReader(stream, boundary), nil
	}

	return multipart.NewReader(req.Body, boundary), nil
}

func uploadFileStream(c *Context, w http.ResponseWriter, r *http.Request) {
	if !*c.App.Config().FileSettings.EnableFileAttachments {
		c.Err = model.NewAppError("uploadFileStream",
			"api.file.attachments.disabled.app_error",
			nil, "", http.StatusForbidden)
		return
	}

	// Parse the post as a regular form (in practice, use the URL values
	// since we never expect a real application/x-www-form-urlencoded
	// form).
	if r.Form == nil {
		err := r.ParseForm()
		if err != nil {
			c.Err = model.NewAppError("uploadFileStream",
				"api.file.upload_file.read_request.app_error",
				nil, err.Error(), http.StatusBadRequest)
			return
		}
	}

	if r.ContentLength == 0 {
		c.Err = model.NewAppError("uploadFileStream",
			"api.file.upload_file.read_request.app_error",
			nil, "Content-Length should not be 0", http.StatusBadRequest)
		return
	}

	timestamp := time.Now()
	var fileUploadResponse *model.FileUploadResponse

	_, err := parseMultipartRequestHeader(r)
	switch err {
	case nil:
		fileUploadResponse = uploadFileMultipart(c, r, nil, timestamp)

	case http.ErrNotMultipart:
		fileUploadResponse = uploadFileSimple(c, r, timestamp)

	default:
		c.Err = model.NewAppError("uploadFileStream",
			"api.file.upload_file.read_request.app_error",
			nil, err.Error(), http.StatusBadRequest)
	}
	if c.Err != nil {
		return
	}

	// Write the response values to the output upon return
	w.WriteHeader(http.StatusCreated)
	if err := json.NewEncoder(w).Encode(fileUploadResponse); err != nil {
		c.Logger.Warn("Error while writing response", mlog.Err(err))
	}
}

// uploadFileSimple uploads a file from a simple POST with the file in the request body
func uploadFileSimple(c *Context, r *http.Request, timestamp time.Time) *model.FileUploadResponse {
	// Simple POST with the file in the body and all metadata in the args.
	c.RequireChannelId()
	c.RequireFilename()
	if c.Err != nil {
		return nil
	}

	auditRec := c.MakeAuditRecord("uploadFileSimple", audit.Fail)
	defer c.LogAuditRec(auditRec)
	audit.AddEventParameter(auditRec, "channel_id", c.Params.ChannelId)

	if !c.App.SessionHasPermissionToChannel(c.AppContext, *c.AppContext.Session(), c.Params.ChannelId, model.PermissionUploadFile) {
		c.SetPermissionError(model.PermissionUploadFile)
		return nil
	}

	clientId := r.Form.Get("client_id")
	audit.AddEventParameter(auditRec, "client_id", clientId)

	creatorId := c.AppContext.Session().UserId
	if isBookmark, err := strconv.ParseBool(r.URL.Query().Get(model.BookmarkFileOwner)); err == nil && isBookmark {
		creatorId = model.BookmarkFileOwner
		audit.AddEventParameter(auditRec, model.BookmarkFileOwner, true)
	}

	info, appErr := c.App.UploadFileX(c.AppContext, c.Params.ChannelId, c.Params.Filename, r.Body,
		app.UploadFileSetTeamId(FileTeamId),
		app.UploadFileSetUserId(creatorId),
		app.UploadFileSetTimestamp(timestamp),
		app.UploadFileSetContentLength(r.ContentLength),
		app.UploadFileSetClientId(clientId))
	if appErr != nil {
		c.Err = appErr
		return nil
	}
	audit.AddEventParameterAuditable(auditRec, "file", info)

	fileUploadResponse := &model.FileUploadResponse{
		FileInfos: []*model.FileInfo{info},
	}
	if clientId != "" {
		fileUploadResponse.ClientIds = []string{clientId}
	}
	auditRec.Success()
	return fileUploadResponse
}

// uploadFileMultipart parses and uploads file(s) from a mime/multipart
// request.  It pre-buffers up to the first part which is either the (a)
// `channel_id` value, or (b) a file. Then in case of (a) it re-processes the
// entire message recursively calling itself in stream mode. In case of (b) it
// calls to uploadFileMultipartLegacy for legacy support
func uploadFileMultipart(c *Context, r *http.Request, asStream io.Reader, timestamp time.Time) *model.FileUploadResponse {
	expectClientIds := true
	var clientIds []string
	resp := model.FileUploadResponse{
		FileInfos: []*model.FileInfo{},
		ClientIds: []string{},
	}

	var buf *bytes.Buffer
	var mr *multipart.Reader
	var err error
	if asStream == nil {
		// We need to buffer until we get the channel_id, or the first file.
		buf = &bytes.Buffer{}
		mr, err = multipartReader(r, io.TeeReader(r.Body, buf))
	} else {
		mr, err = multipartReader(r, asStream)
	}
	if err != nil {
		c.Err = model.NewAppError("uploadFileMultipart",
			"api.file.upload_file.read_request.app_error",
			nil, err.Error(), http.StatusBadRequest)
		return nil
	}

	nFiles := 0
NextPart:
	for {
		part, err := mr.NextPart()
		if err == io.EOF {
			break
		}
		if err != nil {
			c.Err = model.NewAppError("uploadFileMultipart",
				"api.file.upload_file.read_request.app_error",
				nil, err.Error(), http.StatusBadRequest)
			return nil
		}

		// Parse any form fields in the multipart.
		formname := part.FormName()
		if formname == "" {
			continue
		}
		filename := part.FileName()
		if filename == "" {
			var b bytes.Buffer
			_, err = io.CopyN(&b, part, maxMultipartFormDataBytes)
			if err != nil && err != io.EOF {
				c.Err = model.NewAppError("uploadFileMultipart",
					"api.file.upload_file.read_form_value.app_error",
					map[string]any{"Formname": formname},
					err.Error(), http.StatusBadRequest)
				return nil
			}
			v := b.String()

			switch formname {
			case "channel_id":
				if c.Params.ChannelId != "" && c.Params.ChannelId != v {
					c.Err = model.NewAppError("uploadFileMultipart",
						"api.file.upload_file.multiple_channel_ids.app_error",
						nil, "", http.StatusBadRequest)
					return nil
				}
				if v != "" {
					c.Params.ChannelId = v
				}

				// Got channel_id, re-process the entire post
				// in the streaming mode.
				if asStream == nil {
					return uploadFileMultipart(c, r, io.MultiReader(buf, r.Body), timestamp)
				}

			case "client_ids":
				if !expectClientIds {
					c.SetInvalidParam("client_ids")
					return nil
				}
				clientIds = append(clientIds, v)

			default:
				c.SetInvalidParam(formname)
				return nil
			}

			continue NextPart
		}

		isBookmark := false
		if val, queryErr := strconv.ParseBool(r.URL.Query().Get(model.BookmarkFileOwner)); queryErr == nil {
			isBookmark = val
		}

		// A file part.

		if c.Params.ChannelId == "" && asStream == nil {
			// Got file before channel_id, fall back to legacy buffered mode
			mr, err = multipartReader(r, io.MultiReader(buf, r.Body))
			if err != nil {
				c.Err = model.NewAppError("uploadFileMultipart",
					"api.file.upload_file.read_request.app_error",
					nil, err.Error(), http.StatusBadRequest)
				return nil
			}

			return uploadFileMultipartLegacy(c, mr, timestamp, isBookmark)
		}

		c.RequireChannelId()
		if c.Err != nil {
			return nil
		}
		if !c.App.SessionHasPermissionToChannel(c.AppContext, *c.AppContext.Session(), c.Params.ChannelId, model.PermissionUploadFile) {
			c.SetPermissionError(model.PermissionUploadFile)
			return nil
		}

		// If there's no clientIds when the first file comes, expect
		// none later.
		if nFiles == 0 && len(clientIds) == 0 {
			expectClientIds = false
		}

		// Must have a exactly one client ID for each file.
		clientId := ""
		if expectClientIds {
			if nFiles >= len(clientIds) {
				c.SetInvalidParam("client_ids")
				return nil
			}

			clientId = clientIds[nFiles]
		}

		auditRec := c.MakeAuditRecord("uploadFileMultipart", audit.Fail)
		audit.AddEventParameter(auditRec, "channel_id", c.Params.ChannelId)
		audit.AddEventParameter(auditRec, "client_id", clientId)

		creatorId := c.AppContext.Session().UserId
		if isBookmark {
			creatorId = model.BookmarkFileOwner
			audit.AddEventParameter(auditRec, model.BookmarkFileOwner, true)
		}

		info, appErr := c.App.UploadFileX(c.AppContext, c.Params.ChannelId, filename, part,
			app.UploadFileSetTeamId(FileTeamId),
			app.UploadFileSetUserId(creatorId),
			app.UploadFileSetTimestamp(timestamp),
			app.UploadFileSetContentLength(-1),
			app.UploadFileSetClientId(clientId))
		if appErr != nil {
			c.Err = appErr
			c.LogAuditRec(auditRec)
			return nil
		}
		audit.AddEventParameterAuditable(auditRec, "file", info)

		auditRec.Success()
		c.LogAuditRec(auditRec)

		// add to the response
		resp.FileInfos = append(resp.FileInfos, info)
		if expectClientIds {
			resp.ClientIds = append(resp.ClientIds, clientId)
		}

		nFiles++
	}

	// Verify that the number of ClientIds matched the number of files.
	if expectClientIds && len(clientIds) != nFiles {
		c.Err = model.NewAppError("uploadFileMultipart",
			"api.file.upload_file.incorrect_number_of_client_ids.app_error",
			map[string]any{"NumClientIds": len(clientIds), "NumFiles": nFiles},
			"", http.StatusBadRequest)
		return nil
	}

	return &resp
}

// uploadFileMultipartLegacy reads, buffers, and then uploads the message,
// borrowing from http.ParseMultipartForm.  If successful it returns a
// *model.FileUploadResponse filled in with the individual model.FileInfo's.
func uploadFileMultipartLegacy(c *Context, mr *multipart.Reader,
	timestamp time.Time, isBookmark bool) *model.FileUploadResponse {
	// Parse the entire form.
	form, err := mr.ReadForm(*c.App.Config().FileSettings.MaxFileSize)
	if err != nil {
		c.Err = model.NewAppError("uploadFileMultipartLegacy",
			"api.file.upload_file.read_request.app_error",
			nil, err.Error(), http.StatusInternalServerError)
		return nil
	}

	// get and validate the channel Id, permission to upload there.
	if len(form.Value["channel_id"]) == 0 {
		c.SetInvalidParam("channel_id")
		return nil
	}
	channelId := form.Value["channel_id"][0]
	c.Params.ChannelId = channelId
	c.RequireChannelId()
	if c.Err != nil {
		return nil
	}
	if !c.App.SessionHasPermissionToChannel(c.AppContext, *c.AppContext.Session(), channelId, model.PermissionUploadFile) {
		c.SetPermissionError(model.PermissionUploadFile)
		return nil
	}

	// Check that we have either no client IDs, or one per file.
	clientIds := form.Value["client_ids"]
	fileHeaders := form.File["files"]
	if len(clientIds) != 0 && len(clientIds) != len(fileHeaders) {
		c.Err = model.NewAppError("uploadFilesMultipartBuffered",
			"api.file.upload_file.incorrect_number_of_client_ids.app_error",
			map[string]any{"NumClientIds": len(clientIds), "NumFiles": len(fileHeaders)},
			"", http.StatusBadRequest)
		return nil
	}

	resp := model.FileUploadResponse{
		FileInfos: []*model.FileInfo{},
		ClientIds: []string{},
	}

	for i, fileHeader := range fileHeaders {
		f, err := fileHeader.Open()
		if err != nil {
			c.Err = model.NewAppError("uploadFileMultipartLegacy",
				"api.file.upload_file.read_request.app_error",
				nil, err.Error(), http.StatusBadRequest)
			return nil
		}

		clientId := ""
		if len(clientIds) > 0 {
			clientId = clientIds[i]
		}

		auditRec := c.MakeAuditRecord("uploadFileMultipartLegacy", audit.Fail)
		defer c.LogAuditRec(auditRec)
		audit.AddEventParameter(auditRec, "channel_id", channelId)
		audit.AddEventParameter(auditRec, "client_id", clientId)

		creatorId := c.AppContext.Session().UserId
		if isBookmark {
			creatorId = model.BookmarkFileOwner
			audit.AddEventParameter(auditRec, model.BookmarkFileOwner, true)
		}

		info, appErr := c.App.UploadFileX(c.AppContext, c.Params.ChannelId, fileHeader.Filename, f,
			app.UploadFileSetTeamId(FileTeamId),
			app.UploadFileSetUserId(creatorId),
			app.UploadFileSetTimestamp(timestamp),
			app.UploadFileSetContentLength(-1),
			app.UploadFileSetClientId(clientId))
		f.Close()
		if appErr != nil {
			c.Err = appErr
			c.LogAuditRec(auditRec)
			return nil
		}
		audit.AddEventParameterAuditable(auditRec, "file", info)

		auditRec.Success()
		c.LogAuditRec(auditRec)

		resp.FileInfos = append(resp.FileInfos, info)
		if clientId != "" {
			resp.ClientIds = append(resp.ClientIds, clientId)
		}
	}

	return &resp
}

func getFile(c *Context, w http.ResponseWriter, r *http.Request) {
	c.RequireFileId()
	if c.Err != nil {
		return
	}

	forceDownload, _ := strconv.ParseBool(r.URL.Query().Get("download"))

	auditRec := c.MakeAuditRecord("getFile", audit.Fail)
	defer c.LogAuditRec(auditRec)
	audit.AddEventParameter(auditRec, "force_download", forceDownload)

	info, err := c.App.GetFileInfo(c.AppContext, c.Params.FileId)
	if err != nil {
		c.Err = err
		setInaccessibleFileHeader(w, err)
		return
	}
	audit.AddEventParameterAuditable(auditRec, "file", info)

<<<<<<< HEAD
	if info.CreatorId == model.BookmarkFileOwner {
		if !c.App.SessionHasPermissionToChannel(c.AppContext, *c.AppContext.Session(), info.ChannelId, model.PermissionReadChannelContent) {
			c.SetPermissionError(model.PermissionReadChannelContent)
			return
		}
	} else if info.CreatorId != c.AppContext.Session().UserId && !c.App.SessionHasPermissionToChannel(c.AppContext, *c.AppContext.Session(), info.ChannelId, model.PermissionReadChannelContent) {
=======
	perm := c.App.SessionHasPermissionToChannel(c.AppContext, *c.AppContext.Session(), info.ChannelId, model.PermissionReadChannelContent)
	if info.CreatorId == model.BookmarkFileOwner {
		if !perm {
			c.SetPermissionError(model.PermissionReadChannelContent)
			return
		}
	} else if info.CreatorId != c.AppContext.Session().UserId && !perm {
>>>>>>> 96825e23
		c.SetPermissionError(model.PermissionReadChannelContent)
		return
	}

	fileReader, err := c.App.FileReader(info.Path)
	if err != nil {
		c.Err = err
		c.Err.StatusCode = http.StatusNotFound
		return
	}
	defer fileReader.Close()

	auditRec.Success()

	web.WriteFileResponse(info.Name, info.MimeType, info.Size, time.Unix(0, info.UpdateAt*int64(1000*1000)), *c.App.Config().ServiceSettings.WebserverMode, fileReader, forceDownload, w, r)
}

func getFileThumbnail(c *Context, w http.ResponseWriter, r *http.Request) {
	c.RequireFileId()
	if c.Err != nil {
		return
	}

	forceDownload, _ := strconv.ParseBool(r.URL.Query().Get("download"))
	info, err := c.App.GetFileInfo(c.AppContext, c.Params.FileId)
	if err != nil {
		c.Err = err
		setInaccessibleFileHeader(w, err)
		return
	}

<<<<<<< HEAD
	if info.CreatorId == model.BookmarkFileOwner {
		if !c.App.SessionHasPermissionToChannel(c.AppContext, *c.AppContext.Session(), info.ChannelId, model.PermissionReadChannelContent) {
			c.SetPermissionError(model.PermissionReadChannelContent)
			return
		}
	} else if info.CreatorId != c.AppContext.Session().UserId && !c.App.SessionHasPermissionToChannel(c.AppContext, *c.AppContext.Session(), info.ChannelId, model.PermissionReadChannelContent) {
=======
	perm := c.App.SessionHasPermissionToChannel(c.AppContext, *c.AppContext.Session(), info.ChannelId, model.PermissionReadChannelContent)
	if info.CreatorId == model.BookmarkFileOwner {
		if !perm {
			c.SetPermissionError(model.PermissionReadChannelContent)
			return
		}
	} else if info.CreatorId != c.AppContext.Session().UserId && !perm {
>>>>>>> 96825e23
		c.SetPermissionError(model.PermissionReadChannelContent)
		return
	}

	if info.ThumbnailPath == "" {
		c.Err = model.NewAppError("getFileThumbnail", "api.file.get_file_thumbnail.no_thumbnail.app_error", nil, "file_id="+info.Id, http.StatusBadRequest)
		return
	}

	fileReader, err := c.App.FileReader(info.ThumbnailPath)
	if err != nil {
		c.Err = err
		c.Err.StatusCode = http.StatusNotFound
		return
	}
	defer fileReader.Close()

	web.WriteFileResponse(info.Name, ThumbnailImageType, 0, time.Unix(0, info.UpdateAt*int64(1000*1000)), *c.App.Config().ServiceSettings.WebserverMode, fileReader, forceDownload, w, r)
}

func getFileLink(c *Context, w http.ResponseWriter, r *http.Request) {
	c.RequireFileId()
	if c.Err != nil {
		return
	}

	if !*c.App.Config().FileSettings.EnablePublicLink {
		c.Err = model.NewAppError("getPublicLink", "api.file.get_public_link.disabled.app_error", nil, "", http.StatusForbidden)
		return
	}

	auditRec := c.MakeAuditRecord("getFileLink", audit.Fail)
	defer c.LogAuditRec(auditRec)

	info, err := c.App.GetFileInfo(c.AppContext, c.Params.FileId)
	if err != nil {
		c.Err = err
		setInaccessibleFileHeader(w, err)
		return
	}
	audit.AddEventParameterAuditable(auditRec, "file", info)

<<<<<<< HEAD
	if info.CreatorId == model.BookmarkFileOwner {
		if !c.App.SessionHasPermissionToChannel(c.AppContext, *c.AppContext.Session(), info.ChannelId, model.PermissionReadChannelContent) {
			c.SetPermissionError(model.PermissionReadChannelContent)
			return
		}
	} else if info.CreatorId != c.AppContext.Session().UserId && !c.App.SessionHasPermissionToChannelByPost(*c.AppContext.Session(), info.PostId, model.PermissionReadChannelContent) {
=======
	perm := c.App.SessionHasPermissionToChannel(c.AppContext, *c.AppContext.Session(), info.ChannelId, model.PermissionReadChannelContent)
	if info.CreatorId == model.BookmarkFileOwner {
		if !perm {
			c.SetPermissionError(model.PermissionReadChannelContent)
			return
		}
	} else if info.CreatorId != c.AppContext.Session().UserId && !perm {
>>>>>>> 96825e23
		c.SetPermissionError(model.PermissionReadChannelContent)
		return
	}

	if info.PostId == "" && info.CreatorId != model.BookmarkFileOwner {
		c.Err = model.NewAppError("getPublicLink", "api.file.get_public_link.no_post.app_error", nil, "file_id="+info.Id, http.StatusBadRequest)
		return
	}

	resp := make(map[string]string)
	link := c.App.GeneratePublicLink(c.GetSiteURLHeader(), info)
	resp["link"] = link

	auditRec.Success()

	w.Write([]byte(model.MapToJSON(resp)))
}

func getFilePreview(c *Context, w http.ResponseWriter, r *http.Request) {
	c.RequireFileId()
	if c.Err != nil {
		return
	}

	forceDownload, _ := strconv.ParseBool(r.URL.Query().Get("download"))
	info, err := c.App.GetFileInfo(c.AppContext, c.Params.FileId)
	if err != nil {
		c.Err = err
		setInaccessibleFileHeader(w, err)
		return
	}

<<<<<<< HEAD
	if info.CreatorId == model.BookmarkFileOwner {
		if !c.App.SessionHasPermissionToChannel(c.AppContext, *c.AppContext.Session(), info.ChannelId, model.PermissionReadChannelContent) {
			c.SetPermissionError(model.PermissionReadChannelContent)
			return
		}
	} else if info.CreatorId != c.AppContext.Session().UserId && !c.App.SessionHasPermissionToChannel(c.AppContext, *c.AppContext.Session(), info.ChannelId, model.PermissionReadChannelContent) {
=======
	perm := c.App.SessionHasPermissionToChannel(c.AppContext, *c.AppContext.Session(), info.ChannelId, model.PermissionReadChannelContent)
	if info.CreatorId == model.BookmarkFileOwner {
		if !perm {
			c.SetPermissionError(model.PermissionReadChannelContent)
			return
		}
	} else if info.CreatorId != c.AppContext.Session().UserId && !perm {
>>>>>>> 96825e23
		c.SetPermissionError(model.PermissionReadChannelContent)
		return
	}

	if info.PreviewPath == "" {
		c.Err = model.NewAppError("getFilePreview", "api.file.get_file_preview.no_preview.app_error", nil, "file_id="+info.Id, http.StatusBadRequest)
		return
	}

	fileReader, err := c.App.FileReader(info.PreviewPath)
	if err != nil {
		c.Err = err
		c.Err.StatusCode = http.StatusNotFound
		return
	}
	defer fileReader.Close()

	web.WriteFileResponse(info.Name, PreviewImageType, 0, time.Unix(0, info.UpdateAt*int64(1000*1000)), *c.App.Config().ServiceSettings.WebserverMode, fileReader, forceDownload, w, r)
}

func getFileInfo(c *Context, w http.ResponseWriter, r *http.Request) {
	c.RequireFileId()
	if c.Err != nil {
		return
	}

	info, err := c.App.GetFileInfo(c.AppContext, c.Params.FileId)
	if err != nil {
		c.Err = err
		setInaccessibleFileHeader(w, err)
		return
	}

<<<<<<< HEAD
	if info.CreatorId == model.BookmarkFileOwner {
		if !c.App.SessionHasPermissionToChannel(c.AppContext, *c.AppContext.Session(), info.ChannelId, model.PermissionReadChannelContent) {
			c.SetPermissionError(model.PermissionReadChannelContent)
			return
		}
	} else if info.CreatorId != c.AppContext.Session().UserId && !c.App.SessionHasPermissionToChannelByPost(*c.AppContext.Session(), info.PostId, model.PermissionReadChannelContent) {
=======
	perm := c.App.SessionHasPermissionToChannel(c.AppContext, *c.AppContext.Session(), info.ChannelId, model.PermissionReadChannelContent)
	if info.CreatorId == model.BookmarkFileOwner {
		if !perm {
			c.SetPermissionError(model.PermissionReadChannelContent)
			return
		}
	} else if info.CreatorId != c.AppContext.Session().UserId && !perm {
>>>>>>> 96825e23
		c.SetPermissionError(model.PermissionReadChannelContent)
		return
	}

	w.Header().Set("Cache-Control", "max-age=2592000, private")
	if err := json.NewEncoder(w).Encode(info); err != nil {
		c.Logger.Warn("Error while writing response", mlog.Err(err))
	}
}

func getPublicFile(c *Context, w http.ResponseWriter, r *http.Request) {
	c.RequireFileId()
	if c.Err != nil {
		return
	}

	if !*c.App.Config().FileSettings.EnablePublicLink {
		c.Err = model.NewAppError("getPublicFile", "api.file.get_public_link.disabled.app_error", nil, "", http.StatusForbidden)
		return
	}

	info, err := c.App.GetFileInfo(c.AppContext, c.Params.FileId)
	if err != nil {
		c.Err = err
		setInaccessibleFileHeader(w, err)
		return
	}

	hash := r.URL.Query().Get("h")

	if hash == "" {
		c.Err = model.NewAppError("getPublicFile", "api.file.get_file.public_invalid.app_error", nil, "", http.StatusBadRequest)
		utils.RenderWebAppError(c.App.Config(), w, r, c.Err, c.App.AsymmetricSigningKey())
		return
	}

	if subtle.ConstantTimeCompare([]byte(hash), []byte(app.GeneratePublicLinkHash(info.Id, *c.App.Config().FileSettings.PublicLinkSalt))) != 1 {
		c.Err = model.NewAppError("getPublicFile", "api.file.get_file.public_invalid.app_error", nil, "", http.StatusBadRequest)
		utils.RenderWebAppError(c.App.Config(), w, r, c.Err, c.App.AsymmetricSigningKey())
		return
	}

	fileReader, err := c.App.FileReader(info.Path)
	if err != nil {
		c.Err = err
		c.Err.StatusCode = http.StatusNotFound
		return
	}
	defer fileReader.Close()

	web.WriteFileResponse(info.Name, info.MimeType, info.Size, time.Unix(0, info.UpdateAt*int64(1000*1000)), *c.App.Config().ServiceSettings.WebserverMode, fileReader, false, w, r)
}

func searchFiles(c *Context, w http.ResponseWriter, r *http.Request) {
	c.RequireTeamId()
	if c.Err != nil {
		return
	}

	if !c.App.SessionHasPermissionToTeam(*c.AppContext.Session(), c.Params.TeamId, model.PermissionViewTeam) {
		c.SetPermissionError(model.PermissionViewTeam)
		return
	}

	var params model.SearchParameter
	jsonErr := json.NewDecoder(r.Body).Decode(&params)
	if jsonErr != nil {
		c.Err = model.NewAppError("searchFiles", "api.post.search_files.invalid_body.app_error", nil, "", http.StatusBadRequest).Wrap(jsonErr)
		return
	}

	if params.Terms == nil || *params.Terms == "" {
		c.SetInvalidParam("terms")
		return
	}
	terms := *params.Terms

	timeZoneOffset := 0
	if params.TimeZoneOffset != nil {
		timeZoneOffset = *params.TimeZoneOffset
	}

	isOrSearch := false
	if params.IsOrSearch != nil {
		isOrSearch = *params.IsOrSearch
	}

	page := 0
	if params.Page != nil {
		page = *params.Page
	}

	perPage := 60
	if params.PerPage != nil {
		perPage = *params.PerPage
	}

	includeDeletedChannels := false
	if params.IncludeDeletedChannels != nil {
		includeDeletedChannels = *params.IncludeDeletedChannels
	}

	startTime := time.Now()

	results, err := c.App.SearchFilesInTeamForUser(c.AppContext, terms, c.AppContext.Session().UserId, c.Params.TeamId, isOrSearch, includeDeletedChannels, timeZoneOffset, page, perPage)

	elapsedTime := float64(time.Since(startTime)) / float64(time.Second)
	metrics := c.App.Metrics()
	if metrics != nil {
		metrics.IncrementFilesSearchCounter()
		metrics.ObserveFilesSearchDuration(elapsedTime)
	}

	if err != nil {
		c.Err = err
		return
	}

	w.Header().Set("Cache-Control", "no-cache, no-store, must-revalidate")
	if err := json.NewEncoder(w).Encode(results); err != nil {
		c.Logger.Warn("Error while writing response", mlog.Err(err))
	}
}

func setInaccessibleFileHeader(w http.ResponseWriter, appErr *model.AppError) {
	// File is inaccessible due to cloud plan's limit.
	if appErr.Id == "app.file.cloud.get.app_error" {
		w.Header().Set(model.HeaderFirstInaccessibleFileTime, "1")
	}
}<|MERGE_RESOLUTION|>--- conflicted
+++ resolved
@@ -483,14 +483,6 @@
 	}
 	audit.AddEventParameterAuditable(auditRec, "file", info)
 
-<<<<<<< HEAD
-	if info.CreatorId == model.BookmarkFileOwner {
-		if !c.App.SessionHasPermissionToChannel(c.AppContext, *c.AppContext.Session(), info.ChannelId, model.PermissionReadChannelContent) {
-			c.SetPermissionError(model.PermissionReadChannelContent)
-			return
-		}
-	} else if info.CreatorId != c.AppContext.Session().UserId && !c.App.SessionHasPermissionToChannel(c.AppContext, *c.AppContext.Session(), info.ChannelId, model.PermissionReadChannelContent) {
-=======
 	perm := c.App.SessionHasPermissionToChannel(c.AppContext, *c.AppContext.Session(), info.ChannelId, model.PermissionReadChannelContent)
 	if info.CreatorId == model.BookmarkFileOwner {
 		if !perm {
@@ -498,7 +490,6 @@
 			return
 		}
 	} else if info.CreatorId != c.AppContext.Session().UserId && !perm {
->>>>>>> 96825e23
 		c.SetPermissionError(model.PermissionReadChannelContent)
 		return
 	}
@@ -530,14 +521,6 @@
 		return
 	}
 
-<<<<<<< HEAD
-	if info.CreatorId == model.BookmarkFileOwner {
-		if !c.App.SessionHasPermissionToChannel(c.AppContext, *c.AppContext.Session(), info.ChannelId, model.PermissionReadChannelContent) {
-			c.SetPermissionError(model.PermissionReadChannelContent)
-			return
-		}
-	} else if info.CreatorId != c.AppContext.Session().UserId && !c.App.SessionHasPermissionToChannel(c.AppContext, *c.AppContext.Session(), info.ChannelId, model.PermissionReadChannelContent) {
-=======
 	perm := c.App.SessionHasPermissionToChannel(c.AppContext, *c.AppContext.Session(), info.ChannelId, model.PermissionReadChannelContent)
 	if info.CreatorId == model.BookmarkFileOwner {
 		if !perm {
@@ -545,7 +528,6 @@
 			return
 		}
 	} else if info.CreatorId != c.AppContext.Session().UserId && !perm {
->>>>>>> 96825e23
 		c.SetPermissionError(model.PermissionReadChannelContent)
 		return
 	}
@@ -588,14 +570,6 @@
 	}
 	audit.AddEventParameterAuditable(auditRec, "file", info)
 
-<<<<<<< HEAD
-	if info.CreatorId == model.BookmarkFileOwner {
-		if !c.App.SessionHasPermissionToChannel(c.AppContext, *c.AppContext.Session(), info.ChannelId, model.PermissionReadChannelContent) {
-			c.SetPermissionError(model.PermissionReadChannelContent)
-			return
-		}
-	} else if info.CreatorId != c.AppContext.Session().UserId && !c.App.SessionHasPermissionToChannelByPost(*c.AppContext.Session(), info.PostId, model.PermissionReadChannelContent) {
-=======
 	perm := c.App.SessionHasPermissionToChannel(c.AppContext, *c.AppContext.Session(), info.ChannelId, model.PermissionReadChannelContent)
 	if info.CreatorId == model.BookmarkFileOwner {
 		if !perm {
@@ -603,7 +577,6 @@
 			return
 		}
 	} else if info.CreatorId != c.AppContext.Session().UserId && !perm {
->>>>>>> 96825e23
 		c.SetPermissionError(model.PermissionReadChannelContent)
 		return
 	}
@@ -636,14 +609,6 @@
 		return
 	}
 
-<<<<<<< HEAD
-	if info.CreatorId == model.BookmarkFileOwner {
-		if !c.App.SessionHasPermissionToChannel(c.AppContext, *c.AppContext.Session(), info.ChannelId, model.PermissionReadChannelContent) {
-			c.SetPermissionError(model.PermissionReadChannelContent)
-			return
-		}
-	} else if info.CreatorId != c.AppContext.Session().UserId && !c.App.SessionHasPermissionToChannel(c.AppContext, *c.AppContext.Session(), info.ChannelId, model.PermissionReadChannelContent) {
-=======
 	perm := c.App.SessionHasPermissionToChannel(c.AppContext, *c.AppContext.Session(), info.ChannelId, model.PermissionReadChannelContent)
 	if info.CreatorId == model.BookmarkFileOwner {
 		if !perm {
@@ -651,7 +616,6 @@
 			return
 		}
 	} else if info.CreatorId != c.AppContext.Session().UserId && !perm {
->>>>>>> 96825e23
 		c.SetPermissionError(model.PermissionReadChannelContent)
 		return
 	}
@@ -685,14 +649,6 @@
 		return
 	}
 
-<<<<<<< HEAD
-	if info.CreatorId == model.BookmarkFileOwner {
-		if !c.App.SessionHasPermissionToChannel(c.AppContext, *c.AppContext.Session(), info.ChannelId, model.PermissionReadChannelContent) {
-			c.SetPermissionError(model.PermissionReadChannelContent)
-			return
-		}
-	} else if info.CreatorId != c.AppContext.Session().UserId && !c.App.SessionHasPermissionToChannelByPost(*c.AppContext.Session(), info.PostId, model.PermissionReadChannelContent) {
-=======
 	perm := c.App.SessionHasPermissionToChannel(c.AppContext, *c.AppContext.Session(), info.ChannelId, model.PermissionReadChannelContent)
 	if info.CreatorId == model.BookmarkFileOwner {
 		if !perm {
@@ -700,7 +656,6 @@
 			return
 		}
 	} else if info.CreatorId != c.AppContext.Session().UserId && !perm {
->>>>>>> 96825e23
 		c.SetPermissionError(model.PermissionReadChannelContent)
 		return
 	}

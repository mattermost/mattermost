--- conflicted
+++ resolved
@@ -343,19 +343,11 @@
 	c.LogAudit("attempt")
 
 	if !checkOutgoingOAuthConnectionWritePermissions(c) {
-<<<<<<< HEAD
-		w.WriteHeader(c.Err.StatusCode)
-=======
->>>>>>> ad184890
-		return
-	}
-
-	service, ok := ensureOutgoingOAuthConnectionInterface(c, whereOutgoingOAuthConnection)
-	if !ok {
-<<<<<<< HEAD
-		w.WriteHeader(http.StatusNotImplemented)
-=======
->>>>>>> ad184890
+		return
+	}
+
+	service, ok := ensureOutgoingOAuthConnectionInterface(c, whereOutgoingOAuthConnection)
+	if !ok {
 		return
 	}
 

// Copyright (c) 2015-present Mattermost, Inc. All Rights Reserved.
// See LICENSE.txt for license information.

package api4

import (
	"encoding/json"
	"net/http"
	"strconv"
	"strings"

	"github.com/mattermost/mattermost/server/public/model"
	"github.com/mattermost/mattermost/server/public/shared/mlog"
)

func (api *API) InitAccessControlPolicy() {
	if !api.srv.Config().FeatureFlags.AttributeBasedAccessControl {
		return
	}
	api.BaseRoutes.AccessControlPolicies.Handle("", api.APISessionRequired(createAccessControlPolicy)).Methods(http.MethodPut)
	api.BaseRoutes.AccessControlPolicies.Handle("/search", api.APISessionRequired(searchAccessControlPolicies)).Methods(http.MethodPost)

	api.BaseRoutes.AccessControlPolicies.Handle("/cel/check", api.APISessionRequired(checkExpression)).Methods(http.MethodPost)
	api.BaseRoutes.AccessControlPolicies.Handle("/cel/test", api.APISessionRequired(testExpression)).Methods(http.MethodPost)
	api.BaseRoutes.AccessControlPolicies.Handle("/cel/autocomplete/fields", api.APISessionRequired(getFieldsAutocomplete)).Methods(http.MethodGet)
	api.BaseRoutes.AccessControlPolicies.Handle("/cel/visual_ast", api.APISessionRequired(convertToVisualAST)).Methods(http.MethodPost)

	api.BaseRoutes.AccessControlPolicy.Handle("", api.APISessionRequired(getAccessControlPolicy)).Methods(http.MethodGet)
	api.BaseRoutes.AccessControlPolicy.Handle("", api.APISessionRequired(deleteAccessControlPolicy)).Methods(http.MethodDelete)
	api.BaseRoutes.AccessControlPolicy.Handle("/activate", api.APISessionRequired(updateActiveStatus)).Methods(http.MethodGet)
	api.BaseRoutes.AccessControlPolicy.Handle("/assign", api.APISessionRequired(assignAccessPolicy)).Methods(http.MethodPost)
	api.BaseRoutes.AccessControlPolicy.Handle("/unassign", api.APISessionRequired(unassignAccessPolicy)).Methods(http.MethodDelete)
	api.BaseRoutes.AccessControlPolicy.Handle("/resources/channels", api.APISessionRequired(getChannelsForAccessControlPolicy)).Methods(http.MethodGet)
	api.BaseRoutes.AccessControlPolicy.Handle("/resources/channels/search", api.APISessionRequired(searchChannelsForAccessControlPolicy)).Methods(http.MethodPost)
}

func createAccessControlPolicy(c *Context, w http.ResponseWriter, r *http.Request) {
	var policy model.AccessControlPolicy
	if jsonErr := json.NewDecoder(r.Body).Decode(&policy); jsonErr != nil {
		c.SetInvalidParamWithErr("policy", jsonErr)
		return
	}

	auditRec := c.MakeAuditRecord(model.AuditEventCreateAccessControlPolicy, model.AuditStatusFail)
	defer c.LogAuditRec(auditRec)
	model.AddEventParameterAuditableToAuditRec(auditRec, "requested", &policy)

<<<<<<< HEAD
	// Check if user has system admin permission
	hasManageSystemPermission := c.App.SessionHasPermissionTo(*c.AppContext.Session(), model.PermissionManageSystem)

	if !hasManageSystemPermission {
		// FEATURE_FLAG_REMOVAL: ChannelAdminManageABACRules - Remove this check when feature is GA
		if !c.App.Config().FeatureFlags.ChannelAdminManageABACRules {
			c.SetPermissionError(model.PermissionManageSystem)
			return
		}
		// END FEATURE_FLAG_REMOVAL: ChannelAdminManageABACRules

		// For non-system admins, only channel-type policies are allowed
		if policy.Type != model.AccessControlPolicyTypeChannel {
=======
	switch policy.Type {
	case model.AccessControlPolicyTypeParent:
		if !c.App.SessionHasPermissionTo(*c.AppContext.Session(), model.PermissionManageSystem) {
>>>>>>> 018d92fd
			c.SetPermissionError(model.PermissionManageSystem)
			return
		}
	case model.AccessControlPolicyTypeChannel:
		// Check if user has system admin permission first
		hasManageSystemPermission := c.App.SessionHasPermissionTo(*c.AppContext.Session(), model.PermissionManageSystem)

		if !hasManageSystemPermission {
			// For non-system admins, check channel-specific permission
			if policy.ID == "" {
				c.SetInvalidParam("policy.id")
				return
			}

			hasChannelPermission := c.App.HasPermissionToChannel(c.AppContext, c.AppContext.Session().UserId, policy.ID, model.PermissionManageChannelAccessRules)
			if !hasChannelPermission {
				c.SetPermissionError(model.PermissionManageChannelAccessRules)
				return
			}

			// Now do the full validation (channel exists, is private, etc.)
			if appErr := c.App.ValidateChannelAccessControlPolicyCreation(c.AppContext, c.AppContext.Session().UserId, &policy); appErr != nil {
				c.Err = appErr
				return
			}
		}
	default:
		c.SetInvalidParam("type")
		return
	}

	np, appErr := c.App.CreateOrUpdateAccessControlPolicy(c.AppContext, &policy)
	if appErr != nil {
		c.Err = appErr
		return
	}

	auditRec.Success()
	auditRec.AddEventObjectType("access_control_policy")
	auditRec.AddEventResultState(np)

	js, err := json.Marshal(np)
	if err != nil {
		c.Err = model.NewAppError("createAccessControlPolicy", "api.marshal_error", nil, "", http.StatusInternalServerError).Wrap(err)
		return
	}

	if _, err := w.Write(js); err != nil {
		c.Logger.Warn("Error while writing response", mlog.Err(err))
	}
}

func getAccessControlPolicy(c *Context, w http.ResponseWriter, r *http.Request) {
	c.RequirePolicyId()
	if c.Err != nil {
		return
	}
	policyID := c.Params.PolicyId

	// Check if user has system admin permission OR channel-specific permission
	hasManageSystemPermission := c.App.SessionHasPermissionTo(*c.AppContext.Session(), model.PermissionManageSystem)
	if !hasManageSystemPermission {
		// FEATURE_FLAG_REMOVAL: ChannelAdminManageABACRules - Remove this check when feature is GA
		if !c.App.Config().FeatureFlags.ChannelAdminManageABACRules {
			c.SetPermissionError(model.PermissionManageSystem)
			return
		}
		// END FEATURE_FLAG_REMOVAL: ChannelAdminManageABACRules

		// For non-system admins, validate policy access permission
		if appErr := c.App.ValidateAccessControlPolicyPermission(c.AppContext, c.AppContext.Session().UserId, policyID); appErr != nil {
			c.SetPermissionError(model.PermissionManageSystem)
			return
		}
	}

	policy, appErr := c.App.GetAccessControlPolicy(c.AppContext, policyID)
	if appErr != nil {
		c.Err = appErr
		return
	}

	js, err := json.Marshal(policy)
	if err != nil {
		c.Err = model.NewAppError("getAccessControlPolicy", "api.marshal_error", nil, "", http.StatusInternalServerError).Wrap(err)
		return
	}

	if _, err := w.Write(js); err != nil {
		c.Logger.Warn("Error while writing response", mlog.Err(err))
	}
}

func deleteAccessControlPolicy(c *Context, w http.ResponseWriter, r *http.Request) {
	c.RequirePolicyId()
	if c.Err != nil {
		return
	}
	policyID := c.Params.PolicyId

	auditRec := c.MakeAuditRecord(model.AuditEventDeleteAccessControlPolicy, model.AuditStatusFail)
	defer c.LogAuditRec(auditRec)
	model.AddEventParameterToAuditRec(auditRec, "id", policyID)

	// Check if user has system admin permission OR channel-specific permission
	hasManageSystemPermission := c.App.SessionHasPermissionTo(*c.AppContext.Session(), model.PermissionManageSystem)
	if !hasManageSystemPermission {
		// FEATURE_FLAG_REMOVAL: ChannelAdminManageABACRules - Remove this check when feature is GA
		if !c.App.Config().FeatureFlags.ChannelAdminManageABACRules {
			c.SetPermissionError(model.PermissionManageSystem)
			return
		}
		// END FEATURE_FLAG_REMOVAL: ChannelAdminManageABACRules

		// For non-system admins, validate policy access permission
		if appErr := c.App.ValidateAccessControlPolicyPermission(c.AppContext, c.AppContext.Session().UserId, policyID); appErr != nil {
			c.SetPermissionError(model.PermissionManageSystem)
			return
		}
	}

	appErr := c.App.DeleteAccessControlPolicy(c.AppContext, policyID)
	if appErr != nil {
		c.Err = appErr
		return
	}
	auditRec.Success()
}

func checkExpression(c *Context, w http.ResponseWriter, r *http.Request) {
	// request type reserved for future expansion
	// for now, we only support the expression check
	checkExpressionRequest := struct {
		Expression string `json:"expression"`
	}{}
	if jsonErr := json.NewDecoder(r.Body).Decode(&checkExpressionRequest); jsonErr != nil {
		c.SetInvalidParamWithErr("user", jsonErr)
		return
	}

	// Check if user has system admin permission OR any channel admin permission
	hasManageSystemPermission := c.App.SessionHasPermissionTo(*c.AppContext.Session(), model.PermissionManageSystem)
	hasChannelAdminPermission := c.App.SessionHasPermissionTo(*c.AppContext.Session(), model.PermissionManageChannelAccessRules)

	if !hasManageSystemPermission && !hasChannelAdminPermission {
		c.SetPermissionError(model.PermissionManageSystem)
		return
	}

	// FEATURE_FLAG_REMOVAL: ChannelAdminManageABACRules - Remove this check when feature is GA
	if !hasManageSystemPermission && !c.App.Config().FeatureFlags.ChannelAdminManageABACRules {
		c.SetPermissionError(model.PermissionManageSystem)
		return
	}
	// END FEATURE_FLAG_REMOVAL: ChannelAdminManageABACRules

	errs, appErr := c.App.CheckExpression(c.AppContext, checkExpressionRequest.Expression)
	if appErr != nil {
		c.Err = appErr
		return
	}

	js, err := json.Marshal(errs)
	if err != nil {
		c.Err = model.NewAppError("checkExpression", "api.marshal_error", nil, "", http.StatusInternalServerError).Wrap(err)
		return
	}

	if _, err := w.Write(js); err != nil {
		c.Logger.Warn("Error while writing response", mlog.Err(err))
	}
}

func testExpression(c *Context, w http.ResponseWriter, r *http.Request) {
	var checkExpressionRequest model.QueryExpressionParams
	if jsonErr := json.NewDecoder(r.Body).Decode(&checkExpressionRequest); jsonErr != nil {
		c.SetInvalidParamWithErr("user", jsonErr)
		return
	}

	// Check if user has system admin permission OR any channel admin permission
	hasManageSystemPermission := c.App.SessionHasPermissionTo(*c.AppContext.Session(), model.PermissionManageSystem)
	hasChannelAdminPermission := c.App.SessionHasPermissionTo(*c.AppContext.Session(), model.PermissionManageChannelAccessRules)

	if !hasManageSystemPermission && !hasChannelAdminPermission {
		c.SetPermissionError(model.PermissionManageSystem)
		return
	}

	// FEATURE_FLAG_REMOVAL: ChannelAdminManageABACRules - Remove this check when feature is GA
	if !hasManageSystemPermission && !c.App.Config().FeatureFlags.ChannelAdminManageABACRules {
		c.SetPermissionError(model.PermissionManageSystem)
		return
	}
	// END FEATURE_FLAG_REMOVAL: ChannelAdminManageABACRules

	users, count, appErr := c.App.TestExpression(c.AppContext, checkExpressionRequest.Expression, model.SubjectSearchOptions{
		Term:  checkExpressionRequest.Term,
		Limit: checkExpressionRequest.Limit,
		Cursor: model.SubjectCursor{
			TargetID: checkExpressionRequest.After,
		},
	})
	if appErr != nil {
		c.Err = appErr
		return
	}

	resp := model.AccessControlPolicyTestResponse{
		Users: users,
		Total: count,
	}

	js, err := json.Marshal(resp)
	if err != nil {
		c.Err = model.NewAppError("checkExpression", "api.marshal_error", nil, "", http.StatusInternalServerError).Wrap(err)
		return
	}

	if _, err := w.Write(js); err != nil {
		c.Logger.Warn("Error while writing response", mlog.Err(err))
	}
}

func searchAccessControlPolicies(c *Context, w http.ResponseWriter, r *http.Request) {
	if !c.App.SessionHasPermissionTo(*c.AppContext.Session(), model.PermissionManageSystem) {
		c.SetPermissionError(model.PermissionManageSystem)
		return
	}

	var props *model.AccessControlPolicySearch
	err := json.NewDecoder(r.Body).Decode(&props)
	if err != nil || props == nil {
		c.SetInvalidParamWithErr("access_control_policy_search", err)
		return
	}

	policies, total, appErr := c.App.SearchAccessControlPolicies(c.AppContext, *props)
	if appErr != nil {
		c.Err = appErr
		return
	}

	result := model.AccessControlPoliciesWithCount{
		Policies: policies,
		Total:    total,
	}

	js, err := json.Marshal(result)
	if err != nil {
		c.Err = model.NewAppError("searchAccessControlPolicies", "api.marshal_error", nil, "", http.StatusInternalServerError).Wrap(err)
		return
	}

	if _, err := w.Write(js); err != nil {
		c.Logger.Warn("Error while writing response", mlog.Err(err))
	}
}

func updateActiveStatus(c *Context, w http.ResponseWriter, r *http.Request) {
	if !c.App.SessionHasPermissionTo(*c.AppContext.Session(), model.PermissionManageSystem) {
		c.SetPermissionError(model.PermissionManageSystem)
		return
	}

	c.RequirePolicyId()
	if c.Err != nil {
		return
	}

	policyID := c.Params.PolicyId

	auditRec := c.MakeAuditRecord(model.AuditEventUpdateActiveStatus, model.AuditStatusFail)
	defer c.LogAuditRec(auditRec)
	model.AddEventParameterToAuditRec(auditRec, "id", policyID)

	active := r.URL.Query().Get("active")
	if active != "true" && active != "false" {
		c.SetInvalidParam("active")
		return
	}
	activeBool, err := strconv.ParseBool(active)
	if err != nil {
		c.SetInvalidParamWithErr("active", err)
		return
	}
	model.AddEventParameterToAuditRec(auditRec, "active", activeBool)

	appErr := c.App.UpdateAccessControlPolicyActive(c.AppContext, policyID, activeBool)
	if appErr != nil {
		c.Err = appErr
		return
	}

	auditRec.Success()
}

func assignAccessPolicy(c *Context, w http.ResponseWriter, r *http.Request) {
	if !c.App.SessionHasPermissionTo(*c.AppContext.Session(), model.PermissionManageSystem) {
		c.SetPermissionError(model.PermissionManageSystem)
		return
	}

	c.RequirePolicyId()
	if c.Err != nil {
		return
	}
	policyID := c.Params.PolicyId

	var assignments struct {
		ChannelIds []string `json:"channel_ids"`
	}

	err := json.NewDecoder(r.Body).Decode(&assignments)
	if err != nil {
		c.SetInvalidParamWithErr("assignments", err)
		return
	}

	auditRec := c.MakeAuditRecord(model.AuditEventAssignAccessPolicy, model.AuditStatusFail)
	defer c.LogAuditRec(auditRec)
	model.AddEventParameterToAuditRec(auditRec, "id", policyID)
	model.AddEventParameterToAuditRec(auditRec, "channel_ids", assignments.ChannelIds)

	if len(assignments.ChannelIds) != 0 {
		_, appErr := c.App.AssignAccessControlPolicyToChannels(c.AppContext, policyID, assignments.ChannelIds)
		if appErr != nil {
			c.Err = appErr
			return
		}
	}

	auditRec.Success()
}

func unassignAccessPolicy(c *Context, w http.ResponseWriter, r *http.Request) {
	if !c.App.SessionHasPermissionTo(*c.AppContext.Session(), model.PermissionManageSystem) {
		c.SetPermissionError(model.PermissionManageSystem)
		return
	}

	c.RequirePolicyId()
	if c.Err != nil {
		return
	}
	policyID := c.Params.PolicyId

	var assignments struct {
		ChannelIds []string `json:"channel_ids"`
	}

	auditRec := c.MakeAuditRecord(model.AuditEventUnassignAccessPolicy, model.AuditStatusFail)
	defer c.LogAuditRec(auditRec)
	model.AddEventParameterToAuditRec(auditRec, "id", policyID)
	model.AddEventParameterToAuditRec(auditRec, "channel_ids", assignments.ChannelIds)

	err := json.NewDecoder(r.Body).Decode(&assignments)
	if err != nil {
		c.SetInvalidParamWithErr("assignments", err)
		return
	}

	if len(assignments.ChannelIds) != 0 {
		appErr := c.App.UnassignPoliciesFromChannels(c.AppContext, policyID, assignments.ChannelIds)
		if appErr != nil {
			c.Err = appErr
			return
		}
	}

	auditRec.Success()
}

func getChannelsForAccessControlPolicy(c *Context, w http.ResponseWriter, r *http.Request) {
	if !c.App.SessionHasPermissionTo(*c.AppContext.Session(), model.PermissionManageSystem) {
		c.SetPermissionError(model.PermissionManageSystem)
		return
	}

	c.RequirePolicyId()
	if c.Err != nil {
		return
	}
	policyID := c.Params.PolicyId

	afterID := r.URL.Query().Get("after")
	if afterID != "" && !model.IsValidId(afterID) {
		c.SetInvalidParam("after")
		return
	}

	limitStr := r.URL.Query().Get("limit")
	limit, err := strconv.Atoi(limitStr)
	if err != nil {
		c.Err = model.NewAppError("getChannelsForAccessControlPolicy", "api.access_control_policy.get_channels.limit.app_error", nil, "", http.StatusBadRequest).Wrap(err)
		return
	}

	channels, total, appErr := c.App.GetChannelsForPolicy(c.AppContext, policyID, model.AccessControlPolicyCursor{
		ID: afterID,
	}, limit)
	if appErr != nil {
		c.Err = appErr
		return
	}

	data := model.ChannelsWithCount{Channels: channels, TotalCount: total}

	js, err := json.Marshal(data)
	if err != nil {
		c.Err = model.NewAppError("getChannelsForAccessControlPolicy", "api.marshal_error", nil, "", http.StatusInternalServerError).Wrap(err)
		return
	}

	if _, err := w.Write(js); err != nil {
		c.Logger.Warn("Error while writing response", mlog.Err(err))
	}
}

func searchChannelsForAccessControlPolicy(c *Context, w http.ResponseWriter, r *http.Request) {
	if !c.App.SessionHasPermissionTo(*c.AppContext.Session(), model.PermissionManageSystem) {
		c.SetPermissionError(model.PermissionManageSystem)
		return
	}

	c.RequirePolicyId()
	if c.Err != nil {
		return
	}

	var props *model.ChannelSearch
	err := json.NewDecoder(r.Body).Decode(&props)
	if err != nil || props == nil {
		c.SetInvalidParamWithErr("channel_search", err)
		return
	}

	policyID := c.Params.PolicyId

	c.RequirePolicyId()

	opts := model.ChannelSearchOpts{
		Deleted:                     props.Deleted,
		IncludeDeleted:              props.IncludeDeleted,
		Private:                     true,
		ExcludeGroupConstrained:     true,
		TeamIds:                     props.TeamIds,
		ParentAccessControlPolicyId: policyID,
	}

	channels, total, appErr := c.App.SearchAllChannels(c.AppContext, props.Term, opts)
	if appErr != nil {
		c.Err = appErr
		return
	}

	data := model.ChannelsWithCount{Channels: channels, TotalCount: total}

	channelsJSON, jsonErr := json.Marshal(data)
	if jsonErr != nil {
		c.Err = model.NewAppError("searchChannelsInPolicy", "api.marshal_error", nil, "", http.StatusInternalServerError).Wrap(jsonErr)
		return
	}

	if _, err := w.Write(channelsJSON); err != nil {
		c.Logger.Warn("Error while writing response", mlog.Err(err))
	}
}

func getFieldsAutocomplete(c *Context, w http.ResponseWriter, r *http.Request) {
	// Check if user has system admin permission OR any channel admin permission
	hasManageSystemPermission := c.App.SessionHasPermissionTo(*c.AppContext.Session(), model.PermissionManageSystem)
	hasChannelAdminPermission := c.App.SessionHasPermissionTo(*c.AppContext.Session(), model.PermissionManageChannelAccessRules)

	if !hasManageSystemPermission && !hasChannelAdminPermission {
		c.SetPermissionError(model.PermissionManageSystem)
		return
	}

	// FEATURE_FLAG_REMOVAL: ChannelAdminManageABACRules - Remove this check when feature is GA
	if !hasManageSystemPermission && !c.App.Config().FeatureFlags.ChannelAdminManageABACRules {
		c.SetPermissionError(model.PermissionManageSystem)
		return
	}
	// END FEATURE_FLAG_REMOVAL: ChannelAdminManageABACRules

	after := r.URL.Query().Get("after")
	if after != "" && !model.IsValidId(after) {
		c.SetInvalidParam("after")
		return
	} else if after == "" {
		after = strings.Repeat("0", 26)
	}

	limitStr := r.URL.Query().Get("limit")
	limit, err := strconv.Atoi(limitStr)
	if err != nil {
		c.Err = model.NewAppError("getFieldsAutocomplete", "api.access_control_policy.get_fields.limit.app_error", nil, "", http.StatusBadRequest).Wrap(err)
		return
	}
	if limit <= 0 || limit > 100 {
		c.Err = model.NewAppError("getFieldsAutocomplete", "api.access_control_policy.get_fields.limit.app_error", nil, "", http.StatusBadRequest)
		return
	}

	ac, appErr := c.App.GetAccessControlFieldsAutocomplete(c.AppContext, after, limit)
	if appErr != nil {
		c.Err = appErr
		return
	}

	js, err := json.Marshal(ac)
	if err != nil {
		c.Err = model.NewAppError("getExpressionAutocomplete", "api.marshal_error", nil, "", http.StatusInternalServerError).Wrap(err)
		return
	}

	if _, err := w.Write(js); err != nil {
		c.Logger.Warn("Error while writing response", mlog.Err(err))
	}
}

func convertToVisualAST(c *Context, w http.ResponseWriter, r *http.Request) {
	// Check if user has system admin permission OR any channel admin permission
	hasManageSystemPermission := c.App.SessionHasPermissionTo(*c.AppContext.Session(), model.PermissionManageSystem)
	hasChannelAdminPermission := c.App.SessionHasPermissionTo(*c.AppContext.Session(), model.PermissionManageChannelAccessRules)

	if !hasManageSystemPermission && !hasChannelAdminPermission {
		c.SetPermissionError(model.PermissionManageSystem)
		return
	}

	// FEATURE_FLAG_REMOVAL: ChannelAdminManageABACRules - Remove this check when feature is GA
	if !hasManageSystemPermission && !c.App.Config().FeatureFlags.ChannelAdminManageABACRules {
		c.SetPermissionError(model.PermissionManageSystem)
		return
	}
	// END FEATURE_FLAG_REMOVAL: ChannelAdminManageABACRules

	var cel struct {
		Expression string `json:"expression"`
	}
	if jsonErr := json.NewDecoder(r.Body).Decode(&cel); jsonErr != nil {
		c.SetInvalidParamWithErr("user", jsonErr)
		return
	}
	visualAST, appErr := c.App.ExpressionToVisualAST(c.AppContext, cel.Expression)
	if appErr != nil {
		c.Err = appErr
		return
	}

	b, err := json.Marshal(visualAST)
	if err != nil {
		c.Err = model.NewAppError("convertToVisualAST", "api.marshal_error", nil, "", http.StatusInternalServerError).Wrap(err)
		return
	}
	if _, err := w.Write(b); err != nil {
		c.Logger.Warn("Error while writing response", mlog.Err(err))
	}
}<|MERGE_RESOLUTION|>--- conflicted
+++ resolved
@@ -45,25 +45,9 @@
 	defer c.LogAuditRec(auditRec)
 	model.AddEventParameterAuditableToAuditRec(auditRec, "requested", &policy)
 
-<<<<<<< HEAD
-	// Check if user has system admin permission
-	hasManageSystemPermission := c.App.SessionHasPermissionTo(*c.AppContext.Session(), model.PermissionManageSystem)
-
-	if !hasManageSystemPermission {
-		// FEATURE_FLAG_REMOVAL: ChannelAdminManageABACRules - Remove this check when feature is GA
-		if !c.App.Config().FeatureFlags.ChannelAdminManageABACRules {
-			c.SetPermissionError(model.PermissionManageSystem)
-			return
-		}
-		// END FEATURE_FLAG_REMOVAL: ChannelAdminManageABACRules
-
-		// For non-system admins, only channel-type policies are allowed
-		if policy.Type != model.AccessControlPolicyTypeChannel {
-=======
 	switch policy.Type {
 	case model.AccessControlPolicyTypeParent:
 		if !c.App.SessionHasPermissionTo(*c.AppContext.Session(), model.PermissionManageSystem) {
->>>>>>> 018d92fd
 			c.SetPermissionError(model.PermissionManageSystem)
 			return
 		}
@@ -72,6 +56,13 @@
 		hasManageSystemPermission := c.App.SessionHasPermissionTo(*c.AppContext.Session(), model.PermissionManageSystem)
 
 		if !hasManageSystemPermission {
+			// FEATURE_FLAG_REMOVAL: ChannelAdminManageABACRules - Remove this check when feature is GA
+			if !c.App.Config().FeatureFlags.ChannelAdminManageABACRules {
+				c.SetPermissionError(model.PermissionManageSystem)
+				return
+			}
+			// END FEATURE_FLAG_REMOVAL: ChannelAdminManageABACRules
+
 			// For non-system admins, check channel-specific permission
 			if policy.ID == "" {
 				c.SetInvalidParam("policy.id")

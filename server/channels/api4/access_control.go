// Copyright (c) 2015-present Mattermost, Inc. All Rights Reserved.
// See LICENSE.txt for license information.

package api4

import (
	"encoding/json"
	"net/http"
	"strconv"
	"strings"

	"github.com/mattermost/mattermost/server/public/model"
	"github.com/mattermost/mattermost/server/public/shared/mlog"
)

func (api *API) InitAccessControlPolicy() {
	if !api.srv.Config().FeatureFlags.AttributeBasedAccessControl {
		return
	}
	api.BaseRoutes.AccessControlPolicies.Handle("", api.APISessionRequired(createAccessControlPolicy)).Methods(http.MethodPut)
	api.BaseRoutes.AccessControlPolicies.Handle("/search", api.APISessionRequired(searchAccessControlPolicies)).Methods(http.MethodPost)

	api.BaseRoutes.AccessControlPolicies.Handle("/cel/check", api.APISessionRequired(checkExpression)).Methods(http.MethodPost)
	api.BaseRoutes.AccessControlPolicies.Handle("/cel/test", api.APISessionRequired(testExpression)).Methods(http.MethodPost)
	api.BaseRoutes.AccessControlPolicies.Handle("/cel/autocomplete/fields", api.APISessionRequired(getFieldsAutocomplete)).Methods(http.MethodGet)
	api.BaseRoutes.AccessControlPolicies.Handle("/cel/visual_ast", api.APISessionRequired(convertToVisualAST)).Methods(http.MethodPost)

	api.BaseRoutes.AccessControlPolicy.Handle("", api.APISessionRequired(getAccessControlPolicy)).Methods(http.MethodGet)
	api.BaseRoutes.AccessControlPolicy.Handle("", api.APISessionRequired(deleteAccessControlPolicy)).Methods(http.MethodDelete)
	api.BaseRoutes.AccessControlPolicy.Handle("/activate", api.APISessionRequired(updateActiveStatus)).Methods(http.MethodGet)
	api.BaseRoutes.AccessControlPolicy.Handle("/assign", api.APISessionRequired(assignAccessPolicy)).Methods(http.MethodPost)
	api.BaseRoutes.AccessControlPolicy.Handle("/unassign", api.APISessionRequired(unassignAccessPolicy)).Methods(http.MethodDelete)
	api.BaseRoutes.AccessControlPolicy.Handle("/resources/channels", api.APISessionRequired(getChannelsForAccessControlPolicy)).Methods(http.MethodGet)
	api.BaseRoutes.AccessControlPolicy.Handle("/resources/channels/search", api.APISessionRequired(searchChannelsForAccessControlPolicy)).Methods(http.MethodPost)
}

func createAccessControlPolicy(c *Context, w http.ResponseWriter, r *http.Request) {
	var policy model.AccessControlPolicy
	if jsonErr := json.NewDecoder(r.Body).Decode(&policy); jsonErr != nil {
		c.SetInvalidParamWithErr("policy", jsonErr)
		return
	}

	auditRec := c.MakeAuditRecord(model.AuditEventCreateAccessControlPolicy, model.AuditStatusFail)
	defer c.LogAuditRec(auditRec)
	model.AddEventParameterAuditableToAuditRec(auditRec, "requested", &policy)

<<<<<<< HEAD
	// Check if user has system admin permission
	hasManageSystemPermission := c.App.SessionHasPermissionTo(*c.AppContext.Session(), model.PermissionManageSystem)

	if !hasManageSystemPermission {
		// For non-system admins, only channel-type policies are allowed
		if policy.Type != model.AccessControlPolicyTypeChannel {
			c.SetPermissionError(model.PermissionManageSystem)
			return
		}

		// Quick permission check: does user have channel admin permission for this specific channel?
		if policy.ID == "" {
			c.SetInvalidParam("policy.id")
			return
		}

		hasChannelPermission := c.App.HasPermissionToChannel(c.AppContext, c.AppContext.Session().UserId, policy.ID, model.PermissionManageChannelAccessRules)
		if !hasChannelPermission {
			c.SetPermissionError(model.PermissionManageChannelAccessRules)
			return
		}

		// Now do the full validation (channel exists, is private, etc.)
		if appErr := c.App.ValidateChannelAccessControlPolicyCreation(c.AppContext, c.AppContext.Session().UserId, &policy); appErr != nil {
			c.Err = appErr
			return
		}
=======
	switch policy.Type {
	case model.AccessControlPolicyTypeParent:
		if !c.App.SessionHasPermissionTo(*c.AppContext.Session(), model.PermissionManageSystem) {
			c.SetPermissionError(model.PermissionManageSystem)
			return
		}
	case model.AccessControlPolicyTypeChannel:
		if !c.App.SessionHasPermissionToChannel(c.AppContext, *c.AppContext.Session(), policy.ID, model.PermissionManageChannelAccessRules) {
			c.SetPermissionError(model.PermissionManageChannelAccessRules)
			return
		}
	default:
		c.SetInvalidParam("type")
		return
>>>>>>> 84185727
	}

	np, appErr := c.App.CreateOrUpdateAccessControlPolicy(c.AppContext, &policy)
	if appErr != nil {
		c.Err = appErr
		return
	}

	auditRec.Success()
	auditRec.AddEventObjectType("access_control_policy")
	auditRec.AddEventResultState(np)

	js, err := json.Marshal(np)
	if err != nil {
		c.Err = model.NewAppError("createAccessControlPolicy", "api.marshal_error", nil, "", http.StatusInternalServerError).Wrap(err)
		return
	}

	if _, err := w.Write(js); err != nil {
		c.Logger.Warn("Error while writing response", mlog.Err(err))
	}
}

func getAccessControlPolicy(c *Context, w http.ResponseWriter, r *http.Request) {
	c.RequirePolicyId()
	if c.Err != nil {
		return
	}
	policyID := c.Params.PolicyId

	// Check if user has system admin permission OR channel-specific permission
	hasManageSystemPermission := c.App.SessionHasPermissionTo(*c.AppContext.Session(), model.PermissionManageSystem)
	if !hasManageSystemPermission {
		// For non-system admins, validate policy access permission
		if appErr := c.App.ValidateAccessControlPolicyPermission(c.AppContext, c.AppContext.Session().UserId, policyID); appErr != nil {
			c.SetPermissionError(model.PermissionManageSystem)
			return
		}
	}

	policy, appErr := c.App.GetAccessControlPolicy(c.AppContext, policyID)
	if appErr != nil {
		c.Err = appErr
		return
	}

	js, err := json.Marshal(policy)
	if err != nil {
		c.Err = model.NewAppError("getAccessControlPolicy", "api.marshal_error", nil, "", http.StatusInternalServerError).Wrap(err)
		return
	}

	if _, err := w.Write(js); err != nil {
		c.Logger.Warn("Error while writing response", mlog.Err(err))
	}
}

func deleteAccessControlPolicy(c *Context, w http.ResponseWriter, r *http.Request) {
	c.RequirePolicyId()
	if c.Err != nil {
		return
	}
	policyID := c.Params.PolicyId

	auditRec := c.MakeAuditRecord(model.AuditEventDeleteAccessControlPolicy, model.AuditStatusFail)
	// Check if user has system admin permission OR channel-specific permission
	hasManageSystemPermission := c.App.SessionHasPermissionTo(*c.AppContext.Session(), model.PermissionManageSystem)
	if !hasManageSystemPermission {
		// For non-system admins, validate policy access permission
		if appErr := c.App.ValidateAccessControlPolicyPermission(c.AppContext, c.AppContext.Session().UserId, policyID); appErr != nil {
			c.SetPermissionError(model.PermissionManageSystem)
			return
		}
	}

	defer c.LogAuditRec(auditRec)
	model.AddEventParameterToAuditRec(auditRec, "id", policyID)

	appErr := c.App.DeleteAccessControlPolicy(c.AppContext, policyID)
	if appErr != nil {
		c.Err = appErr
		return
	}
	auditRec.Success()
}

func checkExpression(c *Context, w http.ResponseWriter, r *http.Request) {
	// request type reserved for future expansion
	// for now, we only support the expression check
	checkExpressionRequest := struct {
		Expression string `json:"expression"`
	}{}
	if jsonErr := json.NewDecoder(r.Body).Decode(&checkExpressionRequest); jsonErr != nil {
		c.SetInvalidParamWithErr("user", jsonErr)
		return
	}

	// Check if user has system admin permission OR any channel admin permission
	hasManageSystemPermission := c.App.SessionHasPermissionTo(*c.AppContext.Session(), model.PermissionManageSystem)
	hasChannelAdminPermission := c.App.SessionHasPermissionTo(*c.AppContext.Session(), model.PermissionManageChannelAccessRules)

	if !hasManageSystemPermission && !hasChannelAdminPermission {
		c.SetPermissionError(model.PermissionManageSystem)
		return
	}

	errs, appErr := c.App.CheckExpression(c.AppContext, checkExpressionRequest.Expression)
	if appErr != nil {
		c.Err = appErr
		return
	}

	js, err := json.Marshal(errs)
	if err != nil {
		c.Err = model.NewAppError("checkExpression", "api.marshal_error", nil, "", http.StatusInternalServerError).Wrap(err)
		return
	}

	if _, err := w.Write(js); err != nil {
		c.Logger.Warn("Error while writing response", mlog.Err(err))
	}
}

func testExpression(c *Context, w http.ResponseWriter, r *http.Request) {
	var checkExpressionRequest model.QueryExpressionParams
	if jsonErr := json.NewDecoder(r.Body).Decode(&checkExpressionRequest); jsonErr != nil {
		c.SetInvalidParamWithErr("user", jsonErr)
		return
	}

	// Check if user has system admin permission OR any channel admin permission
	hasManageSystemPermission := c.App.SessionHasPermissionTo(*c.AppContext.Session(), model.PermissionManageSystem)
	hasChannelAdminPermission := c.App.SessionHasPermissionTo(*c.AppContext.Session(), model.PermissionManageChannelAccessRules)

	if !hasManageSystemPermission && !hasChannelAdminPermission {
		c.SetPermissionError(model.PermissionManageSystem)
		return
	}

	users, count, appErr := c.App.TestExpression(c.AppContext, checkExpressionRequest.Expression, model.SubjectSearchOptions{
		Term:  checkExpressionRequest.Term,
		Limit: checkExpressionRequest.Limit,
		Cursor: model.SubjectCursor{
			TargetID: checkExpressionRequest.After,
		},
	})
	if appErr != nil {
		c.Err = appErr
		return
	}

	resp := model.AccessControlPolicyTestResponse{
		Users: users,
		Total: count,
	}

	js, err := json.Marshal(resp)
	if err != nil {
		c.Err = model.NewAppError("checkExpression", "api.marshal_error", nil, "", http.StatusInternalServerError).Wrap(err)
		return
	}

	if _, err := w.Write(js); err != nil {
		c.Logger.Warn("Error while writing response", mlog.Err(err))
	}
}

func searchAccessControlPolicies(c *Context, w http.ResponseWriter, r *http.Request) {
	if !c.App.SessionHasPermissionTo(*c.AppContext.Session(), model.PermissionManageSystem) {
		c.SetPermissionError(model.PermissionManageSystem)
		return
	}

	var props *model.AccessControlPolicySearch
	err := json.NewDecoder(r.Body).Decode(&props)
	if err != nil || props == nil {
		c.SetInvalidParamWithErr("access_control_policy_search", err)
		return
	}

	policies, total, appErr := c.App.SearchAccessControlPolicies(c.AppContext, *props)
	if appErr != nil {
		c.Err = appErr
		return
	}

	result := model.AccessControlPoliciesWithCount{
		Policies: policies,
		Total:    total,
	}

	js, err := json.Marshal(result)
	if err != nil {
		c.Err = model.NewAppError("searchAccessControlPolicies", "api.marshal_error", nil, "", http.StatusInternalServerError).Wrap(err)
		return
	}

	if _, err := w.Write(js); err != nil {
		c.Logger.Warn("Error while writing response", mlog.Err(err))
	}
}

func updateActiveStatus(c *Context, w http.ResponseWriter, r *http.Request) {
	if !c.App.SessionHasPermissionTo(*c.AppContext.Session(), model.PermissionManageSystem) {
		c.SetPermissionError(model.PermissionManageSystem)
		return
	}

	c.RequirePolicyId()
	if c.Err != nil {
		return
	}

	policyID := c.Params.PolicyId

	auditRec := c.MakeAuditRecord(model.AuditEventUpdateActiveStatus, model.AuditStatusFail)
	defer c.LogAuditRec(auditRec)
	model.AddEventParameterToAuditRec(auditRec, "id", policyID)

	active := r.URL.Query().Get("active")
	if active != "true" && active != "false" {
		c.SetInvalidParam("active")
		return
	}
	activeBool, err := strconv.ParseBool(active)
	if err != nil {
		c.SetInvalidParamWithErr("active", err)
		return
	}
	model.AddEventParameterToAuditRec(auditRec, "active", activeBool)

	appErr := c.App.UpdateAccessControlPolicyActive(c.AppContext, policyID, activeBool)
	if appErr != nil {
		c.Err = appErr
		return
	}

	auditRec.Success()
}

func assignAccessPolicy(c *Context, w http.ResponseWriter, r *http.Request) {
	if !c.App.SessionHasPermissionTo(*c.AppContext.Session(), model.PermissionManageSystem) {
		c.SetPermissionError(model.PermissionManageSystem)
		return
	}

	c.RequirePolicyId()
	if c.Err != nil {
		return
	}
	policyID := c.Params.PolicyId

	var assignments struct {
		ChannelIds []string `json:"channel_ids"`
	}

	err := json.NewDecoder(r.Body).Decode(&assignments)
	if err != nil {
		c.SetInvalidParamWithErr("assignments", err)
		return
	}

	auditRec := c.MakeAuditRecord(model.AuditEventAssignAccessPolicy, model.AuditStatusFail)
	defer c.LogAuditRec(auditRec)
	model.AddEventParameterToAuditRec(auditRec, "id", policyID)
	model.AddEventParameterToAuditRec(auditRec, "channel_ids", assignments.ChannelIds)

	if len(assignments.ChannelIds) != 0 {
		_, appErr := c.App.AssignAccessControlPolicyToChannels(c.AppContext, policyID, assignments.ChannelIds)
		if appErr != nil {
			c.Err = appErr
			return
		}
	}

	auditRec.Success()
}

func unassignAccessPolicy(c *Context, w http.ResponseWriter, r *http.Request) {
	if !c.App.SessionHasPermissionTo(*c.AppContext.Session(), model.PermissionManageSystem) {
		c.SetPermissionError(model.PermissionManageSystem)
		return
	}

	c.RequirePolicyId()
	if c.Err != nil {
		return
	}
	policyID := c.Params.PolicyId

	var assignments struct {
		ChannelIds []string `json:"channel_ids"`
	}

	auditRec := c.MakeAuditRecord(model.AuditEventUnassignAccessPolicy, model.AuditStatusFail)
	defer c.LogAuditRec(auditRec)
	model.AddEventParameterToAuditRec(auditRec, "id", policyID)
	model.AddEventParameterToAuditRec(auditRec, "channel_ids", assignments.ChannelIds)

	err := json.NewDecoder(r.Body).Decode(&assignments)
	if err != nil {
		c.SetInvalidParamWithErr("assignments", err)
		return
	}

	if len(assignments.ChannelIds) != 0 {
		appErr := c.App.UnassignPoliciesFromChannels(c.AppContext, policyID, assignments.ChannelIds)
		if appErr != nil {
			c.Err = appErr
			return
		}
	}

	auditRec.Success()
}

func getChannelsForAccessControlPolicy(c *Context, w http.ResponseWriter, r *http.Request) {
	if !c.App.SessionHasPermissionTo(*c.AppContext.Session(), model.PermissionManageSystem) {
		c.SetPermissionError(model.PermissionManageSystem)
		return
	}

	c.RequirePolicyId()
	if c.Err != nil {
		return
	}
	policyID := c.Params.PolicyId

	afterID := r.URL.Query().Get("after")
	if afterID != "" && !model.IsValidId(afterID) {
		c.SetInvalidParam("after")
		return
	}

	limitStr := r.URL.Query().Get("limit")
	limit, err := strconv.Atoi(limitStr)
	if err != nil {
		c.Err = model.NewAppError("getChannelsForAccessControlPolicy", "api.access_control_policy.get_channels.limit.app_error", nil, "", http.StatusBadRequest).Wrap(err)
		return
	}

	channels, total, appErr := c.App.GetChannelsForPolicy(c.AppContext, policyID, model.AccessControlPolicyCursor{
		ID: afterID,
	}, limit)
	if appErr != nil {
		c.Err = appErr
		return
	}

	data := model.ChannelsWithCount{Channels: channels, TotalCount: total}

	js, err := json.Marshal(data)
	if err != nil {
		c.Err = model.NewAppError("getChannelsForAccessControlPolicy", "api.marshal_error", nil, "", http.StatusInternalServerError).Wrap(err)
		return
	}

	if _, err := w.Write(js); err != nil {
		c.Logger.Warn("Error while writing response", mlog.Err(err))
	}
}

func searchChannelsForAccessControlPolicy(c *Context, w http.ResponseWriter, r *http.Request) {
	if !c.App.SessionHasPermissionTo(*c.AppContext.Session(), model.PermissionManageSystem) {
		c.SetPermissionError(model.PermissionManageSystem)
		return
	}

	c.RequirePolicyId()
	if c.Err != nil {
		return
	}

	var props *model.ChannelSearch
	err := json.NewDecoder(r.Body).Decode(&props)
	if err != nil || props == nil {
		c.SetInvalidParamWithErr("channel_search", err)
		return
	}

	policyID := c.Params.PolicyId

	c.RequirePolicyId()

	opts := model.ChannelSearchOpts{
		Deleted:                     props.Deleted,
		IncludeDeleted:              props.IncludeDeleted,
		Private:                     true,
		ExcludeGroupConstrained:     true,
		TeamIds:                     props.TeamIds,
		ParentAccessControlPolicyId: policyID,
	}

	channels, total, appErr := c.App.SearchAllChannels(c.AppContext, props.Term, opts)
	if appErr != nil {
		c.Err = appErr
		return
	}

	data := model.ChannelsWithCount{Channels: channels, TotalCount: total}

	channelsJSON, jsonErr := json.Marshal(data)
	if jsonErr != nil {
		c.Err = model.NewAppError("searchChannelsInPolicy", "api.marshal_error", nil, "", http.StatusInternalServerError).Wrap(jsonErr)
		return
	}

	if _, err := w.Write(channelsJSON); err != nil {
		c.Logger.Warn("Error while writing response", mlog.Err(err))
	}
}

func getFieldsAutocomplete(c *Context, w http.ResponseWriter, r *http.Request) {
	// Check if user has system admin permission OR any channel admin permission
	hasManageSystemPermission := c.App.SessionHasPermissionTo(*c.AppContext.Session(), model.PermissionManageSystem)
	hasChannelAdminPermission := c.App.SessionHasPermissionTo(*c.AppContext.Session(), model.PermissionManageChannelAccessRules)

	if !hasManageSystemPermission && !hasChannelAdminPermission {
		c.SetPermissionError(model.PermissionManageSystem)
		return
	}

	after := r.URL.Query().Get("after")
	if after != "" && !model.IsValidId(after) {
		c.SetInvalidParam("after")
		return
	} else if after == "" {
		after = strings.Repeat("0", 26)
	}

	limitStr := r.URL.Query().Get("limit")
	limit, err := strconv.Atoi(limitStr)
	if err != nil {
		c.Err = model.NewAppError("getFieldsAutocomplete", "api.access_control_policy.get_fields.limit.app_error", nil, "", http.StatusBadRequest).Wrap(err)
		return
	}
	if limit <= 0 || limit > 100 {
		c.Err = model.NewAppError("getFieldsAutocomplete", "api.access_control_policy.get_fields.limit.app_error", nil, "", http.StatusBadRequest)
		return
	}

	ac, appErr := c.App.GetAccessControlFieldsAutocomplete(c.AppContext, after, limit)
	if appErr != nil {
		c.Err = appErr
		return
	}

	js, err := json.Marshal(ac)
	if err != nil {
		c.Err = model.NewAppError("getExpressionAutocomplete", "api.marshal_error", nil, "", http.StatusInternalServerError).Wrap(err)
		return
	}

	if _, err := w.Write(js); err != nil {
		c.Logger.Warn("Error while writing response", mlog.Err(err))
	}
}

func convertToVisualAST(c *Context, w http.ResponseWriter, r *http.Request) {
	// Check if user has system admin permission OR any channel admin permission
	hasManageSystemPermission := c.App.SessionHasPermissionTo(*c.AppContext.Session(), model.PermissionManageSystem)
	hasChannelAdminPermission := c.App.SessionHasPermissionTo(*c.AppContext.Session(), model.PermissionManageChannelAccessRules)

	if !hasManageSystemPermission && !hasChannelAdminPermission {
		c.SetPermissionError(model.PermissionManageSystem)
		return
	}

	var cel struct {
		Expression string `json:"expression"`
	}
	if jsonErr := json.NewDecoder(r.Body).Decode(&cel); jsonErr != nil {
		c.SetInvalidParamWithErr("user", jsonErr)
		return
	}
	visualAST, appErr := c.App.ExpressionToVisualAST(c.AppContext, cel.Expression)
	if appErr != nil {
		c.Err = appErr
		return
	}

	b, err := json.Marshal(visualAST)
	if err != nil {
		c.Err = model.NewAppError("convertToVisualAST", "api.marshal_error", nil, "", http.StatusInternalServerError).Wrap(err)
		return
	}
	if _, err := w.Write(b); err != nil {
		c.Logger.Warn("Error while writing response", mlog.Err(err))
	}
}<|MERGE_RESOLUTION|>--- conflicted
+++ resolved
@@ -45,35 +45,6 @@
 	defer c.LogAuditRec(auditRec)
 	model.AddEventParameterAuditableToAuditRec(auditRec, "requested", &policy)
 
-<<<<<<< HEAD
-	// Check if user has system admin permission
-	hasManageSystemPermission := c.App.SessionHasPermissionTo(*c.AppContext.Session(), model.PermissionManageSystem)
-
-	if !hasManageSystemPermission {
-		// For non-system admins, only channel-type policies are allowed
-		if policy.Type != model.AccessControlPolicyTypeChannel {
-			c.SetPermissionError(model.PermissionManageSystem)
-			return
-		}
-
-		// Quick permission check: does user have channel admin permission for this specific channel?
-		if policy.ID == "" {
-			c.SetInvalidParam("policy.id")
-			return
-		}
-
-		hasChannelPermission := c.App.HasPermissionToChannel(c.AppContext, c.AppContext.Session().UserId, policy.ID, model.PermissionManageChannelAccessRules)
-		if !hasChannelPermission {
-			c.SetPermissionError(model.PermissionManageChannelAccessRules)
-			return
-		}
-
-		// Now do the full validation (channel exists, is private, etc.)
-		if appErr := c.App.ValidateChannelAccessControlPolicyCreation(c.AppContext, c.AppContext.Session().UserId, &policy); appErr != nil {
-			c.Err = appErr
-			return
-		}
-=======
 	switch policy.Type {
 	case model.AccessControlPolicyTypeParent:
 		if !c.App.SessionHasPermissionTo(*c.AppContext.Session(), model.PermissionManageSystem) {
@@ -81,14 +52,31 @@
 			return
 		}
 	case model.AccessControlPolicyTypeChannel:
-		if !c.App.SessionHasPermissionToChannel(c.AppContext, *c.AppContext.Session(), policy.ID, model.PermissionManageChannelAccessRules) {
-			c.SetPermissionError(model.PermissionManageChannelAccessRules)
-			return
+		// Check if user has system admin permission first
+		hasManageSystemPermission := c.App.SessionHasPermissionTo(*c.AppContext.Session(), model.PermissionManageSystem)
+
+		if !hasManageSystemPermission {
+			// For non-system admins, check channel-specific permission
+			if policy.ID == "" {
+				c.SetInvalidParam("policy.id")
+				return
+			}
+
+			hasChannelPermission := c.App.HasPermissionToChannel(c.AppContext, c.AppContext.Session().UserId, policy.ID, model.PermissionManageChannelAccessRules)
+			if !hasChannelPermission {
+				c.SetPermissionError(model.PermissionManageChannelAccessRules)
+				return
+			}
+
+			// Now do the full validation (channel exists, is private, etc.)
+			if appErr := c.App.ValidateChannelAccessControlPolicyCreation(c.AppContext, c.AppContext.Session().UserId, &policy); appErr != nil {
+				c.Err = appErr
+				return
+			}
 		}
 	default:
 		c.SetInvalidParam("type")
 		return
->>>>>>> 84185727
 	}
 
 	np, appErr := c.App.CreateOrUpdateAccessControlPolicy(c.AppContext, &policy)
@@ -154,6 +142,9 @@
 	policyID := c.Params.PolicyId
 
 	auditRec := c.MakeAuditRecord(model.AuditEventDeleteAccessControlPolicy, model.AuditStatusFail)
+	defer c.LogAuditRec(auditRec)
+	model.AddEventParameterToAuditRec(auditRec, "id", policyID)
+
 	// Check if user has system admin permission OR channel-specific permission
 	hasManageSystemPermission := c.App.SessionHasPermissionTo(*c.AppContext.Session(), model.PermissionManageSystem)
 	if !hasManageSystemPermission {
@@ -164,9 +155,6 @@
 		}
 	}
 
-	defer c.LogAuditRec(auditRec)
-	model.AddEventParameterToAuditRec(auditRec, "id", policyID)
-
 	appErr := c.App.DeleteAccessControlPolicy(c.AppContext, policyID)
 	if appErr != nil {
 		c.Err = appErr

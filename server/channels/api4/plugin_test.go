// Copyright (c) 2015-present Mattermost, Inc. All Rights Reserved.
// See LICENSE.txt for license information.

package api4

import (
	"bytes"
	"context"
	"encoding/base64"
	"encoding/json"
	"fmt"
	"io"
	"net/http"
	"net/http/httptest"
	"os"
	"path/filepath"
	"sort"
	"strings"
	"testing"
	"time"

	svg "github.com/h2non/go-is-svg"
	"github.com/stretchr/testify/assert"
	"github.com/stretchr/testify/require"

	"github.com/mattermost/mattermost/server/public/model"
	"github.com/mattermost/mattermost/server/public/plugin"
	"github.com/mattermost/mattermost/server/public/plugin/utils"
	"github.com/mattermost/mattermost/server/v8"
	"github.com/mattermost/mattermost/server/v8/channels/testlib"
	"github.com/mattermost/mattermost/server/v8/channels/utils/fileutils"
)

func TestPlugin(t *testing.T) {
	mainHelper.Parallel(t)
	th := Setup(t)

	th.TestForSystemAdminAndLocal(t, func(t *testing.T, client *model.Client4) {
		statesJson, err := json.Marshal(th.App.Config().PluginSettings.PluginStates)
		require.NoError(t, err)
		states := map[string]*model.PluginState{}
		err = json.Unmarshal(statesJson, &states)
		require.NoError(t, err)
		th.App.UpdateConfig(func(cfg *model.Config) {
			*cfg.PluginSettings.Enable = true
			*cfg.PluginSettings.EnableUploads = true
			*cfg.PluginSettings.AllowInsecureDownloadURL = true
		})

		path, _ := fileutils.FindDir("tests")
		tarData, err := os.ReadFile(filepath.Join(path, "testplugin.tar.gz"))
		require.NoError(t, err)

		// Install from URL
		testServer := httptest.NewServer(http.HandlerFunc(func(res http.ResponseWriter, req *http.Request) {
			res.WriteHeader(http.StatusOK)
			_, err = res.Write(tarData)
			require.NoError(t, err)
		}))
		defer func() { testServer.Close() }()

		url := testServer.URL

		manifest, _, err := client.InstallPluginFromURL(context.Background(), url, false)
		require.NoError(t, err)
		assert.Equal(t, "testplugin", manifest.Id)

		_, resp, err := client.InstallPluginFromURL(context.Background(), url, false)
		require.Error(t, err)
		CheckBadRequestStatus(t, resp)

		manifest, _, err = client.InstallPluginFromURL(context.Background(), url, true)
		require.NoError(t, err)
		assert.Equal(t, "testplugin", manifest.Id)

		// Stored in File Store: Install Plugin from URL case
		pluginStored, appErr := th.App.FileExists("./plugins/" + manifest.Id + ".tar.gz")
		assert.Nil(t, appErr)
		assert.True(t, pluginStored)

		_, err = client.RemovePlugin(context.Background(), manifest.Id)
		require.NoError(t, err)

		th.App.UpdateConfig(func(cfg *model.Config) { *cfg.PluginSettings.Enable = false })

		_, resp, err = client.InstallPluginFromURL(context.Background(), url, false)
		require.Error(t, err)
		CheckNotImplementedStatus(t, resp)

		th.App.UpdateConfig(func(cfg *model.Config) { *cfg.PluginSettings.Enable = true })

		_, resp, err = th.Client.InstallPluginFromURL(context.Background(), url, false)
		require.Error(t, err)
		CheckForbiddenStatus(t, resp)

		_, resp, err = client.InstallPluginFromURL(context.Background(), "http://nodata", false)
		require.Error(t, err)
		CheckBadRequestStatus(t, resp)

		th.App.UpdateConfig(func(cfg *model.Config) { *cfg.PluginSettings.AllowInsecureDownloadURL = false })

		_, resp, err = client.InstallPluginFromURL(context.Background(), url, false)
		require.Error(t, err)
		CheckBadRequestStatus(t, resp)

		// Successful upload
		manifest, _, err = client.UploadPlugin(context.Background(), bytes.NewReader(tarData))
		require.NoError(t, err)
		assert.Equal(t, "testplugin", manifest.Id)

		th.App.UpdateConfig(func(cfg *model.Config) { *cfg.PluginSettings.EnableUploads = true })

		manifest, _, err = client.UploadPluginForced(context.Background(), bytes.NewReader(tarData))
		defer os.RemoveAll("plugins/testplugin")
		require.NoError(t, err)

		assert.Equal(t, "testplugin", manifest.Id)

		// Stored in File Store: Upload Plugin case
		pluginStored, appErr = th.App.FileExists("./plugins/" + manifest.Id + ".tar.gz")
		assert.Nil(t, appErr)
		assert.True(t, pluginStored)

		// Upload error cases
		_, resp, err = client.UploadPlugin(context.Background(), bytes.NewReader([]byte("badfile")))
		require.Error(t, err)
		CheckBadRequestStatus(t, resp)

		plugin_sz := int64(111 * 1024 * 1024)
		fd, err := os.Create(filepath.Join(path, "big_testplugin.tar.gz"))
		require.NoError(t, err)
		_, err = fd.Seek(plugin_sz-1, 0)
		require.NoError(t, err)
		_, err = fd.Write([]byte{0})
		require.NoError(t, err)
		err = fd.Close()
		require.NoError(t, err)
		bigData, err := os.ReadFile(filepath.Join(path, "big_testplugin.tar.gz"))
		require.NoError(t, err)
		_, resp, err = client.UploadPlugin(context.Background(), bytes.NewReader(bigData))
		require.Error(t, err)
		CheckRequestEntityTooLargeStatus(t, resp)
		err = os.Remove(filepath.Join(path, "big_testplugin.tar.gz"))
		require.NoError(t, err)

		th.App.UpdateConfig(func(cfg *model.Config) { *cfg.PluginSettings.Enable = false })
		_, resp, err = client.UploadPlugin(context.Background(), bytes.NewReader(tarData))
		require.Error(t, err)
		CheckNotImplementedStatus(t, resp)

		th.App.UpdateConfig(func(cfg *model.Config) {
			*cfg.PluginSettings.Enable = true
			*cfg.PluginSettings.EnableUploads = false
		})
		_, resp, err = client.UploadPlugin(context.Background(), bytes.NewReader(tarData))
		require.Error(t, err)
		CheckNotImplementedStatus(t, resp)

		_, resp, err = client.InstallPluginFromURL(context.Background(), url, false)
		require.Error(t, err)
		CheckNotImplementedStatus(t, resp)

		th.App.UpdateConfig(func(cfg *model.Config) { *cfg.PluginSettings.EnableUploads = true })
		_, resp, err = th.Client.UploadPlugin(context.Background(), bytes.NewReader(tarData))
		require.Error(t, err)
		CheckForbiddenStatus(t, resp)

		// Successful gets
		pluginsResp, _, err := client.GetPlugins(context.Background())
		require.NoError(t, err)

		found := false
		for _, m := range pluginsResp.Inactive {
			if m.Id == manifest.Id {
				found = true
			}
		}

		assert.True(t, found)

		found = false
		for _, m := range pluginsResp.Active {
			if m.Id == manifest.Id {
				found = true
			}
		}

		assert.False(t, found)

		// Successful activate
		_, err = client.EnablePlugin(context.Background(), manifest.Id)
		require.NoError(t, err)

		pluginsResp, _, err = client.GetPlugins(context.Background())
		require.NoError(t, err)

		found = false
		for _, m := range pluginsResp.Active {
			if m.Id == manifest.Id {
				found = true
			}
		}

		assert.True(t, found)

		// Activate error case
		resp, err = client.EnablePlugin(context.Background(), "junk")
		require.Error(t, err)
		CheckNotFoundStatus(t, resp)

		resp, err = client.EnablePlugin(context.Background(), "JUNK")
		require.Error(t, err)
		CheckNotFoundStatus(t, resp)

		// Successful deactivate
		_, err = client.DisablePlugin(context.Background(), manifest.Id)
		require.NoError(t, err)

		pluginsResp, _, err = client.GetPlugins(context.Background())
		require.NoError(t, err)

		found = false
		for _, m := range pluginsResp.Inactive {
			if m.Id == manifest.Id {
				found = true
			}
		}

		assert.True(t, found)

		// Deactivate error case
		resp, err = client.DisablePlugin(context.Background(), "junk")
		require.Error(t, err)
		CheckNotFoundStatus(t, resp)

		// Get error cases
		th.App.UpdateConfig(func(cfg *model.Config) { *cfg.PluginSettings.Enable = false })
		_, resp, err = client.GetPlugins(context.Background())
		require.Error(t, err)
		CheckNotImplementedStatus(t, resp)

		th.App.UpdateConfig(func(cfg *model.Config) { *cfg.PluginSettings.Enable = true })
		_, resp, err = th.Client.GetPlugins(context.Background())
		require.Error(t, err)
		CheckForbiddenStatus(t, resp)

		// Successful webapp get
		_, err = client.EnablePlugin(context.Background(), manifest.Id)
		require.NoError(t, err)

		manifests, _, err := th.Client.GetWebappPlugins(context.Background())
		require.NoError(t, err)

		found = false
		for _, m := range manifests {
			if m.Id == manifest.Id {
				found = true
			}
		}

		assert.True(t, found)

		// Successful remove
		_, err = client.RemovePlugin(context.Background(), manifest.Id)
		require.NoError(t, err)

		// Remove error cases
		resp, err = client.RemovePlugin(context.Background(), manifest.Id)
		require.Error(t, err)
		CheckNotFoundStatus(t, resp)

		th.App.UpdateConfig(func(cfg *model.Config) { *cfg.PluginSettings.Enable = false })
		resp, err = client.RemovePlugin(context.Background(), manifest.Id)
		require.Error(t, err)
		CheckNotImplementedStatus(t, resp)

		th.App.UpdateConfig(func(cfg *model.Config) { *cfg.PluginSettings.Enable = true })
		resp, err = th.Client.RemovePlugin(context.Background(), manifest.Id)
		require.Error(t, err)
		CheckForbiddenStatus(t, resp)

		resp, err = client.RemovePlugin(context.Background(), "bad.id")
		require.Error(t, err)
		CheckNotFoundStatus(t, resp)
	})
}

func TestNotifyClusterPluginEvent(t *testing.T) {
	mainHelper.Parallel(t)
	th := Setup(t)

	testCluster := &testlib.FakeClusterInterface{}
	th.Server.Platform().SetCluster(testCluster)

	th.App.UpdateConfig(func(cfg *model.Config) {
		*cfg.PluginSettings.Enable = true
		*cfg.PluginSettings.EnableUploads = true
	})

	path, _ := fileutils.FindDir("tests")
	tarData, err := os.ReadFile(filepath.Join(path, "testplugin.tar.gz"))
	require.NoError(t, err)

	testCluster.ClearMessages()

	// Successful upload
	manifest, _, err := th.SystemAdminClient.UploadPlugin(context.Background(), bytes.NewReader(tarData))
	require.NoError(t, err)
	require.Equal(t, "testplugin", manifest.Id)

	// Stored in File Store: Upload Plugin case
	expectedPath := filepath.Join("./plugins", manifest.Id) + ".tar.gz"
	pluginStored, appErr := th.App.FileExists(expectedPath)
	require.Nil(t, appErr)
	require.True(t, pluginStored)

	messages := testCluster.GetMessages()
	expectedPluginData := model.PluginEventData{
		Id: manifest.Id,
	}

	buf, _ := json.Marshal(expectedPluginData)
	expectedInstallMessage := &model.ClusterMessage{
		Event:            model.ClusterEventInstallPlugin,
		SendType:         model.ClusterSendReliable,
		WaitForAllToSend: true,
		Data:             buf,
	}
	actualMessages := findClusterMessages(model.ClusterEventInstallPlugin, messages)
	require.Equal(t, []*model.ClusterMessage{expectedInstallMessage}, actualMessages)

	// Upgrade
	testCluster.ClearMessages()
	manifest, _, err = th.SystemAdminClient.UploadPluginForced(context.Background(), bytes.NewReader(tarData))
	require.NoError(t, err)
	require.Equal(t, "testplugin", manifest.Id)

	// Successful remove
	webSocketClient := th.CreateConnectedWebSocketClientWithClient(t, th.SystemAdminClient)

	done := make(chan bool)
	go func() {
		for {
			select {
			case resp := <-webSocketClient.EventChannel:
				if resp.EventType() == model.WebsocketEventPluginStatusesChanged && len(resp.GetData()["plugin_statuses"].([]any)) == 0 {
					done <- true
					return
				}
			case <-time.After(5 * time.Second):
				done <- false
				return
			}
		}
	}()

	testCluster.ClearMessages()
	_, err = th.SystemAdminClient.RemovePlugin(context.Background(), manifest.Id)
	require.NoError(t, err)

	result := <-done
	require.True(t, result, "plugin_statuses_changed websocket event was not received")

	messages = testCluster.GetMessages()

	expectedRemoveMessage := &model.ClusterMessage{
		Event:            model.ClusterEventRemovePlugin,
		SendType:         model.ClusterSendReliable,
		WaitForAllToSend: true,
		Data:             buf,
	}
	actualMessages = findClusterMessages(model.ClusterEventRemovePlugin, messages)
	require.Equal(t, []*model.ClusterMessage{expectedRemoveMessage}, actualMessages)

	pluginStored, appErr = th.App.FileExists(expectedPath)
	require.Nil(t, appErr)
	require.False(t, pluginStored)
}

func TestDisableOnRemove(t *testing.T) {
	mainHelper.Parallel(t)
	path, _ := fileutils.FindDir("tests")
	tarData, err := os.ReadFile(filepath.Join(path, "testplugin.tar.gz"))
	require.NoError(t, err)

	testCases := []struct {
		Description string
		Upgrade     bool
	}{
		{
			"Remove without upgrading",
			false,
		},
		{
			"Remove after upgrading",
			true,
		},
	}

	th := Setup(t).InitBasic(t)

	for _, tc := range testCases {
		t.Run(tc.Description, func(t *testing.T) {
			th.TestForSystemAdminAndLocal(t, func(t *testing.T, client *model.Client4) {
				th.App.UpdateConfig(func(cfg *model.Config) {
					*cfg.PluginSettings.Enable = true
					*cfg.PluginSettings.EnableUploads = true
				})

				// Upload
				manifest, _, err := client.UploadPlugin(context.Background(), bytes.NewReader(tarData))
				require.NoError(t, err)
				require.Equal(t, "testplugin", manifest.Id)

				// Check initial status
				pluginsResp, _, err := client.GetPlugins(context.Background())
				require.NoError(t, err)
				require.Empty(t, pluginsResp.Active)
				require.Equal(t, pluginsResp.Inactive, []*model.PluginInfo{{
					Manifest: *manifest,
				}})

				// Enable plugin
				_, err = client.EnablePlugin(context.Background(), manifest.Id)
				require.NoError(t, err)

				// Confirm enabled status
				pluginsResp, _, err = client.GetPlugins(context.Background())
				require.NoError(t, err)
				require.Empty(t, pluginsResp.Inactive)
				require.Equal(t, pluginsResp.Active, []*model.PluginInfo{{
					Manifest: *manifest,
				}})

				if tc.Upgrade {
					// Upgrade
					manifest, _, err = client.UploadPluginForced(context.Background(), bytes.NewReader(tarData))
					require.NoError(t, err)
					require.Equal(t, "testplugin", manifest.Id)

					// Plugin should remain active
					pluginsResp, _, err = client.GetPlugins(context.Background())
					require.NoError(t, err)
					require.Empty(t, pluginsResp.Inactive)
					require.Equal(t, pluginsResp.Active, []*model.PluginInfo{{
						Manifest: *manifest,
					}})
				}

				// Remove plugin
				_, err = client.RemovePlugin(context.Background(), manifest.Id)
				require.NoError(t, err)

				// Plugin should have no status
				pluginsResp, _, err = client.GetPlugins(context.Background())
				require.NoError(t, err)
				require.Empty(t, pluginsResp.Inactive)
				require.Empty(t, pluginsResp.Active)

				// Upload same plugin
				manifest, _, err = client.UploadPlugin(context.Background(), bytes.NewReader(tarData))
				require.NoError(t, err)
				require.Equal(t, "testplugin", manifest.Id)

				// Plugin should be inactive
				pluginsResp, _, err = client.GetPlugins(context.Background())
				require.NoError(t, err)
				require.Empty(t, pluginsResp.Active)
				require.Equal(t, pluginsResp.Inactive, []*model.PluginInfo{{
					Manifest: *manifest,
				}})

				// Clean up
				_, err = client.RemovePlugin(context.Background(), manifest.Id)
				require.NoError(t, err)
			})
		})
	}
}

func TestGetMarketplacePlugins(t *testing.T) {
	th := Setup(t)

	th.App.UpdateConfig(func(cfg *model.Config) {
		*cfg.PluginSettings.Enable = true
		*cfg.PluginSettings.EnableUploads = true
		*cfg.PluginSettings.EnableMarketplace = false
	})

	th.TestForSystemAdminAndLocal(t, func(t *testing.T, client *model.Client4) {
		th.App.UpdateConfig(func(cfg *model.Config) {
			*cfg.PluginSettings.EnableMarketplace = false
			*cfg.PluginSettings.MarketplaceURL = "invalid.com"
		})

		plugins, resp, err := client.GetMarketplacePlugins(context.Background(), &model.MarketplacePluginFilter{})
		require.Error(t, err)
		CheckNotImplementedStatus(t, resp)
		require.Nil(t, plugins)
	}, "marketplace disabled")

	th.TestForSystemAdminAndLocal(t, func(t *testing.T, client *model.Client4) {
		th.App.UpdateConfig(func(cfg *model.Config) {
			*cfg.PluginSettings.EnableMarketplace = true
			*cfg.PluginSettings.MarketplaceURL = "invalid.com"
		})

		plugins, resp, err := client.GetMarketplacePlugins(context.Background(), &model.MarketplacePluginFilter{})
		require.Error(t, err)
		CheckInternalErrorStatus(t, resp)
		require.Nil(t, plugins)
	}, "no server")

	t.Run("no permission", func(t *testing.T) {
		th.App.UpdateConfig(func(cfg *model.Config) {
			*cfg.PluginSettings.EnableMarketplace = true
			*cfg.PluginSettings.MarketplaceURL = "invalid.com"
		})

		plugins, resp, err := th.Client.GetMarketplacePlugins(context.Background(), &model.MarketplacePluginFilter{})
		require.Error(t, err)
		CheckForbiddenStatus(t, resp)
		require.Nil(t, plugins)
	})

	th.TestForSystemAdminAndLocal(t, func(t *testing.T, client *model.Client4) {
		testServer := httptest.NewServer(http.HandlerFunc(func(res http.ResponseWriter, req *http.Request) {
			res.WriteHeader(http.StatusOK)
			json, err := json.Marshal([]*model.MarketplacePlugin{})
			require.NoError(t, err)
			_, err = res.Write(json)
			require.NoError(t, err)
		}))
		defer func() { testServer.Close() }()

		th.App.UpdateConfig(func(cfg *model.Config) {
			*cfg.PluginSettings.EnableMarketplace = true
			*cfg.PluginSettings.MarketplaceURL = testServer.URL
		})

		plugins, _, err := client.GetMarketplacePlugins(context.Background(), &model.MarketplacePluginFilter{})
		require.NoError(t, err)
		require.Empty(t, plugins)
	}, "empty response from server")

	th.TestForSystemAdminAndLocal(t, func(t *testing.T, client *model.Client4) {
		testServer := httptest.NewServer(http.HandlerFunc(func(res http.ResponseWriter, req *http.Request) {
			serverVersion, ok := req.URL.Query()["server_version"]
			require.True(t, ok)
			require.Len(t, serverVersion, 1)
			require.Equal(t, model.CurrentVersion, serverVersion[0])
			require.NotEqual(t, 0, len(serverVersion[0]))

			res.WriteHeader(http.StatusOK)
			json, err := json.Marshal([]*model.MarketplacePlugin{})
			require.NoError(t, err)
			_, err = res.Write(json)
			require.NoError(t, err)
		}))
		defer func() { testServer.Close() }()

		th.App.UpdateConfig(func(cfg *model.Config) {
			*cfg.PluginSettings.EnableMarketplace = true
			*cfg.PluginSettings.MarketplaceURL = testServer.URL
		})

		plugins, _, err := client.GetMarketplacePlugins(context.Background(), &model.MarketplacePluginFilter{})
		require.NoError(t, err)
		require.Empty(t, plugins)
	}, "verify server version is passed through")

	th.TestForSystemAdminAndLocal(t, func(t *testing.T, client *model.Client4) {
		testServer := httptest.NewServer(http.HandlerFunc(func(res http.ResponseWriter, req *http.Request) {
			licenseType, ok := req.URL.Query()["enterprise_plugins"]
			require.True(t, ok)
			require.Len(t, licenseType, 1)
			require.Equal(t, "false", licenseType[0])

			res.WriteHeader(http.StatusOK)
			json, err := json.Marshal([]*model.MarketplacePlugin{})
			require.NoError(t, err)
			_, err = res.Write(json)
			require.NoError(t, err)
		}))
		defer func() { testServer.Close() }()

		th.App.UpdateConfig(func(cfg *model.Config) {
			*cfg.PluginSettings.EnableMarketplace = true
			*cfg.PluginSettings.MarketplaceURL = testServer.URL
		})

		plugins, _, err := client.GetMarketplacePlugins(context.Background(), &model.MarketplacePluginFilter{})
		require.NoError(t, err)
		require.Empty(t, plugins)
	}, "verify EnterprisePlugins is false for TE")

	th.TestForSystemAdminAndLocal(t, func(t *testing.T, client *model.Client4) {
		testServer := httptest.NewServer(http.HandlerFunc(func(res http.ResponseWriter, req *http.Request) {
			licenseType, ok := req.URL.Query()["enterprise_plugins"]
			require.True(t, ok)
			require.Len(t, licenseType, 1)
			require.Equal(t, "false", licenseType[0])

			res.WriteHeader(http.StatusOK)
			json, err := json.Marshal([]*model.MarketplacePlugin{})
			require.NoError(t, err)
			_, err = res.Write(json)
			require.NoError(t, err)
		}))
		defer func() { testServer.Close() }()

		th.App.UpdateConfig(func(cfg *model.Config) {
			*cfg.PluginSettings.EnableMarketplace = true
			*cfg.PluginSettings.MarketplaceURL = testServer.URL
		})

		l := model.NewTestLicense()
		// model.NewTestLicense generates a E20 license
		*l.Features.EnterprisePlugins = false
		th.App.Srv().SetLicense(l)

		plugins, _, err := client.GetMarketplacePlugins(context.Background(), &model.MarketplacePluginFilter{})
		require.NoError(t, err)
		require.Empty(t, plugins)
	}, "verify EnterprisePlugins is false for E10")

	th.TestForSystemAdminAndLocal(t, func(t *testing.T, client *model.Client4) {
		testServer := httptest.NewServer(http.HandlerFunc(func(res http.ResponseWriter, req *http.Request) {
			licenseType, ok := req.URL.Query()["enterprise_plugins"]
			require.True(t, ok)
			require.Len(t, licenseType, 1)
			require.Equal(t, "true", licenseType[0])

			res.WriteHeader(http.StatusOK)
			json, err := json.Marshal([]*model.MarketplacePlugin{})
			require.NoError(t, err)
			_, err = res.Write(json)
			require.NoError(t, err)
		}))
		defer func() { testServer.Close() }()

		th.App.UpdateConfig(func(cfg *model.Config) {
			*cfg.PluginSettings.EnableMarketplace = true
			*cfg.PluginSettings.MarketplaceURL = testServer.URL
		})

		th.App.Srv().SetLicense(model.NewTestLicense("enterprise_plugins"))

		plugins, _, err := client.GetMarketplacePlugins(context.Background(), &model.MarketplacePluginFilter{})
		require.NoError(t, err)
		require.Empty(t, plugins)
	}, "verify EnterprisePlugins is true for E20")

	th.TestForSystemAdminAndLocal(t, func(t *testing.T, client *model.Client4) {
		testServer := httptest.NewServer(http.HandlerFunc(func(res http.ResponseWriter, req *http.Request) {
			cloud, ok := req.URL.Query()["cloud"]
			require.True(t, ok)
			require.Len(t, cloud, 1)
			require.Equal(t, "false", cloud[0])

			res.WriteHeader(http.StatusOK)
			json, err := json.Marshal([]*model.MarketplacePlugin{})
			require.NoError(t, err)
			_, err = res.Write(json)
			require.NoError(t, err)
		}))
		defer func() { testServer.Close() }()

		th.App.UpdateConfig(func(cfg *model.Config) {
			*cfg.PluginSettings.EnableMarketplace = true
			*cfg.PluginSettings.MarketplaceURL = testServer.URL
		})

		plugins, _, err := client.GetMarketplacePlugins(context.Background(), &model.MarketplacePluginFilter{})
		require.NoError(t, err)
		require.Empty(t, plugins)
	}, "verify EnterprisePlugins is false if there is no license")

	th.TestForSystemAdminAndLocal(t, func(t *testing.T, client *model.Client4) {
		testServer := httptest.NewServer(http.HandlerFunc(func(res http.ResponseWriter, req *http.Request) {
			cloud, ok := req.URL.Query()["cloud"]
			require.True(t, ok)
			require.Len(t, cloud, 1)
			require.Equal(t, "true", cloud[0])

			res.WriteHeader(http.StatusOK)
			json, err := json.Marshal([]*model.MarketplacePlugin{})
			require.NoError(t, err)
			_, err = res.Write(json)
			require.NoError(t, err)
		}))
		defer func() { testServer.Close() }()

		th.App.UpdateConfig(func(cfg *model.Config) {
			*cfg.PluginSettings.EnableMarketplace = true
			*cfg.PluginSettings.MarketplaceURL = testServer.URL
		})

		th.App.Srv().SetLicense(model.NewTestLicense("cloud"))

		plugins, _, err := client.GetMarketplacePlugins(context.Background(), &model.MarketplacePluginFilter{})
		require.NoError(t, err)
		require.Empty(t, plugins)
	}, "verify Cloud is true for cloud license")
}

func TestGetInstalledMarketplacePlugins(t *testing.T) {
	samplePlugins := []*model.MarketplacePlugin{
		{
			BaseMarketplacePlugin: &model.BaseMarketplacePlugin{
				HomepageURL: "https://example.com/mattermost/mattermost-plugin-nps",
				IconData:    "https://example.com/icon.svg",
				DownloadURL: "https://example.com/mattermost/mattermost-plugin-nps/releases/download/v1.0.4/com.mattermost.nps-1.0.4.tar.gz",
				Labels: []model.MarketplaceLabel{
					{
						Name:        "someName",
						Description: "some Description",
					},
				},
				Manifest: &model.Manifest{
					Id:               "com.mattermost.nps",
					Name:             "User Satisfaction Surveys",
					Description:      "This plugin sends quarterly user satisfaction surveys to gather feedback and help improve Mattermost.",
					Version:          "1.0.4",
					MinServerVersion: "5.14.0",
				},
			},
			InstalledVersion: "",
		},
	}

	path, _ := fileutils.FindDir("tests")
	tarData, err := os.ReadFile(filepath.Join(path, "testplugin.tar.gz"))
	require.NoError(t, err)

	t.Run("marketplace client returns not-installed plugin", func(t *testing.T) {
		th := Setup(t)

		testServer := httptest.NewServer(http.HandlerFunc(func(res http.ResponseWriter, req *http.Request) {
			res.WriteHeader(http.StatusOK)
			json, err := json.Marshal(samplePlugins)
			require.NoError(t, err)
			_, err = res.Write(json)
			require.NoError(t, err)
		}))
		defer func() { testServer.Close() }()

		th.App.UpdateConfig(func(cfg *model.Config) {
			*cfg.PluginSettings.Enable = true
			*cfg.PluginSettings.EnableUploads = true
			*cfg.PluginSettings.EnableMarketplace = true
			*cfg.PluginSettings.MarketplaceURL = testServer.URL
		})

		plugins, _, err := th.SystemAdminClient.GetMarketplacePlugins(context.Background(), &model.MarketplacePluginFilter{})
		require.NoError(t, err)
		require.Equal(t, samplePlugins, plugins)

		manifest, _, err := th.SystemAdminClient.UploadPlugin(context.Background(), bytes.NewReader(tarData))
		require.NoError(t, err)

		testIcon, err := os.ReadFile(filepath.Join(path, "test.svg"))
		require.NoError(t, err)
		require.True(t, svg.Is(testIcon))
		testIconData := fmt.Sprintf("data:image/svg+xml;base64,%s", base64.StdEncoding.EncodeToString(testIcon))

		expectedPlugins := append(samplePlugins, &model.MarketplacePlugin{
			BaseMarketplacePlugin: &model.BaseMarketplacePlugin{
				HomepageURL:     "https://example.com/homepage",
				IconData:        testIconData,
				DownloadURL:     "",
				ReleaseNotesURL: "https://example.com/releases/v0.0.1",
				Labels: []model.MarketplaceLabel{{
					Name:        "Local",
					Description: "This plugin is not listed in the marketplace",
				}},
				Manifest: manifest,
			},
			InstalledVersion: manifest.Version,
		})
		sort.SliceStable(expectedPlugins, func(i, j int) bool {
			return strings.ToLower(expectedPlugins[i].Manifest.Name) < strings.ToLower(expectedPlugins[j].Manifest.Name)
		})

		plugins, _, err = th.SystemAdminClient.GetMarketplacePlugins(context.Background(), &model.MarketplacePluginFilter{})
		require.NoError(t, err)
		require.Equal(t, expectedPlugins, plugins)

		_, err = th.SystemAdminClient.RemovePlugin(context.Background(), manifest.Id)
		require.NoError(t, err)

		plugins, _, err = th.SystemAdminClient.GetMarketplacePlugins(context.Background(), &model.MarketplacePluginFilter{})
		require.NoError(t, err)
		require.Equal(t, samplePlugins, plugins)
	})

	t.Run("marketplace client returns installed plugin", func(t *testing.T) {
		th := Setup(t)

		th.App.UpdateConfig(func(cfg *model.Config) {
			*cfg.PluginSettings.Enable = true
			*cfg.PluginSettings.EnableUploads = true
			*cfg.PluginSettings.EnableMarketplace = true
		})

		manifest, _, err := th.SystemAdminClient.UploadPlugin(context.Background(), bytes.NewReader(tarData))
		require.NoError(t, err)

		newPlugin := &model.MarketplacePlugin{
			BaseMarketplacePlugin: &model.BaseMarketplacePlugin{
				HomepageURL: "HomepageURL",
				IconData:    "IconData",
				DownloadURL: "DownloadURL",
				Manifest:    manifest,
			},
			InstalledVersion: manifest.Version,
		}
		expectedPlugins := append(samplePlugins, newPlugin)
		sort.SliceStable(expectedPlugins, func(i, j int) bool {
			return strings.ToLower(expectedPlugins[i].Manifest.Name) < strings.ToLower(expectedPlugins[j].Manifest.Name)
		})

		testServer := httptest.NewServer(http.HandlerFunc(func(res http.ResponseWriter, req *http.Request) {
			res.WriteHeader(http.StatusOK)
			var out []byte
			out, err = json.Marshal([]*model.MarketplacePlugin{samplePlugins[0], newPlugin})
			require.NoError(t, err)
			_, err = res.Write(out)
			require.NoError(t, err)
		}))
		defer func() { testServer.Close() }()
		th.App.UpdateConfig(func(cfg *model.Config) {
			*cfg.PluginSettings.MarketplaceURL = testServer.URL
		})

		plugins, _, err := th.SystemAdminClient.GetMarketplacePlugins(context.Background(), &model.MarketplacePluginFilter{})
		require.NoError(t, err)
		require.Equal(t, expectedPlugins, plugins)

		_, err = th.SystemAdminClient.RemovePlugin(context.Background(), manifest.Id)
		require.NoError(t, err)

		plugins, _, err = th.SystemAdminClient.GetMarketplacePlugins(context.Background(), &model.MarketplacePluginFilter{})
		require.NoError(t, err)
		newPlugin.InstalledVersion = ""
		require.Equal(t, expectedPlugins, plugins)
	})
}

func TestSearchGetMarketplacePlugins(t *testing.T) {
	samplePlugins := []*model.MarketplacePlugin{
		{
			BaseMarketplacePlugin: &model.BaseMarketplacePlugin{
				HomepageURL: "example.com/mattermost/mattermost-plugin-nps",
				IconData:    "Cjxzdmcgdmlld0JveD0nMCAwIDEwNSA5MycgeG1sbnM9J2h0dHA6Ly93d3cudzMub3JnLzIwMDAvc3ZnJz4KPHBhdGggZD0nTTY2LDBoMzl2OTN6TTM4LDBoLTM4djkzek01MiwzNWwyNSw1OGgtMTZsLTgtMThoLTE4eicgZmlsbD0nI0VEMUMyNCcvPgo8L3N2Zz4K",
				DownloadURL: "example.com/mattermost/mattermost-plugin-nps/releases/download/v1.0.4/com.mattermost.nps-1.0.4.tar.gz",
				Manifest: &model.Manifest{
					Id:               "com.mattermost.nps",
					Name:             "User Satisfaction Surveys",
					Description:      "This plugin sends quarterly user satisfaction surveys to gather feedback and help improve Mattermost.",
					Version:          "1.0.4",
					MinServerVersion: "5.14.0",
				},
			},
			InstalledVersion: "",
		},
	}

	path, _ := fileutils.FindDir("tests")
	tarData, err := os.ReadFile(filepath.Join(path, "testplugin.tar.gz"))
	require.NoError(t, err)

	tarDataV2, err := os.ReadFile(filepath.Join(path, "testplugin2.tar.gz"))
	require.NoError(t, err)

	testIcon, err := os.ReadFile(filepath.Join(path, "test.svg"))
	require.NoError(t, err)
	require.True(t, svg.Is(testIcon))
	testIconData := fmt.Sprintf("data:image/svg+xml;base64,%s", base64.StdEncoding.EncodeToString(testIcon))

	t.Run("search installed plugin", func(t *testing.T) {
		th := Setup(t).InitBasic(t)

		testServer := httptest.NewServer(http.HandlerFunc(func(res http.ResponseWriter, req *http.Request) {
			res.WriteHeader(http.StatusOK)
			json, err := json.Marshal(samplePlugins)
			require.NoError(t, err)
			_, err = res.Write(json)
			require.NoError(t, err)
		}))
		defer func() { testServer.Close() }()

		th.App.UpdateConfig(func(cfg *model.Config) {
			*cfg.PluginSettings.Enable = true
			*cfg.PluginSettings.EnableUploads = true
			*cfg.PluginSettings.EnableMarketplace = true
			*cfg.PluginSettings.MarketplaceURL = testServer.URL
		})

		plugins, _, err := th.SystemAdminClient.GetMarketplacePlugins(context.Background(), &model.MarketplacePluginFilter{})
		require.NoError(t, err)
		require.Equal(t, samplePlugins, plugins)

		manifest, _, err := th.SystemAdminClient.UploadPlugin(context.Background(), bytes.NewReader(tarData))
		require.NoError(t, err)

		plugin1 := &model.MarketplacePlugin{
			BaseMarketplacePlugin: &model.BaseMarketplacePlugin{
				HomepageURL:     "https://example.com/homepage",
				IconData:        testIconData,
				DownloadURL:     "",
				ReleaseNotesURL: "https://example.com/releases/v0.0.1",
				Labels: []model.MarketplaceLabel{{
					Name:        "Local",
					Description: "This plugin is not listed in the marketplace",
				}},
				Manifest: manifest,
			},
			InstalledVersion: manifest.Version,
		}
		expectedPlugins := append(samplePlugins, plugin1)

		manifest, _, err = th.SystemAdminClient.UploadPlugin(context.Background(), bytes.NewReader(tarDataV2))
		require.NoError(t, err)

		plugin2 := &model.MarketplacePlugin{
			BaseMarketplacePlugin: &model.BaseMarketplacePlugin{
				IconData:        testIconData,
				HomepageURL:     "https://example.com/homepage",
				DownloadURL:     "",
				ReleaseNotesURL: "https://example.com/releases/v1.2.3",
				Labels: []model.MarketplaceLabel{{
					Name:        "Local",
					Description: "This plugin is not listed in the marketplace",
				}},
				Manifest: manifest,
			},
			InstalledVersion: manifest.Version,
		}
		expectedPlugins = append(expectedPlugins, plugin2)
		sort.SliceStable(expectedPlugins, func(i, j int) bool {
			return strings.ToLower(expectedPlugins[i].Manifest.Name) < strings.ToLower(expectedPlugins[j].Manifest.Name)
		})

		plugins, _, err = th.SystemAdminClient.GetMarketplacePlugins(context.Background(), &model.MarketplacePluginFilter{})
		require.NoError(t, err)
		require.Equal(t, expectedPlugins, plugins)

		// Search for plugins from the server
		plugins, _, err = th.SystemAdminClient.GetMarketplacePlugins(context.Background(), &model.MarketplacePluginFilter{Filter: "testplugin2"})
		require.NoError(t, err)
		require.Equal(t, []*model.MarketplacePlugin{plugin2}, plugins)

		plugins, _, err = th.SystemAdminClient.GetMarketplacePlugins(context.Background(), &model.MarketplacePluginFilter{Filter: "a second plugin"})
		require.NoError(t, err)
		require.Equal(t, []*model.MarketplacePlugin{plugin2}, plugins)

		plugins, _, err = th.SystemAdminClient.GetMarketplacePlugins(context.Background(), &model.MarketplacePluginFilter{Filter: "User Satisfaction Surveys"})
		require.NoError(t, err)
		require.Equal(t, samplePlugins, plugins)

		plugins, _, err = th.SystemAdminClient.GetMarketplacePlugins(context.Background(), &model.MarketplacePluginFilter{Filter: "NOFILTER"})
		require.NoError(t, err)
		require.Nil(t, plugins)

		// cleanup
		_, err = th.SystemAdminClient.RemovePlugin(context.Background(), plugin1.Manifest.Id)
		require.NoError(t, err)

		_, err = th.SystemAdminClient.RemovePlugin(context.Background(), plugin2.Manifest.Id)
		require.NoError(t, err)
	})
}

func TestGetLocalPluginInMarketplace(t *testing.T) {
	th := Setup(t)

	samplePlugins := []*model.MarketplacePlugin{
		{
			BaseMarketplacePlugin: &model.BaseMarketplacePlugin{
				HomepageURL: "https://example.com/mattermost/mattermost-plugin-nps",
				IconData:    "https://example.com/icon.svg",
				DownloadURL: "www.github.com/example",
				Manifest: &model.Manifest{
					Id:               "testplugin2",
					Name:             "testplugin2",
					Description:      "a second plugin",
					Version:          "1.2.2",
					MinServerVersion: "",
				},
			},
			InstalledVersion: "",
		},
	}

	testServer := httptest.NewServer(http.HandlerFunc(func(res http.ResponseWriter, req *http.Request) {
		res.WriteHeader(http.StatusOK)
		json, err := json.Marshal([]*model.MarketplacePlugin{samplePlugins[0]})
		require.NoError(t, err)
		_, err = res.Write(json)
		require.NoError(t, err)
	}))
	defer testServer.Close()

	th.App.UpdateConfig(func(cfg *model.Config) {
		*cfg.PluginSettings.Enable = true
		*cfg.PluginSettings.EnableMarketplace = true
		*cfg.PluginSettings.MarketplaceURL = testServer.URL
	})

	t.Run("Get plugins with EnableRemoteMarketplace enabled", func(t *testing.T) {
		th.App.UpdateConfig(func(cfg *model.Config) {
			*cfg.PluginSettings.EnableRemoteMarketplace = true
		})

		plugins, _, err := th.SystemAdminClient.GetMarketplacePlugins(context.Background(), &model.MarketplacePluginFilter{})
		require.NoError(t, err)

		require.Len(t, plugins, len(samplePlugins))
		require.Equal(t, samplePlugins, plugins)
	})

	t.Run("get remote and local plugins", func(t *testing.T) {
		th.App.UpdateConfig(func(cfg *model.Config) {
			*cfg.PluginSettings.EnableRemoteMarketplace = true
			*cfg.PluginSettings.EnableUploads = true
		})

		// Upload one local plugin
		path, _ := fileutils.FindDir("tests")
		tarData, err := os.ReadFile(filepath.Join(path, "testplugin.tar.gz"))
		require.NoError(t, err)

		manifest, _, err := th.SystemAdminClient.UploadPlugin(context.Background(), bytes.NewReader(tarData))
		require.NoError(t, err)

		plugins, _, err := th.SystemAdminClient.GetMarketplacePlugins(context.Background(), &model.MarketplacePluginFilter{})
		require.NoError(t, err)

		require.Len(t, plugins, 2)

		_, err = th.SystemAdminClient.RemovePlugin(context.Background(), manifest.Id)
		require.NoError(t, err)
	})

	t.Run("EnableRemoteMarketplace disabled", func(t *testing.T) {
		th.App.UpdateConfig(func(cfg *model.Config) {
			*cfg.PluginSettings.EnableRemoteMarketplace = false
			*cfg.PluginSettings.EnableUploads = true
		})

		// No marketplace plugins returned
		plugins, _, err := th.SystemAdminClient.GetMarketplacePlugins(context.Background(), &model.MarketplacePluginFilter{})
		require.NoError(t, err)

		require.Len(t, plugins, 0)

		// Upload one local plugin
		path, _ := fileutils.FindDir("tests")
		tarData, err := os.ReadFile(filepath.Join(path, "testplugin.tar.gz"))
		require.NoError(t, err)

		manifest, _, err := th.SystemAdminClient.UploadPlugin(context.Background(), bytes.NewReader(tarData))
		require.NoError(t, err)

		testIcon, err := os.ReadFile(filepath.Join(path, "test.svg"))
		require.NoError(t, err)
		require.True(t, svg.Is(testIcon))
		testIconData := fmt.Sprintf("data:image/svg+xml;base64,%s", base64.StdEncoding.EncodeToString(testIcon))

		newPlugin := &model.MarketplacePlugin{
			BaseMarketplacePlugin: &model.BaseMarketplacePlugin{
				IconData:        testIconData,
				HomepageURL:     "https://example.com/homepage",
				ReleaseNotesURL: "https://example.com/releases/v0.0.1",
				Manifest:        manifest,
			},
			InstalledVersion: manifest.Version,
		}

		plugins, _, err = th.SystemAdminClient.GetMarketplacePlugins(context.Background(), &model.MarketplacePluginFilter{})
		require.NoError(t, err)

		// Only get the local plugins
		require.Len(t, plugins, 1)
		require.Equal(t, newPlugin, plugins[0])

		_, err = th.SystemAdminClient.RemovePlugin(context.Background(), manifest.Id)
		require.NoError(t, err)
	})

	t.Run("local_only true", func(t *testing.T) {
		th.App.UpdateConfig(func(cfg *model.Config) {
			*cfg.PluginSettings.EnableRemoteMarketplace = true
			*cfg.PluginSettings.EnableUploads = true
		})

		// Upload one local plugin
		path, _ := fileutils.FindDir("tests")
		tarData, err := os.ReadFile(filepath.Join(path, "testplugin.tar.gz"))
		require.NoError(t, err)

		manifest, _, err := th.SystemAdminClient.UploadPlugin(context.Background(), bytes.NewReader(tarData))
		require.NoError(t, err)

		testIcon, err := os.ReadFile(filepath.Join(path, "test.svg"))
		require.NoError(t, err)
		require.True(t, svg.Is(testIcon))
		testIconData := fmt.Sprintf("data:image/svg+xml;base64,%s", base64.StdEncoding.EncodeToString(testIcon))

		newPlugin := &model.MarketplacePlugin{
			BaseMarketplacePlugin: &model.BaseMarketplacePlugin{
				Manifest:        manifest,
				IconData:        testIconData,
				HomepageURL:     "https://example.com/homepage",
				ReleaseNotesURL: "https://example.com/releases/v0.0.1",
				Labels: []model.MarketplaceLabel{{
					Name:        "Local",
					Description: "This plugin is not listed in the marketplace",
				}},
			},
			InstalledVersion: manifest.Version,
		}

		plugins, _, err := th.SystemAdminClient.GetMarketplacePlugins(context.Background(), &model.MarketplacePluginFilter{LocalOnly: true})
		require.NoError(t, err)

		require.Len(t, plugins, 1)
		require.Equal(t, newPlugin, plugins[0])

		_, err = th.SystemAdminClient.RemovePlugin(context.Background(), manifest.Id)
		require.NoError(t, err)
	})
}

func TestGetRemotePluginInMarketplace(t *testing.T) {
	mainHelper.Parallel(t)
	th := Setup(t)

	samplePlugins := []*model.MarketplacePlugin{
		{
			BaseMarketplacePlugin: &model.BaseMarketplacePlugin{
				HomepageURL: "https://example.com/mattermost/mattermost-plugin-nps",
				IconData:    "https://example.com/icon.svg",
				DownloadURL: "www.github.com/example",
				Manifest: &model.Manifest{
					Id:               "testplugin2",
					Name:             "testplugin2",
					Description:      "a second plugin",
					Version:          "1.2.2",
					MinServerVersion: "",
				},
			},
			InstalledVersion: "",
		},
	}

	testServer := httptest.NewServer(http.HandlerFunc(func(res http.ResponseWriter, req *http.Request) {
		res.WriteHeader(http.StatusOK)
		json, err := json.Marshal([]*model.MarketplacePlugin{samplePlugins[0]})
		require.NoError(t, err)
		_, err = res.Write(json)
		require.NoError(t, err)
	}))
	defer testServer.Close()

	th.App.UpdateConfig(func(cfg *model.Config) {
		*cfg.PluginSettings.Enable = true
		*cfg.PluginSettings.EnableMarketplace = true
		*cfg.PluginSettings.EnableRemoteMarketplace = true
		*cfg.PluginSettings.EnableUploads = true
		*cfg.PluginSettings.MarketplaceURL = testServer.URL
	})

	// Upload one local plugin
	path, _ := fileutils.FindDir("tests")
	tarData, err := os.ReadFile(filepath.Join(path, "testplugin.tar.gz"))
	require.NoError(t, err)

	manifest, _, err := th.SystemAdminClient.UploadPlugin(context.Background(), bytes.NewReader(tarData))
	require.NoError(t, err)

	plugins, _, err := th.SystemAdminClient.GetMarketplacePlugins(context.Background(), &model.MarketplacePluginFilter{RemoteOnly: true})
	require.NoError(t, err)

	require.Len(t, plugins, 1)
	require.Equal(t, samplePlugins[0], plugins[0])

	_, err = th.SystemAdminClient.RemovePlugin(context.Background(), manifest.Id)
	require.NoError(t, err)
}

func TestGetPrepackagedPluginInMarketplace(t *testing.T) {
	th := Setup(t)

	marketplacePlugins := []*model.MarketplacePlugin{
		{
			BaseMarketplacePlugin: &model.BaseMarketplacePlugin{
				HomepageURL: "https://example.com/mattermost/mattermost-plugin-nps",
				IconData:    "https://example.com/icon.svg",
				DownloadURL: "www.github.com/example",
				Manifest: &model.Manifest{
					Id:               "marketplace.test",
					Name:             "marketplacetest",
					Description:      "a marketplace plugin",
					Version:          "0.1.2",
					MinServerVersion: "",
				},
			},
			InstalledVersion: "",
		},
	}

	testServer := httptest.NewServer(http.HandlerFunc(func(res http.ResponseWriter, req *http.Request) {
		res.WriteHeader(http.StatusOK)
		json, err := json.Marshal([]*model.MarketplacePlugin{marketplacePlugins[0]})
		require.NoError(t, err)
		_, err = res.Write(json)
		require.NoError(t, err)
	}))
	defer testServer.Close()

	th.App.UpdateConfig(func(cfg *model.Config) {
		*cfg.PluginSettings.Enable = true
		*cfg.PluginSettings.EnableMarketplace = true
		*cfg.PluginSettings.MarketplaceURL = testServer.URL
	})

	prepackagePlugin := &plugin.PrepackagedPlugin{
		Manifest: &model.Manifest{
			Version: "0.0.1",
			Id:      "prepackaged.test",
		},
	}

	env := th.App.GetPluginsEnvironment()
	env.SetPrepackagedPlugins([]*plugin.PrepackagedPlugin{prepackagePlugin}, nil)

	t.Run("prepackaged plugins are shown in Cloud", func(t *testing.T) {
		th.App.UpdateConfig(func(cfg *model.Config) {
			*cfg.PluginSettings.EnableRemoteMarketplace = true
			*cfg.PluginSettings.EnableUploads = true
		})

		lic := th.App.Srv().License()
		th.App.Srv().SetLicense(model.NewTestLicense("cloud"))
		defer th.App.Srv().SetLicense(lic)

		plugins, _, err := th.SystemAdminClient.GetMarketplacePlugins(context.Background(), &model.MarketplacePluginFilter{})
		require.NoError(t, err)

		expectedPlugins := marketplacePlugins
		expectedPlugins = append(expectedPlugins, &model.MarketplacePlugin{
			BaseMarketplacePlugin: &model.BaseMarketplacePlugin{
				Manifest: prepackagePlugin.Manifest,
			},
		})

		require.ElementsMatch(t, expectedPlugins, plugins)
		require.Len(t, plugins, 2)
	})

	t.Run("get remote and prepackaged plugins", func(t *testing.T) {
		th.App.UpdateConfig(func(cfg *model.Config) {
			*cfg.PluginSettings.EnableRemoteMarketplace = true
			*cfg.PluginSettings.EnableUploads = true
		})

		plugins, _, err := th.SystemAdminClient.GetMarketplacePlugins(context.Background(), &model.MarketplacePluginFilter{})
		require.NoError(t, err)

		expectedPlugins := marketplacePlugins
		expectedPlugins = append(expectedPlugins, &model.MarketplacePlugin{
			BaseMarketplacePlugin: &model.BaseMarketplacePlugin{
				Manifest: prepackagePlugin.Manifest,
			},
		})

		require.ElementsMatch(t, expectedPlugins, plugins)
		require.Len(t, plugins, 2)
	})

	t.Run("EnableRemoteMarketplace disabled", func(t *testing.T) {
		th.App.UpdateConfig(func(cfg *model.Config) {
			*cfg.PluginSettings.EnableRemoteMarketplace = false
			*cfg.PluginSettings.EnableUploads = true
		})

		// No marketplace plugins returned
		plugins, _, err := th.SystemAdminClient.GetMarketplacePlugins(context.Background(), &model.MarketplacePluginFilter{})
		require.NoError(t, err)

		// Only returns the prepackaged plugins
		require.Len(t, plugins, 1)
		require.Equal(t, prepackagePlugin.Manifest, plugins[0].Manifest)
	})

	t.Run("get prepackaged plugin if newer", func(t *testing.T) {
		th.App.UpdateConfig(func(cfg *model.Config) {
			*cfg.PluginSettings.EnableRemoteMarketplace = true
			*cfg.PluginSettings.EnableUploads = true
		})

		manifest := &model.Manifest{
			Version: "1.2.3",
			Id:      "marketplace.test",
		}

		newerPrepackagePlugin := &plugin.PrepackagedPlugin{
			Manifest: manifest,
		}

		env := th.App.GetPluginsEnvironment()
		env.SetPrepackagedPlugins([]*plugin.PrepackagedPlugin{newerPrepackagePlugin}, nil)

		plugins, _, err := th.SystemAdminClient.GetMarketplacePlugins(context.Background(), &model.MarketplacePluginFilter{})
		require.NoError(t, err)

		require.Len(t, plugins, 1)
		require.Equal(t, newerPrepackagePlugin.Manifest, plugins[0].Manifest)
	})
}

<<<<<<< HEAD
func TestGetPrepackagedPlaybooksPluginIn(t *testing.T) {
	mainHelper.Parallel(t)
	th := Setup(t)

	testServer := httptest.NewServer(http.HandlerFunc(func(res http.ResponseWriter, req *http.Request) {
		res.WriteHeader(http.StatusOK)
		json, err := json.Marshal([]*model.MarketplacePlugin{})
		require.NoError(t, err)
		_, err = res.Write(json)
		require.NoError(t, err)
	}))
	defer testServer.Close()

	prepackagePlugins := []*plugin.PrepackagedPlugin{
		{
			Manifest: &model.Manifest{
				Version: "1.40.0",
				Id:      "playbooks",
			},
		},
		{
			Manifest: &model.Manifest{
				Version: "2.0.1",
				Id:      "playbooks",
			},
		},
	}
	env := th.App.GetPluginsEnvironment()
	env.SetPrepackagedPlugins(prepackagePlugins, nil)

	th.App.UpdateConfig(func(cfg *model.Config) {
		*cfg.PluginSettings.Enable = true
		*cfg.PluginSettings.EnableMarketplace = true
		*cfg.PluginSettings.MarketplaceURL = testServer.URL
	})

	t.Run("playbooks v1 is returned if not licensed", func(t *testing.T) {
		plugins, _, err := th.SystemAdminClient.GetMarketplacePlugins(context.Background(), &model.MarketplacePluginFilter{})
		require.NoError(t, err)

		expectedPlugins := prepackagePlugins[0]

		require.Equal(t, expectedPlugins.Manifest.Version, plugins[0].Manifest.Version)
		require.Len(t, plugins, 1)
	})

	t.Run("playbooks v2 is returned if Enterprise licensed", func(t *testing.T) {
		lic := th.App.Srv().License()
		th.App.Srv().SetLicense(model.NewTestLicenseSKU("enterprise"))
		defer th.App.Srv().SetLicense(lic)

		plugins, _, err := th.SystemAdminClient.GetMarketplacePlugins(context.Background(), &model.MarketplacePluginFilter{})
		require.NoError(t, err)

		expectedPlugins := prepackagePlugins[1]
		require.Equal(t, expectedPlugins.Manifest.Version, plugins[0].Manifest.Version)
		require.Len(t, plugins, 1)
	})

	t.Run("playbooks v1 is returned if professional licensed", func(t *testing.T) {
		lic := th.App.Srv().License()
		th.App.Srv().SetLicense(model.NewTestLicenseSKU("professional"))
		defer th.App.Srv().SetLicense(lic)

		plugins, _, err := th.SystemAdminClient.GetMarketplacePlugins(context.Background(), &model.MarketplacePluginFilter{})
		require.NoError(t, err)

		expectedPlugins := prepackagePlugins[0]
		require.Equal(t, expectedPlugins.Manifest.Version, plugins[0].Manifest.Version)
		require.Len(t, plugins, 1)
	})
}

=======
>>>>>>> ce791e57
func TestInstallMarketplacePlugin(t *testing.T) {
	path, _ := fileutils.FindDir("tests")

	th := SetupConfig(t, func(cfg *model.Config) {
		*cfg.PluginSettings.Enable = true
		*cfg.PluginSettings.EnableUploads = true
		*cfg.PluginSettings.EnableMarketplace = false
		cfg.PluginSettings.SignaturePublicKeyFiles = []string{
			filepath.Join(path, "development-private-key.asc"),
		}
	}).InitBasic(t)

	signatureFilename := "testplugin2.tar.gz.sig"
	signatureFileReader, err := os.Open(filepath.Join(path, signatureFilename))
	require.NoError(t, err)
	sigFile, err := io.ReadAll(signatureFileReader)
	require.NoError(t, err)
	pluginSignature := base64.StdEncoding.EncodeToString(sigFile)

	tarData, err := os.ReadFile(filepath.Join(path, "testplugin2.tar.gz"))
	require.NoError(t, err)
	pluginServer := httptest.NewServer(http.HandlerFunc(func(res http.ResponseWriter, req *http.Request) {
		res.WriteHeader(http.StatusOK)
		_, err = res.Write(tarData)
		require.NoError(t, err)
	}))
	defer pluginServer.Close()

	samplePlugins := []*model.MarketplacePlugin{
		{
			BaseMarketplacePlugin: &model.BaseMarketplacePlugin{
				HomepageURL: "https://example.com/mattermost/mattermost-plugin-nps",
				IconData:    "https://example.com/icon.svg",
				DownloadURL: pluginServer.URL,
				Manifest: &model.Manifest{
					Id:               "testplugin2",
					Name:             "testplugin2",
					Description:      "a second plugin",
					Version:          "1.2.2",
					MinServerVersion: "",
				},
			},
			InstalledVersion: "",
		},
		{
			BaseMarketplacePlugin: &model.BaseMarketplacePlugin{
				HomepageURL: "https://example.com/mattermost/mattermost-plugin-nps",
				IconData:    "https://example.com/icon.svg",
				DownloadURL: pluginServer.URL,
				Manifest: &model.Manifest{
					Id:               "testplugin2",
					Name:             "testplugin2",
					Description:      "a second plugin",
					Version:          "1.2.3",
					MinServerVersion: "",
				},
				Signature: pluginSignature,
			},
			InstalledVersion: "",
		},
	}

	request := &model.InstallMarketplacePluginRequest{Id: ""}

	th.TestForSystemAdminAndLocal(t, func(t *testing.T, client *model.Client4) {
		th.App.UpdateConfig(func(cfg *model.Config) {
			*cfg.PluginSettings.EnableMarketplace = false
			*cfg.PluginSettings.MarketplaceURL = "invalid.com"
		})
		plugin, resp, err := client.InstallMarketplacePlugin(context.Background(), request)
		require.Error(t, err)
		CheckNotImplementedStatus(t, resp)
		require.Nil(t, plugin)
	}, "marketplace disabled")

	th.TestForSystemAdminAndLocal(t, func(t *testing.T, client *model.Client4) {
		th.App.UpdateConfig(func(cfg *model.Config) {
			*cfg.PluginSettings.Enable = true
			*cfg.PluginSettings.RequirePluginSignature = true
		})
		manifest, resp, err := client.UploadPlugin(context.Background(), bytes.NewReader(tarData))
		require.Error(t, err)
		CheckNotImplementedStatus(t, resp)
		require.Nil(t, manifest)

		manifest, resp, err = client.InstallPluginFromURL(context.Background(), "some_url", true)
		require.Error(t, err)
		CheckNotImplementedStatus(t, resp)
		require.Nil(t, manifest)
	}, "RequirePluginSignature enabled")

	th.TestForSystemAdminAndLocal(t, func(t *testing.T, client *model.Client4) {
		th.App.UpdateConfig(func(cfg *model.Config) {
			*cfg.PluginSettings.EnableMarketplace = true
			*cfg.PluginSettings.MarketplaceURL = "invalid.com"
		})

		plugin, resp, err := client.InstallMarketplacePlugin(context.Background(), request)
		require.Error(t, err)
		CheckInternalErrorStatus(t, resp)
		require.Nil(t, plugin)
	}, "no server")

	t.Run("no permission", func(t *testing.T) {
		th.App.UpdateConfig(func(cfg *model.Config) {
			*cfg.PluginSettings.EnableMarketplace = true
			*cfg.PluginSettings.MarketplaceURL = "invalid.com"
		})

		plugin, resp, err := th.Client.InstallMarketplacePlugin(context.Background(), request)
		require.Error(t, err)
		CheckForbiddenStatus(t, resp)
		require.Nil(t, plugin)
	})

	th.TestForSystemAdminAndLocal(t, func(t *testing.T, client *model.Client4) {
		testServer := httptest.NewServer(http.HandlerFunc(func(res http.ResponseWriter, req *http.Request) {
			res.WriteHeader(http.StatusOK)
			json, err := json.Marshal([]*model.MarketplacePlugin{})
			require.NoError(t, err)
			_, err = res.Write(json)
			require.NoError(t, err)
		}))
		defer testServer.Close()

		th.App.UpdateConfig(func(cfg *model.Config) {
			*cfg.PluginSettings.EnableMarketplace = true
			*cfg.PluginSettings.MarketplaceURL = testServer.URL
		})
		pRequest := &model.InstallMarketplacePluginRequest{Id: "some_plugin_id"}
		plugin, resp, err := client.InstallMarketplacePlugin(context.Background(), pRequest)
		require.Error(t, err)
		CheckInternalErrorStatus(t, resp)
		require.Nil(t, plugin)
	}, "plugin not found on the server")

	th.TestForSystemAdminAndLocal(t, func(t *testing.T, client *model.Client4) {
		testServer := httptest.NewServer(http.HandlerFunc(func(res http.ResponseWriter, req *http.Request) {
			res.WriteHeader(http.StatusOK)
			json, err := json.Marshal([]*model.MarketplacePlugin{samplePlugins[0]})
			require.NoError(t, err)
			_, err = res.Write(json)
			require.NoError(t, err)
		}))
		defer testServer.Close()

		th.App.UpdateConfig(func(cfg *model.Config) {
			*cfg.PluginSettings.EnableMarketplace = true
			*cfg.PluginSettings.MarketplaceURL = testServer.URL
			*cfg.PluginSettings.AllowInsecureDownloadURL = true
		})
		pRequest := &model.InstallMarketplacePluginRequest{Id: "testplugin2"}
		plugin, resp, err := client.InstallMarketplacePlugin(context.Background(), pRequest)
		require.Error(t, err)
		CheckInternalErrorStatus(t, resp)
		require.Nil(t, plugin)
	}, "plugin not verified")

	th.TestForSystemAdminAndLocal(t, func(t *testing.T, client *model.Client4) {
		testServer := httptest.NewServer(http.HandlerFunc(func(res http.ResponseWriter, req *http.Request) {
			serverVersion := req.URL.Query().Get("server_version")
			require.NotEmpty(t, serverVersion)
			require.Equal(t, model.CurrentVersion, serverVersion)
			res.WriteHeader(http.StatusOK)
			json, err := json.Marshal([]*model.MarketplacePlugin{samplePlugins[1]})
			require.NoError(t, err)
			_, err = res.Write(json)
			require.NoError(t, err)
		}))
		defer testServer.Close()

		th.App.UpdateConfig(func(cfg *model.Config) {
			*cfg.PluginSettings.EnableMarketplace = true
			*cfg.PluginSettings.EnableRemoteMarketplace = true
			*cfg.PluginSettings.MarketplaceURL = testServer.URL
		})

		pRequest := &model.InstallMarketplacePluginRequest{Id: "testplugin2"}
		manifest, _, err := client.InstallMarketplacePlugin(context.Background(), pRequest)
		require.NoError(t, err)
		require.NotNil(t, manifest)
		require.Equal(t, "testplugin2", manifest.Id)
		require.Equal(t, "1.2.3", manifest.Version)

		filePath := filepath.Join("plugins", "testplugin2.tar.gz.sig")
		savedSigFile, appErr := th.App.ReadFile(filePath)
		require.Nil(t, appErr)
		require.EqualValues(t, sigFile, savedSigFile)

		_, err = client.RemovePlugin(context.Background(), manifest.Id)
		require.NoError(t, err)
		exists, appErr := th.App.FileExists(filePath)
		require.Nil(t, appErr)
		require.False(t, exists)

		appErr = th.App.DeletePublicKey("pub_key")
		require.Nil(t, appErr)
	}, "verify, install and remove plugin")

	th.TestForSystemAdminAndLocal(t, func(t *testing.T, client *model.Client4) {
		testServer := httptest.NewServer(http.HandlerFunc(func(res http.ResponseWriter, req *http.Request) {
			serverVersion := req.URL.Query().Get("server_version")
			require.NotEmpty(t, serverVersion)
			require.Equal(t, model.CurrentVersion, serverVersion)
			res.WriteHeader(http.StatusOK)
			json, err := json.Marshal([]*model.MarketplacePlugin{samplePlugins[1]})
			require.NoError(t, err)
			_, err = res.Write(json)
			require.NoError(t, err)
		}))
		defer testServer.Close()

		th.App.UpdateConfig(func(cfg *model.Config) {
			*cfg.PluginSettings.EnableMarketplace = true
			*cfg.PluginSettings.EnableRemoteMarketplace = true
			*cfg.PluginSettings.MarketplaceURL = testServer.URL
		})

		pRequest := &model.InstallMarketplacePluginRequest{Id: "testplugin2", Version: "9.9.9"}
		manifest, _, err := client.InstallMarketplacePlugin(context.Background(), pRequest)
		require.NoError(t, err)
		require.NotNil(t, manifest)
		require.Equal(t, "testplugin2", manifest.Id)
		require.Equal(t, "1.2.3", manifest.Version)

		filePath := filepath.Join("plugins", "testplugin2.tar.gz.sig")
		savedSigFile, appErr := th.App.ReadFile(filePath)
		require.Nil(t, appErr)
		require.EqualValues(t, sigFile, savedSigFile)

		_, err = client.RemovePlugin(context.Background(), manifest.Id)
		require.NoError(t, err)
		exists, appErr := th.App.FileExists(filePath)
		require.Nil(t, appErr)
		require.False(t, exists)

		appErr = th.App.DeletePublicKey("pub_key")
		require.Nil(t, appErr)
	}, "ignore version in Marketplace request")

	th.TestForSystemAdminAndLocal(t, func(t *testing.T, client *model.Client4) {
		requestHandled := false

		testServer := httptest.NewServer(http.HandlerFunc(func(res http.ResponseWriter, req *http.Request) {
			licenseType, ok := req.URL.Query()["enterprise_plugins"]
			require.True(t, ok)
			require.Len(t, licenseType, 1)
			require.Equal(t, "false", licenseType[0])

			res.WriteHeader(http.StatusOK)
			json, err := json.Marshal([]*model.MarketplacePlugin{samplePlugins[0]})
			require.NoError(t, err)
			_, err = res.Write(json)
			require.NoError(t, err)

			requestHandled = true
		}))
		defer func() { testServer.Close() }()

		th.App.UpdateConfig(func(cfg *model.Config) {
			*cfg.PluginSettings.EnableMarketplace = true
			*cfg.PluginSettings.EnableRemoteMarketplace = true
			*cfg.PluginSettings.MarketplaceURL = testServer.URL
		})

		pRequest := &model.InstallMarketplacePluginRequest{Id: "testplugin"}
		manifest, resp, err := client.InstallMarketplacePlugin(context.Background(), pRequest)
		require.Error(t, err)
		CheckInternalErrorStatus(t, resp)
		require.Nil(t, manifest)
		assert.True(t, requestHandled)
	}, "verify EnterprisePlugins is false for TE")

	th.TestForSystemAdminAndLocal(t, func(t *testing.T, client *model.Client4) {
		requestHandled := false

		testServer := httptest.NewServer(http.HandlerFunc(func(res http.ResponseWriter, req *http.Request) {
			licenseType, ok := req.URL.Query()["enterprise_plugins"]
			require.True(t, ok)
			require.Len(t, licenseType, 1)
			require.Equal(t, "false", licenseType[0])

			res.WriteHeader(http.StatusOK)
			json, err := json.Marshal([]*model.MarketplacePlugin{})
			require.NoError(t, err)
			_, err = res.Write(json)
			require.NoError(t, err)

			requestHandled = true
		}))
		defer func() { testServer.Close() }()

		th.App.UpdateConfig(func(cfg *model.Config) {
			*cfg.PluginSettings.EnableMarketplace = true
			*cfg.PluginSettings.EnableRemoteMarketplace = true
			*cfg.PluginSettings.MarketplaceURL = testServer.URL
		})

		l := model.NewTestLicense()
		// model.NewTestLicense generates a E20 license
		*l.Features.EnterprisePlugins = false
		th.App.Srv().SetLicense(l)

		pRequest := &model.InstallMarketplacePluginRequest{Id: "testplugin"}
		manifest, resp, err := client.InstallMarketplacePlugin(context.Background(), pRequest)
		require.Error(t, err)
		CheckInternalErrorStatus(t, resp)
		require.Nil(t, manifest)
		assert.True(t, requestHandled)
	}, "verify EnterprisePlugins is false for E10")

	th.TestForSystemAdminAndLocal(t, func(t *testing.T, client *model.Client4) {
		requestHandled := false

		testServer := httptest.NewServer(http.HandlerFunc(func(res http.ResponseWriter, req *http.Request) {
			licenseType, ok := req.URL.Query()["enterprise_plugins"]
			require.True(t, ok)
			require.Len(t, licenseType, 1)
			require.Equal(t, "true", licenseType[0])

			res.WriteHeader(http.StatusOK)
			json, err := json.Marshal([]*model.MarketplacePlugin{})
			require.NoError(t, err)
			_, err = res.Write(json)
			require.NoError(t, err)

			requestHandled = true
		}))
		defer func() { testServer.Close() }()

		th.App.UpdateConfig(func(cfg *model.Config) {
			*cfg.PluginSettings.EnableMarketplace = true
			*cfg.PluginSettings.MarketplaceURL = testServer.URL
		})

		th.App.Srv().SetLicense(model.NewTestLicense("enterprise_plugins"))

		pRequest := &model.InstallMarketplacePluginRequest{Id: "testplugin"}
		manifest, resp, err := client.InstallMarketplacePlugin(context.Background(), pRequest)
		require.Error(t, err)
		CheckInternalErrorStatus(t, resp)
		require.Nil(t, manifest)
		assert.True(t, requestHandled)
	}, "verify EnterprisePlugins is true for E20")
}

func TestInstallMarketplacePluginPrepackagedDisabled(t *testing.T) {
	mainHelper.Parallel(t)
	path, _ := fileutils.FindDir("tests")

	signatureFilename := "testplugin2.tar.gz.sig"
	signatureFileReader, err := os.Open(filepath.Join(path, signatureFilename))
	require.NoError(t, err)
	sigFile, err := io.ReadAll(signatureFileReader)
	require.NoError(t, err)
	pluginSignature := base64.StdEncoding.EncodeToString(sigFile)

	tarData, err := os.ReadFile(filepath.Join(path, "testplugin2.tar.gz"))
	require.NoError(t, err)
	pluginServer := httptest.NewServer(http.HandlerFunc(func(res http.ResponseWriter, req *http.Request) {
		res.WriteHeader(http.StatusOK)
		_, err = res.Write(tarData)
		require.NoError(t, err)
	}))
	defer pluginServer.Close()

	samplePlugins := []*model.MarketplacePlugin{
		{
			BaseMarketplacePlugin: &model.BaseMarketplacePlugin{
				HomepageURL: "https://example.com/mattermost/mattermost-plugin-nps",
				IconData:    "https://example.com/icon.svg",
				DownloadURL: pluginServer.URL,
				Manifest: &model.Manifest{
					Id:               "testplugin2",
					Name:             "testplugin2",
					Description:      "a second plugin",
					Version:          "1.2.2",
					MinServerVersion: "",
				},
			},
			InstalledVersion: "",
		},
		{
			BaseMarketplacePlugin: &model.BaseMarketplacePlugin{
				HomepageURL: "https://example.com/mattermost/mattermost-plugin-nps",
				IconData:    "https://example.com/icon.svg",
				DownloadURL: pluginServer.URL,
				Manifest: &model.Manifest{
					Id:               "testplugin2",
					Name:             "testplugin2",
					Description:      "a second plugin",
					Version:          "1.2.3",
					MinServerVersion: "",
				},
				Signature: pluginSignature,
			},
			InstalledVersion: "",
		},
	}

	t.Run("install prepackaged and remote plugins through marketplace", func(t *testing.T) {
		prepackagedPluginsDir := "prepackaged_plugins"

		os.RemoveAll(prepackagedPluginsDir)
		err := os.Mkdir(prepackagedPluginsDir, os.ModePerm)
		require.NoError(t, err)
		defer os.RemoveAll(prepackagedPluginsDir)

		prepackagedPluginsDir, found := fileutils.FindDir(prepackagedPluginsDir)
		require.True(t, found, "failed to find prepackaged plugins directory")

		err = testlib.CopyFile(filepath.Join(path, "testplugin.tar.gz"), filepath.Join(prepackagedPluginsDir, "testplugin.tar.gz"))
		require.NoError(t, err)
		err = testlib.CopyFile(filepath.Join(path, "testplugin.tar.gz.asc"), filepath.Join(prepackagedPluginsDir, "testplugin.tar.gz.sig"))
		require.NoError(t, err)

		th := SetupConfig(t, func(cfg *model.Config) {
			// Disable auto-installing prepackaged plugins
			*cfg.PluginSettings.AutomaticPrepackagedPlugins = false
			cfg.PluginSettings.SignaturePublicKeyFiles = []string{
				filepath.Join(path, "development-private-key.asc"),
			}
		}).InitBasic(t)

		th.TestForSystemAdminAndLocal(t, func(t *testing.T, client *model.Client4) {
			expectedSignaturePath := filepath.Join(prepackagedPluginsDir, "testplugin.tar.gz.sig")

			testServer := httptest.NewServer(http.HandlerFunc(func(res http.ResponseWriter, req *http.Request) {
				serverVersion := req.URL.Query().Get("server_version")
				require.NotEmpty(t, serverVersion)
				require.Equal(t, model.CurrentVersion, serverVersion)
				res.WriteHeader(http.StatusOK)

				var out []byte

				// Return something if testplugin2 or no specific plugin is requested
				pluginID := req.URL.Query().Get("plugin_id")
				if pluginID == "" || pluginID == samplePlugins[1].Manifest.Id {
					out, err = json.Marshal([]*model.MarketplacePlugin{samplePlugins[1]})
					require.NoError(t, err)
				}

				_, err = res.Write(out)
				require.NoError(t, err)
			}))
			defer testServer.Close()

			th.App.UpdateConfig(func(cfg *model.Config) {
				*cfg.PluginSettings.EnableMarketplace = true
				*cfg.PluginSettings.EnableRemoteMarketplace = false
				*cfg.PluginSettings.MarketplaceURL = testServer.URL
				*cfg.PluginSettings.AllowInsecureDownloadURL = false
			})

			env := th.App.GetPluginsEnvironment()

			pluginsResp, _, err := client.GetPlugins(context.Background())
			require.NoError(t, err)
			require.Len(t, pluginsResp.Active, 0)
			require.Len(t, pluginsResp.Inactive, 0)

			t.Run("Should fail to install unknown prepackaged plugin", func(t *testing.T) {
				pRequest := &model.InstallMarketplacePluginRequest{Id: "testpluginXX"}
				manifest, resp, err := client.InstallMarketplacePlugin(context.Background(), pRequest)
				require.Error(t, err)
				CheckInternalErrorStatus(t, resp)
				require.Nil(t, manifest)

				plugins := env.PrepackagedPlugins()
				require.Len(t, plugins, 1)
				require.Equal(t, "testplugin", plugins[0].Manifest.Id)
				require.Equal(t, expectedSignaturePath, plugins[0].SignaturePath)

				pluginsResp, _, err = client.GetPlugins(context.Background())
				require.NoError(t, err)
				require.Len(t, pluginsResp.Active, 0)
				require.Len(t, pluginsResp.Inactive, 0)
			})

			t.Run("Install prepackaged plugin with Marketplace disabled", func(t *testing.T) {
				pRequest := &model.InstallMarketplacePluginRequest{Id: "testplugin"}
				manifest, _, err := client.InstallMarketplacePlugin(context.Background(), pRequest)
				require.NoError(t, err)
				require.NotNil(t, manifest)
				require.Equal(t, "testplugin", manifest.Id)
				require.Equal(t, "0.0.1", manifest.Version)

				t.Cleanup(func() {
					_, err = client.RemovePlugin(context.Background(), manifest.Id)
					require.NoError(t, err)
				})

				pluginsResp, _, err = client.GetPlugins(context.Background())
				require.NoError(t, err)
				require.Len(t, pluginsResp.Active, 0)
				require.Equal(t, pluginsResp.Inactive, []*model.PluginInfo{{
					Manifest: *manifest,
				}})
			})

			t.Run("Try to install remote marketplace plugin while Marketplace is disabled", func(t *testing.T) {
				pRequest := &model.InstallMarketplacePluginRequest{Id: "testplugin2"}
				manifest, resp, err := client.InstallMarketplacePlugin(context.Background(), pRequest)
				require.Error(t, err)
				CheckInternalErrorStatus(t, resp)
				require.Nil(t, manifest)
			})

			// Enable remote marketplace
			th.App.UpdateConfig(func(cfg *model.Config) {
				*cfg.PluginSettings.EnableMarketplace = true
				*cfg.PluginSettings.EnableRemoteMarketplace = true
				*cfg.PluginSettings.MarketplaceURL = testServer.URL
				*cfg.PluginSettings.AllowInsecureDownloadURL = true
			})

			t.Run("Install prepackaged, not listed plugin with Marketplace enabled", func(t *testing.T) {
				pRequest := &model.InstallMarketplacePluginRequest{Id: "testplugin"}
				manifest, _, err := client.InstallMarketplacePlugin(context.Background(), pRequest)
				require.NoError(t, err)

				t.Cleanup(func() {
					_, err = client.RemovePlugin(context.Background(), manifest.Id)
					require.NoError(t, err)
				})

				require.NotNil(t, manifest)
				assert.Equal(t, "testplugin", manifest.Id)
				assert.Equal(t, "0.0.1", manifest.Version)
			})

			t.Run("Install both a prepackaged and a Marketplace plugin", func(t *testing.T) {
				pRequest := &model.InstallMarketplacePluginRequest{Id: "testplugin"}
				manifest1, _, err := client.InstallMarketplacePlugin(context.Background(), pRequest)
				require.NoError(t, err)
				require.NotNil(t, manifest1)
				assert.Equal(t, "testplugin", manifest1.Id)
				assert.Equal(t, "0.0.1", manifest1.Version)

				t.Cleanup(func() {
					_, err = client.RemovePlugin(context.Background(), manifest1.Id)
					require.NoError(t, err)
				})

				pRequest = &model.InstallMarketplacePluginRequest{Id: "testplugin2"}
				manifest2, _, err := client.InstallMarketplacePlugin(context.Background(), pRequest)
				require.NoError(t, err)
				require.NotNil(t, manifest2)
				require.Equal(t, "testplugin2", manifest2.Id)
				require.Equal(t, "1.2.3", manifest2.Version)

				t.Cleanup(func() {
					_, err = client.RemovePlugin(context.Background(), manifest2.Id)
					require.NoError(t, err)
				})

				pluginsResp, _, err = client.GetPlugins(context.Background())
				require.NoError(t, err)
				require.Len(t, pluginsResp.Active, 0)
				require.ElementsMatch(t, pluginsResp.Inactive, []*model.PluginInfo{
					{
						Manifest: *manifest1,
					},
					{
						Manifest: *manifest2,
					},
				})
			})
		})
	})

	t.Run("missing prepackaged and remote plugin signatures", func(t *testing.T) {
		prepackagedPluginsDir := "prepackaged_plugins"

		os.RemoveAll(prepackagedPluginsDir)
		err := os.Mkdir(prepackagedPluginsDir, os.ModePerm)
		require.NoError(t, err)
		defer os.RemoveAll(prepackagedPluginsDir)

		prepackagedPluginsDir, found := fileutils.FindDir(prepackagedPluginsDir)
		require.True(t, found, "failed to find prepackaged plugins directory")

		err = testlib.CopyFile(filepath.Join(path, "testplugin.tar.gz"), filepath.Join(prepackagedPluginsDir, "testplugin.tar.gz"))
		require.NoError(t, err)

		th := SetupConfig(t, func(cfg *model.Config) {
			// Disable auto-installing prepackaged plugins
			*cfg.PluginSettings.AutomaticPrepackagedPlugins = false
			cfg.PluginSettings.SignaturePublicKeyFiles = []string{
				filepath.Join(path, "development-private-key.asc"),
			}
		}).InitBasic(t)

		th.TestForSystemAdminAndLocal(t, func(t *testing.T, client *model.Client4) {
			testServer := httptest.NewServer(http.HandlerFunc(func(res http.ResponseWriter, req *http.Request) {
				serverVersion := req.URL.Query().Get("server_version")
				require.NotEmpty(t, serverVersion)
				require.Equal(t, model.CurrentVersion, serverVersion)

				mPlugins := []*model.MarketplacePlugin{samplePlugins[0]}
				require.Empty(t, mPlugins[0].Signature)
				res.WriteHeader(http.StatusOK)
				var out []byte
				out, err = json.Marshal(mPlugins)
				require.NoError(t, err)
				_, err = res.Write(out)
				require.NoError(t, err)
			}))
			defer testServer.Close()

			th.App.UpdateConfig(func(cfg *model.Config) {
				*cfg.PluginSettings.EnableMarketplace = true
				*cfg.PluginSettings.EnableRemoteMarketplace = true
				*cfg.PluginSettings.MarketplaceURL = testServer.URL
				*cfg.PluginSettings.AllowInsecureDownloadURL = true
			})

			env := th.App.GetPluginsEnvironment()
			plugins := env.PrepackagedPlugins()
			require.Len(t, plugins, 0)

			pluginsResp, _, err := client.GetPlugins(context.Background())
			require.NoError(t, err)
			require.Len(t, pluginsResp.Active, 0)
			require.Len(t, pluginsResp.Inactive, 0)

			pRequest := &model.InstallMarketplacePluginRequest{Id: "testplugin"}
			manifest, resp, err := client.InstallMarketplacePlugin(context.Background(), pRequest)
			require.Error(t, err)
			CheckInternalErrorStatus(t, resp)
			require.Nil(t, manifest)

			pluginsResp, _, err = client.GetPlugins(context.Background())
			require.NoError(t, err)
			require.Len(t, pluginsResp.Active, 0)
			require.Len(t, pluginsResp.Inactive, 0)

			pRequest = &model.InstallMarketplacePluginRequest{Id: "testplugin2"}
			manifest, resp, err = client.InstallMarketplacePlugin(context.Background(), pRequest)
			require.Error(t, err)
			CheckInternalErrorStatus(t, resp)
			require.Nil(t, manifest)

			pluginsResp, _, err = client.GetPlugins(context.Background())
			require.NoError(t, err)
			require.Len(t, pluginsResp.Active, 0)
			require.Len(t, pluginsResp.Inactive, 0)
		})
	})
}

func findClusterMessages(event model.ClusterEvent, msgs []*model.ClusterMessage) []*model.ClusterMessage {
	var result []*model.ClusterMessage
	for _, msg := range msgs {
		if msg.Event == event {
			result = append(result, msg)
		}
	}
	return result
}

func TestPluginWebSocketSession(t *testing.T) {
	mainHelper.Parallel(t)
	th := Setup(t).InitBasic(t)

	pluginID := "com.mattermost.websocket_session_test"

	// Compile plugin
	fullPath := filepath.Join(server.GetPackagePath(), "channels", "app", "plugin_api_tests", "manual.test_websocket_session", "main.go")
	pluginCode, err := os.ReadFile(fullPath)
	require.NoError(t, err)
	require.NotEmpty(t, pluginCode)
	pluginDir, err := filepath.Abs(*th.App.Config().PluginSettings.Directory)
	require.NoError(t, err)
	backend := filepath.Join(pluginDir, pluginID, "backend.exe")
	utils.CompileGo(t, string(pluginCode), backend)
	err = os.WriteFile(filepath.Join(pluginDir, pluginID, "plugin.json"), []byte(`{"id": "`+pluginID+`", "server": {"executable": "backend.exe"}}`), 0600)
	require.NoError(t, err)

	// Activate the plugin
	manifest, activated, reterr := th.App.GetPluginsEnvironment().Activate(pluginID)
	require.NoError(t, reterr)
	require.NotNil(t, manifest)
	require.True(t, activated)

	// Connect through WebSocket and send a message
	reqURL := fmt.Sprintf("ws://localhost:%d", th.Server.ListenAddr.Port)
	wsc, err := model.NewWebSocketClient4(reqURL, th.Client.AuthToken)
	require.NoError(t, err)
	require.NotNil(t, wsc)
	wsc.Listen()
	defer wsc.Close()
	resp := <-wsc.ResponseChannel
	require.Equal(t, resp.Status, model.StatusOk)
	wsc.SendMessage("custom_action", map[string]any{"value": "test"})

	// Get session for user
	sessions, _, err := th.Client.GetSessions(context.Background(), th.BasicUser.Id, "")
	require.NoError(t, err)
	require.NotEmpty(t, sessions)

	// Verify the session has been set correctly. Check plugin code in
	// channels/app/plugin_api_tests/manual.test_websocket_session
	//
	// Here the MessageWillBePosted hook is used purely as a way to
	// communicate with the plugin side.
	hooks, err := th.App.GetPluginsEnvironment().HooksForPlugin(pluginID)
	require.NoError(t, err)
	require.NotNil(t, hooks)
	_, sessionID := hooks.MessageWillBePosted(nil, nil)
	require.Equal(t, sessions[0].Id, sessionID)
}

func TestPluginWebSocketRemoteAddress(t *testing.T) {
	mainHelper.Parallel(t)
	th := Setup(t).InitBasic(t)

	pluginID := "com.mattermost.websocket_remote_address_test"

	// Compile plugin
	fullPath := filepath.Join(server.GetPackagePath(), "channels", "app", "plugin_api_tests", "manual.test_websocket_remote_address", "main.go")
	pluginCode, err := os.ReadFile(fullPath)
	require.NoError(t, err)
	require.NotEmpty(t, pluginCode)
	pluginDir, err := filepath.Abs(*th.App.Config().PluginSettings.Directory)
	require.NoError(t, err)
	backend := filepath.Join(pluginDir, pluginID, "backend.exe")
	utils.CompileGo(t, string(pluginCode), backend)
	err = os.WriteFile(filepath.Join(pluginDir, pluginID, "plugin.json"), []byte(`{"id": "`+pluginID+`", "server": {"executable": "backend.exe"}}`), 0600)
	require.NoError(t, err)

	// Activate the plugin
	manifest, activated, reterr := th.App.GetPluginsEnvironment().Activate(pluginID)
	require.NoError(t, reterr)
	require.NotNil(t, manifest)
	require.True(t, activated)

	// Connect through WebSocket and send a message
	reqURL := fmt.Sprintf("ws://localhost:%d", th.Server.ListenAddr.Port)
	wsc, err := model.NewWebSocketClient4(reqURL, th.Client.AuthToken)
	require.NoError(t, err)
	require.NotNil(t, wsc)
	wsc.Listen()
	defer wsc.Close()
	resp := <-wsc.ResponseChannel
	require.Equal(t, resp.Status, model.StatusOk)
	wsc.SendMessage("custom_action", map[string]any{"value": "test"})

	// Verify the remote address has been set correctly. Check plugin code in
	// channels/app/plugin_api_tests/manual.test_websocket_remote_address
	//
	// Here the MessageWillBePosted hook is used purely as a way to
	// communicate with the plugin side.
	hooks, err := th.App.GetPluginsEnvironment().HooksForPlugin(pluginID)
	require.NoError(t, err)
	require.NotNil(t, hooks)
	_, remoteAddr := hooks.MessageWillBePosted(nil, nil)
	require.NotEmpty(t, remoteAddr)
}<|MERGE_RESOLUTION|>--- conflicted
+++ resolved
@@ -1321,82 +1321,6 @@
 	})
 }
 
-<<<<<<< HEAD
-func TestGetPrepackagedPlaybooksPluginIn(t *testing.T) {
-	mainHelper.Parallel(t)
-	th := Setup(t)
-
-	testServer := httptest.NewServer(http.HandlerFunc(func(res http.ResponseWriter, req *http.Request) {
-		res.WriteHeader(http.StatusOK)
-		json, err := json.Marshal([]*model.MarketplacePlugin{})
-		require.NoError(t, err)
-		_, err = res.Write(json)
-		require.NoError(t, err)
-	}))
-	defer testServer.Close()
-
-	prepackagePlugins := []*plugin.PrepackagedPlugin{
-		{
-			Manifest: &model.Manifest{
-				Version: "1.40.0",
-				Id:      "playbooks",
-			},
-		},
-		{
-			Manifest: &model.Manifest{
-				Version: "2.0.1",
-				Id:      "playbooks",
-			},
-		},
-	}
-	env := th.App.GetPluginsEnvironment()
-	env.SetPrepackagedPlugins(prepackagePlugins, nil)
-
-	th.App.UpdateConfig(func(cfg *model.Config) {
-		*cfg.PluginSettings.Enable = true
-		*cfg.PluginSettings.EnableMarketplace = true
-		*cfg.PluginSettings.MarketplaceURL = testServer.URL
-	})
-
-	t.Run("playbooks v1 is returned if not licensed", func(t *testing.T) {
-		plugins, _, err := th.SystemAdminClient.GetMarketplacePlugins(context.Background(), &model.MarketplacePluginFilter{})
-		require.NoError(t, err)
-
-		expectedPlugins := prepackagePlugins[0]
-
-		require.Equal(t, expectedPlugins.Manifest.Version, plugins[0].Manifest.Version)
-		require.Len(t, plugins, 1)
-	})
-
-	t.Run("playbooks v2 is returned if Enterprise licensed", func(t *testing.T) {
-		lic := th.App.Srv().License()
-		th.App.Srv().SetLicense(model.NewTestLicenseSKU("enterprise"))
-		defer th.App.Srv().SetLicense(lic)
-
-		plugins, _, err := th.SystemAdminClient.GetMarketplacePlugins(context.Background(), &model.MarketplacePluginFilter{})
-		require.NoError(t, err)
-
-		expectedPlugins := prepackagePlugins[1]
-		require.Equal(t, expectedPlugins.Manifest.Version, plugins[0].Manifest.Version)
-		require.Len(t, plugins, 1)
-	})
-
-	t.Run("playbooks v1 is returned if professional licensed", func(t *testing.T) {
-		lic := th.App.Srv().License()
-		th.App.Srv().SetLicense(model.NewTestLicenseSKU("professional"))
-		defer th.App.Srv().SetLicense(lic)
-
-		plugins, _, err := th.SystemAdminClient.GetMarketplacePlugins(context.Background(), &model.MarketplacePluginFilter{})
-		require.NoError(t, err)
-
-		expectedPlugins := prepackagePlugins[0]
-		require.Equal(t, expectedPlugins.Manifest.Version, plugins[0].Manifest.Version)
-		require.Len(t, plugins, 1)
-	})
-}
-
-=======
->>>>>>> ce791e57
 func TestInstallMarketplacePlugin(t *testing.T) {
 	path, _ := fileutils.FindDir("tests")
 

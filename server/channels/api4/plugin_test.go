--- conflicted
+++ resolved
@@ -77,27 +77,6 @@
 		_, err = client.RemovePlugin(context.Background(), manifest.Id)
 		require.NoError(t, err)
 
-<<<<<<< HEAD
-		t.Run("install plugin from URL with slow response time", func(t *testing.T) {
-			if testing.Short() {
-				t.Skip("skipping test to install plugin from a slow response server")
-			}
-
-			// Install from URL - slow server to simulate longer bundle download times
-			slowTestServer := httptest.NewServer(http.HandlerFunc(func(res http.ResponseWriter, req *http.Request) {
-				time.Sleep(60 * time.Second) // Wait longer than the previous default 30 seconds timeout
-				res.WriteHeader(http.StatusOK)
-				res.Write(tarData)
-			}))
-			defer func() { slowTestServer.Close() }()
-
-			manifest, _, err = client.InstallPluginFromURL(context.Background(), slowTestServer.URL, true)
-			require.NoError(t, err)
-			assert.Equal(t, "testplugin", manifest.Id)
-		})
-
-=======
->>>>>>> 94de9c81
 		th.App.Channels().RemovePlugin(manifest.Id)
 
 		th.App.UpdateConfig(func(cfg *model.Config) { *cfg.PluginSettings.Enable = false })
@@ -1901,61 +1880,32 @@
 			require.Equal(t, "testplugin", plugins[0].Manifest.Id)
 			require.Empty(t, plugins[0].Signature)
 
-<<<<<<< HEAD
-		pluginsResp, _, err := client.GetPlugins(context.Background())
-		require.NoError(t, err)
-		require.Len(t, pluginsResp.Active, 0)
-		require.Len(t, pluginsResp.Inactive, 0)
-
-		pRequest := &model.InstallMarketplacePluginRequest{Id: "testplugin"}
-		manifest, resp, err := client.InstallMarketplacePlugin(context.Background(), pRequest)
-		require.Error(t, err)
-		CheckInternalErrorStatus(t, resp)
-		require.Nil(t, manifest)
-
-		pluginsResp, _, err = client.GetPlugins(context.Background())
-		require.NoError(t, err)
-		require.Len(t, pluginsResp.Active, 0)
-		require.Len(t, pluginsResp.Inactive, 0)
-
-		pRequest = &model.InstallMarketplacePluginRequest{Id: "testplugin2"}
-		manifest, resp, err = client.InstallMarketplacePlugin(context.Background(), pRequest)
-		require.Error(t, err)
-		CheckInternalErrorStatus(t, resp)
-		require.Nil(t, manifest)
-
-		pluginsResp, _, err = client.GetPlugins(context.Background())
-		require.NoError(t, err)
-		require.Len(t, pluginsResp.Active, 0)
-		require.Len(t, pluginsResp.Inactive, 0)
-=======
-			pluginsResp, _, err := client.GetPlugins()
+			pluginsResp, _, err := client.GetPlugins(context.Background())
 			require.NoError(t, err)
 			require.Len(t, pluginsResp.Active, 0)
 			require.Len(t, pluginsResp.Inactive, 0)
 
 			pRequest := &model.InstallMarketplacePluginRequest{Id: "testplugin"}
-			manifest, resp, err := client.InstallMarketplacePlugin(pRequest)
+			manifest, resp, err := client.InstallMarketplacePlugin(context.Background(), pRequest)
 			require.Error(t, err)
 			CheckInternalErrorStatus(t, resp)
 			require.Nil(t, manifest)
 
-			pluginsResp, _, err = client.GetPlugins()
+			pluginsResp, _, err = client.GetPlugins(context.Background())
 			require.NoError(t, err)
 			require.Len(t, pluginsResp.Active, 0)
 			require.Len(t, pluginsResp.Inactive, 0)
 
 			pRequest = &model.InstallMarketplacePluginRequest{Id: "testplugin2"}
-			manifest, resp, err = client.InstallMarketplacePlugin(pRequest)
+			manifest, resp, err = client.InstallMarketplacePlugin(context.Background(), pRequest)
 			require.Error(t, err)
 			CheckInternalErrorStatus(t, resp)
 			require.Nil(t, manifest)
 
-			pluginsResp, _, err = client.GetPlugins()
+			pluginsResp, _, err = client.GetPlugins(context.Background())
 			require.NoError(t, err)
 			require.Len(t, pluginsResp.Active, 0)
 			require.Len(t, pluginsResp.Inactive, 0)
->>>>>>> 94de9c81
 
 			// Clean up
 			appErr = th.App.DeletePublicKey("pub_key")

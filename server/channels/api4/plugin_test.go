--- conflicted
+++ resolved
@@ -1843,7 +1843,6 @@
 					require.NoError(t, err)
 				})
 
-<<<<<<< HEAD
 				pRequest = &model.InstallMarketplacePluginRequest{Id: "testplugin2"}
 				manifest2, _, err := client.InstallMarketplacePlugin(pRequest)
 				require.NoError(t, err)
@@ -1868,10 +1867,9 @@
 					},
 				})
 			})
-=======
+
 			appErr = th.App.DeletePublicKey("pub_key")
 			require.Nil(t, appErr)
->>>>>>> 94de9c81
 		})
 	})
 

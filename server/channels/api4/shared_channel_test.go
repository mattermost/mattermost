// Copyright (c) 2015-present Mattermost, Inc. All Rights Reserved.
// See LICENSE.txt for license information.

package api4

import (
	"context"
	"fmt"
	"math/rand"
	"net/http"
	"sort"
	"testing"
	"time"

	"github.com/stretchr/testify/assert"
	"github.com/stretchr/testify/require"

	"github.com/mattermost/mattermost/server/public/model"
)

var (
	rnd = rand.New(rand.NewSource(time.Now().UnixNano()))
)

func setupForSharedChannels(tb testing.TB) *TestHelper {
<<<<<<< HEAD
	return SetupConfig(tb, func(cfg *model.Config) {
		*cfg.ServerFederationSettings.EnableRemoteClusterService = true
		*cfg.ServerFederationSettings.EnableSharedChannels = true
=======
	th := SetupConfig(tb, func(cfg *model.Config) {
		*cfg.ExperimentalSettings.EnableRemoteClusterService = true
		*cfg.ExperimentalSettings.EnableSharedChannels = true
>>>>>>> a2a54af3
	})

	th.App.UpdateConfig(func(cfg *model.Config) {
		*cfg.ServiceSettings.SiteURL = fmt.Sprintf("http://localhost:%d", th.Server.ListenAddr.Port)
	})

	return th
}

func TestGetAllSharedChannels(t *testing.T) {
	th := setupForSharedChannels(t).InitBasic()
	defer th.TearDown()

	const pages = 3
	const pageSize = 7

	savedIds := make([]string, 0, pages*pageSize)

	// make some shared channels
	for i := 0; i < pages*pageSize; i++ {
		channel := th.CreateChannelWithClientAndTeam(th.Client, model.ChannelTypeOpen, th.BasicTeam.Id)
		sc := &model.SharedChannel{
			ChannelId: channel.Id,
			TeamId:    channel.TeamId,
			Home:      randomBool(),
			ShareName: fmt.Sprintf("test_share_%d", i),
			CreatorId: th.BasicChannel.CreatorId,
			RemoteId:  model.NewId(),
		}

		_, err := th.App.ShareChannel(th.Context, sc)
		require.NoError(t, err)
		savedIds = append(savedIds, channel.Id)
	}
	sort.Strings(savedIds)

	t.Run("get shared channels paginated", func(t *testing.T) {
		channelIds := make([]string, 0, 21)
		for i := 0; i < pages; i++ {
			channels, _, err := th.Client.GetAllSharedChannels(context.Background(), th.BasicTeam.Id, i, pageSize)
			require.NoError(t, err)
			channelIds = append(channelIds, getIds(channels)...)
		}
		sort.Strings(channelIds)

		// ids lists should now match
		assert.Equal(t, savedIds, channelIds, "id lists should match")
	})

	t.Run("get shared channels for invalid team", func(t *testing.T) {
		_, _, err := th.Client.GetAllSharedChannels(context.Background(), model.NewId(), 0, 100)
		require.Error(t, err)
	})

	t.Run("get shared channels, user not member of team", func(t *testing.T) {
		team := &model.Team{
			DisplayName: "tteam",
			Name:        GenerateTestTeamName(),
			Type:        model.TeamOpen,
		}
		team, _, err := th.SystemAdminClient.CreateTeam(context.Background(), team)
		require.NoError(t, err)

		_, _, err = th.Client.GetAllSharedChannels(context.Background(), team.Id, 0, 100)
		require.Error(t, err)
	})
}

func getIds(channels []*model.SharedChannel) []string {
	ids := make([]string, 0, len(channels))
	for _, c := range channels {
		ids = append(ids, c.ChannelId)
	}
	return ids
}

func randomBool() bool {
	return rnd.Intn(2) != 0
}

func TestGetRemoteClusterById(t *testing.T) {
	th := setupForSharedChannels(t).InitBasic()
	defer th.TearDown()

	// for this test we need a user that belongs to a channel that
	// is shared with the requested remote id.

	// create a remote cluster
	rc := &model.RemoteCluster{
		RemoteId:  model.NewId(),
		Name:      "Test1",
		SiteURL:   model.NewId(),
		CreatorId: model.NewId(),
	}
	rc, appErr := th.App.AddRemoteCluster(rc)
	require.Nil(t, appErr)

	// create a shared channel
	sc := &model.SharedChannel{
		ChannelId: th.BasicChannel.Id,
		TeamId:    th.BasicChannel.TeamId,
		Home:      false,
		ShareName: "test_share",
		CreatorId: th.BasicChannel.CreatorId,
		RemoteId:  rc.RemoteId,
	}
	sc, err := th.App.ShareChannel(th.Context, sc)
	require.NoError(t, err)

	// create a shared channel remote to connect them
	scr := &model.SharedChannelRemote{
		Id:                model.NewId(),
		ChannelId:         sc.ChannelId,
		CreatorId:         sc.CreatorId,
		IsInviteAccepted:  true,
		IsInviteConfirmed: true,
		RemoteId:          sc.RemoteId,
	}
	_, err = th.App.SaveSharedChannelRemote(scr)
	require.NoError(t, err)

	t.Run("valid remote, user is member", func(t *testing.T) {
		rcInfo, _, err := th.Client.GetRemoteClusterInfo(context.Background(), rc.RemoteId)
		require.NoError(t, err)
		assert.Equal(t, rc.Name, rcInfo.Name)
	})

	t.Run("invalid remote", func(t *testing.T) {
		_, resp, err := th.Client.GetRemoteClusterInfo(context.Background(), model.NewId())
		require.Error(t, err)
		CheckNotFoundStatus(t, resp)
	})
}

func TestCreateDirectChannelWithRemoteUser(t *testing.T) {
	t.Run("creates a local DM channel that is shared", func(t *testing.T) {
		th := setupForSharedChannels(t).InitBasic()
		defer th.TearDown()
		client := th.Client
		defer client.Logout(context.Background())

		localUser := th.BasicUser
		remoteUser := th.CreateUser()
		remoteUser.RemoteId = model.NewPointer(model.NewId())
		remoteUser, appErr := th.App.UpdateUser(th.Context, remoteUser, false)
		require.Nil(t, appErr)

		dm, _, err := client.CreateDirectChannel(context.Background(), localUser.Id, remoteUser.Id)
		require.NoError(t, err)

		channelName := model.GetDMNameFromIds(localUser.Id, remoteUser.Id)
		require.Equal(t, channelName, dm.Name, "dm name didn't match")
		assert.True(t, dm.IsShared())
	})

	t.Run("sends a shared channel invitation to the remote", func(t *testing.T) {
		th := setupForSharedChannels(t).InitBasic()
		defer th.TearDown()
		client := th.Client
		defer client.Logout(context.Background())

		localUser := th.BasicUser
		remoteUser := th.CreateUser()

		rc := &model.RemoteCluster{
			Name:      "test",
			Token:     model.NewId(),
			CreatorId: localUser.Id,
		}
		rc, appErr := th.App.AddRemoteCluster(rc)
		require.Nil(t, appErr)

		remoteUser.RemoteId = model.NewPointer(rc.RemoteId)
		remoteUser, appErr = th.App.UpdateUser(th.Context, remoteUser, false)
		require.Nil(t, appErr)

		dm, _, err := client.CreateDirectChannel(context.Background(), localUser.Id, remoteUser.Id)
		require.NoError(t, err)

		channelName := model.GetDMNameFromIds(localUser.Id, remoteUser.Id)
		require.Equal(t, channelName, dm.Name, "dm name didn't match")
		require.True(t, dm.IsShared())
	})

	t.Run("does not send a shared channel invitation to the remote when creator is remote", func(t *testing.T) {
		th := setupForSharedChannels(t).InitBasic()
		defer th.TearDown()
		client := th.Client
		defer client.Logout(context.Background())

		localUser := th.BasicUser
		remoteUser := th.CreateUser()

		rc := &model.RemoteCluster{
			Name:      "test",
			Token:     model.NewId(),
			CreatorId: localUser.Id,
		}
		rc, appErr := th.App.AddRemoteCluster(rc)
		require.Nil(t, appErr)

		remoteUser.RemoteId = model.NewPointer(rc.RemoteId)
		remoteUser, appErr = th.App.UpdateUser(th.Context, remoteUser, false)
		require.Nil(t, appErr)

		dm, _, err := client.CreateDirectChannel(context.Background(), remoteUser.Id, localUser.Id)
		require.NoError(t, err)

		channelName := model.GetDMNameFromIds(localUser.Id, remoteUser.Id)
		require.Equal(t, channelName, dm.Name, "dm name didn't match")
		require.True(t, dm.IsShared())
	})
}

func TestGetSharedChannelRemotesByRemoteCluster(t *testing.T) {
	t.Run("Should not work if the remote cluster service is not enabled", func(t *testing.T) {
		th := Setup(t)
		defer th.TearDown()

		resp, err := th.SystemAdminClient.DeleteRemoteCluster(context.Background(), model.NewId())
		CheckNotImplementedStatus(t, resp)
		require.Error(t, err)
	})

	th := setupForSharedChannels(t).InitBasic()
	defer th.TearDown()

	newRC1 := &model.RemoteCluster{Name: "rc1", SiteURL: "http://example1.com", CreatorId: th.SystemAdminUser.Id}
	newRC2 := &model.RemoteCluster{Name: "rc2", SiteURL: "http://example2.com", CreatorId: th.SystemAdminUser.Id}

	rc1, appErr := th.App.AddRemoteCluster(newRC1)
	require.Nil(t, appErr)
	rc2, appErr := th.App.AddRemoteCluster(newRC2)
	require.Nil(t, appErr)

	c1 := th.CreateChannelWithClientAndTeam(th.Client, model.ChannelTypeOpen, th.BasicTeam.Id)
	sc1 := &model.SharedChannel{
		ChannelId:        c1.Id,
		TeamId:           th.BasicTeam.Id,
		ShareName:        "shared_1",
		ShareDisplayName: "Shared Channel 1", // for sorting purposes
		CreatorId:        th.BasicUser.Id,
		RemoteId:         rc1.RemoteId,
		Home:             true,
	}
	_, err := th.App.ShareChannel(th.Context, sc1)
	require.NoError(t, err)

	c2 := th.CreateChannelWithClientAndTeam(th.Client, model.ChannelTypeOpen, th.BasicTeam.Id)
	sc2 := &model.SharedChannel{
		ChannelId:        c2.Id,
		TeamId:           th.BasicTeam.Id,
		ShareName:        "shared_2",
		ShareDisplayName: "Shared Channel 2",
		CreatorId:        th.BasicUser.Id,
		RemoteId:         rc1.RemoteId,
		Home:             false,
	}

	_, err = th.App.ShareChannel(th.Context, sc2)
	require.NoError(t, err)

	c3 := th.CreateChannelWithClientAndTeam(th.Client, model.ChannelTypeOpen, th.BasicTeam.Id)
	sc3 := &model.SharedChannel{
		ChannelId: c3.Id,
		TeamId:    th.BasicTeam.Id,
		ShareName: "shared_3",
		CreatorId: th.BasicUser.Id,
		RemoteId:  rc2.RemoteId,
	}
	_, err = th.App.ShareChannel(th.Context, sc3)
	require.NoError(t, err)

	// for the pagination test, we need to get the channelId of the
	// second SharedChannelRemote that belongs to RC1, sorted by ID,
	// so we accumulate those SharedChannelRemotes on creation and
	// later sort them to be able to get the right one for the test
	// result
	sharedChannelRemotesFromRC1 := []*model.SharedChannelRemote{}

	// create the shared channel remotes
	for _, sc := range []*model.SharedChannel{sc1, sc2, sc3} {
		scr := &model.SharedChannelRemote{
			Id:                model.NewId(),
			ChannelId:         sc.ChannelId,
			CreatorId:         sc.CreatorId,
			IsInviteAccepted:  true,
			IsInviteConfirmed: true,
			RemoteId:          sc.RemoteId,
		}
		_, err = th.App.SaveSharedChannelRemote(scr)
		require.NoError(t, err)

		if scr.RemoteId == rc1.RemoteId {
			sharedChannelRemotesFromRC1 = append(sharedChannelRemotesFromRC1, scr)
		}
	}

	sort.Slice(sharedChannelRemotesFromRC1, func(i, j int) bool {
		return sharedChannelRemotesFromRC1[i].Id < sharedChannelRemotesFromRC1[j].Id
	})

	t.Run("should return the expected shared channels", func(t *testing.T) {
		testCases := []struct {
			Name               string
			Client             *model.Client4
			RemoteId           string
			ExcludeHome        bool
			ExcludeRemote      bool
			Page               int
			PerPage            int
			ExpectedStatusCode int
			ExpectedError      bool
			ExpectedIds        []string
		}{
			{
				Name:               "should not work if the user doesn't have the right permissions",
				Client:             th.Client,
				RemoteId:           rc1.RemoteId,
				Page:               0,
				PerPage:            100,
				ExpectedStatusCode: http.StatusForbidden,
				ExpectedError:      true,
			},
			{
				Name:               "should not work if the remote cluster is nonexistent",
				Client:             th.SystemAdminClient,
				RemoteId:           model.NewId(),
				Page:               0,
				PerPage:            100,
				ExpectedStatusCode: http.StatusNotFound,
				ExpectedError:      true,
			},
			{
				Name:               "should return the complete list of shared channel remotes for a remote cluster",
				Client:             th.SystemAdminClient,
				RemoteId:           rc1.RemoteId,
				Page:               0,
				PerPage:            100,
				ExpectedStatusCode: http.StatusOK,
				ExpectedError:      false,
				ExpectedIds:        []string{sc1.ChannelId, sc2.ChannelId},
			},
			{
				Name:               "should return only the shared channel remotes homed localy",
				Client:             th.SystemAdminClient,
				RemoteId:           rc1.RemoteId,
				ExcludeRemote:      true,
				Page:               0,
				PerPage:            100,
				ExpectedStatusCode: http.StatusOK,
				ExpectedError:      false,
				ExpectedIds:        []string{sc1.ChannelId},
			},
			{
				Name:               "should return only the shared channel remotes homed remotely",
				Client:             th.SystemAdminClient,
				RemoteId:           rc1.RemoteId,
				ExcludeHome:        true,
				Page:               0,
				PerPage:            100,
				ExpectedStatusCode: http.StatusOK,
				ExpectedError:      false,
				ExpectedIds:        []string{sc2.ChannelId},
			},
			{
				Name:               "should correctly paginate the results",
				Client:             th.SystemAdminClient,
				RemoteId:           rc1.RemoteId,
				Page:               1,
				PerPage:            1,
				ExpectedStatusCode: http.StatusOK,
				ExpectedError:      false,
				ExpectedIds:        []string{sharedChannelRemotesFromRC1[1].ChannelId},
			},
		}

		for _, tc := range testCases {
			t.Run(tc.Name, func(t *testing.T) {
				scrs, resp, err := tc.Client.GetSharedChannelRemotesByRemoteCluster(context.Background(), tc.RemoteId, tc.ExcludeHome, tc.ExcludeRemote, tc.Page, tc.PerPage)
				checkHTTPStatus(t, resp, tc.ExpectedStatusCode)
				if tc.ExpectedError {
					require.Error(t, err)
				} else {
					require.NoError(t, err)
				}
				require.Len(t, scrs, len(tc.ExpectedIds))

				foundIds := []string{}
				for _, scr := range scrs {
					require.Equal(t, tc.RemoteId, scr.RemoteId)
					foundIds = append(foundIds, scr.ChannelId)
				}
				require.ElementsMatch(t, tc.ExpectedIds, foundIds)
			})
		}
	})
}

func TestInviteRemoteClusterToChannel(t *testing.T) {
	t.Run("Should not work if the remote cluster service is not enabled", func(t *testing.T) {
		th := Setup(t)
		defer th.TearDown()

		resp, err := th.SystemAdminClient.InviteRemoteClusterToChannel(context.Background(), model.NewId(), model.NewId())
		CheckNotImplementedStatus(t, resp)
		require.Error(t, err)
	})

	th := setupForSharedChannels(t).InitBasic()
	defer th.TearDown()

	newRC := &model.RemoteCluster{Name: "rc", SiteURL: "http://example.com", CreatorId: th.SystemAdminUser.Id}

	rc, appErr := th.App.AddRemoteCluster(newRC)
	require.Nil(t, appErr)

	t.Run("Should not work if the user doesn't have the right permissions", func(t *testing.T) {
		resp, err := th.Client.InviteRemoteClusterToChannel(context.Background(), model.NewId(), model.NewId())
		CheckForbiddenStatus(t, resp)
		require.Error(t, err)
	})

	t.Run("should not work if the remote cluster is nonexistent", func(t *testing.T) {
		resp, err := th.SystemAdminClient.InviteRemoteClusterToChannel(context.Background(), model.NewId(), model.NewId())
		CheckBadRequestStatus(t, resp)
		require.Error(t, err)
	})

	t.Run("should not work if the channel is nonexistent", func(t *testing.T) {
		resp, err := th.SystemAdminClient.InviteRemoteClusterToChannel(context.Background(), rc.RemoteId, model.NewId())
		CheckBadRequestStatus(t, resp)
		require.Error(t, err)
	})

	t.Run("should correctly invite the remote cluster to the channel", func(t *testing.T) {
		t.Skip("Requires server2server communication: ToBeImplemented")
	})

	t.Run("should do nothing but return 204 if the remote cluster is already invited to the channel", func(t *testing.T) {
		t.Skip("Requires server2server communication: ToBeImplemented")
	})
}

func TestUninviteRemoteClusterToChannel(t *testing.T) {
	t.Run("Should not work if the remote cluster service is not enabled", func(t *testing.T) {
		th := Setup(t)
		defer th.TearDown()

		resp, err := th.SystemAdminClient.UninviteRemoteClusterToChannel(context.Background(), model.NewId(), model.NewId())
		CheckNotImplementedStatus(t, resp)
		require.Error(t, err)
	})

	th := setupForSharedChannels(t).InitBasic()
	defer th.TearDown()

	newRC := &model.RemoteCluster{Name: "rc", SiteURL: "http://example.com", CreatorId: th.SystemAdminUser.Id}

	rc, appErr := th.App.AddRemoteCluster(newRC)
	require.Nil(t, appErr)

	t.Run("Should not work if the user doesn't have the right permissions", func(t *testing.T) {
		resp, err := th.Client.UninviteRemoteClusterToChannel(context.Background(), model.NewId(), model.NewId())
		CheckForbiddenStatus(t, resp)
		require.Error(t, err)
	})

	t.Run("should not work if the remote cluster is nonexistent", func(t *testing.T) {
		resp, err := th.SystemAdminClient.UninviteRemoteClusterToChannel(context.Background(), model.NewId(), model.NewId())
		CheckBadRequestStatus(t, resp)
		require.Error(t, err)
	})

	t.Run("should not work if the channel is nonexistent", func(t *testing.T) {
		resp, err := th.SystemAdminClient.UninviteRemoteClusterToChannel(context.Background(), rc.RemoteId, model.NewId())
		CheckBadRequestStatus(t, resp)
		require.Error(t, err)
	})

	t.Run("should correctly uninvite the remote cluster to the channel", func(t *testing.T) {
		t.Skip("Requires server2server communication: ToBeImplemented")
	})

	t.Run("should do nothing but return 204 if the remote cluster is not sharing the channel", func(t *testing.T) {
		t.Skip("Requires server2server communication: ToBeImplemented")
	})
}<|MERGE_RESOLUTION|>--- conflicted
+++ resolved
@@ -23,15 +23,9 @@
 )
 
 func setupForSharedChannels(tb testing.TB) *TestHelper {
-<<<<<<< HEAD
-	return SetupConfig(tb, func(cfg *model.Config) {
+	th := SetupConfig(tb, func(cfg *model.Config) {
 		*cfg.ServerFederationSettings.EnableRemoteClusterService = true
 		*cfg.ServerFederationSettings.EnableSharedChannels = true
-=======
-	th := SetupConfig(tb, func(cfg *model.Config) {
-		*cfg.ExperimentalSettings.EnableRemoteClusterService = true
-		*cfg.ExperimentalSettings.EnableSharedChannels = true
->>>>>>> a2a54af3
 	})
 
 	th.App.UpdateConfig(func(cfg *model.Config) {

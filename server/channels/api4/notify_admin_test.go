--- conflicted
+++ resolved
@@ -17,14 +17,10 @@
 		t.Parallel()
 	}
 	t.Run("error when notifying with empty data", func(t *testing.T) {
-<<<<<<< HEAD
-		if mainHelper.Options.RunParallel {
-			t.Parallel()
-		}
-		th := Setup(t).InitBasic().InitLogin()
-=======
-		th := Setup(t).InitBasic()
->>>>>>> f800025a
+		if mainHelper.Options.RunParallel {
+			t.Parallel()
+		}
+		th := Setup(t).InitBasic()
 		defer th.TearDown()
 
 		statusCode, err := th.Client.NotifyAdmin(context.Background(), nil)
@@ -34,14 +30,10 @@
 	})
 
 	t.Run("error when plan is unknown when notifying on upgrade", func(t *testing.T) {
-<<<<<<< HEAD
-		if mainHelper.Options.RunParallel {
-			t.Parallel()
-		}
-		th := Setup(t).InitBasic().InitLogin()
-=======
-		th := Setup(t).InitBasic()
->>>>>>> f800025a
+		if mainHelper.Options.RunParallel {
+			t.Parallel()
+		}
+		th := Setup(t).InitBasic()
 		defer th.TearDown()
 
 		statusCode, err := th.Client.NotifyAdmin(context.Background(), &model.NotifyAdminToUpgradeRequest{
@@ -55,14 +47,10 @@
 	})
 
 	t.Run("error when plan is unknown when notifying to trial", func(t *testing.T) {
-<<<<<<< HEAD
-		if mainHelper.Options.RunParallel {
-			t.Parallel()
-		}
-		th := Setup(t).InitBasic().InitLogin()
-=======
-		th := Setup(t).InitBasic()
->>>>>>> f800025a
+		if mainHelper.Options.RunParallel {
+			t.Parallel()
+		}
+		th := Setup(t).InitBasic()
 		defer th.TearDown()
 
 		statusCode, err := th.Client.NotifyAdmin(context.Background(), &model.NotifyAdminToUpgradeRequest{
@@ -77,14 +65,10 @@
 	})
 
 	t.Run("error when feature is unknown when notifying on upgrade", func(t *testing.T) {
-<<<<<<< HEAD
-		if mainHelper.Options.RunParallel {
-			t.Parallel()
-		}
-		th := Setup(t).InitBasic().InitLogin()
-=======
-		th := Setup(t).InitBasic()
->>>>>>> f800025a
+		if mainHelper.Options.RunParallel {
+			t.Parallel()
+		}
+		th := Setup(t).InitBasic()
 		defer th.TearDown()
 
 		statusCode, err := th.Client.NotifyAdmin(context.Background(), &model.NotifyAdminToUpgradeRequest{
@@ -98,14 +82,10 @@
 	})
 
 	t.Run("error when feature is unknown when notifying to trial", func(t *testing.T) {
-<<<<<<< HEAD
-		if mainHelper.Options.RunParallel {
-			t.Parallel()
-		}
-		th := Setup(t).InitBasic().InitLogin()
-=======
-		th := Setup(t).InitBasic()
->>>>>>> f800025a
+		if mainHelper.Options.RunParallel {
+			t.Parallel()
+		}
+		th := Setup(t).InitBasic()
 		defer th.TearDown()
 
 		statusCode, err := th.Client.NotifyAdmin(context.Background(), &model.NotifyAdminToUpgradeRequest{
@@ -120,14 +100,10 @@
 	})
 
 	t.Run("error when user tries to notify again on same feature within the cool off period", func(t *testing.T) {
-<<<<<<< HEAD
-		if mainHelper.Options.RunParallel {
-			t.Parallel()
-		}
-		th := Setup(t).InitBasic().InitLogin()
-=======
-		th := Setup(t).InitBasic()
->>>>>>> f800025a
+		if mainHelper.Options.RunParallel {
+			t.Parallel()
+		}
+		th := Setup(t).InitBasic()
 		defer th.TearDown()
 
 		statusCode, err := th.Client.NotifyAdmin(context.Background(), &model.NotifyAdminToUpgradeRequest{
@@ -149,14 +125,10 @@
 	})
 
 	t.Run("successfully save upgrade notification", func(t *testing.T) {
-<<<<<<< HEAD
-		if mainHelper.Options.RunParallel {
-			t.Parallel()
-		}
-		th := Setup(t).InitBasic().InitLogin()
-=======
-		th := Setup(t).InitBasic()
->>>>>>> f800025a
+		if mainHelper.Options.RunParallel {
+			t.Parallel()
+		}
+		th := Setup(t).InitBasic()
 		defer th.TearDown()
 
 		statusCode, err := th.Client.NotifyAdmin(context.Background(), &model.NotifyAdminToUpgradeRequest{
@@ -174,14 +146,10 @@
 		t.Parallel()
 	}
 	t.Run("error when EnableAPITriggerAdminNotifications is not true", func(t *testing.T) {
-<<<<<<< HEAD
-		if mainHelper.Options.RunParallel {
-			t.Parallel()
-		}
-		th := Setup(t).InitBasic().InitLogin()
-=======
-		th := Setup(t).InitBasic()
->>>>>>> f800025a
+		if mainHelper.Options.RunParallel {
+			t.Parallel()
+		}
+		th := Setup(t).InitBasic()
 		defer th.TearDown()
 
 		th.App.UpdateConfig(func(cfg *model.Config) { *cfg.ServiceSettings.EnableAPITriggerAdminNotifications = false })
@@ -194,14 +162,10 @@
 	})
 
 	t.Run("error when non admins try to trigger notifications", func(t *testing.T) {
-<<<<<<< HEAD
-		if mainHelper.Options.RunParallel {
-			t.Parallel()
-		}
-		th := Setup(t).InitBasic().InitLogin()
-=======
-		th := Setup(t).InitBasic()
->>>>>>> f800025a
+		if mainHelper.Options.RunParallel {
+			t.Parallel()
+		}
+		th := Setup(t).InitBasic()
 		defer th.TearDown()
 
 		th.App.UpdateConfig(func(cfg *model.Config) { *cfg.ServiceSettings.EnableAPITriggerAdminNotifications = true })

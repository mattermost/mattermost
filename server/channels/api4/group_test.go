// Copyright (c) 2015-present Mattermost, Inc. All Rights Reserved.
// See LICENSE.txt for license information.

package api4

import (
	"context"
	"fmt"
	"net/http"
	"strings"
	"testing"
	"time"

	"github.com/stretchr/testify/assert"
	"github.com/stretchr/testify/require"

	"github.com/mattermost/mattermost/server/public/model"
)

func TestGetGroup(t *testing.T) {
	th := Setup(t)
	defer th.TearDown()

	id := model.NewId()
	g, appErr := th.App.CreateGroup(&model.Group{
		DisplayName: "dn_" + id,
		Name:        model.NewPointer("name" + id),
		Source:      model.GroupSourceLdap,
		Description: "description_" + id,
		RemoteId:    model.NewPointer(model.NewId()),
	})
	assert.Nil(t, appErr)

	_, response, err := th.Client.GetGroup(context.Background(), g.Id, "")
	require.Error(t, err)
	CheckNotImplementedStatus(t, response)

	_, response, err = th.SystemAdminClient.GetGroup(context.Background(), g.Id, "")
	require.Error(t, err)
	CheckNotImplementedStatus(t, response)

	th.App.Srv().SetLicense(model.NewTestLicense("ldap"))

	group, _, err := th.SystemAdminClient.GetGroup(context.Background(), g.Id, "")
	require.NoError(t, err)

	assert.Equal(t, g.DisplayName, group.DisplayName)
	assert.Equal(t, g.Name, group.Name)
	assert.Equal(t, g.Source, group.Source)
	assert.Equal(t, g.Description, group.Description)
	assert.Equal(t, g.RemoteId, group.RemoteId)
	assert.Equal(t, g.CreateAt, group.CreateAt)
	assert.Equal(t, g.UpdateAt, group.UpdateAt)
	assert.Equal(t, g.DeleteAt, group.DeleteAt)

	_, response, err = th.SystemAdminClient.GetGroup(context.Background(), model.NewId(), "")
	require.Error(t, err)
	CheckNotFoundStatus(t, response)

	_, response, err = th.SystemAdminClient.GetGroup(context.Background(), "12345", "")
	require.Error(t, err)
	CheckBadRequestStatus(t, response)

	_, err = th.SystemAdminClient.Logout(context.Background())
	require.NoError(t, err)
	_, response, err = th.SystemAdminClient.GetGroup(context.Background(), group.Id, "")
	require.Error(t, err)
	CheckUnauthorizedStatus(t, response)
}
func TestCreateGroup(t *testing.T) {
	th := Setup(t)
	defer th.TearDown()

	id := model.NewId()
	g := &model.Group{
		DisplayName:    "dn_" + id,
		Name:           model.NewPointer("name" + id),
		Source:         model.GroupSourceCustom,
		Description:    "description_" + id,
		AllowReference: true,
	}

	th.App.Srv().SetLicense(model.NewTestLicenseSKU(model.LicenseShortSkuProfessional, "ldap"))

	_, resp, err := th.SystemAdminClient.CreateGroup(context.Background(), nil)
	require.Error(t, err)
	CheckBadRequestStatus(t, resp)

	group, _, err := th.SystemAdminClient.CreateGroup(context.Background(), g)
	require.NoError(t, err)

	assert.Equal(t, g.DisplayName, group.DisplayName)
	assert.Equal(t, g.Name, group.Name)
	assert.Equal(t, g.Source, group.Source)
	assert.Equal(t, g.Description, group.Description)
	assert.Equal(t, g.RemoteId, group.RemoteId)

	gbroken := &model.Group{
		DisplayName: "dn_" + id,
		Name:        model.NewPointer("name" + id),
		Source:      "rrrr",
		Description: "description_" + id,
	}

	_, response, err := th.SystemAdminClient.CreateGroup(context.Background(), gbroken)
	require.Error(t, err)
	CheckBadRequestStatus(t, response)

	validGroup := &model.Group{
		DisplayName:    "dn_" + model.NewId(),
		Name:           model.NewPointer("name" + model.NewId()),
		Source:         model.GroupSourceCustom,
		AllowReference: true,
	}

	th.RemovePermissionFromRole(model.PermissionCreateCustomGroup.Id, model.SystemAdminRoleId)
	th.RemovePermissionFromRole(model.PermissionCreateCustomGroup.Id, model.SystemUserRoleId)
	defer th.AddPermissionToRole(model.PermissionCreateCustomGroup.Id, model.SystemUserRoleId)
	_, response, err = th.SystemAdminClient.CreateGroup(context.Background(), validGroup)
	require.Error(t, err)
	CheckForbiddenStatus(t, response)

	th.AddPermissionToRole(model.PermissionCreateCustomGroup.Id, model.SystemAdminRoleId)
	_, response, err = th.SystemAdminClient.CreateGroup(context.Background(), validGroup)
	require.NoError(t, err)
	CheckCreatedStatus(t, response)

	usernameGroup := &model.Group{
		DisplayName:    "dn_" + model.NewId(),
		Name:           &th.BasicUser.Username,
		Source:         model.GroupSourceCustom,
		AllowReference: true,
	}
	_, response, err = th.SystemAdminClient.CreateGroup(context.Background(), usernameGroup)
	require.Error(t, err)
	CheckBadRequestStatus(t, response)

	unReferenceableCustomGroup := &model.Group{
		DisplayName:    "dn_" + model.NewId(),
		Name:           model.NewPointer("name" + model.NewId()),
		Source:         model.GroupSourceCustom,
		AllowReference: false,
	}
	_, response, err = th.SystemAdminClient.CreateGroup(context.Background(), unReferenceableCustomGroup)
	require.Error(t, err)
	CheckBadRequestStatus(t, response)
	unReferenceableCustomGroup.AllowReference = true
	_, response, err = th.SystemAdminClient.CreateGroup(context.Background(), unReferenceableCustomGroup)
	require.NoError(t, err)
	CheckCreatedStatus(t, response)

	customGroupWithRemoteID := &model.Group{
		DisplayName:    "dn_" + model.NewId(),
		Name:           model.NewPointer("name" + model.NewId()),
		Source:         model.GroupSourceCustom,
		AllowReference: true,
		RemoteId:       model.NewPointer(model.NewId()),
	}
	_, response, err = th.SystemAdminClient.CreateGroup(context.Background(), customGroupWithRemoteID)
	require.Error(t, err)
	CheckBadRequestStatus(t, response)

	reservedNameGroup := &model.Group{
		DisplayName:    "dn_" + model.NewId(),
		Name:           model.NewPointer("here"),
		Source:         model.GroupSourceCustom,
		AllowReference: true,
	}
	_, response, err = th.SystemAdminClient.CreateGroup(context.Background(), reservedNameGroup)
	require.Error(t, err)
	CheckBadRequestStatus(t, response)

	_, err = th.SystemAdminClient.Logout(context.Background())
	require.NoError(t, err)
	_, response, err = th.SystemAdminClient.CreateGroup(context.Background(), g)
	require.Error(t, err)
	CheckUnauthorizedStatus(t, response)
}

func TestDeleteGroup(t *testing.T) {
	th := Setup(t)
	defer th.TearDown()

	id := model.NewId()
	g, appErr := th.App.CreateGroup(&model.Group{
		DisplayName: "dn_" + id,
		Name:        model.NewPointer("name" + id),
		Source:      model.GroupSourceLdap,
		Description: "description_" + id,
		RemoteId:    model.NewPointer(model.NewId()),
	})
	assert.Nil(t, appErr)

	th.App.Srv().SetLicense(model.NewTestLicenseSKU(model.LicenseShortSkuProfessional))

	_, response, err := th.Client.DeleteGroup(context.Background(), g.Id)
	require.Error(t, err)
	CheckBadRequestStatus(t, response)

	th.AddPermissionToRole(model.PermissionDeleteCustomGroup.Id, model.SystemUserRoleId)
	_, response, err = th.Client.DeleteGroup(context.Background(), g.Id)
	require.Error(t, err)
	CheckBadRequestStatus(t, response)

	_, response, err = th.Client.DeleteGroup(context.Background(), g.Id)
	require.Error(t, err)
	CheckBadRequestStatus(t, response)

	_, response, err = th.Client.DeleteGroup(context.Background(), "wertyuijhbgvfcde")
	require.Error(t, err)
	CheckBadRequestStatus(t, response)

	validGroup, appErr := th.App.CreateGroup(&model.Group{
		DisplayName: "dn_" + model.NewId(),
		Name:        model.NewPointer("name" + model.NewId()),
		Source:      model.GroupSourceCustom,
	})
	assert.Nil(t, appErr)

	_, response, err = th.Client.DeleteGroup(context.Background(), validGroup.Id)
	require.NoError(t, err)
	CheckOKStatus(t, response)
}

func TestUndeleteGroup(t *testing.T) {
	th := Setup(t)
	defer th.TearDown()

	th.App.Srv().SetLicense(model.NewTestLicenseSKU(model.LicenseShortSkuProfessional))

	validGroup, appErr := th.App.CreateGroup(&model.Group{
		DisplayName: "dn_" + model.NewId(),
		Name:        model.NewPointer("name" + model.NewId()),
		Source:      model.GroupSourceCustom,
	})
	assert.Nil(t, appErr)

	_, response, err := th.Client.DeleteGroup(context.Background(), validGroup.Id)
	require.NoError(t, err)
	CheckOKStatus(t, response)
	th.RemovePermissionFromRole(model.PermissionRestoreCustomGroup.Id, model.SystemUserRoleId)
	// shouldn't allow restoring unless user has required permission
	_, response, err = th.Client.RestoreGroup(context.Background(), validGroup.Id, "")
	require.Error(t, err)
	CheckForbiddenStatus(t, response)

	th.AddPermissionToRole(model.PermissionRestoreCustomGroup.Id, model.SystemUserRoleId)
	_, response, err = th.Client.RestoreGroup(context.Background(), validGroup.Id, "")
	require.NoError(t, err)
	CheckOKStatus(t, response)

	_, response, err = th.Client.RestoreGroup(context.Background(), validGroup.Id, "")
	require.Error(t, err)
	CheckNotFoundStatus(t, response)
}

func TestPatchGroup(t *testing.T) {
	th := Setup(t)
	defer th.TearDown()

	id := model.NewId()
	g, appErr := th.App.CreateGroup(&model.Group{
		DisplayName: "dn_" + id,
		Name:        model.NewPointer("name" + id),
		Source:      model.GroupSourceLdap,
		Description: "description_" + id,
		RemoteId:    model.NewPointer(model.NewId()),
	})
	assert.Nil(t, appErr)

	g2, appErr := th.App.CreateGroup(&model.Group{
		DisplayName:    "dn_" + model.NewId(),
		Name:           model.NewPointer("name" + model.NewId()),
		Source:         model.GroupSourceCustom,
		AllowReference: true,
	})
	assert.Nil(t, appErr)

	updateFmt := "%s_updated"

	newName := fmt.Sprintf(updateFmt, *g.Name)
	newDisplayName := fmt.Sprintf(updateFmt, g.DisplayName)
	newDescription := fmt.Sprintf(updateFmt, g.Description)

	gp := &model.GroupPatch{
		Name:        &newName,
		DisplayName: &newDisplayName,
		Description: &newDescription,
	}

	_, response, err := th.Client.PatchGroup(context.Background(), g.Id, gp)
	require.Error(t, err)
	CheckNotImplementedStatus(t, response)

	_, response, err = th.SystemAdminClient.PatchGroup(context.Background(), g.Id, gp)
	require.Error(t, err)
	CheckNotImplementedStatus(t, response)

	th.App.Srv().SetLicense(model.NewTestLicenseSKU(model.LicenseShortSkuProfessional, "ldap"))

	group2, response, err := th.SystemAdminClient.PatchGroup(context.Background(), g.Id, gp)
	require.NoError(t, err)
	CheckOKStatus(t, response)

	group, _, err := th.SystemAdminClient.GetGroup(context.Background(), g.Id, "")
	require.NoError(t, err)

	assert.Equal(t, *gp.DisplayName, group.DisplayName)
	assert.Equal(t, *gp.DisplayName, group2.DisplayName)
	assert.Equal(t, *gp.Name, *group.Name)
	assert.Equal(t, *gp.Name, *group2.Name)
	assert.Equal(t, *gp.Description, group.Description)
	assert.Equal(t, *gp.Description, group2.Description)

	assert.Equal(t, group2.UpdateAt, group.UpdateAt)

	assert.Equal(t, g.Source, group.Source)
	assert.Equal(t, g.Source, group2.Source)
	assert.Equal(t, g.RemoteId, group.RemoteId)
	assert.Equal(t, g.RemoteId, group2.RemoteId)
	assert.Equal(t, g.CreateAt, group.CreateAt)
	assert.Equal(t, g.CreateAt, group2.CreateAt)
	assert.Equal(t, g.DeleteAt, group.DeleteAt)
	assert.Equal(t, g.DeleteAt, group2.DeleteAt)

	_, response, err = th.SystemAdminClient.PatchGroup(context.Background(), model.NewId(), gp)
	require.Error(t, err)
	CheckNotFoundStatus(t, response)

	_, response, err = th.SystemAdminClient.PatchGroup(context.Background(), g2.Id, &model.GroupPatch{
		Name:           model.NewPointer(model.NewId()),
		DisplayName:    model.NewPointer("foo"),
		AllowReference: model.NewPointer(false),
	})
	require.Error(t, err)
	CheckBadRequestStatus(t, response)

	// ensure that omitting the AllowReference field from the patch doesn't patch it to false
	patchedG2, response, err := th.SystemAdminClient.PatchGroup(context.Background(), g2.Id, &model.GroupPatch{
		Name:        model.NewPointer(model.NewId()),
		DisplayName: model.NewPointer("foo"),
	})
	require.NoError(t, err)
	CheckOKStatus(t, response)
	require.Equal(t, true, patchedG2.AllowReference)

	_, response, err = th.SystemAdminClient.PatchGroup(context.Background(), g2.Id, &model.GroupPatch{
		Name: model.NewPointer("here"),
	})
	require.Error(t, err)
	CheckBadRequestStatus(t, response)

	_, err = th.SystemAdminClient.Logout(context.Background())
	require.NoError(t, err)
	_, response, err = th.SystemAdminClient.PatchGroup(context.Background(), group.Id, gp)
	require.Error(t, err)
	CheckUnauthorizedStatus(t, response)
}

func TestLinkGroupTeam(t *testing.T) {
	th := Setup(t).InitBasic()
	defer th.TearDown()

	id := model.NewId()
	g, appErr := th.App.CreateGroup(&model.Group{
		DisplayName: "dn_" + id,
		Name:        model.NewPointer("name" + id),
		Source:      model.GroupSourceLdap,
		Description: "description_" + id,
		RemoteId:    model.NewPointer(model.NewId()),
	})
	assert.Nil(t, appErr)

	id = model.NewId()
	gRef, appErr := th.App.CreateGroup(&model.Group{
		DisplayName:    "dn_" + id,
		Name:           model.NewPointer("name" + id),
		Source:         model.GroupSourceLdap,
		Description:    "description_" + id,
		RemoteId:       model.NewPointer(model.NewId()),
		AllowReference: true,
	})
	assert.Nil(t, appErr)

	patch := &model.GroupSyncablePatch{
		AutoAdd: model.NewPointer(true),
	}

	t.Run("Error if no license is installed", func(t *testing.T) {
		groupSyncable, response, err := th.Client.LinkGroupSyncable(context.Background(), g.Id, th.BasicTeam.Id, model.GroupSyncableTypeTeam, patch)
		require.Error(t, err)
		CheckNotImplementedStatus(t, response)
		assert.Nil(t, groupSyncable)

		groupSyncable, response, err = th.SystemAdminClient.LinkGroupSyncable(context.Background(), g.Id, th.BasicTeam.Id, model.GroupSyncableTypeTeam, patch)
		require.Error(t, err)
		CheckNotImplementedStatus(t, response)
		assert.Nil(t, groupSyncable)
	})

	th.App.Srv().SetLicense(model.NewTestLicense("ldap"))

	t.Run("Normal users are not allowed to link", func(t *testing.T) {
		groupSyncable, response, err := th.Client.LinkGroupSyncable(context.Background(), g.Id, th.BasicTeam.Id, model.GroupSyncableTypeTeam, patch)
		require.Error(t, err)
		CheckForbiddenStatus(t, response)
		assert.Nil(t, groupSyncable)
	})

	th.UpdateUserToTeamAdmin(th.BasicUser, th.BasicTeam)
	response, err := th.Client.Logout(context.Background())
	require.NoError(t, err)
	CheckOKStatus(t, response)
	_, response, err = th.Client.Login(context.Background(), th.BasicUser.Email, th.BasicUser.Password)
	require.NoError(t, err)
	CheckOKStatus(t, response)

	var groupSyncable *model.GroupSyncable
	t.Run("Team admins are not allowed to link", func(t *testing.T) {
		groupSyncable, response, err = th.Client.LinkGroupSyncable(context.Background(), g.Id, th.BasicTeam.Id, model.GroupSyncableTypeTeam, patch)
		require.Error(t, err)
		CheckForbiddenStatus(t, response)
		assert.Nil(t, groupSyncable)
	})

	t.Run("Team admins are allowed to link if AllowReference is enabled", func(t *testing.T) {
		groupSyncable, response, err = th.Client.LinkGroupSyncable(context.Background(), gRef.Id, th.BasicTeam.Id, model.GroupSyncableTypeTeam, patch)
		require.NoError(t, err)
		CheckCreatedStatus(t, response)
		assert.NotNil(t, groupSyncable)

		t.Cleanup(func() {
			response, err = th.Client.UnlinkGroupSyncable(context.Background(), gRef.Id, th.BasicTeam.Id, model.GroupSyncableTypeTeam)
			require.NoError(t, err)
			CheckOKStatus(t, response)
		})
	})

	t.Run("System admins are allowed to link", func(t *testing.T) {
		groupSyncable, response, err = th.SystemAdminClient.LinkGroupSyncable(context.Background(), g.Id, th.BasicTeam.Id, model.GroupSyncableTypeTeam, patch)
		require.NoError(t, err)
		CheckCreatedStatus(t, response)
		assert.NotNil(t, groupSyncable)
	})

	t.Run("System manager without invite_user are allowed to link", func(t *testing.T) {
		_, _, err = th.SystemManagerClient.Login(context.Background(), th.SystemManagerUser.Email, th.SystemManagerUser.Password)
		require.NoError(t, err)
		groupSyncable, response, err = th.SystemManagerClient.LinkGroupSyncable(context.Background(), g.Id, th.BasicTeam.Id, model.GroupSyncableTypeTeam, patch)
		require.NoError(t, err)
		CheckCreatedStatus(t, response)
		assert.NotNil(t, groupSyncable)
	})

	t.Run("Custom groups can't be linked", func(t *testing.T) {
		gid := model.NewId()
		gCustom, appErr := th.App.CreateGroup(&model.Group{
			DisplayName: "dn_" + gid,
			Name:        model.NewPointer("name" + gid),
			Source:      model.GroupSourceCustom,
			Description: "description_" + gid,
			RemoteId:    model.NewPointer(model.NewId()),
		})
		assert.Nil(t, appErr)

		groupSyncable, response, err = th.Client.LinkGroupSyncable(context.Background(), gCustom.Id, th.BasicTeam.Id, model.GroupSyncableTypeTeam, patch)
		require.Error(t, err)
		CheckBadRequestStatus(t, response)
		assert.Nil(t, groupSyncable)
	})
}

func TestLinkGroupChannel(t *testing.T) {
	th := Setup(t).InitBasic()
	defer th.TearDown()

	id := model.NewId()
	g, appErr := th.App.CreateGroup(&model.Group{
		DisplayName: "dn_" + id,
		Name:        model.NewPointer("name" + id),
		Source:      model.GroupSourceLdap,
		Description: "description_" + id,
		RemoteId:    model.NewPointer(model.NewId()),
	})
	assert.Nil(t, appErr)

	id = model.NewId()
	gRef, appErr := th.App.CreateGroup(&model.Group{
		DisplayName:    "dn_" + id,
		Name:           model.NewPointer("name" + id),
		Source:         model.GroupSourceLdap,
		Description:    "description_" + id,
		RemoteId:       model.NewPointer(model.NewId()),
		AllowReference: true,
	})
	assert.Nil(t, appErr)

	patch := &model.GroupSyncablePatch{
		AutoAdd: model.NewPointer(true),
	}

	t.Run("Error if no license is installed", func(t *testing.T) {
		groupSyncable, response, err := th.Client.LinkGroupSyncable(context.Background(), g.Id, th.BasicChannel.Id, model.GroupSyncableTypeChannel, patch)
		require.Error(t, err)
		CheckNotImplementedStatus(t, response)
		assert.Nil(t, groupSyncable)

		groupSyncable, response, err = th.SystemAdminClient.LinkGroupSyncable(context.Background(), g.Id, th.BasicChannel.Id, model.GroupSyncableTypeChannel, patch)
		require.Error(t, err)
		CheckNotImplementedStatus(t, response)
		assert.Nil(t, groupSyncable)
	})

	th.App.Srv().SetLicense(model.NewTestLicense("ldap"))

	t.Run("Normal users are not allowed to link", func(t *testing.T) {
		groupSyncable, response, err := th.Client.LinkGroupSyncable(context.Background(), g.Id, th.BasicChannel.Id, model.GroupSyncableTypeChannel, patch)
		require.Error(t, err)
		CheckForbiddenStatus(t, response)
		assert.Nil(t, groupSyncable)
	})

	th.MakeUserChannelAdmin(th.BasicUser, th.BasicChannel)
	response, err := th.Client.Logout(context.Background())
	require.NoError(t, err)
	CheckOKStatus(t, response)
	_, response, err = th.Client.Login(context.Background(), th.BasicUser.Email, th.BasicUser.Password)
	require.NoError(t, err)
	CheckOKStatus(t, response)

	var groupSyncable *model.GroupSyncable
	t.Run("Channel admins are not allowed to link", func(t *testing.T) {
		groupSyncable, response, err = th.Client.LinkGroupSyncable(context.Background(), g.Id, th.BasicChannel.Id, model.GroupSyncableTypeChannel, patch)
		require.Error(t, err)
		CheckForbiddenStatus(t, response)
		assert.Nil(t, groupSyncable)
	})

	t.Run("Channel admins are not allowed to link if AllowReference is enabled, but not team syncable exists", func(t *testing.T) {
		groupSyncable, response, err = th.Client.LinkGroupSyncable(context.Background(), gRef.Id, th.BasicChannel.Id, model.GroupSyncableTypeChannel, patch)
		require.Error(t, err)
		CheckForbiddenStatus(t, response)
		assert.Nil(t, groupSyncable)
	})

	groupSyncable, response, err = th.SystemAdminClient.LinkGroupSyncable(context.Background(), gRef.Id, th.BasicTeam.Id, model.GroupSyncableTypeTeam, patch)
	require.NoError(t, err)
	CheckCreatedStatus(t, response)
	assert.NotNil(t, groupSyncable)

	t.Run("Channel admins are allowed to link if AllowReference is enabled and a team syncable exists", func(t *testing.T) {
		groupSyncable, response, err = th.Client.LinkGroupSyncable(context.Background(), gRef.Id, th.BasicChannel.Id, model.GroupSyncableTypeChannel, patch)
		require.NoError(t, err)
		CheckCreatedStatus(t, response)
		assert.NotNil(t, groupSyncable)

		t.Cleanup(func() {
			response, err = th.Client.UnlinkGroupSyncable(context.Background(), gRef.Id, th.BasicChannel.Id, model.GroupSyncableTypeChannel)
			require.NoError(t, err)
			CheckOKStatus(t, response)
		})
	})

	t.Run("System admins are allowed to link", func(t *testing.T) {
		groupSyncable, response, err = th.SystemAdminClient.LinkGroupSyncable(context.Background(), g.Id, th.BasicChannel.Id, model.GroupSyncableTypeChannel, patch)
		require.NoError(t, err)
		CheckCreatedStatus(t, response)
		assert.NotNil(t, groupSyncable)
	})

	t.Run("System manager without invite_user are allowed to link", func(t *testing.T) {
		_, _, err = th.SystemManagerClient.Login(context.Background(), th.SystemManagerUser.Email, th.SystemManagerUser.Password)
		require.NoError(t, err)
		groupSyncable, response, err = th.SystemManagerClient.LinkGroupSyncable(context.Background(), g.Id, th.BasicChannel.Id, model.GroupSyncableTypeChannel, patch)
		require.NoError(t, err)
		CheckCreatedStatus(t, response)
		assert.NotNil(t, groupSyncable)
	})

	t.Run("Custom groups can't be linked", func(t *testing.T) {
		gid := model.NewId()
		g2, appErr := th.App.CreateGroup(&model.Group{
			DisplayName: "dn_" + gid,
			Name:        model.NewPointer("name" + gid),
			Source:      model.GroupSourceCustom,
			Description: "description_" + gid,
			RemoteId:    model.NewPointer(model.NewId()),
		})
		assert.Nil(t, appErr)

		groupSyncable, response, err = th.Client.LinkGroupSyncable(context.Background(), g2.Id, th.BasicChannel.Id, model.GroupSyncableTypeChannel, patch)
		require.Error(t, err)
		CheckBadRequestStatus(t, response)
		assert.Nil(t, groupSyncable)
	})
}

func TestUnlinkGroupTeam(t *testing.T) {
	th := Setup(t).InitBasic()
	defer th.TearDown()

	id := model.NewId()
	g, appErr := th.App.CreateGroup(&model.Group{
		DisplayName: "dn_" + id,
		Name:        model.NewPointer("name" + id),
		Source:      model.GroupSourceLdap,
		Description: "description_" + id,
		RemoteId:    model.NewPointer(model.NewId()),
	})
	assert.Nil(t, appErr)

	id = model.NewId()
	gRef, appErr := th.App.CreateGroup(&model.Group{
		DisplayName:    "dn_" + id,
		Name:           model.NewPointer("name" + id),
		Source:         model.GroupSourceLdap,
		Description:    "description_" + id,
		RemoteId:       model.NewPointer(model.NewId()),
		AllowReference: true,
	})
	assert.Nil(t, appErr)

	patch := &model.GroupSyncablePatch{
		AutoAdd: model.NewPointer(true),
	}

	th.App.Srv().SetLicense(model.NewTestLicense("ldap"))

	groupSyncable, response, err := th.SystemAdminClient.LinkGroupSyncable(context.Background(), g.Id, th.BasicTeam.Id, model.GroupSyncableTypeTeam, patch)
	require.NoError(t, err)
	CheckCreatedStatus(t, response)
	assert.NotNil(t, groupSyncable)

	groupSyncable, response, err = th.SystemAdminClient.LinkGroupSyncable(context.Background(), gRef.Id, th.BasicTeam.Id, model.GroupSyncableTypeTeam, patch)
	require.NoError(t, err)
	CheckCreatedStatus(t, response)
	assert.NotNil(t, groupSyncable)

	t.Run("Error if no license is installed", func(t *testing.T) {
		th.App.Srv().SetLicense(nil)
		t.Cleanup(func() { th.App.Srv().SetLicense(model.NewTestLicense("ldap")) })

		response, err = th.Client.UnlinkGroupSyncable(context.Background(), g.Id, th.BasicTeam.Id, model.GroupSyncableTypeTeam)
		require.Error(t, err)
		CheckNotImplementedStatus(t, response)

		response, err = th.SystemAdminClient.UnlinkGroupSyncable(context.Background(), g.Id, th.BasicTeam.Id, model.GroupSyncableTypeTeam)
		require.Error(t, err)
		CheckNotImplementedStatus(t, response)
	})

	t.Run("Normal users are not allowed to unlink", func(t *testing.T) {
		response, err = th.Client.UnlinkGroupSyncable(context.Background(), g.Id, th.BasicTeam.Id, model.GroupSyncableTypeTeam)
		assert.Error(t, err)
		CheckForbiddenStatus(t, response)
	})

	time.Sleep(4 * time.Second) // A hack to let "go c.App.SyncRolesAndMembership" finish before moving on.
	th.UpdateUserToTeamAdmin(th.BasicUser, th.BasicTeam)
	response, err = th.Client.Logout(context.Background())
	require.NoError(t, err)
	CheckOKStatus(t, response)
	_, response, err = th.Client.Login(context.Background(), th.BasicUser.Email, th.BasicUser.Password)
	require.NoError(t, err)
	CheckOKStatus(t, response)

	t.Run("Team admins are not allowed to link", func(t *testing.T) {
		response, err = th.Client.UnlinkGroupSyncable(context.Background(), g.Id, th.BasicTeam.Id, model.GroupSyncableTypeTeam)
		require.Error(t, err)
		CheckForbiddenStatus(t, response)
	})

	t.Run("Team admins are allowed to unlink if AllowReference is enabled", func(t *testing.T) {
		response, err = th.Client.UnlinkGroupSyncable(context.Background(), gRef.Id, th.BasicTeam.Id, model.GroupSyncableTypeTeam)
		require.NoError(t, err)
		CheckOKStatus(t, response)

		t.Cleanup(func() {
			groupSyncable, response, err = th.Client.LinkGroupSyncable(context.Background(), gRef.Id, th.BasicTeam.Id, model.GroupSyncableTypeTeam, patch)
			require.NoError(t, err)
			CheckCreatedStatus(t, response)
			assert.NotNil(t, groupSyncable)
		})
	})

	t.Run("System admins are allowed to unlink", func(t *testing.T) {
		response, err = th.SystemAdminClient.UnlinkGroupSyncable(context.Background(), gRef.Id, th.BasicTeam.Id, model.GroupSyncableTypeTeam)
		require.NoError(t, err)
		CheckOKStatus(t, response)
	})

	t.Run("System manager without invite_user are allowed to link", func(t *testing.T) {
		_, _, err = th.SystemManagerClient.Login(context.Background(), th.SystemManagerUser.Email, th.SystemManagerUser.Password)
		require.NoError(t, err)
		response, err = th.SystemManagerClient.UnlinkGroupSyncable(context.Background(), g.Id, th.BasicTeam.Id, model.GroupSyncableTypeTeam)
		require.NoError(t, err)
		CheckOKStatus(t, response)
	})

	t.Run("Custom groups can't get unlinked", func(t *testing.T) {
		gid := model.NewId()
		g2, appErr := th.App.CreateGroup(&model.Group{
			DisplayName: "dn_" + gid,
			Name:        model.NewPointer("name" + gid),
			Source:      model.GroupSourceCustom,
			Description: "description_" + gid,
			RemoteId:    model.NewPointer(model.NewId()),
		})
		assert.Nil(t, appErr)

		response, err = th.Client.UnlinkGroupSyncable(context.Background(), g2.Id, th.BasicTeam.Id, model.GroupSyncableTypeTeam)
		require.Error(t, err)
		CheckBadRequestStatus(t, response)
	})
}

func TestUnlinkGroupChannel(t *testing.T) {
	th := Setup(t).InitBasic()
	defer th.TearDown()

	id := model.NewId()
	g, appErr := th.App.CreateGroup(&model.Group{
		DisplayName: "dn_" + id,
		Name:        model.NewPointer("name" + id),
		Source:      model.GroupSourceLdap,
		Description: "description_" + id,
		RemoteId:    model.NewPointer(model.NewId()),
	})
	assert.Nil(t, appErr)

	id = model.NewId()
	gRef, appErr := th.App.CreateGroup(&model.Group{
		DisplayName:    "dn_" + id,
		Name:           model.NewPointer("name" + id),
		Source:         model.GroupSourceLdap,
		Description:    "description_" + id,
		RemoteId:       model.NewPointer(model.NewId()),
		AllowReference: true,
	})
	assert.Nil(t, appErr)

	patch := &model.GroupSyncablePatch{
		AutoAdd: model.NewPointer(true),
	}

	th.App.Srv().SetLicense(model.NewTestLicense("ldap"))

	groupSyncable, response, err := th.SystemAdminClient.LinkGroupSyncable(context.Background(), g.Id, th.BasicChannel.Id, model.GroupSyncableTypeChannel, patch)
	require.NoError(t, err)
	CheckCreatedStatus(t, response)
	assert.NotNil(t, groupSyncable)

	groupSyncable, response, err = th.SystemAdminClient.LinkGroupSyncable(context.Background(), gRef.Id, th.BasicChannel.Id, model.GroupSyncableTypeChannel, patch)
	require.NoError(t, err)
	CheckCreatedStatus(t, response)
	assert.NotNil(t, groupSyncable)

	t.Run("Error if no license is installed", func(t *testing.T) {
		th.App.Srv().SetLicense(nil)
		t.Cleanup(func() { th.App.Srv().SetLicense(model.NewTestLicense("ldap")) })

		response, err = th.Client.UnlinkGroupSyncable(context.Background(), g.Id, th.BasicChannel.Id, model.GroupSyncableTypeChannel)
		require.Error(t, err)
		CheckNotImplementedStatus(t, response)

		response, err = th.SystemAdminClient.UnlinkGroupSyncable(context.Background(), g.Id, th.BasicChannel.Id, model.GroupSyncableTypeChannel)
		require.Error(t, err)
		CheckNotImplementedStatus(t, response)
	})

	t.Run("Normal users are not allowed to unlink", func(t *testing.T) {
		response, err = th.Client.UnlinkGroupSyncable(context.Background(), g.Id, th.BasicChannel.Id, model.GroupSyncableTypeChannel)
		assert.Error(t, err)
		CheckForbiddenStatus(t, response)
	})

	th.MakeUserChannelAdmin(th.BasicUser, th.BasicChannel)

	response, err = th.Client.Logout(context.Background())
	require.NoError(t, err)
	CheckOKStatus(t, response)
	_, response, err = th.Client.Login(context.Background(), th.BasicUser.Email, th.BasicUser.Password)
	require.NoError(t, err)
	CheckOKStatus(t, response)

	t.Run("Team admins are not allowed to link", func(t *testing.T) {
		response, err = th.Client.UnlinkGroupSyncable(context.Background(), g.Id, th.BasicChannel.Id, model.GroupSyncableTypeChannel)
		require.Error(t, err)
		CheckForbiddenStatus(t, response)
	})

	t.Run("Team admins are allowed to unlink if AllowReference is enabled", func(t *testing.T) {
		response, err = th.Client.UnlinkGroupSyncable(context.Background(), gRef.Id, th.BasicChannel.Id, model.GroupSyncableTypeChannel)
		require.NoError(t, err)
		CheckOKStatus(t, response)

		t.Cleanup(func() {
			groupSyncable, response, err = th.Client.LinkGroupSyncable(context.Background(), gRef.Id, th.BasicChannel.Id, model.GroupSyncableTypeChannel, patch)
			require.NoError(t, err)
			CheckCreatedStatus(t, response)
			assert.NotNil(t, groupSyncable)
		})
	})

	t.Run("System admins are allowed to unlink", func(t *testing.T) {
		response, err = th.SystemAdminClient.UnlinkGroupSyncable(context.Background(), gRef.Id, th.BasicChannel.Id, model.GroupSyncableTypeChannel)
		require.NoError(t, err)
		CheckOKStatus(t, response)
	})

	t.Run("System manager without invite_user are allowed to link", func(t *testing.T) {
		_, _, err = th.SystemManagerClient.Login(context.Background(), th.SystemManagerUser.Email, th.SystemManagerUser.Password)
		require.NoError(t, err)
		response, err = th.SystemManagerClient.UnlinkGroupSyncable(context.Background(), g.Id, th.BasicChannel.Id, model.GroupSyncableTypeChannel)
		require.NoError(t, err)
		CheckOKStatus(t, response)
	})

	t.Run("Custom groups can't get unlinked", func(t *testing.T) {
		gid := model.NewId()
		g2, appErr := th.App.CreateGroup(&model.Group{
			DisplayName: "dn_" + gid,
			Name:        model.NewPointer("name" + gid),
			Source:      model.GroupSourceCustom,
			Description: "description_" + gid,
			RemoteId:    model.NewPointer(model.NewId()),
		})
		assert.Nil(t, appErr)

		response, err = th.Client.UnlinkGroupSyncable(context.Background(), g2.Id, th.BasicChannel.Id, model.GroupSyncableTypeChannel)
		require.Error(t, err)
		CheckBadRequestStatus(t, response)
	})
}

func TestGetGroupTeam(t *testing.T) {
	th := Setup(t).InitBasic()
	defer th.TearDown()

	id := model.NewId()
	g, appErr := th.App.CreateGroup(&model.Group{
		DisplayName: "dn_" + id,
		Name:        model.NewPointer("name" + id),
		Source:      model.GroupSourceLdap,
		Description: "description_" + id,
		RemoteId:    model.NewPointer(model.NewId()),
	})
	assert.Nil(t, appErr)

	_, response, err := th.Client.GetGroupSyncable(context.Background(), g.Id, th.BasicTeam.Id, model.GroupSyncableTypeTeam, "")
	require.Error(t, err)
	CheckNotImplementedStatus(t, response)

	_, response, err = th.SystemAdminClient.GetGroupSyncable(context.Background(), g.Id, th.BasicTeam.Id, model.GroupSyncableTypeTeam, "")
	require.Error(t, err)
	CheckNotImplementedStatus(t, response)

	th.App.Srv().SetLicense(model.NewTestLicense("ldap"))

	patch := &model.GroupSyncablePatch{
		AutoAdd: model.NewPointer(true),
	}

	_, response, _ = th.SystemAdminClient.LinkGroupSyncable(context.Background(), g.Id, th.BasicTeam.Id, model.GroupSyncableTypeTeam, patch)
	assert.Equal(t, http.StatusCreated, response.StatusCode)

	groupSyncable, response, err := th.SystemAdminClient.GetGroupSyncable(context.Background(), g.Id, th.BasicTeam.Id, model.GroupSyncableTypeTeam, "")
	require.NoError(t, err)
	CheckOKStatus(t, response)
	assert.NotNil(t, groupSyncable)

	assert.Equal(t, g.Id, groupSyncable.GroupId)
	assert.Equal(t, th.BasicTeam.Id, groupSyncable.SyncableId)
	assert.Equal(t, *patch.AutoAdd, groupSyncable.AutoAdd)

	_, response, err = th.SystemAdminClient.GetGroupSyncable(context.Background(), model.NewId(), th.BasicTeam.Id, model.GroupSyncableTypeTeam, "")
	require.Error(t, err)
	CheckNotFoundStatus(t, response)

	_, response, err = th.SystemAdminClient.GetGroupSyncable(context.Background(), g.Id, model.NewId(), model.GroupSyncableTypeTeam, "")
	require.Error(t, err)
	CheckNotFoundStatus(t, response)

	_, response, err = th.SystemAdminClient.GetGroupSyncable(context.Background(), "asdfasdfe3", th.BasicTeam.Id, model.GroupSyncableTypeTeam, "")
	require.Error(t, err)
	CheckBadRequestStatus(t, response)

	_, response, err = th.SystemAdminClient.GetGroupSyncable(context.Background(), g.Id, "asdfasdfe3", model.GroupSyncableTypeTeam, "")
	require.Error(t, err)
	CheckBadRequestStatus(t, response)

	_, err = th.SystemAdminClient.Logout(context.Background())
	require.NoError(t, err)
	_, response, err = th.SystemAdminClient.GetGroupSyncable(context.Background(), g.Id, th.BasicTeam.Id, model.GroupSyncableTypeTeam, "")
	require.Error(t, err)
	CheckUnauthorizedStatus(t, response)
}

func TestGetGroupChannel(t *testing.T) {
	th := Setup(t).InitBasic()
	defer th.TearDown()

	id := model.NewId()
	g, appErr := th.App.CreateGroup(&model.Group{
		DisplayName: "dn_" + id,
		Name:        model.NewPointer("name" + id),
		Source:      model.GroupSourceLdap,
		Description: "description_" + id,
		RemoteId:    model.NewPointer(model.NewId()),
	})
	assert.Nil(t, appErr)

	_, response, err := th.Client.GetGroupSyncable(context.Background(), g.Id, th.BasicChannel.Id, model.GroupSyncableTypeChannel, "")
	require.Error(t, err)
	CheckNotImplementedStatus(t, response)

	_, response, err = th.SystemAdminClient.GetGroupSyncable(context.Background(), g.Id, th.BasicChannel.Id, model.GroupSyncableTypeChannel, "")
	require.Error(t, err)
	CheckNotImplementedStatus(t, response)

	th.App.Srv().SetLicense(model.NewTestLicense("ldap"))

	patch := &model.GroupSyncablePatch{
		AutoAdd: model.NewPointer(true),
	}

	_, response, _ = th.SystemAdminClient.LinkGroupSyncable(context.Background(), g.Id, th.BasicChannel.Id, model.GroupSyncableTypeChannel, patch)
	assert.Equal(t, http.StatusCreated, response.StatusCode)

	groupSyncable, response, err := th.SystemAdminClient.GetGroupSyncable(context.Background(), g.Id, th.BasicChannel.Id, model.GroupSyncableTypeChannel, "")
	require.NoError(t, err)
	CheckOKStatus(t, response)
	assert.NotNil(t, groupSyncable)

	assert.Equal(t, g.Id, groupSyncable.GroupId)
	assert.Equal(t, th.BasicChannel.Id, groupSyncable.SyncableId)
	assert.Equal(t, *patch.AutoAdd, groupSyncable.AutoAdd)

	_, response, err = th.SystemAdminClient.GetGroupSyncable(context.Background(), model.NewId(), th.BasicChannel.Id, model.GroupSyncableTypeChannel, "")
	require.Error(t, err)
	CheckNotFoundStatus(t, response)

	_, response, err = th.SystemAdminClient.GetGroupSyncable(context.Background(), g.Id, model.NewId(), model.GroupSyncableTypeChannel, "")
	require.Error(t, err)
	CheckNotFoundStatus(t, response)

	_, response, err = th.SystemAdminClient.GetGroupSyncable(context.Background(), "asdfasdfe3", th.BasicChannel.Id, model.GroupSyncableTypeChannel, "")
	require.Error(t, err)
	CheckBadRequestStatus(t, response)

	_, response, err = th.SystemAdminClient.GetGroupSyncable(context.Background(), g.Id, "asdfasdfe3", model.GroupSyncableTypeChannel, "")
	require.Error(t, err)
	CheckBadRequestStatus(t, response)

	_, err = th.SystemAdminClient.Logout(context.Background())
	require.NoError(t, err)
	_, response, err = th.SystemAdminClient.GetGroupSyncable(context.Background(), g.Id, th.BasicChannel.Id, model.GroupSyncableTypeChannel, "")
	require.Error(t, err)
	CheckUnauthorizedStatus(t, response)
}

func TestGetGroupTeams(t *testing.T) {
	th := Setup(t)
	defer th.TearDown()

	id := model.NewId()
	g, appErr := th.App.CreateGroup(&model.Group{
		DisplayName: "dn_" + id,
		Name:        model.NewPointer("name" + id),
		Source:      model.GroupSourceLdap,
		Description: "description_" + id,
		RemoteId:    model.NewPointer(model.NewId()),
	})
	assert.Nil(t, appErr)

	th.App.Srv().SetLicense(model.NewTestLicense("ldap"))

	patch := &model.GroupSyncablePatch{
		AutoAdd: model.NewPointer(true),
	}

	for i := 0; i < 10; i++ {
		team := th.CreateTeam()
		_, response, _ := th.SystemAdminClient.LinkGroupSyncable(context.Background(), g.Id, team.Id, model.GroupSyncableTypeTeam, patch)
		assert.Equal(t, http.StatusCreated, response.StatusCode)
	}

	th.App.Srv().SetLicense(nil)

	_, response, err := th.Client.GetGroupSyncables(context.Background(), g.Id, model.GroupSyncableTypeTeam, "")
	require.Error(t, err)
	CheckNotImplementedStatus(t, response)

	_, response, err = th.SystemAdminClient.GetGroupSyncables(context.Background(), g.Id, model.GroupSyncableTypeTeam, "")
	require.Error(t, err)
	CheckNotImplementedStatus(t, response)

	th.App.Srv().SetLicense(model.NewTestLicense("ldap"))

	_, response, _ = th.Client.GetGroupSyncables(context.Background(), g.Id, model.GroupSyncableTypeTeam, "")
	assert.Equal(t, http.StatusForbidden, response.StatusCode)

	groupSyncables, response, err := th.SystemAdminClient.GetGroupSyncables(context.Background(), g.Id, model.GroupSyncableTypeTeam, "")
	require.NoError(t, err)
	CheckOKStatus(t, response)

	assert.Len(t, groupSyncables, 10)

	_, err = th.SystemAdminClient.Logout(context.Background())
	require.NoError(t, err)
	_, response, err = th.SystemAdminClient.GetGroupSyncables(context.Background(), g.Id, model.GroupSyncableTypeTeam, "")
	require.Error(t, err)
	CheckUnauthorizedStatus(t, response)
}

func TestGetGroupChannels(t *testing.T) {
	th := Setup(t).InitBasic()
	defer th.TearDown()

	id := model.NewId()
	g, appErr := th.App.CreateGroup(&model.Group{
		DisplayName: "dn_" + id,
		Name:        model.NewPointer("name" + id),
		Source:      model.GroupSourceLdap,
		Description: "description_" + id,
		RemoteId:    model.NewPointer(model.NewId()),
	})
	assert.Nil(t, appErr)

	th.App.Srv().SetLicense(model.NewTestLicense("ldap"))

	patch := &model.GroupSyncablePatch{
		AutoAdd: model.NewPointer(true),
	}

	for i := 0; i < 10; i++ {
		channel := th.CreatePublicChannel()
		_, response, _ := th.SystemAdminClient.LinkGroupSyncable(context.Background(), g.Id, channel.Id, model.GroupSyncableTypeChannel, patch)
		assert.Equal(t, http.StatusCreated, response.StatusCode)
	}

	th.App.Srv().SetLicense(nil)

	_, response, err := th.Client.GetGroupSyncables(context.Background(), g.Id, model.GroupSyncableTypeChannel, "")
	require.Error(t, err)
	CheckNotImplementedStatus(t, response)

	_, response, err = th.SystemAdminClient.GetGroupSyncables(context.Background(), g.Id, model.GroupSyncableTypeChannel, "")
	require.Error(t, err)
	CheckNotImplementedStatus(t, response)

	th.App.Srv().SetLicense(model.NewTestLicense("ldap"))

	_, response, _ = th.Client.GetGroupSyncables(context.Background(), g.Id, model.GroupSyncableTypeChannel, "")
	assert.Equal(t, http.StatusForbidden, response.StatusCode)

	groupSyncables, response, _ := th.SystemAdminClient.GetGroupSyncables(context.Background(), g.Id, model.GroupSyncableTypeChannel, "")
	CheckOKStatus(t, response)

	assert.Len(t, groupSyncables, 10)

	_, err = th.SystemAdminClient.Logout(context.Background())
	require.NoError(t, err)
	_, response, err = th.SystemAdminClient.GetGroupSyncables(context.Background(), g.Id, model.GroupSyncableTypeChannel, "")
	require.Error(t, err)
	CheckUnauthorizedStatus(t, response)
}

func TestPatchGroupTeam(t *testing.T) {
	th := Setup(t).InitBasic()
	defer th.TearDown()

	id := model.NewId()
	g, appErr := th.App.CreateGroup(&model.Group{
		DisplayName: "dn_" + id,
		Name:        model.NewPointer("name" + id),
		Source:      model.GroupSourceLdap,
		Description: "description_" + id,
		RemoteId:    model.NewPointer(model.NewId()),
	})
	assert.Nil(t, appErr)

	patch := &model.GroupSyncablePatch{
		AutoAdd: model.NewPointer(true),
	}

	th.App.Srv().SetLicense(model.NewTestLicense("ldap"))

	groupSyncable, response, _ := th.SystemAdminClient.LinkGroupSyncable(context.Background(), g.Id, th.BasicTeam.Id, model.GroupSyncableTypeTeam, patch)
	assert.Equal(t, http.StatusCreated, response.StatusCode)
	assert.NotNil(t, groupSyncable)
	assert.True(t, groupSyncable.AutoAdd)

	_, response, _ = th.Client.PatchGroupSyncable(context.Background(), g.Id, th.BasicTeam.Id, model.GroupSyncableTypeTeam, patch)
	assert.Equal(t, http.StatusForbidden, response.StatusCode)

	th.App.Srv().SetLicense(nil)

	_, response, err := th.SystemAdminClient.PatchGroupSyncable(context.Background(), g.Id, th.BasicTeam.Id, model.GroupSyncableTypeTeam, patch)
	require.Error(t, err)
	CheckNotImplementedStatus(t, response)

	th.App.Srv().SetLicense(model.NewTestLicense("ldap"))

	patch.AutoAdd = model.NewPointer(false)
	groupSyncable, response, err = th.SystemAdminClient.PatchGroupSyncable(context.Background(), g.Id, th.BasicTeam.Id, model.GroupSyncableTypeTeam, patch)
	require.NoError(t, err)
	CheckOKStatus(t, response)
	assert.False(t, groupSyncable.AutoAdd)

	assert.Equal(t, g.Id, groupSyncable.GroupId)
	assert.Equal(t, th.BasicTeam.Id, groupSyncable.SyncableId)
	assert.Equal(t, model.GroupSyncableTypeTeam, groupSyncable.Type)

	patch.AutoAdd = model.NewPointer(true)
	_, response, _ = th.SystemAdminClient.PatchGroupSyncable(context.Background(), g.Id, th.BasicTeam.Id, model.GroupSyncableTypeTeam, patch)
	CheckOKStatus(t, response)

	_, response, err = th.SystemAdminClient.PatchGroupSyncable(context.Background(), model.NewId(), th.BasicTeam.Id, model.GroupSyncableTypeTeam, patch)
	require.Error(t, err)
	CheckNotFoundStatus(t, response)

	_, response, err = th.SystemAdminClient.PatchGroupSyncable(context.Background(), g.Id, model.NewId(), model.GroupSyncableTypeTeam, patch)
	require.Error(t, err)
	CheckNotFoundStatus(t, response)

	_, response, err = th.SystemAdminClient.PatchGroupSyncable(context.Background(), "abc", th.BasicTeam.Id, model.GroupSyncableTypeTeam, patch)
	require.Error(t, err)
	CheckBadRequestStatus(t, response)

	_, response, err = th.SystemAdminClient.PatchGroupSyncable(context.Background(), g.Id, "abc", model.GroupSyncableTypeTeam, patch)
	require.Error(t, err)
	CheckBadRequestStatus(t, response)

	_, err = th.SystemAdminClient.Logout(context.Background())
	require.NoError(t, err)
	_, response, err = th.SystemAdminClient.PatchGroupSyncable(context.Background(), g.Id, th.BasicTeam.Id, model.GroupSyncableTypeTeam, patch)
	require.Error(t, err)
	CheckUnauthorizedStatus(t, response)
}

func TestPatchGroupChannel(t *testing.T) {
	th := Setup(t).InitBasic()
	defer th.TearDown()

	id := model.NewId()
	g, appErr := th.App.CreateGroup(&model.Group{
		DisplayName: "dn_" + id,
		Name:        model.NewPointer("name" + id),
		Source:      model.GroupSourceLdap,
		Description: "description_" + id,
		RemoteId:    model.NewPointer(model.NewId()),
	})
	assert.Nil(t, appErr)

	patch := &model.GroupSyncablePatch{
		AutoAdd: model.NewPointer(true),
	}

	th.App.Srv().SetLicense(model.NewTestLicense("ldap"))

	groupSyncable, response, _ := th.SystemAdminClient.LinkGroupSyncable(context.Background(), g.Id, th.BasicChannel.Id, model.GroupSyncableTypeChannel, patch)
	assert.Equal(t, http.StatusCreated, response.StatusCode)
	assert.NotNil(t, groupSyncable)
	assert.True(t, groupSyncable.AutoAdd)

	role, appErr := th.App.GetRoleByName(context.Background(), "channel_user")
	require.Nil(t, appErr)
	originalPermissions := role.Permissions
	_, appErr = th.App.PatchRole(role, &model.RolePatch{Permissions: &[]string{}})
	require.Nil(t, appErr)

	_, response, _ = th.Client.PatchGroupSyncable(context.Background(), g.Id, th.BasicChannel.Id, model.GroupSyncableTypeChannel, patch)
	assert.Equal(t, http.StatusForbidden, response.StatusCode)

	_, appErr = th.App.PatchRole(role, &model.RolePatch{Permissions: &originalPermissions})
	require.Nil(t, appErr)

	th.App.Srv().SetLicense(nil)

	_, response, err := th.SystemAdminClient.PatchGroupSyncable(context.Background(), g.Id, th.BasicChannel.Id, model.GroupSyncableTypeChannel, patch)
	require.Error(t, err)
	CheckNotImplementedStatus(t, response)

	th.App.Srv().SetLicense(model.NewTestLicense("ldap"))

	patch.AutoAdd = model.NewPointer(false)
	groupSyncable, response, err = th.SystemAdminClient.PatchGroupSyncable(context.Background(), g.Id, th.BasicChannel.Id, model.GroupSyncableTypeChannel, patch)
	require.NoError(t, err)
	CheckOKStatus(t, response)
	assert.False(t, groupSyncable.AutoAdd)

	assert.Equal(t, g.Id, groupSyncable.GroupId)
	assert.Equal(t, th.BasicChannel.Id, groupSyncable.SyncableId)
	assert.Equal(t, th.BasicChannel.TeamId, groupSyncable.TeamID)
	assert.Equal(t, model.GroupSyncableTypeChannel, groupSyncable.Type)

	patch.AutoAdd = model.NewPointer(true)
	_, response, err = th.SystemAdminClient.PatchGroupSyncable(context.Background(), g.Id, th.BasicChannel.Id, model.GroupSyncableTypeChannel, patch)
	require.NoError(t, err)
	CheckOKStatus(t, response)

	_, response, err = th.SystemAdminClient.PatchGroupSyncable(context.Background(), model.NewId(), th.BasicChannel.Id, model.GroupSyncableTypeChannel, patch)
	require.Error(t, err)
	CheckNotFoundStatus(t, response)

	_, response, err = th.SystemAdminClient.PatchGroupSyncable(context.Background(), g.Id, model.NewId(), model.GroupSyncableTypeChannel, patch)
	require.Error(t, err)
	CheckNotFoundStatus(t, response)

	_, response, err = th.SystemAdminClient.PatchGroupSyncable(context.Background(), "abc", th.BasicChannel.Id, model.GroupSyncableTypeChannel, patch)
	require.Error(t, err)
	CheckBadRequestStatus(t, response)

	_, response, err = th.SystemAdminClient.PatchGroupSyncable(context.Background(), g.Id, "abc", model.GroupSyncableTypeChannel, patch)
	require.Error(t, err)
	CheckBadRequestStatus(t, response)

	_, err = th.SystemAdminClient.Logout(context.Background())
	require.NoError(t, err)
	_, response, err = th.SystemAdminClient.PatchGroupSyncable(context.Background(), g.Id, th.BasicChannel.Id, model.GroupSyncableTypeChannel, patch)
	require.Error(t, err)
	CheckUnauthorizedStatus(t, response)
}

func TestGetGroupsByChannel(t *testing.T) {
	th := Setup(t).InitBasic()
	defer th.TearDown()

	id := model.NewId()
	group, appErr := th.App.CreateGroup(&model.Group{
		DisplayName: "dn_" + id,
		Name:        model.NewPointer("name" + id),
		Source:      model.GroupSourceLdap,
		Description: "description_" + id,
		RemoteId:    model.NewPointer(model.NewId()),
	})
	assert.Nil(t, appErr)

	groupSyncable, appErr := th.App.UpsertGroupSyncable(&model.GroupSyncable{
		AutoAdd:    true,
		SyncableId: th.BasicChannel.Id,
		Type:       model.GroupSyncableTypeChannel,
		GroupId:    group.Id,
	})
	assert.Nil(t, appErr)

	opts := model.GroupSearchOpts{
		PageOpts: &model.PageOpts{
			Page:    0,
			PerPage: 60,
		},
	}

	th.App.Srv().SetLicense(model.NewTestLicense("ldap"))

	th.TestForSystemAdminAndLocal(t, func(t *testing.T, client *model.Client4) {
		_, _, response, err := client.GetGroupsByChannel(context.Background(), "asdfasdf", opts)
		require.Error(t, err)
		CheckBadRequestStatus(t, response)
	})

	th.App.Srv().SetLicense(nil)

	th.TestForSystemAdminAndLocal(t, func(t *testing.T, client *model.Client4) {
		_, _, response, err := client.GetGroupsByChannel(context.Background(), th.BasicChannel.Id, opts)
		require.Error(t, err)
		if client == th.SystemAdminClient {
			CheckNotImplementedStatus(t, response)
		} else {
			CheckForbiddenStatus(t, response)
		}
	})

	th.App.Srv().SetLicense(model.NewTestLicense("ldap"))

	privateChannel := th.CreateChannelWithClient(th.SystemAdminClient, model.ChannelTypePrivate)

	_, _, response, err := th.Client.GetGroupsByChannel(context.Background(), privateChannel.Id, opts)
	require.Error(t, err)
	CheckForbiddenStatus(t, response)

	th.TestForSystemAdminAndLocal(t, func(t *testing.T, client *model.Client4) {
		var groups []*model.GroupWithSchemeAdmin
		groups, _, _, err = client.GetGroupsByChannel(context.Background(), th.BasicChannel.Id, opts)
		assert.NoError(t, err)
		assert.ElementsMatch(t, []*model.GroupWithSchemeAdmin{{Group: *group, SchemeAdmin: model.NewPointer(false)}}, groups)
		require.NotNil(t, groups[0].SchemeAdmin)
		require.False(t, *groups[0].SchemeAdmin)
	})

	// set syncable to true
	groupSyncable.SchemeAdmin = true
	_, appErr = th.App.UpdateGroupSyncable(groupSyncable)
	require.Nil(t, appErr)

	th.TestForSystemAdminAndLocal(t, func(t *testing.T, client *model.Client4) {
		groups, _, _, err := client.GetGroupsByChannel(context.Background(), th.BasicChannel.Id, opts)
		assert.NoError(t, err)
		// ensure that SchemeAdmin field is updated
		assert.ElementsMatch(t, []*model.GroupWithSchemeAdmin{{Group: *group, SchemeAdmin: model.NewPointer(true)}}, groups)
		require.NotNil(t, groups[0].SchemeAdmin)
		require.True(t, *groups[0].SchemeAdmin)

		groups, _, _, err = client.GetGroupsByChannel(context.Background(), model.NewId(), opts)
		CheckErrorID(t, err, "app.channel.get.existing.app_error")
		assert.Empty(t, groups)
	})
}

func TestGetGroupsAssociatedToChannelsByTeam(t *testing.T) {
	th := Setup(t).InitBasic()
	defer th.TearDown()

	id := model.NewId()
	group, appErr := th.App.CreateGroup(&model.Group{
		DisplayName: "dn_" + id,
		Name:        model.NewPointer("name" + id),
		Source:      model.GroupSourceLdap,
		Description: "description_" + id,
		RemoteId:    model.NewPointer(model.NewId()),
	})
	assert.Nil(t, appErr)

	groupSyncable, appErr := th.App.UpsertGroupSyncable(&model.GroupSyncable{
		AutoAdd:    true,
		SyncableId: th.BasicChannel.Id,
		Type:       model.GroupSyncableTypeChannel,
		GroupId:    group.Id,
	})
	assert.Nil(t, appErr)

	opts := model.GroupSearchOpts{
		PageOpts: &model.PageOpts{
			Page:    0,
			PerPage: 60,
		},
	}

	th.App.Srv().SetLicense(model.NewTestLicense("ldap"))

	_, response, err := th.SystemAdminClient.GetGroupsAssociatedToChannelsByTeam(context.Background(), "asdfasdf", opts)
	require.Error(t, err)
	CheckBadRequestStatus(t, response)

	th.App.Srv().SetLicense(nil)

	_, response, err = th.SystemAdminClient.GetGroupsAssociatedToChannelsByTeam(context.Background(), th.BasicTeam.Id, opts)
	require.Error(t, err)
	CheckNotImplementedStatus(t, response)

	th.App.Srv().SetLicense(model.NewTestLicense("ldap"))

	groups, _, err := th.SystemAdminClient.GetGroupsAssociatedToChannelsByTeam(context.Background(), th.BasicTeam.Id, opts)
	assert.NoError(t, err)

	assert.Equal(t, map[string][]*model.GroupWithSchemeAdmin{
		th.BasicChannel.Id: {
			{Group: *group, SchemeAdmin: model.NewPointer(false)},
		},
	}, groups)

	require.NotNil(t, groups[th.BasicChannel.Id][0].SchemeAdmin)
	require.False(t, *groups[th.BasicChannel.Id][0].SchemeAdmin)

	// set syncable to true
	groupSyncable.SchemeAdmin = true
	_, appErr = th.App.UpdateGroupSyncable(groupSyncable)
	require.Nil(t, appErr)

	// ensure that SchemeAdmin field is updated
	groups, _, err = th.SystemAdminClient.GetGroupsAssociatedToChannelsByTeam(context.Background(), th.BasicTeam.Id, opts)
	assert.NoError(t, err)

	assert.Equal(t, map[string][]*model.GroupWithSchemeAdmin{
		th.BasicChannel.Id: {
			{Group: *group, SchemeAdmin: model.NewPointer(true)},
		},
	}, groups)

	require.NotNil(t, groups[th.BasicChannel.Id][0].SchemeAdmin)
	require.True(t, *groups[th.BasicChannel.Id][0].SchemeAdmin)

	groups, _, err = th.SystemAdminClient.GetGroupsAssociatedToChannelsByTeam(context.Background(), model.NewId(), opts)
	assert.NoError(t, err)
	assert.Empty(t, groups)

	t.Run("should get the groups ok when belonging to the team", func(t *testing.T) {
		groups, resp, err := th.Client.GetGroupsAssociatedToChannelsByTeam(context.Background(), th.BasicTeam.Id, opts)
		require.NoError(t, err)
		CheckOKStatus(t, resp)
		require.NotEmpty(t, groups)
	})

	t.Run("should return forbidden when the user doesn't have the right permissions", func(t *testing.T) {
		require.Nil(t, th.App.RemoveUserFromTeam(th.Context, th.BasicTeam.Id, th.BasicUser.Id, th.SystemAdminUser.Id))
		defer func() {
			_, _, appErr := th.App.AddUserToTeam(th.Context, th.BasicTeam.Id, th.BasicUser.Id, th.SystemAdminUser.Id)
			require.Nil(t, appErr)
		}()
		groups, resp, err := th.Client.GetGroupsAssociatedToChannelsByTeam(context.Background(), th.BasicTeam.Id, opts)
		require.Error(t, err)
		CheckForbiddenStatus(t, resp)
		require.Empty(t, groups)
	})
}

func TestGetGroupsByTeam(t *testing.T) {
	th := Setup(t).InitBasic()
	defer th.TearDown()

	id := model.NewId()
	group, err := th.App.CreateGroup(&model.Group{
		DisplayName: "dn_" + id,
		Name:        model.NewPointer("name" + id),
		Source:      model.GroupSourceLdap,
		Description: "description_" + id,
		RemoteId:    model.NewPointer(model.NewId()),
	})
	assert.Nil(t, err)

	groupSyncable, err := th.App.UpsertGroupSyncable(&model.GroupSyncable{
		AutoAdd:    true,
		SyncableId: th.BasicTeam.Id,
		Type:       model.GroupSyncableTypeTeam,
		GroupId:    group.Id,
	})
	assert.Nil(t, err)

	opts := model.GroupSearchOpts{
		PageOpts: &model.PageOpts{
			Page:    0,
			PerPage: 60,
		},
	}

	th.App.Srv().SetLicense(model.NewTestLicenseSKU(model.LicenseShortSkuProfessional))

	th.TestForSystemAdminAndLocal(t, func(t *testing.T, client *model.Client4) {
		_, _, response, err := client.GetGroupsByTeam(context.Background(), "asdfasdf", opts)
		require.Error(t, err)
		CheckBadRequestStatus(t, response)
	})

	appErr := th.App.Srv().RemoveLicense()
	require.Nil(t, appErr)

	th.TestForSystemAdminAndLocal(t, func(t *testing.T, client *model.Client4) {
		_, _, response, err := client.GetGroupsByTeam(context.Background(), th.BasicTeam.Id, opts)
		require.Error(t, err)
		if client == th.SystemAdminClient {
			CheckNotImplementedStatus(t, response)
		} else {
			CheckForbiddenStatus(t, response)
		}
	})

	th.App.Srv().SetLicense(model.NewTestLicense("ldap"))

	th.TestForSystemAdminAndLocal(t, func(t *testing.T, client *model.Client4) {
		groups, _, _, err := client.GetGroupsByTeam(context.Background(), th.BasicTeam.Id, opts)
		assert.NoError(t, err)
		assert.ElementsMatch(t, []*model.GroupWithSchemeAdmin{{Group: *group, SchemeAdmin: model.NewPointer(false)}}, groups)
		require.NotNil(t, groups[0].SchemeAdmin)
		require.False(t, *groups[0].SchemeAdmin)
	})

	// set syncable to true
	groupSyncable.SchemeAdmin = true
	_, err = th.App.UpdateGroupSyncable(groupSyncable)
	require.Nil(t, err)

	th.TestForSystemAdminAndLocal(t, func(t *testing.T, client *model.Client4) {
		groups, _, _, err := client.GetGroupsByTeam(context.Background(), th.BasicTeam.Id, opts)
		assert.NoError(t, err)
		// ensure that SchemeAdmin field is updated
		assert.ElementsMatch(t, []*model.GroupWithSchemeAdmin{{Group: *group, SchemeAdmin: model.NewPointer(true)}}, groups)
		require.NotNil(t, groups[0].SchemeAdmin)
		require.True(t, *groups[0].SchemeAdmin)

		groups, _, _, err = client.GetGroupsByTeam(context.Background(), model.NewId(), opts)
		assert.NoError(t, err)
		assert.Empty(t, groups)
	})

	t.Run("groups should be fetched only by users with the right permissions", func(t *testing.T) {
		th.TestForSystemAdminAndLocal(t, func(t *testing.T, client *model.Client4) {
			groups, _, _, err := client.GetGroupsByTeam(context.Background(), th.BasicTeam.Id, opts)
			require.NoError(t, err)
			require.Len(t, groups, 1)
			require.ElementsMatch(t, []*model.GroupWithSchemeAdmin{{Group: *group, SchemeAdmin: model.NewPointer(true)}}, groups)
			require.NotNil(t, groups[0].SchemeAdmin)
			require.True(t, *groups[0].SchemeAdmin)
		}, "groups can be fetched by system admins even if they're not part of a team")

		t.Run("user can fetch groups if it's part of the team", func(t *testing.T) {
			groups, _, _, err := th.Client.GetGroupsByTeam(context.Background(), th.BasicTeam.Id, opts)
			require.NoError(t, err)
			require.Len(t, groups, 1)
			require.ElementsMatch(t, []*model.GroupWithSchemeAdmin{{Group: *group, SchemeAdmin: model.NewPointer(true)}}, groups)
			require.NotNil(t, groups[0].SchemeAdmin)
			require.True(t, *groups[0].SchemeAdmin)
		})

		t.Run("user can't fetch groups if it's not part of the team", func(t *testing.T) {
			require.Nil(t, th.App.RemoveUserFromTeam(th.Context, th.BasicTeam.Id, th.BasicUser.Id, th.SystemAdminUser.Id))
			defer func() {
				_, _, appErr := th.App.AddUserToTeam(th.Context, th.BasicTeam.Id, th.BasicUser.Id, th.SystemAdminUser.Id)
				require.Nil(t, appErr)
			}()

			groups, _, response, err := th.Client.GetGroupsByTeam(context.Background(), th.BasicTeam.Id, opts)
			require.Error(t, err)
			CheckForbiddenStatus(t, response)
			require.Empty(t, groups)
		})
	})
}

func TestGetGroups(t *testing.T) {
	th := Setup(t).InitBasic()
	defer th.TearDown()

	// make sure "createdDate" for next group is after one created in InitBasic()
	time.Sleep(2 * time.Millisecond)
	id := model.NewId()
	group, appErr := th.App.CreateGroup(&model.Group{
		DisplayName: "dn-foo_" + id,
		Name:        model.NewPointer("name" + id),
		Source:      model.GroupSourceLdap,
		Description: "description_" + id,
		RemoteId:    model.NewPointer(model.NewId()),
	})
	assert.Nil(t, appErr)
	start := group.UpdateAt - 1

	id2 := model.NewId()
	group2, appErr := th.App.CreateGroup(&model.Group{
		DisplayName: "dn-foo_" + id2,
		Name:        model.NewPointer("name" + id2),
		Source:      model.GroupSourceCustom,
		Description: "description_" + id2,
		RemoteId:    model.NewPointer(model.NewId()),
	})
	assert.Nil(t, appErr)

<<<<<<< HEAD
	opts := model.GroupSearchOpts{}
=======
	baseOpts := model.GroupSearchOpts{
		Source: model.GroupSourceLdap,
		PageOpts: &model.PageOpts{
			Page:    0,
			PerPage: 60,
		},
	}
>>>>>>> ccd8a601

	t.Run("without license", func(t *testing.T) {
		opts := baseOpts
		th.App.Srv().SetLicense(nil)
		_, response, err := th.SystemAdminClient.GetGroups(context.Background(), opts)
		require.Error(t, err)
		CheckNotImplementedStatus(t, response)
	})

	th.App.Srv().SetLicense(model.NewTestLicenseSKU(model.LicenseShortSkuProfessional))

<<<<<<< HEAD
	// All groups
	groups, resp, err := th.SystemAdminClient.GetGroups(context.Background(), opts)
	require.NoError(t, err)
	CheckOKStatus(t, resp)
	assert.ElementsMatch(t, []*model.Group{group, group2, th.Group}, groups)

	// Only LDAP groups
	opts.Source = model.GroupSourceLdap
	groups, resp, err = th.SystemAdminClient.GetGroups(context.Background(), opts)
	require.NoError(t, err)
	CheckOKStatus(t, resp)
	assert.ElementsMatch(t, []*model.Group{group, th.Group}, groups)

	resp, err = th.SystemAdminClient.UpdateChannelRoles(context.Background(), th.BasicChannel.Id, th.BasicUser.Id, "")
	require.NoError(t, err)
	CheckOKStatus(t, resp)
=======
	t.Run("basic search", func(t *testing.T) {
		opts := baseOpts
		groups, _, err := th.SystemAdminClient.GetGroups(context.Background(), opts)
		require.NoError(t, err)
		assert.ElementsMatch(t, []*model.Group{group, th.Group}, groups)
		assert.Nil(t, groups[0].MemberCount)
	})

	t.Run("include member count", func(t *testing.T) {
		opts := baseOpts
		opts.IncludeMemberCount = true
		groups, _, err := th.SystemAdminClient.GetGroups(context.Background(), opts)
		require.NoError(t, err)
		assert.NotNil(t, groups[0].MemberCount)
	})
>>>>>>> ccd8a601

	t.Run("search with Q parameter", func(t *testing.T) {
		opts := baseOpts
		opts.Q = "-fOo"
		groups, _, err := th.SystemAdminClient.GetGroups(context.Background(), opts)
		require.NoError(t, err)
		assert.Len(t, groups, 1)
	})

<<<<<<< HEAD
	resp, err = th.SystemAdminClient.UpdateChannelRoles(context.Background(), th.BasicChannel.Id, th.BasicUser.Id, "channel_user channel_admin")
	require.NoError(t, err)
	CheckOKStatus(t, resp)

	groups, resp, err = th.SystemAdminClient.GetGroups(context.Background(), opts)
	require.NoError(t, err)
	CheckOKStatus(t, resp)
	assert.ElementsMatch(t, []*model.Group{group, th.Group}, groups)
	assert.Nil(t, groups[0].MemberCount)

	opts.IncludeMemberCount = true
	groups, resp, err = th.SystemAdminClient.GetGroups(context.Background(), opts)
	require.NoError(t, err)
	CheckOKStatus(t, resp)
	assert.NotNil(t, groups[0].MemberCount)
	opts.IncludeMemberCount = false

	opts.Q = "-fOo"
	groups, resp, err = th.SystemAdminClient.GetGroups(context.Background(), opts)
	require.NoError(t, err)
	CheckOKStatus(t, resp)
	assert.Len(t, groups, 1)
	opts.Q = ""

	resp, err = th.SystemAdminClient.UpdateTeamMemberRoles(context.Background(), th.BasicTeam.Id, th.BasicUser.Id, "")
	require.NoError(t, err)
	CheckOKStatus(t, resp)
=======
	t.Run("not associated to channel", func(t *testing.T) {
		opts := baseOpts
		_, err := th.SystemAdminClient.UpdateChannelRoles(context.Background(), th.BasicChannel.Id, th.BasicUser.Id, "")
		require.NoError(t, err)

		opts.NotAssociatedToChannel = th.BasicChannel.Id

		_, err = th.SystemAdminClient.UpdateChannelRoles(context.Background(), th.BasicChannel.Id, th.BasicUser.Id, "channel_user channel_admin")
		require.NoError(t, err)

		groups, _, err := th.SystemAdminClient.GetGroups(context.Background(), opts)
		require.NoError(t, err)
		assert.ElementsMatch(t, []*model.Group{group, th.Group}, groups)
	})

	t.Run("not associated to team", func(t *testing.T) {
		opts := baseOpts
		_, err := th.SystemAdminClient.UpdateTeamMemberRoles(context.Background(), th.BasicTeam.Id, th.BasicUser.Id, "")
		require.NoError(t, err)
>>>>>>> ccd8a601

		opts.NotAssociatedToTeam = th.BasicTeam.Id

<<<<<<< HEAD
	resp, err = th.SystemAdminClient.UpdateTeamMemberRoles(context.Background(), th.BasicTeam.Id, th.BasicUser.Id, "team_user team_admin")
	require.NoError(t, err)
	CheckOKStatus(t, resp)

	// Still returns all LDAP groups as none are associated to the team
	groups, resp, err = th.Client.GetGroups(context.Background(), opts)
	require.NoError(t, err)
	CheckOKStatus(t, resp)
	assert.ElementsMatch(t, []*model.Group{group, th.Group}, groups)

	// test "since", should only return group created in this test, not th.Group
	opts.Since = start
	groups, resp, err = th.Client.GetGroups(context.Background(), opts)
	require.NoError(t, err)
	CheckOKStatus(t, resp)
	assert.Len(t, groups, 1)
	// test correct group returned
	assert.Equal(t, groups[0].Id, group.Id)

	// delete group, should still return
	_, appErr = th.App.DeleteGroup(group.Id)
	require.Nil(t, appErr)
	groups, resp, err = th.Client.GetGroups(context.Background(), opts)
	require.NoError(t, err)
	CheckOKStatus(t, resp)
	assert.Len(t, groups, 1)
	assert.Equal(t, groups[0].Id, group.Id)

	// test with current since value, return none
	opts.Since = model.GetMillis()
	groups, resp, err = th.Client.GetGroups(context.Background(), opts)
	require.NoError(t, err)
	CheckOKStatus(t, resp)
	assert.Empty(t, groups)

	// make sure delete group is not returned without Since
	opts.Since = 0
	groups, resp, err = th.Client.GetGroups(context.Background(), opts)
	require.NoError(t, err)
	CheckOKStatus(t, resp)
	//'Normal getGroups should not return delete groups
	assert.Len(t, groups, 1)
	// make sure it returned th.Group,not group
	assert.Equal(t, groups[0].Id, th.Group.Id)

	// Test include_archived parameter
	opts.IncludeArchived = true
	groups, resp, err = th.Client.GetGroups(context.Background(), opts)
	require.NoError(t, err)
	CheckOKStatus(t, resp)
	assert.Len(t, groups, 2)
	opts.IncludeArchived = false

	// Test returning only archived groups
	opts.FilterArchived = true
	groups, resp, err = th.Client.GetGroups(context.Background(), opts)
	require.NoError(t, err)
	CheckOKStatus(t, resp)
	assert.Len(t, groups, 1)
	assert.Equal(t, groups[0].Id, group.Id)
	opts.FilterArchived = false

	opts.Source = model.GroupSourceCustom
	groups, resp, err = th.Client.GetGroups(context.Background(), opts)
	require.NoError(t, err)
	CheckOKStatus(t, resp)
	assert.Len(t, groups, 1)
	assert.Equal(t, groups[0].Id, group2.Id)
=======
		_, err = th.SystemAdminClient.UpdateTeamMemberRoles(context.Background(), th.BasicTeam.Id, th.BasicUser.Id, "team_user team_admin")
		require.NoError(t, err)

		_, _, err = th.Client.GetGroups(context.Background(), opts)
		require.NoError(t, err)
	})

	t.Run("since parameter", func(t *testing.T) {
		opts := baseOpts
		opts.Since = start
		groups, _, err := th.Client.GetGroups(context.Background(), opts)
		require.NoError(t, err)
		assert.Len(t, groups, 1)
		assert.Equal(t, groups[0].Id, group.Id)

		opts.Since = model.GetMillis()
		groups, _, err = th.Client.GetGroups(context.Background(), opts)
		require.NoError(t, err)
		assert.Empty(t, groups)
	})

	t.Run("archived groups", func(t *testing.T) {
		opts := baseOpts
		_, appErr = th.App.DeleteGroup(group.Id)
		require.Nil(t, appErr)

		// Test include_archived parameter
		opts.IncludeArchived = true
		groups, _, err := th.Client.GetGroups(context.Background(), opts)
		require.NoError(t, err)
		assert.Len(t, groups, 2)

		// Test returning only archived groups
		opts.FilterArchived = true
		groups, _, err = th.Client.GetGroups(context.Background(), opts)
		require.NoError(t, err)
		assert.Len(t, groups, 1)
		assert.Equal(t, groups[0].Id, group.Id)
	})

	t.Run("group source filtering", func(t *testing.T) {
		opts := baseOpts
		opts.Source = model.GroupSourceCustom
		groups, _, err := th.Client.GetGroups(context.Background(), opts)
		require.NoError(t, err)
		assert.Len(t, groups, 1)
		assert.Equal(t, groups[0].Id, group2.Id)
	})
>>>>>>> ccd8a601

	t.Run("channel member counts", func(t *testing.T) {
		opts := baseOpts
		opts.IncludeChannelMemberCount = th.BasicChannel.Id
		opts.IncludeTimezones = true
		opts.Q = "-fOo"
		opts.IncludeMemberCount = true
		opts.Source = model.GroupSourceCustom // Switch to custom source to get group2

<<<<<<< HEAD
	groups, resp, err = th.SystemAdminClient.GetGroups(context.Background(), opts)
	require.NoError(t, err)
	CheckOKStatus(t, resp)
	assert.Equal(t, *groups[0].MemberCount, int(0))
	assert.Equal(t, *groups[0].ChannelMemberCount, int(0))
=======
		groups, _, err := th.SystemAdminClient.GetGroups(context.Background(), opts)
		require.NoError(t, err)
		require.Len(t, groups, 1)
		assert.Equal(t, *groups[0].MemberCount, int(0))
		assert.Equal(t, *groups[0].ChannelMemberCount, int(0))
>>>>>>> ccd8a601

		_, appErr = th.App.UpsertGroupMember(group2.Id, th.BasicUser.Id)
		require.Nil(t, appErr)

<<<<<<< HEAD
	groups, resp, err = th.SystemAdminClient.GetGroups(context.Background(), opts)
	require.NoError(t, err)
	CheckOKStatus(t, resp)
	assert.NotNil(t, groups[0].MemberCount)
	assert.Equal(t, *groups[0].ChannelMemberCount, int(1))
=======
		groups, _, err = th.SystemAdminClient.GetGroups(context.Background(), opts)
		require.NoError(t, err)
		require.Len(t, groups, 1)
		assert.Equal(t, *groups[0].MemberCount, int(1))
		assert.Equal(t, *groups[0].ChannelMemberCount, int(1))
	})
>>>>>>> ccd8a601

	t.Run("custom groups disabled", func(t *testing.T) {
		th.App.UpdateConfig(func(cfg *model.Config) {
			*cfg.ServiceSettings.EnableCustomGroups = false
		})

		t.Run("custom source not allowed", func(t *testing.T) {
			opts := baseOpts
			opts.Source = model.GroupSourceCustom
			_, response, err := th.Client.GetGroups(context.Background(), opts)
			require.Error(t, err)
			CheckBadRequestStatus(t, response)
		})

		t.Run("ldap source allowed", func(t *testing.T) {
			opts := baseOpts
			opts.Source = model.GroupSourceLdap
			groups, _, err := th.Client.GetGroups(context.Background(), opts)
			require.NoError(t, err)
			assert.Len(t, groups, 1)
			assert.Equal(t, groups[0].Source, model.GroupSourceLdap)
		})

		t.Run("no source specified", func(t *testing.T) {
			opts := baseOpts
			opts.Source = ""
			groups, _, err := th.Client.GetGroups(context.Background(), opts)
			require.NoError(t, err)
			assert.Len(t, groups, 1)
			assert.Equal(t, groups[0].Source, model.GroupSourceLdap)
		})
	})

<<<<<<< HEAD
	// Specify custom groups source when feature is disabled
	opts.Source = model.GroupSourceCustom
	groups, response, err := th.Client.GetGroups(context.Background(), opts)
	require.Error(t, err)
	CheckBadRequestStatus(t, response)
	assert.Nil(t, groups)

	// Specify ldap groups source when custom groups feature is disabled
	opts.Source = model.GroupSourceLdap
	groups, resp, err = th.Client.GetGroups(context.Background(), opts)
	require.NoError(t, err)
	CheckOKStatus(t, resp)
	assert.Len(t, groups, 1)
	assert.Equal(t, groups[0].Source, model.GroupSourceLdap)

	// don't include source and should only get ldap groups in response
	opts.Source = ""
	groups, resp, err = th.Client.GetGroups(context.Background(), opts)
	require.NoError(t, err)
	CheckOKStatus(t, resp)
	assert.Len(t, groups, 1)
	assert.Equal(t, groups[0].Source, model.GroupSourceLdap)
=======
	t.Run("only_syncable_sources parameter", func(t *testing.T) {
		th.App.UpdateConfig(func(cfg *model.Config) {
			*cfg.ServiceSettings.EnableCustomGroups = true
		})

		// Create a syncable group with the plugin prefix
		id := model.NewId()
		_, appErr := th.App.CreateGroup(&model.Group{
			DisplayName: "dn-foo_" + id,
			Name:        model.NewPointer("name" + id),
			Source:      model.GroupSourcePluginPrefix + "keycloak",
			Description: "description_" + id,
			RemoteId:    model.NewPointer(model.NewId()),
		})
		require.Nil(t, appErr)

		// First test without only_syncable_sources
		opts := model.GroupSearchOpts{
			PageOpts: &model.PageOpts{
				Page:    0,
				PerPage: 60,
			},
		}
		groups, _, err := th.SystemAdminClient.GetGroups(context.Background(), opts)
		require.NoError(t, err)
		// Should return all groups regardless of source when not specified
		assert.Len(t, groups, 3) // group, and group2

		// Test with custom groups disabled and only_syncable_sources=true
		th.App.UpdateConfig(func(cfg *model.Config) {
			*cfg.ServiceSettings.EnableCustomGroups = false
		})
		groups, _, err = th.SystemAdminClient.GetGroups(context.Background(), opts)
		require.NoError(t, err)
		// Should still only return LDAP groups
		assert.Len(t, groups, 2)
		for _, g := range groups {
			assert.True(t, g.Source == model.GroupSourceLdap || strings.HasPrefix(string(g.Source), string(model.GroupSourcePluginPrefix)))
		}

		// Reset config
		th.App.UpdateConfig(func(cfg *model.Config) {
			*cfg.ServiceSettings.EnableCustomGroups = true
		})

		// Test with only_syncable_sources=true
		opts.OnlySyncableSources = true
		groups, _, err = th.SystemAdminClient.GetGroups(context.Background(), opts)
		require.NoError(t, err)
		// Should only return groups from syncable sources (LDAP and plugin_ groups)
		assert.Len(t, groups, 2)
		for _, g := range groups {
			assert.True(t, g.Source == model.GroupSourceLdap || strings.HasPrefix(string(g.Source), string(model.GroupSourcePluginPrefix)))
		}
	})
>>>>>>> ccd8a601
}

func TestGetGroupsByUserId(t *testing.T) {
	th := Setup(t).InitBasic()
	defer th.TearDown()

	id := model.NewId()
	group1, appErr := th.App.CreateGroup(&model.Group{
		DisplayName: "dn-foo_" + id,
		Name:        model.NewPointer("name" + id),
		Source:      model.GroupSourceLdap,
		Description: "description_" + id,
		RemoteId:    model.NewPointer(model.NewId()),
	})
	assert.Nil(t, appErr)

	user1, appErr := th.App.CreateUser(th.Context, &model.User{Email: th.GenerateTestEmail(), Nickname: "test user1", Password: "test-password-1", Username: "test-user-1", Roles: model.SystemUserRoleId})
	assert.Nil(t, appErr)
	user1.Password = "test-password-1"
	_, appErr = th.App.UpsertGroupMember(group1.Id, user1.Id)
	assert.Nil(t, appErr)

	id = model.NewId()
	group2, appErr := th.App.CreateGroup(&model.Group{
		DisplayName: "dn-foo_" + id,
		Name:        model.NewPointer("name" + id),
		Source:      model.GroupSourceLdap,
		Description: "description_" + id,
		RemoteId:    model.NewPointer(model.NewId()),
	})
	assert.Nil(t, appErr)

	_, appErr = th.App.UpsertGroupMember(group2.Id, user1.Id)
	assert.Nil(t, appErr)

	th.App.Srv().SetLicense(nil)
	_, response, err := th.SystemAdminClient.GetGroupsByUserId(context.Background(), user1.Id)
	require.Error(t, err)
	CheckNotImplementedStatus(t, response)

	th.App.Srv().SetLicense(model.NewTestLicense("ldap"))
	_, response, err = th.SystemAdminClient.GetGroupsByUserId(context.Background(), "")
	require.Error(t, err)
	CheckBadRequestStatus(t, response)

	_, response, err = th.SystemAdminClient.GetGroupsByUserId(context.Background(), "notvaliduserid")
	require.Error(t, err)
	CheckBadRequestStatus(t, response)

	groups, _, err := th.SystemAdminClient.GetGroupsByUserId(context.Background(), user1.Id)
	require.NoError(t, err)
	assert.ElementsMatch(t, []*model.Group{group1, group2}, groups)

	// test permissions
	_, err = th.Client.Logout(context.Background())
	require.NoError(t, err)
	_, _, err = th.Client.Login(context.Background(), th.BasicUser.Email, th.BasicUser.Password)
	require.NoError(t, err)
	_, response, err = th.Client.GetGroupsByUserId(context.Background(), user1.Id)
	require.Error(t, err)
	CheckForbiddenStatus(t, response)

	_, err = th.Client.Logout(context.Background())
	require.NoError(t, err)
	_, _, err = th.Client.Login(context.Background(), user1.Email, user1.Password)
	require.NoError(t, err)
	groups, _, err = th.Client.GetGroupsByUserId(context.Background(), user1.Id)
	require.NoError(t, err)
	assert.ElementsMatch(t, []*model.Group{group1, group2}, groups)
}

func TestGetGroupMembers(t *testing.T) {
	th := Setup(t).InitBasic()
	defer th.TearDown()

	id := model.NewId()
	group, appErr := th.App.CreateGroup(&model.Group{
		DisplayName: "dn-foo_" + id,
		Name:        model.NewPointer("name" + id),
		Source:      model.GroupSourceLdap,
		Description: "description_" + id,
		RemoteId:    model.NewPointer(model.NewId()),
	})
	assert.Nil(t, appErr)

	user1, appErr := th.App.CreateUser(th.Context, &model.User{Email: th.GenerateTestEmail(), Nickname: "test user1", Password: "test-password-1", Username: "test-user-1", Roles: model.SystemUserRoleId})
	assert.Nil(t, appErr)

	user2, appErr := th.App.CreateUser(th.Context, &model.User{Email: th.GenerateTestEmail(), Nickname: "test user2", Password: "test-password-2", Username: "test-user-2", Roles: model.SystemUserRoleId})
	assert.Nil(t, appErr)

	_, appErr = th.App.UpsertGroupMembers(group.Id, []string{user1.Id, user2.Id})
	require.Nil(t, appErr)

	t.Run("Requires ldap license", func(t *testing.T) {
		members, response, err := th.SystemAdminClient.GetGroupMembers(context.Background(), group.Id)
		assert.Error(t, err)
		CheckNotImplementedStatus(t, response)
		assert.Nil(t, members)
	})

	th.App.Srv().SetLicense(model.NewTestLicense("ldap"))

	t.Run("Non admins are not allowed to get members for LDAP groups", func(t *testing.T) {
		members, response, err := th.Client.GetGroupMembers(context.Background(), group.Id)
		assert.Error(t, err)
		CheckForbiddenStatus(t, response)
		assert.Nil(t, members)
	})

	t.Run("Admins are allowed to get members for LDAP groups", func(t *testing.T) {
		members, response, err := th.SystemAdminClient.GetGroupMembers(context.Background(), group.Id)
		assert.NoError(t, err)
		CheckOKStatus(t, response)
		require.NotNil(t, members)
		assert.Equal(t, 2, members.Count)
	})

	t.Run("If AllowReference is enabled, non admins are allowed to get members for LDAP groups", func(t *testing.T) {
		group.AllowReference = true
		group, appErr = th.App.UpdateGroup(group)
		assert.Nil(t, appErr)

		t.Cleanup(func() {
			group.AllowReference = false
			group, appErr = th.App.UpdateGroup(group)
			assert.Nil(t, appErr)
		})

		members, response, err := th.Client.GetGroupMembers(context.Background(), group.Id)
		assert.NoError(t, err)
		CheckOKStatus(t, response)
		require.NotNil(t, members)
		assert.Equal(t, 2, members.Count)
	})
}

func TestGetGroupStats(t *testing.T) {
	th := Setup(t).InitBasic()
	defer th.TearDown()

	id := model.NewId()
	group, appErr := th.App.CreateGroup(&model.Group{
		DisplayName: "dn-foo_" + id,
		Name:        model.NewPointer("name" + id),
		Source:      model.GroupSourceLdap,
		Description: "description_" + id,
		RemoteId:    model.NewPointer(model.NewId()),
	})
	assert.Nil(t, appErr)

	t.Run("Requires ldap license", func(t *testing.T) {
		_, response, err := th.SystemAdminClient.GetGroupStats(context.Background(), group.Id)
		require.Error(t, err)
		CheckNotImplementedStatus(t, response)
	})

	th.App.Srv().SetLicense(model.NewTestLicense("ldap"))

	t.Run("Requires manage system permission to access group stats", func(t *testing.T) {
		_, _, err := th.Client.Login(context.Background(), th.BasicUser.Email, th.BasicUser.Password)
		require.NoError(t, err)
		_, response, err := th.Client.GetGroupStats(context.Background(), group.Id)
		require.Error(t, err)
		CheckForbiddenStatus(t, response)
	})

	t.Run("Returns stats for a group with no members", func(t *testing.T) {
		stats, _, err := th.SystemAdminClient.GetGroupStats(context.Background(), group.Id)
		require.NoError(t, err)
		assert.Equal(t, stats.GroupID, group.Id)
		assert.Equal(t, stats.TotalMemberCount, int64(0))
	})

	user1, err := th.App.CreateUser(th.Context, &model.User{Email: th.GenerateTestEmail(), Nickname: "test user1", Password: "test-password-1", Username: "test-user-1", Roles: model.SystemUserRoleId})
	assert.Nil(t, err)
	_, appErr = th.App.UpsertGroupMember(group.Id, user1.Id)
	assert.Nil(t, appErr)

	t.Run("Returns stats for a group with members", func(t *testing.T) {
		stats, _, _ := th.SystemAdminClient.GetGroupStats(context.Background(), group.Id)
		assert.Equal(t, stats.GroupID, group.Id)
		assert.Equal(t, stats.TotalMemberCount, int64(1))
	})
}

func TestGetGroupsGroupConstrainedParentTeam(t *testing.T) {
	th := Setup(t)
	defer th.TearDown()

	th.App.Srv().SetLicense(model.NewTestLicense("ldap"))

	var groups []*model.Group
	for i := 0; i < 4; i++ {
		id := model.NewId()
		group, err := th.App.CreateGroup(&model.Group{
			DisplayName: fmt.Sprintf("dn-foo_%d", i),
			Name:        model.NewPointer("name" + id),
			Source:      model.GroupSourceLdap,
			Description: "description_" + id,
			RemoteId:    model.NewPointer(model.NewId()),
		})
		require.Nil(t, err)
		groups = append(groups, group)
	}

	team := th.CreateTeam()

	id := model.NewId()
	channel := &model.Channel{
		DisplayName:      "dn_" + id,
		Name:             "name" + id,
		Type:             model.ChannelTypePrivate,
		TeamId:           team.Id,
		GroupConstrained: model.NewPointer(true),
	}
	channel, appErr := th.App.CreateChannel(th.Context, channel, false)
	require.Nil(t, appErr)

	// normal result of groups are returned if the team is not group-constrained
	apiGroups, _, err := th.SystemAdminClient.GetGroups(context.Background(), model.GroupSearchOpts{NotAssociatedToChannel: channel.Id})
	require.NoError(t, err)
	require.Contains(t, apiGroups, groups[0])
	require.Contains(t, apiGroups, groups[1])
	require.Contains(t, apiGroups, groups[2])

	team.GroupConstrained = model.NewPointer(true)
	team, appErr = th.App.UpdateTeam(team)
	require.Nil(t, appErr)

	// team is group-constrained but has no associated groups
	apiGroups, _, err = th.SystemAdminClient.GetGroups(context.Background(), model.GroupSearchOpts{NotAssociatedToChannel: channel.Id, FilterParentTeamPermitted: true})
	require.NoError(t, err)
	require.Len(t, apiGroups, 0)

	for _, group := range []*model.Group{groups[0], groups[2], groups[3]} {
		_, appErr = th.App.UpsertGroupSyncable(model.NewGroupTeam(group.Id, team.Id, false))
		require.Nil(t, appErr)
	}

	// set of the teams groups are returned
	apiGroups, _, err = th.SystemAdminClient.GetGroups(context.Background(), model.GroupSearchOpts{NotAssociatedToChannel: channel.Id, FilterParentTeamPermitted: true})
	require.NoError(t, err)
	require.Contains(t, apiGroups, groups[0])
	require.NotContains(t, apiGroups, groups[1])
	require.Contains(t, apiGroups, groups[2])

	// paged results function as expected
	apiGroups, _, err = th.SystemAdminClient.GetGroups(context.Background(), model.GroupSearchOpts{NotAssociatedToChannel: channel.Id, FilterParentTeamPermitted: true, PageOpts: &model.PageOpts{PerPage: 2, Page: 0}})
	require.NoError(t, err)
	require.Len(t, apiGroups, 2)
	require.Equal(t, apiGroups[0].Id, groups[0].Id)
	require.Equal(t, apiGroups[1].Id, groups[2].Id)

	apiGroups, _, err = th.SystemAdminClient.GetGroups(context.Background(), model.GroupSearchOpts{NotAssociatedToChannel: channel.Id, FilterParentTeamPermitted: true, PageOpts: &model.PageOpts{PerPage: 2, Page: 1}})
	require.NoError(t, err)
	require.Len(t, apiGroups, 1)
	require.Equal(t, apiGroups[0].Id, groups[3].Id)

	_, appErr = th.App.UpsertGroupSyncable(model.NewGroupChannel(groups[0].Id, channel.Id, false))
	require.Nil(t, appErr)

	// as usual it doesn't return groups already associated to the channel
	apiGroups, _, err = th.SystemAdminClient.GetGroups(context.Background(), model.GroupSearchOpts{NotAssociatedToChannel: channel.Id})
	require.NoError(t, err)
	require.NotContains(t, apiGroups, groups[0])
	require.Contains(t, apiGroups, groups[2])
}

func TestAddMembersToGroup(t *testing.T) {
	th := Setup(t)
	defer th.TearDown()

	// 1. Test with custom source
	id := model.NewId()
	group, err := th.App.CreateGroup(&model.Group{
		DisplayName: "dn_" + id,
		Name:        model.NewPointer("name" + id),
		Source:      model.GroupSourceCustom,
		Description: "description_" + id,
	})
	assert.Nil(t, err)

	user1, appErr := th.App.CreateUser(th.Context, &model.User{Email: th.GenerateTestEmail(), Nickname: "test user1", Password: "test-password-1", Username: "test-user-1", Roles: model.SystemUserRoleId})
	assert.Nil(t, appErr)

	user2, appErr := th.App.CreateUser(th.Context, &model.User{Email: th.GenerateTestEmail(), Nickname: "test user2", Password: "test-password-2", Username: "test-user-2", Roles: model.SystemUserRoleId})
	assert.Nil(t, appErr)

	members := &model.GroupModifyMembers{
		UserIds: []string{user1.Id, user2.Id},
	}

	th.App.Srv().SetLicense(model.NewTestLicenseSKU(model.LicenseShortSkuProfessional))

	//Empty group members returns bad request
	_, resp, nullErr := th.SystemAdminClient.UpsertGroupMembers(context.Background(), group.Id, nil)
	require.Error(t, nullErr)
	CheckBadRequestStatus(t, resp)

	groupMembers, response, upsertErr := th.SystemAdminClient.UpsertGroupMembers(context.Background(), group.Id, members)
	require.NoError(t, upsertErr)
	CheckOKStatus(t, response)

	assert.Len(t, groupMembers, 2)

	count, countErr := th.App.GetGroupMemberCount(group.Id, nil)
	assert.Nil(t, countErr)

	assert.Equal(t, count, int64(2))

	// 2. Test invalid group ID
	_, response, upsertErr = th.Client.UpsertGroupMembers(context.Background(), "abc123", members)
	require.Error(t, upsertErr)
	CheckBadRequestStatus(t, response)

	// 3. Test invalid user ID
	invalidMembers := &model.GroupModifyMembers{
		UserIds: []string{"abc123"},
	}

	_, response, upsertErr = th.SystemAdminClient.UpsertGroupMembers(context.Background(), group.Id, invalidMembers)
	require.Error(t, upsertErr)
	CheckInternalErrorStatus(t, response)

	// 4. Test with ldap source
	ldapId := model.NewId()
	ldapGroup, err := th.App.CreateGroup(&model.Group{
		DisplayName: "dn_" + ldapId,
		Name:        model.NewPointer("name" + ldapId),
		Source:      model.GroupSourceLdap,
		Description: "description_" + ldapId,
		RemoteId:    model.NewPointer(model.NewId()),
	})
	assert.Nil(t, err)

	_, response, upsertErr = th.SystemAdminClient.UpsertGroupMembers(context.Background(), ldapGroup.Id, members)

	require.Error(t, upsertErr)
	CheckBadRequestStatus(t, response)
}

func TestDeleteMembersFromGroup(t *testing.T) {
	th := Setup(t)
	defer th.TearDown()

	// 1. Test with custom source
	user1, appErr := th.App.CreateUser(th.Context, &model.User{Email: th.GenerateTestEmail(), Nickname: "test user1", Password: "test-password-1", Username: "test-user-1", Roles: model.SystemUserRoleId})
	assert.Nil(t, appErr)

	user2, appErr := th.App.CreateUser(th.Context, &model.User{Email: th.GenerateTestEmail(), Nickname: "test user2", Password: "test-password-2", Username: "test-user-2", Roles: model.SystemUserRoleId})
	assert.Nil(t, appErr)

	id := model.NewId()
	g := &model.Group{
		DisplayName: "dn_" + id,
		Name:        model.NewPointer("name" + id),
		Source:      model.GroupSourceCustom,
		Description: "description_" + id,
	}
	group, err := th.App.CreateGroupWithUserIds(&model.GroupWithUserIds{
		Group:   *g,
		UserIds: []string{user1.Id, user2.Id},
	})
	assert.Nil(t, err)

	members := &model.GroupModifyMembers{
		UserIds: []string{user1.Id},
	}

	th.App.Srv().SetLicense(model.NewTestLicenseSKU(model.LicenseShortSkuProfessional))

	_, resp, nullErr := th.SystemAdminClient.DeleteGroupMembers(context.Background(), group.Id, nil)
	require.Error(t, nullErr)
	CheckBadRequestStatus(t, resp)

	groupMembers, response, deleteErr := th.SystemAdminClient.DeleteGroupMembers(context.Background(), group.Id, members)
	require.NoError(t, deleteErr)
	CheckOKStatus(t, response)

	assert.Len(t, groupMembers, 1)
	assert.Equal(t, groupMembers[0].UserId, user1.Id)

	users, usersErr := th.App.GetGroupMemberUsers(group.Id)
	assert.Nil(t, usersErr)

	assert.Len(t, users, 1)
	assert.Equal(t, users[0].Id, user2.Id)

	// 2. Test invalid group ID
	_, response, deleteErr = th.Client.DeleteGroupMembers(context.Background(), "abc123", members)
	require.Error(t, deleteErr)
	CheckBadRequestStatus(t, response)

	// 3. Test invalid user ID
	invalidMembers := &model.GroupModifyMembers{
		UserIds: []string{"abc123"},
	}

	_, response, deleteErr = th.SystemAdminClient.DeleteGroupMembers(context.Background(), group.Id, invalidMembers)
	require.Error(t, deleteErr)
	CheckInternalErrorStatus(t, response)

	// 4. Test with ldap source
	ldapId := model.NewId()
	g1 := &model.Group{
		DisplayName: "dn_" + ldapId,
		Name:        model.NewPointer("name" + ldapId),
		Source:      model.GroupSourceLdap,
		Description: "description_" + ldapId,
		RemoteId:    model.NewPointer(model.NewId()),
	}
	ldapGroup, err := th.App.CreateGroupWithUserIds(&model.GroupWithUserIds{
		Group:   *g1,
		UserIds: []string{user1.Id, user2.Id},
	})
	assert.Nil(t, err)

	_, response, deleteErr = th.SystemAdminClient.DeleteGroupMembers(context.Background(), ldapGroup.Id, members)

	require.Error(t, deleteErr)
	CheckBadRequestStatus(t, response)
}<|MERGE_RESOLUTION|>--- conflicted
+++ resolved
@@ -1544,50 +1544,36 @@
 	})
 	assert.Nil(t, appErr)
 
-<<<<<<< HEAD
-	opts := model.GroupSearchOpts{}
-=======
 	baseOpts := model.GroupSearchOpts{
 		Source: model.GroupSourceLdap,
-		PageOpts: &model.PageOpts{
-			Page:    0,
-			PerPage: 60,
-		},
-	}
->>>>>>> ccd8a601
+	}
 
 	t.Run("without license", func(t *testing.T) {
 		opts := baseOpts
 		th.App.Srv().SetLicense(nil)
-		_, response, err := th.SystemAdminClient.GetGroups(context.Background(), opts)
+		groups, response, err := th.SystemAdminClient.GetGroups(context.Background(), opts)
 		require.Error(t, err)
 		CheckNotImplementedStatus(t, response)
+		assert.Nil(t, groups)
 	})
 
 	th.App.Srv().SetLicense(model.NewTestLicenseSKU(model.LicenseShortSkuProfessional))
 
-<<<<<<< HEAD
-	// All groups
-	groups, resp, err := th.SystemAdminClient.GetGroups(context.Background(), opts)
-	require.NoError(t, err)
-	CheckOKStatus(t, resp)
-	assert.ElementsMatch(t, []*model.Group{group, group2, th.Group}, groups)
-
-	// Only LDAP groups
-	opts.Source = model.GroupSourceLdap
-	groups, resp, err = th.SystemAdminClient.GetGroups(context.Background(), opts)
-	require.NoError(t, err)
-	CheckOKStatus(t, resp)
-	assert.ElementsMatch(t, []*model.Group{group, th.Group}, groups)
-
-	resp, err = th.SystemAdminClient.UpdateChannelRoles(context.Background(), th.BasicChannel.Id, th.BasicUser.Id, "")
-	require.NoError(t, err)
-	CheckOKStatus(t, resp)
-=======
-	t.Run("basic search", func(t *testing.T) {
+	t.Run("basic search for all groups", func(t *testing.T) {
 		opts := baseOpts
-		groups, _, err := th.SystemAdminClient.GetGroups(context.Background(), opts)
-		require.NoError(t, err)
+		opts.Source = ""
+		groups, resp, err := th.SystemAdminClient.GetGroups(context.Background(), opts)
+		require.NoError(t, err)
+		CheckOKStatus(t, resp)
+		assert.ElementsMatch(t, []*model.Group{group, group2, th.Group}, groups)
+		assert.Nil(t, groups[0].MemberCount)
+	})
+
+	t.Run("basic search for LDAP groups", func(t *testing.T) {
+		opts := baseOpts
+		groups, resp, err := th.SystemAdminClient.GetGroups(context.Background(), opts)
+		require.NoError(t, err)
+		CheckOKStatus(t, resp)
 		assert.ElementsMatch(t, []*model.Group{group, th.Group}, groups)
 		assert.Nil(t, groups[0].MemberCount)
 	})
@@ -1595,160 +1581,70 @@
 	t.Run("include member count", func(t *testing.T) {
 		opts := baseOpts
 		opts.IncludeMemberCount = true
-		groups, _, err := th.SystemAdminClient.GetGroups(context.Background(), opts)
-		require.NoError(t, err)
+		groups, resp, err := th.SystemAdminClient.GetGroups(context.Background(), opts)
+		require.NoError(t, err)
+		CheckOKStatus(t, resp)
 		assert.NotNil(t, groups[0].MemberCount)
 	})
->>>>>>> ccd8a601
 
 	t.Run("search with Q parameter", func(t *testing.T) {
 		opts := baseOpts
 		opts.Q = "-fOo"
-		groups, _, err := th.SystemAdminClient.GetGroups(context.Background(), opts)
-		require.NoError(t, err)
+		groups, resp, err := th.SystemAdminClient.GetGroups(context.Background(), opts)
+		require.NoError(t, err)
+		CheckOKStatus(t, resp)
 		assert.Len(t, groups, 1)
 	})
 
-<<<<<<< HEAD
-	resp, err = th.SystemAdminClient.UpdateChannelRoles(context.Background(), th.BasicChannel.Id, th.BasicUser.Id, "channel_user channel_admin")
-	require.NoError(t, err)
-	CheckOKStatus(t, resp)
-
-	groups, resp, err = th.SystemAdminClient.GetGroups(context.Background(), opts)
-	require.NoError(t, err)
-	CheckOKStatus(t, resp)
-	assert.ElementsMatch(t, []*model.Group{group, th.Group}, groups)
-	assert.Nil(t, groups[0].MemberCount)
-
-	opts.IncludeMemberCount = true
-	groups, resp, err = th.SystemAdminClient.GetGroups(context.Background(), opts)
-	require.NoError(t, err)
-	CheckOKStatus(t, resp)
-	assert.NotNil(t, groups[0].MemberCount)
-	opts.IncludeMemberCount = false
-
-	opts.Q = "-fOo"
-	groups, resp, err = th.SystemAdminClient.GetGroups(context.Background(), opts)
-	require.NoError(t, err)
-	CheckOKStatus(t, resp)
-	assert.Len(t, groups, 1)
-	opts.Q = ""
-
-	resp, err = th.SystemAdminClient.UpdateTeamMemberRoles(context.Background(), th.BasicTeam.Id, th.BasicUser.Id, "")
-	require.NoError(t, err)
-	CheckOKStatus(t, resp)
-=======
 	t.Run("not associated to channel", func(t *testing.T) {
 		opts := baseOpts
-		_, err := th.SystemAdminClient.UpdateChannelRoles(context.Background(), th.BasicChannel.Id, th.BasicUser.Id, "")
-		require.NoError(t, err)
+		resp, err := th.SystemAdminClient.UpdateChannelRoles(context.Background(), th.BasicChannel.Id, th.BasicUser.Id, "")
+		require.NoError(t, err)
+		CheckOKStatus(t, resp)
 
 		opts.NotAssociatedToChannel = th.BasicChannel.Id
 
-		_, err = th.SystemAdminClient.UpdateChannelRoles(context.Background(), th.BasicChannel.Id, th.BasicUser.Id, "channel_user channel_admin")
-		require.NoError(t, err)
-
-		groups, _, err := th.SystemAdminClient.GetGroups(context.Background(), opts)
-		require.NoError(t, err)
+		resp, err = th.SystemAdminClient.UpdateChannelRoles(context.Background(), th.BasicChannel.Id, th.BasicUser.Id, "channel_user channel_admin")
+		require.NoError(t, err)
+		CheckOKStatus(t, resp)
+
+		groups, resp, err := th.SystemAdminClient.GetGroups(context.Background(), opts)
+		require.NoError(t, err)
+		CheckOKStatus(t, resp)
 		assert.ElementsMatch(t, []*model.Group{group, th.Group}, groups)
 	})
 
 	t.Run("not associated to team", func(t *testing.T) {
 		opts := baseOpts
-		_, err := th.SystemAdminClient.UpdateTeamMemberRoles(context.Background(), th.BasicTeam.Id, th.BasicUser.Id, "")
-		require.NoError(t, err)
->>>>>>> ccd8a601
+		resp, err := th.SystemAdminClient.UpdateTeamMemberRoles(context.Background(), th.BasicTeam.Id, th.BasicUser.Id, "")
+		require.NoError(t, err)
+		CheckOKStatus(t, resp)
 
 		opts.NotAssociatedToTeam = th.BasicTeam.Id
 
-<<<<<<< HEAD
-	resp, err = th.SystemAdminClient.UpdateTeamMemberRoles(context.Background(), th.BasicTeam.Id, th.BasicUser.Id, "team_user team_admin")
-	require.NoError(t, err)
-	CheckOKStatus(t, resp)
-
-	// Still returns all LDAP groups as none are associated to the team
-	groups, resp, err = th.Client.GetGroups(context.Background(), opts)
-	require.NoError(t, err)
-	CheckOKStatus(t, resp)
-	assert.ElementsMatch(t, []*model.Group{group, th.Group}, groups)
-
-	// test "since", should only return group created in this test, not th.Group
-	opts.Since = start
-	groups, resp, err = th.Client.GetGroups(context.Background(), opts)
-	require.NoError(t, err)
-	CheckOKStatus(t, resp)
-	assert.Len(t, groups, 1)
-	// test correct group returned
-	assert.Equal(t, groups[0].Id, group.Id)
-
-	// delete group, should still return
-	_, appErr = th.App.DeleteGroup(group.Id)
-	require.Nil(t, appErr)
-	groups, resp, err = th.Client.GetGroups(context.Background(), opts)
-	require.NoError(t, err)
-	CheckOKStatus(t, resp)
-	assert.Len(t, groups, 1)
-	assert.Equal(t, groups[0].Id, group.Id)
-
-	// test with current since value, return none
-	opts.Since = model.GetMillis()
-	groups, resp, err = th.Client.GetGroups(context.Background(), opts)
-	require.NoError(t, err)
-	CheckOKStatus(t, resp)
-	assert.Empty(t, groups)
-
-	// make sure delete group is not returned without Since
-	opts.Since = 0
-	groups, resp, err = th.Client.GetGroups(context.Background(), opts)
-	require.NoError(t, err)
-	CheckOKStatus(t, resp)
-	//'Normal getGroups should not return delete groups
-	assert.Len(t, groups, 1)
-	// make sure it returned th.Group,not group
-	assert.Equal(t, groups[0].Id, th.Group.Id)
-
-	// Test include_archived parameter
-	opts.IncludeArchived = true
-	groups, resp, err = th.Client.GetGroups(context.Background(), opts)
-	require.NoError(t, err)
-	CheckOKStatus(t, resp)
-	assert.Len(t, groups, 2)
-	opts.IncludeArchived = false
-
-	// Test returning only archived groups
-	opts.FilterArchived = true
-	groups, resp, err = th.Client.GetGroups(context.Background(), opts)
-	require.NoError(t, err)
-	CheckOKStatus(t, resp)
-	assert.Len(t, groups, 1)
-	assert.Equal(t, groups[0].Id, group.Id)
-	opts.FilterArchived = false
-
-	opts.Source = model.GroupSourceCustom
-	groups, resp, err = th.Client.GetGroups(context.Background(), opts)
-	require.NoError(t, err)
-	CheckOKStatus(t, resp)
-	assert.Len(t, groups, 1)
-	assert.Equal(t, groups[0].Id, group2.Id)
-=======
-		_, err = th.SystemAdminClient.UpdateTeamMemberRoles(context.Background(), th.BasicTeam.Id, th.BasicUser.Id, "team_user team_admin")
-		require.NoError(t, err)
-
-		_, _, err = th.Client.GetGroups(context.Background(), opts)
-		require.NoError(t, err)
+		resp, err = th.SystemAdminClient.UpdateTeamMemberRoles(context.Background(), th.BasicTeam.Id, th.BasicUser.Id, "team_user team_admin")
+		require.NoError(t, err)
+		CheckOKStatus(t, resp)
+
+		groups, resp, err := th.Client.GetGroups(context.Background(), opts)
+		require.NoError(t, err)
+		CheckOKStatus(t, resp)
+		assert.ElementsMatch(t, []*model.Group{group, th.Group}, groups)
 	})
 
 	t.Run("since parameter", func(t *testing.T) {
 		opts := baseOpts
 		opts.Since = start
-		groups, _, err := th.Client.GetGroups(context.Background(), opts)
-		require.NoError(t, err)
+		groups, resp, err := th.Client.GetGroups(context.Background(), opts)
+		require.NoError(t, err)
+		CheckOKStatus(t, resp)
 		assert.Len(t, groups, 1)
 		assert.Equal(t, groups[0].Id, group.Id)
 
 		opts.Since = model.GetMillis()
-		groups, _, err = th.Client.GetGroups(context.Background(), opts)
-		require.NoError(t, err)
+		groups, resp, err = th.Client.GetGroups(context.Background(), opts)
+		require.NoError(t, err)
+		CheckOKStatus(t, resp)
 		assert.Empty(t, groups)
 	})
 
@@ -1759,14 +1655,16 @@
 
 		// Test include_archived parameter
 		opts.IncludeArchived = true
-		groups, _, err := th.Client.GetGroups(context.Background(), opts)
-		require.NoError(t, err)
+		groups, resp, err := th.Client.GetGroups(context.Background(), opts)
+		require.NoError(t, err)
+		CheckOKStatus(t, resp)
 		assert.Len(t, groups, 2)
 
 		// Test returning only archived groups
 		opts.FilterArchived = true
-		groups, _, err = th.Client.GetGroups(context.Background(), opts)
-		require.NoError(t, err)
+		groups, resp, err = th.Client.GetGroups(context.Background(), opts)
+		require.NoError(t, err)
+		CheckOKStatus(t, resp)
 		assert.Len(t, groups, 1)
 		assert.Equal(t, groups[0].Id, group.Id)
 	})
@@ -1774,12 +1672,12 @@
 	t.Run("group source filtering", func(t *testing.T) {
 		opts := baseOpts
 		opts.Source = model.GroupSourceCustom
-		groups, _, err := th.Client.GetGroups(context.Background(), opts)
-		require.NoError(t, err)
+		groups, resp, err := th.Client.GetGroups(context.Background(), opts)
+		require.NoError(t, err)
+		CheckOKStatus(t, resp)
 		assert.Len(t, groups, 1)
 		assert.Equal(t, groups[0].Id, group2.Id)
 	})
->>>>>>> ccd8a601
 
 	t.Run("channel member counts", func(t *testing.T) {
 		opts := baseOpts
@@ -1789,37 +1687,23 @@
 		opts.IncludeMemberCount = true
 		opts.Source = model.GroupSourceCustom // Switch to custom source to get group2
 
-<<<<<<< HEAD
-	groups, resp, err = th.SystemAdminClient.GetGroups(context.Background(), opts)
-	require.NoError(t, err)
-	CheckOKStatus(t, resp)
-	assert.Equal(t, *groups[0].MemberCount, int(0))
-	assert.Equal(t, *groups[0].ChannelMemberCount, int(0))
-=======
-		groups, _, err := th.SystemAdminClient.GetGroups(context.Background(), opts)
-		require.NoError(t, err)
+		groups, resp, err := th.SystemAdminClient.GetGroups(context.Background(), opts)
+		require.NoError(t, err)
+		CheckOKStatus(t, resp)
 		require.Len(t, groups, 1)
 		assert.Equal(t, *groups[0].MemberCount, int(0))
 		assert.Equal(t, *groups[0].ChannelMemberCount, int(0))
->>>>>>> ccd8a601
 
 		_, appErr = th.App.UpsertGroupMember(group2.Id, th.BasicUser.Id)
 		require.Nil(t, appErr)
 
-<<<<<<< HEAD
-	groups, resp, err = th.SystemAdminClient.GetGroups(context.Background(), opts)
-	require.NoError(t, err)
-	CheckOKStatus(t, resp)
-	assert.NotNil(t, groups[0].MemberCount)
-	assert.Equal(t, *groups[0].ChannelMemberCount, int(1))
-=======
-		groups, _, err = th.SystemAdminClient.GetGroups(context.Background(), opts)
-		require.NoError(t, err)
+		groups, resp, err = th.SystemAdminClient.GetGroups(context.Background(), opts)
+		require.NoError(t, err)
+		CheckOKStatus(t, resp)
 		require.Len(t, groups, 1)
 		assert.Equal(t, *groups[0].MemberCount, int(1))
 		assert.Equal(t, *groups[0].ChannelMemberCount, int(1))
 	})
->>>>>>> ccd8a601
 
 	t.Run("custom groups disabled", func(t *testing.T) {
 		th.App.UpdateConfig(func(cfg *model.Config) {
@@ -1829,16 +1713,18 @@
 		t.Run("custom source not allowed", func(t *testing.T) {
 			opts := baseOpts
 			opts.Source = model.GroupSourceCustom
-			_, response, err := th.Client.GetGroups(context.Background(), opts)
+			groups, response, err := th.Client.GetGroups(context.Background(), opts)
 			require.Error(t, err)
 			CheckBadRequestStatus(t, response)
+			assert.Nil(t, groups)
 		})
 
 		t.Run("ldap source allowed", func(t *testing.T) {
 			opts := baseOpts
 			opts.Source = model.GroupSourceLdap
-			groups, _, err := th.Client.GetGroups(context.Background(), opts)
+			groups, resp, err := th.Client.GetGroups(context.Background(), opts)
 			require.NoError(t, err)
+			CheckOKStatus(t, resp)
 			assert.Len(t, groups, 1)
 			assert.Equal(t, groups[0].Source, model.GroupSourceLdap)
 		})
@@ -1846,37 +1732,14 @@
 		t.Run("no source specified", func(t *testing.T) {
 			opts := baseOpts
 			opts.Source = ""
-			groups, _, err := th.Client.GetGroups(context.Background(), opts)
+			groups, resp, err := th.Client.GetGroups(context.Background(), opts)
 			require.NoError(t, err)
+			CheckOKStatus(t, resp)
 			assert.Len(t, groups, 1)
 			assert.Equal(t, groups[0].Source, model.GroupSourceLdap)
 		})
 	})
 
-<<<<<<< HEAD
-	// Specify custom groups source when feature is disabled
-	opts.Source = model.GroupSourceCustom
-	groups, response, err := th.Client.GetGroups(context.Background(), opts)
-	require.Error(t, err)
-	CheckBadRequestStatus(t, response)
-	assert.Nil(t, groups)
-
-	// Specify ldap groups source when custom groups feature is disabled
-	opts.Source = model.GroupSourceLdap
-	groups, resp, err = th.Client.GetGroups(context.Background(), opts)
-	require.NoError(t, err)
-	CheckOKStatus(t, resp)
-	assert.Len(t, groups, 1)
-	assert.Equal(t, groups[0].Source, model.GroupSourceLdap)
-
-	// don't include source and should only get ldap groups in response
-	opts.Source = ""
-	groups, resp, err = th.Client.GetGroups(context.Background(), opts)
-	require.NoError(t, err)
-	CheckOKStatus(t, resp)
-	assert.Len(t, groups, 1)
-	assert.Equal(t, groups[0].Source, model.GroupSourceLdap)
-=======
 	t.Run("only_syncable_sources parameter", func(t *testing.T) {
 		th.App.UpdateConfig(func(cfg *model.Config) {
 			*cfg.ServiceSettings.EnableCustomGroups = true
@@ -1900,8 +1763,9 @@
 				PerPage: 60,
 			},
 		}
-		groups, _, err := th.SystemAdminClient.GetGroups(context.Background(), opts)
-		require.NoError(t, err)
+		groups, resp, err := th.SystemAdminClient.GetGroups(context.Background(), opts)
+		require.NoError(t, err)
+		CheckOKStatus(t, resp)
 		// Should return all groups regardless of source when not specified
 		assert.Len(t, groups, 3) // group, and group2
 
@@ -1909,8 +1773,9 @@
 		th.App.UpdateConfig(func(cfg *model.Config) {
 			*cfg.ServiceSettings.EnableCustomGroups = false
 		})
-		groups, _, err = th.SystemAdminClient.GetGroups(context.Background(), opts)
-		require.NoError(t, err)
+		groups, resp, err = th.SystemAdminClient.GetGroups(context.Background(), opts)
+		require.NoError(t, err)
+		CheckOKStatus(t, resp)
 		// Should still only return LDAP groups
 		assert.Len(t, groups, 2)
 		for _, g := range groups {
@@ -1924,15 +1789,16 @@
 
 		// Test with only_syncable_sources=true
 		opts.OnlySyncableSources = true
-		groups, _, err = th.SystemAdminClient.GetGroups(context.Background(), opts)
-		require.NoError(t, err)
+		groups, resp, err = th.SystemAdminClient.GetGroups(context.Background(), opts)
+		require.NoError(t, err)
+		CheckOKStatus(t, resp)
+
 		// Should only return groups from syncable sources (LDAP and plugin_ groups)
 		assert.Len(t, groups, 2)
 		for _, g := range groups {
 			assert.True(t, g.Source == model.GroupSourceLdap || strings.HasPrefix(string(g.Source), string(model.GroupSourcePluginPrefix)))
 		}
 	})
->>>>>>> ccd8a601
 }
 
 func TestGetGroupsByUserId(t *testing.T) {

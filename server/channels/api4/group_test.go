// Copyright (c) 2015-present Mattermost, Inc. All Rights Reserved.
// See LICENSE.txt for license information.

package api4

import (
	"context"
	"fmt"
	"net/http"
	"strings"
	"testing"
	"time"

	"github.com/stretchr/testify/assert"
	"github.com/stretchr/testify/require"

	"github.com/mattermost/mattermost/server/public/model"
)

func TestGetGroup(t *testing.T) {
	mainHelper.Parallel(t)
	th := Setup(t)
	defer th.TearDown()

	id := model.NewId()
	g, appErr := th.App.CreateGroup(&model.Group{
		DisplayName: "dn_" + id,
		Name:        model.NewPointer("name" + id),
		Source:      model.GroupSourceLdap,
		Description: "description_" + id,
		RemoteId:    model.NewPointer(model.NewId()),
	})
	assert.Nil(t, appErr)

	_, response, err := th.Client.GetGroup(context.Background(), g.Id, "")
	require.Error(t, err)
	CheckNotImplementedStatus(t, response)

	_, response, err = th.SystemAdminClient.GetGroup(context.Background(), g.Id, "")
	require.Error(t, err)
	CheckNotImplementedStatus(t, response)

	th.App.Srv().SetLicense(model.NewTestLicense("ldap"))

	group, _, err := th.SystemAdminClient.GetGroup(context.Background(), g.Id, "")
	require.NoError(t, err)

	assert.Equal(t, g.DisplayName, group.DisplayName)
	assert.Equal(t, g.Name, group.Name)
	assert.Equal(t, g.Source, group.Source)
	assert.Equal(t, g.Description, group.Description)
	assert.Equal(t, g.RemoteId, group.RemoteId)
	assert.Equal(t, g.CreateAt, group.CreateAt)
	assert.Equal(t, g.UpdateAt, group.UpdateAt)
	assert.Equal(t, g.DeleteAt, group.DeleteAt)

	_, response, err = th.SystemAdminClient.GetGroup(context.Background(), model.NewId(), "")
	require.Error(t, err)
	CheckNotFoundStatus(t, response)

	_, response, err = th.SystemAdminClient.GetGroup(context.Background(), "12345", "")
	require.Error(t, err)
	CheckBadRequestStatus(t, response)

	_, err = th.SystemAdminClient.Logout(context.Background())
	require.NoError(t, err)
	_, response, err = th.SystemAdminClient.GetGroup(context.Background(), group.Id, "")
	require.Error(t, err)
	CheckUnauthorizedStatus(t, response)
}

func TestCreateGroup(t *testing.T) {
	mainHelper.Parallel(t)
	th := Setup(t)
	defer th.TearDown()

	id := model.NewId()
	g := &model.Group{
		DisplayName:    "dn_" + id,
		Name:           model.NewPointer("name" + id),
		Source:         model.GroupSourceCustom,
		Description:    "description_" + id,
		AllowReference: true,
	}

	th.App.Srv().SetLicense(model.NewTestLicenseSKU(model.LicenseShortSkuProfessional, "ldap"))

	_, resp, err := th.SystemAdminClient.CreateGroup(context.Background(), nil)
	require.Error(t, err)
	CheckBadRequestStatus(t, resp)

	group, _, err := th.SystemAdminClient.CreateGroup(context.Background(), g)
	require.NoError(t, err)

	assert.Equal(t, g.DisplayName, group.DisplayName)
	assert.Equal(t, g.Name, group.Name)
	assert.Equal(t, g.Source, group.Source)
	assert.Equal(t, g.Description, group.Description)
	assert.Equal(t, g.RemoteId, group.RemoteId)

	gbroken := &model.Group{
		DisplayName: "dn_" + id,
		Name:        model.NewPointer("name" + id),
		Source:      "rrrr",
		Description: "description_" + id,
	}

	_, response, err := th.SystemAdminClient.CreateGroup(context.Background(), gbroken)
	require.Error(t, err)
	CheckBadRequestStatus(t, response)

	validGroup := &model.Group{
		DisplayName:    "dn_" + model.NewId(),
		Name:           model.NewPointer("name" + model.NewId()),
		Source:         model.GroupSourceCustom,
		AllowReference: true,
	}

	th.RemovePermissionFromRole(model.PermissionCreateCustomGroup.Id, model.SystemAdminRoleId)
	th.RemovePermissionFromRole(model.PermissionCreateCustomGroup.Id, model.SystemUserRoleId)
	defer th.AddPermissionToRole(model.PermissionCreateCustomGroup.Id, model.SystemUserRoleId)
	_, response, err = th.SystemAdminClient.CreateGroup(context.Background(), validGroup)
	require.Error(t, err)
	CheckForbiddenStatus(t, response)

	th.AddPermissionToRole(model.PermissionCreateCustomGroup.Id, model.SystemAdminRoleId)
	_, response, err = th.SystemAdminClient.CreateGroup(context.Background(), validGroup)
	require.NoError(t, err)
	CheckCreatedStatus(t, response)

	usernameGroup := &model.Group{
		DisplayName:    "dn_" + model.NewId(),
		Name:           &th.BasicUser.Username,
		Source:         model.GroupSourceCustom,
		AllowReference: true,
	}
	_, response, err = th.SystemAdminClient.CreateGroup(context.Background(), usernameGroup)
	require.Error(t, err)
	CheckBadRequestStatus(t, response)

	unReferenceableCustomGroup := &model.Group{
		DisplayName:    "dn_" + model.NewId(),
		Name:           model.NewPointer("name" + model.NewId()),
		Source:         model.GroupSourceCustom,
		AllowReference: false,
	}
	_, response, err = th.SystemAdminClient.CreateGroup(context.Background(), unReferenceableCustomGroup)
	require.Error(t, err)
	CheckBadRequestStatus(t, response)
	unReferenceableCustomGroup.AllowReference = true
	_, response, err = th.SystemAdminClient.CreateGroup(context.Background(), unReferenceableCustomGroup)
	require.NoError(t, err)
	CheckCreatedStatus(t, response)

	customGroupWithRemoteID := &model.Group{
		DisplayName:    "dn_" + model.NewId(),
		Name:           model.NewPointer("name" + model.NewId()),
		Source:         model.GroupSourceCustom,
		AllowReference: true,
		RemoteId:       model.NewPointer(model.NewId()),
	}
	_, response, err = th.SystemAdminClient.CreateGroup(context.Background(), customGroupWithRemoteID)
	require.Error(t, err)
	CheckBadRequestStatus(t, response)

	reservedNameGroup := &model.Group{
		DisplayName:    "dn_" + model.NewId(),
		Name:           model.NewPointer("here"),
		Source:         model.GroupSourceCustom,
		AllowReference: true,
	}
	_, response, err = th.SystemAdminClient.CreateGroup(context.Background(), reservedNameGroup)
	require.Error(t, err)
	CheckBadRequestStatus(t, response)

	_, err = th.SystemAdminClient.Logout(context.Background())
	require.NoError(t, err)
	_, response, err = th.SystemAdminClient.CreateGroup(context.Background(), g)
	require.Error(t, err)
	CheckUnauthorizedStatus(t, response)
}

func TestDeleteGroup(t *testing.T) {
	mainHelper.Parallel(t)
	th := Setup(t)
	defer th.TearDown()

	id := model.NewId()
	g, appErr := th.App.CreateGroup(&model.Group{
		DisplayName: "dn_" + id,
		Name:        model.NewPointer("name" + id),
		Source:      model.GroupSourceLdap,
		Description: "description_" + id,
		RemoteId:    model.NewPointer(model.NewId()),
	})
	assert.Nil(t, appErr)

	th.App.Srv().SetLicense(model.NewTestLicenseSKU(model.LicenseShortSkuProfessional))

	_, response, err := th.Client.DeleteGroup(context.Background(), g.Id)
	require.Error(t, err)
	CheckBadRequestStatus(t, response)

	th.AddPermissionToRole(model.PermissionDeleteCustomGroup.Id, model.SystemUserRoleId)
	_, response, err = th.Client.DeleteGroup(context.Background(), g.Id)
	require.Error(t, err)
	CheckBadRequestStatus(t, response)

	_, response, err = th.Client.DeleteGroup(context.Background(), g.Id)
	require.Error(t, err)
	CheckBadRequestStatus(t, response)

	_, response, err = th.Client.DeleteGroup(context.Background(), "wertyuijhbgvfcde")
	require.Error(t, err)
	CheckBadRequestStatus(t, response)

	validGroup, appErr := th.App.CreateGroup(&model.Group{
		DisplayName: "dn_" + model.NewId(),
		Name:        model.NewPointer("name" + model.NewId()),
		Source:      model.GroupSourceCustom,
	})
	assert.Nil(t, appErr)

	_, response, err = th.Client.DeleteGroup(context.Background(), validGroup.Id)
	require.NoError(t, err)
	CheckOKStatus(t, response)
}

func TestUndeleteGroup(t *testing.T) {
	mainHelper.Parallel(t)
	th := Setup(t)
	defer th.TearDown()

	th.App.Srv().SetLicense(model.NewTestLicenseSKU(model.LicenseShortSkuProfessional))

	validGroup, appErr := th.App.CreateGroup(&model.Group{
		DisplayName: "dn_" + model.NewId(),
		Name:        model.NewPointer("name" + model.NewId()),
		Source:      model.GroupSourceCustom,
	})
	assert.Nil(t, appErr)

	_, response, err := th.Client.DeleteGroup(context.Background(), validGroup.Id)
	require.NoError(t, err)
	CheckOKStatus(t, response)
	th.RemovePermissionFromRole(model.PermissionRestoreCustomGroup.Id, model.SystemUserRoleId)
	// shouldn't allow restoring unless user has required permission
	_, response, err = th.Client.RestoreGroup(context.Background(), validGroup.Id, "")
	require.Error(t, err)
	CheckForbiddenStatus(t, response)

	th.AddPermissionToRole(model.PermissionRestoreCustomGroup.Id, model.SystemUserRoleId)
	_, response, err = th.Client.RestoreGroup(context.Background(), validGroup.Id, "")
	require.NoError(t, err)
	CheckOKStatus(t, response)

	_, response, err = th.Client.RestoreGroup(context.Background(), validGroup.Id, "")
	require.Error(t, err)
	CheckNotFoundStatus(t, response)
}

func TestPatchGroup(t *testing.T) {
	mainHelper.Parallel(t)
	th := Setup(t)
	defer th.TearDown()

	id := model.NewId()
	g, appErr := th.App.CreateGroup(&model.Group{
		DisplayName: "dn_" + id,
		Name:        model.NewPointer("name" + id),
		Source:      model.GroupSourceLdap,
		Description: "description_" + id,
		RemoteId:    model.NewPointer(model.NewId()),
	})
	assert.Nil(t, appErr)

	g2, appErr := th.App.CreateGroup(&model.Group{
		DisplayName:    "dn_" + model.NewId(),
		Name:           model.NewPointer("name" + model.NewId()),
		Source:         model.GroupSourceCustom,
		AllowReference: true,
	})
	assert.Nil(t, appErr)

	updateFmt := "%s_updated"

	newName := fmt.Sprintf(updateFmt, *g.Name)
	newDisplayName := fmt.Sprintf(updateFmt, g.DisplayName)
	newDescription := fmt.Sprintf(updateFmt, g.Description)

	gp := &model.GroupPatch{
		Name:        &newName,
		DisplayName: &newDisplayName,
		Description: &newDescription,
	}

	_, response, err := th.Client.PatchGroup(context.Background(), g.Id, gp)
	require.Error(t, err)
	CheckNotImplementedStatus(t, response)

	_, response, err = th.SystemAdminClient.PatchGroup(context.Background(), g.Id, gp)
	require.Error(t, err)
	CheckNotImplementedStatus(t, response)

	th.App.Srv().SetLicense(model.NewTestLicenseSKU(model.LicenseShortSkuProfessional, "ldap"))

	group2, response, err := th.SystemAdminClient.PatchGroup(context.Background(), g.Id, gp)
	require.NoError(t, err)
	CheckOKStatus(t, response)

	group, _, err := th.SystemAdminClient.GetGroup(context.Background(), g.Id, "")
	require.NoError(t, err)

	assert.Equal(t, *gp.DisplayName, group.DisplayName)
	assert.Equal(t, *gp.DisplayName, group2.DisplayName)
	assert.Equal(t, *gp.Name, *group.Name)
	assert.Equal(t, *gp.Name, *group2.Name)
	assert.Equal(t, *gp.Description, group.Description)
	assert.Equal(t, *gp.Description, group2.Description)

	assert.Equal(t, group2.UpdateAt, group.UpdateAt)

	assert.Equal(t, g.Source, group.Source)
	assert.Equal(t, g.Source, group2.Source)
	assert.Equal(t, g.RemoteId, group.RemoteId)
	assert.Equal(t, g.RemoteId, group2.RemoteId)
	assert.Equal(t, g.CreateAt, group.CreateAt)
	assert.Equal(t, g.CreateAt, group2.CreateAt)
	assert.Equal(t, g.DeleteAt, group.DeleteAt)
	assert.Equal(t, g.DeleteAt, group2.DeleteAt)

	_, response, err = th.SystemAdminClient.PatchGroup(context.Background(), model.NewId(), gp)
	require.Error(t, err)
	CheckNotFoundStatus(t, response)

	_, response, err = th.SystemAdminClient.PatchGroup(context.Background(), g2.Id, &model.GroupPatch{
		Name:           model.NewPointer(model.NewId()),
		DisplayName:    model.NewPointer("foo"),
		AllowReference: model.NewPointer(false),
	})
	require.Error(t, err)
	CheckBadRequestStatus(t, response)

	// ensure that omitting the AllowReference field from the patch doesn't patch it to false
	patchedG2, response, err := th.SystemAdminClient.PatchGroup(context.Background(), g2.Id, &model.GroupPatch{
		Name:        model.NewPointer(model.NewId()),
		DisplayName: model.NewPointer("foo"),
	})
	require.NoError(t, err)
	CheckOKStatus(t, response)
	require.Equal(t, true, patchedG2.AllowReference)

	_, response, err = th.SystemAdminClient.PatchGroup(context.Background(), g2.Id, &model.GroupPatch{
		Name: model.NewPointer("here"),
	})
	require.Error(t, err)
	CheckBadRequestStatus(t, response)

	_, err = th.SystemAdminClient.Logout(context.Background())
	require.NoError(t, err)
	_, response, err = th.SystemAdminClient.PatchGroup(context.Background(), group.Id, gp)
	require.Error(t, err)
	CheckUnauthorizedStatus(t, response)
}

func TestLinkGroupTeam(t *testing.T) {
	mainHelper.Parallel(t)
	th := Setup(t).InitBasic()
	defer th.TearDown()

	id := model.NewId()
	g, appErr := th.App.CreateGroup(&model.Group{
		DisplayName: "dn_" + id,
		Name:        model.NewPointer("name" + id),
		Source:      model.GroupSourceLdap,
		Description: "description_" + id,
		RemoteId:    model.NewPointer(model.NewId()),
	})
	assert.Nil(t, appErr)

	id = model.NewId()
	gRef, appErr := th.App.CreateGroup(&model.Group{
		DisplayName:    "dn_" + id,
		Name:           model.NewPointer("name" + id),
		Source:         model.GroupSourceLdap,
		Description:    "description_" + id,
		RemoteId:       model.NewPointer(model.NewId()),
		AllowReference: true,
	})
	assert.Nil(t, appErr)

	patch := &model.GroupSyncablePatch{
		AutoAdd: model.NewPointer(true),
	}

	t.Run("Error if no license is installed", func(t *testing.T) {
		groupSyncable, response, err := th.Client.LinkGroupSyncable(context.Background(), g.Id, th.BasicTeam.Id, model.GroupSyncableTypeTeam, patch)
		require.Error(t, err)
		CheckNotImplementedStatus(t, response)
		assert.Nil(t, groupSyncable)

		groupSyncable, response, err = th.SystemAdminClient.LinkGroupSyncable(context.Background(), g.Id, th.BasicTeam.Id, model.GroupSyncableTypeTeam, patch)
		require.Error(t, err)
		CheckNotImplementedStatus(t, response)
		assert.Nil(t, groupSyncable)
	})

	th.App.Srv().SetLicense(model.NewTestLicense("ldap"))

	t.Run("Normal users are not allowed to link", func(t *testing.T) {
		groupSyncable, response, err := th.Client.LinkGroupSyncable(context.Background(), g.Id, th.BasicTeam.Id, model.GroupSyncableTypeTeam, patch)
		require.Error(t, err)
		CheckForbiddenStatus(t, response)
		assert.Nil(t, groupSyncable)
	})

	th.UpdateUserToTeamAdmin(th.BasicUser, th.BasicTeam)
	response, err := th.Client.Logout(context.Background())
	require.NoError(t, err)
	CheckOKStatus(t, response)
	_, response, err = th.Client.Login(context.Background(), th.BasicUser.Email, th.BasicUser.Password)
	require.NoError(t, err)
	CheckOKStatus(t, response)

	var groupSyncable *model.GroupSyncable
	t.Run("Team admins are not allowed to link", func(t *testing.T) {
		groupSyncable, response, err = th.Client.LinkGroupSyncable(context.Background(), g.Id, th.BasicTeam.Id, model.GroupSyncableTypeTeam, patch)
		require.Error(t, err)
		CheckForbiddenStatus(t, response)
		assert.Nil(t, groupSyncable)
	})

	t.Run("Team admins are allowed to link if AllowReference is enabled", func(t *testing.T) {
		groupSyncable, response, err = th.Client.LinkGroupSyncable(context.Background(), gRef.Id, th.BasicTeam.Id, model.GroupSyncableTypeTeam, patch)
		require.NoError(t, err)
		CheckCreatedStatus(t, response)
		assert.NotNil(t, groupSyncable)

		t.Cleanup(func() {
			response, err = th.Client.UnlinkGroupSyncable(context.Background(), gRef.Id, th.BasicTeam.Id, model.GroupSyncableTypeTeam)
			require.NoError(t, err)
			CheckOKStatus(t, response)
		})
	})

	t.Run("System admins are allowed to link", func(t *testing.T) {
		groupSyncable, response, err = th.SystemAdminClient.LinkGroupSyncable(context.Background(), g.Id, th.BasicTeam.Id, model.GroupSyncableTypeTeam, patch)
		require.NoError(t, err)
		CheckCreatedStatus(t, response)
		assert.NotNil(t, groupSyncable)
	})

	t.Run("System manager without invite_user are allowed to link", func(t *testing.T) {
		_, _, err = th.SystemManagerClient.Login(context.Background(), th.SystemManagerUser.Email, th.SystemManagerUser.Password)
		require.NoError(t, err)
		groupSyncable, response, err = th.SystemManagerClient.LinkGroupSyncable(context.Background(), g.Id, th.BasicTeam.Id, model.GroupSyncableTypeTeam, patch)
		require.NoError(t, err)
		CheckCreatedStatus(t, response)
		assert.NotNil(t, groupSyncable)
	})

	t.Run("Custom groups can't be linked", func(t *testing.T) {
		gid := model.NewId()
		gCustom, appErr := th.App.CreateGroup(&model.Group{
			DisplayName: "dn_" + gid,
			Name:        model.NewPointer("name" + gid),
			Source:      model.GroupSourceCustom,
			Description: "description_" + gid,
			RemoteId:    model.NewPointer(model.NewId()),
		})
		assert.Nil(t, appErr)

		groupSyncable, response, err = th.Client.LinkGroupSyncable(context.Background(), gCustom.Id, th.BasicTeam.Id, model.GroupSyncableTypeTeam, patch)
		require.Error(t, err)
		CheckBadRequestStatus(t, response)
		assert.Nil(t, groupSyncable)
	})
}

func TestLinkGroupChannel(t *testing.T) {
	mainHelper.Parallel(t)
	th := Setup(t).InitBasic()
	defer th.TearDown()

	id := model.NewId()
	g, appErr := th.App.CreateGroup(&model.Group{
		DisplayName: "dn_" + id,
		Name:        model.NewPointer("name" + id),
		Source:      model.GroupSourceLdap,
		Description: "description_" + id,
		RemoteId:    model.NewPointer(model.NewId()),
	})
	assert.Nil(t, appErr)

	id = model.NewId()
	gRef, appErr := th.App.CreateGroup(&model.Group{
		DisplayName:    "dn_" + id,
		Name:           model.NewPointer("name" + id),
		Source:         model.GroupSourceLdap,
		Description:    "description_" + id,
		RemoteId:       model.NewPointer(model.NewId()),
		AllowReference: true,
	})
	assert.Nil(t, appErr)

	patch := &model.GroupSyncablePatch{
		AutoAdd: model.NewPointer(true),
	}

	t.Run("Error if no license is installed", func(t *testing.T) {
		groupSyncable, response, err := th.Client.LinkGroupSyncable(context.Background(), g.Id, th.BasicChannel.Id, model.GroupSyncableTypeChannel, patch)
		require.Error(t, err)
		CheckNotImplementedStatus(t, response)
		assert.Nil(t, groupSyncable)

		groupSyncable, response, err = th.SystemAdminClient.LinkGroupSyncable(context.Background(), g.Id, th.BasicChannel.Id, model.GroupSyncableTypeChannel, patch)
		require.Error(t, err)
		CheckNotImplementedStatus(t, response)
		assert.Nil(t, groupSyncable)
	})

	th.App.Srv().SetLicense(model.NewTestLicense("ldap"))

	t.Run("Normal users are not allowed to link", func(t *testing.T) {
		groupSyncable, response, err := th.Client.LinkGroupSyncable(context.Background(), g.Id, th.BasicChannel.Id, model.GroupSyncableTypeChannel, patch)
		require.Error(t, err)
		CheckForbiddenStatus(t, response)
		assert.Nil(t, groupSyncable)
	})

	th.MakeUserChannelAdmin(th.BasicUser, th.BasicChannel)
	response, err := th.Client.Logout(context.Background())
	require.NoError(t, err)
	CheckOKStatus(t, response)
	_, response, err = th.Client.Login(context.Background(), th.BasicUser.Email, th.BasicUser.Password)
	require.NoError(t, err)
	CheckOKStatus(t, response)

	var groupSyncable *model.GroupSyncable
	t.Run("Channel admins are not allowed to link", func(t *testing.T) {
		groupSyncable, response, err = th.Client.LinkGroupSyncable(context.Background(), g.Id, th.BasicChannel.Id, model.GroupSyncableTypeChannel, patch)
		require.Error(t, err)
		CheckForbiddenStatus(t, response)
		assert.Nil(t, groupSyncable)
	})

	t.Run("Channel admins are not allowed to link if AllowReference is enabled, but not team syncable exists", func(t *testing.T) {
		groupSyncable, response, err = th.Client.LinkGroupSyncable(context.Background(), gRef.Id, th.BasicChannel.Id, model.GroupSyncableTypeChannel, patch)
		require.Error(t, err)
		CheckForbiddenStatus(t, response)
		assert.Nil(t, groupSyncable)
	})

	groupSyncable, response, err = th.SystemAdminClient.LinkGroupSyncable(context.Background(), gRef.Id, th.BasicTeam.Id, model.GroupSyncableTypeTeam, patch)
	require.NoError(t, err)
	CheckCreatedStatus(t, response)
	assert.NotNil(t, groupSyncable)

	t.Run("Channel admins are allowed to link if AllowReference is enabled and a team syncable exists", func(t *testing.T) {
		groupSyncable, response, err = th.Client.LinkGroupSyncable(context.Background(), gRef.Id, th.BasicChannel.Id, model.GroupSyncableTypeChannel, patch)
		require.NoError(t, err)
		CheckCreatedStatus(t, response)
		assert.NotNil(t, groupSyncable)

		t.Cleanup(func() {
			response, err = th.Client.UnlinkGroupSyncable(context.Background(), gRef.Id, th.BasicChannel.Id, model.GroupSyncableTypeChannel)
			require.NoError(t, err)
			CheckOKStatus(t, response)
		})
	})

	t.Run("System admins are allowed to link", func(t *testing.T) {
		groupSyncable, response, err = th.SystemAdminClient.LinkGroupSyncable(context.Background(), g.Id, th.BasicChannel.Id, model.GroupSyncableTypeChannel, patch)
		require.NoError(t, err)
		CheckCreatedStatus(t, response)
		assert.NotNil(t, groupSyncable)
	})

	t.Run("System manager without invite_user are allowed to link", func(t *testing.T) {
		_, _, err = th.SystemManagerClient.Login(context.Background(), th.SystemManagerUser.Email, th.SystemManagerUser.Password)
		require.NoError(t, err)
		groupSyncable, response, err = th.SystemManagerClient.LinkGroupSyncable(context.Background(), g.Id, th.BasicChannel.Id, model.GroupSyncableTypeChannel, patch)
		require.NoError(t, err)
		CheckCreatedStatus(t, response)
		assert.NotNil(t, groupSyncable)
	})

	t.Run("Custom groups can't be linked", func(t *testing.T) {
		gid := model.NewId()
		g2, appErr := th.App.CreateGroup(&model.Group{
			DisplayName: "dn_" + gid,
			Name:        model.NewPointer("name" + gid),
			Source:      model.GroupSourceCustom,
			Description: "description_" + gid,
			RemoteId:    model.NewPointer(model.NewId()),
		})
		assert.Nil(t, appErr)

		groupSyncable, response, err = th.Client.LinkGroupSyncable(context.Background(), g2.Id, th.BasicChannel.Id, model.GroupSyncableTypeChannel, patch)
		require.Error(t, err)
		CheckBadRequestStatus(t, response)
		assert.Nil(t, groupSyncable)
	})
}

func TestUnlinkGroupTeam(t *testing.T) {
	mainHelper.Parallel(t)
	th := Setup(t).InitBasic()
	defer th.TearDown()

	id := model.NewId()
	g, appErr := th.App.CreateGroup(&model.Group{
		DisplayName: "dn_" + id,
		Name:        model.NewPointer("name" + id),
		Source:      model.GroupSourceLdap,
		Description: "description_" + id,
		RemoteId:    model.NewPointer(model.NewId()),
	})
	assert.Nil(t, appErr)

	id = model.NewId()
	gRef, appErr := th.App.CreateGroup(&model.Group{
		DisplayName:    "dn_" + id,
		Name:           model.NewPointer("name" + id),
		Source:         model.GroupSourceLdap,
		Description:    "description_" + id,
		RemoteId:       model.NewPointer(model.NewId()),
		AllowReference: true,
	})
	assert.Nil(t, appErr)

	patch := &model.GroupSyncablePatch{
		AutoAdd: model.NewPointer(true),
	}

	th.App.Srv().SetLicense(model.NewTestLicense("ldap"))

	groupSyncable, response, err := th.SystemAdminClient.LinkGroupSyncable(context.Background(), g.Id, th.BasicTeam.Id, model.GroupSyncableTypeTeam, patch)
	require.NoError(t, err)
	CheckCreatedStatus(t, response)
	assert.NotNil(t, groupSyncable)

	groupSyncable, response, err = th.SystemAdminClient.LinkGroupSyncable(context.Background(), gRef.Id, th.BasicTeam.Id, model.GroupSyncableTypeTeam, patch)
	require.NoError(t, err)
	CheckCreatedStatus(t, response)
	assert.NotNil(t, groupSyncable)

	t.Run("Error if no license is installed", func(t *testing.T) {
		th.App.Srv().SetLicense(nil)
		t.Cleanup(func() { th.App.Srv().SetLicense(model.NewTestLicense("ldap")) })

		response, err = th.Client.UnlinkGroupSyncable(context.Background(), g.Id, th.BasicTeam.Id, model.GroupSyncableTypeTeam)
		require.Error(t, err)
		CheckNotImplementedStatus(t, response)

		response, err = th.SystemAdminClient.UnlinkGroupSyncable(context.Background(), g.Id, th.BasicTeam.Id, model.GroupSyncableTypeTeam)
		require.Error(t, err)
		CheckNotImplementedStatus(t, response)
	})

	t.Run("Normal users are not allowed to unlink", func(t *testing.T) {
		response, err = th.Client.UnlinkGroupSyncable(context.Background(), g.Id, th.BasicTeam.Id, model.GroupSyncableTypeTeam)
		assert.Error(t, err)
		CheckForbiddenStatus(t, response)
	})

	time.Sleep(4 * time.Second) // A hack to let "go c.App.SyncRolesAndMembership" finish before moving on.
	th.UpdateUserToTeamAdmin(th.BasicUser, th.BasicTeam)
	response, err = th.Client.Logout(context.Background())
	require.NoError(t, err)
	CheckOKStatus(t, response)
	_, response, err = th.Client.Login(context.Background(), th.BasicUser.Email, th.BasicUser.Password)
	require.NoError(t, err)
	CheckOKStatus(t, response)

	t.Run("Team admins are not allowed to link", func(t *testing.T) {
		response, err = th.Client.UnlinkGroupSyncable(context.Background(), g.Id, th.BasicTeam.Id, model.GroupSyncableTypeTeam)
		require.Error(t, err)
		CheckForbiddenStatus(t, response)
	})

	t.Run("Team admins are allowed to unlink if AllowReference is enabled", func(t *testing.T) {
		response, err = th.Client.UnlinkGroupSyncable(context.Background(), gRef.Id, th.BasicTeam.Id, model.GroupSyncableTypeTeam)
		require.NoError(t, err)
		CheckOKStatus(t, response)

		t.Cleanup(func() {
			groupSyncable, response, err = th.Client.LinkGroupSyncable(context.Background(), gRef.Id, th.BasicTeam.Id, model.GroupSyncableTypeTeam, patch)
			require.NoError(t, err)
			CheckCreatedStatus(t, response)
			assert.NotNil(t, groupSyncable)
		})
	})

	t.Run("System admins are allowed to unlink", func(t *testing.T) {
		response, err = th.SystemAdminClient.UnlinkGroupSyncable(context.Background(), gRef.Id, th.BasicTeam.Id, model.GroupSyncableTypeTeam)
		require.NoError(t, err)
		CheckOKStatus(t, response)
	})

	t.Run("System manager without invite_user are allowed to link", func(t *testing.T) {
		_, _, err = th.SystemManagerClient.Login(context.Background(), th.SystemManagerUser.Email, th.SystemManagerUser.Password)
		require.NoError(t, err)
		response, err = th.SystemManagerClient.UnlinkGroupSyncable(context.Background(), g.Id, th.BasicTeam.Id, model.GroupSyncableTypeTeam)
		require.NoError(t, err)
		CheckOKStatus(t, response)
	})

	t.Run("Custom groups can't get unlinked", func(t *testing.T) {
		gid := model.NewId()
		g2, appErr := th.App.CreateGroup(&model.Group{
			DisplayName: "dn_" + gid,
			Name:        model.NewPointer("name" + gid),
			Source:      model.GroupSourceCustom,
			Description: "description_" + gid,
			RemoteId:    model.NewPointer(model.NewId()),
		})
		assert.Nil(t, appErr)

		response, err = th.Client.UnlinkGroupSyncable(context.Background(), g2.Id, th.BasicTeam.Id, model.GroupSyncableTypeTeam)
		require.Error(t, err)
		CheckBadRequestStatus(t, response)
	})
}

func TestUnlinkGroupChannel(t *testing.T) {
	mainHelper.Parallel(t)
	th := Setup(t).InitBasic()
	defer th.TearDown()

	id := model.NewId()
	g, appErr := th.App.CreateGroup(&model.Group{
		DisplayName: "dn_" + id,
		Name:        model.NewPointer("name" + id),
		Source:      model.GroupSourceLdap,
		Description: "description_" + id,
		RemoteId:    model.NewPointer(model.NewId()),
	})
	assert.Nil(t, appErr)

	id = model.NewId()
	gRef, appErr := th.App.CreateGroup(&model.Group{
		DisplayName:    "dn_" + id,
		Name:           model.NewPointer("name" + id),
		Source:         model.GroupSourceLdap,
		Description:    "description_" + id,
		RemoteId:       model.NewPointer(model.NewId()),
		AllowReference: true,
	})
	assert.Nil(t, appErr)

	patch := &model.GroupSyncablePatch{
		AutoAdd: model.NewPointer(true),
	}

	th.App.Srv().SetLicense(model.NewTestLicense("ldap"))

	groupSyncable, response, err := th.SystemAdminClient.LinkGroupSyncable(context.Background(), g.Id, th.BasicChannel.Id, model.GroupSyncableTypeChannel, patch)
	require.NoError(t, err)
	CheckCreatedStatus(t, response)
	assert.NotNil(t, groupSyncable)

	groupSyncable, response, err = th.SystemAdminClient.LinkGroupSyncable(context.Background(), gRef.Id, th.BasicChannel.Id, model.GroupSyncableTypeChannel, patch)
	require.NoError(t, err)
	CheckCreatedStatus(t, response)
	assert.NotNil(t, groupSyncable)

	t.Run("Error if no license is installed", func(t *testing.T) {
		th.App.Srv().SetLicense(nil)
		t.Cleanup(func() { th.App.Srv().SetLicense(model.NewTestLicense("ldap")) })

		response, err = th.Client.UnlinkGroupSyncable(context.Background(), g.Id, th.BasicChannel.Id, model.GroupSyncableTypeChannel)
		require.Error(t, err)
		CheckNotImplementedStatus(t, response)

		response, err = th.SystemAdminClient.UnlinkGroupSyncable(context.Background(), g.Id, th.BasicChannel.Id, model.GroupSyncableTypeChannel)
		require.Error(t, err)
		CheckNotImplementedStatus(t, response)
	})

	t.Run("Normal users are not allowed to unlink", func(t *testing.T) {
		response, err = th.Client.UnlinkGroupSyncable(context.Background(), g.Id, th.BasicChannel.Id, model.GroupSyncableTypeChannel)
		assert.Error(t, err)
		CheckForbiddenStatus(t, response)
	})

	th.MakeUserChannelAdmin(th.BasicUser, th.BasicChannel)

	response, err = th.Client.Logout(context.Background())
	require.NoError(t, err)
	CheckOKStatus(t, response)
	_, response, err = th.Client.Login(context.Background(), th.BasicUser.Email, th.BasicUser.Password)
	require.NoError(t, err)
	CheckOKStatus(t, response)

	t.Run("Team admins are not allowed to link", func(t *testing.T) {
		response, err = th.Client.UnlinkGroupSyncable(context.Background(), g.Id, th.BasicChannel.Id, model.GroupSyncableTypeChannel)
		require.Error(t, err)
		CheckForbiddenStatus(t, response)
	})

	t.Run("Team admins are allowed to unlink if AllowReference is enabled", func(t *testing.T) {
		response, err = th.Client.UnlinkGroupSyncable(context.Background(), gRef.Id, th.BasicChannel.Id, model.GroupSyncableTypeChannel)
		require.NoError(t, err)
		CheckOKStatus(t, response)

		t.Cleanup(func() {
			groupSyncable, response, err = th.Client.LinkGroupSyncable(context.Background(), gRef.Id, th.BasicChannel.Id, model.GroupSyncableTypeChannel, patch)
			require.NoError(t, err)
			CheckCreatedStatus(t, response)
			assert.NotNil(t, groupSyncable)
		})
	})

	t.Run("System admins are allowed to unlink", func(t *testing.T) {
		response, err = th.SystemAdminClient.UnlinkGroupSyncable(context.Background(), gRef.Id, th.BasicChannel.Id, model.GroupSyncableTypeChannel)
		require.NoError(t, err)
		CheckOKStatus(t, response)
	})

	t.Run("System manager without invite_user are allowed to link", func(t *testing.T) {
		_, _, err = th.SystemManagerClient.Login(context.Background(), th.SystemManagerUser.Email, th.SystemManagerUser.Password)
		require.NoError(t, err)
		response, err = th.SystemManagerClient.UnlinkGroupSyncable(context.Background(), g.Id, th.BasicChannel.Id, model.GroupSyncableTypeChannel)
		require.NoError(t, err)
		CheckOKStatus(t, response)
	})

	t.Run("Custom groups can't get unlinked", func(t *testing.T) {
		gid := model.NewId()
		g2, appErr := th.App.CreateGroup(&model.Group{
			DisplayName: "dn_" + gid,
			Name:        model.NewPointer("name" + gid),
			Source:      model.GroupSourceCustom,
			Description: "description_" + gid,
			RemoteId:    model.NewPointer(model.NewId()),
		})
		assert.Nil(t, appErr)

		response, err = th.Client.UnlinkGroupSyncable(context.Background(), g2.Id, th.BasicChannel.Id, model.GroupSyncableTypeChannel)
		require.Error(t, err)
		CheckBadRequestStatus(t, response)
	})

	t.Run("Unlinking a group in a group constrained channel causes group members to be removed", func(t *testing.T) {
		// Create a test group
		group := th.CreateGroup()

		// Create a channel and set it as group-constrained
		channel := th.CreatePrivateChannel()

		// Create a group user
		groupUser := th.CreateUser()
		th.LinkUserToTeam(groupUser, th.BasicTeam)

		// Create a group member
		_, appErr := th.App.UpsertGroupMember(group.Id, groupUser.Id)
		require.Nil(t, appErr)

		// Associate the group with the channel
		autoAdd := true
		schemeAdmin := true
		_, r, err := th.SystemAdminClient.LinkGroupSyncable(context.Background(), group.Id, channel.Id, model.GroupSyncableTypeChannel, &model.GroupSyncablePatch{AutoAdd: &autoAdd, SchemeAdmin: &schemeAdmin})
		require.NoError(t, err)
		CheckCreatedStatus(t, r)

		// Wait for the user to be added to the channel by polling until you see them
		// or until we hit the timeout
		timeout := time.After(5 * time.Second)
		ticker := time.NewTicker(100 * time.Millisecond)
		defer ticker.Stop()

		var cm *model.ChannelMember
		userFound := false
		for !userFound {
			select {
			case <-timeout:
				require.Fail(t, "Timed out waiting for user to be added to the channel")
				return
			case <-ticker.C:
				// Check if the user is now a member
				cm, _, err = th.SystemAdminClient.GetChannelMember(context.Background(), channel.Id, groupUser.Id, "")
				if err == nil && cm.UserId == groupUser.Id {
					// User has been added, we can continue the test
					userFound = true
				}
			}
		}

		patch := &model.ChannelPatch{}
		patch.GroupConstrained = model.NewPointer(true)
		_, r, err = th.SystemAdminClient.PatchChannel(context.Background(), channel.Id, patch)
		require.NoError(t, err)
		CheckOKStatus(t, r)

		// Unlink the group
		r, err = th.SystemAdminClient.UnlinkGroupSyncable(context.Background(), group.Id, channel.Id, model.GroupSyncableTypeChannel)
		require.NoError(t, err)
		CheckOKStatus(t, r)

		// Wait for the user to be removed from the channel by polling until they're gone
		// or until we hit the timeout
		timeout = time.After(3 * time.Second)
		ticker = time.NewTicker(100 * time.Millisecond)
		defer ticker.Stop()

		userRemoved := false
		for !userRemoved {
			select {
			case <-timeout:
				require.Fail(t, "Timed out waiting for user to be removed from channel")
				return
			case <-ticker.C:
				// Check if the user is still a member
				_, r, err = th.SystemAdminClient.GetChannelMember(context.Background(), channel.Id, groupUser.Id, "")
				if err != nil && r.StatusCode == http.StatusNotFound {
					// User has been removed, we can continue the test
					userRemoved = true
				}
			}
		}

		// Verify the user is no longer a member of the channel
		_, r, err = th.SystemAdminClient.GetChannelMember(context.Background(), channel.Id, groupUser.Id, "")
		require.Error(t, err)
		CheckNotFoundStatus(t, r)
	})

	t.Run("Unlinking a group in a non group constrained channel does not remove group members from the channel", func(t *testing.T) {
		// Create a test group
		group := th.CreateGroup()

		// Create a channel and set it as group-constrained
		channel := th.CreatePrivateChannel()

		// Create a group user
		groupUser := th.CreateUser()
		th.LinkUserToTeam(groupUser, th.BasicTeam)

		// Create a group member
		_, appErr := th.App.UpsertGroupMember(group.Id, groupUser.Id)
		require.Nil(t, appErr)

		// Associate the group with the channel
		autoAdd := true
		schemeAdmin := true
		_, r, err := th.SystemAdminClient.LinkGroupSyncable(context.Background(), group.Id, channel.Id, model.GroupSyncableTypeChannel, &model.GroupSyncablePatch{AutoAdd: &autoAdd, SchemeAdmin: &schemeAdmin})
		require.NoError(t, err)
		CheckCreatedStatus(t, r)

		// Wait for the user to be added to the channel by polling until you see them
		// or until we hit the timeout
		timeout := time.After(5 * time.Second)
		ticker := time.NewTicker(100 * time.Millisecond)
		defer ticker.Stop()

		var cm *model.ChannelMember
		userFound := false
		for !userFound {
			select {
			case <-timeout:
				require.Fail(t, "Timed out waiting for user to be added to the channel")
				return
			case <-ticker.C:
				// Check if the user is now a member
				cm, _, err = th.SystemAdminClient.GetChannelMember(context.Background(), channel.Id, groupUser.Id, "")
				if err == nil && cm.UserId == groupUser.Id {
					// User has been added, we can continue the test
					userFound = true
				}
			}
		}

		// Unlink the group
		r, err = th.SystemAdminClient.UnlinkGroupSyncable(context.Background(), group.Id, channel.Id, model.GroupSyncableTypeChannel)
		require.NoError(t, err)
		CheckOKStatus(t, r)

		// Wait for a reasonable amount of time to ensure the user is not removed because the channel is not group constrained
		timeout = time.After(2 * time.Second)
		ticker = time.NewTicker(100 * time.Millisecond)
		defer ticker.Stop()

		userStillPresent := true
		for userStillPresent {
			select {
			case <-timeout:
				// If we reach the timeout, the user is still present, which is what we want
				// Verify the user is still a member of the channel
				cm, r, err = th.SystemAdminClient.GetChannelMember(context.Background(), channel.Id, groupUser.Id, "")
				require.NoError(t, err)
				CheckOKStatus(t, r)
				require.Equal(t, groupUser.Id, cm.UserId)
				return
			case <-ticker.C:
				// Check if the user is still a member
				_, r, err = th.SystemAdminClient.GetChannelMember(context.Background(), channel.Id, groupUser.Id, "")
				if err != nil && r.StatusCode == http.StatusNotFound {
					// User has been removed, which is not what we want
					require.Fail(t, "User was incorrectly removed from the channel")
					userStillPresent = false
				}
			}
		}
	})
}

func TestGetGroupTeam(t *testing.T) {
	mainHelper.Parallel(t)
	th := Setup(t).InitBasic()
	defer th.TearDown()

	id := model.NewId()
	g, appErr := th.App.CreateGroup(&model.Group{
		DisplayName: "dn_" + id,
		Name:        model.NewPointer("name" + id),
		Source:      model.GroupSourceLdap,
		Description: "description_" + id,
		RemoteId:    model.NewPointer(model.NewId()),
	})
	assert.Nil(t, appErr)

	_, response, err := th.Client.GetGroupSyncable(context.Background(), g.Id, th.BasicTeam.Id, model.GroupSyncableTypeTeam, "")
	require.Error(t, err)
	CheckNotImplementedStatus(t, response)

	_, response, err = th.SystemAdminClient.GetGroupSyncable(context.Background(), g.Id, th.BasicTeam.Id, model.GroupSyncableTypeTeam, "")
	require.Error(t, err)
	CheckNotImplementedStatus(t, response)

	th.App.Srv().SetLicense(model.NewTestLicense("ldap"))

	patch := &model.GroupSyncablePatch{
		AutoAdd: model.NewPointer(true),
	}

	_, response, _ = th.SystemAdminClient.LinkGroupSyncable(context.Background(), g.Id, th.BasicTeam.Id, model.GroupSyncableTypeTeam, patch)
	assert.Equal(t, http.StatusCreated, response.StatusCode)

	groupSyncable, response, err := th.SystemAdminClient.GetGroupSyncable(context.Background(), g.Id, th.BasicTeam.Id, model.GroupSyncableTypeTeam, "")
	require.NoError(t, err)
	CheckOKStatus(t, response)
	assert.NotNil(t, groupSyncable)

	assert.Equal(t, g.Id, groupSyncable.GroupId)
	assert.Equal(t, th.BasicTeam.Id, groupSyncable.SyncableId)
	assert.Equal(t, *patch.AutoAdd, groupSyncable.AutoAdd)

	_, response, err = th.SystemAdminClient.GetGroupSyncable(context.Background(), model.NewId(), th.BasicTeam.Id, model.GroupSyncableTypeTeam, "")
	require.Error(t, err)
	CheckNotFoundStatus(t, response)

	_, response, err = th.SystemAdminClient.GetGroupSyncable(context.Background(), g.Id, model.NewId(), model.GroupSyncableTypeTeam, "")
	require.Error(t, err)
	CheckNotFoundStatus(t, response)

	_, response, err = th.SystemAdminClient.GetGroupSyncable(context.Background(), "asdfasdfe3", th.BasicTeam.Id, model.GroupSyncableTypeTeam, "")
	require.Error(t, err)
	CheckBadRequestStatus(t, response)

	_, response, err = th.SystemAdminClient.GetGroupSyncable(context.Background(), g.Id, "asdfasdfe3", model.GroupSyncableTypeTeam, "")
	require.Error(t, err)
	CheckBadRequestStatus(t, response)

	_, err = th.SystemAdminClient.Logout(context.Background())
	require.NoError(t, err)
	_, response, err = th.SystemAdminClient.GetGroupSyncable(context.Background(), g.Id, th.BasicTeam.Id, model.GroupSyncableTypeTeam, "")
	require.Error(t, err)
	CheckUnauthorizedStatus(t, response)
}

func TestGetGroupChannel(t *testing.T) {
	mainHelper.Parallel(t)
	th := Setup(t).InitBasic()
	defer th.TearDown()

	id := model.NewId()
	g, appErr := th.App.CreateGroup(&model.Group{
		DisplayName: "dn_" + id,
		Name:        model.NewPointer("name" + id),
		Source:      model.GroupSourceLdap,
		Description: "description_" + id,
		RemoteId:    model.NewPointer(model.NewId()),
	})
	assert.Nil(t, appErr)

	_, response, err := th.Client.GetGroupSyncable(context.Background(), g.Id, th.BasicChannel.Id, model.GroupSyncableTypeChannel, "")
	require.Error(t, err)
	CheckNotImplementedStatus(t, response)

	_, response, err = th.SystemAdminClient.GetGroupSyncable(context.Background(), g.Id, th.BasicChannel.Id, model.GroupSyncableTypeChannel, "")
	require.Error(t, err)
	CheckNotImplementedStatus(t, response)

	th.App.Srv().SetLicense(model.NewTestLicense("ldap"))

	patch := &model.GroupSyncablePatch{
		AutoAdd: model.NewPointer(true),
	}

	_, response, _ = th.SystemAdminClient.LinkGroupSyncable(context.Background(), g.Id, th.BasicChannel.Id, model.GroupSyncableTypeChannel, patch)
	assert.Equal(t, http.StatusCreated, response.StatusCode)

	groupSyncable, response, err := th.SystemAdminClient.GetGroupSyncable(context.Background(), g.Id, th.BasicChannel.Id, model.GroupSyncableTypeChannel, "")
	require.NoError(t, err)
	CheckOKStatus(t, response)
	assert.NotNil(t, groupSyncable)

	assert.Equal(t, g.Id, groupSyncable.GroupId)
	assert.Equal(t, th.BasicChannel.Id, groupSyncable.SyncableId)
	assert.Equal(t, *patch.AutoAdd, groupSyncable.AutoAdd)

	_, response, err = th.SystemAdminClient.GetGroupSyncable(context.Background(), model.NewId(), th.BasicChannel.Id, model.GroupSyncableTypeChannel, "")
	require.Error(t, err)
	CheckNotFoundStatus(t, response)

	_, response, err = th.SystemAdminClient.GetGroupSyncable(context.Background(), g.Id, model.NewId(), model.GroupSyncableTypeChannel, "")
	require.Error(t, err)
	CheckNotFoundStatus(t, response)

	_, response, err = th.SystemAdminClient.GetGroupSyncable(context.Background(), "asdfasdfe3", th.BasicChannel.Id, model.GroupSyncableTypeChannel, "")
	require.Error(t, err)
	CheckBadRequestStatus(t, response)

	_, response, err = th.SystemAdminClient.GetGroupSyncable(context.Background(), g.Id, "asdfasdfe3", model.GroupSyncableTypeChannel, "")
	require.Error(t, err)
	CheckBadRequestStatus(t, response)

	_, err = th.SystemAdminClient.Logout(context.Background())
	require.NoError(t, err)
	_, response, err = th.SystemAdminClient.GetGroupSyncable(context.Background(), g.Id, th.BasicChannel.Id, model.GroupSyncableTypeChannel, "")
	require.Error(t, err)
	CheckUnauthorizedStatus(t, response)
}

func TestGetGroupTeams(t *testing.T) {
	mainHelper.Parallel(t)
	th := Setup(t)
	defer th.TearDown()

	id := model.NewId()
	g, appErr := th.App.CreateGroup(&model.Group{
		DisplayName: "dn_" + id,
		Name:        model.NewPointer("name" + id),
		Source:      model.GroupSourceLdap,
		Description: "description_" + id,
		RemoteId:    model.NewPointer(model.NewId()),
	})
	assert.Nil(t, appErr)

	th.App.Srv().SetLicense(model.NewTestLicense("ldap"))

	patch := &model.GroupSyncablePatch{
		AutoAdd: model.NewPointer(true),
	}

	for i := 0; i < 10; i++ {
		team := th.CreateTeam()
		_, response, _ := th.SystemAdminClient.LinkGroupSyncable(context.Background(), g.Id, team.Id, model.GroupSyncableTypeTeam, patch)
		assert.Equal(t, http.StatusCreated, response.StatusCode)
	}

	th.App.Srv().SetLicense(nil)

	_, response, err := th.Client.GetGroupSyncables(context.Background(), g.Id, model.GroupSyncableTypeTeam, "")
	require.Error(t, err)
	CheckNotImplementedStatus(t, response)

	_, response, err = th.SystemAdminClient.GetGroupSyncables(context.Background(), g.Id, model.GroupSyncableTypeTeam, "")
	require.Error(t, err)
	CheckNotImplementedStatus(t, response)

	th.App.Srv().SetLicense(model.NewTestLicense("ldap"))

	_, response, _ = th.Client.GetGroupSyncables(context.Background(), g.Id, model.GroupSyncableTypeTeam, "")
	assert.Equal(t, http.StatusForbidden, response.StatusCode)

	groupSyncables, response, err := th.SystemAdminClient.GetGroupSyncables(context.Background(), g.Id, model.GroupSyncableTypeTeam, "")
	require.NoError(t, err)
	CheckOKStatus(t, response)

	assert.Len(t, groupSyncables, 10)

	_, err = th.SystemAdminClient.Logout(context.Background())
	require.NoError(t, err)
	_, response, err = th.SystemAdminClient.GetGroupSyncables(context.Background(), g.Id, model.GroupSyncableTypeTeam, "")
	require.Error(t, err)
	CheckUnauthorizedStatus(t, response)
}

func TestGetGroupChannels(t *testing.T) {
	mainHelper.Parallel(t)
	th := Setup(t).InitBasic()
	defer th.TearDown()

	id := model.NewId()
	g, appErr := th.App.CreateGroup(&model.Group{
		DisplayName: "dn_" + id,
		Name:        model.NewPointer("name" + id),
		Source:      model.GroupSourceLdap,
		Description: "description_" + id,
		RemoteId:    model.NewPointer(model.NewId()),
	})
	assert.Nil(t, appErr)

	th.App.Srv().SetLicense(model.NewTestLicense("ldap"))

	patch := &model.GroupSyncablePatch{
		AutoAdd: model.NewPointer(true),
	}

	for i := 0; i < 10; i++ {
		channel := th.CreatePublicChannel()
		_, response, _ := th.SystemAdminClient.LinkGroupSyncable(context.Background(), g.Id, channel.Id, model.GroupSyncableTypeChannel, patch)
		assert.Equal(t, http.StatusCreated, response.StatusCode)
	}

	th.App.Srv().SetLicense(nil)

	_, response, err := th.Client.GetGroupSyncables(context.Background(), g.Id, model.GroupSyncableTypeChannel, "")
	require.Error(t, err)
	CheckNotImplementedStatus(t, response)

	_, response, err = th.SystemAdminClient.GetGroupSyncables(context.Background(), g.Id, model.GroupSyncableTypeChannel, "")
	require.Error(t, err)
	CheckNotImplementedStatus(t, response)

	th.App.Srv().SetLicense(model.NewTestLicense("ldap"))

	_, response, _ = th.Client.GetGroupSyncables(context.Background(), g.Id, model.GroupSyncableTypeChannel, "")
	assert.Equal(t, http.StatusForbidden, response.StatusCode)

	groupSyncables, response, _ := th.SystemAdminClient.GetGroupSyncables(context.Background(), g.Id, model.GroupSyncableTypeChannel, "")
	CheckOKStatus(t, response)

	assert.Len(t, groupSyncables, 10)

	_, err = th.SystemAdminClient.Logout(context.Background())
	require.NoError(t, err)
	_, response, err = th.SystemAdminClient.GetGroupSyncables(context.Background(), g.Id, model.GroupSyncableTypeChannel, "")
	require.Error(t, err)
	CheckUnauthorizedStatus(t, response)
}

func TestPatchGroupTeam(t *testing.T) {
	mainHelper.Parallel(t)
	th := Setup(t).InitBasic()
	defer th.TearDown()

	id := model.NewId()
	g, appErr := th.App.CreateGroup(&model.Group{
		DisplayName: "dn_" + id,
		Name:        model.NewPointer("name" + id),
		Source:      model.GroupSourceLdap,
		Description: "description_" + id,
		RemoteId:    model.NewPointer(model.NewId()),
	})
	assert.Nil(t, appErr)

	patch := &model.GroupSyncablePatch{
		AutoAdd: model.NewPointer(true),
	}

	th.App.Srv().SetLicense(model.NewTestLicense("ldap"))

	groupSyncable, response, _ := th.SystemAdminClient.LinkGroupSyncable(context.Background(), g.Id, th.BasicTeam.Id, model.GroupSyncableTypeTeam, patch)
	assert.Equal(t, http.StatusCreated, response.StatusCode)
	assert.NotNil(t, groupSyncable)
	assert.True(t, groupSyncable.AutoAdd)

	_, response, _ = th.Client.PatchGroupSyncable(context.Background(), g.Id, th.BasicTeam.Id, model.GroupSyncableTypeTeam, patch)
	assert.Equal(t, http.StatusForbidden, response.StatusCode)

	th.App.Srv().SetLicense(nil)

	_, response, err := th.SystemAdminClient.PatchGroupSyncable(context.Background(), g.Id, th.BasicTeam.Id, model.GroupSyncableTypeTeam, patch)
	require.Error(t, err)
	CheckNotImplementedStatus(t, response)

	th.App.Srv().SetLicense(model.NewTestLicense("ldap"))

	patch.AutoAdd = model.NewPointer(false)
	groupSyncable, response, err = th.SystemAdminClient.PatchGroupSyncable(context.Background(), g.Id, th.BasicTeam.Id, model.GroupSyncableTypeTeam, patch)
	require.NoError(t, err)
	CheckOKStatus(t, response)
	assert.False(t, groupSyncable.AutoAdd)

	assert.Equal(t, g.Id, groupSyncable.GroupId)
	assert.Equal(t, th.BasicTeam.Id, groupSyncable.SyncableId)
	assert.Equal(t, model.GroupSyncableTypeTeam, groupSyncable.Type)

	patch.AutoAdd = model.NewPointer(true)
	_, response, _ = th.SystemAdminClient.PatchGroupSyncable(context.Background(), g.Id, th.BasicTeam.Id, model.GroupSyncableTypeTeam, patch)
	CheckOKStatus(t, response)

	_, response, err = th.SystemAdminClient.PatchGroupSyncable(context.Background(), model.NewId(), th.BasicTeam.Id, model.GroupSyncableTypeTeam, patch)
	require.Error(t, err)
	CheckNotFoundStatus(t, response)

	_, response, err = th.SystemAdminClient.PatchGroupSyncable(context.Background(), g.Id, model.NewId(), model.GroupSyncableTypeTeam, patch)
	require.Error(t, err)
	CheckNotFoundStatus(t, response)

	_, response, err = th.SystemAdminClient.PatchGroupSyncable(context.Background(), "abc", th.BasicTeam.Id, model.GroupSyncableTypeTeam, patch)
	require.Error(t, err)
	CheckBadRequestStatus(t, response)

	_, response, err = th.SystemAdminClient.PatchGroupSyncable(context.Background(), g.Id, "abc", model.GroupSyncableTypeTeam, patch)
	require.Error(t, err)
	CheckBadRequestStatus(t, response)

	_, err = th.SystemAdminClient.Logout(context.Background())
	require.NoError(t, err)
	_, response, err = th.SystemAdminClient.PatchGroupSyncable(context.Background(), g.Id, th.BasicTeam.Id, model.GroupSyncableTypeTeam, patch)
	require.Error(t, err)
	CheckUnauthorizedStatus(t, response)
}

func TestPatchGroupChannel(t *testing.T) {
	mainHelper.Parallel(t)
	th := Setup(t).InitBasic()
	defer th.TearDown()

	id := model.NewId()
	g, appErr := th.App.CreateGroup(&model.Group{
		DisplayName: "dn_" + id,
		Name:        model.NewPointer("name" + id),
		Source:      model.GroupSourceLdap,
		Description: "description_" + id,
		RemoteId:    model.NewPointer(model.NewId()),
	})
	assert.Nil(t, appErr)

	patch := &model.GroupSyncablePatch{
		AutoAdd: model.NewPointer(true),
	}

	th.App.Srv().SetLicense(model.NewTestLicense("ldap"))

	groupSyncable, response, _ := th.SystemAdminClient.LinkGroupSyncable(context.Background(), g.Id, th.BasicChannel.Id, model.GroupSyncableTypeChannel, patch)
	assert.Equal(t, http.StatusCreated, response.StatusCode)
	assert.NotNil(t, groupSyncable)
	assert.True(t, groupSyncable.AutoAdd)

	role, appErr := th.App.GetRoleByName(context.Background(), "channel_user")
	require.Nil(t, appErr)
	originalPermissions := role.Permissions
	_, appErr = th.App.PatchRole(role, &model.RolePatch{Permissions: &[]string{}})
	require.Nil(t, appErr)

	_, response, _ = th.Client.PatchGroupSyncable(context.Background(), g.Id, th.BasicChannel.Id, model.GroupSyncableTypeChannel, patch)
	assert.Equal(t, http.StatusForbidden, response.StatusCode)

	_, appErr = th.App.PatchRole(role, &model.RolePatch{Permissions: &originalPermissions})
	require.Nil(t, appErr)

	th.App.Srv().SetLicense(nil)

	_, response, err := th.SystemAdminClient.PatchGroupSyncable(context.Background(), g.Id, th.BasicChannel.Id, model.GroupSyncableTypeChannel, patch)
	require.Error(t, err)
	CheckNotImplementedStatus(t, response)

	th.App.Srv().SetLicense(model.NewTestLicense("ldap"))

	patch.AutoAdd = model.NewPointer(false)
	groupSyncable, response, err = th.SystemAdminClient.PatchGroupSyncable(context.Background(), g.Id, th.BasicChannel.Id, model.GroupSyncableTypeChannel, patch)
	require.NoError(t, err)
	CheckOKStatus(t, response)
	assert.False(t, groupSyncable.AutoAdd)

	assert.Equal(t, g.Id, groupSyncable.GroupId)
	assert.Equal(t, th.BasicChannel.Id, groupSyncable.SyncableId)
	assert.Equal(t, th.BasicChannel.TeamId, groupSyncable.TeamID)
	assert.Equal(t, model.GroupSyncableTypeChannel, groupSyncable.Type)

	patch.AutoAdd = model.NewPointer(true)
	_, response, err = th.SystemAdminClient.PatchGroupSyncable(context.Background(), g.Id, th.BasicChannel.Id, model.GroupSyncableTypeChannel, patch)
	require.NoError(t, err)
	CheckOKStatus(t, response)

	_, response, err = th.SystemAdminClient.PatchGroupSyncable(context.Background(), model.NewId(), th.BasicChannel.Id, model.GroupSyncableTypeChannel, patch)
	require.Error(t, err)
	CheckNotFoundStatus(t, response)

	_, response, err = th.SystemAdminClient.PatchGroupSyncable(context.Background(), g.Id, model.NewId(), model.GroupSyncableTypeChannel, patch)
	require.Error(t, err)
	CheckNotFoundStatus(t, response)

	_, response, err = th.SystemAdminClient.PatchGroupSyncable(context.Background(), "abc", th.BasicChannel.Id, model.GroupSyncableTypeChannel, patch)
	require.Error(t, err)
	CheckBadRequestStatus(t, response)

	_, response, err = th.SystemAdminClient.PatchGroupSyncable(context.Background(), g.Id, "abc", model.GroupSyncableTypeChannel, patch)
	require.Error(t, err)
	CheckBadRequestStatus(t, response)

	_, err = th.SystemAdminClient.Logout(context.Background())
	require.NoError(t, err)
	_, response, err = th.SystemAdminClient.PatchGroupSyncable(context.Background(), g.Id, th.BasicChannel.Id, model.GroupSyncableTypeChannel, patch)
	require.Error(t, err)
	CheckUnauthorizedStatus(t, response)
}

func TestGetGroupsByChannel(t *testing.T) {
	mainHelper.Parallel(t)
	th := Setup(t).InitBasic()
	defer th.TearDown()

	id := model.NewId()
	group, appErr := th.App.CreateGroup(&model.Group{
		DisplayName:    "dn_" + id,
		Name:           model.NewPointer("name" + id),
		Source:         model.GroupSourceLdap,
		Description:    "description_" + id,
		RemoteId:       model.NewPointer(model.NewId()),
		AllowReference: true,
	})
	assert.Nil(t, appErr)

	// Create a group with AllowReference=false
	id2 := model.NewId()
	groupNoRef, appErr := th.App.CreateGroup(&model.Group{
		DisplayName:    "dn_" + id2,
		Name:           model.NewPointer("name" + id2),
		Source:         model.GroupSourceLdap,
		Description:    "description_" + id2,
		RemoteId:       model.NewPointer(model.NewId()),
		AllowReference: false,
	})
	assert.Nil(t, appErr)

	// Create a group with AllowReference=true
	id3 := model.NewId()
	groupWithRef, appErr := th.App.CreateGroup(&model.Group{
		DisplayName:    "dn_" + id3,
		Name:           model.NewPointer("name" + id3),
		Source:         model.GroupSourceLdap,
		Description:    "description_" + id3,
		RemoteId:       model.NewPointer(model.NewId()),
		AllowReference: true,
	})
	assert.Nil(t, appErr)

	groupSyncable, appErr := th.App.UpsertGroupSyncable(&model.GroupSyncable{
		AutoAdd:    true,
		SyncableId: th.BasicChannel.Id,
		Type:       model.GroupSyncableTypeChannel,
		GroupId:    group.Id,
	})
	assert.Nil(t, appErr)

	_, appErr = th.App.UpsertGroupSyncable(&model.GroupSyncable{
		AutoAdd:    true,
		SyncableId: th.BasicChannel.Id,
		Type:       model.GroupSyncableTypeChannel,
		GroupId:    groupNoRef.Id,
	})
	assert.Nil(t, appErr)

	_, appErr = th.App.UpsertGroupSyncable(&model.GroupSyncable{
		AutoAdd:    true,
		SyncableId: th.BasicChannel.Id,
		Type:       model.GroupSyncableTypeChannel,
		GroupId:    groupWithRef.Id,
	})
	assert.Nil(t, appErr)

	opts := model.GroupSearchOpts{
		PageOpts: &model.PageOpts{
			Page:    0,
			PerPage: 60,
		},
	}

	th.App.Srv().SetLicense(model.NewTestLicense("ldap"))

	th.TestForSystemAdminAndLocal(t, func(t *testing.T, client *model.Client4) {
		_, _, response, err := client.GetGroupsByChannel(context.Background(), "asdfasdf", opts)
		require.Error(t, err)
		CheckBadRequestStatus(t, response)
	})

	th.App.Srv().SetLicense(nil)

	th.TestForSystemAdminAndLocal(t, func(t *testing.T, client *model.Client4) {
		_, _, response, err := client.GetGroupsByChannel(context.Background(), th.BasicChannel.Id, opts)
		require.Error(t, err)
		if client == th.SystemAdminClient {
			CheckNotImplementedStatus(t, response)
		} else {
			CheckForbiddenStatus(t, response)
		}
	})

	th.App.Srv().SetLicense(model.NewTestLicense("ldap"))

	privateChannel := th.CreateChannelWithClient(th.SystemAdminClient, model.ChannelTypePrivate)

	_, _, response, err := th.Client.GetGroupsByChannel(context.Background(), privateChannel.Id, opts)
	require.Error(t, err)
	CheckForbiddenStatus(t, response)

	th.TestForSystemAdminAndLocal(t, func(t *testing.T, client *model.Client4) {
		var groups []*model.GroupWithSchemeAdmin
		groups, _, _, err = client.GetGroupsByChannel(context.Background(), th.BasicChannel.Id, opts)
		assert.NoError(t, err)
		assert.Len(t, groups, 3)

		// Admin should see all groups
		foundNoRef := false
		foundWithRef := false
		for _, g := range groups {
			if g.Group.Id == groupNoRef.Id {
				foundNoRef = true
			}
			if g.Group.Id == groupWithRef.Id {
				foundWithRef = true
			}
		}
		assert.True(t, foundNoRef, "Admin should see groups with AllowReference=false")
		assert.True(t, foundWithRef, "Admin should see groups with AllowReference=true")
	})

	// set syncable to true
	groupSyncable.SchemeAdmin = true
	_, appErr = th.App.UpdateGroupSyncable(groupSyncable)
	require.Nil(t, appErr)

	th.TestForSystemAdminAndLocal(t, func(t *testing.T, client *model.Client4) {
		groups, _, _, err := client.GetGroupsByChannel(context.Background(), th.BasicChannel.Id, opts)
		assert.NoError(t, err)
		assert.Len(t, groups, 3)

		// Verify SchemeAdmin field is updated for the first group
		for _, g := range groups {
			if g.Group.Id == group.Id {
				require.NotNil(t, g.SchemeAdmin)
				require.True(t, *g.SchemeAdmin)
			}
		}

		groups, _, _, err = client.GetGroupsByChannel(context.Background(), model.NewId(), opts)
		CheckErrorID(t, err, "app.channel.get.existing.app_error")
		assert.Empty(t, groups)
	})
}

func TestGetGroupsAssociatedToChannelsByTeam(t *testing.T) {
	mainHelper.Parallel(t)
	th := Setup(t).InitBasic()
	defer th.TearDown()

	id := model.NewId()
	group, appErr := th.App.CreateGroup(&model.Group{
		DisplayName: "dn_" + id,
		Name:        model.NewPointer("name" + id),
		Source:      model.GroupSourceLdap,
		Description: "description_" + id,
		RemoteId:    model.NewPointer(model.NewId()),
	})
	assert.Nil(t, appErr)

	// Create a group with AllowReference=false
	id2 := model.NewId()
	groupNoRef, appErr := th.App.CreateGroup(&model.Group{
		DisplayName:    "dn_" + id2,
		Name:           model.NewPointer("name" + id2),
		Source:         model.GroupSourceLdap,
		Description:    "description_" + id2,
		RemoteId:       model.NewPointer(model.NewId()),
		AllowReference: false,
	})
	assert.Nil(t, appErr)

	// Create a group with AllowReference=true
	id3 := model.NewId()
	groupWithRef, appErr := th.App.CreateGroup(&model.Group{
		DisplayName:    "dn_" + id3,
		Name:           model.NewPointer("name" + id3),
		Source:         model.GroupSourceLdap,
		Description:    "description_" + id3,
		RemoteId:       model.NewPointer(model.NewId()),
		AllowReference: true,
	})
	assert.Nil(t, appErr)

	groupSyncable, appErr := th.App.UpsertGroupSyncable(&model.GroupSyncable{
		AutoAdd:    true,
		SyncableId: th.BasicChannel.Id,
		Type:       model.GroupSyncableTypeChannel,
		GroupId:    group.Id,
	})
	assert.Nil(t, appErr)

	_, appErr = th.App.UpsertGroupSyncable(&model.GroupSyncable{
		AutoAdd:    true,
		SyncableId: th.BasicChannel.Id,
		Type:       model.GroupSyncableTypeChannel,
		GroupId:    groupNoRef.Id,
	})
	assert.Nil(t, appErr)

	_, appErr = th.App.UpsertGroupSyncable(&model.GroupSyncable{
		AutoAdd:    true,
		SyncableId: th.BasicChannel.Id,
		Type:       model.GroupSyncableTypeChannel,
		GroupId:    groupWithRef.Id,
	})
	assert.Nil(t, appErr)

	opts := model.GroupSearchOpts{
		PageOpts: &model.PageOpts{
			Page:    0,
			PerPage: 60,
		},
	}

	th.App.Srv().SetLicense(model.NewTestLicense("ldap"))

	_, response, err := th.SystemAdminClient.GetGroupsAssociatedToChannelsByTeam(context.Background(), "asdfasdf", opts)
	require.Error(t, err)
	CheckBadRequestStatus(t, response)

	th.App.Srv().SetLicense(nil)

	_, response, err = th.SystemAdminClient.GetGroupsAssociatedToChannelsByTeam(context.Background(), th.BasicTeam.Id, opts)
	require.Error(t, err)
	CheckNotImplementedStatus(t, response)

	th.App.Srv().SetLicense(model.NewTestLicense("ldap"))

	groups, _, err := th.SystemAdminClient.GetGroupsAssociatedToChannelsByTeam(context.Background(), th.BasicTeam.Id, opts)
	assert.NoError(t, err)

	// Admin should see all groups
	assert.Len(t, groups[th.BasicChannel.Id], 3)

	foundNoRef := false
	foundWithRef := false
	for _, g := range groups[th.BasicChannel.Id] {
		if g.Group.Id == groupNoRef.Id {
			foundNoRef = true
		}
		if g.Group.Id == groupWithRef.Id {
			foundWithRef = true
		}
	}
	assert.True(t, foundNoRef, "Admin should see groups with AllowReference=false")
	assert.True(t, foundWithRef, "Admin should see groups with AllowReference=true")

	// set syncable to true
	groupSyncable.SchemeAdmin = true
	_, appErr = th.App.UpdateGroupSyncable(groupSyncable)
	require.Nil(t, appErr)

	// Test with regular user and FilterAllowReference
	t.Run("regular user with FilterAllowReference", func(t *testing.T) {
		optsWithFilter := opts
		optsWithFilter.FilterAllowReference = true

		groups, _, err = th.Client.GetGroupsAssociatedToChannelsByTeam(context.Background(), th.BasicTeam.Id, optsWithFilter)
		assert.NoError(t, err)

		// Regular user should only see groups with AllowReference=true
		for _, groupList := range groups {
			for _, g := range groupList {
				if g.Group.Id == groupWithRef.Id {
					assert.True(t, g.Group.AllowReference)
				}
				assert.NotEqual(t, g.Group.Id, groupNoRef.Id, "Non-admin user should not see groups with AllowReference=false")
			}
		}
	})

	groups, _, err = th.SystemAdminClient.GetGroupsAssociatedToChannelsByTeam(context.Background(), model.NewId(), opts)
	assert.NoError(t, err)
	assert.Empty(t, groups)

	t.Run("should get the groups ok when belonging to the team", func(t *testing.T) {
		var resp *model.Response
		groups, resp, err = th.Client.GetGroupsAssociatedToChannelsByTeam(context.Background(), th.BasicTeam.Id, opts)
		require.NoError(t, err)
		CheckOKStatus(t, resp)
		require.NotEmpty(t, groups)
	})

	t.Run("should return forbidden when the user doesn't have the right permissions", func(t *testing.T) {
		require.Nil(t, th.App.RemoveUserFromTeam(th.Context, th.BasicTeam.Id, th.BasicUser.Id, th.SystemAdminUser.Id))
		defer func() {
			_, _, appErr := th.App.AddUserToTeam(th.Context, th.BasicTeam.Id, th.BasicUser.Id, th.SystemAdminUser.Id)
			require.Nil(t, appErr)
		}()
		var resp *model.Response
		groups, resp, err = th.Client.GetGroupsAssociatedToChannelsByTeam(context.Background(), th.BasicTeam.Id, opts)
		require.Error(t, err)
		CheckForbiddenStatus(t, resp)
		require.Empty(t, groups)
	})
}

func TestGetGroupsByTeam(t *testing.T) {
	mainHelper.Parallel(t)
	th := Setup(t).InitBasic()
	defer th.TearDown()

	id := model.NewId()
	group, err := th.App.CreateGroup(&model.Group{
		DisplayName:    "dn1_" + id,
		Name:           model.NewPointer("name" + id),
		Source:         model.GroupSourceLdap,
		Description:    "description_" + id,
		RemoteId:       model.NewPointer(model.NewId()),
		AllowReference: true,
	})
	assert.Nil(t, err)

	id2 := model.NewId()
	groupNoRef, err := th.App.CreateGroup(&model.Group{
		DisplayName:    "dn2_" + id2,
		Name:           model.NewPointer("name" + id2),
		Source:         model.GroupSourceLdap,
		Description:    "description_" + id2,
		RemoteId:       model.NewPointer(model.NewId()),
		AllowReference: false,
	})
	assert.Nil(t, err)

	id3 := model.NewId()
	groupWithRef, err := th.App.CreateGroup(&model.Group{
		DisplayName:    "dn3_" + id3,
		Name:           model.NewPointer("name" + id3),
		Source:         model.GroupSourceLdap,
		Description:    "description_" + id3,
		RemoteId:       model.NewPointer(model.NewId()),
		AllowReference: true,
	})
	assert.Nil(t, err)

	groupSyncable, err := th.App.UpsertGroupSyncable(&model.GroupSyncable{
		AutoAdd:    true,
		SyncableId: th.BasicTeam.Id,
		Type:       model.GroupSyncableTypeTeam,
		GroupId:    group.Id,
	})
	assert.Nil(t, err)

	_, err = th.App.UpsertGroupSyncable(&model.GroupSyncable{
		AutoAdd:    true,
		SyncableId: th.BasicTeam.Id,
		Type:       model.GroupSyncableTypeTeam,
		GroupId:    groupNoRef.Id,
	})
	assert.Nil(t, err)

	_, err = th.App.UpsertGroupSyncable(&model.GroupSyncable{
		AutoAdd:    true,
		SyncableId: th.BasicTeam.Id,
		Type:       model.GroupSyncableTypeTeam,
		GroupId:    groupWithRef.Id,
	})
	assert.Nil(t, err)

	opts := model.GroupSearchOpts{
		PageOpts: &model.PageOpts{
			Page:    0,
			PerPage: 60,
		},
	}

	th.App.Srv().SetLicense(model.NewTestLicenseSKU(model.LicenseShortSkuProfessional))

	th.TestForSystemAdminAndLocal(t, func(t *testing.T, client *model.Client4) {
		_, _, response, err := client.GetGroupsByTeam(context.Background(), "asdfasdf", opts)
		require.Error(t, err)
		CheckBadRequestStatus(t, response)
	})

	appErr := th.App.Srv().RemoveLicense()
	require.Nil(t, appErr)

	th.TestForSystemAdminAndLocal(t, func(t *testing.T, client *model.Client4) {
		_, _, response, err := client.GetGroupsByTeam(context.Background(), th.BasicTeam.Id, opts)
		require.Error(t, err)
		if client == th.SystemAdminClient {
			CheckNotImplementedStatus(t, response)
		} else {
			CheckForbiddenStatus(t, response)
		}
	})

	th.App.Srv().SetLicense(model.NewTestLicense("ldap"))

	th.TestForSystemAdminAndLocal(t, func(t *testing.T, client *model.Client4) {
		groups, _, _, err := client.GetGroupsByTeam(context.Background(), th.BasicTeam.Id, opts)
		assert.NoError(t, err)
		existingGroups := []*model.GroupWithSchemeAdmin{
			{
				Group:       *group,
				SchemeAdmin: model.NewPointer(false),
			},
			{
				Group:       *groupNoRef,
				SchemeAdmin: model.NewPointer(false),
			},
			{
				Group:       *groupWithRef,
				SchemeAdmin: model.NewPointer(false),
			},
		}
		assert.ElementsMatch(t, existingGroups, groups)
		require.NotNil(t, groups[0].SchemeAdmin)
		require.False(t, *groups[0].SchemeAdmin)
	})

	// set syncable to true
	groupSyncable.SchemeAdmin = true
	_, err = th.App.UpdateGroupSyncable(groupSyncable)
	require.Nil(t, err)

	th.TestForSystemAdminAndLocal(t, func(t *testing.T, client *model.Client4) {
		groups, _, _, err := client.GetGroupsByTeam(context.Background(), th.BasicTeam.Id, opts)
		assert.NoError(t, err)
		existingGroups := []*model.GroupWithSchemeAdmin{
			{
				Group:       *group,
				SchemeAdmin: model.NewPointer(true),
			},
			{
				Group:       *groupNoRef,
				SchemeAdmin: model.NewPointer(false),
			},
			{
				Group:       *groupWithRef,
				SchemeAdmin: model.NewPointer(false),
			},
		}

		assert.ElementsMatch(t, existingGroups, groups)

		groups, _, _, err = client.GetGroupsByTeam(context.Background(), model.NewId(), opts)
		assert.NoError(t, err)
		assert.Empty(t, groups)
	})

	t.Run("groups should be fetched only by users with the right permissions", func(t *testing.T) {
		th.TestForSystemAdminAndLocal(t, func(t *testing.T, client *model.Client4) {
			groups, _, _, err := client.GetGroupsByTeam(context.Background(), th.BasicTeam.Id, opts)
			require.NoError(t, err)
			require.Len(t, groups, 3)
			// Admin should see all groups
			foundNoRef := false
			foundWithRef := false
			for _, g := range groups {
				if g.Group.Id == groupNoRef.Id {
					foundNoRef = true
				}
				if g.Group.Id == groupWithRef.Id {
					foundWithRef = true
				}
			}
			assert.True(t, foundNoRef, "Admin should see groups with AllowReference=false")
			assert.True(t, foundWithRef, "Admin should see groups with AllowReference=true")
		}, "groups can be fetched by system admins even if they're not part of a team")

		t.Run("user can fetch groups if it's part of the team", func(t *testing.T) {
			optsWithFilter := opts

			groups, _, _, err := th.Client.GetGroupsByTeam(context.Background(), th.BasicTeam.Id, optsWithFilter)
			require.NoError(t, err)

			for _, g := range groups {
				if g.Group.Id == groupWithRef.Id {
					assert.True(t, g.Group.AllowReference)
				}
				assert.NotEqual(t, g.Group.Id, groupNoRef.Id, "Non-admin user should not see groups with AllowReference=false")
			}
		})

		t.Run("user can't fetch groups if it's not part of the team", func(t *testing.T) {
			require.Nil(t, th.App.RemoveUserFromTeam(th.Context, th.BasicTeam.Id, th.BasicUser.Id, th.SystemAdminUser.Id))
			defer func() {
				_, _, appErr := th.App.AddUserToTeam(th.Context, th.BasicTeam.Id, th.BasicUser.Id, th.SystemAdminUser.Id)
				require.Nil(t, appErr)
			}()

			groups, _, response, err := th.Client.GetGroupsByTeam(context.Background(), th.BasicTeam.Id, opts)
			require.Error(t, err)
			CheckForbiddenStatus(t, response)
			require.Empty(t, groups)
		})
	})
}

func TestGetGroups(t *testing.T) {
	mainHelper.Parallel(t)
	th := Setup(t).InitBasic()
	defer th.TearDown()

	// make sure "createdDate" for next group is after one created in InitBasic()
	time.Sleep(2 * time.Millisecond)
	id := model.NewId()
	group, appErr := th.App.CreateGroup(&model.Group{
		DisplayName: "dn-foo_" + id,
		Name:        model.NewPointer("name" + id),
		Source:      model.GroupSourceLdap,
		Description: "description_" + id,
		RemoteId:    model.NewPointer(model.NewId()),
	})
	assert.Nil(t, appErr)
	start := group.UpdateAt - 1

	id2 := model.NewId()
	group2, appErr := th.App.CreateGroup(&model.Group{
		DisplayName:    "dn-foo_" + id2,
		Name:           model.NewPointer("name" + id2),
		Source:         model.GroupSourceCustom,
		Description:    "description_" + id2,
		RemoteId:       model.NewPointer(model.NewId()),
		AllowReference: true,
	})
	assert.Nil(t, appErr)

	// Create a group with AllowReference=false
	id3 := model.NewId()
	groupNoRef, appErr := th.App.CreateGroup(&model.Group{
		DisplayName:    "dn-foo_" + id3,
		Name:           model.NewPointer("name" + id3),
		Source:         model.GroupSourceLdap,
		Description:    "description_" + id3,
		RemoteId:       model.NewPointer(model.NewId()),
		AllowReference: false,
	})
	assert.Nil(t, appErr)

	// Create a group with AllowReference=true
	id4 := model.NewId()
	groupWithRef, appErr := th.App.CreateGroup(&model.Group{
		DisplayName:    "dn-foo_" + id4,
		Name:           model.NewPointer("name" + id4),
		Source:         model.GroupSourceLdap,
		Description:    "description_" + id4,
		RemoteId:       model.NewPointer(model.NewId()),
		AllowReference: true,
	})
	assert.Nil(t, appErr)

	baseOpts := model.GroupSearchOpts{
		Source: model.GroupSourceLdap,
	}

	t.Run("without license", func(t *testing.T) {
		opts := baseOpts
		th.App.Srv().SetLicense(nil)
		groups, response, err := th.SystemAdminClient.GetGroups(context.Background(), opts)
		require.Error(t, err)
		CheckNotImplementedStatus(t, response)
		assert.Nil(t, groups)
	})

	th.App.Srv().SetLicense(model.NewTestLicenseSKU(model.LicenseShortSkuProfessional))

	t.Run("basic search for all groups", func(t *testing.T) {
		opts := baseOpts
		opts.Source = ""
		groups, resp, err := th.SystemAdminClient.GetGroups(context.Background(), opts)
		require.NoError(t, err)
		CheckOKStatus(t, resp)
		assert.ElementsMatch(t, []*model.Group{group, th.Group, groupNoRef, groupWithRef, group2}, groups)
		assert.Nil(t, groups[0].MemberCount)
	})

	t.Run("test FilterAllowReference for non-admin user", func(t *testing.T) {
		opts := baseOpts
		opts.FilterAllowReference = true

		_, _, err := th.Client.Login(context.Background(), th.BasicUser.Email, th.BasicUser.Password)
		require.NoError(t, err)

		groups, _, err := th.Client.GetGroups(context.Background(), opts)
		require.NoError(t, err)

		for _, g := range groups {
			if g.Id == groupWithRef.Id {
				assert.True(t, g.AllowReference)
			}
			assert.NotEqual(t, g.Id, groupNoRef.Id, "Non-admin user should not see groups with AllowReference=false")
		}

		_, _, err = th.SystemAdminClient.Login(context.Background(), th.SystemAdminUser.Email, th.SystemAdminUser.Password)
		require.NoError(t, err)
	})

	t.Run("test FilterAllowReference for admin user", func(t *testing.T) {
		opts := baseOpts

		groups, _, err := th.SystemAdminClient.GetGroups(context.Background(), opts)
		require.NoError(t, err)

		foundNoRef := false
		foundWithRef := false
		for _, g := range groups {
			if g.Id == groupNoRef.Id {
				foundNoRef = true
			}
			if g.Id == groupWithRef.Id {
				foundWithRef = true
			}
		}
		assert.True(t, foundNoRef, "Admin should see groups with AllowReference=false")
		assert.True(t, foundWithRef, "Admin should see groups with AllowReference=true")
	})

	t.Run("include member count", func(t *testing.T) {
		opts := baseOpts
		opts.IncludeMemberCount = true
		groups, resp, err := th.SystemAdminClient.GetGroups(context.Background(), opts)
		require.NoError(t, err)
		CheckOKStatus(t, resp)
		assert.NotNil(t, groups[0].MemberCount)
	})

	t.Run("search with Q parameter", func(t *testing.T) {
		opts := baseOpts
		opts.Q = "-fOo"
		groups, resp, err := th.SystemAdminClient.GetGroups(context.Background(), opts)
		require.NoError(t, err)
		CheckOKStatus(t, resp)
		assert.Len(t, groups, 3)
	})

	t.Run("test FilterAllowReference for non-admin user", func(t *testing.T) {
		opts := baseOpts
		opts.FilterAllowReference = true

		_, _, err := th.Client.Login(context.Background(), th.BasicUser.Email, th.BasicUser.Password)
		require.NoError(t, err)

		groups, _, err := th.Client.GetGroups(context.Background(), opts)
		require.NoError(t, err)

		for _, g := range groups {
			if g.Id == groupWithRef.Id {
				assert.True(t, g.AllowReference)
			}
			assert.NotEqual(t, g.Id, groupNoRef.Id, "Non-admin user should not see groups with AllowReference=false")
		}

		_, _, err = th.SystemAdminClient.Login(context.Background(), th.SystemAdminUser.Email, th.SystemAdminUser.Password)
		require.NoError(t, err)
	})

	t.Run("test FilterAllowReference for admin user", func(t *testing.T) {
		opts := baseOpts

		groups, _, err := th.SystemAdminClient.GetGroups(context.Background(), opts)
		require.NoError(t, err)

		foundNoRef := false
		foundWithRef := false
		for _, g := range groups {
			if g.Id == groupNoRef.Id {
				foundNoRef = true
			}
			if g.Id == groupWithRef.Id {
				foundWithRef = true
			}
		}
		assert.True(t, foundNoRef, "Admin should see groups with AllowReference=false")
		assert.True(t, foundWithRef, "Admin should see groups with AllowReference=true")
	})

	t.Run("not associated to channel", func(t *testing.T) {
		opts := baseOpts
		resp, err := th.SystemAdminClient.UpdateChannelRoles(context.Background(), th.BasicChannel.Id, th.BasicUser.Id, "")
		require.NoError(t, err)
		CheckOKStatus(t, resp)

		opts.NotAssociatedToChannel = th.BasicChannel.Id

		resp, err = th.SystemAdminClient.UpdateChannelRoles(context.Background(), th.BasicChannel.Id, th.BasicUser.Id, "channel_user channel_admin")
		require.NoError(t, err)
		CheckOKStatus(t, resp)

		groups, resp, err := th.SystemAdminClient.GetGroups(context.Background(), opts)
		require.NoError(t, err)
		CheckOKStatus(t, resp)
		assert.ElementsMatch(t, []*model.Group{group, th.Group, groupNoRef, groupWithRef}, groups)
	})

	t.Run("not associated to team", func(t *testing.T) {
		opts := baseOpts
		resp, err := th.SystemAdminClient.UpdateTeamMemberRoles(context.Background(), th.BasicTeam.Id, th.BasicUser.Id, "")
		require.NoError(t, err)
		CheckOKStatus(t, resp)

		opts.NotAssociatedToTeam = th.BasicTeam.Id

		resp, err = th.SystemAdminClient.UpdateTeamMemberRoles(context.Background(), th.BasicTeam.Id, th.BasicUser.Id, "team_user team_admin")
		require.NoError(t, err)
		CheckOKStatus(t, resp)

		groups, resp, err := th.SystemAdminClient.GetGroups(context.Background(), opts)
		require.NoError(t, err)
		CheckOKStatus(t, resp)
		assert.ElementsMatch(t, []*model.Group{group, th.Group, groupNoRef, groupWithRef}, groups)
	})

	t.Run("since parameter", func(t *testing.T) {
		opts := baseOpts
		opts.Since = start
		groups, resp, err := th.Client.GetGroups(context.Background(), opts)
		require.NoError(t, err)
		CheckOKStatus(t, resp)
		assert.Len(t, groups, 1)
		assert.Equal(t, groups[0].Id, groupWithRef.Id)

		opts.Since = model.GetMillis()
		groups, resp, err = th.Client.GetGroups(context.Background(), opts)
		require.NoError(t, err)
		CheckOKStatus(t, resp)
		assert.Empty(t, groups)
	})

	t.Run("archived groups", func(t *testing.T) {
		opts := baseOpts
		_, appErr = th.App.DeleteGroup(group.Id)
		require.Nil(t, appErr)

		// Test include_archived parameter
		opts.IncludeArchived = true
		groups, resp, err := th.SystemAdminClient.GetGroups(context.Background(), opts)
		require.NoError(t, err)
		CheckOKStatus(t, resp)
		assert.Len(t, groups, 4)

		// Test returning only archived groups
		opts.FilterArchived = true
		groups, _, err = th.SystemAdminClient.GetGroups(context.Background(), opts)
		require.NoError(t, err)
		CheckOKStatus(t, resp)
		assert.Len(t, groups, 1)
		assert.Equal(t, groups[0].Id, group.Id)
	})

	t.Run("group source filtering", func(t *testing.T) {
		opts := baseOpts
		opts.Source = model.GroupSourceCustom
		groups, resp, err := th.Client.GetGroups(context.Background(), opts)
		require.NoError(t, err)
		CheckOKStatus(t, resp)
		assert.Len(t, groups, 1)
		assert.Equal(t, groups[0].Id, group2.Id)
	})

	t.Run("channel member counts", func(t *testing.T) {
		opts := baseOpts
		opts.IncludeChannelMemberCount = th.BasicChannel.Id
		opts.IncludeTimezones = true
		opts.Q = "-fOo"
		opts.IncludeMemberCount = true
		opts.Source = model.GroupSourceCustom // Switch to custom source to get group2

		groups, resp, err := th.SystemAdminClient.GetGroups(context.Background(), opts)
		require.NoError(t, err)
		CheckOKStatus(t, resp)
		require.Len(t, groups, 1)
		assert.Equal(t, *groups[0].MemberCount, int(0))
		assert.Equal(t, *groups[0].ChannelMemberCount, int(0))

		_, appErr = th.App.UpsertGroupMember(group2.Id, th.BasicUser.Id)
		require.Nil(t, appErr)

		groups, resp, err = th.SystemAdminClient.GetGroups(context.Background(), opts)
		require.NoError(t, err)
		CheckOKStatus(t, resp)
		require.Len(t, groups, 1)
		assert.Equal(t, *groups[0].MemberCount, int(1))
		assert.Equal(t, *groups[0].ChannelMemberCount, int(1))
	})

	t.Run("custom groups disabled", func(t *testing.T) {
		th.App.UpdateConfig(func(cfg *model.Config) {
			*cfg.ServiceSettings.EnableCustomGroups = false
		})

		t.Run("custom source not allowed", func(t *testing.T) {
			opts := baseOpts
			opts.Source = model.GroupSourceCustom
			groups, response, err := th.Client.GetGroups(context.Background(), opts)
			require.Error(t, err)
			CheckBadRequestStatus(t, response)
			assert.Nil(t, groups)
		})

		t.Run("ldap source allowed", func(t *testing.T) {
			opts := baseOpts
			opts.Source = model.GroupSourceLdap
			groups, resp, err := th.Client.GetGroups(context.Background(), opts)
			require.NoError(t, err)
			CheckOKStatus(t, resp)
			assert.Len(t, groups, 1)
			assert.Equal(t, groups[0].Source, model.GroupSourceLdap)
		})

		t.Run("no source specified", func(t *testing.T) {
			opts := baseOpts
			opts.Source = ""
			groups, resp, err := th.Client.GetGroups(context.Background(), opts)
			require.NoError(t, err)
			CheckOKStatus(t, resp)
			assert.Len(t, groups, 1)
			assert.Equal(t, groups[0].Source, model.GroupSourceLdap)
		})
	})

	t.Run("only_syncable_sources parameter", func(t *testing.T) {
		th.App.UpdateConfig(func(cfg *model.Config) {
			*cfg.ServiceSettings.EnableCustomGroups = true
		})

		// Create a syncable group with the plugin prefix
		id := model.NewId()
		_, appErr := th.App.CreateGroup(&model.Group{
			DisplayName: "dn-foo_" + id,
			Name:        model.NewPointer("name" + id),
			Source:      model.GroupSourcePluginPrefix + "keycloak",
			Description: "description_" + id,
			RemoteId:    model.NewPointer(model.NewId()),
		})
		require.Nil(t, appErr)

		// First test without only_syncable_sources
		opts := model.GroupSearchOpts{
			PageOpts: &model.PageOpts{
				Page:    0,
				PerPage: 60,
			},
		}
		groups, resp, err := th.SystemAdminClient.GetGroups(context.Background(), opts)
		require.NoError(t, err)
		CheckOKStatus(t, resp)
		// Should return all groups regardless of source when not specified
		assert.Len(t, groups, 5)

		// Test with custom groups disabled and only_syncable_sources=true
		th.App.UpdateConfig(func(cfg *model.Config) {
			*cfg.ServiceSettings.EnableCustomGroups = false
		})
		groups, resp, err = th.SystemAdminClient.GetGroups(context.Background(), opts)
		require.NoError(t, err)
		CheckOKStatus(t, resp)
		// Should still only return LDAP groups
		assert.Len(t, groups, 4)
		for _, g := range groups {
			assert.True(t, g.Source == model.GroupSourceLdap || strings.HasPrefix(string(g.Source), string(model.GroupSourcePluginPrefix)))
		}

		// Reset config
		th.App.UpdateConfig(func(cfg *model.Config) {
			*cfg.ServiceSettings.EnableCustomGroups = true
		})

		// Test with only_syncable_sources=true
		opts.OnlySyncableSources = true
		groups, resp, err = th.SystemAdminClient.GetGroups(context.Background(), opts)
		require.NoError(t, err)
		CheckOKStatus(t, resp)

		// Should only return groups from syncable sources (LDAP and plugin_ groups)
		assert.Len(t, groups, 4)
		for _, g := range groups {
			assert.True(t, g.Source == model.GroupSourceLdap || strings.HasPrefix(string(g.Source), string(model.GroupSourcePluginPrefix)))
		}
	})
}

func TestGetGroupsByUserId(t *testing.T) {
	mainHelper.Parallel(t)
	th := Setup(t).InitBasic()
	defer th.TearDown()

	id := model.NewId()
	group1, appErr := th.App.CreateGroup(&model.Group{
		DisplayName:    "dn-foo_" + id,
		Name:           model.NewPointer("name" + id),
		Source:         model.GroupSourceLdap,
		Description:    "description_" + id,
		RemoteId:       model.NewPointer(model.NewId()),
		AllowReference: true,
	})
	assert.Nil(t, appErr)

	user1, appErr := th.App.CreateUser(th.Context, &model.User{Email: th.GenerateTestEmail(), Nickname: "test user1", Password: "test-password-1", Username: "test-user-1", Roles: model.SystemUserRoleId})
	assert.Nil(t, appErr)
	user1.Password = "test-password-1"
	_, appErr = th.App.UpsertGroupMember(group1.Id, user1.Id)
	assert.Nil(t, appErr)

	id = model.NewId()
	group2, appErr := th.App.CreateGroup(&model.Group{
		DisplayName:    "dn-foo_" + id,
		Name:           model.NewPointer("name" + id),
		Source:         model.GroupSourceLdap,
		Description:    "description_" + id,
		RemoteId:       model.NewPointer(model.NewId()),
		AllowReference: true,
	})
	assert.Nil(t, appErr)

	_, appErr = th.App.UpsertGroupMember(group2.Id, user1.Id)
	assert.Nil(t, appErr)

	th.App.Srv().SetLicense(nil)
	_, response, err := th.SystemAdminClient.GetGroupsByUserId(context.Background(), user1.Id)
	require.Error(t, err)
	CheckNotImplementedStatus(t, response)

	th.App.Srv().SetLicense(model.NewTestLicense("ldap"))
	_, response, err = th.SystemAdminClient.GetGroupsByUserId(context.Background(), "")
	require.Error(t, err)
	CheckBadRequestStatus(t, response)

	_, response, err = th.SystemAdminClient.GetGroupsByUserId(context.Background(), "notvaliduserid")
	require.Error(t, err)
	CheckBadRequestStatus(t, response)

	groups, _, err := th.SystemAdminClient.GetGroupsByUserId(context.Background(), user1.Id)
	require.NoError(t, err)
	assert.ElementsMatch(t, []*model.Group{group1, group2}, groups)

	// test permissions
	_, err = th.Client.Logout(context.Background())
	require.NoError(t, err)
	_, _, err = th.Client.Login(context.Background(), th.BasicUser.Email, th.BasicUser.Password)
	require.NoError(t, err)
	_, response, err = th.Client.GetGroupsByUserId(context.Background(), user1.Id)
	require.Error(t, err)
	CheckForbiddenStatus(t, response)

	_, err = th.Client.Logout(context.Background())
	require.NoError(t, err)
	_, _, err = th.Client.Login(context.Background(), user1.Email, user1.Password)
	require.NoError(t, err)
	groups, _, err = th.Client.GetGroupsByUserId(context.Background(), user1.Id)
	require.NoError(t, err)
	assert.ElementsMatch(t, []*model.Group{group1, group2}, groups)
}

func TestGetGroupMembers(t *testing.T) {
	mainHelper.Parallel(t)
	th := Setup(t).InitBasic()
	defer th.TearDown()

	id := model.NewId()
	group, appErr := th.App.CreateGroup(&model.Group{
		DisplayName:    "dn-foo_" + id,
		Name:           model.NewPointer("name" + id),
		Source:         model.GroupSourceLdap,
		Description:    "description_" + id,
		RemoteId:       model.NewPointer(model.NewId()),
		AllowReference: false,
	})
	assert.Nil(t, appErr)

	user1, appErr := th.App.CreateUser(th.Context, &model.User{Email: th.GenerateTestEmail(), Nickname: "test user1", Password: "test-password-1", Username: "test-user-1", Roles: model.SystemUserRoleId})
	assert.Nil(t, appErr)

	user2, appErr := th.App.CreateUser(th.Context, &model.User{Email: th.GenerateTestEmail(), Nickname: "test user2", Password: "test-password-2", Username: "test-user-2", Roles: model.SystemUserRoleId})
	assert.Nil(t, appErr)

	_, appErr = th.App.UpsertGroupMembers(group.Id, []string{user1.Id, user2.Id})
	require.Nil(t, appErr)

	t.Run("Requires ldap license", func(t *testing.T) {
		members, response, err := th.SystemAdminClient.GetGroupMembers(context.Background(), group.Id)
		assert.Error(t, err)
		CheckNotImplementedStatus(t, response)
		assert.Nil(t, members)
	})

	th.App.Srv().SetLicense(model.NewTestLicense("ldap"))

	t.Run("Non admins are not allowed to get members for LDAP groups when allow reference is false", func(t *testing.T) {
		members, response, err := th.Client.GetGroupMembers(context.Background(), group.Id)
		assert.Error(t, err)
		CheckForbiddenStatus(t, response)
		assert.Nil(t, members)
	})

	t.Run("Admins are allowed to get members for LDAP groups", func(t *testing.T) {
		members, response, err := th.SystemAdminClient.GetGroupMembers(context.Background(), group.Id)
		assert.NoError(t, err)
		CheckOKStatus(t, response)
		require.NotNil(t, members)
		assert.Equal(t, 2, members.Count)
	})

	t.Run("If AllowReference is enabled, non admins are allowed to get members for LDAP groups", func(t *testing.T) {
		group.AllowReference = true
		group, appErr = th.App.UpdateGroup(group)
		assert.Nil(t, appErr)

		t.Cleanup(func() {
			group.AllowReference = false
			group, appErr = th.App.UpdateGroup(group)
			assert.Nil(t, appErr)
		})

		members, response, err := th.Client.GetGroupMembers(context.Background(), group.Id)
		assert.NoError(t, err)
		CheckOKStatus(t, response)
		require.NotNil(t, members)
		assert.Equal(t, 2, members.Count)
	})
}

func TestGetGroupStats(t *testing.T) {
	mainHelper.Parallel(t)
	th := Setup(t).InitBasic()
	defer th.TearDown()

	id := model.NewId()
	group, appErr := th.App.CreateGroup(&model.Group{
		DisplayName: "dn-foo_" + id,
		Name:        model.NewPointer("name" + id),
		Source:      model.GroupSourceLdap,
		Description: "description_" + id,
		RemoteId:    model.NewPointer(model.NewId()),
	})
	assert.Nil(t, appErr)

	t.Run("Requires ldap license", func(t *testing.T) {
		_, response, err := th.SystemAdminClient.GetGroupStats(context.Background(), group.Id)
		require.Error(t, err)
		CheckNotImplementedStatus(t, response)
	})

	th.App.Srv().SetLicense(model.NewTestLicense("ldap"))

	t.Run("Requires manage system permission to access group stats", func(t *testing.T) {
		_, _, err := th.Client.Login(context.Background(), th.BasicUser.Email, th.BasicUser.Password)
		require.NoError(t, err)
		_, response, err := th.Client.GetGroupStats(context.Background(), group.Id)
		require.Error(t, err)
		CheckForbiddenStatus(t, response)
	})

	t.Run("Returns stats for a group with no members", func(t *testing.T) {
		stats, _, err := th.SystemAdminClient.GetGroupStats(context.Background(), group.Id)
		require.NoError(t, err)
		assert.Equal(t, stats.GroupID, group.Id)
		assert.Equal(t, stats.TotalMemberCount, int64(0))
	})

	user1, err := th.App.CreateUser(th.Context, &model.User{Email: th.GenerateTestEmail(), Nickname: "test user1", Password: "test-password-1", Username: "test-user-1", Roles: model.SystemUserRoleId})
	assert.Nil(t, err)
	_, appErr = th.App.UpsertGroupMember(group.Id, user1.Id)
	assert.Nil(t, appErr)

	t.Run("Returns stats for a group with members", func(t *testing.T) {
		stats, _, _ := th.SystemAdminClient.GetGroupStats(context.Background(), group.Id)
		assert.Equal(t, stats.GroupID, group.Id)
		assert.Equal(t, stats.TotalMemberCount, int64(1))
	})
}

func TestGetGroupsGroupConstrainedParentTeam(t *testing.T) {
	mainHelper.Parallel(t)
	th := Setup(t)
	defer th.TearDown()

	th.App.Srv().SetLicense(model.NewTestLicense("ldap"))

	var groups []*model.Group
	for i := 0; i < 4; i++ {
		id := model.NewId()
		group, err := th.App.CreateGroup(&model.Group{
			DisplayName: fmt.Sprintf("dn-foo_%d", i),
			Name:        model.NewPointer("name" + id),
			Source:      model.GroupSourceLdap,
			Description: "description_" + id,
			RemoteId:    model.NewPointer(model.NewId()),
		})
		require.Nil(t, err)
		groups = append(groups, group)
	}

	team := th.CreateTeam()

	id := model.NewId()
	channel := &model.Channel{
		DisplayName:      "dn_" + id,
		Name:             "name" + id,
		Type:             model.ChannelTypePrivate,
		TeamId:           team.Id,
		GroupConstrained: model.NewPointer(true),
	}
	channel, appErr := th.App.CreateChannel(th.Context, channel, false)
	require.Nil(t, appErr)

	// normal result of groups are returned if the team is not group-constrained
	apiGroups, _, err := th.SystemAdminClient.GetGroups(context.Background(), model.GroupSearchOpts{NotAssociatedToChannel: channel.Id})
	require.NoError(t, err)
	require.Contains(t, apiGroups, groups[0])
	require.Contains(t, apiGroups, groups[1])
	require.Contains(t, apiGroups, groups[2])

	team.GroupConstrained = model.NewPointer(true)
	team, appErr = th.App.UpdateTeam(team)
	require.Nil(t, appErr)

	// team is group-constrained but has no associated groups
	apiGroups, _, err = th.SystemAdminClient.GetGroups(context.Background(), model.GroupSearchOpts{NotAssociatedToChannel: channel.Id, FilterParentTeamPermitted: true})
	require.NoError(t, err)
	require.Len(t, apiGroups, 0)

	for _, group := range []*model.Group{groups[0], groups[2], groups[3]} {
		_, appErr = th.App.UpsertGroupSyncable(model.NewGroupTeam(group.Id, team.Id, false))
		require.Nil(t, appErr)
	}

	// set of the teams groups are returned
	apiGroups, _, err = th.SystemAdminClient.GetGroups(context.Background(), model.GroupSearchOpts{NotAssociatedToChannel: channel.Id, FilterParentTeamPermitted: true})
	require.NoError(t, err)
	require.Contains(t, apiGroups, groups[0])
	require.NotContains(t, apiGroups, groups[1])
	require.Contains(t, apiGroups, groups[2])

	// paged results function as expected
	apiGroups, _, err = th.SystemAdminClient.GetGroups(context.Background(), model.GroupSearchOpts{NotAssociatedToChannel: channel.Id, FilterParentTeamPermitted: true, PageOpts: &model.PageOpts{PerPage: 2, Page: 0}})
	require.NoError(t, err)
	require.Len(t, apiGroups, 2)
	require.Equal(t, apiGroups[0].Id, groups[0].Id)
	require.Equal(t, apiGroups[1].Id, groups[2].Id)

	apiGroups, _, err = th.SystemAdminClient.GetGroups(context.Background(), model.GroupSearchOpts{NotAssociatedToChannel: channel.Id, FilterParentTeamPermitted: true, PageOpts: &model.PageOpts{PerPage: 2, Page: 1}})
	require.NoError(t, err)
	require.Len(t, apiGroups, 1)
	require.Equal(t, apiGroups[0].Id, groups[3].Id)

	_, appErr = th.App.UpsertGroupSyncable(model.NewGroupChannel(groups[0].Id, channel.Id, false))
	require.Nil(t, appErr)

	// as usual it doesn't return groups already associated to the channel
	apiGroups, _, err = th.SystemAdminClient.GetGroups(context.Background(), model.GroupSearchOpts{NotAssociatedToChannel: channel.Id})
	require.NoError(t, err)
	require.NotContains(t, apiGroups, groups[0])
	require.Contains(t, apiGroups, groups[2])
}

func TestAddMembersToGroup(t *testing.T) {
	mainHelper.Parallel(t)
	th := Setup(t)
	defer th.TearDown()

	// Set license for all tests
	th.App.Srv().SetLicense(model.NewTestLicenseSKU(model.LicenseShortSkuProfessional))

	// setup creates a fresh group and users for each test
	setup := func(t *testing.T) (*model.Group, []*model.User) {
		// Create custom group
		id := model.NewId()
		group, err := th.App.CreateGroup(&model.Group{
			DisplayName: "dn_" + id,
			Name:        model.NewPointer("name" + id),
			Source:      model.GroupSourceCustom,
			Description: "description_" + id,
		})
		require.Nil(t, err)

		// Create test users with random usernames to prevent collisions
		users := make([]*model.User, 3)
		for i := 0; i < 3; i++ {
			randomId := model.NewId()
			user, appErr := th.App.CreateUser(th.Context, &model.User{
				Email:    th.GenerateTestEmail(),
				Nickname: fmt.Sprintf("test user%d-%s", i+1, randomId),
				Password: fmt.Sprintf("test-password-%d", i+1),
				Username: fmt.Sprintf("test-user-%d-%s", i+1, randomId),
				Roles:    model.SystemUserRoleId,
			})
			require.Nil(t, appErr)
			users[i] = user
		}

		return group, users
	}

	t.Run("empty group members returns bad request", func(t *testing.T) {
		group, _ := setup(t)

		_, resp, err := th.SystemAdminClient.UpsertGroupMembers(context.Background(), group.Id, nil)
		require.Error(t, err)
		CheckBadRequestStatus(t, resp)
	})

	t.Run("successfully add members to custom group", func(t *testing.T) {
		group, users := setup(t)

		members := &model.GroupModifyMembers{
			UserIds: []string{users[0].Id, users[1].Id},
		}

		groupMembers, response, err := th.SystemAdminClient.UpsertGroupMembers(context.Background(), group.Id, members)
		require.NoError(t, err)
		CheckOKStatus(t, response)

		require.Len(t, groupMembers, 2)

		count, countErr := th.App.GetGroupMemberCount(group.Id, nil)
		require.Nil(t, countErr)
		require.Equal(t, int64(2), count)
	})

	t.Run("adding existing members", func(t *testing.T) {
		group, users := setup(t)

		// First, add two users to the group
		initialMembers := &model.GroupModifyMembers{
			UserIds: []string{users[0].Id, users[1].Id},
		}

		returnedMembers, response, err := th.SystemAdminClient.UpsertGroupMembers(context.Background(), group.Id, initialMembers)
		require.NoError(t, err)
		CheckOKStatus(t, response)
		require.Len(t, returnedMembers, 2)

		// Try to add a user that's already in the group
		existingMembers := &model.GroupModifyMembers{
			UserIds: []string{users[0].Id},
		}

		groupMembers, response, err := th.SystemAdminClient.UpsertGroupMembers(context.Background(), group.Id, existingMembers)
		require.NoError(t, err)
		CheckOKStatus(t, response)

		// Should return empty array since no new members were added
		require.Len(t, groupMembers, 1)

		// Verify the group still has the original member count
		count, countErr := th.App.GetGroupMemberCount(group.Id, nil)
		require.Nil(t, countErr)
		require.Equal(t, int64(2), count)

		// Try with multiple users - one already in group, one not
		mixedMembers := &model.GroupModifyMembers{
			UserIds: []string{users[0].Id, users[2].Id},
		}

		groupMembers, response, err = th.SystemAdminClient.UpsertGroupMembers(context.Background(), group.Id, mixedMembers)
		require.NoError(t, err)
		CheckOKStatus(t, response)

		// Should only return the new member
		require.Len(t, groupMembers, 2)

		// Verify the group now has 3 members
		count, countErr = th.App.GetGroupMemberCount(group.Id, nil)
		require.Nil(t, countErr)
		require.Equal(t, int64(3), count)
	})

<<<<<<< HEAD
	_, response, upsertErr = th.SystemAdminClient.UpsertGroupMembers(context.Background(), ldapGroup.Id, members)
	require.Error(t, upsertErr)
	CheckBadRequestStatus(t, response)

	// 5. Test duplicate userIDs
	membersWithDuplicate := &model.GroupModifyMembers{
		UserIds: []string{user1.Id, user1.Id, user2.Id},
	}
	_, response, upsertErr = th.SystemAdminClient.UpsertGroupMembers(context.Background(), group.Id, membersWithDuplicate)
	require.Error(t, upsertErr)
	CheckBadRequestStatus(t, response)
=======
	t.Run("invalid group ID", func(t *testing.T) {
		_, users := setup(t)

		members := &model.GroupModifyMembers{
			UserIds: []string{users[0].Id, users[1].Id},
		}

		_, response, err := th.Client.UpsertGroupMembers(context.Background(), "abc123", members)
		require.Error(t, err)
		CheckBadRequestStatus(t, response)
	})

	t.Run("invalid user ID format", func(t *testing.T) {
		group, _ := setup(t)

		invalidMembers := &model.GroupModifyMembers{
			UserIds: []string{"abc123"},
		}

		_, response, err := th.SystemAdminClient.UpsertGroupMembers(context.Background(), group.Id, invalidMembers)
		require.Error(t, err)
		CheckBadRequestStatus(t, response)
	})

	t.Run("non-existent user ID", func(t *testing.T) {
		group, _ := setup(t)

		nonExistentID := model.NewId()
		nonExistentMembers := &model.GroupModifyMembers{
			UserIds: []string{nonExistentID},
		}

		_, response, err := th.SystemAdminClient.UpsertGroupMembers(context.Background(), group.Id, nonExistentMembers)
		require.Error(t, err)
		CheckBadRequestStatus(t, response)
		require.Contains(t, err.Error(), fmt.Sprintf(`User with username "%s" could not be found.`, nonExistentID))
	})

	t.Run("ldap group rejects adding members", func(t *testing.T) {
		_, users := setup(t)

		// Create LDAP group
		ldapId := model.NewId()
		ldapGroup, err := th.App.CreateGroup(&model.Group{
			DisplayName: "dn_" + ldapId,
			Name:        model.NewPointer("name" + ldapId),
			Source:      model.GroupSourceLdap,
			Description: "description_" + ldapId,
			RemoteId:    model.NewPointer(model.NewId()),
		})
		require.Nil(t, err)

		members := &model.GroupModifyMembers{
			UserIds: []string{users[0].Id, users[1].Id},
		}

		_, response, upsertErr := th.SystemAdminClient.UpsertGroupMembers(context.Background(), ldapGroup.Id, members)
		require.Error(t, upsertErr)
		CheckBadRequestStatus(t, response)
	})
>>>>>>> e2b6e807
}

func TestDeleteMembersFromGroup(t *testing.T) {
	mainHelper.Parallel(t)
	th := Setup(t)
	defer th.TearDown()

	// Create test users
	user1, appErr := th.App.CreateUser(th.Context, &model.User{Email: th.GenerateTestEmail(), Nickname: "test user1", Password: "test-password-1", Username: "test-user-1", Roles: model.SystemUserRoleId})
	require.Nil(t, appErr)

	user2, appErr := th.App.CreateUser(th.Context, &model.User{Email: th.GenerateTestEmail(), Nickname: "test user2", Password: "test-password-2", Username: "test-user-2", Roles: model.SystemUserRoleId})
	require.Nil(t, appErr)

	user3, appErr := th.App.CreateUser(th.Context, &model.User{Email: th.GenerateTestEmail(), Nickname: "test user3", Password: "test-password-3", Username: "test-user-3", Roles: model.SystemUserRoleId})
	require.Nil(t, appErr)

	// Create custom group with two members
	id := model.NewId()
	g := &model.Group{
		DisplayName: "dn_" + id,
		Name:        model.NewPointer("name" + id),
		Source:      model.GroupSourceCustom,
		Description: "description_" + id,
	}
	group, err := th.App.CreateGroupWithUserIds(&model.GroupWithUserIds{
		Group:   *g,
		UserIds: []string{user1.Id, user2.Id},
	})
	require.Nil(t, err)

	// Create LDAP group with the same members
	ldapId := model.NewId()
	g1 := &model.Group{
		DisplayName: "dn_" + ldapId,
		Name:        model.NewPointer("name" + ldapId),
		Source:      model.GroupSourceLdap,
		Description: "description_" + ldapId,
		RemoteId:    model.NewPointer(model.NewId()),
	}
	ldapGroup, err := th.App.CreateGroupWithUserIds(&model.GroupWithUserIds{
		Group:   *g1,
		UserIds: []string{user1.Id, user2.Id},
	})
	require.Nil(t, err)

	// Set license
	th.App.Srv().SetLicense(model.NewTestLicenseSKU(model.LicenseShortSkuProfessional))

	t.Run("Fail with nil member list", func(t *testing.T) {
		_, resp, err := th.SystemAdminClient.DeleteGroupMembers(context.Background(), group.Id, nil)
		require.Error(t, err)
		CheckBadRequestStatus(t, resp)
	})

	t.Run("Success with valid member removal", func(t *testing.T) {
		members := &model.GroupModifyMembers{
			UserIds: []string{user1.Id},
		}

		groupMembers, response, err := th.SystemAdminClient.DeleteGroupMembers(context.Background(), group.Id, members)
		require.NoError(t, err)
		CheckOKStatus(t, response)

		require.Len(t, groupMembers, 1)
		require.Equal(t, groupMembers[0].UserId, user1.Id)

		// Verify only one user remains in the group
		users, usersErr := th.App.GetGroupMemberUsers(group.Id)
		require.Nil(t, usersErr)
		require.Len(t, users, 1)
		require.Equal(t, users[0].Id, user2.Id)
	})

	t.Run("Fail with invalid group ID", func(t *testing.T) {
		members := &model.GroupModifyMembers{
			UserIds: []string{user1.Id},
		}

		_, response, err := th.Client.DeleteGroupMembers(context.Background(), "abc123", members)
		require.Error(t, err)
		CheckBadRequestStatus(t, response)
	})

	t.Run("Fail with invalid user ID format", func(t *testing.T) {
		invalidMembers := &model.GroupModifyMembers{
			UserIds: []string{"abc123"},
		}

		_, response, err := th.SystemAdminClient.DeleteGroupMembers(context.Background(), group.Id, invalidMembers)
		require.Error(t, err)
		CheckBadRequestStatus(t, response)
	})

	t.Run("Fail with non-existent user ID", func(t *testing.T) {
		nonExistentID := model.NewId()
		nonExistentMembers := &model.GroupModifyMembers{
			UserIds: []string{nonExistentID},
		}

		_, response, err := th.SystemAdminClient.DeleteGroupMembers(context.Background(), group.Id, nonExistentMembers)
		require.Error(t, err)
		CheckBadRequestStatus(t, response)
		require.Contains(t, err.Error(), fmt.Sprintf(`User with username "%s" could not be found.`, nonExistentID))
	})

	t.Run("Fail with user not in group", func(t *testing.T) {
		validNonMemberMembers := &model.GroupModifyMembers{
			UserIds: []string{user3.Id},
		}

		_, response, err := th.SystemAdminClient.DeleteGroupMembers(context.Background(), group.Id, validNonMemberMembers)
		require.Error(t, err)
		CheckBadRequestStatus(t, response)
		require.Contains(t, err.Error(), fmt.Sprintf(`User with username "%s" could not be found.`, user3.Id))
	})

	t.Run("Fail with LDAP source group", func(t *testing.T) {
		members := &model.GroupModifyMembers{
			UserIds: []string{user1.Id},
		}

		_, response, err := th.SystemAdminClient.DeleteGroupMembers(context.Background(), ldapGroup.Id, members)
		require.Error(t, err)
		CheckBadRequestStatus(t, response)
	})
}<|MERGE_RESOLUTION|>--- conflicted
+++ resolved
@@ -2660,19 +2660,6 @@
 		require.Equal(t, int64(3), count)
 	})
 
-<<<<<<< HEAD
-	_, response, upsertErr = th.SystemAdminClient.UpsertGroupMembers(context.Background(), ldapGroup.Id, members)
-	require.Error(t, upsertErr)
-	CheckBadRequestStatus(t, response)
-
-	// 5. Test duplicate userIDs
-	membersWithDuplicate := &model.GroupModifyMembers{
-		UserIds: []string{user1.Id, user1.Id, user2.Id},
-	}
-	_, response, upsertErr = th.SystemAdminClient.UpsertGroupMembers(context.Background(), group.Id, membersWithDuplicate)
-	require.Error(t, upsertErr)
-	CheckBadRequestStatus(t, response)
-=======
 	t.Run("invalid group ID", func(t *testing.T) {
 		_, users := setup(t)
 
@@ -2728,12 +2715,18 @@
 		members := &model.GroupModifyMembers{
 			UserIds: []string{users[0].Id, users[1].Id},
 		}
-
-		_, response, upsertErr := th.SystemAdminClient.UpsertGroupMembers(context.Background(), ldapGroup.Id, members)
 		require.Error(t, upsertErr)
 		CheckBadRequestStatus(t, response)
-	})
->>>>>>> e2b6e807
+
+		// 5. Test duplicate userIDs
+		membersWithDuplicate := &model.GroupModifyMembers{
+			UserIds: []string{user1.Id, user1.Id, user2.Id},
+		}
+		_, response, upsertErr = th.SystemAdminClient.UpsertGroupMembers(context.Background(), group.Id, membersWithDuplicate)
+			_, response, upsertErr := th.SystemAdminClient.UpsertGroupMembers(context.Background(), ldapGroup.Id, members)
+		require.Error(t, upsertErr)
+		CheckBadRequestStatus(t, response)
+	})
 }
 
 func TestDeleteMembersFromGroup(t *testing.T) {

--- conflicted
+++ resolved
@@ -4,6 +4,8 @@
 package api4
 
 import (
+	"encoding/json"
+	"io"
 	"net/http"
 
 	"github.com/mattermost/mattermost/server/public/model"
@@ -14,89 +16,12 @@
 func (api *API) InitHostedCustomer() {
 	// POST /api/v4/hosted_customer/available
 	api.BaseRoutes.HostedCustomer.Handle("/signup_available", api.APISessionRequired(handleSignupAvailable)).Methods("GET")
+	api.BaseRoutes.HostedCustomer.Handle("/subscribe-newsletter", api.APIHandler(handleSubscribeToNewsletter)).Methods("POST")
 }
 
 func handleSignupAvailable(c *Context, w http.ResponseWriter, r *http.Request) {
 	const where = "Api4.handleSignupAvailable"
-<<<<<<< HEAD
 	c.Err = model.NewAppError(where, "api.server.hosted_signup_unavailable.error", nil, "", http.StatusNotImplemented)
-=======
-	ensureSelfHostedAdmin(c, where)
-	if c.Err != nil {
-		return
-	}
-	if !checkSelfHostedPurchaseEnabled(c) {
-		c.Err = model.NewAppError(where, "api.cloud.app_error", nil, "", http.StatusNotImplemented)
-		return
-	}
-	if err := c.App.Cloud().SelfHostedSignupAvailable(); err != nil {
-		if err.Error() == "upstream_off" {
-			c.Err = model.NewAppError(where, "api.server.hosted_signup_unavailable.error", nil, "", http.StatusServiceUnavailable)
-		} else {
-			c.Err = model.NewAppError(where, "api.server.hosted_signup_unavailable.error", nil, "", http.StatusNotImplemented)
-		}
-		return
-	}
-	systemValue, err := c.App.Srv().Store().System().GetByName(model.SystemHostedPurchaseNeedsScreening)
-	if err == nil && systemValue != nil {
-		c.Err = model.NewAppError(where, "api.server.hosted_signup_unavailable.error", nil, "", http.StatusTooEarly)
-		return
-	}
-
-	ReturnStatusOK(w)
-}
-
-func selfHostedInvoices(c *Context, w http.ResponseWriter, r *http.Request) {
-	const where = "Api4.selfHostedInvoices"
-	ensureSelfHostedAdmin(c, where)
-	if c.Err != nil {
-		return
-	}
-
-	invoices, err := c.App.Cloud().GetSelfHostedInvoices(c.AppContext)
-
-	if err != nil {
-		if err.Error() == "404" {
-			c.Err = model.NewAppError(where, "api.cloud.app_error", nil, "", http.StatusNotFound).Wrap(errors.New("invoices for license not found"))
-			return
-		}
-		c.Err = model.NewAppError(where, "api.cloud.app_error", nil, "", http.StatusInternalServerError).Wrap(err)
-		return
-	}
-
-	json, err := json.Marshal(invoices)
-	if err != nil {
-		c.Err = model.NewAppError(where, "api.cloud.app_error", nil, "", http.StatusInternalServerError).Wrap(err)
-		return
-	}
-
-	w.Write(json)
-}
-
-func selfHostedInvoicePDF(c *Context, w http.ResponseWriter, r *http.Request) {
-	const where = "Api4.selfHostedInvoicePDF"
-	ensureSelfHostedAdmin(c, where)
-	if c.Err != nil {
-		return
-	}
-
-	pdfData, filename, appErr := c.App.Cloud().GetSelfHostedInvoicePDF(c.Params.InvoiceId)
-	if appErr != nil {
-		c.Err = model.NewAppError("Api4.getSubscriptionInvoicePDF", "api.cloud.request_error", nil, "", http.StatusInternalServerError).Wrap(appErr)
-		return
-	}
-
-	web.WriteFileResponse(
-		filename,
-		"application/pdf",
-		int64(binary.Size(pdfData)),
-		time.Now(),
-		*c.App.Config().ServiceSettings.WebserverMode,
-		bytes.NewReader(pdfData),
-		false,
-		w,
-		r,
-	)
 }
 
 func handleSubscribeToNewsletter(c *Context, w http.ResponseWriter, r *http.Request) {
@@ -127,82 +52,4 @@
 	}
 
 	ReturnStatusOK(w)
-}
-
-func selfHostedConfirmExpand(c *Context, w http.ResponseWriter, r *http.Request) {
-	const where = "Api4.selfHostedConfirmExpand"
-
-	ensureSelfHostedAdmin(c, where)
-	if c.Err != nil {
-		return
-	}
-
-	if !checkSelfHostedPurchaseEnabled(c) {
-		c.Err = model.NewAppError(where, "api.cloud.app_error", nil, "", http.StatusNotImplemented)
-		return
-	}
-
-	bodyBytes, err := io.ReadAll(r.Body)
-	if err != nil {
-		c.Err = model.NewAppError(where, "api.cloud.app_error", nil, "", http.StatusBadRequest).Wrap(err)
-		return
-	}
-
-	var confirm model.SelfHostedConfirmPaymentMethodRequest
-	err = json.Unmarshal(bodyBytes, &confirm)
-	if err != nil {
-		c.Err = model.NewAppError(where, "api.cloud.request_error", nil, "", http.StatusBadRequest).Wrap(err)
-		return
-	}
-
-	user, userErr := c.App.GetUser(c.AppContext.Session().UserId)
-	if userErr != nil {
-		c.Err = userErr
-		return
-	}
-
-	confirmResponse, err := c.App.Cloud().ConfirmSelfHostedExpansion(confirm, user.Email)
-	if err != nil {
-		if confirmResponse != nil {
-			c.App.NotifySelfHostedSignupProgress(confirmResponse.Progress, user.Id)
-		}
-
-		if err.Error() == strconv.Itoa(http.StatusUnprocessableEntity) {
-			c.Err = model.NewAppError(where, "api.cloud.app_error", nil, "", http.StatusUnprocessableEntity).Wrap(err)
-			return
-		}
-		c.Err = model.NewAppError(where, "api.cloud.app_error", nil, "", http.StatusInternalServerError).Wrap(err)
-		return
-	}
-
-	license, appErr := c.App.Srv().Platform().SaveLicense([]byte(confirmResponse.License))
-	// dealing with an AppError
-	if appErr != nil {
-		if confirmResponse != nil {
-			c.App.NotifySelfHostedSignupProgress(confirmResponse.Progress, user.Id)
-		}
-		c.Err = model.NewAppError(where, "api.cloud.app_error", nil, "", http.StatusInternalServerError).Wrap(err)
-		return
-	}
-	clientResponse, err := json.Marshal(model.SelfHostedSignupConfirmClientResponse{
-		License:  utils.GetClientLicense(license),
-		Progress: confirmResponse.Progress,
-	})
-	if err != nil {
-		if confirmResponse != nil {
-			c.App.NotifySelfHostedSignupProgress(confirmResponse.Progress, user.Id)
-		}
-		c.Err = model.NewAppError(where, "api.cloud.app_error", nil, "", http.StatusInternalServerError).Wrap(err)
-		return
-	}
-
-	go func() {
-		err := c.App.Cloud().ConfirmSelfHostedSignupLicenseApplication()
-		if err != nil {
-			c.Logger.Warn("Unable to confirm license application", mlog.Err(err))
-		}
-	}()
-
-	_, _ = w.Write(clientResponse)
->>>>>>> 5aa31d50
 }
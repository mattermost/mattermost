--- conflicted
+++ resolved
@@ -492,15 +492,11 @@
 	})
 
 	t.Run("should correctly patch the remote cluster", func(t *testing.T) {
-<<<<<<< HEAD
 		newTeamId := model.NewId()
 		rcp := &model.RemoteClusterPatch{
 			DisplayName:   model.NewPointer("patched!"),
 			DefaultTeamId: model.NewPointer(newTeamId),
 		}
-=======
-		rcp := &model.RemoteClusterPatch{DisplayName: model.NewPointer("patched!")}
->>>>>>> 5f8f1f81
 
 		patchedRC, resp, err := th.SystemAdminClient.PatchRemoteCluster(context.Background(), rc.RemoteId, rcp)
 		CheckOKStatus(t, resp)

// Copyright (c) 2015-present Mattermost, Inc. All Rights Reserved.
// See LICENSE.txt for license information.

package api4

import (
	"context"
	"encoding/json"
	"fmt"
	"io"
	"net/http"
	"net/url"
	"os"
	"regexp"
	"strings"
	"testing"
	"time"

	"github.com/dgryski/dgoogauth"
	"github.com/stretchr/testify/assert"
	"github.com/stretchr/testify/mock"
	"github.com/stretchr/testify/require"

	"github.com/mattermost/mattermost/server/public/model"
	"github.com/mattermost/mattermost/server/public/shared/request"
	"github.com/mattermost/mattermost/server/v8/channels/app"
	"github.com/mattermost/mattermost/server/v8/channels/utils/testutils"
	"github.com/mattermost/mattermost/server/v8/einterfaces/mocks"
	"github.com/mattermost/mattermost/server/v8/platform/shared/mail"

	_ "github.com/mattermost/mattermost/server/v8/channels/app/oauthproviders/gitlab"
)

func TestCreateUser(t *testing.T) {
	th := Setup(t)
	defer th.TearDown()

	user := model.User{
		Id:       model.NewId(),
		Email:    th.GenerateTestEmail(),
		Nickname: "Corey Hulen",
		Password: "hello1",
		Username: GenerateTestUsername(),
	}
	_, resp, err := th.Client.CreateUser(context.Background(), &user)
	require.Error(t, err)
	CheckBadRequestStatus(t, resp)

	user = model.User{
		Email:          th.GenerateTestEmail(),
		Nickname:       "Corey Hulen",
		Password:       "hello1",
		Username:       GenerateTestUsername(),
		Roles:          model.SystemAdminRoleId + " " + model.SystemUserRoleId,
		EmailVerified:  true,
		DeleteAt:       1,
		CreateAt:       1,
		UpdateAt:       1,
		LastActivityAt: 1,
	}

	ruser, resp, err := th.Client.CreateUser(context.Background(), &user)
	require.NoError(t, err)
	CheckCreatedStatus(t, resp)
	// Creating a user as a regular user with verified flag should not verify the new user.
	require.False(t, ruser.EmailVerified)

	_, _, _ = th.Client.Login(context.Background(), user.Email, user.Password)

	require.Equal(t, user.Nickname, ruser.Nickname, "nickname didn't match")
	require.Equal(t, model.SystemUserRoleId, ruser.Roles, "did not clear roles")
	require.Equal(t, int64(0), ruser.DeleteAt, "did not reset deleteAt")
	require.NotEqual(t, user.UpdateAt, ruser.UpdateAt, "did not reset updateAt")
	require.NotEqual(t, user.CreateAt, ruser.CreateAt, "did not reset createAt")
	require.NotEqual(t, user.LastActivityAt, ruser.LastActivityAt, "did not reset LastActivityAt")

	CheckUserSanitization(t, ruser)

	_, resp, err = th.Client.CreateUser(context.Background(), ruser)
	require.Error(t, err)
	CheckBadRequestStatus(t, resp)

	ruser.Id = ""
	ruser.Username = GenerateTestUsername()
	ruser.Password = "passwd1"
	_, resp, err = th.Client.CreateUser(context.Background(), ruser)
	CheckErrorID(t, err, "app.user.save.email_exists.app_error")
	CheckBadRequestStatus(t, resp)

	ruser.Email = th.GenerateTestEmail()
	ruser.Username = user.Username
	_, resp, err = th.Client.CreateUser(context.Background(), ruser)
	CheckErrorID(t, err, "app.user.save.username_exists.app_error")
	CheckBadRequestStatus(t, resp)

	ruser.Email = ""
	_, resp, err = th.Client.CreateUser(context.Background(), ruser)
	CheckErrorID(t, err, "model.user.is_valid.email.app_error")
	CheckBadRequestStatus(t, resp)

	ruser.Username = "testinvalid+++"
	_, resp, err = th.Client.CreateUser(context.Background(), ruser)
	CheckErrorID(t, err, "model.user.is_valid.username.app_error")
	CheckBadRequestStatus(t, resp)

	th.App.UpdateConfig(func(cfg *model.Config) { *cfg.TeamSettings.EnableOpenServer = false })
	th.App.UpdateConfig(func(cfg *model.Config) { *cfg.TeamSettings.EnableUserCreation = false })

	th.TestForSystemAdminAndLocal(t, func(t *testing.T, client *model.Client4) {
		user2 := &model.User{Email: th.GenerateTestEmail(), Password: "Password1", Username: GenerateTestUsername(), EmailVerified: true}
		ruser2, _, err2 := client.CreateUser(context.Background(), user2)
		require.NoError(t, err2)
		// Creating a user as sysadmin should verify the user with the EmailVerified flag.
		require.True(t, ruser2.EmailVerified)

		r, err2 := client.DoAPIPost(context.Background(), "/users", "garbage")
		require.Error(t, err2, "should have errored")
		assert.Equal(t, http.StatusBadRequest, r.StatusCode)
	})

	th.TestForSystemAdminAndLocal(t, func(t *testing.T, client *model.Client4) {
		email := th.GenerateTestEmail()
		user2 := &model.User{Email: email, Password: "Password1", Username: GenerateTestUsername(), EmailVerified: true}
		_, _, err = client.CreateUser(context.Background(), user2)
		require.NoError(t, err)
		_, appErr := th.App.GetUserByUsername(user2.Username)
		require.Nil(t, appErr)

		user3 := &model.User{Email: fmt.Sprintf(" %s  ", email), Password: "Password1", Username: GenerateTestUsername(), EmailVerified: true}
		_, resp, err = client.CreateUser(context.Background(), user3)
		require.Error(t, err)
		CheckBadRequestStatus(t, resp)
		_, appErr = th.App.GetUserByUsername(user3.Username)
		require.NotNil(t, appErr)
	}, "Should not be able to create two users with the same email but spaces in it")

	th.TestForSystemAdminAndLocal(t, func(t *testing.T, client *model.Client4) {
		email := th.GenerateTestEmail()
		newUser := &model.User{
			Id:            model.NewId(),
			RemoteId:      model.NewPointer(model.NewId()),
			Email:         email,
			Password:      "Password1",
			Username:      GenerateTestUsername(),
			EmailVerified: true,
		}

		_, resp, err = client.CreateUser(context.Background(), newUser)
		require.Error(t, err)
		require.ErrorContains(t, err, "Must call update for existing user")
		CheckBadRequestStatus(t, resp)
		_, appErr := th.App.GetUserByEmail(email)
		require.NotNil(t, appErr)

		newUser.Id = ""
		_, resp, err = client.CreateUser(context.Background(), newUser)
		require.NoError(t, err)
		CheckCreatedStatus(t, resp)
		createdUser, appErr := th.App.GetUserByEmail(email)
		require.Nil(t, appErr)
		require.Zero(t, *createdUser.RemoteId)
	}, "Should not be able to define the RemoteID of a user through the API")
}

func TestCreateUserAudit(t *testing.T) {
	logFile, err := os.CreateTemp("", "adv.log")
	require.NoError(t, err)
	defer os.Remove(logFile.Name())

	os.Setenv("MM_EXPERIMENTALAUDITSETTINGS_FILEENABLED", "true")
	os.Setenv("MM_EXPERIMENTALAUDITSETTINGS_FILENAME", logFile.Name())
	defer os.Unsetenv("MM_EXPERIMENTALAUDITSETTINGS_FILEENABLED")
	defer os.Unsetenv("MM_EXPERIMENTALAUDITSETTINGS_FILENAME")

	options := []app.Option{app.WithLicense(model.NewTestLicense("advanced_logging"))}
	th := SetupWithServerOptions(t, options)
	defer th.TearDown()

	email := th.GenerateTestEmail()
	password := "this_is_the_password"
	user := model.User{
		Email:    email,
		Password: password,
		Username: GenerateTestUsername(),
	}
	_, resp, err := th.Client.CreateUser(context.Background(), &user)
	require.NoError(t, err)
	CheckCreatedStatus(t, resp)

	// Forcing a flush before attempting to read log's content.
	err = th.Server.Audit.Flush()
	require.NoError(t, err)

	require.NoError(t, logFile.Sync())

	data, err := io.ReadAll(logFile)
	require.NoError(t, err)
	require.NotEmpty(t, data)

	require.Contains(t, string(data), email)
	require.NotContains(t, string(data), password)
}

func TestUserLoginAudit(t *testing.T) {
	logFile, err := os.CreateTemp("", "adv.log")
	require.NoError(t, err)
	defer os.Remove(logFile.Name())

	os.Setenv("MM_EXPERIMENTALAUDITSETTINGS_FILEENABLED", "true")
	os.Setenv("MM_EXPERIMENTALAUDITSETTINGS_FILENAME", logFile.Name())
	defer os.Unsetenv("MM_EXPERIMENTALAUDITSETTINGS_FILEENABLED")
	defer os.Unsetenv("MM_EXPERIMENTALAUDITSETTINGS_FILENAME")

	options := []app.Option{app.WithLicense(model.NewTestLicense("advanced_logging"))}
	th := SetupWithServerOptions(t, options)
	defer th.TearDown()
	_, err = th.Client.Logout(context.Background())
	require.NoError(t, err)

	user, resp, err := th.Client.Login(context.Background(), th.BasicUser.Email, th.BasicUser.Password)
	require.NoError(t, err)
	CheckOKStatus(t, resp)
	assert.Equal(t, th.BasicUser.Id, user.Id)

	sess, resp, err := th.Client.GetSessions(context.Background(), user.Id, "")
	require.NoError(t, err)
	CheckOKStatus(t, resp)
	assert.Len(t, sess, 1)
	assert.Equal(t, th.BasicUser.Id, sess[0].UserId)

	// Forcing a flush before attempting to read log's content.
	err = th.Server.Audit.Flush()
	require.NoError(t, err)

	require.NoError(t, logFile.Sync())

	data, err := io.ReadAll(logFile)
	require.NoError(t, err)
	require.NotEmpty(t, data)

	// ensure we are auditing the user_id and session_id
	require.Contains(t, string(data), fmt.Sprintf("\"event_name\":\"login\",\"status\":\"success\",\"actor\":{\"user_id\":\"%s\",\"session_id\":\"%s\"", user.Id, sess[0].Id))
}

func TestCreateUserInputFilter(t *testing.T) {
	th := Setup(t)
	defer th.TearDown()

	t.Run("DomainRestriction", func(t *testing.T) {
		enableAPIUserDeletion := th.App.Config().ServiceSettings.EnableAPIUserDeletion
		th.App.UpdateConfig(func(cfg *model.Config) {
			*cfg.TeamSettings.EnableOpenServer = true
			*cfg.TeamSettings.EnableUserCreation = true
			*cfg.TeamSettings.RestrictCreationToDomains = "mattermost.com"
			*cfg.ServiceSettings.EnableAPIUserDeletion = true
		})

		defer th.App.UpdateConfig(func(cfg *model.Config) {
			*cfg.TeamSettings.RestrictCreationToDomains = ""
			*cfg.ServiceSettings.EnableAPIUserDeletion = *enableAPIUserDeletion
		})

		th.TestForSystemAdminAndLocal(t, func(t *testing.T, client *model.Client4) {
			user := &model.User{Email: "foobar+testdomainrestriction@mattermost.com", Password: "Password1", Username: GenerateTestUsername()}
			u, _, err := client.CreateUser(context.Background(), user) // we need the returned created user to use its Id for deletion.
			require.NoError(t, err)
			_, err = client.PermanentDeleteUser(context.Background(), u.Id)
			require.NoError(t, err)
		}, "ValidUser")

		th.TestForSystemAdminAndLocal(t, func(t *testing.T, client *model.Client4) {
			user := &model.User{Email: "foobar+testdomainrestriction@mattermost.org", Password: "Password1", Username: GenerateTestUsername()}
			_, resp, err := client.CreateUser(context.Background(), user)
			require.Error(t, err)
			CheckBadRequestStatus(t, resp)
		}, "InvalidEmail")

		t.Run("ValidAuthServiceFilter", func(t *testing.T) {
			t.Run("SystemAdminClient", func(t *testing.T) {
				user := &model.User{
					Email:       "foobar+testdomainrestriction@mattermost.org",
					Username:    GenerateTestUsername(),
					AuthService: "ldap",
					AuthData:    model.NewPointer("999099"),
				}
				u, _, err := th.SystemAdminClient.CreateUser(context.Background(), user)
				require.NoError(t, err)
				_, err = th.SystemAdminClient.PermanentDeleteUser(context.Background(), u.Id)
				require.NoError(t, err)
			})
			t.Run("LocalClient", func(t *testing.T) {
				user := &model.User{
					Email:       "foobar+testdomainrestrictionlocalclient@mattermost.org",
					Username:    GenerateTestUsername(),
					AuthService: "ldap",
					AuthData:    model.NewPointer("999100"),
				}
				u, _, err := th.LocalClient.CreateUser(context.Background(), user)
				require.NoError(t, err)
				_, err = th.LocalClient.PermanentDeleteUser(context.Background(), u.Id)
				require.NoError(t, err)
			})
		})

		th.TestForSystemAdminAndLocal(t, func(t *testing.T, client *model.Client4) {
			user := &model.User{Email: "foobar+testdomainrestriction@mattermost.org", Password: "Password1", Username: GenerateTestUsername(), AuthService: "ldap"}
			_, resp, err := th.Client.CreateUser(context.Background(), user)
			require.Error(t, err)
			CheckBadRequestStatus(t, resp)
		}, "InvalidAuthServiceFilter")
	})

	t.Run("Roles", func(t *testing.T) {
		th.App.UpdateConfig(func(cfg *model.Config) {
			*cfg.TeamSettings.EnableOpenServer = true
			*cfg.TeamSettings.EnableUserCreation = true
			*cfg.TeamSettings.RestrictCreationToDomains = ""
			*cfg.ServiceSettings.EnableAPIUserDeletion = true
		})

		th.TestForSystemAdminAndLocal(t, func(t *testing.T, client *model.Client4) {
			emailAddr := "foobar+testinvalidrole@mattermost.com"
			user := &model.User{Email: emailAddr, Password: "Password1", Username: GenerateTestUsername(), Roles: "system_user system_admin"}
			_, _, err := client.CreateUser(context.Background(), user)
			require.NoError(t, err)
			ruser, appErr := th.App.GetUserByEmail(emailAddr)
			require.Nil(t, appErr)
			assert.NotEqual(t, ruser.Roles, "system_user system_admin")
			_, err = client.PermanentDeleteUser(context.Background(), ruser.Id)
			require.NoError(t, err)
		}, "InvalidRole")
	})

	th.TestForSystemAdminAndLocal(t, func(t *testing.T, client *model.Client4) {
		th.App.UpdateConfig(func(cfg *model.Config) {
			*cfg.TeamSettings.EnableOpenServer = true
			*cfg.TeamSettings.EnableUserCreation = true
		})
		user := &model.User{Id: "AAAAAAAAAAAAAAAAAAAAAAAAAA", Email: "foobar+testinvalidid@mattermost.com", Password: "Password1", Username: GenerateTestUsername(), Roles: "system_user system_admin"}
		_, resp, err := client.CreateUser(context.Background(), user)
		require.Error(t, err)
		CheckBadRequestStatus(t, resp)
	}, "InvalidId")
}

func TestCreateUserWithToken(t *testing.T) {
	th := Setup(t).InitBasic()
	defer th.TearDown()

	t.Run("CreateWithTokenHappyPath", func(t *testing.T) {
		user := model.User{Email: th.GenerateTestEmail(), Nickname: "Corey Hulen", Password: "hello1", Username: GenerateTestUsername(), Roles: model.SystemAdminRoleId + " " + model.SystemUserRoleId}
		token := model.NewToken(
			app.TokenTypeTeamInvitation,
			model.MapToJSON(map[string]string{"teamId": th.BasicTeam.Id, "email": user.Email}),
		)
		require.NoError(t, th.App.Srv().Store().Token().Save(token))

		ruser, resp, err := th.Client.CreateUserWithToken(context.Background(), &user, token.Token)
		require.NoError(t, err)
		CheckCreatedStatus(t, resp)

		th.Client.Login(context.Background(), user.Email, user.Password)
		require.Equal(t, user.Nickname, ruser.Nickname)
		require.Equal(t, model.SystemUserRoleId, ruser.Roles, "should clear roles")
		CheckUserSanitization(t, ruser)
		_, err = th.App.Srv().Store().Token().GetByToken(token.Token)
		require.Error(t, err, "The token must be deleted after being used")

		teams, appErr := th.App.GetTeamsForUser(ruser.Id)
		require.Nil(t, appErr)
		require.NotEmpty(t, teams, "The user must have teams")
		require.Equal(t, th.BasicTeam.Id, teams[0].Id, "The user joined team must be the team provided.")
	})

	th.TestForSystemAdminAndLocal(t, func(t *testing.T, client *model.Client4) {
		user := model.User{Email: th.GenerateTestEmail(), Nickname: "Corey Hulen", Password: "hello1", Username: GenerateTestUsername(), Roles: model.SystemAdminRoleId + " " + model.SystemUserRoleId}
		token := model.NewToken(
			app.TokenTypeTeamInvitation,
			model.MapToJSON(map[string]string{"teamId": th.BasicTeam.Id, "email": user.Email}),
		)
		require.NoError(t, th.App.Srv().Store().Token().Save(token))

		ruser, resp, err := client.CreateUserWithToken(context.Background(), &user, token.Token)
		require.NoError(t, err)
		CheckCreatedStatus(t, resp)

		th.Client.Login(context.Background(), user.Email, user.Password)
		require.Equal(t, user.Nickname, ruser.Nickname)
		require.Equal(t, model.SystemUserRoleId, ruser.Roles, "should clear roles")
		CheckUserSanitization(t, ruser)
		_, err = th.App.Srv().Store().Token().GetByToken(token.Token)
		require.Error(t, err, "The token must be deleted after being used")

		teams, appErr := th.App.GetTeamsForUser(ruser.Id)
		require.Nil(t, appErr)
		require.NotEmpty(t, teams, "The user must have teams")
		require.Equal(t, th.BasicTeam.Id, teams[0].Id, "The user joined team must be the team provided.")
	}, "CreateWithTokenHappyPath")

	t.Run("NoToken", func(t *testing.T) {
		user := model.User{Email: th.GenerateTestEmail(), Nickname: "Corey Hulen", Password: "hello1", Username: GenerateTestUsername(), Roles: model.SystemAdminRoleId + " " + model.SystemUserRoleId}
		token := model.NewToken(
			app.TokenTypeTeamInvitation,
			model.MapToJSON(map[string]string{"teamId": th.BasicTeam.Id, "email": user.Email}),
		)
		require.NoError(t, th.App.Srv().Store().Token().Save(token))
		defer th.App.DeleteToken(token)

		_, _, err := th.Client.CreateUserWithToken(context.Background(), &user, "")
		require.Error(t, err)
		CheckErrorID(t, err, "api.user.create_user.missing_token.app_error")
	})

	t.Run("TokenExpired", func(t *testing.T) {
		user := model.User{Email: th.GenerateTestEmail(), Nickname: "Corey Hulen", Password: "hello1", Username: GenerateTestUsername(), Roles: model.SystemAdminRoleId + " " + model.SystemUserRoleId}
		timeNow := time.Now()
		past49Hours := timeNow.Add(-49*time.Hour).UnixNano() / int64(time.Millisecond)
		token := model.NewToken(
			app.TokenTypeTeamInvitation,
			model.MapToJSON(map[string]string{"teamId": th.BasicTeam.Id, "email": user.Email}),
		)
		token.CreateAt = past49Hours
		require.NoError(t, th.App.Srv().Store().Token().Save(token))
		defer th.App.DeleteToken(token)

		_, resp, err := th.Client.CreateUserWithToken(context.Background(), &user, token.Token)
		require.Error(t, err)
		CheckBadRequestStatus(t, resp)
		CheckErrorID(t, err, "api.user.create_user.signup_link_expired.app_error")
	})

	t.Run("WrongToken", func(t *testing.T) {
		user := model.User{Email: th.GenerateTestEmail(), Nickname: "Corey Hulen", Password: "hello1", Username: GenerateTestUsername(), Roles: model.SystemAdminRoleId + " " + model.SystemUserRoleId}

		_, resp, err := th.Client.CreateUserWithToken(context.Background(), &user, "wrong")
		require.Error(t, err)
		CheckNotFoundStatus(t, resp)
		CheckErrorID(t, err, "api.user.create_user.signup_link_invalid.app_error")
	})

	t.Run("EnableUserCreationDisable", func(t *testing.T) {
		enableUserCreation := th.App.Config().TeamSettings.EnableUserCreation
		defer func() {
			th.App.UpdateConfig(func(cfg *model.Config) { cfg.TeamSettings.EnableUserCreation = enableUserCreation })
		}()

		user := model.User{Email: th.GenerateTestEmail(), Nickname: "Corey Hulen", Password: "hello1", Username: GenerateTestUsername(), Roles: model.SystemAdminRoleId + " " + model.SystemUserRoleId}

		token := model.NewToken(
			app.TokenTypeTeamInvitation,
			model.MapToJSON(map[string]string{"teamId": th.BasicTeam.Id, "email": user.Email}),
		)
		require.NoError(t, th.App.Srv().Store().Token().Save(token))
		defer th.App.DeleteToken(token)

		th.App.UpdateConfig(func(cfg *model.Config) { *cfg.TeamSettings.EnableUserCreation = false })

		_, resp, err := th.Client.CreateUserWithToken(context.Background(), &user, token.Token)
		require.Error(t, err)
		CheckNotImplementedStatus(t, resp)
		CheckErrorID(t, err, "api.user.create_user.signup_email_disabled.app_error")
	})
	th.TestForSystemAdminAndLocal(t, func(t *testing.T, client *model.Client4) {
		enableUserCreation := th.App.Config().TeamSettings.EnableUserCreation
		defer th.App.UpdateConfig(func(cfg *model.Config) { cfg.TeamSettings.EnableUserCreation = enableUserCreation })

		user := model.User{Email: th.GenerateTestEmail(), Nickname: "Corey Hulen", Password: "hello1", Username: GenerateTestUsername(), Roles: model.SystemAdminRoleId + " " + model.SystemUserRoleId}

		token := model.NewToken(
			app.TokenTypeTeamInvitation,
			model.MapToJSON(map[string]string{"teamId": th.BasicTeam.Id, "email": user.Email}),
		)
		require.NoError(t, th.App.Srv().Store().Token().Save(token))
		defer th.App.DeleteToken(token)

		th.App.UpdateConfig(func(cfg *model.Config) { *cfg.TeamSettings.EnableUserCreation = false })

		_, resp, err := client.CreateUserWithToken(context.Background(), &user, token.Token)
		require.Error(t, err)
		CheckNotImplementedStatus(t, resp)
		CheckErrorID(t, err, "api.user.create_user.signup_email_disabled.app_error")
	}, "EnableUserCreationDisable")

	t.Run("EnableOpenServerDisable", func(t *testing.T) {
		user := model.User{Email: th.GenerateTestEmail(), Nickname: "Corey Hulen", Password: "hello1", Username: GenerateTestUsername(), Roles: model.SystemAdminRoleId + " " + model.SystemUserRoleId}

		token := model.NewToken(
			app.TokenTypeTeamInvitation,
			model.MapToJSON(map[string]string{"teamId": th.BasicTeam.Id, "email": user.Email}),
		)
		require.NoError(t, th.App.Srv().Store().Token().Save(token))

		enableOpenServer := th.App.Config().TeamSettings.EnableOpenServer
		defer func() {
			th.App.UpdateConfig(func(cfg *model.Config) { cfg.TeamSettings.EnableOpenServer = enableOpenServer })
		}()

		th.App.UpdateConfig(func(cfg *model.Config) { *cfg.TeamSettings.EnableOpenServer = false })

		ruser, resp, err := th.Client.CreateUserWithToken(context.Background(), &user, token.Token)
		require.NoError(t, err)
		CheckCreatedStatus(t, resp)

		th.Client.Login(context.Background(), user.Email, user.Password)
		require.Equal(t, user.Nickname, ruser.Nickname)
		require.Equal(t, model.SystemUserRoleId, ruser.Roles, "should clear roles")
		CheckUserSanitization(t, ruser)
		_, err = th.App.Srv().Store().Token().GetByToken(token.Token)
		require.Error(t, err, "The token must be deleted after be used")
	})

	t.Run("Validate inviter user has permissions on channels he is inviting", func(t *testing.T) {
		user := model.User{Email: th.GenerateTestEmail(), Nickname: "Corey Hulen", Password: "hello1", Username: GenerateTestUsername(), Roles: model.SystemUserRoleId}
		channelIdWithoutPermissions := th.BasicPrivateChannel2.Id
		channelIds := th.BasicChannel.Id + " " + channelIdWithoutPermissions
		token := model.NewToken(
			app.TokenTypeTeamInvitation,
			model.MapToJSON(map[string]string{"teamId": th.BasicTeam.Id, "email": user.Email, "senderId": th.BasicUser.Id, "channels": channelIds}),
		)
		require.NoError(t, th.App.Srv().Store().Token().Save(token))

		ruser, resp, err := th.Client.CreateUserWithToken(context.Background(), &user, token.Token)
		require.NoError(t, err)
		CheckCreatedStatus(t, resp)

		th.Client.Login(context.Background(), user.Email, user.Password)
		require.Equal(t, user.Nickname, ruser.Nickname)
		require.Equal(t, model.SystemUserRoleId, ruser.Roles, "should clear roles")
		CheckUserSanitization(t, ruser)
		_, err = th.App.Srv().Store().Token().GetByToken(token.Token)
		require.Error(t, err, "The token must be deleted after being used")

		teams, appErr := th.App.GetTeamsForUser(ruser.Id)
		require.Nil(t, appErr)
		require.NotEmpty(t, teams, "The user must have teams")
		require.Equal(t, th.BasicTeam.Id, teams[0].Id, "The user joined team must be the team provided.")

		// Now we get all the channels for the just created user
		channelList, cErr := th.App.GetChannelsForTeamForUser(th.Context, th.BasicTeam.Id, ruser.Id, &model.ChannelSearchOpts{
			IncludeDeleted: false,
			LastDeleteAt:   0,
		})
		require.Nil(t, cErr)

		// basicUser has no permissions on BasicPrivateChannel2 so the new invited user should be able to only access
		// one channel from the two he was invited (plus the two default channels)
		require.Len(t, channelList, 3)
	})

	t.Run("Validate inviterUser permissions on channels he is inviting, when inviting guests", func(t *testing.T) {
		user := model.User{Email: th.GenerateTestEmail(), Nickname: "Guest User", Password: "hello1", Username: GenerateTestUsername(), Roles: model.SystemUserRoleId}
		channelIdWithoutPermissions := th.BasicPrivateChannel2.Id
		channelIds := th.BasicChannel.Id + " " + channelIdWithoutPermissions
		token := model.NewToken(
			app.TokenTypeTeamInvitation,
			model.MapToJSON(map[string]string{"guest": "true", "teamId": th.BasicTeam.Id, "email": user.Email, "senderId": th.BasicUser.Id, "channels": channelIds}),
		)
		require.NoError(t, th.App.Srv().Store().Token().Save(token))

		ruser, resp, err := th.Client.CreateUserWithToken(context.Background(), &user, token.Token)
		require.NoError(t, err)
		CheckCreatedStatus(t, resp)

		th.Client.Login(context.Background(), user.Email, user.Password)
		require.Equal(t, user.Nickname, ruser.Nickname)
		require.Equal(t, model.SystemUserRoleId, ruser.Roles, "should clear roles")
		CheckUserSanitization(t, ruser)
		_, err = th.App.Srv().Store().Token().GetByToken(token.Token)
		require.Error(t, err, "The token must be deleted after being used")

		teams, appErr := th.App.GetTeamsForUser(ruser.Id)
		require.Nil(t, appErr)
		require.NotEmpty(t, teams, "The guest must have teams")
		require.Equal(t, th.BasicTeam.Id, teams[0].Id, "The guest joined team must be the team provided.")

		// Now we get all the channels for the just created guest
		channelList, cErr := th.App.GetChannelsForTeamForUser(th.Context, th.BasicTeam.Id, ruser.Id, &model.ChannelSearchOpts{
			IncludeDeleted: false,
			LastDeleteAt:   0,
		})
		require.Nil(t, cErr)

		// basicUser has no permissions on BasicPrivateChannel2 so the new invited guest should be able to only access
		// one channel from the two he was invited (plus the two default channels)
		require.Len(t, channelList, 3)
	})
}

func TestCreateUserWebSocketEvent(t *testing.T) {
	th := Setup(t).InitBasic()
	defer th.TearDown()

	t.Run("guest should not received new_user event but user should", func(t *testing.T) {
		th.App.Srv().SetLicense(model.NewTestLicense("guests"))
		th.App.UpdateConfig(func(cfg *model.Config) { *cfg.GuestAccountsSettings.Enable = true })
		th.App.UpdateConfig(func(cfg *model.Config) { *cfg.GuestAccountsSettings.AllowEmailAccounts = true })

		id := model.NewId()
		guestPassword := "Pa$$word11"
		guest := &model.User{
			Email:         "success+" + id + "@simulator.amazonses.com",
			Username:      "un_" + id,
			Nickname:      "nn_" + id,
			Password:      guestPassword,
			EmailVerified: true,
		}

		guest, errr := th.App.CreateGuest(th.Context, guest)
		require.Nil(t, errr)

		_, _, errr = th.App.AddUserToTeam(th.Context, th.BasicTeam.Id, guest.Id, "")
		require.Nil(t, errr)

		_, errr = th.App.AddUserToChannel(th.Context, guest, th.BasicChannel, false)
		require.Nil(t, errr)

		guestClient := th.CreateClient()

		_, _, err := guestClient.Login(context.Background(), guest.Email, guestPassword)
		require.NoError(t, err)

		guestWSClient, err := th.CreateWebSocketClientWithClient(guestClient)
		require.NoError(t, err)
		defer guestWSClient.Close()
		guestWSClient.Listen()

		userWSClient, err := th.CreateWebSocketClient()
		require.NoError(t, err)
		defer userWSClient.Close()
		userWSClient.Listen()

		user := model.User{Email: th.GenerateTestEmail(), Nickname: "Corey Hulen", Password: "hello1", Username: GenerateTestUsername(), Roles: model.SystemAdminRoleId + " " + model.SystemUserRoleId}

		inviteId := th.BasicTeam.InviteId

		_, resp, err := th.Client.CreateUserWithInviteId(context.Background(), &user, inviteId)
		require.NoError(t, err)
		CheckCreatedStatus(t, resp)

		var userHasReceived bool
		var guestHasReceived bool

		func() {
			for {
				select {
				case ev := <-userWSClient.EventChannel:
					if ev.EventType() == model.WebsocketEventNewUser {
						userHasReceived = true
					}
				case ev := <-guestWSClient.EventChannel:
					if ev.EventType() == model.WebsocketEventNewUser {
						guestHasReceived = true
					}
				case <-time.After(2 * time.Second):
					return
				}
			}
		}()

		require.Truef(t, userHasReceived, "User should have received %s event", model.WebsocketEventNewUser)
		require.Falsef(t, guestHasReceived, "Guest should not have received %s event", model.WebsocketEventNewUser)
	})
}

func TestCreateUserWithInviteId(t *testing.T) {
	th := Setup(t).InitBasic()
	defer th.TearDown()

	t.Run("CreateWithInviteIdHappyPath", func(t *testing.T) {
		user := model.User{Email: th.GenerateTestEmail(), Nickname: "Corey Hulen", Password: "hello1", Username: GenerateTestUsername(), Roles: model.SystemAdminRoleId + " " + model.SystemUserRoleId}

		inviteId := th.BasicTeam.InviteId

		ruser, resp, err := th.Client.CreateUserWithInviteId(context.Background(), &user, inviteId)
		require.NoError(t, err)
		CheckCreatedStatus(t, resp)

		th.Client.Login(context.Background(), user.Email, user.Password)
		require.Equal(t, user.Nickname, ruser.Nickname)
		require.Equal(t, model.SystemUserRoleId, ruser.Roles, "should clear roles")
		CheckUserSanitization(t, ruser)
	})
	th.TestForSystemAdminAndLocal(t, func(t *testing.T, client *model.Client4) {
		user := model.User{Email: th.GenerateTestEmail(), Nickname: "Corey Hulen", Password: "hello1", Username: GenerateTestUsername(), Roles: model.SystemAdminRoleId + " " + model.SystemUserRoleId}

		inviteId := th.BasicTeam.InviteId

		ruser, resp, err := client.CreateUserWithInviteId(context.Background(), &user, inviteId)
		require.NoError(t, err)
		CheckCreatedStatus(t, resp)

		th.Client.Login(context.Background(), user.Email, user.Password)
		require.Equal(t, user.Nickname, ruser.Nickname)
		require.Equal(t, model.SystemUserRoleId, ruser.Roles, "should clear roles")
		CheckUserSanitization(t, ruser)
	}, "CreateWithInviteIdHappyPath")

	t.Run("GroupConstrainedTeam", func(t *testing.T) {
		user := model.User{Email: th.GenerateTestEmail(), Nickname: "", Password: "hello1", Username: GenerateTestUsername(), Roles: model.SystemAdminRoleId + " " + model.SystemUserRoleId}

		th.BasicTeam.GroupConstrained = model.NewPointer(true)
		team, appErr := th.App.UpdateTeam(th.BasicTeam)
		require.Nil(t, appErr)

		defer func() {
			th.BasicTeam.GroupConstrained = model.NewPointer(false)
			_, appErr = th.App.UpdateTeam(th.BasicTeam)
			require.Nil(t, appErr)
		}()

		inviteID := team.InviteId

		_, _, err := th.Client.CreateUserWithInviteId(context.Background(), &user, inviteID)
		CheckErrorID(t, err, "app.team.invite_id.group_constrained.error")
	})

	th.TestForSystemAdminAndLocal(t, func(t *testing.T, client *model.Client4) {
		user := model.User{Email: th.GenerateTestEmail(), Nickname: "", Password: "hello1", Username: GenerateTestUsername(), Roles: model.SystemAdminRoleId + " " + model.SystemUserRoleId}

		th.BasicTeam.GroupConstrained = model.NewPointer(true)
		team, appErr := th.App.UpdateTeam(th.BasicTeam)
		require.Nil(t, appErr)

		defer func() {
			th.BasicTeam.GroupConstrained = model.NewPointer(false)
			_, appErr = th.App.UpdateTeam(th.BasicTeam)
			require.Nil(t, appErr)
		}()

		inviteID := team.InviteId

		_, _, err := client.CreateUserWithInviteId(context.Background(), &user, inviteID)
		CheckErrorID(t, err, "app.team.invite_id.group_constrained.error")
	}, "GroupConstrainedTeam")

	t.Run("WrongInviteId", func(t *testing.T) {
		user := model.User{Email: th.GenerateTestEmail(), Nickname: "Corey Hulen", Password: "hello1", Username: GenerateTestUsername(), Roles: model.SystemAdminRoleId + " " + model.SystemUserRoleId}

		inviteId := model.NewId()

		_, resp, err := th.Client.CreateUserWithInviteId(context.Background(), &user, inviteId)
		require.Error(t, err)
		CheckNotFoundStatus(t, resp)
		CheckErrorID(t, err, "app.team.get_by_invite_id.finding.app_error")
	})

	t.Run("NoInviteId", func(t *testing.T) {
		user := model.User{Email: th.GenerateTestEmail(), Nickname: "Corey Hulen", Password: "hello1", Username: GenerateTestUsername(), Roles: model.SystemAdminRoleId + " " + model.SystemUserRoleId}

		_, _, err := th.Client.CreateUserWithInviteId(context.Background(), &user, "")
		require.Error(t, err)
		CheckErrorID(t, err, "api.user.create_user.missing_invite_id.app_error")
	})

	t.Run("ExpiredInviteId", func(t *testing.T) {
		user := model.User{Email: th.GenerateTestEmail(), Nickname: "Corey Hulen", Password: "hello1", Username: GenerateTestUsername(), Roles: model.SystemAdminRoleId + " " + model.SystemUserRoleId}

		inviteId := th.BasicTeam.InviteId

		_, _, err := th.SystemAdminClient.RegenerateTeamInviteId(context.Background(), th.BasicTeam.Id)
		require.NoError(t, err)

		_, resp, err := th.Client.CreateUserWithInviteId(context.Background(), &user, inviteId)
		require.Error(t, err)
		CheckNotFoundStatus(t, resp)
		CheckErrorID(t, err, "app.team.get_by_invite_id.finding.app_error")
	})

	t.Run("EnableUserCreationDisable", func(t *testing.T) {
		user := model.User{Email: th.GenerateTestEmail(), Nickname: "Corey Hulen", Password: "hello1", Username: GenerateTestUsername(), Roles: model.SystemAdminRoleId + " " + model.SystemUserRoleId}

		enableUserCreation := th.App.Config().TeamSettings.EnableUserCreation
		defer func() {
			th.App.UpdateConfig(func(cfg *model.Config) { cfg.TeamSettings.EnableUserCreation = enableUserCreation })
		}()

		th.App.UpdateConfig(func(cfg *model.Config) { *cfg.TeamSettings.EnableUserCreation = false })

		inviteId := th.BasicTeam.InviteId

		_, resp, err := th.Client.CreateUserWithInviteId(context.Background(), &user, inviteId)
		require.Error(t, err)
		CheckNotImplementedStatus(t, resp)
		CheckErrorID(t, err, "api.user.create_user.signup_email_disabled.app_error")
	})
	th.TestForSystemAdminAndLocal(t, func(t *testing.T, client *model.Client4) {
		user := model.User{Email: th.GenerateTestEmail(), Nickname: "Corey Hulen", Password: "hello1", Username: GenerateTestUsername(), Roles: model.SystemAdminRoleId + " " + model.SystemUserRoleId}

		enableUserCreation := th.App.Config().TeamSettings.EnableUserCreation
		defer th.App.UpdateConfig(func(cfg *model.Config) { cfg.TeamSettings.EnableUserCreation = enableUserCreation })

		th.App.UpdateConfig(func(cfg *model.Config) { *cfg.TeamSettings.EnableUserCreation = false })

		inviteId := th.BasicTeam.InviteId
		_, resp, err := client.CreateUserWithInviteId(context.Background(), &user, inviteId)
		require.Error(t, err)
		CheckNotImplementedStatus(t, resp)
		CheckErrorID(t, err, "api.user.create_user.signup_email_disabled.app_error")
	}, "EnableUserCreationDisable")

	t.Run("EnableOpenServerDisable", func(t *testing.T) {
		user := model.User{Email: th.GenerateTestEmail(), Nickname: "Corey Hulen", Password: "hello1", Username: GenerateTestUsername(), Roles: model.SystemAdminRoleId + " " + model.SystemUserRoleId}

		enableOpenServer := th.App.Config().TeamSettings.EnableOpenServer
		defer func() {
			th.App.UpdateConfig(func(cfg *model.Config) { cfg.TeamSettings.EnableOpenServer = enableOpenServer })
		}()

		th.App.UpdateConfig(func(cfg *model.Config) { *cfg.TeamSettings.EnableOpenServer = false })

		team, _, err := th.SystemAdminClient.RegenerateTeamInviteId(context.Background(), th.BasicTeam.Id)
		assert.NoError(t, err)
		inviteId := team.InviteId

		ruser, resp, err := th.Client.CreateUserWithInviteId(context.Background(), &user, inviteId)
		require.NoError(t, err)
		CheckCreatedStatus(t, resp)

		th.Client.Login(context.Background(), user.Email, user.Password)
		require.Equal(t, user.Nickname, ruser.Nickname)
		require.Equal(t, model.SystemUserRoleId, ruser.Roles, "should clear roles")
		CheckUserSanitization(t, ruser)
	})
}

func TestGetMe(t *testing.T) {
	th := Setup(t).InitBasic()
	defer th.TearDown()

	ruser, _, err := th.Client.GetMe(context.Background(), "")
	require.NoError(t, err)

	require.Equal(t, th.BasicUser.Id, ruser.Id)

	th.Client.Logout(context.Background())
	_, resp, err := th.Client.GetMe(context.Background(), "")
	require.Error(t, err)
	CheckUnauthorizedStatus(t, resp)
}

func TestGetUser(t *testing.T) {
	th := Setup(t)
	defer th.TearDown()

	user := th.CreateUser()
	user.Props = map[string]string{"testpropkey": "testpropvalue"}

	th.App.UpdateUser(th.Context, user, false)

	th.TestForAllClients(t, func(t *testing.T, client *model.Client4) {
		ruser, resp, err := client.GetUser(context.Background(), user.Id, "")
		require.NoError(t, err)
		CheckUserSanitization(t, ruser)

		require.Equal(t, user.Email, ruser.Email)

		assert.NotNil(t, ruser.Props)
		assert.Equal(t, ruser.Props["testpropkey"], "testpropvalue")
		require.False(t, ruser.IsBot)

		ruser, resp, _ = client.GetUser(context.Background(), user.Id, resp.Etag)
		CheckEtag(t, ruser, resp)

		_, resp, err = client.GetUser(context.Background(), "junk", "")
		require.Error(t, err)
		CheckBadRequestStatus(t, resp)

		_, resp, err = client.GetUser(context.Background(), model.NewId(), "")
		require.Error(t, err)
		CheckNotFoundStatus(t, resp)
	})

	// Check against privacy config settings
	th.App.UpdateConfig(func(cfg *model.Config) { *cfg.PrivacySettings.ShowEmailAddress = false })
	th.App.UpdateConfig(func(cfg *model.Config) { *cfg.PrivacySettings.ShowFullName = false })

	ruser, _, err := th.Client.GetUser(context.Background(), user.Id, "")
	require.NoError(t, err)

	require.Empty(t, ruser.Email, "email should be blank")
	require.Empty(t, ruser.FirstName, "first name should be blank")
	require.Empty(t, ruser.LastName, "last name should be blank")

	th.Client.Logout(context.Background())
	_, resp, err := th.Client.GetUser(context.Background(), user.Id, "")
	require.Error(t, err)
	CheckUnauthorizedStatus(t, resp)

	// System admins should ignore privacy settings
	ruser, _, _ = th.SystemAdminClient.GetUser(context.Background(), user.Id, resp.Etag)
	require.NotEmpty(t, ruser.Email, "email should not be blank")
	require.NotEmpty(t, ruser.FirstName, "first name should not be blank")
	require.NotEmpty(t, ruser.LastName, "last name should not be blank")
}

func TestGetUserWithAcceptedTermsOfServiceForOtherUser(t *testing.T) {
	th := Setup(t)
	defer th.TearDown()

	user := th.CreateUser()

	tos, _ := th.App.CreateTermsOfService("Dummy TOS", user.Id)

	th.App.UpdateUser(th.Context, user, false)

	ruser, _, err := th.Client.GetUser(context.Background(), user.Id, "")
	require.NoError(t, err)
	CheckUserSanitization(t, ruser)

	require.Equal(t, user.Email, ruser.Email)

	assert.Empty(t, ruser.TermsOfServiceId)

	th.App.SaveUserTermsOfService(user.Id, tos.Id, true)

	ruser, _, err = th.Client.GetUser(context.Background(), user.Id, "")
	require.NoError(t, err)
	CheckUserSanitization(t, ruser)

	require.Equal(t, user.Email, ruser.Email)

	// user TOS data cannot be fetched for other users by non-admin users
	assert.Empty(t, ruser.TermsOfServiceId)
}

func TestGetUserWithAcceptedTermsOfService(t *testing.T) {
	th := Setup(t).InitBasic()
	defer th.TearDown()

	user := th.BasicUser

	tos, _ := th.App.CreateTermsOfService("Dummy TOS", user.Id)

	ruser, _, err := th.Client.GetUser(context.Background(), user.Id, "")
	require.NoError(t, err)
	CheckUserSanitization(t, ruser)

	require.Equal(t, user.Email, ruser.Email)

	assert.Empty(t, ruser.TermsOfServiceId)

	th.App.SaveUserTermsOfService(user.Id, tos.Id, true)

	ruser, _, err = th.Client.GetUser(context.Background(), user.Id, "")
	require.NoError(t, err)
	CheckUserSanitization(t, ruser)

	require.Equal(t, user.Email, ruser.Email)

	// a user can view their own TOS details
	assert.Equal(t, tos.Id, ruser.TermsOfServiceId)
}

func TestGetUserWithAcceptedTermsOfServiceWithAdminUser(t *testing.T) {
	th := Setup(t).InitBasic()
	th.LoginSystemAdmin()
	defer th.TearDown()

	user := th.BasicUser

	tos, _ := th.App.CreateTermsOfService("Dummy TOS", user.Id)

	ruser, _, err := th.SystemAdminClient.GetUser(context.Background(), user.Id, "")
	require.NoError(t, err)
	CheckUserSanitization(t, ruser)

	require.Equal(t, user.Email, ruser.Email)

	assert.Empty(t, ruser.TermsOfServiceId)

	th.App.SaveUserTermsOfService(user.Id, tos.Id, true)

	ruser, _, err = th.SystemAdminClient.GetUser(context.Background(), user.Id, "")
	require.NoError(t, err)
	CheckUserSanitization(t, ruser)

	require.Equal(t, user.Email, ruser.Email)

	// admin can view anyone's TOS details
	assert.Equal(t, tos.Id, ruser.TermsOfServiceId)
}

func TestGetBotUser(t *testing.T) {
	th := Setup(t).InitBasic()
	defer th.TearDown()

	defer th.RestoreDefaultRolePermissions(th.SaveDefaultRolePermissions())

	th.AddPermissionToRole(model.PermissionCreateBot.Id, model.TeamUserRoleId)
	th.App.UpdateUserRoles(th.Context, th.BasicUser.Id, model.SystemUserRoleId+" "+model.TeamUserRoleId, false)

	th.App.UpdateConfig(func(cfg *model.Config) {
		*cfg.ServiceSettings.EnableBotAccountCreation = true
	})

	bot := &model.Bot{
		Username:    GenerateTestUsername(),
		DisplayName: "a bot",
		Description: "bot",
	}

	createdBot, resp, err := th.Client.CreateBot(context.Background(), bot)
	require.NoError(t, err)
	CheckCreatedStatus(t, resp)
	defer th.App.PermanentDeleteBot(th.Context, createdBot.UserId)

	botUser, _, err := th.Client.GetUser(context.Background(), createdBot.UserId, "")
	require.NoError(t, err)
	require.Equal(t, bot.Username, botUser.Username)
	require.True(t, botUser.IsBot)
}

func TestGetUserByUsername(t *testing.T) {
	th := Setup(t).InitBasic()
	defer th.TearDown()

	user := th.BasicUser

	th.TestForAllClients(t, func(t *testing.T, client *model.Client4) {
		ruser, resp, err := client.GetUserByUsername(context.Background(), user.Username, "")
		require.NoError(t, err)
		CheckUserSanitization(t, ruser)

		require.Equal(t, user.Email, ruser.Email)

		ruser, resp, _ = client.GetUserByUsername(context.Background(), user.Username, resp.Etag)
		CheckEtag(t, ruser, resp)

		_, resp, err = client.GetUserByUsername(context.Background(), GenerateTestUsername(), "")
		require.Error(t, err)
		CheckNotFoundStatus(t, resp)
	})

	// Check against privacy config settings
	th.App.UpdateConfig(func(cfg *model.Config) { *cfg.PrivacySettings.ShowEmailAddress = false })
	th.App.UpdateConfig(func(cfg *model.Config) { *cfg.PrivacySettings.ShowFullName = false })

	ruser, _, err := th.Client.GetUserByUsername(context.Background(), th.BasicUser2.Username, "")
	require.NoError(t, err)

	require.Empty(t, ruser.Email, "email should be blank")
	require.Empty(t, ruser.FirstName, "first name should be blank")
	require.Empty(t, ruser.LastName, "last name should be blank")

	ruser, _, err = th.Client.GetUserByUsername(context.Background(), th.BasicUser.Username, "")
	require.NoError(t, err)
	require.NotEmpty(t, ruser.NotifyProps, "notify props should be sent")

	th.Client.Logout(context.Background())
	_, resp, err := th.Client.GetUserByUsername(context.Background(), user.Username, "")
	require.Error(t, err)
	CheckUnauthorizedStatus(t, resp)

	th.TestForSystemAdminAndLocal(t, func(t *testing.T, client *model.Client4) {
		// System admins should ignore privacy settings
		ruser, _, _ = client.GetUserByUsername(context.Background(), user.Username, resp.Etag)
		require.NotEmpty(t, ruser.Email, "email should not be blank")
		require.NotEmpty(t, ruser.FirstName, "first name should not be blank")
		require.NotEmpty(t, ruser.LastName, "last name should not be blank")
	})
}

func TestGetUserByUsernameWithAcceptedTermsOfService(t *testing.T) {
	th := Setup(t).InitBasic()
	defer th.TearDown()

	user := th.BasicUser

	ruser, _, err := th.Client.GetUserByUsername(context.Background(), user.Username, "")
	require.NoError(t, err)
	CheckUserSanitization(t, ruser)

	require.Equal(t, user.Email, ruser.Email)

	tos, _ := th.App.CreateTermsOfService("Dummy TOS", user.Id)
	th.App.SaveUserTermsOfService(ruser.Id, tos.Id, true)

	ruser, _, err = th.Client.GetUserByUsername(context.Background(), user.Username, "")
	require.NoError(t, err)
	CheckUserSanitization(t, ruser)

	require.Equal(t, user.Email, ruser.Email)

	require.Equal(t, tos.Id, ruser.TermsOfServiceId, "Terms of service ID should match")
}

func TestSaveUserTermsOfService(t *testing.T) {
	th := Setup(t)
	defer th.TearDown()

	t.Run("Invalid data", func(t *testing.T) {
		resp, err := th.Client.DoAPIPost(context.Background(), "/users/"+th.BasicUser.Id+"/terms_of_service", "{}")
		require.Error(t, err)
		assert.Equal(t, http.StatusBadRequest, resp.StatusCode)
	})
}

func TestGetUserByEmail(t *testing.T) {
	th := Setup(t)
	defer th.TearDown()

	user := th.CreateUser()
	userWithSlash, _, err := th.SystemAdminClient.CreateUser(context.Background(), &model.User{
		Email:    "email/with/slashes@example.com",
		Username: GenerateTestUsername(),
		Password: "Pa$$word11",
	})
	require.NoError(t, err)

	th.App.UpdateConfig(func(cfg *model.Config) {
		*cfg.PrivacySettings.ShowEmailAddress = true
		*cfg.PrivacySettings.ShowFullName = true
	})

	th.TestForAllClients(t, func(t *testing.T, client *model.Client4) {
		t.Run("should be able to get another user by email", func(t *testing.T) {
			ruser, _, err := client.GetUserByEmail(context.Background(), user.Email, "")
			require.NoError(t, err)
			CheckUserSanitization(t, ruser)

			require.Equal(t, user.Email, ruser.Email)
		})

		t.Run("Get user with a / character in the email", func(t *testing.T) {
			ruser, _, err := client.GetUserByEmail(context.Background(), userWithSlash.Email, "")
			require.NoError(t, err)
			require.Equal(t, ruser.Id, userWithSlash.Id)
		})

		t.Run("should return not modified when provided with a matching etag", func(t *testing.T) {
			_, resp, err := client.GetUserByEmail(context.Background(), user.Email, "")
			require.NoError(t, err)

			ruser, resp, _ := client.GetUserByEmail(context.Background(), user.Email, resp.Etag)
			CheckEtag(t, ruser, resp)
		})

		t.Run("should return bad request when given an invalid email", func(t *testing.T) {
			_, resp, err := client.GetUserByEmail(context.Background(), GenerateTestUsername(), "")
			require.Error(t, err)
			CheckBadRequestStatus(t, resp)
		})

		t.Run("should return 404 when given a non-existent email", func(t *testing.T) {
			_, resp, err := client.GetUserByEmail(context.Background(), th.GenerateTestEmail(), "")
			require.Error(t, err)
			CheckNotFoundStatus(t, resp)
		})
	})

	t.Run("should sanitize full name for non-admin based on privacy settings", func(t *testing.T) {
		th.App.UpdateConfig(func(cfg *model.Config) {
			*cfg.PrivacySettings.ShowEmailAddress = true
			*cfg.PrivacySettings.ShowFullName = false
		})

		ruser, _, err := th.Client.GetUserByEmail(context.Background(), user.Email, "")
		require.NoError(t, err)
		assert.Equal(t, "", ruser.FirstName, "first name should be blank")
		assert.Equal(t, "", ruser.LastName, "last name should be blank")

		th.App.UpdateConfig(func(cfg *model.Config) {
			*cfg.PrivacySettings.ShowFullName = true
		})

		ruser, _, err = th.Client.GetUserByEmail(context.Background(), user.Email, "")
		require.NoError(t, err)
		assert.NotEqual(t, "", ruser.FirstName, "first name should be set")
		assert.NotEqual(t, "", ruser.LastName, "last name should be set")
	})

	t.Run("should return forbidden for non-admin when privacy settings hide email", func(t *testing.T) {
		th.App.UpdateConfig(func(cfg *model.Config) {
			*cfg.PrivacySettings.ShowEmailAddress = false
		})

		_, resp, err := th.Client.GetUserByEmail(context.Background(), user.Email, "")
		require.Error(t, err)
		CheckForbiddenStatus(t, resp)

		th.App.UpdateConfig(func(cfg *model.Config) {
			*cfg.PrivacySettings.ShowEmailAddress = true
		})

		ruser, _, err := th.Client.GetUserByEmail(context.Background(), user.Email, "")
		require.NoError(t, err)
		assert.Equal(t, user.Email, ruser.Email, "email should be set")
	})

	th.TestForSystemAdminAndLocal(t, func(t *testing.T, client *model.Client4) {
		t.Run("should not sanitize full name for admin, regardless of privacy settings", func(t *testing.T) {
			th.App.UpdateConfig(func(cfg *model.Config) {
				*cfg.PrivacySettings.ShowEmailAddress = true
				*cfg.PrivacySettings.ShowFullName = false
			})

			ruser, _, err := client.GetUserByEmail(context.Background(), user.Email, "")
			require.NoError(t, err)
			assert.NotEqual(t, "", ruser.FirstName, "first name should be set")
			assert.NotEqual(t, "", ruser.LastName, "last name should be set")

			th.App.UpdateConfig(func(cfg *model.Config) {
				*cfg.PrivacySettings.ShowFullName = true
			})

			ruser, _, err = client.GetUserByEmail(context.Background(), user.Email, "")
			require.NoError(t, err)
			assert.NotEqual(t, "", ruser.FirstName, "first name should be set")
			assert.NotEqual(t, "", ruser.LastName, "last name should be set")
		})

		t.Run("should always return email for admin, regardless of privacy settings", func(t *testing.T) {
			th.App.UpdateConfig(func(cfg *model.Config) {
				*cfg.PrivacySettings.ShowEmailAddress = false
			})

			ruser, _, err := client.GetUserByEmail(context.Background(), user.Email, "")
			require.NoError(t, err)
			assert.Equal(t, user.Email, ruser.Email, "email should be set")

			th.App.UpdateConfig(func(cfg *model.Config) {
				*cfg.PrivacySettings.ShowEmailAddress = true
			})

			ruser, _, err = client.GetUserByEmail(context.Background(), user.Email, "")
			require.NoError(t, err)
			assert.Equal(t, user.Email, ruser.Email, "email should be set")
		})
	})
}

// This test can flake if two calls to model.NewId can return the same value.
// Not much can be done about it.
func TestSearchUsers(t *testing.T) {
	th := Setup(t).InitBasic()
	defer th.TearDown()

	search := &model.UserSearch{Term: th.BasicUser.Username}

	users, _, err := th.Client.SearchUsers(context.Background(), search)
	require.NoError(t, err)

	require.True(t, findUserInList(th.BasicUser.Id, users), "should have found user")

	_, appErr := th.App.UpdateActive(th.Context, th.BasicUser2, false)
	require.Nil(t, appErr)

	search.Term = th.BasicUser2.Username
	search.AllowInactive = false

	users, _, err = th.Client.SearchUsers(context.Background(), search)
	require.NoError(t, err)

	require.False(t, findUserInList(th.BasicUser2.Id, users), "should not have found user")

	search.AllowInactive = true

	users, _, err = th.Client.SearchUsers(context.Background(), search)
	require.NoError(t, err)

	require.True(t, findUserInList(th.BasicUser2.Id, users), "should have found user")

	search.Term = th.BasicUser.Username
	search.AllowInactive = false
	search.TeamId = th.BasicTeam.Id

	users, _, err = th.Client.SearchUsers(context.Background(), search)
	require.NoError(t, err)

	require.True(t, findUserInList(th.BasicUser.Id, users), "should have found user")

	search.NotInChannelId = th.BasicChannel.Id

	users, _, err = th.Client.SearchUsers(context.Background(), search)
	require.NoError(t, err)

	require.False(t, findUserInList(th.BasicUser.Id, users), "should not have found user")

	search.TeamId = ""
	search.NotInChannelId = ""
	search.InChannelId = th.BasicChannel.Id

	users, _, err = th.Client.SearchUsers(context.Background(), search)
	require.NoError(t, err)

	require.True(t, findUserInList(th.BasicUser.Id, users), "should have found user")

	search.InChannelId = ""
	search.NotInChannelId = th.BasicChannel.Id
	_, resp, err := th.Client.SearchUsers(context.Background(), search)
	require.Error(t, err)
	CheckBadRequestStatus(t, resp)

	search.NotInChannelId = model.NewId()
	search.TeamId = model.NewId()
	_, resp, err = th.Client.SearchUsers(context.Background(), search)
	require.Error(t, err)
	CheckForbiddenStatus(t, resp)

	search.NotInChannelId = ""
	search.TeamId = model.NewId()
	_, resp, err = th.Client.SearchUsers(context.Background(), search)
	require.Error(t, err)
	CheckForbiddenStatus(t, resp)

	search.InChannelId = model.NewId()
	search.TeamId = ""
	_, resp, err = th.Client.SearchUsers(context.Background(), search)
	require.Error(t, err)
	CheckForbiddenStatus(t, resp)

	// Test search for users not in any team
	search.TeamId = ""
	search.NotInChannelId = ""
	search.InChannelId = ""
	search.NotInTeamId = th.BasicTeam.Id

	users, _, err = th.Client.SearchUsers(context.Background(), search)
	require.NoError(t, err)

	require.False(t, findUserInList(th.BasicUser.Id, users), "should not have found user")

	oddUser := th.CreateUser()
	search.Term = oddUser.Username

	users, _, err = th.Client.SearchUsers(context.Background(), search)
	require.NoError(t, err)

	require.True(t, findUserInList(oddUser.Id, users), "should have found user")

	_, _, err = th.SystemAdminClient.AddTeamMember(context.Background(), th.BasicTeam.Id, oddUser.Id)
	require.NoError(t, err)

	users, _, err = th.Client.SearchUsers(context.Background(), search)
	require.NoError(t, err)

	require.False(t, findUserInList(oddUser.Id, users), "should not have found user")

	search.NotInTeamId = model.NewId()
	_, resp, err = th.Client.SearchUsers(context.Background(), search)
	require.Error(t, err)
	CheckForbiddenStatus(t, resp)

	search.Term = th.BasicUser.Username

	th.App.UpdateConfig(func(cfg *model.Config) { *cfg.PrivacySettings.ShowEmailAddress = false })
	th.App.UpdateConfig(func(cfg *model.Config) { *cfg.PrivacySettings.ShowFullName = false })

	_, appErr = th.App.UpdateActive(th.Context, th.BasicUser2, true)
	require.Nil(t, appErr)

	search.InChannelId = ""
	search.NotInTeamId = ""
	search.Term = th.BasicUser2.Email
	users, _, err = th.Client.SearchUsers(context.Background(), search)
	require.NoError(t, err)

	require.False(t, findUserInList(th.BasicUser2.Id, users), "should not have found user")

	search.Term = th.BasicUser2.FirstName
	users, _, err = th.Client.SearchUsers(context.Background(), search)
	require.NoError(t, err)

	require.False(t, findUserInList(th.BasicUser2.Id, users), "should not have found user")

	search.Term = th.BasicUser2.LastName
	users, _, err = th.Client.SearchUsers(context.Background(), search)
	require.NoError(t, err)

	require.False(t, findUserInList(th.BasicUser2.Id, users), "should not have found user")

	search.Term = th.BasicUser.FirstName
	search.InChannelId = th.BasicChannel.Id
	search.NotInChannelId = th.BasicChannel.Id
	search.TeamId = th.BasicTeam.Id
	users, _, err = th.SystemAdminClient.SearchUsers(context.Background(), search)
	require.NoError(t, err)

	require.True(t, findUserInList(th.BasicUser.Id, users), "should have found user")

	id := model.NewId()
	group, appErr := th.App.CreateGroup(&model.Group{
		DisplayName: "dn-foo_" + id,
		Name:        model.NewPointer("name" + id),
		Source:      model.GroupSourceLdap,
		Description: "description_" + id,
		RemoteId:    model.NewPointer(model.NewId()),
	})
	assert.Nil(t, appErr)

	search = &model.UserSearch{Term: th.BasicUser.Username, InGroupId: group.Id}
	t.Run("Requires ldap license when searching in group", func(t *testing.T) {
		_, resp, err = th.SystemAdminClient.SearchUsers(context.Background(), search)
		require.Error(t, err)
		CheckForbiddenStatus(t, resp)
	})

	th.App.Srv().SetLicense(model.NewTestLicense("ldap"))

	t.Run("Requires manage system permission when searching for users in a group", func(t *testing.T) {
		_, resp, err = th.Client.SearchUsers(context.Background(), search)
		require.Error(t, err)
		CheckForbiddenStatus(t, resp)
	})

	t.Run("Returns empty list when no users found searching for users in a group", func(t *testing.T) {
		users, _, err = th.SystemAdminClient.SearchUsers(context.Background(), search)
		require.NoError(t, err)
		require.Empty(t, users)
	})

	_, appErr = th.App.UpsertGroupMember(group.Id, th.BasicUser.Id)
	assert.Nil(t, appErr)

	t.Run("Returns user in group user found in group", func(t *testing.T) {
		users, _, err = th.SystemAdminClient.SearchUsers(context.Background(), search)
		require.NoError(t, err)
		require.Equal(t, users[0].Id, th.BasicUser.Id)
	})

	id = model.NewId()
	group, appErr = th.App.CreateGroup(&model.Group{
		DisplayName: "dn-foo_" + id,
		Name:        model.NewPointer("name" + id),
		Source:      model.GroupSourceCustom,
		Description: "description_" + id,
		RemoteId:    model.NewPointer(model.NewId()),
	})
	assert.Nil(t, appErr)

	th.App.Srv().SetLicense(model.NewTestLicenseSKU(model.LicenseShortSkuProfessional, "ldap"))

	search = &model.UserSearch{Term: th.BasicUser.Username, NotInGroupId: group.Id}
	t.Run("Returns users not in group", func(t *testing.T) {
		users, _, err = th.Client.SearchUsers(context.Background(), search)
		require.NoError(t, err)
		require.Equal(t, users[0].Id, th.BasicUser.Id)
	})

	_, appErr = th.App.UpsertGroupMember(group.Id, th.BasicUser.Id)
	assert.Nil(t, appErr)

	t.Run("Returns empty list for not in group", func(t *testing.T) {
		users, _, err = th.Client.SearchUsers(context.Background(), search)
		require.NoError(t, err)
		assert.Len(t, users, 0)
	})

	members := &model.GroupModifyMembers{
		UserIds: []string{th.BasicUser.Id},
	}

	_, _, delErr := th.Client.DeleteGroupMembers(context.Background(), group.Id, members)
	require.NoError(t, delErr)

	t.Run("Returns user not in group after they were deleted from group", func(t *testing.T) {
		users, _, err = th.Client.SearchUsers(context.Background(), search)
		require.NoError(t, err)
		require.Equal(t, users[0].Id, th.BasicUser.Id)
	})
}

func findUserInList(id string, users []*model.User) bool { //nolint:unused
	for _, user := range users {
		if user.Id == id {
			return true
		}
	}
	return false
}

func TestAutocompleteUsersInChannel(t *testing.T) {
	th := Setup(t).InitBasic()
	defer th.TearDown()
	teamId := th.BasicTeam.Id
	channelId := th.BasicChannel.Id
	username := th.BasicUser.Username
	newUser := th.CreateUser()

	tt := []struct {
		Name            string
		TeamId          string
		ChannelId       string
		Username        string
		ExpectedResults int
		MoreThan        bool
		ShouldFail      bool
	}{
		{
			"Autocomplete in channel for specific username",
			teamId,
			channelId,
			username,
			1,
			false,
			false,
		},
		{
			"Search for not valid username",
			teamId,
			channelId,
			"amazonses",
			0,
			false,
			false,
		},
		{
			"Search for all users",
			teamId,
			channelId,
			"",
			2,
			true,
			false,
		},
		{
			"Fail when the teamId is not provided",
			"",
			channelId,
			"",
			2,
			true,
			true,
		},
	}

	for _, tc := range tt {
		t.Run(tc.Name, func(t *testing.T) {
			th.LoginBasic()
			rusers, _, err := th.Client.AutocompleteUsersInChannel(context.Background(), tc.TeamId, tc.ChannelId, tc.Username, model.UserSearchDefaultLimit, "")
			if tc.ShouldFail {
				CheckErrorID(t, err, "api.user.autocomplete_users.missing_team_id.app_error")
			} else {
				require.NoError(t, err)
				if tc.MoreThan {
					assert.True(t, len(rusers.Users) >= tc.ExpectedResults)
				} else {
					assert.Len(t, rusers.Users, tc.ExpectedResults)
				}
			}

			th.Client.Logout(context.Background())
			_, resp, err := th.Client.AutocompleteUsersInChannel(context.Background(), tc.TeamId, tc.ChannelId, tc.Username, model.UserSearchDefaultLimit, "")
			require.Error(t, err)
			CheckUnauthorizedStatus(t, resp)

			th.Client.Login(context.Background(), newUser.Email, newUser.Password)
			_, resp, err = th.Client.AutocompleteUsersInChannel(context.Background(), tc.TeamId, tc.ChannelId, tc.Username, model.UserSearchDefaultLimit, "")
			require.Error(t, err)
			CheckForbiddenStatus(t, resp)
		})
	}

	t.Run("Check against privacy config settings", func(t *testing.T) {
		th.App.UpdateConfig(func(cfg *model.Config) { *cfg.PrivacySettings.ShowFullName = false })

		th.LoginBasic()
		rusers, _, err := th.Client.AutocompleteUsersInChannel(context.Background(), teamId, channelId, username, model.UserSearchDefaultLimit, "")
		require.NoError(t, err)

		assert.Equal(t, rusers.Users[0].FirstName, "", "should not show first/last name")
		assert.Equal(t, rusers.Users[0].LastName, "", "should not show first/last name")
	})

	t.Run("Check OutOfChannel results with/without VIEW_MEMBERS permissions", func(t *testing.T) {
		permissionsUser := th.CreateUser()
		th.SystemAdminClient.DemoteUserToGuest(context.Background(), permissionsUser.Id)
		permissionsUser.Roles = "system_guest"
		th.LinkUserToTeam(permissionsUser, th.BasicTeam)
		th.AddUserToChannel(permissionsUser, th.BasicChannel)

		otherUser := th.CreateUser()
		th.LinkUserToTeam(otherUser, th.BasicTeam)

		th.Client.Login(context.Background(), permissionsUser.Email, permissionsUser.Password)

		rusers, _, err := th.Client.AutocompleteUsersInChannel(context.Background(), teamId, channelId, "", model.UserSearchDefaultLimit, "")
		require.NoError(t, err)
		assert.Len(t, rusers.OutOfChannel, 1)

		defaultRolePermissions := th.SaveDefaultRolePermissions()
		defer func() {
			th.RestoreDefaultRolePermissions(defaultRolePermissions)
		}()

		th.RemovePermissionFromRole(model.PermissionViewMembers.Id, model.SystemUserRoleId)
		th.RemovePermissionFromRole(model.PermissionViewMembers.Id, model.TeamUserRoleId)

		rusers, _, err = th.Client.AutocompleteUsersInChannel(context.Background(), teamId, channelId, "", model.UserSearchDefaultLimit, "")
		require.NoError(t, err)
		assert.Empty(t, rusers.OutOfChannel)

		th.App.GetOrCreateDirectChannel(th.Context, permissionsUser.Id, otherUser.Id)

		rusers, _, err = th.Client.AutocompleteUsersInChannel(context.Background(), teamId, channelId, "", model.UserSearchDefaultLimit, "")
		require.NoError(t, err)
		assert.Len(t, rusers.OutOfChannel, 1)
	})

	t.Run("user must have access to team id, especially when it does not match channel's team id", func(t *testing.T) {
		_, _, err := th.Client.AutocompleteUsersInChannel(context.Background(), "otherTeamId", channelId, username, model.UserSearchDefaultLimit, "")
		CheckErrorID(t, err, "api.context.permissions.app_error")
	})
}

func TestAutocompleteUsersInTeam(t *testing.T) {
	th := Setup(t).InitBasic()
	defer th.TearDown()
	teamId := th.BasicTeam.Id
	username := th.BasicUser.Username
	newUser := th.CreateUser()

	tt := []struct {
		Name            string
		TeamId          string
		Username        string
		ExpectedResults int
		MoreThan        bool
	}{
		{
			"specific username",
			teamId,
			username,
			1,
			false,
		},
		{
			"not valid username",
			teamId,
			"amazonses",
			0,
			false,
		},
		{
			"all users in team",
			teamId,
			"",
			2,
			true,
		},
	}

	for _, tc := range tt {
		t.Run(tc.Name, func(t *testing.T) {
			th.LoginBasic()
			rusers, _, err := th.Client.AutocompleteUsersInTeam(context.Background(), tc.TeamId, tc.Username, model.UserSearchDefaultLimit, "")
			require.NoError(t, err)
			if tc.MoreThan {
				assert.True(t, len(rusers.Users) >= tc.ExpectedResults)
			} else {
				assert.Len(t, rusers.Users, tc.ExpectedResults)
			}
			th.Client.Logout(context.Background())
			_, resp, err := th.Client.AutocompleteUsersInTeam(context.Background(), tc.TeamId, tc.Username, model.UserSearchDefaultLimit, "")
			require.Error(t, err)
			CheckUnauthorizedStatus(t, resp)

			th.Client.Login(context.Background(), newUser.Email, newUser.Password)
			_, resp, err = th.Client.AutocompleteUsersInTeam(context.Background(), tc.TeamId, tc.Username, model.UserSearchDefaultLimit, "")
			require.Error(t, err)
			CheckForbiddenStatus(t, resp)
		})
	}

	t.Run("Check against privacy config settings", func(t *testing.T) {
		th.App.UpdateConfig(func(cfg *model.Config) { *cfg.PrivacySettings.ShowFullName = false })

		th.LoginBasic()
		rusers, _, err := th.Client.AutocompleteUsersInTeam(context.Background(), teamId, username, model.UserSearchDefaultLimit, "")
		require.NoError(t, err)

		assert.Equal(t, rusers.Users[0].FirstName, "", "should not show first/last name")
		assert.Equal(t, rusers.Users[0].LastName, "", "should not show first/last name")
	})
}

func TestAutocompleteUsers(t *testing.T) {
	th := Setup(t).InitBasic()
	defer th.TearDown()
	username := th.BasicUser.Username
	newUser := th.CreateUser()

	tt := []struct {
		Name            string
		Username        string
		ExpectedResults int
		MoreThan        bool
	}{
		{
			"specific username",
			username,
			1,
			false,
		},
		{
			"not valid username",
			"amazonses",
			0,
			false,
		},
		{
			"all users in team",
			"",
			2,
			true,
		},
	}

	for _, tc := range tt {
		t.Run(tc.Name, func(t *testing.T) {
			th.LoginBasic()
			rusers, _, err := th.Client.AutocompleteUsers(context.Background(), tc.Username, model.UserSearchDefaultLimit, "")
			require.NoError(t, err)
			if tc.MoreThan {
				assert.True(t, len(rusers.Users) >= tc.ExpectedResults)
			} else {
				assert.Len(t, rusers.Users, tc.ExpectedResults)
			}

			th.Client.Logout(context.Background())
			_, resp, err := th.Client.AutocompleteUsers(context.Background(), tc.Username, model.UserSearchDefaultLimit, "")
			require.Error(t, err)
			CheckUnauthorizedStatus(t, resp)

			th.Client.Login(context.Background(), newUser.Email, newUser.Password)
			_, _, err = th.Client.AutocompleteUsers(context.Background(), tc.Username, model.UserSearchDefaultLimit, "")
			require.NoError(t, err)
		})
	}

	t.Run("Check against privacy config settings", func(t *testing.T) {
		th.App.UpdateConfig(func(cfg *model.Config) { *cfg.PrivacySettings.ShowFullName = false })

		th.LoginBasic()
		rusers, _, err := th.Client.AutocompleteUsers(context.Background(), username, model.UserSearchDefaultLimit, "")
		require.NoError(t, err)

		assert.Equal(t, rusers.Users[0].FirstName, "", "should not show first/last name")
		assert.Equal(t, rusers.Users[0].LastName, "", "should not show first/last name")
	})
}

func TestGetProfileImage(t *testing.T) {
	th := Setup(t).InitBasic()
	defer th.TearDown()

	// recreate basic user
	th.BasicUser = th.CreateUser()
	th.LoginBasic()
	user := th.BasicUser

	data, resp, err := th.Client.GetProfileImage(context.Background(), user.Id, "")
	require.NoError(t, err)
	require.NotEmpty(t, data, "should not be empty")

	_, resp, _ = th.Client.GetProfileImage(context.Background(), user.Id, resp.Etag)
	require.NotEqual(t, http.StatusNotModified, resp.StatusCode, "should not hit etag")

	_, resp, err = th.Client.GetProfileImage(context.Background(), "junk", "")
	require.Error(t, err)
	CheckBadRequestStatus(t, resp)

	_, resp, err = th.Client.GetProfileImage(context.Background(), model.NewId(), "")
	require.Error(t, err)
	CheckNotFoundStatus(t, resp)

	th.Client.Logout(context.Background())
	_, resp, err = th.Client.GetProfileImage(context.Background(), user.Id, "")
	require.Error(t, err)
	CheckUnauthorizedStatus(t, resp)

	_, _, err = th.SystemAdminClient.GetProfileImage(context.Background(), user.Id, "")
	require.NoError(t, err)

	info := &model.FileInfo{Path: "/users/" + user.Id + "/profile.png"}
	err = th.cleanupTestFile(info)
	require.NoError(t, err)
}

func TestGetUsersByIds(t *testing.T) {
	th := Setup(t).InitBasic()
	defer th.TearDown()

	th.TestForAllClients(t, func(t *testing.T, client *model.Client4) {
		t.Run("should return the user", func(t *testing.T) {
			users, _, err := client.GetUsersByIds(context.Background(), []string{th.BasicUser.Id})
			require.NoError(t, err)

			assert.Equal(t, th.BasicUser.Id, users[0].Id)
			CheckUserSanitization(t, users[0])
		})

		t.Run("should return error when no IDs are specified", func(t *testing.T) {
			_, resp, err := client.GetUsersByIds(context.Background(), []string{})
			require.Error(t, err)
			CheckBadRequestStatus(t, resp)
		})

		t.Run("should not return an error for invalid IDs", func(t *testing.T) {
			users, _, err := client.GetUsersByIds(context.Background(), []string{"junk"})
			require.NoError(t, err)
			require.Empty(t, users, "no users should be returned")
		})

		t.Run("should still return users for valid IDs when invalid IDs are specified", func(t *testing.T) {
			users, _, err := client.GetUsersByIds(context.Background(), []string{"junk", th.BasicUser.Id})
			require.NoError(t, err)

			require.Len(t, users, 1, "1 user should be returned")
		})

		t.Run("should only return unique users when multiple IDs are requested", func(t *testing.T) {
			users, _, err := client.GetUsersByIds(context.Background(), []string{th.BasicUser.Id, th.BasicUser.Id, th.BasicUser.Id})
			require.NoError(t, err)

			require.Len(t, users, 1, "1 user should be returned")
		})
	})

	t.Run("should return error when not logged in", func(t *testing.T) {
		th.Client.Logout(context.Background())

		_, resp, err := th.Client.GetUsersByIds(context.Background(), []string{th.BasicUser.Id})
		require.Error(t, err)
		CheckUnauthorizedStatus(t, resp)
	})
}

func TestGetUsersByIdsWithOptions(t *testing.T) {
	t.Run("should only return specified users that have been updated since the given time", func(t *testing.T) {
		th := Setup(t)
		defer th.TearDown()

		// Users before the timestamp shouldn't be returned
		user1, appErr := th.App.CreateUser(th.Context, &model.User{Email: th.GenerateTestEmail(), Username: model.NewUsername(), Password: model.NewId()})
		require.Nil(t, appErr)

		user2, appErr := th.App.CreateUser(th.Context, &model.User{Email: th.GenerateTestEmail(), Username: model.NewUsername(), Password: model.NewId()})
		require.Nil(t, appErr)

		// Users not in the list of IDs shouldn't be returned
		_, appErr = th.App.CreateUser(th.Context, &model.User{Email: th.GenerateTestEmail(), Username: model.NewUsername(), Password: model.NewId()})
		require.Nil(t, appErr)

		users, _, err := th.Client.GetUsersByIdsWithOptions(context.Background(), []string{user1.Id, user2.Id}, &model.UserGetByIdsOptions{
			Since: user2.UpdateAt - 1,
		})

		assert.NoError(t, err)
		assert.Len(t, users, 1)
		assert.Equal(t, users[0].Id, user2.Id)
	})
}

func TestGetUsersByGroupChannelIds(t *testing.T) {
	th := Setup(t).InitBasic()
	defer th.TearDown()

	gc1, appErr := th.App.CreateGroupChannel(th.Context, []string{th.BasicUser.Id, th.SystemAdminUser.Id, th.TeamAdminUser.Id}, th.BasicUser.Id)
	require.Nil(t, appErr)

	usersByChannelId, _, err := th.Client.GetUsersByGroupChannelIds(context.Background(), []string{gc1.Id})
	require.NoError(t, err)

	users, ok := usersByChannelId[gc1.Id]
	assert.True(t, ok)
	userIds := []string{}
	for _, user := range users {
		userIds = append(userIds, user.Id)
	}

	require.ElementsMatch(t, []string{th.SystemAdminUser.Id, th.TeamAdminUser.Id}, userIds)

	th.LoginBasic2()
	usersByChannelId, _, err = th.Client.GetUsersByGroupChannelIds(context.Background(), []string{gc1.Id})
	require.NoError(t, err)

	_, ok = usersByChannelId[gc1.Id]
	require.False(t, ok)

	th.Client.Logout(context.Background())
	_, resp, err := th.Client.GetUsersByGroupChannelIds(context.Background(), []string{gc1.Id})
	require.Error(t, err)
	CheckUnauthorizedStatus(t, resp)
}

func TestGetUsersByUsernames(t *testing.T) {
	th := Setup(t).InitBasic()
	defer th.TearDown()

	users, _, err := th.Client.GetUsersByUsernames(context.Background(), []string{th.BasicUser.Username})
	require.NoError(t, err)

	require.Equal(t, th.BasicUser.Id, users[0].Id)
	CheckUserSanitization(t, users[0])

	_, resp, err := th.Client.GetUsersByIds(context.Background(), []string{})
	require.Error(t, err)
	CheckBadRequestStatus(t, resp)

	users, _, err = th.Client.GetUsersByUsernames(context.Background(), []string{"junk"})
	require.NoError(t, err)
	require.Empty(t, users, "no users should be returned")

	users, _, err = th.Client.GetUsersByUsernames(context.Background(), []string{"junk", th.BasicUser.Username})
	require.NoError(t, err)
	require.Len(t, users, 1, "1 user should be returned")

	th.Client.Logout(context.Background())
	_, resp, err = th.Client.GetUsersByUsernames(context.Background(), []string{th.BasicUser.Username})
	require.Error(t, err)
	CheckUnauthorizedStatus(t, resp)
}

func TestGetTotalUsersStat(t *testing.T) {
	th := Setup(t)
	defer th.TearDown()

	total, _ := th.Server.Store().User().Count(model.UserCountOptions{
		IncludeDeleted:     false,
		IncludeBotAccounts: true,
	})

	rstats, _, err := th.Client.GetTotalUsersStats(context.Background(), "")
	require.NoError(t, err)

	require.Equal(t, total, rstats.TotalUsersCount)
}

func TestUpdateUser(t *testing.T) {
	th := Setup(t)
	defer th.TearDown()

	user := th.CreateUser()
	th.Client.Login(context.Background(), user.Email, user.Password)

	user.Nickname = "Joram Wilander"
	user.Roles = model.SystemUserRoleId
	user.LastPasswordUpdate = 123

	ruser, _, err := th.Client.UpdateUser(context.Background(), user)
	require.NoError(t, err)
	CheckUserSanitization(t, ruser)

	require.Equal(t, "Joram Wilander", ruser.Nickname, "Nickname should update properly")
	require.Equal(t, model.SystemUserRoleId, ruser.Roles, "Roles should not update")
	require.NotEqual(t, 123, ruser.LastPasswordUpdate, "LastPasswordUpdate should not update")

	ruser.Email = th.GenerateTestEmail()
	_, resp, err := th.Client.UpdateUser(context.Background(), ruser)
	require.Error(t, err)
	CheckBadRequestStatus(t, resp)

	th.TestForSystemAdminAndLocal(t, func(t *testing.T, client *model.Client4) {
		ruser.Email = th.GenerateTestEmail()
		_, _, err = client.UpdateUser(context.Background(), user)
		require.NoError(t, err)
	})

	ruser.Password = user.Password
	ruser, _, err = th.Client.UpdateUser(context.Background(), ruser)
	require.NoError(t, err)
	CheckUserSanitization(t, ruser)

	ruser.Id = "junk"
	_, resp, err = th.Client.UpdateUser(context.Background(), ruser)
	require.Error(t, err)
	CheckBadRequestStatus(t, resp)

	ruser.Id = model.NewId()
	_, resp, err = th.Client.UpdateUser(context.Background(), ruser)
	require.Error(t, err)
	CheckForbiddenStatus(t, resp)

	r, err := th.Client.DoAPIPut(context.Background(), "/users/"+ruser.Id, "garbage")
	require.Error(t, err)
	require.Equal(t, http.StatusBadRequest, r.StatusCode)

	session, _ := th.App.GetSession(th.Client.AuthToken)
	session.IsOAuth = true
	th.App.AddSessionToCache(session)

	ruser.Id = user.Id
	ruser.Email = th.GenerateTestEmail()
	_, resp, err = th.Client.UpdateUser(context.Background(), ruser)
	require.Error(t, err)
	CheckForbiddenStatus(t, resp)

	th.Client.Logout(context.Background())
	_, resp, err = th.Client.UpdateUser(context.Background(), user)
	require.Error(t, err)
	CheckUnauthorizedStatus(t, resp)

	th.LoginBasic()
	_, resp, err = th.Client.UpdateUser(context.Background(), user)
	require.Error(t, err)
	CheckForbiddenStatus(t, resp)

	th.TestForSystemAdminAndLocal(t, func(t *testing.T, client *model.Client4) {
		_, _, err = client.UpdateUser(context.Background(), user)
		require.NoError(t, err)
	})
}

func TestUpdateAdminUser(t *testing.T) {
	th := Setup(t).InitBasic()
	defer th.TearDown()

	user := th.CreateUser()
	th.App.UpdateUserRoles(th.Context, user.Id, model.SystemUserRoleId+" "+model.SystemAdminRoleId, false)
	user.Email = th.GenerateTestEmail()

	th.AddPermissionToRole(model.PermissionEditOtherUsers.Id, model.SystemUserManagerRoleId)
	th.App.UpdateUserRoles(th.Context, th.BasicUser.Id, model.SystemUserManagerRoleId+" "+model.SystemUserAccessTokenRoleId, false)

	_, resp, err := th.Client.UpdateUser(context.Background(), user)
	require.Error(t, err)
	CheckForbiddenStatus(t, resp)

	u2, _, err := th.SystemAdminClient.UpdateUser(context.Background(), user)
	require.NoError(t, err)
	require.Equal(t, user.Email, u2.Email)
}

func TestUpdateBotUser(t *testing.T) {
	th := Setup(t).InitBasic()
	defer th.TearDown()

	th.App.UpdateConfig(func(c *model.Config) {
		*c.ServiceSettings.EnableBotAccountCreation = true
	})

	bot := th.CreateBotWithSystemAdminClient()
	botUser, _, err := th.SystemAdminClient.GetUser(context.Background(), bot.UserId, "")
	require.NoError(t, err)

	updateUser, _, err := th.SystemAdminClient.UpdateUser(context.Background(), botUser)
	require.NoError(t, err)
	require.Equal(t, botUser.Id, updateUser.Id)

	_, resp, err := th.Client.UpdateUser(context.Background(), botUser)
	require.Error(t, err)
	CheckForbiddenStatus(t, resp)
}

func TestPatchUser(t *testing.T) {
	th := Setup(t).InitBasic()
	defer th.TearDown()

	user := th.CreateUser()
	th.Client.Login(context.Background(), user.Email, user.Password)

	t.Run("Timezone limit error", func(t *testing.T) {
		patch := &model.UserPatch{}
		patch.Timezone = model.StringMap{}
		patch.Timezone["manualTimezone"] = string(make([]byte, model.UserTimezoneMaxRunes))
		ruser, resp, err := th.Client.PatchUser(context.Background(), user.Id, patch)
		CheckBadRequestStatus(t, resp)
		CheckErrorID(t, err, "model.user.is_valid.timezone_limit.app_error")
		require.Nil(t, ruser)
	})

	patch := &model.UserPatch{}
	patch.Password = model.NewPointer("testpassword")
	patch.Nickname = model.NewPointer("Joram Wilander")
	patch.FirstName = model.NewPointer("Joram")
	patch.LastName = model.NewPointer("Wilander")
	patch.Position = new(string)
	patch.NotifyProps = model.StringMap{}
	patch.NotifyProps["comment"] = "somethingrandom"
	patch.Timezone = model.StringMap{}
	patch.Timezone["useAutomaticTimezone"] = "true"
	patch.Timezone["automaticTimezone"] = "America/New_York"
	patch.Timezone["manualTimezone"] = ""

	ruser, _, err := th.Client.PatchUser(context.Background(), user.Id, patch)
	require.NoError(t, err)
	CheckUserSanitization(t, ruser)

	require.Equal(t, "Joram Wilander", ruser.Nickname, "Nickname should update properly")
	require.Equal(t, "Joram", ruser.FirstName, "FirstName should update properly")
	require.Equal(t, "Wilander", ruser.LastName, "LastName should update properly")
	require.Empty(t, ruser.Position, "Position should update properly")
	require.Equal(t, user.Username, ruser.Username, "Username should not update")
	require.Empty(t, ruser.Password, "Password should not be returned")
	require.Equal(t, "somethingrandom", ruser.NotifyProps["comment"], "NotifyProps should update properly")
	require.Equal(t, "true", ruser.Timezone["useAutomaticTimezone"], "useAutomaticTimezone should update properly")
	require.Equal(t, "America/New_York", ruser.Timezone["automaticTimezone"], "automaticTimezone should update properly")
	require.Empty(t, ruser.Timezone["manualTimezone"], "manualTimezone should update properly")

	appErr := th.App.CheckPasswordAndAllCriteria(th.Context, user, *patch.Password, "")
	require.NotNil(t, appErr, "Password should not match")

	currentPassword := user.Password
	user, appErr = th.App.GetUser(ruser.Id)
	require.Nil(t, appErr)

	appErr = th.App.CheckPasswordAndAllCriteria(th.Context, user, currentPassword, "")
	require.Nil(t, appErr, "Password should still match")

	patch = &model.UserPatch{}
	patch.Email = model.NewPointer(th.GenerateTestEmail())

	_, resp, err := th.Client.PatchUser(context.Background(), user.Id, patch)
	require.Error(t, err)
	CheckBadRequestStatus(t, resp)

	patch.Password = model.NewPointer(currentPassword)
	ruser, _, err = th.Client.PatchUser(context.Background(), user.Id, patch)
	require.NoError(t, err)

	require.Equal(t, *patch.Email, ruser.Email, "Email should update properly")

	patch.Username = model.NewPointer(th.BasicUser2.Username)
	_, resp, err = th.Client.PatchUser(context.Background(), user.Id, patch)
	require.Error(t, err)
	CheckBadRequestStatus(t, resp)

	patch.Username = nil

	_, resp, err = th.Client.PatchUser(context.Background(), "junk", patch)
	require.Error(t, err)
	CheckBadRequestStatus(t, resp)

	ruser.Id = model.NewId()
	_, resp, err = th.Client.PatchUser(context.Background(), model.NewId(), patch)
	require.Error(t, err)
	CheckForbiddenStatus(t, resp)

	r, err := th.Client.DoAPIPut(context.Background(), "/users/"+user.Id+"/patch", "garbage")
	require.Error(t, err)
	require.Equal(t, http.StatusBadRequest, r.StatusCode)

	session, _ := th.App.GetSession(th.Client.AuthToken)
	session.IsOAuth = true
	th.App.AddSessionToCache(session)

	patch.Email = model.NewPointer(th.GenerateTestEmail())
	_, resp, err = th.Client.PatchUser(context.Background(), user.Id, patch)
	require.Error(t, err)
	CheckForbiddenStatus(t, resp)

	th.Client.Logout(context.Background())
	_, resp, err = th.Client.PatchUser(context.Background(), user.Id, patch)
	require.Error(t, err)
	CheckUnauthorizedStatus(t, resp)

	th.LoginBasic()
	_, resp, err = th.Client.PatchUser(context.Background(), user.Id, patch)
	require.Error(t, err)
	CheckForbiddenStatus(t, resp)

	_, _, err = th.SystemAdminClient.PatchUser(context.Background(), user.Id, patch)
	require.NoError(t, err)
}

func TestPatchBotUser(t *testing.T) {
	th := Setup(t).InitBasic()
	defer th.TearDown()

	th.App.UpdateConfig(func(c *model.Config) {
		*c.ServiceSettings.EnableBotAccountCreation = true
	})

	bot := th.CreateBotWithSystemAdminClient()
	patch := &model.UserPatch{}
	patch.Email = model.NewPointer("newemail@test.com")

	user, _, err := th.SystemAdminClient.PatchUser(context.Background(), bot.UserId, patch)
	require.NoError(t, err)
	require.Equal(t, bot.UserId, user.Id)

	_, resp, err := th.Client.PatchUser(context.Background(), bot.UserId, patch)
	require.Error(t, err)
	CheckForbiddenStatus(t, resp)
}

func TestPatchAdminUser(t *testing.T) {
	th := Setup(t).InitBasic()
	defer th.TearDown()

	user := th.CreateUser()
	th.App.UpdateUserRoles(th.Context, user.Id, model.SystemUserRoleId+" "+model.SystemAdminRoleId, false)

	patch := &model.UserPatch{}
	patch.Email = model.NewPointer(th.GenerateTestEmail())

	th.AddPermissionToRole(model.PermissionEditOtherUsers.Id, model.SystemUserManagerRoleId)
	th.App.UpdateUserRoles(th.Context, th.BasicUser.Id, model.SystemUserManagerRoleId+" "+model.SystemUserAccessTokenRoleId, false)

	_, resp, err := th.Client.PatchUser(context.Background(), user.Id, patch)
	require.Error(t, err)
	CheckForbiddenStatus(t, resp)

	_, _, err = th.SystemAdminClient.PatchUser(context.Background(), user.Id, patch)
	require.NoError(t, err)
}

func TestUserUnicodeNames(t *testing.T) {
	th := Setup(t)
	defer th.TearDown()
	client := th.Client

	t.Run("create user unicode", func(t *testing.T) {
		user := model.User{
			Email:     th.GenerateTestEmail(),
			FirstName: "Andrew\u202e",
			LastName:  "\ufeffWiggin",
			Nickname:  "Ender\u2028 Wiggin",
			Password:  "hello1",
			Username:  "\ufeffwiggin77",
			Roles:     model.SystemAdminRoleId + " " + model.SystemUserRoleId}

		ruser, resp, err := client.CreateUser(context.Background(), &user)
		require.NoError(t, err)
		CheckCreatedStatus(t, resp)

		_, _, _ = client.Login(context.Background(), user.Email, user.Password)

		require.Equal(t, "wiggin77", ruser.Username, "Bad Unicode not filtered from username")
		require.Equal(t, "Andrew Wiggin", ruser.GetDisplayName(model.ShowFullName), "Bad Unicode not filtered from displayname")
		require.Equal(t, "Ender Wiggin", ruser.Nickname, "Bad Unicode not filtered from nickname")
	})

	t.Run("update user unicode", func(t *testing.T) {
		user := th.CreateUser()
		client.Login(context.Background(), user.Email, user.Password)

		user.Username = "wiggin\ufff9"
		user.Nickname = "Ender\u0340 \ufffcWiggin"
		user.FirstName = "Andrew\ufff9"
		user.LastName = "Wig\u206fgin"

		ruser, _, err := client.UpdateUser(context.Background(), user)
		require.NoError(t, err)

		require.Equal(t, "wiggin", ruser.Username, "bad unicode should be filtered from username")
		require.Equal(t, "Ender Wiggin", ruser.Nickname, "bad unicode should be filtered from nickname")
		require.Equal(t, "Andrew Wiggin", ruser.GetDisplayName(model.ShowFullName), "bad unicode should be filtered from display name")
	})

	t.Run("patch user unicode", func(t *testing.T) {
		user := th.CreateUser()
		client.Login(context.Background(), user.Email, user.Password)

		patch := &model.UserPatch{}
		patch.Nickname = model.NewPointer("\U000E0000Ender\u206d Wiggin\U000E007F")
		patch.FirstName = model.NewPointer("\U0001d173Andrew\U0001d17a")
		patch.LastName = model.NewPointer("\u2028Wiggin\u2029")

		ruser, _, err := client.PatchUser(context.Background(), user.Id, patch)
		require.NoError(t, err)
		CheckUserSanitization(t, ruser)

		require.Equal(t, "Ender Wiggin", ruser.Nickname, "Bad unicode should be filtered from nickname")
		require.Equal(t, "Andrew", ruser.FirstName, "Bad unicode should be filtered from first name")
		require.Equal(t, "Wiggin", ruser.LastName, "Bad unicode should be filtered from last name")
		require.Equal(t, "Andrew Wiggin", ruser.GetDisplayName(model.ShowFullName), "Bad unicode should be filtered from display name")
	})
}

func TestUpdateUserAuth(t *testing.T) {
	th := Setup(t)
	defer th.TearDown()

	team := th.CreateTeamWithClient(th.SystemAdminClient)

	user := th.CreateUser()

	th.LinkUserToTeam(user, team)
	_, err := th.App.Srv().Store().User().VerifyEmail(user.Id, user.Email)
	require.NoError(t, err)

	userAuth := &model.UserAuth{}
	userAuth.AuthData = user.AuthData
	userAuth.AuthService = user.AuthService

	// Regular user can not use endpoint
	_, respErr, _ := th.SystemAdminClient.UpdateUserAuth(context.Background(), user.Id, userAuth)
	require.NotNil(t, respErr, "Shouldn't have permissions. Only Admins")

	userAuth.AuthData = model.NewPointer("test@test.com")
	userAuth.AuthService = model.UserAuthServiceSaml
	ruser, _, err := th.SystemAdminClient.UpdateUserAuth(context.Background(), user.Id, userAuth)
	require.NoError(t, err)

	// AuthData and AuthService are set, password is set to empty
	require.Equal(t, *userAuth.AuthData, *ruser.AuthData)
	require.Equal(t, model.UserAuthServiceSaml, ruser.AuthService)

	// When AuthData or AuthService are empty, password must be valid
	userAuth.AuthData = user.AuthData
	userAuth.AuthService = ""
	_, respErr, _ = th.SystemAdminClient.UpdateUserAuth(context.Background(), user.Id, userAuth)
	require.NotNil(t, respErr)

	// Regular user can not use endpoint
	user2 := th.CreateUser()
	th.LinkUserToTeam(user2, team)
	_, err = th.App.Srv().Store().User().VerifyEmail(user2.Id, user2.Email)
	require.NoError(t, err)

	th.SystemAdminClient.Login(context.Background(), user2.Email, "passwd1")

	userAuth.AuthData = user.AuthData
	userAuth.AuthService = user.AuthService
	_, respErr, _ = th.SystemAdminClient.UpdateUserAuth(context.Background(), user.Id, userAuth)
	require.NotNil(t, respErr, "Should have errored")
}

func TestDeleteUser(t *testing.T) {
	th := Setup(t).InitBasic()
	defer th.TearDown()

	th.LoginBasic()
	resp, err := th.Client.DeleteUser(context.Background(), th.SystemAdminUser.Id)
	require.Error(t, err)
	CheckForbiddenStatus(t, resp)

	th.Client.Logout(context.Background())
	resp, err = th.Client.DeleteUser(context.Background(), th.BasicUser.Id)
	require.Error(t, err)
	CheckUnauthorizedStatus(t, resp)

	th.TestForSystemAdminAndLocal(t, func(t *testing.T, c *model.Client4) {
		resp, err = c.DeleteUser(context.Background(), model.NewId())
		require.Error(t, err)
		CheckNotFoundStatus(t, resp)

		resp, err = c.DeleteUser(context.Background(), "junk")
		require.Error(t, err)
		CheckBadRequestStatus(t, resp)

		userToDelete := th.CreateUser()
		_, err = c.DeleteUser(context.Background(), userToDelete.Id)
		require.NoError(t, err)
	})

	selfDeleteUser := th.CreateUser()
	th.LoginBasic()
	resp, err = th.Client.DeleteUser(context.Background(), selfDeleteUser.Id)
	require.Error(t, err)
	CheckForbiddenStatus(t, resp)

	th.Client.Login(context.Background(), selfDeleteUser.Email, selfDeleteUser.Password)
	th.App.UpdateConfig(func(c *model.Config) {
		*c.TeamSettings.EnableUserDeactivation = false
	})
	resp, err = th.Client.DeleteUser(context.Background(), selfDeleteUser.Id)
	require.Error(t, err)
	CheckUnauthorizedStatus(t, resp)

	th.App.UpdateConfig(func(c *model.Config) {
		*c.TeamSettings.EnableUserDeactivation = true
	})
	_, err = th.Client.DeleteUser(context.Background(), selfDeleteUser.Id)
	require.NoError(t, err)
}

func TestDeleteBotUser(t *testing.T) {
	th := Setup(t).InitBasic()
	defer th.TearDown()

	th.App.UpdateConfig(func(c *model.Config) {
		*c.ServiceSettings.EnableBotAccountCreation = true
	})

	bot := th.CreateBotWithSystemAdminClient()

	_, err := th.Client.DeleteUser(context.Background(), bot.UserId)
	require.Error(t, err)
	require.Equal(t, err.Error(), "You do not have the appropriate permissions.")
}

func TestPermanentDeleteUser(t *testing.T) {
	th := Setup(t).InitBasic()
	defer th.TearDown()

	enableAPIUserDeletion := *th.App.Config().ServiceSettings.EnableAPIUserDeletion
	defer func() {
		th.App.UpdateConfig(func(cfg *model.Config) { cfg.ServiceSettings.EnableAPIUserDeletion = &enableAPIUserDeletion })
	}()

	th.App.UpdateConfig(func(cfg *model.Config) { *cfg.ServiceSettings.EnableAPIUserDeletion = false })

	userToDelete := th.CreateUser()

	t.Run("Permanent deletion not available through API if EnableAPIUserDeletion is not set", func(t *testing.T) {
		resp, err := th.SystemAdminClient.PermanentDeleteUser(context.Background(), userToDelete.Id)
		require.Error(t, err)
		CheckUnauthorizedStatus(t, resp)
	})

	t.Run("Permanent deletion available through local mode even if EnableAPIUserDeletion is not set", func(t *testing.T) {
		_, err := th.LocalClient.PermanentDeleteUser(context.Background(), userToDelete.Id)
		require.NoError(t, err)
	})

	th.App.UpdateConfig(func(cfg *model.Config) { *cfg.ServiceSettings.EnableAPIUserDeletion = true })
	th.TestForSystemAdminAndLocal(t, func(t *testing.T, c *model.Client4) {
		userToDelete = th.CreateUser()
		_, err := c.PermanentDeleteUser(context.Background(), userToDelete.Id)
		require.NoError(t, err)

		_, appErr := th.App.GetTeam(userToDelete.Id)
		assert.NotNil(t, appErr)

		resp, err := c.PermanentDeleteUser(context.Background(), "junk")
		require.Error(t, err)
		CheckBadRequestStatus(t, resp)
	}, "Permanent deletion with EnableAPIUserDeletion set")
}

func TestPermanentDeleteAllUsers(t *testing.T) {
	th := Setup(t).InitBasic()
	defer th.TearDown()

	t.Run("The endpoint should not be available for neither normal nor sysadmin users", func(t *testing.T) {
		resp, err := th.Client.PermanentDeleteAllUsers(context.Background())
		require.Error(t, err)
		CheckNotFoundStatus(t, resp)

		resp, err = th.SystemAdminClient.PermanentDeleteAllUsers(context.Background())
		require.Error(t, err)
		CheckNotFoundStatus(t, resp)
	})

	t.Run("The endpoint should permanently delete all users", func(t *testing.T) {
		// Basic user creates a team and a channel
		team, appErr := th.App.CreateTeamWithUser(th.Context, &model.Team{
			DisplayName: "User Created Team",
			Name:        "user-created-team",
			Email:       "usercreatedteam@test.com",
			Type:        model.TeamOpen,
		}, th.BasicUser.Id)
		require.Nil(t, appErr)

		channel, appErr := th.App.CreateChannelWithUser(th.Context, &model.Channel{
			DisplayName: "User Created Channel",
			Name:        "user-created-channel",
			Type:        model.ChannelTypeOpen,
			TeamId:      team.Id,
		}, th.BasicUser.Id)
		require.Nil(t, appErr)

		// Check that we have users and posts in the database
		users, err := th.App.Srv().Store().User().GetAll()
		require.NoError(t, err)
		require.Greater(t, len(users), 0)

		postCount, err := th.App.Srv().Store().Post().AnalyticsPostCount(&model.PostCountOptions{})
		require.NoError(t, err)
		require.Greater(t, postCount, int64(0))

		// Delete all users and their posts
		_, err = th.LocalClient.PermanentDeleteAllUsers(context.Background())
		require.NoError(t, err)

		// Check that both user and post tables are empty
		users, err = th.App.Srv().Store().User().GetAll()
		require.NoError(t, err)
		require.Len(t, users, 0)

		postCount, err = th.App.Srv().Store().Post().AnalyticsPostCount(&model.PostCountOptions{})
		require.NoError(t, err)
		require.Equal(t, postCount, int64(0))

		// Check that the channel and team created by the user were not deleted
		rTeam, appErr := th.App.GetTeam(team.Id)
		require.Nil(t, appErr)
		require.NotNil(t, rTeam)

		rChannel, appErr := th.App.GetChannel(th.Context, channel.Id)
		require.Nil(t, appErr)
		require.NotNil(t, rChannel)
	})
}

func TestUpdateUserRoles(t *testing.T) {
	th := Setup(t).InitBasic()
	defer th.TearDown()

	resp, err := th.Client.UpdateUserRoles(context.Background(), th.SystemAdminUser.Id, model.SystemUserRoleId)
	require.Error(t, err)
	CheckForbiddenStatus(t, resp)

	th.TestForSystemAdminAndLocal(t, func(t *testing.T, client *model.Client4) {
		_, err = client.UpdateUserRoles(context.Background(), th.BasicUser.Id, model.SystemUserRoleId)
		require.NoError(t, err)

		_, err = client.UpdateUserRoles(context.Background(), th.BasicUser.Id, model.SystemUserRoleId+" "+model.SystemAdminRoleId)
		require.NoError(t, err)

		resp, err = client.UpdateUserRoles(context.Background(), th.BasicUser.Id, "junk")
		require.Error(t, err)
		CheckBadRequestStatus(t, resp)

		resp, err = client.UpdateUserRoles(context.Background(), "junk", model.SystemUserRoleId)
		require.Error(t, err)
		CheckBadRequestStatus(t, resp)

		resp, err = client.UpdateUserRoles(context.Background(), model.NewId(), model.SystemUserRoleId)
		require.Error(t, err)
		CheckBadRequestStatus(t, resp)
	})
}

func assertExpectedWebsocketEvent(t *testing.T, client *model.WebSocketClient, event model.WebsocketEventType, test func(*model.WebSocketEvent)) {
	for {
		select {
		case resp, ok := <-client.EventChannel:
			require.Truef(t, ok, "channel closed before receiving expected event %s", string(event))
			if resp.EventType() == event {
				test(resp)
				return
			}
		case <-time.After(5 * time.Second):
			require.Failf(t, "failed to receive expected event %s", string(event))
		}
	}
}

func assertWebsocketEventUserUpdatedWithEmail(t *testing.T, client *model.WebSocketClient, email string) {
	assertExpectedWebsocketEvent(t, client, model.WebsocketEventUserUpdated, func(event *model.WebSocketEvent) {
		eventUser, ok := event.GetData()["user"].(*model.User)
		require.True(t, ok, "expected user")
		assert.Equal(t, email, eventUser.Email)
	})
}

func TestUpdateUserActive(t *testing.T) {
	t.Run("basic tests", func(t *testing.T) {
		th := Setup(t).InitBasic()
		defer th.TearDown()

		user := th.BasicUser

		th.App.UpdateConfig(func(cfg *model.Config) { *cfg.TeamSettings.EnableUserDeactivation = true })
		_, err := th.Client.UpdateUserActive(context.Background(), user.Id, false)
		require.NoError(t, err)

		th.App.UpdateConfig(func(cfg *model.Config) { *cfg.TeamSettings.EnableUserDeactivation = false })
		resp, err := th.Client.UpdateUserActive(context.Background(), user.Id, false)
		require.Error(t, err)
		CheckUnauthorizedStatus(t, resp)

		th.App.UpdateConfig(func(cfg *model.Config) { *cfg.TeamSettings.EnableUserDeactivation = true })
		resp, err = th.Client.UpdateUserActive(context.Background(), user.Id, false)
		require.Error(t, err)
		CheckUnauthorizedStatus(t, resp)

		th.LoginBasic2()

		resp, err = th.Client.UpdateUserActive(context.Background(), user.Id, true)
		require.Error(t, err)
		CheckForbiddenStatus(t, resp)

		resp, err = th.Client.UpdateUserActive(context.Background(), GenerateTestID(), true)
		require.Error(t, err)
		CheckForbiddenStatus(t, resp)

		resp, err = th.Client.UpdateUserActive(context.Background(), "junk", true)
		require.Error(t, err)
		CheckBadRequestStatus(t, resp)

		th.Client.Logout(context.Background())

		resp, err = th.Client.UpdateUserActive(context.Background(), user.Id, true)
		require.Error(t, err)
		CheckUnauthorizedStatus(t, resp)

		th.TestForSystemAdminAndLocal(t, func(t *testing.T, client *model.Client4) {
			_, err = client.UpdateUserActive(context.Background(), user.Id, true)
			require.NoError(t, err)

			_, err = client.UpdateUserActive(context.Background(), user.Id, false)
			require.NoError(t, err)

			authData := model.NewId()
			_, err := th.App.Srv().Store().User().UpdateAuthData(user.Id, "random", &authData, "", true)
			require.NoError(t, err)

			_, err = client.UpdateUserActive(context.Background(), user.Id, false)
			require.NoError(t, err)
		})
	})

	t.Run("websocket events", func(t *testing.T) {
		th := Setup(t).InitBasic()
		defer th.TearDown()

		user := th.BasicUser2

		th.App.UpdateConfig(func(cfg *model.Config) { *cfg.TeamSettings.EnableUserDeactivation = true })

		webSocketClient, err := th.CreateWebSocketClient()
		assert.NoError(t, err)
		defer webSocketClient.Close()

		webSocketClient.Listen()

		time.Sleep(300 * time.Millisecond)
		resp := <-webSocketClient.ResponseChannel
		require.Equal(t, model.StatusOk, resp.Status)

		adminWebSocketClient, err := th.CreateWebSocketSystemAdminClient()
		assert.NoError(t, err)
		defer adminWebSocketClient.Close()

		adminWebSocketClient.Listen()

		time.Sleep(300 * time.Millisecond)
		resp = <-adminWebSocketClient.ResponseChannel
		require.Equal(t, model.StatusOk, resp.Status)

		// Verify that both admins and regular users see the email when privacy settings allow same,
		// and confirm event is fired for SystemAdmin and Local mode
		th.App.UpdateConfig(func(cfg *model.Config) { *cfg.PrivacySettings.ShowEmailAddress = true })
		th.TestForSystemAdminAndLocal(t, func(t *testing.T, client *model.Client4) {
			_, err := client.UpdateUserActive(context.Background(), user.Id, false)
			require.NoError(t, err)

			assertWebsocketEventUserUpdatedWithEmail(t, webSocketClient, user.Email)
			assertWebsocketEventUserUpdatedWithEmail(t, adminWebSocketClient, user.Email)
		})

		// Verify that only admins see the email when privacy settings hide emails,
		// and confirm event is fired for SystemAdmin and Local mode
		th.TestForSystemAdminAndLocal(t, func(t *testing.T, client *model.Client4) {
			th.App.UpdateConfig(func(cfg *model.Config) { *cfg.PrivacySettings.ShowEmailAddress = false })
			_, err := client.UpdateUserActive(context.Background(), user.Id, true)
			require.NoError(t, err)

			assertWebsocketEventUserUpdatedWithEmail(t, webSocketClient, "")
			assertWebsocketEventUserUpdatedWithEmail(t, adminWebSocketClient, user.Email)
		})
	})

	t.Run("activate guest should fail when guests feature is disable", func(t *testing.T) {
		th := Setup(t).InitBasic()
		defer th.TearDown()

		id := model.NewId()
		guest := &model.User{
			Email:         "success+" + id + "@simulator.amazonses.com",
			Username:      "un_" + id,
			Nickname:      "nn_" + id,
			Password:      "Password1",
			EmailVerified: true,
		}
		user, err := th.App.CreateGuest(th.Context, guest)
		require.Nil(t, err)
		th.App.UpdateActive(th.Context, user, false)

		th.App.UpdateConfig(func(cfg *model.Config) { *cfg.GuestAccountsSettings.Enable = false })
		defer th.App.UpdateConfig(func(cfg *model.Config) { *cfg.GuestAccountsSettings.Enable = true })

		th.TestForSystemAdminAndLocal(t, func(t *testing.T, client *model.Client4) {
			resp, err := client.UpdateUserActive(context.Background(), user.Id, true)
			require.Error(t, err)
			CheckUnauthorizedStatus(t, resp)
		})
	})

	t.Run("activate guest should work when guests feature is enabled", func(t *testing.T) {
		th := Setup(t).InitBasic()
		defer th.TearDown()

		id := model.NewId()
		guest := &model.User{
			Email:         "success+" + id + "@simulator.amazonses.com",
			Username:      "un_" + id,
			Nickname:      "nn_" + id,
			Password:      "Password1",
			EmailVerified: true,
		}
		user, appErr := th.App.CreateGuest(th.Context, guest)
		require.Nil(t, appErr)
		th.App.UpdateActive(th.Context, user, false)

		th.App.UpdateConfig(func(cfg *model.Config) { *cfg.GuestAccountsSettings.Enable = true })
		th.TestForSystemAdminAndLocal(t, func(t *testing.T, client *model.Client4) {
			_, err := client.UpdateUserActive(context.Background(), user.Id, true)
			require.NoError(t, err)
		})
	})
}

func TestGetUsers(t *testing.T) {
	th := Setup(t)
	defer th.TearDown()

	th.TestForAllClients(t, func(t *testing.T, client *model.Client4) {
		rusers, _, err := client.GetUsers(context.Background(), 0, 60, "")
		require.NoError(t, err)
		for _, u := range rusers {
			CheckUserSanitization(t, u)
		}

		rusers, _, err = client.GetUsers(context.Background(), 0, 1, "")
		require.NoError(t, err)
		require.Len(t, rusers, 1, "should be 1 per page")

		rusers, _, err = client.GetUsers(context.Background(), 1, 1, "")
		require.NoError(t, err)
		require.Len(t, rusers, 1, "should be 1 per page")

		rusers, _, err = client.GetUsers(context.Background(), 10000, 100, "")
		require.NoError(t, err)
		require.Empty(t, rusers, "should be no users")

		// Check default params for page and per_page
		_, err = client.DoAPIGet(context.Background(), "/users", "")
		require.NoError(t, err)

		// Check role params validity
		_, _, err = client.GetUsersWithCustomQueryParameters(context.Background(), 0, 5, "in_channel=random_channel_id&channel_roles=random_role_doesnt_exist", "")
		require.Error(t, err)
		require.Equal(t, err.Error(), "Invalid or missing channelRoles in request body.")
		_, _, err = client.GetUsersWithCustomQueryParameters(context.Background(), 0, 5, "in_team=random_channel_id&team_roles=random_role_doesnt_exist", "")
		require.Error(t, err)
		require.Equal(t, err.Error(), "Invalid or missing teamRoles in request body.")
		_, _, err = client.GetUsersWithCustomQueryParameters(context.Background(), 0, 5, "roles=random_role_doesnt_exist%2Csystem_user", "")
		require.Error(t, err)
		require.Equal(t, err.Error(), "Invalid or missing roles in request body.")
		_, _, err = client.GetUsersWithCustomQueryParameters(context.Background(), 0, 5, "role=random_role_doesnt_exist", "")
		require.Error(t, err)
		require.Equal(t, err.Error(), "Invalid or missing role in request body.")
	})

	th.Client.Logout(context.Background())
	_, resp, err := th.Client.GetUsers(context.Background(), 0, 60, "")
	require.Error(t, err)
	CheckUnauthorizedStatus(t, resp)
}

func TestGetNewUsersInTeam(t *testing.T) {
	th := Setup(t).InitBasic()
	defer th.TearDown()
	teamId := th.BasicTeam.Id

	rusers, _, err := th.Client.GetNewUsersInTeam(context.Background(), teamId, 0, 60, "")
	require.NoError(t, err)

	lastCreateAt := model.GetMillis()
	for _, u := range rusers {
		require.LessOrEqual(t, u.CreateAt, lastCreateAt, "right sorting")
		lastCreateAt = u.CreateAt
		CheckUserSanitization(t, u)
	}

	rusers, _, err = th.Client.GetNewUsersInTeam(context.Background(), teamId, 1, 1, "")
	require.NoError(t, err)
	require.Len(t, rusers, 1, "should be 1 per page")

	th.Client.Logout(context.Background())
	_, resp, err := th.Client.GetNewUsersInTeam(context.Background(), teamId, 1, 1, "")
	require.Error(t, err)
	CheckUnauthorizedStatus(t, resp)
}

func TestGetRecentlyActiveUsersInTeam(t *testing.T) {
	th := Setup(t).InitBasic()
	defer th.TearDown()
	teamId := th.BasicTeam.Id

	th.App.SetStatusOnline(th.BasicUser.Id, true)

	rusers, _, err := th.Client.GetRecentlyActiveUsersInTeam(context.Background(), teamId, 0, 60, "")
	require.NoError(t, err)

	for _, u := range rusers {
		require.NotZero(t, u.LastActivityAt, "should return last activity at")
		CheckUserSanitization(t, u)
	}

	rusers, _, err = th.Client.GetRecentlyActiveUsersInTeam(context.Background(), teamId, 0, 1, "")
	require.NoError(t, err)
	require.Len(t, rusers, 1, "should be 1 per page")

	th.Client.Logout(context.Background())
	_, resp, err := th.Client.GetRecentlyActiveUsersInTeam(context.Background(), teamId, 0, 1, "")
	require.Error(t, err)
	CheckUnauthorizedStatus(t, resp)
}

func TestGetActiveUsersInTeam(t *testing.T) {
	th := Setup(t).InitBasic()
	defer th.TearDown()
	teamId := th.BasicTeam.Id

	th.SystemAdminClient.UpdateUserActive(context.Background(), th.BasicUser2.Id, false)
	rusers, _, err := th.Client.GetActiveUsersInTeam(context.Background(), teamId, 0, 60, "")
	require.NoError(t, err)

	require.NotZero(t, len(rusers))
	for _, u := range rusers {
		require.Zero(t, u.DeleteAt, "should not be deleted")
		require.NotEqual(t, th.BasicUser2.Id, "should not include deactivated user")
		CheckUserSanitization(t, u)
	}

	rusers, _, err = th.Client.GetActiveUsersInTeam(context.Background(), teamId, 0, 1, "")
	require.NoError(t, err)
	require.Len(t, rusers, 1, "should be 1 per page")

	// Check case where we have supplied both active and inactive flags
	_, err = th.Client.DoAPIGet(context.Background(), "/users?inactive=true&active=true", "")
	require.Error(t, err)

	th.Client.Logout(context.Background())
	_, resp, err := th.Client.GetActiveUsersInTeam(context.Background(), teamId, 0, 1, "")
	require.Error(t, err)
	CheckUnauthorizedStatus(t, resp)
}

func TestGetUsersWithoutTeam(t *testing.T) {
	th := Setup(t).InitBasic()
	defer th.TearDown()

	_, _, err := th.Client.GetUsersWithoutTeam(context.Background(), 0, 100, "")
	require.Error(t, err, "should prevent non-admin user from getting users without a team")

	// These usernames need to appear in the first 100 users for this to work

	user, _, err := th.Client.CreateUser(context.Background(), &model.User{
		Username: "a000000000" + model.NewId(),
		Email:    "success+" + model.NewId() + "@simulator.amazonses.com",
		Password: "Password1",
	})
	require.NoError(t, err)
	th.LinkUserToTeam(user, th.BasicTeam)
	defer th.App.Srv().Store().User().PermanentDelete(th.Context, user.Id)

	user2, _, err := th.Client.CreateUser(context.Background(), &model.User{
		Username: "a000000001" + model.NewId(),
		Email:    "success+" + model.NewId() + "@simulator.amazonses.com",
		Password: "Password1",
	})
	require.NoError(t, err)
	defer th.App.Srv().Store().User().PermanentDelete(th.Context, user2.Id)

	rusers, _, err := th.SystemAdminClient.GetUsersWithoutTeam(context.Background(), 0, 100, "")
	require.NoError(t, err)

	found1 := false
	found2 := false

	for _, u := range rusers {
		if u.Id == user.Id {
			found1 = true
		} else if u.Id == user2.Id {
			found2 = true
		}
	}

	require.False(t, found1, "should not return user that as a team")
	require.True(t, found2, "should return user that has no teams")
}

func TestGetUsersInTeam(t *testing.T) {
	th := Setup(t).InitBasic()
	defer th.TearDown()
	teamId := th.BasicTeam.Id

	rusers, resp, err := th.Client.GetUsersInTeam(context.Background(), teamId, 0, 60, "")
	require.NoError(t, err)
	for _, u := range rusers {
		CheckUserSanitization(t, u)
	}

	rusers, resp, _ = th.Client.GetUsersInTeam(context.Background(), teamId, 0, 60, resp.Etag)
	CheckEtag(t, rusers, resp)

	rusers, _, err = th.Client.GetUsersInTeam(context.Background(), teamId, 0, 1, "")
	require.NoError(t, err)
	require.Len(t, rusers, 1, "should be 1 per page")

	rusers, _, err = th.Client.GetUsersInTeam(context.Background(), teamId, 1, 1, "")
	require.NoError(t, err)
	require.Len(t, rusers, 1, "should be 1 per page")

	rusers, _, err = th.Client.GetUsersInTeam(context.Background(), teamId, 10000, 100, "")
	require.NoError(t, err)
	require.Empty(t, rusers, "should be no users")

	th.Client.Logout(context.Background())
	_, resp, err = th.Client.GetUsersInTeam(context.Background(), teamId, 0, 60, "")
	require.Error(t, err)
	CheckUnauthorizedStatus(t, resp)

	user := th.CreateUser()
	th.Client.Login(context.Background(), user.Email, user.Password)
	_, resp, err = th.Client.GetUsersInTeam(context.Background(), teamId, 0, 60, "")
	require.Error(t, err)
	CheckForbiddenStatus(t, resp)

	_, _, err = th.SystemAdminClient.GetUsersInTeam(context.Background(), teamId, 0, 60, "")
	require.NoError(t, err)
}

func TestGetUsersNotInTeam(t *testing.T) {
	th := Setup(t).InitBasic().DeleteBots()
	defer th.TearDown()
	teamId := th.BasicTeam.Id

	rusers, resp, err := th.Client.GetUsersNotInTeam(context.Background(), teamId, 0, 60, "")
	require.NoError(t, err)
	for _, u := range rusers {
		CheckUserSanitization(t, u)
	}
	require.Len(t, rusers, 2, "should be 2 users in total")

	rusers, resp, _ = th.Client.GetUsersNotInTeam(context.Background(), teamId, 0, 60, resp.Etag)
	CheckEtag(t, rusers, resp)

	rusers, _, err = th.Client.GetUsersNotInTeam(context.Background(), teamId, 0, 1, "")
	require.NoError(t, err)
	require.Len(t, rusers, 1, "should be 1 per page")

	rusers, _, err = th.Client.GetUsersNotInTeam(context.Background(), teamId, 2, 1, "")
	require.NoError(t, err)
	require.Empty(t, rusers, "should be no users")

	rusers, _, err = th.Client.GetUsersNotInTeam(context.Background(), teamId, 10000, 100, "")
	require.NoError(t, err)
	require.Empty(t, rusers, "should be no users")

	th.Client.Logout(context.Background())
	_, resp, err = th.Client.GetUsersNotInTeam(context.Background(), teamId, 0, 60, "")
	require.Error(t, err)
	CheckUnauthorizedStatus(t, resp)

	user := th.CreateUser()
	th.Client.Login(context.Background(), user.Email, user.Password)
	_, resp, err = th.Client.GetUsersNotInTeam(context.Background(), teamId, 0, 60, "")
	require.Error(t, err)
	CheckForbiddenStatus(t, resp)

	_, _, err = th.SystemAdminClient.GetUsersNotInTeam(context.Background(), teamId, 0, 60, "")
	require.NoError(t, err)
}

func TestGetUsersInChannel(t *testing.T) {
	th := Setup(t).InitBasic()
	defer th.TearDown()
	channelId := th.BasicChannel.Id

	rusers, _, err := th.Client.GetUsersInChannel(context.Background(), channelId, 0, 60, "")
	require.NoError(t, err)
	for _, u := range rusers {
		CheckUserSanitization(t, u)
	}

	rusers, _, err = th.Client.GetUsersInChannel(context.Background(), channelId, 0, 1, "")
	require.NoError(t, err)
	require.Len(t, rusers, 1, "should be 1 per page")

	rusers, _, err = th.Client.GetUsersInChannel(context.Background(), channelId, 1, 1, "")
	require.NoError(t, err)
	require.Len(t, rusers, 1, "should be 1 per page")

	rusers, _, err = th.Client.GetUsersInChannel(context.Background(), channelId, 10000, 100, "")
	require.NoError(t, err)
	require.Empty(t, rusers, "should be no users")

	th.Client.Logout(context.Background())
	_, resp, err := th.Client.GetUsersInChannel(context.Background(), channelId, 0, 60, "")
	require.Error(t, err)
	CheckUnauthorizedStatus(t, resp)

	user := th.CreateUser()
	th.Client.Login(context.Background(), user.Email, user.Password)
	_, resp, err = th.Client.GetUsersInChannel(context.Background(), channelId, 0, 60, "")
	require.Error(t, err)
	CheckForbiddenStatus(t, resp)

	_, _, err = th.SystemAdminClient.GetUsersInChannel(context.Background(), channelId, 0, 60, "")
	require.NoError(t, err)

	t.Run("Should forbid getting the members of an archived channel if users are not allowed to view archived messages", func(t *testing.T) {
		th.LoginBasic()
		channel, _, appErr := th.SystemAdminClient.CreateChannel(context.Background(), &model.Channel{
			DisplayName: "User Created Channel",
			Name:        model.NewId(),
			Type:        model.ChannelTypeOpen,
			TeamId:      th.BasicTeam.Id,
		})
		require.NoError(t, appErr)
		_, aErr := th.App.AddUserToChannel(th.Context, th.BasicUser, channel, false)
		require.Nil(t, aErr)
		_, aErr = th.App.AddUserToChannel(th.Context, th.BasicUser2, channel, false)
		require.Nil(t, aErr)
		th.SystemAdminClient.DeleteChannel(context.Background(), channel.Id)

		experimentalViewArchivedChannels := *th.App.Config().TeamSettings.ExperimentalViewArchivedChannels
		th.App.UpdateConfig(func(cfg *model.Config) { *cfg.TeamSettings.ExperimentalViewArchivedChannels = true })
		defer th.App.UpdateConfig(func(cfg *model.Config) {
			*cfg.TeamSettings.ExperimentalViewArchivedChannels = experimentalViewArchivedChannels
		})

		// the endpoint should work fine for all clients when viewing
		// archived channels is enabled
		for _, client := range []*model.Client4{th.SystemAdminClient, th.Client, th.LocalClient} {
			users, _, userErr := client.GetUsersInChannel(context.Background(), channel.Id, 0, 1000, "")
			require.NoError(t, userErr)
			require.Len(t, users, 3)
		}

		// the endpoint should return forbidden if viewing archived
		// channels is disabled for all clients but the Local one
		th.App.UpdateConfig(func(cfg *model.Config) { *cfg.TeamSettings.ExperimentalViewArchivedChannels = false })
		for _, client := range []*model.Client4{th.SystemAdminClient, th.Client} {
			users, resp, userErr := client.GetUsersInChannel(context.Background(), channel.Id, 0, 1000, "")
			require.Error(t, userErr)
			require.Len(t, users, 0)
			CheckForbiddenStatus(t, resp)
		}

		// local client should be able to get the users still
		users, _, appErr := th.LocalClient.GetUsersInChannel(context.Background(), channel.Id, 0, 1000, "")
		require.NoError(t, appErr)
		require.Len(t, users, 3)
	})
}

func TestGetUsersNotInChannel(t *testing.T) {
	th := Setup(t).InitBasic()
	defer th.TearDown()
	teamId := th.BasicTeam.Id
	channelId := th.BasicChannel.Id

	user := th.CreateUser()
	th.LinkUserToTeam(user, th.BasicTeam)

	rusers, _, err := th.Client.GetUsersNotInChannel(context.Background(), teamId, channelId, 0, 60, "")
	require.NoError(t, err)
	for _, u := range rusers {
		CheckUserSanitization(t, u)
	}

	rusers, _, err = th.Client.GetUsersNotInChannel(context.Background(), teamId, channelId, 0, 1, "")
	require.NoError(t, err)
	require.Len(t, rusers, 1, "should be 1 per page")

	rusers, _, err = th.Client.GetUsersNotInChannel(context.Background(), teamId, channelId, 10000, 100, "")
	require.NoError(t, err)
	require.Empty(t, rusers, "should be no users")

	th.Client.Logout(context.Background())
	_, resp, err := th.Client.GetUsersNotInChannel(context.Background(), teamId, channelId, 0, 60, "")
	require.Error(t, err)
	CheckUnauthorizedStatus(t, resp)

	th.Client.Login(context.Background(), user.Email, user.Password)
	_, resp, err = th.Client.GetUsersNotInChannel(context.Background(), teamId, channelId, 0, 60, "")
	require.Error(t, err)
	CheckForbiddenStatus(t, resp)

	_, _, err = th.SystemAdminClient.GetUsersNotInChannel(context.Background(), teamId, channelId, 0, 60, "")
	require.NoError(t, err)
}

func TestGetUsersInGroup(t *testing.T) {
	th := Setup(t).InitBasic()
	defer th.TearDown()

	id := model.NewId()
	group, appErr := th.App.CreateGroup(&model.Group{
		DisplayName: "dn-foo_" + id,
		Name:        model.NewPointer("name" + id),
		Source:      model.GroupSourceLdap,
		Description: "description_" + id,
		RemoteId:    model.NewPointer(model.NewId()),
	})
	assert.Nil(t, appErr)

	cid := model.NewId()
	customGroup, appErr := th.App.CreateGroup(&model.Group{
		DisplayName: "dn-foo_" + cid,
		Name:        model.NewPointer("name" + cid),
		Source:      model.GroupSourceCustom,
		Description: "description_" + cid,
		RemoteId:    model.NewPointer(model.NewId()),
	})
	assert.Nil(t, appErr)

	user1, err := th.App.CreateUser(th.Context, &model.User{Email: th.GenerateTestEmail(), Nickname: "test user1", Password: "test-password-1", Username: "test-user-1", Roles: model.SystemUserRoleId})
	assert.Nil(t, err)

	t.Run("Requires ldap license", func(t *testing.T) {
		_, response, err := th.SystemAdminClient.GetUsersInGroup(context.Background(), group.Id, 0, 60, "")
		require.Error(t, err)
		CheckForbiddenStatus(t, response)
	})

	th.App.Srv().SetLicense(model.NewTestLicenseSKU(model.LicenseShortSkuProfessional))

	t.Run("Requires manage system permission to access users in group", func(t *testing.T) {
		th.Client.Login(context.Background(), th.BasicUser.Email, th.BasicUser.Password)
		_, response, err := th.Client.GetUsersInGroup(context.Background(), group.Id, 0, 60, "")
		require.Error(t, err)
		CheckForbiddenStatus(t, response)
	})

	_, err = th.App.UpsertGroupMember(group.Id, user1.Id)
	assert.Nil(t, err)

	t.Run("Returns users in group when called by system admin", func(t *testing.T) {
		users, _, err := th.SystemAdminClient.GetUsersInGroup(context.Background(), group.Id, 0, 60, "")
		require.NoError(t, err)
		assert.Equal(t, users[0].Id, user1.Id)
	})

	t.Run("Returns no users when pagination out of range", func(t *testing.T) {
		users, _, err := th.SystemAdminClient.GetUsersInGroup(context.Background(), group.Id, 5, 60, "")
		require.NoError(t, err)
		assert.Empty(t, users)
	})

	_, err = th.App.UpsertGroupMember(customGroup.Id, user1.Id)
	assert.Nil(t, err)

	t.Run("Returns users in custom group when called by regular user", func(t *testing.T) {
		th.Client.Login(context.Background(), th.BasicUser.Email, th.BasicUser.Password)
		users, _, err := th.Client.GetUsersInGroup(context.Background(), customGroup.Id, 0, 60, "")
		require.NoError(t, err)
		assert.Equal(t, users[0].Id, user1.Id)
	})

	t.Run("Returns no users in custom group when called by guest user", func(t *testing.T) {
		th.Client.Login(context.Background(), th.BasicUser.Email, th.BasicUser.Password)
		th.App.DemoteUserToGuest(th.Context, th.BasicUser)

		users, _, err := th.Client.GetUsersInGroup(context.Background(), customGroup.Id, 0, 60, "")
		require.NoError(t, err)
		assert.Equal(t, len(users), 0)
	})
}

func TestGetUsersInGroupByDisplayName(t *testing.T) {
	th := Setup(t).InitBasic()
	defer th.TearDown()

	id := model.NewId()
	group, appErr := th.App.CreateGroup(&model.Group{
		DisplayName: "dn-foo_" + id,
		Name:        model.NewPointer("name" + id),
		Source:      model.GroupSourceLdap,
		Description: "description_" + id,
		RemoteId:    model.NewPointer(model.NewId()),
	})
	assert.Nil(t, appErr)

	user1, err := th.App.CreateUser(th.Context, &model.User{Email: th.GenerateTestEmail(), Nickname: "aaa", Password: "test-password-1", Username: "zzz", Roles: model.SystemUserRoleId})
	assert.Nil(t, err)

	user2, err := th.App.CreateUser(th.Context, &model.User{Email: th.GenerateTestEmail(), Password: "test-password-2", Username: "bbb", Roles: model.SystemUserRoleId})
	assert.Nil(t, err)

	_, err = th.App.UpsertGroupMember(group.Id, user1.Id)
	assert.Nil(t, err)
	_, err = th.App.UpsertGroupMember(group.Id, user2.Id)
	assert.Nil(t, err)

	th.App.Srv().SetLicense(model.NewTestLicenseSKU(model.LicenseShortSkuProfessional))
	th.App.UpdateConfig(func(cfg *model.Config) {
		*cfg.PrivacySettings.ShowFullName = true
	})

	preference := model.Preference{
		UserId:   th.SystemAdminUser.Id,
		Category: model.PreferenceCategoryDisplaySettings,
		Name:     model.PreferenceNameNameFormat,
		Value:    model.ShowUsername,
	}

	err = th.App.UpdatePreferences(th.Context, th.SystemAdminUser.Id, model.Preferences{preference})
	assert.Nil(t, err)

	t.Run("Returns users in group in right order for username", func(t *testing.T) {
		users, _, err := th.SystemAdminClient.GetUsersInGroupByDisplayName(context.Background(), group.Id, 0, 1, "")
		require.NoError(t, err)
		assert.Equal(t, users[0].Id, user2.Id)
	})

	preference.Value = model.ShowNicknameFullName
	err = th.App.UpdatePreferences(th.Context, th.SystemAdminUser.Id, model.Preferences{preference})
	assert.Nil(t, err)

	t.Run("Returns users in group in right order for nickname", func(t *testing.T) {
		users, _, err := th.SystemAdminClient.GetUsersInGroupByDisplayName(context.Background(), group.Id, 0, 1, "")
		require.NoError(t, err)
		assert.Equal(t, users[0].Id, user1.Id)
	})
}

func TestUpdateUserMfa(t *testing.T) {
	th := Setup(t).InitBasic()
	defer th.TearDown()

	th.App.Srv().SetLicense(model.NewTestLicense("mfa"))
	th.App.UpdateConfig(func(cfg *model.Config) { *cfg.ServiceSettings.EnableMultifactorAuthentication = true })

	session, _ := th.App.GetSession(th.Client.AuthToken)
	session.IsOAuth = true
	th.App.AddSessionToCache(session)

	resp, err := th.Client.UpdateUserMfa(context.Background(), th.BasicUser.Id, "12345", false)
	require.Error(t, err)
	CheckForbiddenStatus(t, resp)

	th.TestForSystemAdminAndLocal(t, func(t *testing.T, client *model.Client4) {
		_, err = client.UpdateUserMfa(context.Background(), th.BasicUser.Id, "12345", false)
		require.NoError(t, err)
	})
}

func TestUserLoginMFAFlow(t *testing.T) {
	th := Setup(t).InitBasic()
	defer th.TearDown()

	th.App.UpdateConfig(func(c *model.Config) {
		*c.ServiceSettings.EnableMultifactorAuthentication = true
	})

	t.Run("WithoutMFA", func(t *testing.T) {
		_, _, err := th.Client.Login(context.Background(), th.BasicUser.Email, th.BasicUser.Password)
		require.NoError(t, err)
	})

	t.Run("WithInvalidMFA", func(t *testing.T) {
		secret, appErr := th.App.GenerateMfaSecret(th.BasicUser.Id)
		assert.Nil(t, appErr)

		// Fake user has MFA enabled
		err := th.Server.Store().User().UpdateMfaActive(th.BasicUser.Id, true)
		require.NoError(t, err)

		err = th.Server.Store().User().UpdateMfaActive(th.BasicUser.Id, true)
		require.NoError(t, err)

		err = th.Server.Store().User().UpdateMfaSecret(th.BasicUser.Id, secret.Secret)
		require.NoError(t, err)

		user, _, err := th.Client.Login(context.Background(), th.BasicUser.Email, th.BasicUser.Password)
		CheckErrorID(t, err, "mfa.validate_token.authenticate.app_error")
		assert.Nil(t, user)

		user, _, err = th.Client.LoginWithMFA(context.Background(), th.BasicUser.Email, th.BasicUser.Password, "")
		CheckErrorID(t, err, "mfa.validate_token.authenticate.app_error")
		assert.Nil(t, user)

		user, _, err = th.Client.LoginWithMFA(context.Background(), th.BasicUser.Email, th.BasicUser.Password, "abcdefgh")
		CheckErrorID(t, err, "mfa.validate_token.authenticate.app_error")
		assert.Nil(t, user)

		secret2, appErr := th.App.GenerateMfaSecret(th.BasicUser2.Id)
		assert.Nil(t, appErr)
		user, _, err = th.Client.LoginWithMFA(context.Background(), th.BasicUser.Email, th.BasicUser.Password, secret2.Secret)
		CheckErrorID(t, err, "mfa.validate_token.authenticate.app_error")
		assert.Nil(t, user)
	})

	t.Run("WithCorrectMFA", func(t *testing.T) {
		secret, appErr := th.App.GenerateMfaSecret(th.BasicUser.Id)
		assert.Nil(t, appErr)

		// Fake user has MFA enabled
		err := th.Server.Store().User().UpdateMfaActive(th.BasicUser.Id, true)
		require.NoError(t, err)

		err = th.Server.Store().User().UpdateMfaSecret(th.BasicUser.Id, secret.Secret)
		require.NoError(t, err)

		code := dgoogauth.ComputeCode(secret.Secret, time.Now().UTC().Unix()/30)

		user, _, err := th.Client.LoginWithMFA(context.Background(), th.BasicUser.Email, th.BasicUser.Password, fmt.Sprintf("%06d", code))
		require.NoError(t, err)
		assert.NotNil(t, user)
	})
}

func TestGenerateMfaSecret(t *testing.T) {
	th := Setup(t).InitBasic()
	defer th.TearDown()

	th.App.UpdateConfig(func(cfg *model.Config) { *cfg.ServiceSettings.EnableMultifactorAuthentication = false })

	_, resp, err := th.Client.GenerateMfaSecret(context.Background(), th.BasicUser.Id)
	require.Error(t, err)
	CheckNotImplementedStatus(t, resp)

	_, resp, err = th.SystemAdminClient.GenerateMfaSecret(context.Background(), th.BasicUser.Id)
	require.Error(t, err)
	CheckNotImplementedStatus(t, resp)

	_, resp, err = th.Client.GenerateMfaSecret(context.Background(), "junk")
	require.Error(t, err)
	CheckBadRequestStatus(t, resp)

	th.App.Srv().SetLicense(model.NewTestLicense("mfa"))
	th.App.UpdateConfig(func(cfg *model.Config) { *cfg.ServiceSettings.EnableMultifactorAuthentication = true })

	_, resp, err = th.Client.GenerateMfaSecret(context.Background(), model.NewId())
	require.Error(t, err)
	CheckForbiddenStatus(t, resp)

	session, _ := th.App.GetSession(th.Client.AuthToken)
	session.IsOAuth = true
	th.App.AddSessionToCache(session)

	_, resp, err = th.Client.GenerateMfaSecret(context.Background(), th.BasicUser.Id)
	require.Error(t, err)
	CheckForbiddenStatus(t, resp)

	th.Client.Logout(context.Background())

	_, resp, err = th.Client.GenerateMfaSecret(context.Background(), th.BasicUser.Id)
	require.Error(t, err)
	CheckUnauthorizedStatus(t, resp)
}

func TestUpdateUserPassword(t *testing.T) {
	th := Setup(t).InitBasic()
	defer th.TearDown()

	password := "newpassword1"
	_, err := th.Client.UpdateUserPassword(context.Background(), th.BasicUser.Id, th.BasicUser.Password, password)
	require.NoError(t, err)

	resp, err := th.Client.UpdateUserPassword(context.Background(), th.BasicUser.Id, password, "")
	require.Error(t, err)
	CheckBadRequestStatus(t, resp)

	resp, err = th.Client.UpdateUserPassword(context.Background(), th.BasicUser.Id, password, "junk")
	require.Error(t, err)
	CheckBadRequestStatus(t, resp)

	resp, err = th.Client.UpdateUserPassword(context.Background(), "junk", password, password)
	require.Error(t, err)
	CheckBadRequestStatus(t, resp)

	resp, err = th.Client.UpdateUserPassword(context.Background(), th.BasicUser.Id, "", password)
	require.Error(t, err)
	CheckBadRequestStatus(t, resp)

	resp, err = th.Client.UpdateUserPassword(context.Background(), th.BasicUser.Id, "junk", password)
	require.Error(t, err)
	CheckBadRequestStatus(t, resp)

	_, err = th.Client.UpdateUserPassword(context.Background(), th.BasicUser.Id, password, th.BasicUser.Password)
	require.NoError(t, err)

	th.Client.Logout(context.Background())
	resp, err = th.Client.UpdateUserPassword(context.Background(), th.BasicUser.Id, password, password)
	require.Error(t, err)
	CheckUnauthorizedStatus(t, resp)

	th.LoginBasic2()
	resp, err = th.Client.UpdateUserPassword(context.Background(), th.BasicUser.Id, password, password)
	require.Error(t, err)
	CheckForbiddenStatus(t, resp)

	th.LoginBasic()

	// Test lockout
	th.App.UpdateConfig(func(cfg *model.Config) { *cfg.ServiceSettings.MaximumLoginAttempts = 2 })

	// Fail twice
	resp, err = th.Client.UpdateUserPassword(context.Background(), th.BasicUser.Id, "badpwd", "newpwd")
	require.Error(t, err)
	CheckBadRequestStatus(t, resp)
	resp, err = th.Client.UpdateUserPassword(context.Background(), th.BasicUser.Id, "badpwd", "newpwd")
	require.Error(t, err)
	CheckBadRequestStatus(t, resp)

	// Should fail because account is locked out
	resp, err = th.Client.UpdateUserPassword(context.Background(), th.BasicUser.Id, th.BasicUser.Password, "newpwd")
	CheckErrorID(t, err, "api.user.check_user_login_attempts.too_many.app_error")
	CheckUnauthorizedStatus(t, resp)

	// System admin can update another user's password
	adminSetPassword := "pwdsetbyadmin"
	_, err = th.SystemAdminClient.UpdateUserPassword(context.Background(), th.BasicUser.Id, "", adminSetPassword)
	require.NoError(t, err)

	_, _, err = th.Client.Login(context.Background(), th.BasicUser.Email, adminSetPassword)
	require.NoError(t, err)
}

func TestUpdateUserHashedPassword(t *testing.T) {
	th := Setup(t).InitBasic()
	defer th.TearDown()
	client := th.Client

	password := "SuperSecurePass23!"
	passwordHash := "$2a$10$CiS1iWVPUj7rQNdY6XW53.DmaPLsETIvmW2p0asp4Dqpofs10UL5W"
	th.TestForSystemAdminAndLocal(t, func(t *testing.T, client *model.Client4) {
		_, err := client.UpdateUserHashedPassword(context.Background(), th.BasicUser.Id, passwordHash)
		require.NoError(t, err)
	})

	_, _, err := client.Login(context.Background(), th.BasicUser.Email, password)
	require.NoError(t, err)

	// Standard users should never be updating their passwords with already-
	// hashed passwords.
	resp, err := client.UpdateUserHashedPassword(context.Background(), th.BasicUser.Id, passwordHash)
	require.Error(t, err)
	CheckUnauthorizedStatus(t, resp)
}

func TestResetPassword(t *testing.T) {
	t.Skip("test disabled during old build server changes, should be investigated")

	th := Setup(t).InitBasic()
	defer th.TearDown()
	th.Client.Logout(context.Background())
	user := th.BasicUser
	// Delete all the messages before check the reset password
	mail.DeleteMailBox(user.Email)
	th.TestForAllClients(t, func(t *testing.T, client *model.Client4) {
		_, err := client.SendPasswordResetEmail(context.Background(), user.Email)
		require.NoError(t, err)
		resp, err := client.SendPasswordResetEmail(context.Background(), "")
		require.Error(t, err)
		CheckBadRequestStatus(t, resp)
		// Should not leak whether the email is attached to an account or not
		_, err = client.SendPasswordResetEmail(context.Background(), "notreal@example.com")
		require.NoError(t, err)
	})
	// Check if the email was send to the right email address and the recovery key match
	var resultsMailbox mail.JSONMessageHeaderInbucket
	err := mail.RetryInbucket(5, func() error {
		var err error
		resultsMailbox, err = mail.GetMailBox(user.Email)
		return err
	})
	if err != nil {
		t.Log(err)
		t.Log("No email was received, maybe due load on the server. Disabling this verification")
	}
	var recoveryTokenString string
	if err == nil && len(resultsMailbox) > 0 {
		require.Contains(t, resultsMailbox[0].To[0], user.Email, "Correct To recipient")
		resultsEmail, mailErr := mail.GetMessageFromMailbox(user.Email, resultsMailbox[0].ID)
		require.NoError(t, mailErr)
		loc := strings.Index(resultsEmail.Body.Text, "token=")
		require.NotEqual(t, -1, loc, "Code should be found in email")
		loc += 6
		recoveryTokenString = resultsEmail.Body.Text[loc : loc+model.TokenSize]
	}
	recoveryToken, err := th.App.Srv().Store().Token().GetByToken(recoveryTokenString)
	require.NoError(t, err, "Recovery token not found (%s)", recoveryTokenString)

	resp, err := th.Client.ResetPassword(context.Background(), recoveryToken.Token, "")
	require.Error(t, err)
	CheckBadRequestStatus(t, resp)
	resp, err = th.Client.ResetPassword(context.Background(), recoveryToken.Token, "newp")
	require.Error(t, err)
	CheckBadRequestStatus(t, resp)
	resp, err = th.Client.ResetPassword(context.Background(), "", "newpwd")
	require.Error(t, err)
	CheckBadRequestStatus(t, resp)
	resp, err = th.Client.ResetPassword(context.Background(), "junk", "newpwd")
	require.Error(t, err)
	CheckBadRequestStatus(t, resp)
	code := ""
	for i := 0; i < model.TokenSize; i++ {
		code += "a"
	}
	resp, err = th.Client.ResetPassword(context.Background(), code, "newpwd")
	require.Error(t, err)
	CheckBadRequestStatus(t, resp)
	_, err = th.Client.ResetPassword(context.Background(), recoveryToken.Token, "newpwd")
	require.NoError(t, err)
	th.Client.Login(context.Background(), user.Email, "newpwd")
	th.Client.Logout(context.Background())
	resp, err = th.Client.ResetPassword(context.Background(), recoveryToken.Token, "newpwd")
	require.Error(t, err)
	CheckBadRequestStatus(t, resp)
	authData := model.NewId()
	_, err = th.App.Srv().Store().User().UpdateAuthData(user.Id, "random", &authData, "", true)
	require.NoError(t, err)
	th.TestForAllClients(t, func(t *testing.T, client *model.Client4) {
		resp, err = client.SendPasswordResetEmail(context.Background(), user.Email)
		require.Error(t, err)
		CheckBadRequestStatus(t, resp)
	})
}

func TestGetSessions(t *testing.T) {
	th := Setup(t).InitBasic()
	defer th.TearDown()

	user := th.BasicUser

	th.Client.Login(context.Background(), user.Email, user.Password)

	sessions, _, err := th.Client.GetSessions(context.Background(), user.Id, "")
	require.NoError(t, err)
	for _, session := range sessions {
		require.Equal(t, user.Id, session.UserId, "user id should match session user id")
	}

	resp, err := th.Client.RevokeSession(context.Background(), "junk", model.NewId())
	require.Error(t, err)
	CheckBadRequestStatus(t, resp)

	_, resp, err = th.Client.GetSessions(context.Background(), th.BasicUser2.Id, "")
	require.Error(t, err)
	CheckForbiddenStatus(t, resp)

	_, resp, err = th.Client.GetSessions(context.Background(), model.NewId(), "")
	require.Error(t, err)
	CheckForbiddenStatus(t, resp)

	th.Client.Logout(context.Background())
	_, resp, err = th.Client.GetSessions(context.Background(), th.BasicUser2.Id, "")
	require.Error(t, err)
	CheckUnauthorizedStatus(t, resp)

	_, _, err = th.SystemAdminClient.GetSessions(context.Background(), user.Id, "")
	require.NoError(t, err)

	_, _, err = th.SystemAdminClient.GetSessions(context.Background(), th.BasicUser2.Id, "")
	require.NoError(t, err)

	_, _, err = th.SystemAdminClient.GetSessions(context.Background(), model.NewId(), "")
	require.NoError(t, err)
}

func TestRevokeSessions(t *testing.T) {
	th := Setup(t).InitBasic()
	defer th.TearDown()

	user := th.BasicUser
	th.Client.Login(context.Background(), user.Email, user.Password)
	sessions, _, _ := th.Client.GetSessions(context.Background(), user.Id, "")
	require.NotZero(t, len(sessions), "sessions should exist")
	for _, session := range sessions {
		require.Equal(t, user.Id, session.UserId, "user id does not match session user id")
	}
	session := sessions[0]

	resp, err := th.Client.RevokeSession(context.Background(), user.Id, model.NewId())
	require.Error(t, err)
	CheckBadRequestStatus(t, resp)

	resp, err = th.Client.RevokeSession(context.Background(), th.BasicUser2.Id, model.NewId())
	require.Error(t, err)
	CheckForbiddenStatus(t, resp)

	resp, err = th.Client.RevokeSession(context.Background(), "junk", model.NewId())
	require.Error(t, err)
	CheckBadRequestStatus(t, resp)

	_, err = th.Client.RevokeSession(context.Background(), user.Id, session.Id)
	require.NoError(t, err)

	th.LoginBasic()

	sessions, _ = th.App.GetSessions(th.Context, th.SystemAdminUser.Id)
	session = sessions[0]

	resp, err = th.Client.RevokeSession(context.Background(), user.Id, session.Id)
	require.Error(t, err)
	CheckBadRequestStatus(t, resp)

	th.Client.Logout(context.Background())
	resp, err = th.Client.RevokeSession(context.Background(), user.Id, model.NewId())
	require.Error(t, err)
	CheckUnauthorizedStatus(t, resp)

	resp, err = th.SystemAdminClient.RevokeSession(context.Background(), user.Id, model.NewId())
	require.Error(t, err)
	CheckBadRequestStatus(t, resp)

	sessions, _, _ = th.SystemAdminClient.GetSessions(context.Background(), th.SystemAdminUser.Id, "")
	require.NotEmpty(t, sessions, "sessions should exist")
	for _, session := range sessions {
		require.Equal(t, th.SystemAdminUser.Id, session.UserId, "user id should match session user id")
	}
	session = sessions[0]

	_, err = th.SystemAdminClient.RevokeSession(context.Background(), th.SystemAdminUser.Id, session.Id)
	require.NoError(t, err)
}

func TestRevokeAllSessions(t *testing.T) {
	th := Setup(t).InitBasic()
	defer th.TearDown()

	user := th.BasicUser
	th.Client.Login(context.Background(), user.Email, user.Password)

	resp, err := th.Client.RevokeAllSessions(context.Background(), th.BasicUser2.Id)
	require.Error(t, err)
	CheckForbiddenStatus(t, resp)

	resp, err = th.Client.RevokeAllSessions(context.Background(), "junk"+user.Id)
	require.Error(t, err)
	CheckBadRequestStatus(t, resp)

	_, err = th.Client.RevokeAllSessions(context.Background(), user.Id)
	require.NoError(t, err)

	th.Client.Logout(context.Background())
	resp, err = th.Client.RevokeAllSessions(context.Background(), user.Id)
	require.Error(t, err)
	CheckUnauthorizedStatus(t, resp)

	th.Client.Login(context.Background(), user.Email, user.Password)

	sessions, _, _ := th.Client.GetSessions(context.Background(), user.Id, "")
	require.NotEmpty(t, sessions, "session should exist")

	_, err = th.Client.RevokeAllSessions(context.Background(), user.Id)
	require.NoError(t, err)

	sessions, _, _ = th.SystemAdminClient.GetSessions(context.Background(), user.Id, "")
	require.Empty(t, sessions, "no sessions should exist for user")

	resp, err = th.Client.RevokeAllSessions(context.Background(), user.Id)
	require.Error(t, err)
	CheckUnauthorizedStatus(t, resp)
}

func TestRevokeSessionsFromAllUsers(t *testing.T) {
	th := Setup(t).InitBasic()
	defer th.TearDown()

	user := th.BasicUser
	th.Client.Login(context.Background(), user.Email, user.Password)
	resp, err := th.Client.RevokeSessionsFromAllUsers(context.Background())
	require.Error(t, err)
	CheckForbiddenStatus(t, resp)

	th.Client.Logout(context.Background())
	resp, err = th.Client.RevokeSessionsFromAllUsers(context.Background())
	require.Error(t, err)
	CheckUnauthorizedStatus(t, resp)

	th.Client.Login(context.Background(), user.Email, user.Password)
	admin := th.SystemAdminUser
	th.Client.Login(context.Background(), admin.Email, admin.Password)
	sessions, err := th.Server.Store().Session().GetSessions(th.Context, user.Id)
	require.NotEmpty(t, sessions)
	require.NoError(t, err)
	sessions, err = th.Server.Store().Session().GetSessions(th.Context, admin.Id)
	require.NotEmpty(t, sessions)
	require.NoError(t, err)
	_, err = th.Client.RevokeSessionsFromAllUsers(context.Background())
	require.NoError(t, err)

	// All sessions were revoked, so making the same call
	// again will fail due to lack of a session.
	resp, err = th.Client.RevokeSessionsFromAllUsers(context.Background())
	require.Error(t, err)
	CheckUnauthorizedStatus(t, resp)

	sessions, err = th.Server.Store().Session().GetSessions(th.Context, user.Id)
	require.Empty(t, sessions)
	require.NoError(t, err)

	sessions, err = th.Server.Store().Session().GetSessions(th.Context, admin.Id)
	require.Empty(t, sessions)
	require.NoError(t, err)
}

func TestAttachDeviceId(t *testing.T) {
	th := Setup(t).InitBasic()
	defer th.TearDown()

	deviceId := model.PushNotifyApple + ":1234567890"

	t.Run("success", func(t *testing.T) {
		testCases := []struct {
			Description                   string
			SiteURL                       string
			ExpectedSetCookieHeaderRegexp string
		}{
			{"no subpath", "http://localhost:8065", "^MMAUTHTOKEN=[a-z0-9]+; Path=/"},
			{"subpath", "http://localhost:8065/subpath", "^MMAUTHTOKEN=[a-z0-9]+; Path=/subpath"},
		}

		for _, tc := range testCases {
			t.Run(tc.Description, func(t *testing.T) {
				th.App.UpdateConfig(func(cfg *model.Config) {
					*cfg.ServiceSettings.SiteURL = tc.SiteURL
				})

				resp, err := th.Client.AttachDeviceId(context.Background(), deviceId)
				require.NoError(t, err)

				cookies := resp.Header.Get("Set-Cookie")
				assert.Regexp(t, tc.ExpectedSetCookieHeaderRegexp, cookies)

				sessions, appErr := th.App.GetSessions(th.Context, th.BasicUser.Id)
				require.Nil(t, appErr)
				assert.Equal(t, deviceId, sessions[0].DeviceId, "Missing device Id")
			})
		}
	})

	t.Run("invalid device id", func(t *testing.T) {
		resp, err := th.Client.AttachDeviceId(context.Background(), "")
		require.Error(t, err)
		CheckBadRequestStatus(t, resp)
	})

	t.Run("not logged in", func(t *testing.T) {
		th.Client.Logout(context.Background())

		resp, err := th.Client.AttachDeviceId(context.Background(), "")
		require.Error(t, err)
		CheckUnauthorizedStatus(t, resp)
	})
}

func TestGetUserAudits(t *testing.T) {
	th := Setup(t).InitBasic()
	defer th.TearDown()
	user := th.BasicUser

	audits, _, err := th.Client.GetUserAudits(context.Background(), user.Id, 0, 100, "")
	for _, audit := range audits {
		require.Equal(t, user.Id, audit.UserId, "user id should match audit user id")
	}
	require.NoError(t, err)

	_, resp, err := th.Client.GetUserAudits(context.Background(), th.BasicUser2.Id, 0, 100, "")
	require.Error(t, err)
	CheckForbiddenStatus(t, resp)

	th.Client.Logout(context.Background())
	_, resp, err = th.Client.GetUserAudits(context.Background(), user.Id, 0, 100, "")
	require.Error(t, err)
	CheckUnauthorizedStatus(t, resp)

	_, _, err = th.SystemAdminClient.GetUserAudits(context.Background(), user.Id, 0, 100, "")
	require.NoError(t, err)
}

func TestVerifyUserEmail(t *testing.T) {
	th := Setup(t)
	defer th.TearDown()

	email := th.GenerateTestEmail()
	user := model.User{Email: email, Nickname: "Darth Vader", Password: "hello1", Username: GenerateTestUsername(), Roles: model.SystemAdminRoleId + " " + model.SystemUserRoleId}

	ruser, _, _ := th.Client.CreateUser(context.Background(), &user)

	token, err := th.App.Srv().EmailService.CreateVerifyEmailToken(ruser.Id, email)
	require.NoError(t, err, "Unable to create email verify token")

	_, err = th.Client.VerifyUserEmail(context.Background(), token.Token)
	require.NoError(t, err)

	resp, err := th.Client.VerifyUserEmail(context.Background(), GenerateTestID())
	require.Error(t, err)
	CheckBadRequestStatus(t, resp)

	resp, err = th.Client.VerifyUserEmail(context.Background(), "")
	require.Error(t, err)
	CheckBadRequestStatus(t, resp)
}

func TestSendVerificationEmail(t *testing.T) {
	th := Setup(t).InitBasic()
	defer th.TearDown()

	_, err := th.Client.SendVerificationEmail(context.Background(), th.BasicUser.Email)
	require.NoError(t, err)

	resp, err := th.Client.SendVerificationEmail(context.Background(), "")
	require.Error(t, err)
	CheckBadRequestStatus(t, resp)

	// Even non-existent emails should return 200 OK
	_, err = th.Client.SendVerificationEmail(context.Background(), th.GenerateTestEmail())
	require.NoError(t, err)

	th.Client.Logout(context.Background())
	_, err = th.Client.SendVerificationEmail(context.Background(), th.BasicUser.Email)
	require.NoError(t, err)
}

func TestSetProfileImage(t *testing.T) {
	th := Setup(t).InitBasic()
	defer th.TearDown()
	user := th.BasicUser

	data, err := testutils.ReadTestFile("test.png")
	require.NoError(t, err)

	_, err = th.Client.SetProfileImage(context.Background(), user.Id, data)
	require.NoError(t, err)

	resp, err := th.Client.SetProfileImage(context.Background(), model.NewId(), data)
	require.Error(t, err)
	CheckForbiddenStatus(t, resp)

	// status code returns either forbidden or unauthorized
	// note: forbidden is set as default at Client4.SetProfileImage when request is terminated early by server
	th.Client.Logout(context.Background())
	resp, err = th.Client.SetProfileImage(context.Background(), user.Id, data)
	require.Error(t, err)
	if resp.StatusCode == http.StatusForbidden {
		CheckForbiddenStatus(t, resp)
	} else if resp.StatusCode == http.StatusUnauthorized {
		CheckUnauthorizedStatus(t, resp)
	} else {
		require.Fail(t, "Should have failed either forbidden or unauthorized")
	}

	buser, appErr := th.App.GetUser(user.Id)
	require.Nil(t, appErr)

	_, err = th.SystemAdminClient.SetProfileImage(context.Background(), user.Id, data)
	require.NoError(t, err)

	ruser, appErr := th.App.GetUser(user.Id)
	require.Nil(t, appErr)
	assert.True(t, buser.LastPictureUpdate == ruser.LastPictureUpdate, "Same picture should not have updated")

	data2, err := testutils.ReadTestFile("testjpg.jpg")
	require.NoError(t, err)

	_, err = th.SystemAdminClient.SetProfileImage(context.Background(), user.Id, data2)
	require.NoError(t, err)

	ruser, appErr = th.App.GetUser(user.Id)
	require.Nil(t, appErr)

	assert.True(t, buser.LastPictureUpdate < ruser.LastPictureUpdate, "Picture should have updated for user")

	info := &model.FileInfo{Path: "users/" + user.Id + "/profile.png"}
	err = th.cleanupTestFile(info)
	require.NoError(t, err)
}

func TestSetDefaultProfileImage(t *testing.T) {
	th := Setup(t).InitBasic()
	defer th.TearDown()
	user := th.BasicUser

	startTime := model.GetMillis()
	time.Sleep(time.Millisecond)

	_, err := th.Client.SetDefaultProfileImage(context.Background(), user.Id)
	require.NoError(t, err)

	iuser, getUserErr := th.App.GetUser(user.Id)
	require.Nil(t, getUserErr)
	assert.Less(t, iuser.LastPictureUpdate, -startTime, "LastPictureUpdate should be set to -(current time in milliseconds)")

	resp, err := th.Client.SetDefaultProfileImage(context.Background(), model.NewId())
	require.Error(t, err)
	CheckForbiddenStatus(t, resp)

	// status code returns either forbidden or unauthorized
	// note: forbidden is set as default at Client4.SetDefaultProfileImage when request is terminated early by server
	th.Client.Logout(context.Background())
	resp, err = th.Client.SetDefaultProfileImage(context.Background(), user.Id)
	require.Error(t, err)
	if resp.StatusCode == http.StatusForbidden {
		CheckForbiddenStatus(t, resp)
	} else if resp.StatusCode == http.StatusUnauthorized {
		CheckUnauthorizedStatus(t, resp)
	} else {
		require.Fail(t, "Should have failed either forbidden or unauthorized")
	}

	time.Sleep(time.Millisecond)

	_, err = th.SystemAdminClient.SetDefaultProfileImage(context.Background(), user.Id)
	require.NoError(t, err)

	ruser, appErr := th.App.GetUser(user.Id)
	require.Nil(t, appErr)
	assert.Less(t, ruser.LastPictureUpdate, iuser.LastPictureUpdate, "LastPictureUpdate should be updated to a lower negative number")

	info := &model.FileInfo{Path: "users/" + user.Id + "/profile.png"}
	err = th.cleanupTestFile(info)
	require.NoError(t, err)
}

func TestLogin(t *testing.T) {
	th := Setup(t).InitBasic()
	defer th.TearDown()
	th.Client.Logout(context.Background())

	th.App.UpdateConfig(func(cfg *model.Config) {
		*cfg.ServiceSettings.EnableBotAccountCreation = true
	})

	t.Run("missing password", func(t *testing.T) {
		_, _, err := th.Client.Login(context.Background(), th.BasicUser.Email, "")
		CheckErrorID(t, err, "api.user.login.blank_pwd.app_error")
	})

	t.Run("unknown user", func(t *testing.T) {
		_, _, err := th.Client.Login(context.Background(), "unknown", th.BasicUser.Password)
		CheckErrorID(t, err, "api.user.login.invalid_credentials_email_username")
	})

	t.Run("valid login", func(t *testing.T) {
		user, _, err := th.Client.Login(context.Background(), th.BasicUser.Email, th.BasicUser.Password)
		require.NoError(t, err)
		assert.Equal(t, user.Id, th.BasicUser.Id)
	})

	t.Run("bot login rejected", func(t *testing.T) {
		bot, _, err := th.SystemAdminClient.CreateBot(context.Background(), &model.Bot{
			Username: "bot",
		})
		require.NoError(t, err)

		botUser, _, err := th.SystemAdminClient.GetUser(context.Background(), bot.UserId, "")
		require.NoError(t, err)

		_, err = th.SystemAdminClient.UpdateUserPassword(context.Background(), bot.UserId, "", "password")
		require.NoError(t, err)

		_, _, err = th.Client.Login(context.Background(), botUser.Email, "password")
		CheckErrorID(t, err, "api.user.login.bot_login_forbidden.app_error")
	})

	t.Run("remote user login rejected", func(t *testing.T) {
		email := th.GenerateTestEmail()
		user := model.User{Email: email, Nickname: "Darth Vader", Password: "hello1", Username: GenerateTestUsername(), Roles: model.SystemAdminRoleId + " " + model.SystemUserRoleId, RemoteId: model.NewPointer("remote-id")}
		ruser, appErr := th.App.CreateUser(th.Context, &user)
		require.Nil(t, appErr)

		// remote user cannot reset password
		_, err := th.SystemAdminClient.UpdateUserPassword(context.Background(), ruser.Id, "", "password")
		require.Error(t, err)

		_, _, err = th.Client.Login(context.Background(), ruser.Email, "hello1")
		CheckErrorID(t, err, "api.user.login.remote_users.login.error")
	})

	t.Run("login with terms_of_service set", func(t *testing.T) {
		termsOfService, appErr := th.App.CreateTermsOfService("terms of service", th.BasicUser.Id)
		require.Nil(t, appErr)

		_, err := th.Client.RegisterTermsOfServiceAction(context.Background(), th.BasicUser.Id, termsOfService.Id, true)
		require.NoError(t, err)

		userTermsOfService, _, err := th.Client.GetUserTermsOfService(context.Background(), th.BasicUser.Id, "")
		require.NoError(t, err)

		user, _, err := th.Client.Login(context.Background(), th.BasicUser.Email, th.BasicUser.Password)
		require.NoError(t, err)
		assert.Equal(t, user.Id, th.BasicUser.Id)
		assert.Equal(t, user.TermsOfServiceId, userTermsOfService.TermsOfServiceId)
		assert.Equal(t, user.TermsOfServiceCreateAt, userTermsOfService.CreateAt)
	})
}

func TestLoginWithLag(t *testing.T) {
	th := Setup(t).InitBasic()
	defer th.TearDown()
	th.Client.Logout(context.Background())

	t.Run("with replication lag, caches cleared", func(t *testing.T) {
		if !replicaFlag {
			t.Skipf("requires test flag: -mysql-replica")
		}

		if *th.App.Config().SqlSettings.DriverName != model.DatabaseDriverMysql {
			t.Skipf("requires %q database driver", model.DatabaseDriverMysql)
		}

		mainHelper.SQLStore.UpdateLicense(model.NewTestLicense("ldap"))
		mainHelper.ToggleReplicasOff()

		appErr := th.App.RevokeAllSessions(th.Context, th.BasicUser.Id)
		require.Nil(t, appErr)

		mainHelper.ToggleReplicasOn()
		defer mainHelper.ToggleReplicasOff()

		cmdErr := mainHelper.SetReplicationLagForTesting(5)
		require.NoError(t, cmdErr)
		defer mainHelper.SetReplicationLagForTesting(0)

		_, _, err := th.Client.Login(context.Background(), th.BasicUser.Email, th.BasicUser.Password)
		require.NoError(t, err)

		appErr = th.App.Srv().InvalidateAllCaches()
		require.Nil(t, appErr)

		session, appErr := th.App.GetSession(th.Client.AuthToken)
		require.Nil(t, appErr)
		require.NotNil(t, session)
	})
}

func TestLoginCookies(t *testing.T) {
	t.Run("should return cookies with X-Requested-With header", func(t *testing.T) {
		th := Setup(t).InitBasic()
		defer th.TearDown()

		th.Client.HTTPHeader[model.HeaderRequestedWith] = model.HeaderRequestedWithXML

		user, resp, _ := th.Client.Login(context.Background(), th.BasicUser.Email, th.BasicUser.Password)

		sessionCookie := ""
		userCookie := ""
		csrfCookie := ""

		for _, cookie := range resp.Header["Set-Cookie"] {
			if match := regexp.MustCompile("^" + model.SessionCookieToken + "=([a-z0-9]+)").FindStringSubmatch(cookie); match != nil {
				sessionCookie = match[1]
			} else if match := regexp.MustCompile("^" + model.SessionCookieUser + "=([a-z0-9]+)").FindStringSubmatch(cookie); match != nil {
				userCookie = match[1]
			} else if match := regexp.MustCompile("^" + model.SessionCookieCsrf + "=([a-z0-9]+)").FindStringSubmatch(cookie); match != nil {
				csrfCookie = match[1]
			}
		}

		session, _ := th.App.GetSession(th.Client.AuthToken)

		assert.Equal(t, th.Client.AuthToken, sessionCookie)
		assert.Equal(t, user.Id, userCookie)
		assert.Equal(t, session.GetCSRF(), csrfCookie)
	})

	t.Run("should not return cookies without X-Requested-With header", func(t *testing.T) {
		th := Setup(t).InitBasic()
		defer th.TearDown()

		_, resp, _ := th.Client.Login(context.Background(), th.BasicUser.Email, th.BasicUser.Password)

		assert.Empty(t, resp.Header.Get("Set-Cookie"))
	})

	t.Run("should include subpath in path", func(t *testing.T) {
		th := Setup(t).InitBasic()
		defer th.TearDown()

		th.Client.HTTPHeader[model.HeaderRequestedWith] = model.HeaderRequestedWithXML

		testCases := []struct {
			Description                   string
			SiteURL                       string
			ExpectedSetCookieHeaderRegexp string
		}{
			{"no subpath", "http://localhost:8065", "^MMAUTHTOKEN=[a-z0-9]+; Path=/"},
			{"subpath", "http://localhost:8065/subpath", "^MMAUTHTOKEN=[a-z0-9]+; Path=/subpath"},
		}

		for _, tc := range testCases {
			t.Run(tc.Description, func(t *testing.T) {
				th.App.UpdateConfig(func(cfg *model.Config) {
					*cfg.ServiceSettings.SiteURL = tc.SiteURL
				})

				user, resp, err := th.Client.Login(context.Background(), th.BasicUser.Email, th.BasicUser.Password)
				require.NoError(t, err)
				assert.Equal(t, user.Id, th.BasicUser.Id)

				cookies := resp.Header.Get("Set-Cookie")
				assert.Regexp(t, tc.ExpectedSetCookieHeaderRegexp, cookies)
			})
		}
	})

	t.Run("should return cookie with MMCLOUDURL for cloud installations", func(t *testing.T) {
		updateConfig := func(cfg *model.Config) {
			*cfg.ServiceSettings.SiteURL = "https://testchips.cloud.mattermost.com"
		}
		th := SetupAndApplyConfigBeforeLogin(t, updateConfig).InitBasic()
		defer th.TearDown()

		th.App.Srv().SetLicense(model.NewTestLicense("cloud"))

		th.Client.HTTPHeader[model.HeaderRequestedWith] = model.HeaderRequestedWithXML
		_, resp, _ := th.Client.Login(context.Background(), th.BasicUser.Email, th.BasicUser.Password)

		found := false
		cookies := resp.Header.Values("Set-Cookie")
		for i := range cookies {
			if strings.Contains(cookies[i], "MMCLOUDURL") {
				found = true
				assert.Contains(t, cookies[i], "MMCLOUDURL=testchips;", "should contain MMCLOUDURL")
				assert.Contains(t, cookies[i], "Domain=mattermost.com;", "should contain Domain=mattermost.com")
				break
			}
		}
		assert.True(t, found, "Did not find MMCLOUDURL cookie")
	})

	t.Run("should return cookie with MMCLOUDURL for cloud installations when doing cws login", func(t *testing.T) {
		token := model.NewRandomString(64)
		os.Setenv("CWS_CLOUD_TOKEN", token)

		updateConfig := func(cfg *model.Config) {
			*cfg.ServiceSettings.SiteURL = "https://testchips.cloud.mattermost.com"
		}
		th := SetupAndApplyConfigBeforeLogin(t, updateConfig).InitBasic()
		defer th.TearDown()

		th.App.Srv().SetLicense(model.NewTestLicense("cloud"))

		form := url.Values{}
		form.Add("login_id", th.SystemAdminUser.Email)
		form.Add("cws_token", token)

		th.Client.HTTPClient.CheckRedirect = func(req *http.Request, via []*http.Request) error {
			return http.ErrUseLastResponse
		}

		r, _ := th.Client.DoAPIRequestWithHeaders(context.Background(),
			http.MethodPost,
			th.Client.APIURL+"/users/login/cws",
			form.Encode(),
			map[string]string{
				"Content-Type": "application/x-www-form-urlencoded",
			},
		)
		defer closeBody(r)

		cookies := r.Cookies()
		found := false
		for i := range cookies {
			if cookies[i].Name == model.SessionCookieCloudUrl {
				found = true
				assert.Equal(t, "testchips", cookies[i].Value)
			}
		}
		assert.True(t, found, "should have found cookie")
	})

	t.Run("should NOT return cookie with MMCLOUDURL for cloud installations without expected format of cloud URL", func(t *testing.T) {
		updateConfig := func(cfg *model.Config) {
			*cfg.ServiceSettings.SiteURL = "https://testchips.com" // correct cloud URL would be https://testchips.cloud.mattermost.com
		}
		th := SetupAndApplyConfigBeforeLogin(t, updateConfig).InitBasic()
		defer th.TearDown()

		th.App.Srv().SetLicense(model.NewTestLicense("cloud"))

		_, resp, _ := th.Client.Login(context.Background(), th.BasicUser.Email, th.BasicUser.Password)

		cloudSessionCookie := ""
		for _, cookie := range resp.Header["Set-Cookie"] {
			if match := regexp.MustCompile("^" + model.SessionCookieCloudUrl + "=([a-z0-9]+)").FindStringSubmatch(cookie); match != nil {
				cloudSessionCookie = match[1]
			}
		}
		// no cookie set
		assert.Equal(t, "", cloudSessionCookie)
	})

	t.Run("should NOT return cookie with MMCLOUDURL for NON cloud installations", func(t *testing.T) {
		updateConfig := func(cfg *model.Config) {
			*cfg.ServiceSettings.SiteURL = "https://testchips.com"
		}
		th := SetupAndApplyConfigBeforeLogin(t, updateConfig).InitBasic()
		defer th.TearDown()

		_, resp, _ := th.Client.Login(context.Background(), th.BasicUser.Email, th.BasicUser.Password)

		cloudSessionCookie := ""
		for _, cookie := range resp.Header["Set-Cookie"] {
			if match := regexp.MustCompile("^" + model.SessionCookieCloudUrl + "=([a-z0-9]+)").FindStringSubmatch(cookie); match != nil {
				cloudSessionCookie = match[1]
			}
		}
		// no cookie set
		assert.Equal(t, "", cloudSessionCookie)
	})
}

func TestCBALogin(t *testing.T) {
	t.Run("primary", func(t *testing.T) {
		th := Setup(t).InitBasic()
		defer th.TearDown()
		th.App.Srv().SetLicense(model.NewTestLicense("future_features"))

		th.App.UpdateConfig(func(cfg *model.Config) {
			*cfg.ServiceSettings.EnableBotAccountCreation = true
		})

		th.App.UpdateConfig(func(cfg *model.Config) {
			*cfg.ExperimentalSettings.ClientSideCertEnable = true
			*cfg.ExperimentalSettings.ClientSideCertCheck = model.ClientSideCertCheckPrimaryAuth
		})

		t.Run("missing cert header", func(t *testing.T) {
			th.Client.Logout(context.Background())
			_, resp, err := th.Client.Login(context.Background(), th.BasicUser.Email, th.BasicUser.Password)
			require.Error(t, err)
			CheckBadRequestStatus(t, resp)
		})

		t.Run("missing cert subject", func(t *testing.T) {
			th.Client.Logout(context.Background())
			th.Client.HTTPHeader["X-SSL-Client-Cert"] = "valid_cert_fake"
			_, resp, err := th.Client.Login(context.Background(), th.BasicUser.Email, th.BasicUser.Password)
			require.Error(t, err)
			CheckBadRequestStatus(t, resp)
		})

		t.Run("emails mismatch", func(t *testing.T) {
			th.Client.Logout(context.Background())
			th.Client.HTTPHeader["X-SSL-Client-Cert-Subject-DN"] = "C=US, ST=Maryland, L=Pasadena, O=Brent Baccala, OU=FreeSoft, CN=www.freesoft.org/emailAddress=mis_match" + th.BasicUser.Email
			_, resp, err := th.Client.Login(context.Background(), th.BasicUser.Email, "")
			require.Error(t, err)
			CheckUnauthorizedStatus(t, resp)
		})

		t.Run("successful cba login", func(t *testing.T) {
			th.Client.HTTPHeader["X-SSL-Client-Cert-Subject-DN"] = "C=US, ST=Maryland, L=Pasadena, O=Brent Baccala, OU=FreeSoft, CN=www.freesoft.org/emailAddress=" + th.BasicUser.Email
			user, _, err := th.Client.Login(context.Background(), th.BasicUser.Email, "")
			require.NoError(t, err)
			require.NotNil(t, user)
			require.Equal(t, th.BasicUser.Id, user.Id)
		})

		t.Run("bot login rejected", func(t *testing.T) {
			bot, _, err := th.SystemAdminClient.CreateBot(context.Background(), &model.Bot{
				Username: "bot",
			})
			require.NoError(t, err)

			botUser, _, err := th.SystemAdminClient.GetUser(context.Background(), bot.UserId, "")
			require.NoError(t, err)

			th.Client.HTTPHeader["X-SSL-Client-Cert-Subject-DN"] = "C=US, ST=Maryland, L=Pasadena, O=Brent Baccala, OU=FreeSoft, CN=www.freesoft.org/emailAddress=" + botUser.Email

			_, _, err = th.Client.Login(context.Background(), botUser.Email, "")
			CheckErrorID(t, err, "api.user.login.bot_login_forbidden.app_error")
		})
	})

	t.Run("secondary", func(t *testing.T) {
		th := Setup(t).InitBasic()
		defer th.TearDown()
		th.App.Srv().SetLicense(model.NewTestLicense("future_features"))

		th.App.UpdateConfig(func(cfg *model.Config) {
			*cfg.ServiceSettings.EnableBotAccountCreation = true
		})

		th.Client.HTTPHeader["X-SSL-Client-Cert"] = "valid_cert_fake"

		th.App.UpdateConfig(func(cfg *model.Config) {
			*cfg.ExperimentalSettings.ClientSideCertEnable = true
			*cfg.ExperimentalSettings.ClientSideCertCheck = model.ClientSideCertCheckSecondaryAuth
		})

		t.Run("password required", func(t *testing.T) {
			th.Client.HTTPHeader["X-SSL-Client-Cert-Subject-DN"] = "C=US, ST=Maryland, L=Pasadena, O=Brent Baccala, OU=FreeSoft, CN=www.freesoft.org/emailAddress=" + th.BasicUser.Email
			_, resp, err := th.Client.Login(context.Background(), th.BasicUser.Email, "")
			require.Error(t, err)
			CheckBadRequestStatus(t, resp)
		})

		t.Run("successful cba login with password", func(t *testing.T) {
			th.Client.HTTPHeader["X-SSL-Client-Cert-Subject-DN"] = "C=US, ST=Maryland, L=Pasadena, O=Brent Baccala, OU=FreeSoft, CN=www.freesoft.org/emailAddress=" + th.BasicUser.Email
			user, _, err := th.Client.Login(context.Background(), th.BasicUser.Email, th.BasicUser.Password)
			require.NoError(t, err)
			require.NotNil(t, user)
			require.Equal(t, th.BasicUser.Id, user.Id)
		})

		t.Run("bot login rejected", func(t *testing.T) {
			bot, _, err := th.SystemAdminClient.CreateBot(context.Background(), &model.Bot{
				Username: "bot",
			})
			require.NoError(t, err)

			botUser, _, err := th.SystemAdminClient.GetUser(context.Background(), bot.UserId, "")
			require.NoError(t, err)

			_, err = th.SystemAdminClient.UpdateUserPassword(context.Background(), bot.UserId, "", "password")
			require.NoError(t, err)

			th.Client.HTTPHeader["X-SSL-Client-Cert-Subject-DN"] = "C=US, ST=Maryland, L=Pasadena, O=Brent Baccala, OU=FreeSoft, CN=www.freesoft.org/emailAddress=" + botUser.Email

			_, _, err = th.Client.Login(context.Background(), botUser.Email, "password")
			CheckErrorID(t, err, "api.user.login.bot_login_forbidden.app_error")
		})
	})
}

func TestSwitchAccount(t *testing.T) {
	th := Setup(t).InitBasic()
	defer th.TearDown()

	th.App.UpdateConfig(func(cfg *model.Config) { *cfg.GitLabSettings.Enable = true })

	th.Client.Logout(context.Background())

	sr := &model.SwitchRequest{
		CurrentService: model.UserAuthServiceEmail,
		NewService:     model.UserAuthServiceGitlab,
		Email:          th.BasicUser.Email,
		Password:       th.BasicUser.Password,
	}

	link, _, err := th.Client.SwitchAccountType(context.Background(), sr)
	require.NoError(t, err)

	require.NotEmpty(t, link, "bad link")

	th.App.Srv().SetLicense(model.NewTestLicense())
	th.App.UpdateConfig(func(cfg *model.Config) { *cfg.ServiceSettings.ExperimentalEnableAuthenticationTransfer = false })

	sr = &model.SwitchRequest{
		CurrentService: model.UserAuthServiceEmail,
		NewService:     model.UserAuthServiceGitlab,
	}

	_, resp, err := th.Client.SwitchAccountType(context.Background(), sr)
	require.Error(t, err)
	CheckForbiddenStatus(t, resp)

	th.LoginBasic()

	sr = &model.SwitchRequest{
		CurrentService: model.UserAuthServiceSaml,
		NewService:     model.UserAuthServiceEmail,
		Email:          th.BasicUser.Email,
		NewPassword:    th.BasicUser.Password,
	}

	_, resp, err = th.Client.SwitchAccountType(context.Background(), sr)
	require.Error(t, err)
	CheckForbiddenStatus(t, resp)

	sr = &model.SwitchRequest{
		CurrentService: model.UserAuthServiceEmail,
		NewService:     model.UserAuthServiceLdap,
	}

	_, resp, err = th.Client.SwitchAccountType(context.Background(), sr)
	require.Error(t, err)
	CheckForbiddenStatus(t, resp)

	sr = &model.SwitchRequest{
		CurrentService: model.UserAuthServiceLdap,
		NewService:     model.UserAuthServiceEmail,
	}

	_, resp, err = th.Client.SwitchAccountType(context.Background(), sr)
	require.Error(t, err)
	CheckForbiddenStatus(t, resp)

	th.App.UpdateConfig(func(cfg *model.Config) { *cfg.ServiceSettings.ExperimentalEnableAuthenticationTransfer = true })

	th.LoginBasic()

	fakeAuthData := model.NewId()
	_, appErr := th.App.Srv().Store().User().UpdateAuthData(th.BasicUser.Id, model.UserAuthServiceGitlab, &fakeAuthData, th.BasicUser.Email, true)
	require.NoError(t, appErr)

	t.Run("From GitLab to Email", func(t *testing.T) {
		sr = &model.SwitchRequest{
			CurrentService: model.UserAuthServiceGitlab,
			NewService:     model.UserAuthServiceEmail,
			Email:          th.BasicUser.Email,
			NewPassword:    th.BasicUser.Password,
		}

		t.Run("Switching from OAuth to email is disabled if EnableSignUpWithEmail is false", func(t *testing.T) {
			th.App.UpdateConfig(func(cfg *model.Config) { *cfg.EmailSettings.EnableSignUpWithEmail = false })
			t.Cleanup(func() {
				th.App.UpdateConfig(func(cfg *model.Config) { *cfg.EmailSettings.EnableSignUpWithEmail = true })
			})

			_, resp, err = th.Client.SwitchAccountType(context.Background(), sr)
			require.Error(t, err)
			assert.Equal(t, "api.user.auth_switch.not_available.email_signup_disabled.app_error", err.(*model.AppError).Id)
			CheckForbiddenStatus(t, resp)
		})

		t.Run("Switching from OAuth to email is disabled if EnableSignInWithEmail and EnableSignInWithUsername is false", func(t *testing.T) {
			th.App.UpdateConfig(func(cfg *model.Config) {
				*cfg.EmailSettings.EnableSignInWithEmail = false
				*cfg.EmailSettings.EnableSignInWithUsername = false
			})
			t.Cleanup(func() {
				th.App.UpdateConfig(func(cfg *model.Config) {
					*cfg.EmailSettings.EnableSignInWithEmail = true
					*cfg.EmailSettings.EnableSignInWithUsername = true
				})
			})

			_, resp, err = th.Client.SwitchAccountType(context.Background(), sr)
			require.Error(t, err)
			assert.Equal(t, "api.user.auth_switch.not_available.login_disabled.app_error", err.(*model.AppError).Id)
			CheckForbiddenStatus(t, resp)
		})
	})

	t.Run("From LDAP to Email", func(t *testing.T) {
		_, err = th.App.Srv().Store().User().UpdateAuthData(th.BasicUser.Id, model.UserAuthServiceLdap, &fakeAuthData, th.BasicUser.Email, true)
		require.NoError(t, err)

		t.Cleanup(func() {
			_, err = th.App.Srv().Store().User().UpdateAuthData(th.BasicUser.Id, model.UserAuthServiceGitlab, &fakeAuthData, th.BasicUser.Email, true)
			require.NoError(t, err)
		})

		sr = &model.SwitchRequest{
			CurrentService: model.UserAuthServiceLdap,
			NewService:     model.UserAuthServiceEmail,
			Email:          th.BasicUser.Email,
			NewPassword:    th.BasicUser.Password,
		}

		t.Run("Switching from LDAP to email is disabled if EnableSignUpWithEmail is false", func(t *testing.T) {
			th.App.UpdateConfig(func(cfg *model.Config) { *cfg.EmailSettings.EnableSignUpWithEmail = false })
			t.Cleanup(func() {
				th.App.UpdateConfig(func(cfg *model.Config) { *cfg.EmailSettings.EnableSignUpWithEmail = true })
			})

			_, resp, err = th.Client.SwitchAccountType(context.Background(), sr)
			require.Error(t, err)
			assert.Equal(t, "api.user.auth_switch.not_available.email_signup_disabled.app_error", err.(*model.AppError).Id)
			CheckForbiddenStatus(t, resp)
		})
		t.Run("Switching from LDAP to email is disabled if EnableSignInWithEmail and EnableSignInWithUsername is false", func(t *testing.T) {
			th.App.UpdateConfig(func(cfg *model.Config) {
				*cfg.EmailSettings.EnableSignInWithEmail = false
				*cfg.EmailSettings.EnableSignInWithUsername = false
			})
			t.Cleanup(func() {
				th.App.UpdateConfig(func(cfg *model.Config) {
					*cfg.EmailSettings.EnableSignInWithEmail = true
					*cfg.EmailSettings.EnableSignInWithUsername = true
				})
			})

			_, resp, err = th.Client.SwitchAccountType(context.Background(), sr)
			require.Error(t, err)
			assert.Equal(t, "api.user.auth_switch.not_available.login_disabled.app_error", err.(*model.AppError).Id)
			CheckForbiddenStatus(t, resp)
		})
	})

	sr = &model.SwitchRequest{
		CurrentService: model.UserAuthServiceGitlab,
		NewService:     model.UserAuthServiceEmail,
		Email:          th.BasicUser.Email,
		NewPassword:    th.BasicUser.Password,
	}

	link, _, err = th.Client.SwitchAccountType(context.Background(), sr)
	require.NoError(t, err)

	require.Equal(t, "/login?extra=signin_change", link)

	th.Client.Logout(context.Background())
	_, _, err = th.Client.Login(context.Background(), th.BasicUser.Email, th.BasicUser.Password)
	require.NoError(t, err)
	th.Client.Logout(context.Background())

	sr = &model.SwitchRequest{
		CurrentService: model.UserAuthServiceGitlab,
		NewService:     model.ServiceGoogle,
	}

	_, resp, err = th.Client.SwitchAccountType(context.Background(), sr)
	require.Error(t, err)
	CheckBadRequestStatus(t, resp)

	sr = &model.SwitchRequest{
		CurrentService: model.UserAuthServiceEmail,
		NewService:     model.UserAuthServiceGitlab,
		Password:       th.BasicUser.Password,
	}

	_, resp, err = th.Client.SwitchAccountType(context.Background(), sr)
	require.Error(t, err)
	CheckNotFoundStatus(t, resp)

	sr = &model.SwitchRequest{
		CurrentService: model.UserAuthServiceEmail,
		NewService:     model.UserAuthServiceGitlab,
		Email:          th.BasicUser.Email,
	}

	_, resp, err = th.Client.SwitchAccountType(context.Background(), sr)
	require.Error(t, err)
	CheckUnauthorizedStatus(t, resp)

	sr = &model.SwitchRequest{
		CurrentService: model.UserAuthServiceGitlab,
		NewService:     model.UserAuthServiceEmail,
		Email:          th.BasicUser.Email,
		NewPassword:    th.BasicUser.Password,
	}

	_, resp, err = th.Client.SwitchAccountType(context.Background(), sr)
	require.Error(t, err)
	CheckUnauthorizedStatus(t, resp)

	sr = &model.SwitchRequest{
		CurrentService: model.UserAuthServiceEmail,
		NewService:     model.UserAuthServiceSaml,
		Email:          th.BasicUser.Email,
		Password:       th.BasicUser.Password,
	}

	link, _, err = th.Client.SwitchAccountType(context.Background(), sr)
	require.NoError(t, err)

	values, parseErr := url.ParseQuery(link)
	require.NoError(t, parseErr)

	appToken, tokenErr := th.App.Srv().Store().Token().GetByToken(values.Get("email_token"))
	require.NoError(t, tokenErr)
	require.Equal(t, th.BasicUser.Email, appToken.Extra)
}

func assertToken(t *testing.T, th *TestHelper, token *model.UserAccessToken, expectedUserId string) {
	t.Helper()

	oldSessionToken := th.Client.AuthToken
	defer func() { th.Client.AuthToken = oldSessionToken }()

	th.Client.AuthToken = token.Token
	ruser, _, err := th.Client.GetMe(context.Background(), "")
	require.NoError(t, err)

	assert.Equal(t, expectedUserId, ruser.Id, "returned wrong user")
}

func assertInvalidToken(t *testing.T, th *TestHelper, token *model.UserAccessToken) {
	t.Helper()

	oldSessionToken := th.Client.AuthToken
	defer func() { th.Client.AuthToken = oldSessionToken }()

	th.Client.AuthToken = token.Token
	_, resp, err := th.Client.GetMe(context.Background(), "")
	require.Error(t, err)
	CheckUnauthorizedStatus(t, resp)
}

func TestCreateUserAccessToken(t *testing.T) {
	t.Run("create token without permission", func(t *testing.T) {
		th := Setup(t).InitBasic()
		defer th.TearDown()

		th.App.UpdateConfig(func(cfg *model.Config) { *cfg.ServiceSettings.EnableUserAccessTokens = true })

		_, resp, err := th.Client.CreateUserAccessToken(context.Background(), th.BasicUser.Id, "test token")
		require.Error(t, err)
		CheckForbiddenStatus(t, resp)
	})

	t.Run("system admin and local mode can create access token", func(t *testing.T) {
		th := Setup(t).InitBasic()
		defer th.TearDown()

		th.App.UpdateConfig(func(cfg *model.Config) { *cfg.ServiceSettings.EnableUserAccessTokens = true })

		th.TestForSystemAdminAndLocal(t, func(t *testing.T, client *model.Client4) {
			rtoken, _, err := client.CreateUserAccessToken(context.Background(), th.BasicUser.Id, "test token")
			require.NoError(t, err)

			assert.Equal(t, th.BasicUser.Id, rtoken.UserId, "wrong user id")
			assert.NotEmpty(t, rtoken.Token, "token should not be empty")
			assert.NotEmpty(t, rtoken.Id, "id should not be empty")
			assert.Equal(t, "test token", rtoken.Description, "description did not match")
			assert.True(t, rtoken.IsActive, "token should be active")
			assertToken(t, th, rtoken, th.BasicUser.Id)
		})
	})

	t.Run("create token for invalid user id", func(t *testing.T) {
		th := Setup(t).InitBasic()
		defer th.TearDown()

		th.App.UpdateConfig(func(cfg *model.Config) { *cfg.ServiceSettings.EnableUserAccessTokens = true })

		th.TestForAllClients(t, func(t *testing.T, client *model.Client4) {
			_, resp, err := client.CreateUserAccessToken(context.Background(), "notarealuserid", "test token")
			require.Error(t, err)
			CheckBadRequestStatus(t, resp)
		})
	})

	t.Run("create token with invalid value", func(t *testing.T) {
		th := Setup(t).InitBasic()
		defer th.TearDown()

		th.App.UpdateConfig(func(cfg *model.Config) { *cfg.ServiceSettings.EnableUserAccessTokens = true })

		th.TestForAllClients(t, func(t *testing.T, client *model.Client4) {
			_, resp, err := client.CreateUserAccessToken(context.Background(), th.BasicUser.Id, "")
			require.Error(t, err)
			CheckBadRequestStatus(t, resp)
		})
	})

	t.Run("create token with user access tokens disabled", func(t *testing.T) {
		th := Setup(t).InitBasic()
		defer th.TearDown()

		th.App.UpdateConfig(func(cfg *model.Config) { *cfg.ServiceSettings.EnableUserAccessTokens = false })
		th.App.UpdateUserRoles(th.Context, th.BasicUser.Id, model.SystemUserRoleId+" "+model.SystemUserAccessTokenRoleId, false)

		th.TestForAllClients(t, func(t *testing.T, client *model.Client4) {
			_, resp, err := client.CreateUserAccessToken(context.Background(), th.BasicUser.Id, "test token")
			require.Error(t, err)
			CheckNotImplementedStatus(t, resp)
		})
	})

	t.Run("create user access token", func(t *testing.T) {
		th := Setup(t).InitBasic()
		defer th.TearDown()

		th.App.UpdateConfig(func(cfg *model.Config) { *cfg.ServiceSettings.EnableUserAccessTokens = true })
		th.App.UpdateUserRoles(th.Context, th.BasicUser.Id, model.SystemUserRoleId+" "+model.SystemUserAccessTokenRoleId, false)

		rtoken, _, err := th.Client.CreateUserAccessToken(context.Background(), th.BasicUser.Id, "test token")
		require.NoError(t, err)

		assert.Equal(t, th.BasicUser.Id, rtoken.UserId, "wrong user id")
		assert.NotEmpty(t, rtoken.Token, "token should not be empty")
		assert.NotEmpty(t, rtoken.Id, "id should not be empty")
		assert.Equal(t, "test token", rtoken.Description, "description did not match")
		assert.True(t, rtoken.IsActive, "token should be active")

		assertToken(t, th, rtoken, th.BasicUser.Id)
	})

	t.Run("create user access token as second user, without permission", func(t *testing.T) {
		th := Setup(t).InitBasic()
		defer th.TearDown()

		th.App.UpdateConfig(func(cfg *model.Config) { *cfg.ServiceSettings.EnableUserAccessTokens = true })

		_, resp, err := th.Client.CreateUserAccessToken(context.Background(), th.BasicUser2.Id, "test token")
		require.Error(t, err)
		CheckForbiddenStatus(t, resp)
	})

	t.Run("create user access token for another user, with permission", func(t *testing.T) {
		th := Setup(t).InitBasic()
		defer th.TearDown()

		th.App.UpdateConfig(func(cfg *model.Config) { *cfg.ServiceSettings.EnableUserAccessTokens = true })
		th.AddPermissionToRole(model.PermissionEditOtherUsers.Id, model.SystemUserManagerRoleId)
		th.App.UpdateUserRoles(th.Context, th.BasicUser.Id, model.SystemUserManagerRoleId+" "+model.SystemUserAccessTokenRoleId, false)

		rtoken, _, err := th.Client.CreateUserAccessToken(context.Background(), th.BasicUser2.Id, "test token")
		require.NoError(t, err)
		assert.Equal(t, th.BasicUser2.Id, rtoken.UserId)

		oldSessionToken := th.Client.AuthToken
		defer func() { th.Client.AuthToken = oldSessionToken }()

		assertToken(t, th, rtoken, th.BasicUser2.Id)
	})

	t.Run("create user access token for system admin, as system user manager", func(t *testing.T) {
		th := Setup(t).InitBasic()
		defer th.TearDown()

		th.App.UpdateConfig(func(cfg *model.Config) { *cfg.ServiceSettings.EnableUserAccessTokens = true })
		th.AddPermissionToRole(model.PermissionEditOtherUsers.Id, model.SystemUserManagerRoleId)
		th.App.UpdateUserRoles(th.Context, th.BasicUser.Id, model.SystemUserManagerRoleId+" "+model.SystemUserAccessTokenRoleId, false)

		_, resp, err := th.Client.CreateUserAccessToken(context.Background(), th.SystemAdminUser.Id, "test token")
		require.Error(t, err)
		CheckForbiddenStatus(t, resp)
	})

	t.Run("create user access token for basic user as a system admin", func(t *testing.T) {
		th := Setup(t).InitBasic()
		defer th.TearDown()

		th.App.UpdateConfig(func(cfg *model.Config) { *cfg.ServiceSettings.EnableUserAccessTokens = true })

		rtoken, _, err := th.SystemAdminClient.CreateUserAccessToken(context.Background(), th.BasicUser.Id, "test token")
		require.NoError(t, err)
		assert.Equal(t, th.BasicUser.Id, rtoken.UserId)

		oldSessionToken := th.Client.AuthToken
		defer func() { th.Client.AuthToken = oldSessionToken }()

		assertToken(t, th, rtoken, th.BasicUser.Id)
	})

	t.Run("create user access token for remote user as a system admin", func(t *testing.T) {
		th := Setup(t).InitBasic()
		defer th.TearDown()

		th.App.UpdateConfig(func(cfg *model.Config) { *cfg.ServiceSettings.EnableUserAccessTokens = true })

		// make a remote user
		remoteUser, appErr := th.App.CreateUser(request.TestContext(t), &model.User{
			Username: "remoteuser",
			RemoteId: model.NewPointer(model.NewId()),
			Password: model.NewId(),
			Email:    "remoteuser@example.com",
		})
		require.Nil(t, appErr)

		_, resp, err := th.SystemAdminClient.CreateUserAccessToken(context.Background(), remoteUser.Id, "test token")
		require.Error(t, err)
		CheckForbiddenStatus(t, resp) // remote users are not allowed to have access tokens
	})

	t.Run("create access token as oauth session", func(t *testing.T) {
		th := Setup(t).InitBasic()
		defer th.TearDown()

		th.App.UpdateConfig(func(cfg *model.Config) { *cfg.ServiceSettings.EnableUserAccessTokens = true })

		session, _ := th.App.GetSession(th.Client.AuthToken)
		session.IsOAuth = true
		th.App.AddSessionToCache(session)

		_, resp, err := th.Client.CreateUserAccessToken(context.Background(), th.BasicUser.Id, "test token")
		require.Error(t, err)
		CheckForbiddenStatus(t, resp)
	})

	t.Run("create access token for bot created by user", func(t *testing.T) {
		th := Setup(t).InitBasic()
		defer th.TearDown()

		th.App.UpdateConfig(func(cfg *model.Config) { *cfg.ServiceSettings.EnableUserAccessTokens = true })

		defer th.RestoreDefaultRolePermissions(th.SaveDefaultRolePermissions())
		th.AddPermissionToRole(model.PermissionCreateBot.Id, model.TeamUserRoleId)
		th.AddPermissionToRole(model.PermissionCreateUserAccessToken.Id, model.TeamUserRoleId)
		th.App.UpdateUserRoles(th.Context, th.BasicUser.Id, model.TeamUserRoleId, false)
		th.App.UpdateConfig(func(cfg *model.Config) {
			*cfg.ServiceSettings.EnableBotAccountCreation = true
		})

		createdBot, resp, err := th.Client.CreateBot(context.Background(), &model.Bot{
			Username:    GenerateTestUsername(),
			DisplayName: "a bot",
			Description: "bot",
		})
		require.NoError(t, err)
		CheckCreatedStatus(t, resp)
		defer th.App.PermanentDeleteBot(th.Context, createdBot.UserId)

		t.Run("without MANAGE_BOT permission", func(t *testing.T) {
			th.RemovePermissionFromRole(model.PermissionManageBots.Id, model.TeamUserRoleId)

			_, resp, err = th.Client.CreateUserAccessToken(context.Background(), createdBot.UserId, "test token")
			require.Error(t, err)
			CheckForbiddenStatus(t, resp)
		})

		t.Run("with MANAGE_BOTS permission", func(t *testing.T) {
			th.AddPermissionToRole(model.PermissionManageBots.Id, model.TeamUserRoleId)

			token, _, err := th.Client.CreateUserAccessToken(context.Background(), createdBot.UserId, "test token")
			require.NoError(t, err)
			assert.Equal(t, createdBot.UserId, token.UserId)
			assertToken(t, th, token, createdBot.UserId)
		})
	})

	t.Run("create access token for bot created by another user, only having MANAGE_BOTS permission", func(t *testing.T) {
		th := Setup(t).InitBasic()
		defer th.TearDown()

		th.App.UpdateConfig(func(cfg *model.Config) { *cfg.ServiceSettings.EnableUserAccessTokens = true })

		defer th.RestoreDefaultRolePermissions(th.SaveDefaultRolePermissions())
		th.AddPermissionToRole(model.PermissionCreateBot.Id, model.TeamUserRoleId)
		th.AddPermissionToRole(model.PermissionManageBots.Id, model.TeamUserRoleId)
		th.AddPermissionToRole(model.PermissionCreateUserAccessToken.Id, model.TeamUserRoleId)
		th.App.UpdateUserRoles(th.Context, th.BasicUser.Id, model.TeamUserRoleId, false)
		th.App.UpdateConfig(func(cfg *model.Config) {
			*cfg.ServiceSettings.EnableBotAccountCreation = true
		})

		createdBot, resp, err := th.SystemAdminClient.CreateBot(context.Background(), &model.Bot{
			Username:    GenerateTestUsername(),
			DisplayName: "a bot",
			Description: "bot",
		})
		require.NoError(t, err)
		CheckCreatedStatus(t, resp)
		defer th.App.PermanentDeleteBot(th.Context, createdBot.UserId)

		t.Run("only having MANAGE_BOTS permission", func(t *testing.T) {
			_, resp, err = th.Client.CreateUserAccessToken(context.Background(), createdBot.UserId, "test token")
			require.Error(t, err)
			CheckForbiddenStatus(t, resp)
		})

		t.Run("with MANAGE_OTHERS_BOTS permission", func(t *testing.T) {
			th.AddPermissionToRole(model.PermissionManageOthersBots.Id, model.TeamUserRoleId)

			rtoken, _, err := th.Client.CreateUserAccessToken(context.Background(), createdBot.UserId, "test token")
			require.NoError(t, err)
			assert.Equal(t, createdBot.UserId, rtoken.UserId)

			assertToken(t, th, rtoken, createdBot.UserId)
		})
	})
}

func TestGetUserAccessToken(t *testing.T) {
	t.Run("get for invalid user id", func(t *testing.T) {
		th := Setup(t).InitBasic()
		defer th.TearDown()

		th.App.UpdateConfig(func(cfg *model.Config) { *cfg.ServiceSettings.EnableUserAccessTokens = true })

		_, resp, err := th.Client.GetUserAccessToken(context.Background(), "123")
		require.Error(t, err)
		CheckBadRequestStatus(t, resp)
	})

	t.Run("get for unknown user id", func(t *testing.T) {
		th := Setup(t).InitBasic()
		defer th.TearDown()

		th.App.UpdateConfig(func(cfg *model.Config) { *cfg.ServiceSettings.EnableUserAccessTokens = true })

		_, resp, err := th.Client.GetUserAccessToken(context.Background(), model.NewId())
		require.Error(t, err)
		CheckForbiddenStatus(t, resp)
	})

	t.Run("get my token", func(t *testing.T) {
		th := Setup(t).InitBasic()
		defer th.TearDown()

		th.App.UpdateConfig(func(cfg *model.Config) { *cfg.ServiceSettings.EnableUserAccessTokens = true })
		th.App.UpdateUserRoles(th.Context, th.BasicUser.Id, model.SystemUserRoleId+" "+model.SystemUserAccessTokenRoleId, false)

		token, _, err := th.Client.CreateUserAccessToken(context.Background(), th.BasicUser.Id, "test token")
		require.NoError(t, err)

		rtoken, _, err := th.Client.GetUserAccessToken(context.Background(), token.Id)
		require.NoError(t, err)

		assert.Equal(t, th.BasicUser.Id, rtoken.UserId, "wrong user id")
		assert.Empty(t, rtoken.Token, "token should be blank")
		assert.NotEmpty(t, rtoken.Id, "id should not be empty")
		assert.Equal(t, "test token", rtoken.Description, "description did not match")
	})

	t.Run("get user token as system admin", func(t *testing.T) {
		th := Setup(t).InitBasic()
		defer th.TearDown()

		th.App.UpdateConfig(func(cfg *model.Config) { *cfg.ServiceSettings.EnableUserAccessTokens = true })

		th.App.UpdateUserRoles(th.Context, th.BasicUser.Id, model.SystemUserRoleId+" "+model.SystemUserAccessTokenRoleId, false)

		token, _, err := th.Client.CreateUserAccessToken(context.Background(), th.BasicUser.Id, "test token")
		require.NoError(t, err)

		rtoken, _, err := th.SystemAdminClient.GetUserAccessToken(context.Background(), token.Id)
		require.NoError(t, err)

		assert.Equal(t, th.BasicUser.Id, rtoken.UserId, "wrong user id")
		assert.Empty(t, rtoken.Token, "token should be blank")
		assert.NotEmpty(t, rtoken.Id, "id should not be empty")
		assert.Equal(t, "test token", rtoken.Description, "description did not match")
	})

	t.Run("get token for bot created by user", func(t *testing.T) {
		th := Setup(t).InitBasic()
		defer th.TearDown()

		th.App.UpdateConfig(func(cfg *model.Config) { *cfg.ServiceSettings.EnableUserAccessTokens = true })

		defer th.RestoreDefaultRolePermissions(th.SaveDefaultRolePermissions())
		th.AddPermissionToRole(model.PermissionCreateBot.Id, model.TeamUserRoleId)
		th.AddPermissionToRole(model.PermissionManageBots.Id, model.TeamUserRoleId)
		th.AddPermissionToRole(model.PermissionCreateUserAccessToken.Id, model.TeamUserRoleId)
		th.AddPermissionToRole(model.PermissionReadUserAccessToken.Id, model.TeamUserRoleId)
		th.App.UpdateUserRoles(th.Context, th.BasicUser.Id, model.TeamUserRoleId, false)
		th.App.UpdateConfig(func(cfg *model.Config) {
			*cfg.ServiceSettings.EnableBotAccountCreation = true
		})

		createdBot, resp, err := th.Client.CreateBot(context.Background(), &model.Bot{
			Username:    GenerateTestUsername(),
			DisplayName: "a bot",
			Description: "bot",
		})
		require.NoError(t, err)
		CheckCreatedStatus(t, resp)
		defer th.App.PermanentDeleteBot(th.Context, createdBot.UserId)

		token, _, err := th.Client.CreateUserAccessToken(context.Background(), createdBot.UserId, "test token")
		require.NoError(t, err)

		t.Run("without MANAGE_BOTS permission", func(t *testing.T) {
			th.RemovePermissionFromRole(model.PermissionManageBots.Id, model.TeamUserRoleId)

			_, resp, err := th.Client.GetUserAccessToken(context.Background(), token.Id)
			require.Error(t, err)
			CheckForbiddenStatus(t, resp)
		})

		t.Run("with MANAGE_BOTS permission", func(t *testing.T) {
			th.AddPermissionToRole(model.PermissionManageBots.Id, model.TeamUserRoleId)

			returnedToken, _, err := th.Client.GetUserAccessToken(context.Background(), token.Id)
			require.NoError(t, err)

			// Actual token won't be returned.
			returnedToken.Token = token.Token
			assert.Equal(t, token, returnedToken)
		})
	})

	t.Run("get token for bot created by another user", func(t *testing.T) {
		th := Setup(t).InitBasic()
		defer th.TearDown()

		th.App.UpdateConfig(func(cfg *model.Config) { *cfg.ServiceSettings.EnableUserAccessTokens = true })

		defer th.RestoreDefaultRolePermissions(th.SaveDefaultRolePermissions())
		th.AddPermissionToRole(model.PermissionCreateBot.Id, model.TeamUserRoleId)
		th.AddPermissionToRole(model.PermissionManageBots.Id, model.TeamUserRoleId)
		th.AddPermissionToRole(model.PermissionCreateUserAccessToken.Id, model.TeamUserRoleId)
		th.AddPermissionToRole(model.PermissionReadUserAccessToken.Id, model.TeamUserRoleId)
		th.App.UpdateUserRoles(th.Context, th.BasicUser.Id, model.TeamUserRoleId, false)
		th.App.UpdateConfig(func(cfg *model.Config) {
			*cfg.ServiceSettings.EnableBotAccountCreation = true
		})

		createdBot, resp, err := th.SystemAdminClient.CreateBot(context.Background(), &model.Bot{
			Username:    GenerateTestUsername(),
			DisplayName: "a bot",
			Description: "bot",
		})
		require.NoError(t, err)
		CheckCreatedStatus(t, resp)
		defer th.App.PermanentDeleteBot(th.Context, createdBot.UserId)

		token, _, err := th.SystemAdminClient.CreateUserAccessToken(context.Background(), createdBot.UserId, "test token")
		require.NoError(t, err)

		t.Run("only having MANAGE_BOTS permission", func(t *testing.T) {
			_, resp, err := th.Client.GetUserAccessToken(context.Background(), token.Id)
			require.Error(t, err)
			CheckForbiddenStatus(t, resp)
		})

		t.Run("with MANAGE_OTHERS_BOTS permission", func(t *testing.T) {
			th.AddPermissionToRole(model.PermissionManageOthersBots.Id, model.TeamUserRoleId)

			returnedToken, _, err := th.Client.GetUserAccessToken(context.Background(), token.Id)
			require.NoError(t, err)

			// Actual token won't be returned.
			returnedToken.Token = token.Token
			assert.Equal(t, token, returnedToken)
		})
	})
}

func TestGetUserAccessTokensForUser(t *testing.T) {
	t.Run("multiple tokens, offset 0, limit 100", func(t *testing.T) {
		th := Setup(t).InitBasic()
		defer th.TearDown()

		th.App.UpdateConfig(func(cfg *model.Config) { *cfg.ServiceSettings.EnableUserAccessTokens = true })

		th.App.UpdateUserRoles(th.Context, th.BasicUser.Id, model.SystemUserRoleId+" "+model.SystemUserAccessTokenRoleId, false)

		_, _, err := th.Client.CreateUserAccessToken(context.Background(), th.BasicUser.Id, "test token")
		require.NoError(t, err)

		_, _, err = th.Client.CreateUserAccessToken(context.Background(), th.BasicUser.Id, "test token 2")
		require.NoError(t, err)

		th.TestForAllClients(t, func(t *testing.T, client *model.Client4) {
			rtokens, _, err := client.GetUserAccessTokensForUser(context.Background(), th.BasicUser.Id, 0, 100)
			require.NoError(t, err)

			assert.Len(t, rtokens, 2, "should have 2 tokens")
			for _, uat := range rtokens {
				assert.Equal(t, th.BasicUser.Id, uat.UserId, "wrong user id")
			}
		})
	})

	t.Run("multiple tokens, offset 1, limit 1", func(t *testing.T) {
		th := Setup(t).InitBasic()
		defer th.TearDown()

		th.App.UpdateConfig(func(cfg *model.Config) { *cfg.ServiceSettings.EnableUserAccessTokens = true })

		th.App.UpdateUserRoles(th.Context, th.BasicUser.Id, model.SystemUserRoleId+" "+model.SystemUserAccessTokenRoleId, false)

		_, _, err := th.Client.CreateUserAccessToken(context.Background(), th.BasicUser.Id, "test token")
		require.NoError(t, err)

		_, _, err = th.Client.CreateUserAccessToken(context.Background(), th.BasicUser.Id, "test token 2")
		require.NoError(t, err)

		th.TestForAllClients(t, func(t *testing.T, client *model.Client4) {
			rtokens, _, err := client.GetUserAccessTokensForUser(context.Background(), th.BasicUser.Id, 1, 1)
			require.NoError(t, err)

			assert.Len(t, rtokens, 1, "should have 1 tokens")
			for _, uat := range rtokens {
				assert.Equal(t, th.BasicUser.Id, uat.UserId, "wrong user id")
			}
		})
	})
}

func TestGetUserAccessTokens(t *testing.T) {
	t.Run("GetUserAccessTokens, not a system admin", func(t *testing.T) {
		th := Setup(t).InitBasic()
		defer th.TearDown()

		th.App.UpdateConfig(func(cfg *model.Config) { *cfg.ServiceSettings.EnableUserAccessTokens = true })

		th.App.UpdateUserRoles(th.Context, th.BasicUser.Id, model.SystemUserRoleId+" "+model.SystemUserAccessTokenRoleId, false)

		_, resp, err := th.Client.GetUserAccessTokens(context.Background(), 0, 100)
		require.Error(t, err)
		CheckForbiddenStatus(t, resp)
	})

	t.Run("GetUserAccessTokens, as a system admin, page 1, perPage 1", func(t *testing.T) {
		th := Setup(t).InitBasic()
		defer th.TearDown()

		th.App.UpdateConfig(func(cfg *model.Config) { *cfg.ServiceSettings.EnableUserAccessTokens = true })

		th.App.UpdateUserRoles(th.Context, th.BasicUser.Id, model.SystemUserRoleId+" "+model.SystemUserAccessTokenRoleId, false)

		_, _, err := th.Client.CreateUserAccessToken(context.Background(), th.BasicUser.Id, "test token 2")
		require.NoError(t, err)

		_, _, err = th.Client.CreateUserAccessToken(context.Background(), th.BasicUser.Id, "test token 2")
		require.NoError(t, err)

		rtokens, _, err := th.SystemAdminClient.GetUserAccessTokens(context.Background(), 1, 1)
		require.NoError(t, err)

		assert.Len(t, rtokens, 1, "should have 1 token")
	})

	t.Run("GetUserAccessTokens, as a system admin, page 0, perPage 2", func(t *testing.T) {
		th := Setup(t).InitBasic()
		defer th.TearDown()

		th.App.UpdateConfig(func(cfg *model.Config) { *cfg.ServiceSettings.EnableUserAccessTokens = true })

		th.App.UpdateUserRoles(th.Context, th.BasicUser.Id, model.SystemUserRoleId+" "+model.SystemUserAccessTokenRoleId, false)

		_, _, err := th.Client.CreateUserAccessToken(context.Background(), th.BasicUser.Id, "test token 2")
		require.NoError(t, err)

		_, _, err = th.Client.CreateUserAccessToken(context.Background(), th.BasicUser.Id, "test token 2")
		require.NoError(t, err)

		rtokens, _, err := th.SystemAdminClient.GetUserAccessTokens(context.Background(), 0, 2)
		require.NoError(t, err)

		assert.Len(t, rtokens, 2, "should have 2 tokens")
	})
}

func TestSearchUserAccessToken(t *testing.T) {
	th := Setup(t).InitBasic()
	defer th.TearDown()

	testDescription := "test token"

	th.App.UpdateConfig(func(cfg *model.Config) { *cfg.ServiceSettings.EnableUserAccessTokens = true })

	th.App.UpdateUserRoles(th.Context, th.BasicUser.Id, model.SystemUserRoleId+" "+model.SystemUserAccessTokenRoleId, false)
	token, _, err := th.Client.CreateUserAccessToken(context.Background(), th.BasicUser.Id, testDescription)
	require.NoError(t, err)

	_, resp, err := th.Client.SearchUserAccessTokens(context.Background(), &model.UserAccessTokenSearch{Term: token.Id})
	require.Error(t, err)
	CheckForbiddenStatus(t, resp)

	rtokens, _, err := th.SystemAdminClient.SearchUserAccessTokens(context.Background(), &model.UserAccessTokenSearch{Term: th.BasicUser.Id})
	require.NoError(t, err)

	require.Len(t, rtokens, 1, "should have 1 token")

	rtokens, _, err = th.SystemAdminClient.SearchUserAccessTokens(context.Background(), &model.UserAccessTokenSearch{Term: token.Id})
	require.NoError(t, err)

	require.Len(t, rtokens, 1, "should have 1 token")

	rtokens, _, err = th.SystemAdminClient.SearchUserAccessTokens(context.Background(), &model.UserAccessTokenSearch{Term: th.BasicUser.Username})
	require.NoError(t, err)

	require.Len(t, rtokens, 1, "should have 1 token")

	rtokens, _, err = th.SystemAdminClient.SearchUserAccessTokens(context.Background(), &model.UserAccessTokenSearch{Term: "not found"})
	require.NoError(t, err)

	require.Empty(t, rtokens, "should have 1 tokens")
}

func TestRevokeUserAccessToken(t *testing.T) {
	t.Run("revoke user token", func(t *testing.T) {
		th := Setup(t).InitBasic()
		defer th.TearDown()

		th.App.UpdateConfig(func(cfg *model.Config) { *cfg.ServiceSettings.EnableUserAccessTokens = true })

		th.App.UpdateUserRoles(th.Context, th.BasicUser.Id, model.SystemUserRoleId+" "+model.SystemUserAccessTokenRoleId, false)
		th.TestForAllClients(t, func(t *testing.T, client *model.Client4) {
			token, _, err := client.CreateUserAccessToken(context.Background(), th.BasicUser.Id, "test token")
			require.NoError(t, err)
			assertToken(t, th, token, th.BasicUser.Id)

			_, err = client.RevokeUserAccessToken(context.Background(), token.Id)
			require.NoError(t, err)

			assertInvalidToken(t, th, token)
		})
	})

	t.Run("revoke token belonging to another user", func(t *testing.T) {
		th := Setup(t).InitBasic()
		defer th.TearDown()

		th.App.UpdateConfig(func(cfg *model.Config) { *cfg.ServiceSettings.EnableUserAccessTokens = true })

		token, _, err := th.SystemAdminClient.CreateUserAccessToken(context.Background(), th.BasicUser2.Id, "test token")
		require.NoError(t, err)

		resp, err := th.Client.RevokeUserAccessToken(context.Background(), token.Id)
		require.Error(t, err)
		CheckForbiddenStatus(t, resp)
	})

	t.Run("revoke token for bot created by user", func(t *testing.T) {
		th := Setup(t).InitBasic()
		defer th.TearDown()

		th.App.UpdateConfig(func(cfg *model.Config) { *cfg.ServiceSettings.EnableUserAccessTokens = true })

		defer th.RestoreDefaultRolePermissions(th.SaveDefaultRolePermissions())
		th.AddPermissionToRole(model.PermissionCreateBot.Id, model.TeamUserRoleId)
		th.AddPermissionToRole(model.PermissionManageBots.Id, model.TeamUserRoleId)
		th.AddPermissionToRole(model.PermissionCreateUserAccessToken.Id, model.TeamUserRoleId)
		th.AddPermissionToRole(model.PermissionRevokeUserAccessToken.Id, model.TeamUserRoleId)
		th.App.UpdateUserRoles(th.Context, th.BasicUser.Id, model.TeamUserRoleId, false)
		th.App.UpdateConfig(func(cfg *model.Config) {
			*cfg.ServiceSettings.EnableBotAccountCreation = true
		})

		createdBot, resp, err := th.Client.CreateBot(context.Background(), &model.Bot{
			Username:    GenerateTestUsername(),
			DisplayName: "a bot",
			Description: "bot",
		})
		require.NoError(t, err)
		CheckCreatedStatus(t, resp)
		defer th.App.PermanentDeleteBot(th.Context, createdBot.UserId)

		token, _, err := th.Client.CreateUserAccessToken(context.Background(), createdBot.UserId, "test token")
		require.NoError(t, err)

		t.Run("without MANAGE_BOTS permission", func(t *testing.T) {
			th.RemovePermissionFromRole(model.PermissionManageBots.Id, model.TeamUserRoleId)

			resp, err := th.Client.RevokeUserAccessToken(context.Background(), token.Id)
			require.Error(t, err)
			CheckForbiddenStatus(t, resp)
		})

		t.Run("with MANAGE_BOTS permission", func(t *testing.T) {
			th.AddPermissionToRole(model.PermissionManageBots.Id, model.TeamUserRoleId)

			_, err := th.Client.RevokeUserAccessToken(context.Background(), token.Id)
			require.NoError(t, err)
		})
	})

	t.Run("revoke token for bot created by another user", func(t *testing.T) {
		th := Setup(t).InitBasic()
		defer th.TearDown()

		th.App.UpdateConfig(func(cfg *model.Config) { *cfg.ServiceSettings.EnableUserAccessTokens = true })

		defer th.RestoreDefaultRolePermissions(th.SaveDefaultRolePermissions())
		th.AddPermissionToRole(model.PermissionCreateBot.Id, model.TeamUserRoleId)
		th.AddPermissionToRole(model.PermissionManageBots.Id, model.TeamUserRoleId)
		th.AddPermissionToRole(model.PermissionCreateUserAccessToken.Id, model.TeamUserRoleId)
		th.AddPermissionToRole(model.PermissionRevokeUserAccessToken.Id, model.TeamUserRoleId)
		th.App.UpdateUserRoles(th.Context, th.BasicUser.Id, model.TeamUserRoleId, false)
		th.App.UpdateConfig(func(cfg *model.Config) {
			*cfg.ServiceSettings.EnableBotAccountCreation = true
		})

		createdBot, resp, err := th.SystemAdminClient.CreateBot(context.Background(), &model.Bot{
			Username:    GenerateTestUsername(),
			DisplayName: "a bot",
			Description: "bot",
		})
		require.NoError(t, err)
		CheckCreatedStatus(t, resp)
		defer th.App.PermanentDeleteBot(th.Context, createdBot.UserId)

		token, _, err := th.SystemAdminClient.CreateUserAccessToken(context.Background(), createdBot.UserId, "test token")
		require.NoError(t, err)

		t.Run("only having MANAGE_BOTS permission", func(t *testing.T) {
			resp, err = th.Client.RevokeUserAccessToken(context.Background(), token.Id)
			require.Error(t, err)
			CheckForbiddenStatus(t, resp)
		})

		t.Run("with MANAGE_OTHERS_BOTS permission", func(t *testing.T) {
			th.AddPermissionToRole(model.PermissionManageOthersBots.Id, model.TeamUserRoleId)

			_, err := th.Client.RevokeUserAccessToken(context.Background(), token.Id)
			require.NoError(t, err)
		})
	})
}

func TestDisableUserAccessToken(t *testing.T) {
	t.Run("disable user token", func(t *testing.T) {
		th := Setup(t).InitBasic()
		defer th.TearDown()

		th.App.UpdateConfig(func(cfg *model.Config) { *cfg.ServiceSettings.EnableUserAccessTokens = true })

		th.App.UpdateUserRoles(th.Context, th.BasicUser.Id, model.SystemUserRoleId+" "+model.SystemUserAccessTokenRoleId, false)
		token, _, err := th.Client.CreateUserAccessToken(context.Background(), th.BasicUser.Id, "test token")
		require.NoError(t, err)
		assertToken(t, th, token, th.BasicUser.Id)

		_, err = th.Client.DisableUserAccessToken(context.Background(), token.Id)
		require.NoError(t, err)

		assertInvalidToken(t, th, token)
	})

	t.Run("disable token belonging to another user", func(t *testing.T) {
		th := Setup(t).InitBasic()
		defer th.TearDown()

		th.App.UpdateConfig(func(cfg *model.Config) { *cfg.ServiceSettings.EnableUserAccessTokens = true })

		token, _, err := th.SystemAdminClient.CreateUserAccessToken(context.Background(), th.BasicUser2.Id, "test token")
		require.NoError(t, err)

		resp, err := th.Client.DisableUserAccessToken(context.Background(), token.Id)
		require.Error(t, err)
		CheckForbiddenStatus(t, resp)
	})

	t.Run("disable token for bot created by user", func(t *testing.T) {
		th := Setup(t).InitBasic()
		defer th.TearDown()

		th.App.UpdateConfig(func(cfg *model.Config) { *cfg.ServiceSettings.EnableUserAccessTokens = true })

		defer th.RestoreDefaultRolePermissions(th.SaveDefaultRolePermissions())
		th.AddPermissionToRole(model.PermissionCreateBot.Id, model.TeamUserRoleId)
		th.AddPermissionToRole(model.PermissionManageBots.Id, model.TeamUserRoleId)
		th.AddPermissionToRole(model.PermissionCreateUserAccessToken.Id, model.TeamUserRoleId)
		th.AddPermissionToRole(model.PermissionRevokeUserAccessToken.Id, model.TeamUserRoleId)
		th.App.UpdateUserRoles(th.Context, th.BasicUser.Id, model.TeamUserRoleId, false)
		th.App.UpdateConfig(func(cfg *model.Config) {
			*cfg.ServiceSettings.EnableBotAccountCreation = true
		})

		createdBot, resp, err := th.Client.CreateBot(context.Background(), &model.Bot{
			Username:    GenerateTestUsername(),
			DisplayName: "a bot",
			Description: "bot",
		})
		require.NoError(t, err)
		CheckCreatedStatus(t, resp)
		defer th.App.PermanentDeleteBot(th.Context, createdBot.UserId)

		token, _, err := th.Client.CreateUserAccessToken(context.Background(), createdBot.UserId, "test token")
		require.NoError(t, err)

		t.Run("without MANAGE_BOTS permission", func(t *testing.T) {
			th.RemovePermissionFromRole(model.PermissionManageBots.Id, model.TeamUserRoleId)

			resp, err := th.Client.DisableUserAccessToken(context.Background(), token.Id)
			require.Error(t, err)
			CheckForbiddenStatus(t, resp)
		})

		t.Run("with MANAGE_BOTS permission", func(t *testing.T) {
			th.AddPermissionToRole(model.PermissionManageBots.Id, model.TeamUserRoleId)

			_, err := th.Client.DisableUserAccessToken(context.Background(), token.Id)
			require.NoError(t, err)
		})
	})

	t.Run("disable token for bot created by another user", func(t *testing.T) {
		th := Setup(t).InitBasic()
		defer th.TearDown()

		th.App.UpdateConfig(func(cfg *model.Config) { *cfg.ServiceSettings.EnableUserAccessTokens = true })

		defer th.RestoreDefaultRolePermissions(th.SaveDefaultRolePermissions())
		th.AddPermissionToRole(model.PermissionCreateBot.Id, model.TeamUserRoleId)
		th.AddPermissionToRole(model.PermissionManageBots.Id, model.TeamUserRoleId)
		th.AddPermissionToRole(model.PermissionCreateUserAccessToken.Id, model.TeamUserRoleId)
		th.AddPermissionToRole(model.PermissionRevokeUserAccessToken.Id, model.TeamUserRoleId)
		th.App.UpdateUserRoles(th.Context, th.BasicUser.Id, model.TeamUserRoleId, false)
		th.App.UpdateConfig(func(cfg *model.Config) {
			*cfg.ServiceSettings.EnableBotAccountCreation = true
		})

		createdBot, resp, err := th.SystemAdminClient.CreateBot(context.Background(), &model.Bot{
			Username:    GenerateTestUsername(),
			DisplayName: "a bot",
			Description: "bot",
		})
		require.NoError(t, err)
		CheckCreatedStatus(t, resp)
		defer th.App.PermanentDeleteBot(th.Context, createdBot.UserId)

		token, _, err := th.SystemAdminClient.CreateUserAccessToken(context.Background(), createdBot.UserId, "test token")
		require.NoError(t, err)

		t.Run("only having MANAGE_BOTS permission", func(t *testing.T) {
			resp, err = th.Client.DisableUserAccessToken(context.Background(), token.Id)
			require.Error(t, err)
			CheckForbiddenStatus(t, resp)
		})

		t.Run("with MANAGE_OTHERS_BOTS permission", func(t *testing.T) {
			th.AddPermissionToRole(model.PermissionManageOthersBots.Id, model.TeamUserRoleId)

			_, err := th.Client.DisableUserAccessToken(context.Background(), token.Id)
			require.NoError(t, err)
		})
	})
}

func TestEnableUserAccessToken(t *testing.T) {
	t.Run("enable user token", func(t *testing.T) {
		th := Setup(t).InitBasic()
		defer th.TearDown()

		th.App.UpdateConfig(func(cfg *model.Config) { *cfg.ServiceSettings.EnableUserAccessTokens = true })

		th.App.UpdateUserRoles(th.Context, th.BasicUser.Id, model.SystemUserRoleId+" "+model.SystemUserAccessTokenRoleId, false)
		token, _, err := th.Client.CreateUserAccessToken(context.Background(), th.BasicUser.Id, "test token")
		require.NoError(t, err)
		assertToken(t, th, token, th.BasicUser.Id)

		_, err = th.Client.DisableUserAccessToken(context.Background(), token.Id)
		require.NoError(t, err)

		assertInvalidToken(t, th, token)

		_, err = th.Client.EnableUserAccessToken(context.Background(), token.Id)
		require.NoError(t, err)

		assertToken(t, th, token, th.BasicUser.Id)
	})

	t.Run("enable token belonging to another user", func(t *testing.T) {
		th := Setup(t).InitBasic()
		defer th.TearDown()

		th.App.UpdateConfig(func(cfg *model.Config) { *cfg.ServiceSettings.EnableUserAccessTokens = true })

		token, _, err := th.SystemAdminClient.CreateUserAccessToken(context.Background(), th.BasicUser2.Id, "test token")
		require.NoError(t, err)

		_, err = th.SystemAdminClient.DisableUserAccessToken(context.Background(), token.Id)
		require.NoError(t, err)

		resp, err := th.Client.DisableUserAccessToken(context.Background(), token.Id)
		require.Error(t, err)
		CheckForbiddenStatus(t, resp)
	})

	t.Run("enable token for bot created by user", func(t *testing.T) {
		th := Setup(t).InitBasic()
		defer th.TearDown()

		th.App.UpdateConfig(func(cfg *model.Config) { *cfg.ServiceSettings.EnableUserAccessTokens = true })

		defer th.RestoreDefaultRolePermissions(th.SaveDefaultRolePermissions())
		th.AddPermissionToRole(model.PermissionCreateBot.Id, model.TeamUserRoleId)
		th.AddPermissionToRole(model.PermissionManageBots.Id, model.TeamUserRoleId)
		th.AddPermissionToRole(model.PermissionCreateUserAccessToken.Id, model.TeamUserRoleId)
		th.AddPermissionToRole(model.PermissionRevokeUserAccessToken.Id, model.TeamUserRoleId)
		th.App.UpdateUserRoles(th.Context, th.BasicUser.Id, model.TeamUserRoleId, false)
		th.App.UpdateConfig(func(cfg *model.Config) {
			*cfg.ServiceSettings.EnableBotAccountCreation = true
		})

		createdBot, resp, err := th.Client.CreateBot(context.Background(), &model.Bot{
			Username:    GenerateTestUsername(),
			DisplayName: "a bot",
			Description: "bot",
		})
		require.NoError(t, err)
		CheckCreatedStatus(t, resp)
		defer th.App.PermanentDeleteBot(th.Context, createdBot.UserId)

		token, _, err := th.Client.CreateUserAccessToken(context.Background(), createdBot.UserId, "test token")
		require.NoError(t, err)

		_, err = th.Client.DisableUserAccessToken(context.Background(), token.Id)
		require.NoError(t, err)

		t.Run("without MANAGE_BOTS permission", func(t *testing.T) {
			th.RemovePermissionFromRole(model.PermissionManageBots.Id, model.TeamUserRoleId)

			resp, err2 := th.Client.EnableUserAccessToken(context.Background(), token.Id)
			require.Error(t, err2)
			CheckForbiddenStatus(t, resp)
		})

		t.Run("with MANAGE_BOTS permission", func(t *testing.T) {
			th.AddPermissionToRole(model.PermissionManageBots.Id, model.TeamUserRoleId)

			_, err = th.Client.EnableUserAccessToken(context.Background(), token.Id)
			require.NoError(t, err)
		})
	})

	t.Run("enable token for bot created by another user", func(t *testing.T) {
		th := Setup(t).InitBasic()
		defer th.TearDown()

		th.App.UpdateConfig(func(cfg *model.Config) { *cfg.ServiceSettings.EnableUserAccessTokens = true })

		defer th.RestoreDefaultRolePermissions(th.SaveDefaultRolePermissions())
		th.AddPermissionToRole(model.PermissionCreateBot.Id, model.TeamUserRoleId)
		th.AddPermissionToRole(model.PermissionManageBots.Id, model.TeamUserRoleId)
		th.AddPermissionToRole(model.PermissionCreateUserAccessToken.Id, model.TeamUserRoleId)
		th.AddPermissionToRole(model.PermissionRevokeUserAccessToken.Id, model.TeamUserRoleId)
		th.App.UpdateUserRoles(th.Context, th.BasicUser.Id, model.TeamUserRoleId, false)
		th.App.UpdateConfig(func(cfg *model.Config) {
			*cfg.ServiceSettings.EnableBotAccountCreation = true
		})

		createdBot, resp, err := th.SystemAdminClient.CreateBot(context.Background(), &model.Bot{
			Username:    GenerateTestUsername(),
			DisplayName: "a bot",
			Description: "bot",
		})
		require.NoError(t, err)
		CheckCreatedStatus(t, resp)
		defer th.App.PermanentDeleteBot(th.Context, createdBot.UserId)

		token, _, err := th.SystemAdminClient.CreateUserAccessToken(context.Background(), createdBot.UserId, "test token")
		require.NoError(t, err)

		_, err = th.SystemAdminClient.DisableUserAccessToken(context.Background(), token.Id)
		require.NoError(t, err)

		t.Run("only having MANAGE_BOTS permission", func(t *testing.T) {
			resp, err2 := th.Client.EnableUserAccessToken(context.Background(), token.Id)
			require.Error(t, err2)
			CheckForbiddenStatus(t, resp)
		})

		t.Run("with MANAGE_OTHERS_BOTS permission", func(t *testing.T) {
			th.AddPermissionToRole(model.PermissionManageOthersBots.Id, model.TeamUserRoleId)

			_, err = th.Client.EnableUserAccessToken(context.Background(), token.Id)
			require.NoError(t, err)
		})
	})
}

func TestUserAccessTokenInactiveUser(t *testing.T) {
	th := Setup(t).InitBasic()
	defer th.TearDown()

	testDescription := "test token"

	th.App.UpdateConfig(func(cfg *model.Config) { *cfg.ServiceSettings.EnableUserAccessTokens = true })

	th.App.UpdateUserRoles(th.Context, th.BasicUser.Id, model.SystemUserRoleId+" "+model.SystemUserAccessTokenRoleId, false)
	token, _, err := th.Client.CreateUserAccessToken(context.Background(), th.BasicUser.Id, testDescription)
	require.NoError(t, err)

	th.Client.AuthToken = token.Token
	_, _, err = th.Client.GetMe(context.Background(), "")
	require.NoError(t, err)

	th.App.UpdateActive(th.Context, th.BasicUser, false)

	_, resp, err := th.Client.GetMe(context.Background(), "")
	require.Error(t, err)
	CheckUnauthorizedStatus(t, resp)
}

func TestUserAccessTokenDisableConfig(t *testing.T) {
	th := Setup(t).InitBasic()
	defer th.TearDown()

	testDescription := "test token"

	th.App.UpdateConfig(func(cfg *model.Config) { *cfg.ServiceSettings.EnableUserAccessTokens = true })

	th.App.UpdateUserRoles(th.Context, th.BasicUser.Id, model.SystemUserRoleId+" "+model.SystemUserAccessTokenRoleId, false)
	token, _, err := th.Client.CreateUserAccessToken(context.Background(), th.BasicUser.Id, testDescription)
	require.NoError(t, err)

	oldSessionToken := th.Client.AuthToken
	th.Client.AuthToken = token.Token
	_, _, err = th.Client.GetMe(context.Background(), "")
	require.NoError(t, err)

	th.App.UpdateConfig(func(cfg *model.Config) { *cfg.ServiceSettings.EnableUserAccessTokens = false })

	_, resp, err := th.Client.GetMe(context.Background(), "")
	require.Error(t, err)
	CheckUnauthorizedStatus(t, resp)

	th.Client.AuthToken = oldSessionToken
	_, _, err = th.Client.GetMe(context.Background(), "")
	require.NoError(t, err)
}

func TestUserAccessTokenDisableConfigBotsExcluded(t *testing.T) {
	th := Setup(t)
	defer th.TearDown()

	th.App.UpdateConfig(func(cfg *model.Config) {
		*cfg.ServiceSettings.EnableBotAccountCreation = true
		*cfg.ServiceSettings.EnableUserAccessTokens = false
	})

	bot, resp, err := th.SystemAdminClient.CreateBot(context.Background(), &model.Bot{
		Username:    GenerateTestUsername(),
		DisplayName: "a bot",
		Description: "bot",
	})
	require.NoError(t, err)
	CheckCreatedStatus(t, resp)

	rtoken, _, err := th.SystemAdminClient.CreateUserAccessToken(context.Background(), bot.UserId, "test token")
	th.Client.AuthToken = rtoken.Token
	require.NoError(t, err)

	_, _, err = th.Client.GetMe(context.Background(), "")
	require.NoError(t, err)
}

func TestGetUsersByStatus(t *testing.T) {
	th := Setup(t)
	defer th.TearDown()

	team, appErr := th.App.CreateTeam(th.Context, &model.Team{
		DisplayName: "dn_" + model.NewId(),
		Name:        GenerateTestTeamName(),
		Email:       th.GenerateTestEmail(),
		Type:        model.TeamOpen,
	})

	require.Nil(t, appErr, "failed to create team")

	channel, appErr := th.App.CreateChannel(th.Context, &model.Channel{
		DisplayName: "dn_" + model.NewId(),
		Name:        "name_" + model.NewId(),
		Type:        model.ChannelTypeOpen,
		TeamId:      team.Id,
		CreatorId:   model.NewId(),
	}, false)
	require.Nil(t, appErr, "failed to create channel")

	createUserWithStatus := func(username string, status string) *model.User {
		id := model.NewId()

		user, err := th.App.CreateUser(th.Context, &model.User{
			Email:    "success+" + id + "@simulator.amazonses.com",
			Username: "un_" + username + "_" + id,
			Nickname: "nn_" + id,
			Password: "Password1",
		})
		require.Nil(t, err, "failed to create user")

		th.LinkUserToTeam(user, team)
		th.AddUserToChannel(user, channel)

		th.App.Srv().Platform().SaveAndBroadcastStatus(&model.Status{
			UserId: user.Id,
			Status: status,
			Manual: true,
		})

		return user
	}

	// Creating these out of order in case that affects results
	offlineUser1 := createUserWithStatus("offline1", model.StatusOffline)
	offlineUser2 := createUserWithStatus("offline2", model.StatusOffline)
	awayUser1 := createUserWithStatus("away1", model.StatusAway)
	awayUser2 := createUserWithStatus("away2", model.StatusAway)
	onlineUser1 := createUserWithStatus("online1", model.StatusOnline)
	onlineUser2 := createUserWithStatus("online2", model.StatusOnline)
	dndUser1 := createUserWithStatus("dnd1", model.StatusDnd)
	dndUser2 := createUserWithStatus("dnd2", model.StatusDnd)

	client := th.CreateClient()
	_, _, err := client.Login(context.Background(), onlineUser2.Username, "Password1")
	require.NoError(t, err)

	t.Run("sorting by status then alphabetical", func(t *testing.T) {
		usersByStatus, _, err := client.GetUsersInChannelByStatus(context.Background(), channel.Id, 0, 8, "")
		require.NoError(t, err)

		expectedUsersByStatus := []*model.User{
			onlineUser1,
			onlineUser2,
			awayUser1,
			awayUser2,
			dndUser1,
			dndUser2,
			offlineUser1,
			offlineUser2,
		}
		require.Equal(t, len(expectedUsersByStatus), len(usersByStatus))

		for i := range usersByStatus {
			require.Equal(t, expectedUsersByStatus[i].Id, usersByStatus[i].Id)
		}
	})

	t.Run("paging", func(t *testing.T) {
		usersByStatus, _, err := client.GetUsersInChannelByStatus(context.Background(), channel.Id, 0, 3, "")
		require.NoError(t, err)
		require.Len(t, usersByStatus, 3)
		require.Equal(t, onlineUser1.Id, usersByStatus[0].Id, "online users first")
		require.Equal(t, onlineUser2.Id, usersByStatus[1].Id, "online users first")
		require.Equal(t, awayUser1.Id, usersByStatus[2].Id, "expected to receive away users second")

		usersByStatus, _, err = client.GetUsersInChannelByStatus(context.Background(), channel.Id, 1, 3, "")
		require.NoError(t, err)

		require.Equal(t, awayUser2.Id, usersByStatus[0].Id, "expected to receive away users second")
		require.Equal(t, dndUser1.Id, usersByStatus[1].Id, "expected to receive dnd users third")
		require.Equal(t, dndUser2.Id, usersByStatus[2].Id, "expected to receive dnd users third")

		usersByStatus, _, err = client.GetUsersInChannelByStatus(context.Background(), channel.Id, 1, 4, "")
		require.NoError(t, err)

		require.Len(t, usersByStatus, 4)
		require.Equal(t, dndUser1.Id, usersByStatus[0].Id, "expected to receive dnd users third")
		require.Equal(t, dndUser2.Id, usersByStatus[1].Id, "expected to receive dnd users third")

		require.Equal(t, offlineUser1.Id, usersByStatus[2].Id, "expected to receive offline users last")
		require.Equal(t, offlineUser2.Id, usersByStatus[3].Id, "expected to receive offline users last")
	})
}

func TestRegisterTermsOfServiceAction(t *testing.T) {
	th := Setup(t).InitBasic()
	defer th.TearDown()

	_, err := th.Client.RegisterTermsOfServiceAction(context.Background(), th.BasicUser.Id, "st_1", true)
	CheckErrorID(t, err, "app.terms_of_service.get.no_rows.app_error")

	termsOfService, appErr := th.App.CreateTermsOfService("terms of service", th.BasicUser.Id)
	require.Nil(t, appErr)

	_, err = th.Client.RegisterTermsOfServiceAction(context.Background(), th.BasicUser.Id, termsOfService.Id, true)
	require.NoError(t, err)

	_, appErr = th.App.GetUser(th.BasicUser.Id)
	require.Nil(t, appErr)
}

func TestGetUserTermsOfService(t *testing.T) {
	th := Setup(t).InitBasic()
	defer th.TearDown()

	_, _, err := th.Client.GetUserTermsOfService(context.Background(), th.BasicUser.Id, "")
	CheckErrorID(t, err, "app.user_terms_of_service.get_by_user.no_rows.app_error")

	termsOfService, appErr := th.App.CreateTermsOfService("terms of service", th.BasicUser.Id)
	require.Nil(t, appErr)

	_, err = th.Client.RegisterTermsOfServiceAction(context.Background(), th.BasicUser.Id, termsOfService.Id, true)
	require.NoError(t, err)

	userTermsOfService, _, err := th.Client.GetUserTermsOfService(context.Background(), th.BasicUser.Id, "")
	require.NoError(t, err)

	assert.Equal(t, th.BasicUser.Id, userTermsOfService.UserId)
	assert.Equal(t, termsOfService.Id, userTermsOfService.TermsOfServiceId)
	assert.NotEmpty(t, userTermsOfService.CreateAt)
}

func TestLoginErrorMessage(t *testing.T) {
	th := Setup(t).InitBasic()
	defer th.TearDown()

	_, err := th.Client.Logout(context.Background())
	require.NoError(t, err)

	// Email and Username enabled
	th.App.UpdateConfig(func(cfg *model.Config) {
		*cfg.EmailSettings.EnableSignInWithEmail = true
		*cfg.EmailSettings.EnableSignInWithUsername = true
	})
	_, _, err = th.Client.Login(context.Background(), th.BasicUser.Email, "wrong")
	CheckErrorID(t, err, "api.user.login.invalid_credentials_email_username")

	// Email enabled
	th.App.UpdateConfig(func(cfg *model.Config) {
		*cfg.EmailSettings.EnableSignInWithEmail = true
		*cfg.EmailSettings.EnableSignInWithUsername = false
	})
	_, _, err = th.Client.Login(context.Background(), th.BasicUser.Email, "wrong")
	CheckErrorID(t, err, "api.user.login.invalid_credentials_email")

	// Username enabled
	th.App.UpdateConfig(func(cfg *model.Config) {
		*cfg.EmailSettings.EnableSignInWithEmail = false
		*cfg.EmailSettings.EnableSignInWithUsername = true
	})
	_, _, err = th.Client.Login(context.Background(), th.BasicUser.Email, "wrong")
	CheckErrorID(t, err, "api.user.login.invalid_credentials_username")

	// SAML/SSO enabled
	th.App.UpdateConfig(func(cfg *model.Config) {
		*cfg.SamlSettings.Enable = true
		*cfg.SamlSettings.Verify = false
		*cfg.SamlSettings.Encrypt = false
		*cfg.SamlSettings.IdpURL = "https://localhost/adfs/ls"
		*cfg.SamlSettings.IdpDescriptorURL = "https://localhost/adfs/services/trust"
		*cfg.SamlSettings.IdpMetadataURL = "https://localhost/adfs/metadata"
		*cfg.SamlSettings.ServiceProviderIdentifier = "https://localhost/login/sso/saml"
		*cfg.SamlSettings.AssertionConsumerServiceURL = "https://localhost/login/sso/saml"
		*cfg.SamlSettings.IdpCertificateFile = app.SamlIdpCertificateName
		*cfg.SamlSettings.PrivateKeyFile = app.SamlPrivateKeyName
		*cfg.SamlSettings.PublicCertificateFile = app.SamlPublicCertificateName
		*cfg.SamlSettings.EmailAttribute = "Email"
		*cfg.SamlSettings.UsernameAttribute = "Username"
		*cfg.SamlSettings.FirstNameAttribute = "FirstName"
		*cfg.SamlSettings.LastNameAttribute = "LastName"
		*cfg.SamlSettings.NicknameAttribute = ""
		*cfg.SamlSettings.PositionAttribute = ""
		*cfg.SamlSettings.LocaleAttribute = ""
	})
	_, _, err = th.Client.Login(context.Background(), th.BasicUser.Email, "wrong")
	CheckErrorID(t, err, "api.user.login.invalid_credentials_sso")
}

func TestLoginLockout(t *testing.T) {
	th := Setup(t).InitBasic()
	defer th.TearDown()

	_, err := th.Client.Logout(context.Background())
	require.NoError(t, err)

	th.App.UpdateConfig(func(cfg *model.Config) { *cfg.ServiceSettings.MaximumLoginAttempts = 3 })
	th.App.UpdateConfig(func(cfg *model.Config) { *cfg.ServiceSettings.EnableMultifactorAuthentication = true })

	_, _, err = th.Client.Login(context.Background(), th.BasicUser.Email, "wrong")
	CheckErrorID(t, err, "api.user.login.invalid_credentials_email_username")
	_, _, err = th.Client.Login(context.Background(), th.BasicUser.Email, "wrong")
	CheckErrorID(t, err, "api.user.login.invalid_credentials_email_username")
	_, _, err = th.Client.Login(context.Background(), th.BasicUser.Email, "wrong")
	CheckErrorID(t, err, "api.user.login.invalid_credentials_email_username")
	_, _, err = th.Client.Login(context.Background(), th.BasicUser.Email, "wrong")
	CheckErrorID(t, err, "api.user.check_user_login_attempts.too_many.app_error")
	_, _, err = th.Client.Login(context.Background(), th.BasicUser.Email, "wrong")
	CheckErrorID(t, err, "api.user.check_user_login_attempts.too_many.app_error")

	//Check if lock is active
	_, _, err = th.Client.Login(context.Background(), th.BasicUser.Email, th.BasicUser.Password)
	CheckErrorID(t, err, "api.user.check_user_login_attempts.too_many.app_error")

	// Fake user has MFA enabled
	err = th.Server.Store().User().UpdateMfaActive(th.BasicUser2.Id, true)
	require.NoError(t, err)
	_, _, err = th.Client.LoginWithMFA(context.Background(), th.BasicUser2.Email, th.BasicUser2.Password, "000000")
	CheckErrorID(t, err, "api.user.check_user_mfa.bad_code.app_error")
	_, _, err = th.Client.LoginWithMFA(context.Background(), th.BasicUser2.Email, th.BasicUser2.Password, "000000")
	CheckErrorID(t, err, "api.user.check_user_mfa.bad_code.app_error")
	_, _, err = th.Client.LoginWithMFA(context.Background(), th.BasicUser2.Email, th.BasicUser2.Password, "000000")
	CheckErrorID(t, err, "api.user.check_user_mfa.bad_code.app_error")
	_, _, err = th.Client.LoginWithMFA(context.Background(), th.BasicUser2.Email, th.BasicUser2.Password, "000000")
	CheckErrorID(t, err, "api.user.check_user_login_attempts.too_many.app_error")
	_, _, err = th.Client.LoginWithMFA(context.Background(), th.BasicUser2.Email, th.BasicUser2.Password, "000000")
	CheckErrorID(t, err, "api.user.check_user_login_attempts.too_many.app_error")

	// Fake user has MFA disabled
	err = th.Server.Store().User().UpdateMfaActive(th.BasicUser2.Id, false)
	require.NoError(t, err)

	//Check if lock is active
	_, _, err = th.Client.Login(context.Background(), th.BasicUser2.Email, th.BasicUser2.Password)
	CheckErrorID(t, err, "api.user.check_user_login_attempts.too_many.app_error")
}

func TestDemoteUserToGuest(t *testing.T) {
	th := Setup(t).InitBasic()
	defer th.TearDown()

	enableGuestAccounts := *th.App.Config().GuestAccountsSettings.Enable
	defer func() {
		th.App.UpdateConfig(func(cfg *model.Config) { *cfg.GuestAccountsSettings.Enable = enableGuestAccounts })
		th.App.Srv().RemoveLicense()
	}()
	th.App.UpdateConfig(func(cfg *model.Config) { *cfg.GuestAccountsSettings.Enable = true })
	th.App.Srv().SetLicense(model.NewTestLicense())

	user := th.BasicUser
	user2 := th.BasicUser2

	t.Run("Guest Account not available in license returns forbidden", func(t *testing.T) {
		th.App.Srv().SetLicense(model.NewTestLicenseWithFalseDefaults("guest_accounts"))

		res, err := th.SystemAdminClient.DoAPIPost(context.Background(), "/users/"+user2.Id+"/demote", "")

		require.Equal(t, http.StatusForbidden, res.StatusCode)
		require.True(t, strings.Contains(err.Error(), "Guest accounts are disabled"))
		require.Error(t, err)
	})

	t.Run("Guest Account available in license returns OK", func(t *testing.T) {
		th.App.Srv().SetLicense(model.NewTestLicense("guest_accounts"))

		res, err := th.SystemAdminClient.DoAPIPost(context.Background(), "/users/"+user2.Id+"/demote", "")

		require.Equal(t, http.StatusOK, res.StatusCode)
		require.NoError(t, err)
	})

	th.TestForSystemAdminAndLocal(t, func(t *testing.T, c *model.Client4) {
		_, _, err := c.GetUser(context.Background(), user.Id, "")
		require.NoError(t, err)

		_, err = c.DemoteUserToGuest(context.Background(), user.Id)
		require.NoError(t, err)

		defer require.Nil(t, th.App.PromoteGuestToUser(th.Context, user, ""))
	}, "demote a user to guest")

	t.Run("websocket update user event", func(t *testing.T) {
		webSocketClient, err := th.CreateWebSocketClient()
		assert.NoError(t, err)
		defer webSocketClient.Close()

		webSocketClient.Listen()

		time.Sleep(300 * time.Millisecond)
		resp := <-webSocketClient.ResponseChannel
		require.Equal(t, model.StatusOk, resp.Status)

		adminWebSocketClient, err := th.CreateWebSocketSystemAdminClient()
		assert.NoError(t, err)
		defer adminWebSocketClient.Close()

		adminWebSocketClient.Listen()

		time.Sleep(300 * time.Millisecond)
		resp = <-adminWebSocketClient.ResponseChannel
		require.Equal(t, model.StatusOk, resp.Status)

		_, _, err = th.SystemAdminClient.GetUser(context.Background(), user.Id, "")
		require.NoError(t, err)
		_, err = th.SystemAdminClient.DemoteUserToGuest(context.Background(), user.Id)
		require.NoError(t, err)
		defer th.SystemAdminClient.PromoteGuestToUser(context.Background(), user.Id)

		assertExpectedWebsocketEvent(t, webSocketClient, model.WebsocketEventUserUpdated, func(event *model.WebSocketEvent) {
			eventUser, ok := event.GetData()["user"].(*model.User)
			require.True(t, ok, "expected user")
			assert.Equal(t, "system_guest", eventUser.Roles)
		})
		assertExpectedWebsocketEvent(t, adminWebSocketClient, model.WebsocketEventUserUpdated, func(event *model.WebSocketEvent) {
			eventUser, ok := event.GetData()["user"].(*model.User)
			require.True(t, ok, "expected user")
			assert.Equal(t, "system_guest", eventUser.Roles)
		})
	})
}

func TestPromoteGuestToUser(t *testing.T) {
	th := Setup(t).InitBasic()
	defer th.TearDown()

	enableGuestAccounts := *th.App.Config().GuestAccountsSettings.Enable
	defer func() {
		th.App.UpdateConfig(func(cfg *model.Config) { *cfg.GuestAccountsSettings.Enable = enableGuestAccounts })
		th.App.Srv().RemoveLicense()
	}()
	th.App.UpdateConfig(func(cfg *model.Config) { *cfg.GuestAccountsSettings.Enable = true })
	th.App.Srv().SetLicense(model.NewTestLicense())

	user := th.BasicUser
	th.App.UpdateUserRoles(th.Context, user.Id, model.SystemGuestRoleId, false)

	th.TestForSystemAdminAndLocal(t, func(t *testing.T, c *model.Client4) {
		_, _, err := c.GetUser(context.Background(), user.Id, "")
		require.NoError(t, err)

		_, err = c.PromoteGuestToUser(context.Background(), user.Id)
		require.NoError(t, err)

		defer require.Nil(t, th.App.DemoteUserToGuest(th.Context, user))
	}, "promote a guest to user")

	t.Run("websocket update user event", func(t *testing.T) {
		webSocketClient, err := th.CreateWebSocketClient()
		assert.NoError(t, err)
		defer webSocketClient.Close()

		webSocketClient.Listen()

		time.Sleep(300 * time.Millisecond)
		resp := <-webSocketClient.ResponseChannel
		require.Equal(t, model.StatusOk, resp.Status)

		adminWebSocketClient, err := th.CreateWebSocketSystemAdminClient()
		assert.NoError(t, err)
		defer adminWebSocketClient.Close()

		adminWebSocketClient.Listen()

		time.Sleep(300 * time.Millisecond)
		resp = <-adminWebSocketClient.ResponseChannel
		require.Equal(t, model.StatusOk, resp.Status)

		_, _, err = th.SystemAdminClient.GetUser(context.Background(), user.Id, "")
		require.NoError(t, err)
		_, err = th.SystemAdminClient.PromoteGuestToUser(context.Background(), user.Id)
		require.NoError(t, err)
		defer th.SystemAdminClient.DemoteUserToGuest(context.Background(), user.Id)

		assertExpectedWebsocketEvent(t, webSocketClient, model.WebsocketEventUserUpdated, func(event *model.WebSocketEvent) {
			eventUser, ok := event.GetData()["user"].(*model.User)
			require.True(t, ok, "expected user")
			assert.Equal(t, "system_user", eventUser.Roles)
		})
		assertExpectedWebsocketEvent(t, adminWebSocketClient, model.WebsocketEventUserUpdated, func(event *model.WebSocketEvent) {
			eventUser, ok := event.GetData()["user"].(*model.User)
			require.True(t, ok, "expected user")
			assert.Equal(t, "system_user", eventUser.Roles)
		})
	})
}

func TestVerifyUserEmailWithoutToken(t *testing.T) {
	th := Setup(t)
	defer th.TearDown()

	th.TestForSystemAdminAndLocal(t, func(t *testing.T, client *model.Client4) {
		email := th.GenerateTestEmail()
		user := model.User{Email: email, Nickname: "Darth Vader", Password: "hello1", Username: GenerateTestUsername(), Roles: model.SystemUserRoleId}
		ruser, _, _ := th.Client.CreateUser(context.Background(), &user)

		vuser, _, err := client.VerifyUserEmailWithoutToken(context.Background(), ruser.Id)
		require.NoError(t, err)
		require.Equal(t, ruser.Id, vuser.Id)
	}, "Should verify a new user")

	th.TestForSystemAdminAndLocal(t, func(t *testing.T, client *model.Client4) {
		vuser, _, err := client.VerifyUserEmailWithoutToken(context.Background(), "randomId")
		require.Error(t, err)
		CheckErrorID(t, err, "api.context.invalid_url_param.app_error")
		require.Nil(t, vuser)
	}, "Should not be able to find user")

	t.Run("Should not be able to verify user due to permissions", func(t *testing.T) {
		user := th.CreateUser()
		vuser, _, err := th.Client.VerifyUserEmailWithoutToken(context.Background(), user.Id)
		require.Error(t, err)
		CheckErrorID(t, err, "api.context.permissions.app_error")
		require.Nil(t, vuser)
	})
}

func TestGetKnownUsers(t *testing.T) {
	th := Setup(t)
	defer th.TearDown()

	t1, err := th.App.CreateTeam(th.Context, &model.Team{
		DisplayName: "dn_" + model.NewId(),
		Name:        GenerateTestTeamName(),
		Email:       th.GenerateTestEmail(),
		Type:        model.TeamOpen,
	})
	require.Nil(t, err, "failed to create team")

	t2, err := th.App.CreateTeam(th.Context, &model.Team{
		DisplayName: "dn_" + model.NewId(),
		Name:        GenerateTestTeamName(),
		Email:       th.GenerateTestEmail(),
		Type:        model.TeamOpen,
	})
	require.Nil(t, err, "failed to create team")

	t3, err := th.App.CreateTeam(th.Context, &model.Team{
		DisplayName: "dn_" + model.NewId(),
		Name:        GenerateTestTeamName(),
		Email:       th.GenerateTestEmail(),
		Type:        model.TeamOpen,
	})
	require.Nil(t, err, "failed to create team")

	c1, err := th.App.CreateChannel(th.Context, &model.Channel{
		DisplayName: "dn_" + model.NewId(),
		Name:        "name_" + model.NewId(),
		Type:        model.ChannelTypeOpen,
		TeamId:      t1.Id,
		CreatorId:   model.NewId(),
	}, false)
	require.Nil(t, err, "failed to create channel")

	c2, err := th.App.CreateChannel(th.Context, &model.Channel{
		DisplayName: "dn_" + model.NewId(),
		Name:        "name_" + model.NewId(),
		Type:        model.ChannelTypeOpen,
		TeamId:      t2.Id,
		CreatorId:   model.NewId(),
	}, false)
	require.Nil(t, err, "failed to create channel")

	c3, err := th.App.CreateChannel(th.Context, &model.Channel{
		DisplayName: "dn_" + model.NewId(),
		Name:        "name_" + model.NewId(),
		Type:        model.ChannelTypeOpen,
		TeamId:      t3.Id,
		CreatorId:   model.NewId(),
	}, false)
	require.Nil(t, err, "failed to create channel")

	u1 := th.CreateUser()
	defer th.App.PermanentDeleteUser(th.Context, u1)
	u2 := th.CreateUser()
	defer th.App.PermanentDeleteUser(th.Context, u2)
	u3 := th.CreateUser()
	defer th.App.PermanentDeleteUser(th.Context, u3)
	u4 := th.CreateUser()
	defer th.App.PermanentDeleteUser(th.Context, u4)

	th.LinkUserToTeam(u1, t1)
	th.LinkUserToTeam(u1, t2)
	th.LinkUserToTeam(u2, t1)
	th.LinkUserToTeam(u3, t2)
	th.LinkUserToTeam(u4, t3)

	th.App.AddUserToChannel(th.Context, u1, c1, false)
	th.App.AddUserToChannel(th.Context, u1, c2, false)
	th.App.AddUserToChannel(th.Context, u2, c1, false)
	th.App.AddUserToChannel(th.Context, u3, c2, false)
	th.App.AddUserToChannel(th.Context, u4, c3, false)

	t.Run("get know users sharing no channels", func(t *testing.T) {
		_, _, _ = th.Client.Login(context.Background(), u4.Email, u4.Password)
		userIds, _, err := th.Client.GetKnownUsers(context.Background())
		require.NoError(t, err)
		assert.Empty(t, userIds)
	})

	t.Run("get know users sharing one channel", func(t *testing.T) {
		_, _, _ = th.Client.Login(context.Background(), u3.Email, u3.Password)
		userIds, _, err := th.Client.GetKnownUsers(context.Background())
		require.NoError(t, err)
		assert.Len(t, userIds, 1)
		assert.Equal(t, userIds[0], u1.Id)
	})

	t.Run("get know users sharing multiple channels", func(t *testing.T) {
		_, _, _ = th.Client.Login(context.Background(), u1.Email, u1.Password)
		userIds, _, err := th.Client.GetKnownUsers(context.Background())
		require.NoError(t, err)
		assert.Len(t, userIds, 2)
		assert.ElementsMatch(t, userIds, []string{u2.Id, u3.Id})
	})
}

func TestPublishUserTyping(t *testing.T) {
	th := Setup(t).InitBasic()
	defer th.TearDown()

	tr := model.TypingRequest{
		ChannelId: th.BasicChannel.Id,
		ParentId:  "randomparentid",
	}

	t.Run("should return ok for non-system admin when triggering typing event for own user", func(t *testing.T) {
		_, err := th.Client.PublishUserTyping(context.Background(), th.BasicUser.Id, tr)
		require.NoError(t, err)
	})

	t.Run("should return ok for system admin when triggering typing event for own user", func(t *testing.T) {
		th.LinkUserToTeam(th.SystemAdminUser, th.BasicTeam)
		th.AddUserToChannel(th.SystemAdminUser, th.BasicChannel)

		_, err := th.SystemAdminClient.PublishUserTyping(context.Background(), th.SystemAdminUser.Id, tr)
		require.NoError(t, err)
	})

	t.Run("should return forbidden for non-system admin when triggering a typing event for a different user", func(t *testing.T) {
		resp, err := th.Client.PublishUserTyping(context.Background(), th.BasicUser2.Id, tr)
		require.Error(t, err)
		CheckForbiddenStatus(t, resp)
	})

	t.Run("should return bad request when triggering a typing event for an invalid user id", func(t *testing.T) {
		resp, err := th.Client.PublishUserTyping(context.Background(), "invalid", tr)
		require.Error(t, err)
		CheckErrorID(t, err, "api.context.invalid_url_param.app_error")
		CheckBadRequestStatus(t, resp)
	})

	t.Run("should send typing event via websocket when triggering a typing event for a user with a common channel", func(t *testing.T) {
		webSocketClient, err := th.CreateWebSocketClient()
		assert.NoError(t, err)
		defer webSocketClient.Close()

		webSocketClient.Listen()

		time.Sleep(300 * time.Millisecond)
		wsResp := <-webSocketClient.ResponseChannel
		require.Equal(t, model.StatusOk, wsResp.Status)

		_, err = th.SystemAdminClient.PublishUserTyping(context.Background(), th.BasicUser2.Id, tr)
		require.NoError(t, err)

		assertExpectedWebsocketEvent(t, webSocketClient, model.WebsocketEventTyping, func(resp *model.WebSocketEvent) {
			assert.Equal(t, th.BasicChannel.Id, resp.GetBroadcast().ChannelId)

			eventUserId, ok := resp.GetData()["user_id"].(string)
			require.True(t, ok, "expected user_id")
			assert.Equal(t, th.BasicUser2.Id, eventUserId)

			eventParentId, ok := resp.GetData()["parent_id"].(string)
			require.True(t, ok, "expected parent_id")
			assert.Equal(t, "randomparentid", eventParentId)
		})
	})

	th.Server.Platform().Busy.Set(time.Second * 10)

	t.Run("should return service unavailable for non-system admin user when triggering a typing event and server busy", func(t *testing.T) {
		resp, err := th.Client.PublishUserTyping(context.Background(), "invalid", tr)
		require.Error(t, err)
		CheckErrorID(t, err, "api.context.server_busy.app_error")
		CheckServiceUnavailableStatus(t, resp)
	})

	t.Run("should return service unavailable for system admin user when triggering a typing event and server busy", func(t *testing.T) {
		resp, err := th.SystemAdminClient.PublishUserTyping(context.Background(), th.SystemAdminUser.Id, tr)
		require.Error(t, err)
		CheckErrorID(t, err, "api.context.server_busy.app_error")
		CheckServiceUnavailableStatus(t, resp)
	})
}

func TestConvertUserToBot(t *testing.T) {
	th := Setup(t).InitBasic()
	defer th.TearDown()

	bot, resp, err := th.Client.ConvertUserToBot(context.Background(), th.BasicUser.Id)
	require.Error(t, err)
	CheckForbiddenStatus(t, resp)
	require.Nil(t, bot)

	th.TestForSystemAdminAndLocal(t, func(t *testing.T, client *model.Client4) {
		user := model.User{Email: th.GenerateTestEmail(), Username: GenerateTestUsername(), Password: "password"}

		ruser, resp, err := client.CreateUser(context.Background(), &user)
		require.NoError(t, err)
		CheckCreatedStatus(t, resp)

		bot, _, err = client.ConvertUserToBot(context.Background(), ruser.Id)
		require.NoError(t, err)
		require.NotNil(t, bot)
		require.Equal(t, bot.UserId, ruser.Id)

		bot, _, err = client.GetBot(context.Background(), bot.UserId, "")
		require.NoError(t, err)
		require.NotNil(t, bot)
	})
}

func TestGetChannelMembersWithTeamData(t *testing.T) {
	th := Setup(t).InitBasic()
	defer th.TearDown()

	channels, resp, err := th.Client.GetChannelMembersWithTeamData(context.Background(), th.BasicUser.Id, 0, 5)
	require.NoError(t, err)
	CheckOKStatus(t, resp)
	assert.Len(t, channels, 5)
	for _, ch := range channels {
		assert.Equal(t, th.BasicTeam.DisplayName, ch.TeamDisplayName)
	}
}

func TestMigrateAuthToLDAP(t *testing.T) {
	th := Setup(t).InitBasic()
	defer th.TearDown()

	resp, err := th.Client.MigrateAuthToLdap(context.Background(), "email", "a", false)
	require.Error(t, err)
	CheckForbiddenStatus(t, resp)

	th.TestForSystemAdminAndLocal(t, func(t *testing.T, client *model.Client4) {
		resp, err = client.MigrateAuthToLdap(context.Background(), "email", "a", false)
		require.Error(t, err)
		CheckNotImplementedStatus(t, resp)
	})
}

func TestMigrateAuthToSAML(t *testing.T) {
	th := Setup(t).InitBasic()
	defer th.TearDown()

	resp, err := th.Client.MigrateAuthToSaml(context.Background(), "email", map[string]string{"1": "a"}, true)
	require.Error(t, err)
	CheckForbiddenStatus(t, resp)

	th.TestForSystemAdminAndLocal(t, func(t *testing.T, client *model.Client4) {
		resp, err = client.MigrateAuthToSaml(context.Background(), "email", map[string]string{"1": "a"}, true)
		require.Error(t, err)
		CheckNotImplementedStatus(t, resp)
	})
}
func TestUpdatePassword(t *testing.T) {
	th := Setup(t)
	defer th.TearDown()

	t.Run("Forbidden when request performed by system user on a system admin", func(t *testing.T) {
		res, err := th.Client.UpdatePassword(context.Background(), th.SystemAdminUser.Id, "Pa$$word11", "foobar")
		require.Error(t, err)
		CheckForbiddenStatus(t, res)
	})

	t.Run("OK when request performed by system user with requisite system permission, except if requested user is system admin", func(t *testing.T) {
		th.AddPermissionToRole(model.PermissionSysconsoleWriteUserManagementUsers.Id, model.SystemUserRoleId)
		defer th.RemovePermissionFromRole(model.PermissionSysconsoleWriteUserManagementUsers.Id, model.SystemUserRoleId)

		res, _ := th.Client.UpdatePassword(context.Background(), th.TeamAdminUser.Id, "Pa$$word11", "foobar")
		CheckOKStatus(t, res)

		res, err := th.Client.UpdatePassword(context.Background(), th.SystemAdminUser.Id, "Pa$$word11", "foobar")
		require.Error(t, err)
		CheckForbiddenStatus(t, res)
	})

	t.Run("OK when request performed by system admin, even if requested user is system admin", func(t *testing.T) {
		res, _ := th.SystemAdminClient.UpdatePassword(context.Background(), th.SystemAdminUser.Id, "Pa$$word11", "foobar")
		CheckOKStatus(t, res)
	})
}

func TestUpdatePasswordAudit(t *testing.T) {
	logFile, err := os.CreateTemp("", "adv.log")
	require.NoError(t, err)
	defer os.Remove(logFile.Name())

	os.Setenv("MM_EXPERIMENTALAUDITSETTINGS_FILEENABLED", "true")
	os.Setenv("MM_EXPERIMENTALAUDITSETTINGS_FILENAME", logFile.Name())
	defer os.Unsetenv("MM_EXPERIMENTALAUDITSETTINGS_FILEENABLED")
	defer os.Unsetenv("MM_EXPERIMENTALAUDITSETTINGS_FILENAME")

	options := []app.Option{app.WithLicense(model.NewTestLicense("advanced_logging"))}
	th := SetupWithServerOptions(t, options)
	defer th.TearDown()

	password := "this_is_the_password"
	th.LoginBasic()
	resp, err := th.Client.UpdatePassword(context.Background(), th.BasicUser.Id, th.BasicUser.Password, password)
	require.NoError(t, err)
	CheckOKStatus(t, resp)

	// Forcing a flush before attempting to read log's content.
	err = th.Server.Audit.Flush()
	require.NoError(t, err)

	require.NoError(t, logFile.Sync())

	data, err := io.ReadAll(logFile)
	require.NoError(t, err)
	require.NotEmpty(t, data)

	require.Contains(t, string(data), th.BasicUser.Id)
	require.NotContains(t, string(data), password)
}

func TestGetThreadsForUser(t *testing.T) {
	th := Setup(t).InitBasic()
	defer th.TearDown()

	th.App.UpdateConfig(func(cfg *model.Config) {
		*cfg.ServiceSettings.ThreadAutoFollow = true
		*cfg.ServiceSettings.CollapsedThreads = model.CollapsedThreadsDefaultOn
	})

	th.App.Srv().SetLicense(model.NewTestLicenseSKU(model.LicenseShortSkuProfessional))

	t.Run("empty", func(t *testing.T) {
		client := th.Client

		_, resp, err := client.CreatePost(context.Background(), &model.Post{ChannelId: th.BasicChannel.Id, Message: "testMsg"})
		require.NoError(t, err)
		CheckCreatedStatus(t, resp)

		defer th.App.Srv().Store().Post().PermanentDeleteByUser(th.Context, th.BasicUser.Id)

		uss, _, err := th.Client.GetUserThreads(context.Background(), th.BasicUser.Id, th.BasicTeam.Id, model.GetUserThreadsOpts{})
		require.NoError(t, err)
		require.Len(t, uss.Threads, 0)
	})

	t.Run("no params, 1 thread", func(t *testing.T) {
		client := th.Client

		rpost, resp, err := client.CreatePost(context.Background(), &model.Post{ChannelId: th.BasicChannel.Id, Message: "testMsg"})
		require.NoError(t, err)
		CheckCreatedStatus(t, resp)
		_, resp, err = client.CreatePost(context.Background(), &model.Post{ChannelId: th.BasicChannel.Id, Message: "testReply", RootId: rpost.Id})
		require.NoError(t, err)
		CheckCreatedStatus(t, resp)

		defer th.App.Srv().Store().Post().PermanentDeleteByUser(th.Context, th.BasicUser.Id)

		uss, _, err := th.Client.GetUserThreads(context.Background(), th.BasicUser.Id, th.BasicTeam.Id, model.GetUserThreadsOpts{})
		require.NoError(t, err)
		require.Len(t, uss.Threads, 1)
		require.Equal(t, uss.Threads[0].PostId, rpost.Id)
		require.Equal(t, uss.Threads[0].ReplyCount, int64(1))
	})

	t.Run("extended, 1 thread", func(t *testing.T) {
		client := th.Client

		rpost, resp, err := client.CreatePost(context.Background(), &model.Post{ChannelId: th.BasicChannel.Id, Message: "testMsg"})
		require.NoError(t, err)
		CheckCreatedStatus(t, resp)
		_, resp, err = client.CreatePost(context.Background(), &model.Post{ChannelId: th.BasicChannel.Id, Message: "testReply", RootId: rpost.Id})
		require.NoError(t, err)
		CheckCreatedStatus(t, resp)

		defer th.App.Srv().Store().Post().PermanentDeleteByUser(th.Context, th.BasicUser.Id)

		uss, _, err := th.Client.GetUserThreads(context.Background(), th.BasicUser.Id, th.BasicTeam.Id, model.GetUserThreadsOpts{
			Extended: true,
		})
		require.NoError(t, err)
		require.Len(t, uss.Threads, 1)
		require.Equal(t, uss.Threads[0].PostId, rpost.Id)
		require.Equal(t, uss.Threads[0].ReplyCount, int64(1))
		require.Equal(t, uss.Threads[0].Participants[0].Id, th.BasicUser.Id)
	})

	t.Run("deleted, 1 thread", func(t *testing.T) {
		client := th.Client

		rpost, resp, err := client.CreatePost(context.Background(), &model.Post{ChannelId: th.BasicChannel.Id, Message: "testMsg"})
		require.NoError(t, err)
		CheckCreatedStatus(t, resp)
		_, resp, err = client.CreatePost(context.Background(), &model.Post{ChannelId: th.BasicChannel.Id, Message: "testReply", RootId: rpost.Id})
		require.NoError(t, err)
		CheckCreatedStatus(t, resp)

		defer th.App.Srv().Store().Post().PermanentDeleteByUser(th.Context, th.BasicUser.Id)

		uss, _, err := th.Client.GetUserThreads(context.Background(), th.BasicUser.Id, th.BasicTeam.Id, model.GetUserThreadsOpts{
			Deleted: false,
		})
		require.NoError(t, err)
		require.Len(t, uss.Threads, 1)
		require.Equal(t, uss.Threads[0].PostId, rpost.Id)
		require.Equal(t, uss.Threads[0].ReplyCount, int64(1))
		require.Equal(t, uss.Threads[0].Participants[0].Id, th.BasicUser.Id)

		_, err = th.Client.DeletePost(context.Background(), rpost.Id)
		require.NoError(t, err)

		uss, _, err = th.Client.GetUserThreads(context.Background(), th.BasicUser.Id, th.BasicTeam.Id, model.GetUserThreadsOpts{
			Deleted: false,
		})
		require.NoError(t, err)
		require.Len(t, uss.Threads, 0)

		uss, _, err = th.Client.GetUserThreads(context.Background(), th.BasicUser.Id, th.BasicTeam.Id, model.GetUserThreadsOpts{
			Deleted: true,
		})
		require.NoError(t, err)
		require.Len(t, uss.Threads, 1)
		require.Greater(t, uss.Threads[0].Post.DeleteAt, int64(0))
	})

	t.Run("throw error when post-priority service-setting is off", func(t *testing.T) {
		th.App.UpdateConfig(func(cfg *model.Config) {
			*cfg.ServiceSettings.PostPriority = false
		})

		client := th.Client

		_, resp, err := client.CreatePost(context.Background(), &model.Post{
			ChannelId: th.BasicChannel.Id,
			Message:   "testMsg",
			Metadata: &model.PostMetadata{
				Priority: &model.PostPriority{
					Priority: model.NewPointer(model.PostPriorityUrgent),
				},
			},
		})
		require.Error(t, err)
		CheckForbiddenStatus(t, resp)
	})

	t.Run("throw error when post-priority is set for a reply", func(t *testing.T) {
		th.App.UpdateConfig(func(cfg *model.Config) {
			*cfg.ServiceSettings.PostPriority = true
		})

		client := th.Client

		defer th.App.Srv().Store().Post().PermanentDeleteByUser(th.Context, th.BasicUser.Id)

		rpost, resp, err := client.CreatePost(context.Background(), &model.Post{ChannelId: th.BasicChannel.Id, Message: "testMsg"})
		require.NoError(t, err)
		CheckCreatedStatus(t, resp)

		_, resp, err = client.CreatePost(context.Background(), &model.Post{
			RootId:    rpost.Id,
			ChannelId: th.BasicChannel.Id,
			Message:   "testReply",
			Metadata: &model.PostMetadata{
				Priority: &model.PostPriority{
					Priority: model.NewPointer(model.PostPriorityUrgent),
				},
			},
		})
		require.Error(t, err)
		CheckBadRequestStatus(t, resp)
	})

	t.Run("isUrgent, 1 thread", func(t *testing.T) {
		th.App.UpdateConfig(func(cfg *model.Config) {
			*cfg.ServiceSettings.PostPriority = true
		})

		client := th.Client

		rpost, resp, err := client.CreatePost(context.Background(), &model.Post{
			ChannelId: th.BasicChannel.Id,
			Message:   "testMsg",
			Metadata: &model.PostMetadata{
				Priority: &model.PostPriority{
					Priority: model.NewPointer(model.PostPriorityUrgent),
				},
			},
		})
		require.NoError(t, err)
		CheckCreatedStatus(t, resp)
		_, resp, err = client.CreatePost(context.Background(), &model.Post{ChannelId: th.BasicChannel.Id, Message: "testReply", RootId: rpost.Id})
		require.NoError(t, err)
		CheckCreatedStatus(t, resp)

		defer th.App.Srv().Store().Post().PermanentDeleteByUser(th.Context, th.BasicUser.Id)

		uss, _, err := th.Client.GetUserThreads(context.Background(), th.BasicUser.Id, th.BasicTeam.Id, model.GetUserThreadsOpts{})
		require.NoError(t, err)
		require.Len(t, uss.Threads, 1)
		require.Equal(t, true, uss.Threads[0].IsUrgent)
	})

	t.Run("paged, 30 threads", func(t *testing.T) {
		client := th.Client

		var rootIds []*model.Post
		for i := 0; i < 30; i++ {
			rpost, resp, err := client.CreatePost(context.Background(), &model.Post{ChannelId: th.BasicChannel.Id, Message: "testMsg"})
			require.NoError(t, err)
			CheckCreatedStatus(t, resp)
			rootIds = append(rootIds, rpost)
			_, resp, err = client.CreatePost(context.Background(), &model.Post{ChannelId: th.BasicChannel.Id, Message: "testReply", RootId: rpost.Id})
			require.NoError(t, err)
			CheckCreatedStatus(t, resp)
		}

		defer th.App.Srv().Store().Post().PermanentDeleteByUser(th.Context, th.BasicUser.Id)

		uss, _, err := th.Client.GetUserThreads(context.Background(), th.BasicUser.Id, th.BasicTeam.Id, model.GetUserThreadsOpts{
			Deleted:  false,
			PageSize: 30,
		})
		require.NoError(t, err)
		require.Len(t, uss.Threads, 30)
		require.Len(t, rootIds, 30)
		require.Equal(t, uss.Threads[0].PostId, rootIds[29].Id)
		require.Equal(t, uss.Threads[0].ReplyCount, int64(1))
		require.Equal(t, uss.Threads[0].Participants[0].Id, th.BasicUser.Id)
	})

	t.Run("paged, 10 threads before/after", func(t *testing.T) {
		client := th.Client

		var rootIds []*model.Post
		for i := 0; i < 30; i++ {
			rpost, _ := postAndCheck(t, client, &model.Post{ChannelId: th.BasicChannel.Id, Message: fmt.Sprintf("testMsg-%d", i)})
			rootIds = append(rootIds, rpost)
			postAndCheck(t, client, &model.Post{ChannelId: th.BasicChannel.Id, Message: fmt.Sprintf("testReply-%d", i), RootId: rpost.Id})
		}
		rootId := rootIds[15].Id // middle point
		rootIdBefore := rootIds[14].Id
		rootIdAfter := rootIds[16].Id

		defer th.App.Srv().Store().Post().PermanentDeleteByUser(th.Context, th.BasicUser.Id)

		uss, _, err := th.Client.GetUserThreads(context.Background(), th.BasicUser.Id, th.BasicTeam.Id, model.GetUserThreadsOpts{
			Deleted:  false,
			PageSize: 10,
			Before:   rootId,
		})

		require.NoError(t, err)
		require.Len(t, uss.Threads, 10)
		require.Equal(t, rootIdBefore, uss.Threads[0].PostId)

		uss2, _, err := th.Client.GetUserThreads(context.Background(), th.BasicUser.Id, th.BasicTeam.Id, model.GetUserThreadsOpts{
			Deleted:  false,
			PageSize: 10,
			After:    rootId,
		})
		require.NoError(t, err)
		require.Len(t, uss2.Threads, 10)

		require.Equal(t, rootIdAfter, uss2.Threads[0].PostId)

		uss3, _, err := th.Client.GetUserThreads(context.Background(), th.BasicUser.Id, th.BasicTeam.Id, model.GetUserThreadsOpts{
			Deleted:  false,
			PageSize: 10,
			After:    rootId + "__bad",
		})
		require.NoError(t, err)
		require.NotNil(t, uss3.Threads)
		require.Len(t, uss3.Threads, 0)
	})

	t.Run("totalsOnly param", func(t *testing.T) {
		client := th.Client
		sysadminClient := th.SystemAdminClient

		var rootIds []*model.Post
		for i := 0; i < 10; i++ {
			rpost, resp, err := client.CreatePost(context.Background(), &model.Post{ChannelId: th.BasicChannel.Id, Message: "testMsg"})
			require.NoError(t, err)
			CheckCreatedStatus(t, resp)
			rootIds = append(rootIds, rpost)
			if i%2 == 0 {
				_, resp, err = client.CreatePost(context.Background(), &model.Post{ChannelId: th.BasicChannel.Id, Message: "testReply", RootId: rpost.Id})
			} else {
				_, resp, err = sysadminClient.CreatePost(context.Background(), &model.Post{ChannelId: th.BasicChannel.Id, Message: "testReply @" + th.BasicUser.Username, RootId: rpost.Id})
			}
			require.NoError(t, err)
			CheckCreatedStatus(t, resp)
		}

		defer th.App.Srv().Store().Post().PermanentDeleteByUser(th.Context, th.BasicUser.Id)
		defer th.App.Srv().Store().Post().PermanentDeleteByUser(th.Context, th.SystemAdminUser.Id)

		uss, _, err := th.Client.GetUserThreads(context.Background(), th.BasicUser.Id, th.BasicTeam.Id, model.GetUserThreadsOpts{
			Deleted:    false,
			TotalsOnly: true,
			PageSize:   30,
		})
		require.NoError(t, err)
		require.Len(t, uss.Threads, 0)
		require.Len(t, rootIds, 10)
		require.Equal(t, int64(10), uss.Total)
		require.Equal(t, int64(5), uss.TotalUnreadThreads)
		require.Equal(t, int64(5), uss.TotalUnreadMentions)
	})

	t.Run("threadsOnly param", func(t *testing.T) {
		client := th.Client
		sysadminClient := th.SystemAdminClient

		var rootIds []*model.Post
		for i := 0; i < 10; i++ {
			rpost, resp, err := client.CreatePost(context.Background(), &model.Post{ChannelId: th.BasicChannel.Id, Message: "testMsg"})
			require.NoError(t, err)
			CheckCreatedStatus(t, resp)
			rootIds = append(rootIds, rpost)
			if i%2 == 0 {
				_, resp, err = client.CreatePost(context.Background(), &model.Post{ChannelId: th.BasicChannel.Id, Message: "testReply", RootId: rpost.Id})
			} else {
				_, resp, err = sysadminClient.CreatePost(context.Background(), &model.Post{ChannelId: th.BasicChannel.Id, Message: "testReply @" + th.BasicUser.Username, RootId: rpost.Id})
			}

			require.NoError(t, err)
			CheckCreatedStatus(t, resp)
		}

		defer th.App.Srv().Store().Post().PermanentDeleteByUser(th.Context, th.BasicUser.Id)
		defer th.App.Srv().Store().Post().PermanentDeleteByUser(th.Context, th.SystemAdminUser.Id)

		uss, _, err := th.Client.GetUserThreads(context.Background(), th.BasicUser.Id, th.BasicTeam.Id, model.GetUserThreadsOpts{
			Deleted:     false,
			ThreadsOnly: true,
			PageSize:    30,
		})

		require.NoError(t, err)
		require.Len(t, rootIds, 10)
		require.Len(t, uss.Threads, 10)
		require.Equal(t, int64(0), uss.Total)
		require.Equal(t, int64(0), uss.TotalUnreadThreads)
		require.Equal(t, int64(0), uss.TotalUnreadMentions)
		require.Equal(t, int64(1), uss.Threads[0].ReplyCount)

		require.Equal(t, rootIds[9].Id, uss.Threads[0].PostId)
		require.Equal(t, th.SystemAdminUser.Id, uss.Threads[0].Participants[0].Id)
		require.Equal(t, th.BasicUser.Id, uss.Threads[1].Participants[0].Id)
	})

	t.Run("setting both threadsOnly, and totalsOnly params is not allowed", func(t *testing.T) {
		defer th.App.Srv().Store().Post().PermanentDeleteByUser(th.Context, th.BasicUser.Id)

		_, resp, err := th.Client.GetUserThreads(context.Background(), th.BasicUser.Id, th.BasicTeam.Id, model.GetUserThreadsOpts{
			ThreadsOnly: true,
			TotalsOnly:  true,
			PageSize:    30,
		})

		require.Error(t, err)
		checkHTTPStatus(t, resp, http.StatusBadRequest)
	})

	t.Run("editing or reacting to reply post does not make thread unread", func(t *testing.T) {
		client := th.Client

		rootPost, _ := postAndCheck(t, client, &model.Post{ChannelId: th.BasicChannel.Id, Message: "root post"})
		replyPost, _ := postAndCheck(t, th.SystemAdminClient, &model.Post{ChannelId: th.BasicChannel.Id, Message: "reply post", RootId: rootPost.Id})
		uss, _, err := th.Client.GetUserThreads(context.Background(), th.BasicUser.Id, th.BasicTeam.Id, model.GetUserThreadsOpts{
			Deleted: false,
		})
		require.NoError(t, err)
		require.Equal(t, uss.TotalUnreadThreads, int64(1))
		require.Equal(t, uss.Threads[0].PostId, rootPost.Id)

		_, _, err = th.Client.UpdateThreadReadForUser(context.Background(), th.BasicUser.Id, th.BasicChannel.TeamId, rootPost.Id, model.GetMillis())
		require.NoError(t, err)
		uss, _, err = th.Client.GetUserThreads(context.Background(), th.BasicUser.Id, th.BasicTeam.Id, model.GetUserThreadsOpts{
			Deleted: false,
		})
		require.NoError(t, err)
		require.Equal(t, uss.TotalUnreadThreads, int64(0))

		// edit post
		editedReplyPostMessage := "edited " + replyPost.Message
		_, _, err = th.SystemAdminClient.PatchPost(context.Background(), replyPost.Id, &model.PostPatch{Message: &editedReplyPostMessage})
		require.NoError(t, err)
		uss, _, err = th.Client.GetUserThreads(context.Background(), th.BasicUser.Id, th.BasicTeam.Id, model.GetUserThreadsOpts{
			Deleted: false,
		})
		require.NoError(t, err)
		require.Equal(t, uss.TotalUnreadThreads, int64(0))

		// react to post
		reaction := &model.Reaction{
			UserId:    th.SystemAdminUser.Id,
			PostId:    replyPost.Id,
			EmojiName: "smile",
		}
		_, _, err = th.SystemAdminClient.SaveReaction(context.Background(), reaction)
		require.NoError(t, err)
		uss, _, err = th.Client.GetUserThreads(context.Background(), th.BasicUser.Id, th.BasicTeam.Id, model.GetUserThreadsOpts{
			Deleted: false,
		})
		require.NoError(t, err)
		require.Equal(t, uss.TotalUnreadThreads, int64(0))
	})

	t.Run("Since should return threads with new replies and updated memberships", func(t *testing.T) {
		client := th.Client

		// Create "thread 1"
		rootPost1, _ := postAndCheck(t, client, &model.Post{ChannelId: th.BasicChannel.Id, Message: "Thread 1"})
		postAndCheck(t, th.SystemAdminClient, &model.Post{ChannelId: th.BasicChannel.Id, Message: "Thread 1, reply 1", RootId: rootPost1.Id})
		uss, _, err := th.Client.GetUserThreads(context.Background(), th.BasicUser.Id, th.BasicTeam.Id, model.GetUserThreadsOpts{
			Since: uint64(rootPost1.CreateAt),
		})
		require.NoError(t, err)
		require.Len(t, uss.Threads, 1)

		// Should not fetch any threads since there are no new replies/new threads since the membership is updated
		threadMembership, _ := th.App.GetThreadMembershipForUser(th.BasicUser.Id, rootPost1.Id)
		uss, _, err = th.Client.GetUserThreads(context.Background(), th.BasicUser.Id, th.BasicTeam.Id, model.GetUserThreadsOpts{
			Since: uint64(threadMembership.LastUpdated) + 1,
		})
		require.NoError(t, err)
		require.Len(t, uss.Threads, 0)

		// Create "thread 2"
		rootPost2, _ := postAndCheck(t, client, &model.Post{ChannelId: th.BasicChannel.Id, Message: "Thread 2"})
		postAndCheck(t, th.SystemAdminClient, &model.Post{ChannelId: th.BasicChannel.Id, Message: "Thread 2, reply 1", RootId: rootPost2.Id})

		// Add a reply to "thread 1"
		postAndCheck(t, th.SystemAdminClient, &model.Post{ChannelId: th.BasicChannel.Id, Message: "Thread 1, Reply 2", RootId: rootPost1.Id})

		// Should fetch "thread 1" & "thread 2"
		uss, _, err = th.Client.GetUserThreads(context.Background(), th.BasicUser.Id, th.BasicTeam.Id, model.GetUserThreadsOpts{
			Since: uint64(threadMembership.LastUpdated) + 1,
		})
		require.NoError(t, err)
		require.Equal(t, uss.TotalUnreadThreads, int64(2))
	})

	t.Run("should error when not a team member", func(t *testing.T) {
		th.UnlinkUserFromTeam(th.BasicUser, th.BasicTeam)
		defer th.LinkUserToTeam(th.BasicUser, th.BasicTeam)

		_, resp, err := th.Client.GetUserThreads(context.Background(), th.BasicUser.Id, th.BasicTeam.Id, model.GetUserThreadsOpts{})
		require.Error(t, err)
		CheckForbiddenStatus(t, resp)
	})
}

func TestThreadSocketEvents(t *testing.T) {
	th := Setup(t).InitBasic()
	defer th.TearDown()

	th.ConfigStore.SetReadOnlyFF(false)
	defer th.ConfigStore.SetReadOnlyFF(true)

	th.App.UpdateConfig(func(cfg *model.Config) {
		*cfg.ServiceSettings.ThreadAutoFollow = true
		*cfg.ServiceSettings.CollapsedThreads = model.CollapsedThreadsDefaultOn
	})

	userWSClient, err := th.CreateWebSocketClient()
	require.NoError(t, err)
	defer userWSClient.Close()
	userWSClient.Listen()

	client := th.Client

	rpost, resp, err := client.CreatePost(context.Background(), &model.Post{ChannelId: th.BasicChannel.Id, Message: "testMsg"})
	require.NoError(t, err)
	CheckCreatedStatus(t, resp)

	replyPost, appErr := th.App.CreatePostAsUser(th.Context, &model.Post{ChannelId: th.BasicChannel.Id, Message: "testReply @" + th.BasicUser.Username, UserId: th.BasicUser2.Id, RootId: rpost.Id}, th.Context.Session().Id, false)
	require.Nil(t, appErr)
	defer th.App.Srv().Store().Post().PermanentDeleteByUser(th.Context, th.BasicUser.Id)
	defer th.App.Srv().Store().Post().PermanentDeleteByUser(th.Context, th.BasicUser2.Id)

	t.Run("Listed for update event", func(t *testing.T) {
		var caught bool
		func() {
			for {
				select {
				case ev := <-userWSClient.EventChannel:
					if ev.EventType() == model.WebsocketEventThreadUpdated {
						caught = true
						var thread model.ThreadResponse
						jsonErr := json.Unmarshal([]byte(ev.GetData()["thread"].(string)), &thread)
						require.NoError(t, jsonErr)
						for _, p := range thread.Participants {
							if p.Id != th.BasicUser.Id && p.Id != th.BasicUser2.Id {
								require.Fail(t, "invalid participants")
							}
						}
					}
				case <-time.After(2 * time.Second):
					return
				}
			}
		}()
		require.Truef(t, caught, "User should have received %s event", model.WebsocketEventThreadUpdated)
	})

	resp, err = th.Client.UpdateThreadFollowForUser(context.Background(), th.BasicUser.Id, th.BasicTeam.Id, rpost.Id, false)
	require.NoError(t, err)
	CheckOKStatus(t, resp)

	t.Run("Listed for follow event", func(t *testing.T) {
		var caught bool
		func() {
			for {
				select {
				case ev := <-userWSClient.EventChannel:
					if ev.EventType() == model.WebsocketEventThreadFollowChanged {
						caught = true
						require.Equal(t, ev.GetData()["state"], false)
						require.Equal(t, ev.GetData()["reply_count"], float64(1))
					}
				case <-time.After(2 * time.Second):
					return
				}
			}
		}()
		require.Truef(t, caught, "User should have received %s event", model.WebsocketEventThreadFollowChanged)
	})

	_, resp, err = th.Client.UpdateThreadReadForUser(context.Background(), th.BasicUser.Id, th.BasicTeam.Id, rpost.Id, replyPost.CreateAt+1)
	require.NoError(t, err)
	CheckOKStatus(t, resp)

	t.Run("Listed for read event", func(t *testing.T) {
		var caught bool
		func() {
			for {
				select {
				case ev := <-userWSClient.EventChannel:
					if ev.EventType() == model.WebsocketEventThreadReadChanged {
						caught = true

						data := ev.GetData()
						require.EqualValues(t, replyPost.CreateAt+1, data["timestamp"])
						require.EqualValues(t, float64(1), data["previous_unread_replies"])
						require.EqualValues(t, float64(1), data["previous_unread_mentions"])
						require.EqualValues(t, float64(0), data["unread_replies"])
						require.EqualValues(t, float64(0), data["unread_mentions"])
					}
				case <-time.After(2 * time.Second):
					return
				}
			}
		}()

		require.Truef(t, caught, "User should have received %s event", model.WebsocketEventThreadReadChanged)
	})

	_, resp, err = th.Client.SetThreadUnreadByPostId(context.Background(), th.BasicUser.Id, th.BasicTeam.Id, rpost.Id, rpost.Id)
	require.NoError(t, err)
	CheckOKStatus(t, resp)

	t.Run("Listen for read event 2", func(t *testing.T) {
		var caught bool
		func() {
			for {
				select {
				case ev := <-userWSClient.EventChannel:
					if ev.EventType() == model.WebsocketEventThreadReadChanged {
						caught = true

						data := ev.GetData()
						require.EqualValues(t, rpost.CreateAt-1, data["timestamp"])
						require.EqualValues(t, float64(0), data["previous_unread_replies"])
						require.EqualValues(t, float64(0), data["previous_unread_mentions"])
						require.EqualValues(t, float64(1), data["unread_replies"])
						require.EqualValues(t, float64(1), data["unread_mentions"])
					}
				case <-time.After(2 * time.Second):
					return
				}
			}
		}()

		require.Truef(t, caught, "User should have received %s event", model.WebsocketEventThreadReadChanged)
	})

	// read the thread
	_, resp, err = th.Client.UpdateThreadReadForUser(context.Background(), th.BasicUser.Id, th.BasicTeam.Id, rpost.Id, replyPost.CreateAt+1)
	require.NoError(t, err)
	CheckOKStatus(t, resp)

	t.Run("Listen for thread updated event after create post", func(t *testing.T) {
		testCases := []struct {
			post        *model.Post
			preReplies  int64
			preMentions int64
			replies     int64
			mentions    int64
		}{
			{
				post:        &model.Post{ChannelId: th.BasicChannel.Id, Message: "simple reply", UserId: th.BasicUser2.Id, RootId: rpost.Id},
				preReplies:  0,
				preMentions: 0,
				replies:     1,
				mentions:    0,
			},
			{
				post:        &model.Post{ChannelId: th.BasicChannel.Id, Message: "mention reply 1 @" + th.BasicUser.Username, UserId: th.BasicUser2.Id, RootId: rpost.Id},
				preReplies:  1,
				preMentions: 0,
				replies:     2,
				mentions:    1,
			},
			{
				post:        &model.Post{ChannelId: th.BasicChannel.Id, Message: "mention reply 2 @" + th.BasicUser.Username, UserId: th.BasicUser2.Id, RootId: rpost.Id},
				preReplies:  2,
				preMentions: 1,
				replies:     3,
				mentions:    2,
			},
			{
				// posting as current user will read the thread
				post:        &model.Post{ChannelId: th.BasicChannel.Id, Message: "self reply", UserId: th.BasicUser.Id, RootId: rpost.Id},
				preReplies:  3,
				preMentions: 2,
				replies:     0,
				mentions:    0,
			}, {
				post:        &model.Post{ChannelId: th.BasicChannel.Id, Message: "simple reply", UserId: th.BasicUser2.Id, RootId: rpost.Id},
				preReplies:  0,
				preMentions: 0,
				replies:     1,
				mentions:    0,
			},
			{
				post:        &model.Post{ChannelId: th.BasicChannel.Id, Message: "mention reply 3 @" + th.BasicUser.Username, UserId: th.BasicUser2.Id, RootId: rpost.Id},
				preReplies:  1,
				preMentions: 0,
				replies:     2,
				mentions:    1,
			},
		}

		for _, tc := range testCases {
			// post a reply on the thread
			_, appErr = th.App.CreatePostAsUser(th.Context, tc.post, th.Context.Session().Id, false)
			require.Nil(t, appErr)

			var caught bool
			func() {
				for {
					select {
					case ev := <-userWSClient.EventChannel:
						if ev.EventType() == model.WebsocketEventThreadUpdated {
							caught = true
							data := ev.GetData()
							var thread model.ThreadResponse
							jsonErr := json.Unmarshal([]byte(data["thread"].(string)), &thread)
							require.NoError(t, jsonErr)

							require.Equal(t, tc.preReplies, int64(data["previous_unread_replies"].(float64)))
							require.Equal(t, tc.preMentions, int64(data["previous_unread_mentions"].(float64)))
							require.Equal(t, tc.replies, thread.UnreadReplies)
							require.Equal(t, tc.mentions, thread.UnreadMentions)
						}
					case <-time.After(2 * time.Second):
						return
					}
				}
			}()

			require.Truef(t, caught, "User should have received %s event", model.WebsocketEventThreadUpdated)
		}
	})

	t.Run("Listen for thread updated event after create post when not previously following the thread", func(t *testing.T) {
		rpost2 := &model.Post{ChannelId: th.BasicChannel.Id, UserId: th.BasicUser2.Id, Message: "root post"}

		var appErr *model.AppError
		rpost2, appErr = th.App.CreatePostAsUser(th.Context, rpost2, th.Context.Session().Id, false)
		require.Nil(t, appErr)

		reply1 := &model.Post{ChannelId: th.BasicChannel.Id, UserId: th.BasicUser2.Id, Message: "reply 1", RootId: rpost2.Id}
		reply2 := &model.Post{ChannelId: th.BasicChannel.Id, UserId: th.BasicUser2.Id, Message: "reply 2", RootId: rpost2.Id}
		reply3 := &model.Post{ChannelId: th.BasicChannel.Id, UserId: th.BasicUser2.Id, Message: "mention @" + th.BasicUser.Username, RootId: rpost2.Id}

		_, appErr = th.App.CreatePostAsUser(th.Context, reply1, th.Context.Session().Id, false)
		require.Nil(t, appErr)
		_, appErr = th.App.CreatePostAsUser(th.Context, reply2, th.Context.Session().Id, false)
		require.Nil(t, appErr)
		_, appErr = th.App.CreatePostAsUser(th.Context, reply3, th.Context.Session().Id, false)
		require.Nil(t, appErr)

		count := 0
		func() {
			for {
				select {
				case ev := <-userWSClient.EventChannel:
					if ev.EventType() == model.WebsocketEventThreadUpdated {
						count++
						data := ev.GetData()
						var thread model.ThreadResponse
						jsonErr := json.Unmarshal([]byte(data["thread"].(string)), &thread)
						require.NoError(t, jsonErr)

						require.Equal(t, int64(0), int64(data["previous_unread_replies"].(float64)))
						require.Equal(t, int64(0), int64(data["previous_unread_mentions"].(float64)))
						require.Equal(t, int64(3), thread.UnreadReplies)
						require.Equal(t, int64(1), thread.UnreadMentions)
					}
				case <-time.After(2 * time.Second):
					return
				}
			}
		}()

		require.Equalf(t, 1, count, "User should have received 1 %s event", model.WebsocketEventThreadUpdated)
	})
}

func TestFollowThreads(t *testing.T) {
	th := Setup(t).InitBasic()
	defer th.TearDown()

	th.App.UpdateConfig(func(cfg *model.Config) {
		*cfg.ServiceSettings.ThreadAutoFollow = true
		*cfg.ServiceSettings.CollapsedThreads = model.CollapsedThreadsDefaultOn
	})

	t.Run("1 thread", func(t *testing.T) {
		client := th.Client

		rpost, resp, err := client.CreatePost(context.Background(), &model.Post{ChannelId: th.BasicChannel.Id, Message: "testMsg"})
		require.NoError(t, err)
		CheckCreatedStatus(t, resp)
		_, resp, err = client.CreatePost(context.Background(), &model.Post{ChannelId: th.BasicChannel.Id, Message: "testReply", RootId: rpost.Id})
		require.NoError(t, err)
		CheckCreatedStatus(t, resp)

		defer th.App.Srv().Store().Post().PermanentDeleteByUser(th.Context, th.BasicUser.Id)
		var uss *model.Threads
		uss, _, err = th.Client.GetUserThreads(context.Background(), th.BasicUser.Id, th.BasicTeam.Id, model.GetUserThreadsOpts{
			Deleted: false,
		})
		require.NoError(t, err)
		require.Len(t, uss.Threads, 1)

		resp, err = th.Client.UpdateThreadFollowForUser(context.Background(), th.BasicUser.Id, th.BasicTeam.Id, rpost.Id, false)
		require.NoError(t, err)
		CheckOKStatus(t, resp)

		uss, _, err = th.Client.GetUserThreads(context.Background(), th.BasicUser.Id, th.BasicTeam.Id, model.GetUserThreadsOpts{
			Deleted: false,
		})
		require.NoError(t, err)
		require.Len(t, uss.Threads, 0)

		resp, err = th.Client.UpdateThreadFollowForUser(context.Background(), th.BasicUser.Id, th.BasicTeam.Id, rpost.Id, true)
		require.NoError(t, err)
		CheckOKStatus(t, resp)

		uss, _, err = th.Client.GetUserThreads(context.Background(), th.BasicUser.Id, th.BasicTeam.Id, model.GetUserThreadsOpts{
			Deleted: false,
		})
		require.NoError(t, err)
		require.Len(t, uss.Threads, 1)
		require.GreaterOrEqual(t, uss.Threads[0].LastViewedAt, uss.Threads[0].LastReplyAt)
	})

	t.Run("No permission to channel", func(t *testing.T) {
		// Add user1 to private channel
		_, appErr := th.App.AddUserToChannel(th.Context, th.BasicUser, th.BasicPrivateChannel2, false)
		require.Nil(t, appErr)
		defer th.App.RemoveUserFromChannel(th.Context, th.BasicUser.Id, "", th.BasicPrivateChannel2)

		// create thread in private channel
		rpost, resp, err := th.Client.CreatePost(context.Background(), &model.Post{ChannelId: th.BasicPrivateChannel2.Id, Message: "root post"})
		require.NoError(t, err)
		CheckCreatedStatus(t, resp)
		_, resp, err = th.Client.CreatePost(context.Background(), &model.Post{ChannelId: th.BasicPrivateChannel2.Id, Message: "testReply", RootId: rpost.Id})
		require.NoError(t, err)
		CheckCreatedStatus(t, resp)

		// Try to follow thread as other user who is not in the private channel
		resp, err = th.Client.UpdateThreadFollowForUser(context.Background(), th.BasicUser2.Id, th.BasicTeam.Id, rpost.Id, true)
		require.Error(t, err)
		CheckForbiddenStatus(t, resp)

		// Try to unfollow thread as other user who is not in the private channel
		resp, err = th.Client.UpdateThreadFollowForUser(context.Background(), th.BasicUser2.Id, th.BasicTeam.Id, rpost.Id, false)
		require.Error(t, err)
		CheckForbiddenStatus(t, resp)
	})
}

func checkThreadListReplies(t *testing.T, th *TestHelper, client *model.Client4, userId string, expectedReplies, expectedThreads int, options *model.GetUserThreadsOpts) (*model.Threads, *model.Response) {
	opts := model.GetUserThreadsOpts{}
	if options != nil {
		opts = *options
	}
	u, resp, err := client.GetUserThreads(context.Background(), userId, th.BasicTeam.Id, opts)
	require.NoError(t, err)
	require.Len(t, u.Threads, expectedThreads)

	count := int64(0)
	sum := int64(0)
	for _, thr := range u.Threads {
		if thr.UnreadReplies > 0 {
			count += 1
		}
		sum += thr.UnreadReplies
	}
	require.EqualValues(t, expectedReplies, sum, "expectedReplies don't match")
	require.Equal(t, count, u.TotalUnreadThreads, "TotalUnreadThreads don't match")

	return u, resp
}

func postAndCheck(t *testing.T, client *model.Client4, post *model.Post) (*model.Post, *model.Response) {
	p, resp, err := client.CreatePost(context.Background(), post)
	require.NoError(t, err)
	CheckCreatedStatus(t, resp)
	return p, resp
}

func TestMaintainUnreadRepliesInThread(t *testing.T) {
	th := Setup(t).InitBasic()
	defer th.TearDown()
	th.LinkUserToTeam(th.SystemAdminUser, th.BasicTeam)
	defer th.UnlinkUserFromTeam(th.SystemAdminUser, th.BasicTeam)
	th.AddUserToChannel(th.SystemAdminUser, th.BasicChannel)
	defer th.RemoveUserFromChannel(th.SystemAdminUser, th.BasicChannel)
	th.App.UpdateConfig(func(cfg *model.Config) {
		*cfg.ServiceSettings.ThreadAutoFollow = true
		*cfg.ServiceSettings.CollapsedThreads = model.CollapsedThreadsDefaultOn
	})

	client := th.Client
	defer th.App.Srv().Store().Post().PermanentDeleteByUser(th.Context, th.BasicUser.Id)
	defer th.App.Srv().Store().Post().PermanentDeleteByUser(th.Context, th.SystemAdminUser.Id)

	// create a post by regular user
	rpost, _ := postAndCheck(t, client, &model.Post{ChannelId: th.BasicChannel.Id, Message: "testMsg"})
	// reply with another
	postAndCheck(t, th.SystemAdminClient, &model.Post{ChannelId: th.BasicChannel.Id, Message: "testReply", RootId: rpost.Id})

	// regular user should have one thread with one reply
	checkThreadListReplies(t, th, th.Client, th.BasicUser.Id, 1, 1, nil)

	// add another reply by regular user
	postAndCheck(t, client, &model.Post{ChannelId: th.BasicChannel.Id, Message: "testReply2", RootId: rpost.Id})

	// replying to the thread clears reply count, so it should be 0
	checkThreadListReplies(t, th, th.Client, th.BasicUser.Id, 0, 1, nil)

	// the other user should have 1 reply - the reply from the regular user
	checkThreadListReplies(t, th, th.SystemAdminClient, th.SystemAdminUser.Id, 1, 1, nil)

	// mark all as read for user
	resp, err := th.Client.UpdateThreadsReadForUser(context.Background(), th.BasicUser.Id, th.BasicTeam.Id)
	require.NoError(t, err)
	CheckOKStatus(t, resp)

	// reply count should be 0
	checkThreadListReplies(t, th, th.Client, th.BasicUser.Id, 0, 1, nil)

	// mark other user's read state
	_, resp, err = th.SystemAdminClient.UpdateThreadReadForUser(context.Background(), th.SystemAdminUser.Id, th.BasicTeam.Id, rpost.Id, model.GetMillis())
	require.NoError(t, err)
	CheckOKStatus(t, resp)

	// get unread only, should return nothing
	checkThreadListReplies(t, th, th.SystemAdminClient, th.SystemAdminUser.Id, 0, 0, &model.GetUserThreadsOpts{Unread: true})

	// restore unread to an old date
	_, resp, err = th.SystemAdminClient.UpdateThreadReadForUser(context.Background(), th.SystemAdminUser.Id, th.BasicTeam.Id, rpost.Id, 123)
	require.NoError(t, err)
	CheckOKStatus(t, resp)

	// should have 2 unread replies now
	checkThreadListReplies(t, th, th.SystemAdminClient, th.SystemAdminUser.Id, 2, 1, &model.GetUserThreadsOpts{Unread: true})
}

func TestThreadCounts(t *testing.T) {
	th := Setup(t).InitBasic()
	defer th.TearDown()

	th.App.UpdateConfig(func(cfg *model.Config) {
		*cfg.ServiceSettings.ThreadAutoFollow = true
		*cfg.ServiceSettings.CollapsedThreads = model.CollapsedThreadsDefaultOn
	})

	client := th.Client
	defer th.App.Srv().Store().Post().PermanentDeleteByUser(th.Context, th.BasicUser.Id)
	defer th.App.Srv().Store().Post().PermanentDeleteByUser(th.Context, th.SystemAdminUser.Id)

	// create a post by regular user
	rpost, _ := postAndCheck(t, client, &model.Post{ChannelId: th.BasicChannel.Id, Message: "testMsg"})
	// reply with another
	postAndCheck(t, th.SystemAdminClient, &model.Post{ChannelId: th.BasicChannel.Id, Message: "testReply", RootId: rpost.Id})

	// create another post by regular user
	rpost2, _ := postAndCheck(t, client, &model.Post{ChannelId: th.BasicChannel2.Id, Message: "testMsg1"})
	// reply with another 2 times
	postAndCheck(t, th.SystemAdminClient, &model.Post{ChannelId: th.BasicChannel2.Id, Message: "testReply2", RootId: rpost2.Id})
	postAndCheck(t, th.SystemAdminClient, &model.Post{ChannelId: th.BasicChannel2.Id, Message: "testReply22", RootId: rpost2.Id})

	// regular user should have two threads with 3 replies total
	checkThreadListReplies(t, th, th.Client, th.BasicUser.Id, 3, 2, &model.GetUserThreadsOpts{
		Deleted: false,
	})

	// delete first thread
	th.App.Srv().Store().Post().Delete(th.Context, rpost.Id, model.GetMillis(), th.BasicUser.Id)

	// we should now have 1 thread with 2 replies
	checkThreadListReplies(t, th, th.Client, th.BasicUser.Id, 2, 1, &model.GetUserThreadsOpts{
		Deleted: false,
	})
	// with Deleted we should get the same as before deleting
	checkThreadListReplies(t, th, th.Client, th.BasicUser.Id, 3, 2, &model.GetUserThreadsOpts{
		Deleted: true,
	})
}

func TestSingleThreadGet(t *testing.T) {
	th := Setup(t).InitBasic()
	defer th.TearDown()

	th.App.Srv().SetLicense(model.NewTestLicenseSKU(model.LicenseShortSkuProfessional))

	th.App.UpdateConfig(func(cfg *model.Config) {
		*cfg.ServiceSettings.ThreadAutoFollow = true
		*cfg.ServiceSettings.CollapsedThreads = model.CollapsedThreadsDefaultOn
		*cfg.ServiceSettings.PostPriority = true
	})

	client := th.Client

	t.Run("get single thread", func(t *testing.T) {
		defer th.App.Srv().Store().Post().PermanentDeleteByUser(th.Context, th.BasicUser.Id)
		defer th.App.Srv().Store().Post().PermanentDeleteByUser(th.Context, th.SystemAdminUser.Id)

		// create a post by regular user
		rpost, _ := postAndCheck(t, client, &model.Post{ChannelId: th.BasicChannel.Id, Message: "testMsg"})
		// reply with another
		postAndCheck(t, th.SystemAdminClient, &model.Post{ChannelId: th.BasicChannel.Id, Message: "testReply", RootId: rpost.Id})

		// create another thread to check that we are not returning it by mistake
		rpost2, _ := postAndCheck(t, client, &model.Post{
			ChannelId: th.BasicChannel2.Id,
			Message:   "testMsg2",
			Metadata: &model.PostMetadata{
				Priority: &model.PostPriority{
					Priority: model.NewPointer(model.PostPriorityUrgent),
				},
			},
		})
		postAndCheck(t, th.SystemAdminClient, &model.Post{ChannelId: th.BasicChannel2.Id, Message: "testReply", RootId: rpost2.Id})

		// regular user should have two threads with 3 replies total
		threads, _ := checkThreadListReplies(t, th, th.Client, th.BasicUser.Id, 2, 2, nil)

		tr, _, err := th.Client.GetUserThread(context.Background(), th.BasicUser.Id, th.BasicTeam.Id, threads.Threads[0].PostId, false)
		require.NoError(t, err)
		require.NotNil(t, tr)
		require.Equal(t, threads.Threads[0].PostId, tr.PostId)
		require.Empty(t, tr.Participants[0].Username)

		th.App.UpdateConfig(func(cfg *model.Config) {
			*cfg.ServiceSettings.PostPriority = false
		})

		tr, _, err = th.Client.GetUserThread(context.Background(), th.BasicUser.Id, th.BasicTeam.Id, threads.Threads[0].PostId, true)
		require.NoError(t, err)
		require.NotEmpty(t, tr.Participants[0].Username)
		require.Equal(t, false, tr.IsUrgent)

		th.App.UpdateConfig(func(cfg *model.Config) {
			*cfg.ServiceSettings.PostPriority = true
		})

		tr, _, err = th.Client.GetUserThread(context.Background(), th.BasicUser.Id, th.BasicTeam.Id, threads.Threads[0].PostId, true)
		require.NoError(t, err)
		require.Equal(t, true, tr.IsUrgent)
	})

	t.Run("should error when not a team member", func(t *testing.T) {
		th.UnlinkUserFromTeam(th.BasicUser, th.BasicTeam)
		defer th.LinkUserToTeam(th.BasicUser, th.BasicTeam)

		_, resp, err := th.Client.GetUserThread(context.Background(), th.BasicUser.Id, th.BasicTeam.Id, model.NewId(), false)
		require.Error(t, err)
		CheckForbiddenStatus(t, resp)
	})
}

func TestMaintainUnreadMentionsInThread(t *testing.T) {
	th := Setup(t).InitBasic()
	defer th.TearDown()
	th.LinkUserToTeam(th.SystemAdminUser, th.BasicTeam)
	defer th.UnlinkUserFromTeam(th.SystemAdminUser, th.BasicTeam)
	th.AddUserToChannel(th.SystemAdminUser, th.BasicChannel)
	defer th.RemoveUserFromChannel(th.SystemAdminUser, th.BasicChannel)
	client := th.Client

	th.App.UpdateConfig(func(cfg *model.Config) {
		*cfg.ServiceSettings.ThreadAutoFollow = true
		*cfg.ServiceSettings.CollapsedThreads = model.CollapsedThreadsDefaultOn
	})
	checkThreadList := func(client *model.Client4, userId string, expectedMentions, expectedThreads int) (*model.Threads, *model.Response) {
		uss, resp, err := client.GetUserThreads(context.Background(), userId, th.BasicTeam.Id, model.GetUserThreadsOpts{
			Deleted: false,
		})
		require.NoError(t, err)

		require.Len(t, uss.Threads, expectedThreads)
		sum := int64(0)
		for _, thr := range uss.Threads {
			sum += thr.UnreadMentions
		}
		require.Equal(t, sum, uss.TotalUnreadMentions)
		require.EqualValues(t, expectedMentions, uss.TotalUnreadMentions)

		return uss, resp
	}

	defer th.App.Srv().Store().Post().PermanentDeleteByUser(th.Context, th.BasicUser.Id)
	defer th.App.Srv().Store().Post().PermanentDeleteByUser(th.Context, th.SystemAdminUser.Id)

	// create regular post
	rpost, _ := postAndCheck(t, client, &model.Post{ChannelId: th.BasicChannel.Id, Message: "testMsg"})
	// create reply and mention the original poster and another user
	postAndCheck(t, th.SystemAdminClient, &model.Post{ChannelId: th.BasicChannel.Id, Message: "testReply @" + th.BasicUser.Username + " and @" + th.BasicUser2.Username, RootId: rpost.Id})

	// basic user 1 was mentioned 1 time
	checkThreadList(th.Client, th.BasicUser.Id, 1, 1)
	// basic user 2 was mentioned 1 time
	checkThreadList(th.SystemAdminClient, th.BasicUser2.Id, 1, 1)

	// test self mention, shouldn't increase mention count
	postAndCheck(t, client, &model.Post{ChannelId: th.BasicChannel.Id, Message: "testReply @" + th.BasicUser.Username, RootId: rpost.Id})
	// mention should be 0 after self reply
	checkThreadList(th.Client, th.BasicUser.Id, 0, 1)

	// test DM
	dm := th.CreateDmChannel(th.SystemAdminUser)
	dm_root_post, _ := postAndCheck(t, client, &model.Post{ChannelId: dm.Id, Message: "hi @" + th.SystemAdminUser.Username})

	// no changes
	checkThreadList(th.Client, th.BasicUser.Id, 0, 1)

	// post reply by the same user
	postAndCheck(t, client, &model.Post{ChannelId: dm.Id, Message: "how are you", RootId: dm_root_post.Id})

	// thread created
	checkThreadList(th.Client, th.BasicUser.Id, 0, 2)

	// post two replies by another user, without mentions. mention count should still increase since this is a DM
	postAndCheck(t, th.SystemAdminClient, &model.Post{ChannelId: dm.Id, Message: "msg1", RootId: dm_root_post.Id})
	postAndCheck(t, th.SystemAdminClient, &model.Post{ChannelId: dm.Id, Message: "msg2", RootId: dm_root_post.Id})
	// expect increment by two mentions
	checkThreadList(th.Client, th.BasicUser.Id, 2, 2)
}

func TestReadThreads(t *testing.T) {
	th := Setup(t).InitBasic()
	defer th.TearDown()

	th.App.UpdateConfig(func(cfg *model.Config) {
		*cfg.ServiceSettings.ThreadAutoFollow = true
		*cfg.ServiceSettings.CollapsedThreads = model.CollapsedThreadsDefaultOn
	})
	client := th.Client
	t.Run("all threads", func(t *testing.T) {
		rpost, resp, err := client.CreatePost(context.Background(), &model.Post{ChannelId: th.BasicChannel.Id, Message: "testMsg"})
		require.NoError(t, err)
		CheckCreatedStatus(t, resp)
		_, resp, err = client.CreatePost(context.Background(), &model.Post{ChannelId: th.BasicChannel.Id, Message: "testReply", RootId: rpost.Id})
		require.NoError(t, err)
		CheckCreatedStatus(t, resp)
		defer th.App.Srv().Store().Post().PermanentDeleteByUser(th.Context, th.BasicUser.Id)

		var uss, uss2 *model.Threads
		uss, _, err = th.Client.GetUserThreads(context.Background(), th.BasicUser.Id, th.BasicTeam.Id, model.GetUserThreadsOpts{
			Deleted: false,
		})
		require.NoError(t, err)
		require.Len(t, uss.Threads, 1)

		resp, err = th.Client.UpdateThreadsReadForUser(context.Background(), th.BasicUser.Id, th.BasicTeam.Id)
		require.NoError(t, err)
		CheckOKStatus(t, resp)

		uss2, _, err = th.Client.GetUserThreads(context.Background(), th.BasicUser.Id, th.BasicTeam.Id, model.GetUserThreadsOpts{
			Deleted: false,
		})
		require.NoError(t, err)
		require.Len(t, uss2.Threads, 1)
		require.Greater(t, uss2.Threads[0].LastViewedAt, uss.Threads[0].LastViewedAt)
	})

	t.Run("1 thread by timestamp", func(t *testing.T) {
		defer th.App.Srv().Store().Post().PermanentDeleteByUser(th.Context, th.BasicUser.Id)
		defer th.App.Srv().Store().Post().PermanentDeleteByUser(th.Context, th.SystemAdminUser.Id)

		rpost, _ := postAndCheck(t, client, &model.Post{ChannelId: th.BasicChannel.Id, Message: "testMsgC1"})
		postAndCheck(t, th.SystemAdminClient, &model.Post{ChannelId: th.BasicChannel.Id, Message: "testReplyC1", RootId: rpost.Id})

		rrpost, _ := postAndCheck(t, client, &model.Post{ChannelId: th.BasicChannel2.Id, Message: "testMsgC2"})
		postAndCheck(t, th.SystemAdminClient, &model.Post{ChannelId: th.BasicChannel2.Id, Message: "testReplyC2", RootId: rrpost.Id})

		uss, _ := checkThreadListReplies(t, th, th.Client, th.BasicUser.Id, 2, 2, nil)

		_, resp, err := th.Client.UpdateThreadReadForUser(context.Background(), th.BasicUser.Id, th.BasicTeam.Id, rrpost.Id, model.GetMillis()+10)
		require.NoError(t, err)
		CheckOKStatus(t, resp)

		uss2, _ := checkThreadListReplies(t, th, th.Client, th.BasicUser.Id, 1, 2, nil)
		require.Greater(t, uss2.Threads[0].LastViewedAt, uss.Threads[0].LastViewedAt)

		timestamp := model.GetMillis()
		_, resp, err = th.Client.UpdateThreadReadForUser(context.Background(), th.BasicUser.Id, th.BasicTeam.Id, rrpost.Id, timestamp)
		require.NoError(t, err)
		CheckOKStatus(t, resp)

		uss3, _ := checkThreadListReplies(t, th, th.Client, th.BasicUser.Id, 1, 2, nil)
		require.Equal(t, uss3.Threads[0].LastViewedAt, timestamp)
	})

	t.Run("1 thread by post id", func(t *testing.T) {
		defer th.App.Srv().Store().Post().PermanentDeleteByUser(th.Context, th.BasicUser.Id)
		defer th.App.Srv().Store().Post().PermanentDeleteByUser(th.Context, th.SystemAdminUser.Id)

		rpost, _ := postAndCheck(t, client, &model.Post{ChannelId: th.BasicChannel.Id, Message: "testMsgC1"})
		reply1, _ := postAndCheck(t, th.SystemAdminClient, &model.Post{ChannelId: th.BasicChannel.Id, Message: "testReplyC1", RootId: rpost.Id})
		reply2, _ := postAndCheck(t, th.SystemAdminClient, &model.Post{ChannelId: th.BasicChannel.Id, Message: "testReplyC1", RootId: rpost.Id})
		reply3, _ := postAndCheck(t, th.SystemAdminClient, &model.Post{ChannelId: th.BasicChannel.Id, Message: "testReplyC1", RootId: rpost.Id})

		checkThreadListReplies(t, th, th.Client, th.BasicUser.Id, 3, 1, nil)

		_, resp, err := th.Client.UpdateThreadReadForUser(context.Background(), th.BasicUser.Id, th.BasicTeam.Id, rpost.Id, reply3.CreateAt+1)
		require.NoError(t, err)
		CheckOKStatus(t, resp)

		checkThreadListReplies(t, th, th.Client, th.BasicUser.Id, 0, 1, nil)

		_, resp, err = th.Client.SetThreadUnreadByPostId(context.Background(), th.BasicUser.Id, th.BasicTeam.Id, rpost.Id, reply1.Id)
		require.NoError(t, err)
		CheckOKStatus(t, resp)

		checkThreadListReplies(t, th, th.Client, th.BasicUser.Id, 3, 1, nil)

		_, resp, err = th.Client.SetThreadUnreadByPostId(context.Background(), th.BasicUser.Id, th.BasicTeam.Id, rpost.Id, reply2.Id)
		require.NoError(t, err)
		CheckOKStatus(t, resp)

		checkThreadListReplies(t, th, th.Client, th.BasicUser.Id, 2, 1, nil)

		_, resp, err = th.Client.SetThreadUnreadByPostId(context.Background(), th.BasicUser.Id, th.BasicTeam.Id, rpost.Id, reply3.Id)
		require.NoError(t, err)
		CheckOKStatus(t, resp)

		checkThreadListReplies(t, th, th.Client, th.BasicUser.Id, 1, 1, nil)
	})

	t.Run("should error when not a team member", func(t *testing.T) {
		th.UnlinkUserFromTeam(th.BasicUser, th.BasicTeam)
		defer th.LinkUserToTeam(th.BasicUser, th.BasicTeam)

		_, resp, err := th.Client.UpdateThreadReadForUser(context.Background(), th.BasicUser.Id, th.BasicTeam.Id, model.NewId(), model.GetMillis())
		require.Error(t, err)
		CheckForbiddenStatus(t, resp)

		_, resp, err = th.Client.SetThreadUnreadByPostId(context.Background(), th.BasicUser.Id, th.BasicTeam.Id, model.NewId(), model.NewId())
		require.Error(t, err)
		CheckForbiddenStatus(t, resp)

		resp, err = th.Client.UpdateThreadsReadForUser(context.Background(), th.BasicUser.Id, th.BasicTeam.Id)
		require.Error(t, err)
		CheckForbiddenStatus(t, resp)
	})
}

func TestMarkThreadUnreadMentionCount(t *testing.T) {
	th := Setup(t).InitBasic()
	defer th.TearDown()

	th.App.UpdateConfig(func(cfg *model.Config) {
		*cfg.ServiceSettings.ThreadAutoFollow = true
		*cfg.ServiceSettings.CollapsedThreads = model.CollapsedThreadsDefaultOn
	})
	client := th.Client

	channel := th.BasicChannel
	user := th.BasicUser
	user2 := th.BasicUser2
	appErr := th.App.JoinChannel(th.Context, channel, user.Id)
	require.Nil(t, appErr)
	appErr = th.App.JoinChannel(th.Context, channel, user2.Id)
	require.Nil(t, appErr)

	rpost, _ := postAndCheck(t, client, &model.Post{ChannelId: th.BasicChannel.Id, Message: "testMsg @" + th.BasicUser2.Username})
	reply1, _ := postAndCheck(t, client, &model.Post{ChannelId: th.BasicChannel.Id, Message: "testReply1 @" + th.BasicUser2.Username, RootId: rpost.Id})
	reply2, _ := postAndCheck(t, client, &model.Post{ChannelId: th.BasicChannel.Id, Message: "testReply2", RootId: rpost.Id})

	th.SystemAdminClient.UpdateThreadReadForUser(context.Background(), th.BasicUser2.Id, th.BasicTeam.Id, rpost.Id, model.GetMillis())

	u, _, _ := th.SystemAdminClient.GetUserThreads(context.Background(), th.BasicUser2.Id, th.BasicTeam.Id, model.GetUserThreadsOpts{})
	require.EqualValues(t, 0, u.TotalUnreadMentions)

	th.SystemAdminClient.UpdateThreadReadForUser(context.Background(), th.BasicUser2.Id, th.BasicTeam.Id, rpost.Id, rpost.CreateAt)

	u, _, _ = th.SystemAdminClient.GetUserThreads(context.Background(), th.BasicUser2.Id, th.BasicTeam.Id, model.GetUserThreadsOpts{})
	require.EqualValues(t, 1, u.TotalUnreadMentions)

	th.SystemAdminClient.UpdateThreadReadForUser(context.Background(), th.BasicUser2.Id, th.BasicTeam.Id, rpost.Id, reply1.CreateAt)

	u, _, _ = th.SystemAdminClient.GetUserThreads(context.Background(), th.BasicUser2.Id, th.BasicTeam.Id, model.GetUserThreadsOpts{})
	require.EqualValues(t, 1, u.TotalUnreadMentions)

	th.SystemAdminClient.UpdateThreadReadForUser(context.Background(), th.BasicUser2.Id, th.BasicTeam.Id, rpost.Id, reply2.CreateAt)

	u, _, _ = th.SystemAdminClient.GetUserThreads(context.Background(), th.BasicUser2.Id, th.BasicTeam.Id, model.GetUserThreadsOpts{})
	require.EqualValues(t, 0, u.TotalUnreadMentions)
}

func TestPatchAndUpdateWithProviderAttributes(t *testing.T) {
	t.Run("LDAP user", func(t *testing.T) {
		th := SetupEnterprise(t).InitBasic()
		defer th.TearDown()
		user := th.CreateUserWithAuth(model.UserAuthServiceLdap)
		ldapMock := &mocks.LdapInterface{}
		ldapMock.Mock.On(
			"CheckProviderAttributes",
			mock.AnythingOfType("*request.Context"),
			mock.AnythingOfType("*model.LdapSettings"),
			mock.AnythingOfType("*model.User"),
			mock.AnythingOfType("*model.UserPatch"),
		).Return("")
		th.App.Channels().Ldap = ldapMock
		// CheckProviderAttributes should be called for both Patch and Update
		th.SystemAdminClient.PatchUser(context.Background(), user.Id, &model.UserPatch{})
		ldapMock.AssertNumberOfCalls(t, "CheckProviderAttributes", 1)
		th.SystemAdminClient.UpdateUser(context.Background(), user)
		ldapMock.AssertNumberOfCalls(t, "CheckProviderAttributes", 2)
	})
	t.Run("SAML user", func(t *testing.T) {
		t.Run("with LDAP sync", func(t *testing.T) {
			th := SetupEnterprise(t).InitBasic()
			defer th.TearDown()
			th.SetupLdapConfig()
			th.SetupSamlConfig()
			th.App.UpdateConfig(func(cfg *model.Config) {
				*cfg.SamlSettings.EnableSyncWithLdap = true
			})
			user := th.CreateUserWithAuth(model.UserAuthServiceSaml)
			ldapMock := &mocks.LdapInterface{}
			ldapMock.Mock.On(
				"CheckProviderAttributes", mock.AnythingOfType("*request.Context"), mock.AnythingOfType("*model.LdapSettings"), mock.AnythingOfType("*model.User"), mock.AnythingOfType("*model.UserPatch"),
			).Return("")
			th.App.Channels().Ldap = ldapMock
			th.SystemAdminClient.PatchUser(context.Background(), user.Id, &model.UserPatch{})
			ldapMock.AssertNumberOfCalls(t, "CheckProviderAttributes", 1)
			th.SystemAdminClient.UpdateUser(context.Background(), user)
			ldapMock.AssertNumberOfCalls(t, "CheckProviderAttributes", 2)
		})
		t.Run("without LDAP sync", func(t *testing.T) {
			th := SetupEnterprise(t).InitBasic()
			defer th.TearDown()
			user := th.CreateUserWithAuth(model.UserAuthServiceSaml)
			samlMock := &mocks.SamlInterface{}
			samlMock.Mock.On(
				"CheckProviderAttributes", mock.AnythingOfType("*request.Context"), mock.AnythingOfType("*model.SamlSettings"), mock.AnythingOfType("*model.User"), mock.AnythingOfType("*model.UserPatch"),
			).Return("")
			th.App.Channels().Saml = samlMock
			th.SystemAdminClient.PatchUser(context.Background(), user.Id, &model.UserPatch{})
			samlMock.AssertNumberOfCalls(t, "CheckProviderAttributes", 1)
			th.SystemAdminClient.UpdateUser(context.Background(), user)
			samlMock.AssertNumberOfCalls(t, "CheckProviderAttributes", 2)
		})
	})
	t.Run("OpenID user", func(t *testing.T) {
		th := SetupEnterprise(t).InitBasic()
		defer th.TearDown()
		user := th.CreateUserWithAuth(model.ServiceOpenid)
		// OAUTH users cannot change these fields
		for _, fieldName := range []string{
			"FirstName",
			"LastName",
		} {
			patch := user.ToPatch()
			patch.SetField(fieldName, "something new")
			conflictField := th.App.CheckProviderAttributes(th.Context, user, patch)
			require.NotEqual(t, "", conflictField)
		}
	})
	t.Run("Patch username", func(t *testing.T) {
		th := SetupEnterprise(t).InitBasic()
		defer th.TearDown()
		// For non-email users, the username must be changed through the provider
		for _, authService := range []string{
			model.UserAuthServiceLdap,
			model.UserAuthServiceSaml,
			model.ServiceOpenid,
		} {
			user := th.CreateUserWithAuth(authService)
			patch := &model.UserPatch{Username: model.NewPointer("something new")}
			conflictField := th.App.CheckProviderAttributes(th.Context, user, patch)
			require.NotEqual(t, "", conflictField)
		}
	})
}

func TestSetProfileImageWithProviderAttributes(t *testing.T) {
	data, err := testutils.ReadTestFile("test.png")
	require.NoError(t, err)

	type imageTestCase struct {
		testName      string
		ldapAttrIsSet bool
		shouldPass    bool
	}

	doImageTest := func(t *testing.T, th *TestHelper, user *model.User, testCase imageTestCase) {
		client := th.SystemAdminClient
		t.Run(testCase.testName, func(t *testing.T) {
			th.App.UpdateConfig(func(cfg *model.Config) {
				if testCase.ldapAttrIsSet {
					*cfg.LdapSettings.PictureAttribute = "jpegPhoto"
				} else {
					*cfg.LdapSettings.PictureAttribute = ""
				}
			})
			resp, err2 := client.SetProfileImage(context.Background(), user.Id, data)
			if testCase.shouldPass {
				require.NoError(t, err2)
			} else {
				require.Error(t, err2)
				checkHTTPStatus(t, resp, http.StatusConflict)
			}
		})
	}
	doCleanup := func(t *testing.T, th *TestHelper, user *model.User) {
		info := &model.FileInfo{Path: "users/" + user.Id + "/profile.png"}
		err = th.cleanupTestFile(info)
		require.NoError(t, err)
	}

	t.Run("LDAP user", func(t *testing.T) {
		testCases := []imageTestCase{
			{"profile picture attribute is set", true, false},
			{"profile picture attribute is not set", false, true},
		}
		th := SetupEnterprise(t).InitBasic()
		defer th.TearDown()
		th.SetupLdapConfig()
		user := th.CreateUserWithAuth(model.UserAuthServiceLdap)
		for _, testCase := range testCases {
			doImageTest(t, th, user, testCase)
		}
		doCleanup(t, th, user)
	})

	t.Run("SAML user", func(t *testing.T) {
		th := SetupEnterprise(t).InitBasic()
		defer th.TearDown()
		th.SetupLdapConfig()
		th.SetupSamlConfig()
		user := th.CreateUserWithAuth(model.UserAuthServiceSaml)

		t.Run("with LDAP sync", func(t *testing.T) {
			th.App.UpdateConfig(func(cfg *model.Config) {
				*cfg.SamlSettings.EnableSyncWithLdap = true
			})
			testCases := []imageTestCase{
				{"profile picture attribute is set", true, false},
				{"profile picture attribute is not set", false, true},
			}
			for _, testCase := range testCases {
				doImageTest(t, th, user, testCase)
			}
		})
		t.Run("without LDAP sync", func(t *testing.T) {
			th.App.UpdateConfig(func(cfg *model.Config) {
				*cfg.SamlSettings.EnableSyncWithLdap = false
			})
			testCases := []imageTestCase{
				{"profile picture attribute is set", true, true},
				{"profile picture attribute is not set", false, true},
			}
			for _, testCase := range testCases {
				doImageTest(t, th, user, testCase)
			}
		})
		doCleanup(t, th, user)
	})
}

func TestGetUsersWithInvalidEmails(t *testing.T) {
	th := Setup(t).InitBasic()
	defer th.TearDown()
	client := th.SystemAdminClient

	user := model.User{
		Email:    "ben@invalid.mattermost.com",
		Nickname: "Ben Cooke",
		Password: "hello1",
		Username: GenerateTestUsername(),
		Roles:    model.SystemAdminRoleId + " " + model.SystemUserRoleId,
	}

	_, resp, err := client.CreateUser(context.Background(), &user)
	require.NoError(t, err)
	CheckCreatedStatus(t, resp)

	th.App.UpdateConfig(func(cfg *model.Config) {
		*cfg.TeamSettings.EnableOpenServer = false
		*cfg.TeamSettings.RestrictCreationToDomains = "localhost,simulator.amazonses.com"
	})

	users, _, err := client.GetUsersWithInvalidEmails(context.Background(), 0, 50)
	require.NoError(t, err)
	assert.Len(t, users, 1)

	th.App.UpdateConfig(func(cfg *model.Config) {
		*cfg.TeamSettings.EnableOpenServer = true
	})

	_, resp, err = client.GetUsersWithInvalidEmails(context.Background(), 0, 50)
	require.Error(t, err)
	CheckBadRequestStatus(t, resp)

	th.App.UpdateConfig(func(cfg *model.Config) {
		*cfg.TeamSettings.EnableOpenServer = false
		*cfg.TeamSettings.RestrictCreationToDomains = "localhost,simulator.amazonses.com,invalid.mattermost.com"
	})

	users, _, err = client.GetUsersWithInvalidEmails(context.Background(), 0, 50)
	require.NoError(t, err)
	assert.Len(t, users, 0)

	_, resp, err = th.Client.GetUsersWithInvalidEmails(context.Background(), 0, 50)
	require.Error(t, err)
	CheckForbiddenStatus(t, resp)
}
func TestUserUpdateEvents(t *testing.T) {
	th := Setup(t).InitBasic()
	defer th.TearDown()

	client1 := th.CreateClient()
	th.LoginBasicWithClient(client1)
	WebSocketClient, err := th.CreateWebSocketClientWithClient(client1)
	require.NoError(t, err)
	defer WebSocketClient.Close()
	WebSocketClient.Listen()
	resp := <-WebSocketClient.ResponseChannel
	require.Equal(t, resp.Status, model.StatusOk)

	client2 := th.CreateClient()
	th.LoginBasic2WithClient(client2)
	WebSocketClient2, err := th.CreateWebSocketClientWithClient(client2)
	require.NoError(t, err)
	defer WebSocketClient2.Close()
	WebSocketClient2.Listen()
	resp = <-WebSocketClient2.ResponseChannel
	require.Equal(t, resp.Status, model.StatusOk)

	time.Sleep(1000 * time.Millisecond)

	th.TestForSystemAdminAndLocal(t, func(t *testing.T, client *model.Client4) {
		// trigger user update for onlineUser2
		th.BasicUser.Nickname = "something_else"
		ruser, _, err := client1.UpdateUser(context.Background(), th.BasicUser)
		require.NoError(t, err)
		CheckUserSanitization(t, ruser)

		assertExpectedWebsocketEvent(t, WebSocketClient, model.WebsocketEventUserUpdated, func(event *model.WebSocketEvent) {
			eventUser, ok := event.GetData()["user"].(*model.User)
			require.True(t, ok, "expected user")
			// assert eventUser.Id is same as th.BasicUser.Id
			assert.Equal(t, eventUser.Id, th.BasicUser.Id)
			// assert eventUser.NotifyProps isn't empty
			require.NotEmpty(t, eventUser.NotifyProps, "user event for source user should not be sanitized")
		})
		assertExpectedWebsocketEvent(t, WebSocketClient2, model.WebsocketEventUserUpdated, func(event *model.WebSocketEvent) {
			eventUser, ok := event.GetData()["user"].(*model.User)
			require.True(t, ok, "expected user")
			// assert eventUser.Id is same as th.BasicUser.Id
			assert.Equal(t, eventUser.Id, th.BasicUser.Id)
			// assert eventUser.NotifyProps is an empty map
			require.Empty(t, eventUser.NotifyProps, "user event for non-source users should be sanitized")
		})
	})
}

<<<<<<< HEAD
func TestSetExtraSessionProps(t *testing.T) {
	th := Setup(t).InitBasic()
	defer th.TearDown()

	client := th.CreateClient()
	th.LoginBasicWithClient(client)

	resetSession := func(session *model.Session) {
		session.AddProp(model.SessionPropDeviceNotificationDisabled, "")
		session.AddProp(model.SessionPropMobileVersion, "")
		th.Server.Store().Session().UpdateProps(session)
		th.Server.Platform().AddSessionToCache(session)
	}

	t.Run("No props will return ok and no changes in the session", func(t *testing.T) {
		session, _ := th.App.GetSession(client.AuthToken)
		defer resetSession(session)
		res, err := client.SetExtraSessionProps(context.Background(), map[string]string{})
		updatedSession, _ := th.App.GetSession(client.AuthToken)
		storeSession, _ := th.Server.Store().Session().Get(th.Context, session.Id)
		assert.Equal(t, http.StatusOK, res.StatusCode)
		assert.NoError(t, err)
		assert.Equal(t, session.Props, updatedSession.Props)
		assert.Equal(t, session.Props, storeSession.Props)
	})
	t.Run("Unknown props will be ignored, returning ok and no changes in the session", func(t *testing.T) {
		session, _ := th.App.GetSession(client.AuthToken)
		defer resetSession(session)
		res, err := client.SetExtraSessionProps(context.Background(), map[string]string{"unknownProp": "foo"})
		updatedSession, _ := th.App.GetSession(client.AuthToken)
		storeSession, _ := th.Server.Store().Session().Get(th.Context, session.Id)
		assert.Equal(t, http.StatusOK, res.StatusCode)
		assert.NoError(t, err)
		assert.Equal(t, session.Props, updatedSession.Props)
		assert.Equal(t, session.Props, storeSession.Props)
	})
	t.Run("Invalid disabled notification prop will return an error and no changes in the session", func(t *testing.T) {
		session, _ := th.App.GetSession(client.AuthToken)
		defer resetSession(session)
		res, err := client.SetExtraSessionProps(context.Background(), map[string]string{model.SessionPropDeviceNotificationDisabled: "foo"})
		updatedSession, _ := th.App.GetSession(client.AuthToken)
		storeSession, _ := th.Server.Store().Session().Get(th.Context, session.Id)
		assert.Equal(t, http.StatusBadRequest, res.StatusCode)
		assert.Error(t, err)
		assert.Equal(t, session.Props, updatedSession.Props)
		assert.Equal(t, session.Props, storeSession.Props)
	})
	t.Run("Invalid version will return an error and no changes in the session", func(t *testing.T) {
		session, _ := th.App.GetSession(client.AuthToken)
		defer resetSession(session)
		res, err := client.SetExtraSessionProps(context.Background(), map[string]string{model.SessionPropMobileVersion: "foo"})
		updatedSession, _ := th.App.GetSession(client.AuthToken)
		storeSession, _ := th.Server.Store().Session().Get(th.Context, session.Id)
		assert.Equal(t, http.StatusBadRequest, res.StatusCode)
		assert.Error(t, err)
		assert.Equal(t, session.Props, updatedSession.Props)
		assert.Equal(t, session.Props, storeSession.Props)
	})
	t.Run("Will update props", func(t *testing.T) {
		session, _ := th.App.GetSession(client.AuthToken)
		defer resetSession(session)
		res, err := client.SetExtraSessionProps(context.Background(), map[string]string{model.SessionPropDeviceNotificationDisabled: "true", model.SessionPropMobileVersion: "2.19.0"})
		updatedSession, _ := th.App.GetSession(client.AuthToken)
		storeSession, _ := th.Server.Store().Session().Get(th.Context, session.Id)
		assert.Equal(t, http.StatusOK, res.StatusCode)
		assert.NoError(t, err)
		assert.Equal(t, "true", updatedSession.Props[model.SessionPropDeviceNotificationDisabled])
		assert.Equal(t, "true", storeSession.Props[model.SessionPropDeviceNotificationDisabled])
		assert.Equal(t, "2.19.0", updatedSession.Props[model.SessionPropMobileVersion])
		assert.Equal(t, "2.19.0", storeSession.Props[model.SessionPropMobileVersion])
=======
func TestLoginWithDesktopToken(t *testing.T) {
	th := Setup(t).InitBasic()
	defer th.TearDown()

	t.Run("login SAML User with desktop token", func(t *testing.T) {
		samlUser := th.CreateUserWithAuth(model.UserAuthServiceSaml)

		token, appErr := th.App.GenerateAndSaveDesktopToken(time.Now().Unix(), samlUser)
		assert.Nil(t, appErr)

		user, _, err := th.Client.LoginWithDesktopToken(context.Background(), *token, "")
		require.NoError(t, err)
		assert.Equal(t, samlUser.Id, user.Id)

		sessions, _, err := th.SystemAdminClient.GetSessions(context.Background(), samlUser.Id, "")
		require.NoError(t, err)

		assert.Len(t, sessions, 1)
		assert.Equal(t, "true", sessions[0].Props["isSaml"])
		assert.Equal(t, "false", sessions[0].Props["isOAuthUser"])
	})

	t.Run("login OAuth User with desktop token", func(t *testing.T) {
		gitlabUser := th.CreateUserWithAuth(model.UserAuthServiceGitlab)

		token, appErr := th.App.GenerateAndSaveDesktopToken(time.Now().Unix(), gitlabUser)
		assert.Nil(t, appErr)

		user, _, err := th.Client.LoginWithDesktopToken(context.Background(), *token, "")
		require.NoError(t, err)
		assert.Equal(t, gitlabUser.Id, user.Id)

		sessions, _, err := th.SystemAdminClient.GetSessions(context.Background(), gitlabUser.Id, "")
		require.NoError(t, err)

		assert.Len(t, sessions, 1)
		assert.Equal(t, "false", sessions[0].Props["isSaml"])
		assert.Equal(t, "true", sessions[0].Props["isOAuthUser"])
	})

	t.Run("login email user with desktop token", func(t *testing.T) {
		// Sleep to avoid rate limit error
		time.Sleep(time.Second)
		user := th.CreateUser()

		token, appErr := th.App.GenerateAndSaveDesktopToken(time.Now().Unix(), user)
		assert.Nil(t, appErr)

		_, resp, err := th.Client.LoginWithDesktopToken(context.Background(), *token, "")
		require.Error(t, err)
		CheckUnauthorizedStatus(t, resp)
	})

	t.Run("invalid desktop token on login", func(t *testing.T) {
		user := th.CreateUser()

		_, appErr := th.App.GenerateAndSaveDesktopToken(time.Now().Unix(), user)
		assert.Nil(t, appErr)

		invalidToken := "testinvalidToken"
		token := &invalidToken

		_, _, err := th.Client.LoginWithDesktopToken(context.Background(), *token, "")
		require.Error(t, err)

		sessions, _, err := th.SystemAdminClient.GetSessions(context.Background(), user.Id, "")
		require.NoError(t, err)

		assert.Len(t, sessions, 0)
>>>>>>> 283f59b4
	})
}<|MERGE_RESOLUTION|>--- conflicted
+++ resolved
@@ -7777,7 +7777,78 @@
 	})
 }
 
-<<<<<<< HEAD
+func TestLoginWithDesktopToken(t *testing.T) {
+	th := Setup(t).InitBasic()
+	defer th.TearDown()
+
+	t.Run("login SAML User with desktop token", func(t *testing.T) {
+		samlUser := th.CreateUserWithAuth(model.UserAuthServiceSaml)
+
+		token, appErr := th.App.GenerateAndSaveDesktopToken(time.Now().Unix(), samlUser)
+		assert.Nil(t, appErr)
+
+		user, _, err := th.Client.LoginWithDesktopToken(context.Background(), *token, "")
+		require.NoError(t, err)
+		assert.Equal(t, samlUser.Id, user.Id)
+
+		sessions, _, err := th.SystemAdminClient.GetSessions(context.Background(), samlUser.Id, "")
+		require.NoError(t, err)
+
+		assert.Len(t, sessions, 1)
+		assert.Equal(t, "true", sessions[0].Props["isSaml"])
+		assert.Equal(t, "false", sessions[0].Props["isOAuthUser"])
+	})
+
+	t.Run("login OAuth User with desktop token", func(t *testing.T) {
+		gitlabUser := th.CreateUserWithAuth(model.UserAuthServiceGitlab)
+
+		token, appErr := th.App.GenerateAndSaveDesktopToken(time.Now().Unix(), gitlabUser)
+		assert.Nil(t, appErr)
+
+		user, _, err := th.Client.LoginWithDesktopToken(context.Background(), *token, "")
+		require.NoError(t, err)
+		assert.Equal(t, gitlabUser.Id, user.Id)
+
+		sessions, _, err := th.SystemAdminClient.GetSessions(context.Background(), gitlabUser.Id, "")
+		require.NoError(t, err)
+
+		assert.Len(t, sessions, 1)
+		assert.Equal(t, "false", sessions[0].Props["isSaml"])
+		assert.Equal(t, "true", sessions[0].Props["isOAuthUser"])
+	})
+
+	t.Run("login email user with desktop token", func(t *testing.T) {
+		// Sleep to avoid rate limit error
+		time.Sleep(time.Second)
+		user := th.CreateUser()
+
+		token, appErr := th.App.GenerateAndSaveDesktopToken(time.Now().Unix(), user)
+		assert.Nil(t, appErr)
+
+		_, resp, err := th.Client.LoginWithDesktopToken(context.Background(), *token, "")
+		require.Error(t, err)
+		CheckUnauthorizedStatus(t, resp)
+	})
+
+	t.Run("invalid desktop token on login", func(t *testing.T) {
+		user := th.CreateUser()
+
+		_, appErr := th.App.GenerateAndSaveDesktopToken(time.Now().Unix(), user)
+		assert.Nil(t, appErr)
+
+		invalidToken := "testinvalidToken"
+		token := &invalidToken
+
+		_, _, err := th.Client.LoginWithDesktopToken(context.Background(), *token, "")
+		require.Error(t, err)
+
+		sessions, _, err := th.SystemAdminClient.GetSessions(context.Background(), user.Id, "")
+		require.NoError(t, err)
+
+		assert.Len(t, sessions, 0)
+	})
+}
+
 func TestSetExtraSessionProps(t *testing.T) {
 	th := Setup(t).InitBasic()
 	defer th.TearDown()
@@ -7848,76 +7919,5 @@
 		assert.Equal(t, "true", storeSession.Props[model.SessionPropDeviceNotificationDisabled])
 		assert.Equal(t, "2.19.0", updatedSession.Props[model.SessionPropMobileVersion])
 		assert.Equal(t, "2.19.0", storeSession.Props[model.SessionPropMobileVersion])
-=======
-func TestLoginWithDesktopToken(t *testing.T) {
-	th := Setup(t).InitBasic()
-	defer th.TearDown()
-
-	t.Run("login SAML User with desktop token", func(t *testing.T) {
-		samlUser := th.CreateUserWithAuth(model.UserAuthServiceSaml)
-
-		token, appErr := th.App.GenerateAndSaveDesktopToken(time.Now().Unix(), samlUser)
-		assert.Nil(t, appErr)
-
-		user, _, err := th.Client.LoginWithDesktopToken(context.Background(), *token, "")
-		require.NoError(t, err)
-		assert.Equal(t, samlUser.Id, user.Id)
-
-		sessions, _, err := th.SystemAdminClient.GetSessions(context.Background(), samlUser.Id, "")
-		require.NoError(t, err)
-
-		assert.Len(t, sessions, 1)
-		assert.Equal(t, "true", sessions[0].Props["isSaml"])
-		assert.Equal(t, "false", sessions[0].Props["isOAuthUser"])
-	})
-
-	t.Run("login OAuth User with desktop token", func(t *testing.T) {
-		gitlabUser := th.CreateUserWithAuth(model.UserAuthServiceGitlab)
-
-		token, appErr := th.App.GenerateAndSaveDesktopToken(time.Now().Unix(), gitlabUser)
-		assert.Nil(t, appErr)
-
-		user, _, err := th.Client.LoginWithDesktopToken(context.Background(), *token, "")
-		require.NoError(t, err)
-		assert.Equal(t, gitlabUser.Id, user.Id)
-
-		sessions, _, err := th.SystemAdminClient.GetSessions(context.Background(), gitlabUser.Id, "")
-		require.NoError(t, err)
-
-		assert.Len(t, sessions, 1)
-		assert.Equal(t, "false", sessions[0].Props["isSaml"])
-		assert.Equal(t, "true", sessions[0].Props["isOAuthUser"])
-	})
-
-	t.Run("login email user with desktop token", func(t *testing.T) {
-		// Sleep to avoid rate limit error
-		time.Sleep(time.Second)
-		user := th.CreateUser()
-
-		token, appErr := th.App.GenerateAndSaveDesktopToken(time.Now().Unix(), user)
-		assert.Nil(t, appErr)
-
-		_, resp, err := th.Client.LoginWithDesktopToken(context.Background(), *token, "")
-		require.Error(t, err)
-		CheckUnauthorizedStatus(t, resp)
-	})
-
-	t.Run("invalid desktop token on login", func(t *testing.T) {
-		user := th.CreateUser()
-
-		_, appErr := th.App.GenerateAndSaveDesktopToken(time.Now().Unix(), user)
-		assert.Nil(t, appErr)
-
-		invalidToken := "testinvalidToken"
-		token := &invalidToken
-
-		_, _, err := th.Client.LoginWithDesktopToken(context.Background(), *token, "")
-		require.Error(t, err)
-
-		sessions, _, err := th.SystemAdminClient.GetSessions(context.Background(), user.Id, "")
-		require.NoError(t, err)
-
-		assert.Len(t, sessions, 0)
->>>>>>> 283f59b4
 	})
 }
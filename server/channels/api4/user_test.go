// Copyright (c) 2015-present Mattermost, Inc. All Rights Reserved.
// See LICENSE.txt for license information.

package api4

import (
	"context"
	"encoding/json"
	"fmt"
	"io"
	"net/http"
	"net/url"
	"os"
	"regexp"
	"strings"
	"testing"
	"time"

	"github.com/dgryski/dgoogauth"
	"github.com/stretchr/testify/assert"
	"github.com/stretchr/testify/mock"
	"github.com/stretchr/testify/require"

	"github.com/mattermost/mattermost/server/public/model"
	"github.com/mattermost/mattermost/server/v8/channels/app"
	"github.com/mattermost/mattermost/server/v8/channels/utils/testutils"
	"github.com/mattermost/mattermost/server/v8/einterfaces/mocks"
	"github.com/mattermost/mattermost/server/v8/platform/shared/mail"

	_ "github.com/mattermost/mattermost/server/v8/channels/app/oauthproviders/gitlab"
)

func TestCreateUser(t *testing.T) {
	th := Setup(t)
	defer th.TearDown()

	user := model.User{
		Email:         th.GenerateTestEmail(),
		Nickname:      "Corey Hulen",
		Password:      "hello1",
		Username:      GenerateTestUsername(),
		Roles:         model.SystemAdminRoleId + " " + model.SystemUserRoleId,
		EmailVerified: true,
	}

	ruser, resp, err := th.Client.CreateUser(context.Background(), &user)
	require.NoError(t, err)
	CheckCreatedStatus(t, resp)
	// Creating a user as a regular user with verified flag should not verify the new user.
	require.False(t, ruser.EmailVerified)

	_, _, _ = th.Client.Login(context.Background(), user.Email, user.Password)

	require.Equal(t, user.Nickname, ruser.Nickname, "nickname didn't match")
	require.Equal(t, model.SystemUserRoleId, ruser.Roles, "did not clear roles")

	CheckUserSanitization(t, ruser)

	_, resp, err = th.Client.CreateUser(context.Background(), ruser)
	require.Error(t, err)
	CheckBadRequestStatus(t, resp)

	ruser.Id = ""
	ruser.Username = GenerateTestUsername()
	ruser.Password = "passwd1"
	_, resp, err = th.Client.CreateUser(context.Background(), ruser)
	CheckErrorID(t, err, "app.user.save.email_exists.app_error")
	CheckBadRequestStatus(t, resp)

	ruser.Email = th.GenerateTestEmail()
	ruser.Username = user.Username
	_, resp, err = th.Client.CreateUser(context.Background(), ruser)
	CheckErrorID(t, err, "app.user.save.username_exists.app_error")
	CheckBadRequestStatus(t, resp)

	ruser.Email = ""
	_, resp, err = th.Client.CreateUser(context.Background(), ruser)
	CheckErrorID(t, err, "model.user.is_valid.email.app_error")
	CheckBadRequestStatus(t, resp)

	ruser.Username = "testinvalid+++"
	_, resp, err = th.Client.CreateUser(context.Background(), ruser)
	CheckErrorID(t, err, "model.user.is_valid.username.app_error")
	CheckBadRequestStatus(t, resp)

	th.App.UpdateConfig(func(cfg *model.Config) { *cfg.TeamSettings.EnableOpenServer = false })
	th.App.UpdateConfig(func(cfg *model.Config) { *cfg.TeamSettings.EnableUserCreation = false })

	th.TestForSystemAdminAndLocal(t, func(t *testing.T, client *model.Client4) {
		user2 := &model.User{Email: th.GenerateTestEmail(), Password: "Password1", Username: GenerateTestUsername(), EmailVerified: true}
		ruser2, _, err2 := client.CreateUser(context.Background(), user2)
		require.NoError(t, err2)
		// Creating a user as sysadmin should verify the user with the EmailVerified flag.
		require.True(t, ruser2.EmailVerified)

		r, err2 := client.DoAPIPost(context.Background(), "/users", "garbage")
		require.Error(t, err2, "should have errored")
		assert.Equal(t, http.StatusBadRequest, r.StatusCode)
	})

	th.TestForSystemAdminAndLocal(t, func(t *testing.T, client *model.Client4) {
		email := th.GenerateTestEmail()
		user2 := &model.User{Email: email, Password: "Password1", Username: GenerateTestUsername(), EmailVerified: true}
		_, _, err = client.CreateUser(context.Background(), user2)
		require.NoError(t, err)
		_, appErr := th.App.GetUserByUsername(user2.Username)
		require.Nil(t, appErr)

		user3 := &model.User{Email: fmt.Sprintf(" %s  ", email), Password: "Password1", Username: GenerateTestUsername(), EmailVerified: true}
		_, resp, err = client.CreateUser(context.Background(), user3)
		require.Error(t, err)
		CheckBadRequestStatus(t, resp)
		_, appErr = th.App.GetUserByUsername(user3.Username)
		require.NotNil(t, appErr)
	}, "Should not be able to create two users with the same email but spaces in it")
}

func TestCreateUserAudit(t *testing.T) {
	logFile, err := os.CreateTemp("", "adv.log")
	require.NoError(t, err)
	defer os.Remove(logFile.Name())

	os.Setenv("MM_EXPERIMENTALAUDITSETTINGS_FILEENABLED", "true")
	os.Setenv("MM_EXPERIMENTALAUDITSETTINGS_FILENAME", logFile.Name())
	defer os.Unsetenv("MM_EXPERIMENTALAUDITSETTINGS_FILEENABLED")
	defer os.Unsetenv("MM_EXPERIMENTALAUDITSETTINGS_FILENAME")

	options := []app.Option{app.WithLicense(model.NewTestLicense("advanced_logging"))}
	th := SetupWithServerOptions(t, options)
	defer th.TearDown()

	email := th.GenerateTestEmail()
	password := "this_is_the_password"
	user := model.User{
		Email:    email,
		Password: password,
		Username: GenerateTestUsername(),
	}
	_, resp, err := th.Client.CreateUser(context.Background(), &user)
	require.NoError(t, err)
	CheckCreatedStatus(t, resp)

	// Forcing a flush before attempting to read log's content.
	err = th.Server.Audit.Flush()
	require.NoError(t, err)

	require.NoError(t, logFile.Sync())

	data, err := io.ReadAll(logFile)
	require.NoError(t, err)
	require.NotEmpty(t, data)

	require.Contains(t, string(data), email)
	require.NotContains(t, string(data), password)
}

func TestCreateUserInputFilter(t *testing.T) {
	th := Setup(t)
	defer th.TearDown()

	t.Run("DomainRestriction", func(t *testing.T) {

		enableAPIUserDeletion := th.App.Config().ServiceSettings.EnableAPIUserDeletion
		th.App.UpdateConfig(func(cfg *model.Config) {
			*cfg.TeamSettings.EnableOpenServer = true
			*cfg.TeamSettings.EnableUserCreation = true
			*cfg.TeamSettings.RestrictCreationToDomains = "mattermost.com"
			*cfg.ServiceSettings.EnableAPIUserDeletion = true
		})

		defer th.App.UpdateConfig(func(cfg *model.Config) {
			*cfg.TeamSettings.RestrictCreationToDomains = ""
			*cfg.ServiceSettings.EnableAPIUserDeletion = *enableAPIUserDeletion
		})

		th.TestForSystemAdminAndLocal(t, func(t *testing.T, client *model.Client4) {
			user := &model.User{Email: "foobar+testdomainrestriction@mattermost.com", Password: "Password1", Username: GenerateTestUsername()}
			u, _, err := client.CreateUser(context.Background(), user) // we need the returned created user to use its Id for deletion.
			require.NoError(t, err)
			_, err = client.PermanentDeleteUser(context.Background(), u.Id)
			require.NoError(t, err)
		}, "ValidUser")

		th.TestForSystemAdminAndLocal(t, func(t *testing.T, client *model.Client4) {
			user := &model.User{Email: "foobar+testdomainrestriction@mattermost.org", Password: "Password1", Username: GenerateTestUsername()}
			_, resp, err := client.CreateUser(context.Background(), user)
			require.Error(t, err)
			CheckBadRequestStatus(t, resp)
		}, "InvalidEmail")

		t.Run("ValidAuthServiceFilter", func(t *testing.T) {
			t.Run("SystemAdminClient", func(t *testing.T) {
				user := &model.User{
					Email:       "foobar+testdomainrestriction@mattermost.org",
					Username:    GenerateTestUsername(),
					AuthService: "ldap",
					AuthData:    model.NewString("999099"),
				}
				u, _, err := th.SystemAdminClient.CreateUser(context.Background(), user)
				require.NoError(t, err)
				_, err = th.SystemAdminClient.PermanentDeleteUser(context.Background(), u.Id)
				require.NoError(t, err)
			})
			t.Run("LocalClient", func(t *testing.T) {
				user := &model.User{
					Email:       "foobar+testdomainrestrictionlocalclient@mattermost.org",
					Username:    GenerateTestUsername(),
					AuthService: "ldap",
					AuthData:    model.NewString("999100"),
				}
				u, _, err := th.LocalClient.CreateUser(context.Background(), user)
				require.NoError(t, err)
				_, err = th.LocalClient.PermanentDeleteUser(context.Background(), u.Id)
				require.NoError(t, err)
			})
		})

		th.TestForSystemAdminAndLocal(t, func(t *testing.T, client *model.Client4) {
			user := &model.User{Email: "foobar+testdomainrestriction@mattermost.org", Password: "Password1", Username: GenerateTestUsername(), AuthService: "ldap"}
			_, resp, err := th.Client.CreateUser(context.Background(), user)
			require.Error(t, err)
			CheckBadRequestStatus(t, resp)
		}, "InvalidAuthServiceFilter")
	})

	t.Run("Roles", func(t *testing.T) {
		th.App.UpdateConfig(func(cfg *model.Config) {
			*cfg.TeamSettings.EnableOpenServer = true
			*cfg.TeamSettings.EnableUserCreation = true
			*cfg.TeamSettings.RestrictCreationToDomains = ""
			*cfg.ServiceSettings.EnableAPIUserDeletion = true
		})

		th.TestForSystemAdminAndLocal(t, func(t *testing.T, client *model.Client4) {
			emailAddr := "foobar+testinvalidrole@mattermost.com"
			user := &model.User{Email: emailAddr, Password: "Password1", Username: GenerateTestUsername(), Roles: "system_user system_admin"}
			_, _, err := client.CreateUser(context.Background(), user)
			require.NoError(t, err)
			ruser, appErr := th.App.GetUserByEmail(emailAddr)
			require.Nil(t, appErr)
			assert.NotEqual(t, ruser.Roles, "system_user system_admin")
			_, err = client.PermanentDeleteUser(context.Background(), ruser.Id)
			require.NoError(t, err)
		}, "InvalidRole")
	})

	th.TestForSystemAdminAndLocal(t, func(t *testing.T, client *model.Client4) {
		th.App.UpdateConfig(func(cfg *model.Config) {
			*cfg.TeamSettings.EnableOpenServer = true
			*cfg.TeamSettings.EnableUserCreation = true
		})
		user := &model.User{Id: "AAAAAAAAAAAAAAAAAAAAAAAAAA", Email: "foobar+testinvalidid@mattermost.com", Password: "Password1", Username: GenerateTestUsername(), Roles: "system_user system_admin"}
		_, resp, err := client.CreateUser(context.Background(), user)
		require.Error(t, err)
		CheckBadRequestStatus(t, resp)
	}, "InvalidId")
}

func TestCreateUserWithToken(t *testing.T) {
	th := Setup(t).InitBasic()
	defer th.TearDown()

	t.Run("CreateWithTokenHappyPath", func(t *testing.T) {
		user := model.User{Email: th.GenerateTestEmail(), Nickname: "Corey Hulen", Password: "hello1", Username: GenerateTestUsername(), Roles: model.SystemAdminRoleId + " " + model.SystemUserRoleId}
		token := model.NewToken(
			app.TokenTypeTeamInvitation,
			model.MapToJSON(map[string]string{"teamId": th.BasicTeam.Id, "email": user.Email}),
		)
		require.NoError(t, th.App.Srv().Store().Token().Save(token))

		ruser, resp, err := th.Client.CreateUserWithToken(context.Background(), &user, token.Token)
		require.NoError(t, err)
		CheckCreatedStatus(t, resp)

		th.Client.Login(context.Background(), user.Email, user.Password)
		require.Equal(t, user.Nickname, ruser.Nickname)
		require.Equal(t, model.SystemUserRoleId, ruser.Roles, "should clear roles")
		CheckUserSanitization(t, ruser)
		_, err = th.App.Srv().Store().Token().GetByToken(token.Token)
		require.Error(t, err, "The token must be deleted after being used")

		teams, appErr := th.App.GetTeamsForUser(ruser.Id)
		require.Nil(t, appErr)
		require.NotEmpty(t, teams, "The user must have teams")
		require.Equal(t, th.BasicTeam.Id, teams[0].Id, "The user joined team must be the team provided.")
	})

	th.TestForSystemAdminAndLocal(t, func(t *testing.T, client *model.Client4) {
		user := model.User{Email: th.GenerateTestEmail(), Nickname: "Corey Hulen", Password: "hello1", Username: GenerateTestUsername(), Roles: model.SystemAdminRoleId + " " + model.SystemUserRoleId}
		token := model.NewToken(
			app.TokenTypeTeamInvitation,
			model.MapToJSON(map[string]string{"teamId": th.BasicTeam.Id, "email": user.Email}),
		)
		require.NoError(t, th.App.Srv().Store().Token().Save(token))

		ruser, resp, err := client.CreateUserWithToken(context.Background(), &user, token.Token)
		require.NoError(t, err)
		CheckCreatedStatus(t, resp)

		th.Client.Login(context.Background(), user.Email, user.Password)
		require.Equal(t, user.Nickname, ruser.Nickname)
		require.Equal(t, model.SystemUserRoleId, ruser.Roles, "should clear roles")
		CheckUserSanitization(t, ruser)
		_, err = th.App.Srv().Store().Token().GetByToken(token.Token)
		require.Error(t, err, "The token must be deleted after being used")

		teams, appErr := th.App.GetTeamsForUser(ruser.Id)
		require.Nil(t, appErr)
		require.NotEmpty(t, teams, "The user must have teams")
		require.Equal(t, th.BasicTeam.Id, teams[0].Id, "The user joined team must be the team provided.")
	}, "CreateWithTokenHappyPath")

	t.Run("NoToken", func(t *testing.T) {
		user := model.User{Email: th.GenerateTestEmail(), Nickname: "Corey Hulen", Password: "hello1", Username: GenerateTestUsername(), Roles: model.SystemAdminRoleId + " " + model.SystemUserRoleId}
		token := model.NewToken(
			app.TokenTypeTeamInvitation,
			model.MapToJSON(map[string]string{"teamId": th.BasicTeam.Id, "email": user.Email}),
		)
		require.NoError(t, th.App.Srv().Store().Token().Save(token))
		defer th.App.DeleteToken(token)

		_, _, err := th.Client.CreateUserWithToken(context.Background(), &user, "")
		require.Error(t, err)
		CheckErrorID(t, err, "api.user.create_user.missing_token.app_error")
	})

	t.Run("TokenExpired", func(t *testing.T) {
		user := model.User{Email: th.GenerateTestEmail(), Nickname: "Corey Hulen", Password: "hello1", Username: GenerateTestUsername(), Roles: model.SystemAdminRoleId + " " + model.SystemUserRoleId}
		timeNow := time.Now()
		past49Hours := timeNow.Add(-49*time.Hour).UnixNano() / int64(time.Millisecond)
		token := model.NewToken(
			app.TokenTypeTeamInvitation,
			model.MapToJSON(map[string]string{"teamId": th.BasicTeam.Id, "email": user.Email}),
		)
		token.CreateAt = past49Hours
		require.NoError(t, th.App.Srv().Store().Token().Save(token))
		defer th.App.DeleteToken(token)

		_, resp, err := th.Client.CreateUserWithToken(context.Background(), &user, token.Token)
		require.Error(t, err)
		CheckBadRequestStatus(t, resp)
		CheckErrorID(t, err, "api.user.create_user.signup_link_expired.app_error")
	})

	t.Run("WrongToken", func(t *testing.T) {
		user := model.User{Email: th.GenerateTestEmail(), Nickname: "Corey Hulen", Password: "hello1", Username: GenerateTestUsername(), Roles: model.SystemAdminRoleId + " " + model.SystemUserRoleId}

		_, resp, err := th.Client.CreateUserWithToken(context.Background(), &user, "wrong")
		require.Error(t, err)
		CheckNotFoundStatus(t, resp)
		CheckErrorID(t, err, "api.user.create_user.signup_link_invalid.app_error")
	})

	t.Run("EnableUserCreationDisable", func(t *testing.T) {

		enableUserCreation := th.App.Config().TeamSettings.EnableUserCreation
		defer func() {
			th.App.UpdateConfig(func(cfg *model.Config) { cfg.TeamSettings.EnableUserCreation = enableUserCreation })
		}()

		user := model.User{Email: th.GenerateTestEmail(), Nickname: "Corey Hulen", Password: "hello1", Username: GenerateTestUsername(), Roles: model.SystemAdminRoleId + " " + model.SystemUserRoleId}

		token := model.NewToken(
			app.TokenTypeTeamInvitation,
			model.MapToJSON(map[string]string{"teamId": th.BasicTeam.Id, "email": user.Email}),
		)
		require.NoError(t, th.App.Srv().Store().Token().Save(token))
		defer th.App.DeleteToken(token)

		th.App.UpdateConfig(func(cfg *model.Config) { *cfg.TeamSettings.EnableUserCreation = false })

		_, resp, err := th.Client.CreateUserWithToken(context.Background(), &user, token.Token)
		require.Error(t, err)
		CheckNotImplementedStatus(t, resp)
		CheckErrorID(t, err, "api.user.create_user.signup_email_disabled.app_error")

	})
	th.TestForSystemAdminAndLocal(t, func(t *testing.T, client *model.Client4) {
		enableUserCreation := th.App.Config().TeamSettings.EnableUserCreation
		defer th.App.UpdateConfig(func(cfg *model.Config) { cfg.TeamSettings.EnableUserCreation = enableUserCreation })

		user := model.User{Email: th.GenerateTestEmail(), Nickname: "Corey Hulen", Password: "hello1", Username: GenerateTestUsername(), Roles: model.SystemAdminRoleId + " " + model.SystemUserRoleId}

		token := model.NewToken(
			app.TokenTypeTeamInvitation,
			model.MapToJSON(map[string]string{"teamId": th.BasicTeam.Id, "email": user.Email}),
		)
		require.NoError(t, th.App.Srv().Store().Token().Save(token))
		defer th.App.DeleteToken(token)

		th.App.UpdateConfig(func(cfg *model.Config) { *cfg.TeamSettings.EnableUserCreation = false })

		_, resp, err := client.CreateUserWithToken(context.Background(), &user, token.Token)
		require.Error(t, err)
		CheckNotImplementedStatus(t, resp)
		CheckErrorID(t, err, "api.user.create_user.signup_email_disabled.app_error")
	}, "EnableUserCreationDisable")

	t.Run("EnableOpenServerDisable", func(t *testing.T) {
		user := model.User{Email: th.GenerateTestEmail(), Nickname: "Corey Hulen", Password: "hello1", Username: GenerateTestUsername(), Roles: model.SystemAdminRoleId + " " + model.SystemUserRoleId}

		token := model.NewToken(
			app.TokenTypeTeamInvitation,
			model.MapToJSON(map[string]string{"teamId": th.BasicTeam.Id, "email": user.Email}),
		)
		require.NoError(t, th.App.Srv().Store().Token().Save(token))

		enableOpenServer := th.App.Config().TeamSettings.EnableOpenServer
		defer func() {
			th.App.UpdateConfig(func(cfg *model.Config) { cfg.TeamSettings.EnableOpenServer = enableOpenServer })
		}()

		th.App.UpdateConfig(func(cfg *model.Config) { *cfg.TeamSettings.EnableOpenServer = false })

		ruser, resp, err := th.Client.CreateUserWithToken(context.Background(), &user, token.Token)
		require.NoError(t, err)
		CheckCreatedStatus(t, resp)

		th.Client.Login(context.Background(), user.Email, user.Password)
		require.Equal(t, user.Nickname, ruser.Nickname)
		require.Equal(t, model.SystemUserRoleId, ruser.Roles, "should clear roles")
		CheckUserSanitization(t, ruser)
		_, err = th.App.Srv().Store().Token().GetByToken(token.Token)
		require.Error(t, err, "The token must be deleted after be used")
	})

	t.Run("Validate inviter user has permissions on channels he is inviting", func(t *testing.T) {
		user := model.User{Email: th.GenerateTestEmail(), Nickname: "Corey Hulen", Password: "hello1", Username: GenerateTestUsername(), Roles: model.SystemUserRoleId}
		channelIdWithoutPermissions := th.BasicPrivateChannel2.Id
		channelIds := th.BasicChannel.Id + " " + channelIdWithoutPermissions
		token := model.NewToken(
			app.TokenTypeTeamInvitation,
			model.MapToJSON(map[string]string{"teamId": th.BasicTeam.Id, "email": user.Email, "senderId": th.BasicUser.Id, "channels": channelIds}),
		)
		require.NoError(t, th.App.Srv().Store().Token().Save(token))

		ruser, resp, err := th.Client.CreateUserWithToken(context.Background(), &user, token.Token)
		require.NoError(t, err)
		CheckCreatedStatus(t, resp)

		th.Client.Login(context.Background(), user.Email, user.Password)
		require.Equal(t, user.Nickname, ruser.Nickname)
		require.Equal(t, model.SystemUserRoleId, ruser.Roles, "should clear roles")
		CheckUserSanitization(t, ruser)
		_, err = th.App.Srv().Store().Token().GetByToken(token.Token)
		require.Error(t, err, "The token must be deleted after being used")

		teams, appErr := th.App.GetTeamsForUser(ruser.Id)
		require.Nil(t, appErr)
		require.NotEmpty(t, teams, "The user must have teams")
		require.Equal(t, th.BasicTeam.Id, teams[0].Id, "The user joined team must be the team provided.")

		// Now we get all the channels for the just created user
		channelList, cErr := th.App.GetChannelsForTeamForUser(th.Context, th.BasicTeam.Id, ruser.Id, &model.ChannelSearchOpts{
			IncludeDeleted: false,
			LastDeleteAt:   0,
		})
		require.Nil(t, cErr)

		// basicUser has no permissions on BasicPrivateChannel2 so the new invited user should be able to only access
		// one channel from the two he was invited (plus the two default channels)
		require.Len(t, channelList, 3)
	})

	t.Run("Validate inviterUser permissions on channels he is inviting, when inviting guests", func(t *testing.T) {
		user := model.User{Email: th.GenerateTestEmail(), Nickname: "Guest User", Password: "hello1", Username: GenerateTestUsername(), Roles: model.SystemUserRoleId}
		channelIdWithoutPermissions := th.BasicPrivateChannel2.Id
		channelIds := th.BasicChannel.Id + " " + channelIdWithoutPermissions
		token := model.NewToken(
			app.TokenTypeTeamInvitation,
			model.MapToJSON(map[string]string{"guest": "true", "teamId": th.BasicTeam.Id, "email": user.Email, "senderId": th.BasicUser.Id, "channels": channelIds}),
		)
		require.NoError(t, th.App.Srv().Store().Token().Save(token))

		ruser, resp, err := th.Client.CreateUserWithToken(context.Background(), &user, token.Token)
		require.NoError(t, err)
		CheckCreatedStatus(t, resp)

		th.Client.Login(context.Background(), user.Email, user.Password)
		require.Equal(t, user.Nickname, ruser.Nickname)
		require.Equal(t, model.SystemUserRoleId, ruser.Roles, "should clear roles")
		CheckUserSanitization(t, ruser)
		_, err = th.App.Srv().Store().Token().GetByToken(token.Token)
		require.Error(t, err, "The token must be deleted after being used")

		teams, appErr := th.App.GetTeamsForUser(ruser.Id)
		require.Nil(t, appErr)
		require.NotEmpty(t, teams, "The guest must have teams")
		require.Equal(t, th.BasicTeam.Id, teams[0].Id, "The guest joined team must be the team provided.")

		// Now we get all the channels for the just created guest
		channelList, cErr := th.App.GetChannelsForTeamForUser(th.Context, th.BasicTeam.Id, ruser.Id, &model.ChannelSearchOpts{
			IncludeDeleted: false,
			LastDeleteAt:   0,
		})
		require.Nil(t, cErr)

		// basicUser has no permissions on BasicPrivateChannel2 so the new invited guest should be able to only access
		// one channel from the two he was invited (plus the two default channels)
		require.Len(t, channelList, 3)
	})
}

func TestCreateUserWebSocketEvent(t *testing.T) {
	th := Setup(t).InitBasic()
	defer th.TearDown()

	t.Run("guest should not received new_user event but user should", func(t *testing.T) {
		th.App.Srv().SetLicense(model.NewTestLicense("guests"))
		th.App.UpdateConfig(func(cfg *model.Config) { *cfg.GuestAccountsSettings.Enable = true })
		th.App.UpdateConfig(func(cfg *model.Config) { *cfg.GuestAccountsSettings.AllowEmailAccounts = true })

		id := model.NewId()
		guestPassword := "Pa$$word11"
		guest := &model.User{
			Email:         "success+" + id + "@simulator.amazonses.com",
			Username:      "un_" + id,
			Nickname:      "nn_" + id,
			Password:      guestPassword,
			EmailVerified: true,
		}

		guest, errr := th.App.CreateGuest(th.Context, guest)
		require.Nil(t, errr)

		_, _, errr = th.App.AddUserToTeam(th.Context, th.BasicTeam.Id, guest.Id, "")
		require.Nil(t, errr)

		_, errr = th.App.AddUserToChannel(th.Context, guest, th.BasicChannel, false)
		require.Nil(t, errr)

		guestClient := th.CreateClient()

		_, _, err := guestClient.Login(context.Background(), guest.Email, guestPassword)
		require.NoError(t, err)

		guestWSClient, err := th.CreateWebSocketClientWithClient(guestClient)
		require.NoError(t, err)
		defer guestWSClient.Close()
		guestWSClient.Listen()

		userWSClient, err := th.CreateWebSocketClient()
		require.NoError(t, err)
		defer userWSClient.Close()
		userWSClient.Listen()

		user := model.User{Email: th.GenerateTestEmail(), Nickname: "Corey Hulen", Password: "hello1", Username: GenerateTestUsername(), Roles: model.SystemAdminRoleId + " " + model.SystemUserRoleId}

		inviteId := th.BasicTeam.InviteId

		_, resp, err := th.Client.CreateUserWithInviteId(context.Background(), &user, inviteId)
		require.NoError(t, err)
		CheckCreatedStatus(t, resp)

		var userHasReceived bool
		var guestHasReceived bool

		func() {
			for {
				select {
				case ev := <-userWSClient.EventChannel:
					if ev.EventType() == model.WebsocketEventNewUser {
						userHasReceived = true
					}
				case ev := <-guestWSClient.EventChannel:
					if ev.EventType() == model.WebsocketEventNewUser {
						guestHasReceived = true
					}
				case <-time.After(2 * time.Second):
					return
				}
			}
		}()

		require.Truef(t, userHasReceived, "User should have received %s event", model.WebsocketEventNewUser)
		require.Falsef(t, guestHasReceived, "Guest should not have received %s event", model.WebsocketEventNewUser)
	})
}

func TestCreateUserWithInviteId(t *testing.T) {
	th := Setup(t).InitBasic()
	defer th.TearDown()

	t.Run("CreateWithInviteIdHappyPath", func(t *testing.T) {
		user := model.User{Email: th.GenerateTestEmail(), Nickname: "Corey Hulen", Password: "hello1", Username: GenerateTestUsername(), Roles: model.SystemAdminRoleId + " " + model.SystemUserRoleId}

		inviteId := th.BasicTeam.InviteId

		ruser, resp, err := th.Client.CreateUserWithInviteId(context.Background(), &user, inviteId)
		require.NoError(t, err)
		CheckCreatedStatus(t, resp)

		th.Client.Login(context.Background(), user.Email, user.Password)
		require.Equal(t, user.Nickname, ruser.Nickname)
		require.Equal(t, model.SystemUserRoleId, ruser.Roles, "should clear roles")
		CheckUserSanitization(t, ruser)
	})
	th.TestForSystemAdminAndLocal(t, func(t *testing.T, client *model.Client4) {
		user := model.User{Email: th.GenerateTestEmail(), Nickname: "Corey Hulen", Password: "hello1", Username: GenerateTestUsername(), Roles: model.SystemAdminRoleId + " " + model.SystemUserRoleId}

		inviteId := th.BasicTeam.InviteId

		ruser, resp, err := client.CreateUserWithInviteId(context.Background(), &user, inviteId)
		require.NoError(t, err)
		CheckCreatedStatus(t, resp)

		th.Client.Login(context.Background(), user.Email, user.Password)
		require.Equal(t, user.Nickname, ruser.Nickname)
		require.Equal(t, model.SystemUserRoleId, ruser.Roles, "should clear roles")
		CheckUserSanitization(t, ruser)
	}, "CreateWithInviteIdHappyPath")

	t.Run("GroupConstrainedTeam", func(t *testing.T) {
		user := model.User{Email: th.GenerateTestEmail(), Nickname: "", Password: "hello1", Username: GenerateTestUsername(), Roles: model.SystemAdminRoleId + " " + model.SystemUserRoleId}

		th.BasicTeam.GroupConstrained = model.NewBool(true)
		team, appErr := th.App.UpdateTeam(th.BasicTeam)
		require.Nil(t, appErr)

		defer func() {
			th.BasicTeam.GroupConstrained = model.NewBool(false)
			_, appErr = th.App.UpdateTeam(th.BasicTeam)
			require.Nil(t, appErr)
		}()

		inviteID := team.InviteId

		_, _, err := th.Client.CreateUserWithInviteId(context.Background(), &user, inviteID)
		CheckErrorID(t, err, "app.team.invite_id.group_constrained.error")
	})

	th.TestForSystemAdminAndLocal(t, func(t *testing.T, client *model.Client4) {
		user := model.User{Email: th.GenerateTestEmail(), Nickname: "", Password: "hello1", Username: GenerateTestUsername(), Roles: model.SystemAdminRoleId + " " + model.SystemUserRoleId}

		th.BasicTeam.GroupConstrained = model.NewBool(true)
		team, appErr := th.App.UpdateTeam(th.BasicTeam)
		require.Nil(t, appErr)

		defer func() {
			th.BasicTeam.GroupConstrained = model.NewBool(false)
			_, appErr = th.App.UpdateTeam(th.BasicTeam)
			require.Nil(t, appErr)
		}()

		inviteID := team.InviteId

		_, _, err := client.CreateUserWithInviteId(context.Background(), &user, inviteID)
		CheckErrorID(t, err, "app.team.invite_id.group_constrained.error")
	}, "GroupConstrainedTeam")

	t.Run("WrongInviteId", func(t *testing.T) {
		user := model.User{Email: th.GenerateTestEmail(), Nickname: "Corey Hulen", Password: "hello1", Username: GenerateTestUsername(), Roles: model.SystemAdminRoleId + " " + model.SystemUserRoleId}

		inviteId := model.NewId()

		_, resp, err := th.Client.CreateUserWithInviteId(context.Background(), &user, inviteId)
		require.Error(t, err)
		CheckNotFoundStatus(t, resp)
		CheckErrorID(t, err, "app.team.get_by_invite_id.finding.app_error")
	})

	t.Run("NoInviteId", func(t *testing.T) {
		user := model.User{Email: th.GenerateTestEmail(), Nickname: "Corey Hulen", Password: "hello1", Username: GenerateTestUsername(), Roles: model.SystemAdminRoleId + " " + model.SystemUserRoleId}

		_, _, err := th.Client.CreateUserWithInviteId(context.Background(), &user, "")
		require.Error(t, err)
		CheckErrorID(t, err, "api.user.create_user.missing_invite_id.app_error")
	})

	t.Run("ExpiredInviteId", func(t *testing.T) {
		user := model.User{Email: th.GenerateTestEmail(), Nickname: "Corey Hulen", Password: "hello1", Username: GenerateTestUsername(), Roles: model.SystemAdminRoleId + " " + model.SystemUserRoleId}

		inviteId := th.BasicTeam.InviteId

		_, _, err := th.SystemAdminClient.RegenerateTeamInviteId(context.Background(), th.BasicTeam.Id)
		require.NoError(t, err)

		_, resp, err := th.Client.CreateUserWithInviteId(context.Background(), &user, inviteId)
		require.Error(t, err)
		CheckNotFoundStatus(t, resp)
		CheckErrorID(t, err, "app.team.get_by_invite_id.finding.app_error")
	})

	t.Run("EnableUserCreationDisable", func(t *testing.T) {
		user := model.User{Email: th.GenerateTestEmail(), Nickname: "Corey Hulen", Password: "hello1", Username: GenerateTestUsername(), Roles: model.SystemAdminRoleId + " " + model.SystemUserRoleId}

		enableUserCreation := th.App.Config().TeamSettings.EnableUserCreation
		defer func() {
			th.App.UpdateConfig(func(cfg *model.Config) { cfg.TeamSettings.EnableUserCreation = enableUserCreation })
		}()

		th.App.UpdateConfig(func(cfg *model.Config) { *cfg.TeamSettings.EnableUserCreation = false })

		inviteId := th.BasicTeam.InviteId

		_, resp, err := th.Client.CreateUserWithInviteId(context.Background(), &user, inviteId)
		require.Error(t, err)
		CheckNotImplementedStatus(t, resp)
		CheckErrorID(t, err, "api.user.create_user.signup_email_disabled.app_error")
	})
	th.TestForSystemAdminAndLocal(t, func(t *testing.T, client *model.Client4) {
		user := model.User{Email: th.GenerateTestEmail(), Nickname: "Corey Hulen", Password: "hello1", Username: GenerateTestUsername(), Roles: model.SystemAdminRoleId + " " + model.SystemUserRoleId}

		enableUserCreation := th.App.Config().TeamSettings.EnableUserCreation
		defer th.App.UpdateConfig(func(cfg *model.Config) { cfg.TeamSettings.EnableUserCreation = enableUserCreation })

		th.App.UpdateConfig(func(cfg *model.Config) { *cfg.TeamSettings.EnableUserCreation = false })

		inviteId := th.BasicTeam.InviteId
		_, resp, err := client.CreateUserWithInviteId(context.Background(), &user, inviteId)
		require.Error(t, err)
		CheckNotImplementedStatus(t, resp)
		CheckErrorID(t, err, "api.user.create_user.signup_email_disabled.app_error")
	}, "EnableUserCreationDisable")

	t.Run("EnableOpenServerDisable", func(t *testing.T) {
		user := model.User{Email: th.GenerateTestEmail(), Nickname: "Corey Hulen", Password: "hello1", Username: GenerateTestUsername(), Roles: model.SystemAdminRoleId + " " + model.SystemUserRoleId}

		enableOpenServer := th.App.Config().TeamSettings.EnableOpenServer
		defer func() {
			th.App.UpdateConfig(func(cfg *model.Config) { cfg.TeamSettings.EnableOpenServer = enableOpenServer })
		}()

		th.App.UpdateConfig(func(cfg *model.Config) { *cfg.TeamSettings.EnableOpenServer = false })

		team, _, err := th.SystemAdminClient.RegenerateTeamInviteId(context.Background(), th.BasicTeam.Id)
		assert.NoError(t, err)
		inviteId := team.InviteId

		ruser, resp, err := th.Client.CreateUserWithInviteId(context.Background(), &user, inviteId)
		require.NoError(t, err)
		CheckCreatedStatus(t, resp)

		th.Client.Login(context.Background(), user.Email, user.Password)
		require.Equal(t, user.Nickname, ruser.Nickname)
		require.Equal(t, model.SystemUserRoleId, ruser.Roles, "should clear roles")
		CheckUserSanitization(t, ruser)
	})
}

func TestGetMe(t *testing.T) {
	th := Setup(t).InitBasic()
	defer th.TearDown()

	ruser, _, err := th.Client.GetMe(context.Background(), "")
	require.NoError(t, err)

	require.Equal(t, th.BasicUser.Id, ruser.Id)

	th.Client.Logout(context.Background())
	_, resp, err := th.Client.GetMe(context.Background(), "")
	require.Error(t, err)
	CheckUnauthorizedStatus(t, resp)
}

func TestGetUser(t *testing.T) {
	th := Setup(t)
	defer th.TearDown()

	user := th.CreateUser()
	user.Props = map[string]string{"testpropkey": "testpropvalue"}

	th.App.UpdateUser(th.Context, user, false)

	th.TestForAllClients(t, func(t *testing.T, client *model.Client4) {
		ruser, resp, err := client.GetUser(context.Background(), user.Id, "")
		require.NoError(t, err)
		CheckUserSanitization(t, ruser)

		require.Equal(t, user.Email, ruser.Email)

		assert.NotNil(t, ruser.Props)
		assert.Equal(t, ruser.Props["testpropkey"], "testpropvalue")
		require.False(t, ruser.IsBot)

		ruser, resp, _ = client.GetUser(context.Background(), user.Id, resp.Etag)
		CheckEtag(t, ruser, resp)

		_, resp, err = client.GetUser(context.Background(), "junk", "")
		require.Error(t, err)
		CheckBadRequestStatus(t, resp)

		_, resp, err = client.GetUser(context.Background(), model.NewId(), "")
		require.Error(t, err)
		CheckNotFoundStatus(t, resp)
	})

	// Check against privacy config settings
	th.App.UpdateConfig(func(cfg *model.Config) { *cfg.PrivacySettings.ShowEmailAddress = false })
	th.App.UpdateConfig(func(cfg *model.Config) { *cfg.PrivacySettings.ShowFullName = false })

	ruser, _, err := th.Client.GetUser(context.Background(), user.Id, "")
	require.NoError(t, err)

	require.Empty(t, ruser.Email, "email should be blank")
	require.Empty(t, ruser.FirstName, "first name should be blank")
	require.Empty(t, ruser.LastName, "last name should be blank")

	th.Client.Logout(context.Background())
	_, resp, err := th.Client.GetUser(context.Background(), user.Id, "")
	require.Error(t, err)
	CheckUnauthorizedStatus(t, resp)

	// System admins should ignore privacy settings
	ruser, _, _ = th.SystemAdminClient.GetUser(context.Background(), user.Id, resp.Etag)
	require.NotEmpty(t, ruser.Email, "email should not be blank")
	require.NotEmpty(t, ruser.FirstName, "first name should not be blank")
	require.NotEmpty(t, ruser.LastName, "last name should not be blank")
}

func TestGetUserWithAcceptedTermsOfServiceForOtherUser(t *testing.T) {
	th := Setup(t)
	defer th.TearDown()

	user := th.CreateUser()

	tos, _ := th.App.CreateTermsOfService("Dummy TOS", user.Id)

	th.App.UpdateUser(th.Context, user, false)

	ruser, _, err := th.Client.GetUser(context.Background(), user.Id, "")
	require.NoError(t, err)
	CheckUserSanitization(t, ruser)

	require.Equal(t, user.Email, ruser.Email)

	assert.Empty(t, ruser.TermsOfServiceId)

	th.App.SaveUserTermsOfService(user.Id, tos.Id, true)

	ruser, _, err = th.Client.GetUser(context.Background(), user.Id, "")
	require.NoError(t, err)
	CheckUserSanitization(t, ruser)

	require.Equal(t, user.Email, ruser.Email)

	// user TOS data cannot be fetched for other users by non-admin users
	assert.Empty(t, ruser.TermsOfServiceId)
}

func TestGetUserWithAcceptedTermsOfService(t *testing.T) {
	th := Setup(t).InitBasic()
	defer th.TearDown()

	user := th.BasicUser

	tos, _ := th.App.CreateTermsOfService("Dummy TOS", user.Id)

	ruser, _, err := th.Client.GetUser(context.Background(), user.Id, "")
	require.NoError(t, err)
	CheckUserSanitization(t, ruser)

	require.Equal(t, user.Email, ruser.Email)

	assert.Empty(t, ruser.TermsOfServiceId)

	th.App.SaveUserTermsOfService(user.Id, tos.Id, true)

	ruser, _, err = th.Client.GetUser(context.Background(), user.Id, "")
	require.NoError(t, err)
	CheckUserSanitization(t, ruser)

	require.Equal(t, user.Email, ruser.Email)

	// a user can view their own TOS details
	assert.Equal(t, tos.Id, ruser.TermsOfServiceId)
}

func TestGetUserWithAcceptedTermsOfServiceWithAdminUser(t *testing.T) {
	th := Setup(t).InitBasic()
	th.LoginSystemAdmin()
	defer th.TearDown()

	user := th.BasicUser

	tos, _ := th.App.CreateTermsOfService("Dummy TOS", user.Id)

	ruser, _, err := th.SystemAdminClient.GetUser(context.Background(), user.Id, "")
	require.NoError(t, err)
	CheckUserSanitization(t, ruser)

	require.Equal(t, user.Email, ruser.Email)

	assert.Empty(t, ruser.TermsOfServiceId)

	th.App.SaveUserTermsOfService(user.Id, tos.Id, true)

	ruser, _, err = th.SystemAdminClient.GetUser(context.Background(), user.Id, "")
	require.NoError(t, err)
	CheckUserSanitization(t, ruser)

	require.Equal(t, user.Email, ruser.Email)

	// admin can view anyone's TOS details
	assert.Equal(t, tos.Id, ruser.TermsOfServiceId)
}

func TestGetBotUser(t *testing.T) {
	th := Setup(t).InitBasic()
	defer th.TearDown()

	defer th.RestoreDefaultRolePermissions(th.SaveDefaultRolePermissions())

	th.AddPermissionToRole(model.PermissionCreateBot.Id, model.TeamUserRoleId)
	th.App.UpdateUserRoles(th.Context, th.BasicUser.Id, model.SystemUserRoleId+" "+model.TeamUserRoleId, false)

	th.App.UpdateConfig(func(cfg *model.Config) {
		*cfg.ServiceSettings.EnableBotAccountCreation = true
	})

	bot := &model.Bot{
		Username:    GenerateTestUsername(),
		DisplayName: "a bot",
		Description: "bot",
	}

	createdBot, resp, err := th.Client.CreateBot(context.Background(), bot)
	require.NoError(t, err)
	CheckCreatedStatus(t, resp)
	defer th.App.PermanentDeleteBot(createdBot.UserId)

	botUser, _, err := th.Client.GetUser(context.Background(), createdBot.UserId, "")
	require.NoError(t, err)
	require.Equal(t, bot.Username, botUser.Username)
	require.True(t, botUser.IsBot)
}

func TestGetUserByUsername(t *testing.T) {
	th := Setup(t).InitBasic()
	defer th.TearDown()

	user := th.BasicUser

	th.TestForAllClients(t, func(t *testing.T, client *model.Client4) {
		ruser, resp, err := client.GetUserByUsername(context.Background(), user.Username, "")
		require.NoError(t, err)
		CheckUserSanitization(t, ruser)

		require.Equal(t, user.Email, ruser.Email)

		ruser, resp, _ = client.GetUserByUsername(context.Background(), user.Username, resp.Etag)
		CheckEtag(t, ruser, resp)

		_, resp, err = client.GetUserByUsername(context.Background(), GenerateTestUsername(), "")
		require.Error(t, err)
		CheckNotFoundStatus(t, resp)
	})

	// Check against privacy config settings
	th.App.UpdateConfig(func(cfg *model.Config) { *cfg.PrivacySettings.ShowEmailAddress = false })
	th.App.UpdateConfig(func(cfg *model.Config) { *cfg.PrivacySettings.ShowFullName = false })

	ruser, _, err := th.Client.GetUserByUsername(context.Background(), th.BasicUser2.Username, "")
	require.NoError(t, err)

	require.Empty(t, ruser.Email, "email should be blank")
	require.Empty(t, ruser.FirstName, "first name should be blank")
	require.Empty(t, ruser.LastName, "last name should be blank")

	ruser, _, err = th.Client.GetUserByUsername(context.Background(), th.BasicUser.Username, "")
	require.NoError(t, err)
	require.NotEmpty(t, ruser.NotifyProps, "notify props should be sent")

	th.Client.Logout(context.Background())
	_, resp, err := th.Client.GetUserByUsername(context.Background(), user.Username, "")
	require.Error(t, err)
	CheckUnauthorizedStatus(t, resp)

	th.TestForSystemAdminAndLocal(t, func(t *testing.T, client *model.Client4) {
		// System admins should ignore privacy settings
		ruser, _, _ = client.GetUserByUsername(context.Background(), user.Username, resp.Etag)
		require.NotEmpty(t, ruser.Email, "email should not be blank")
		require.NotEmpty(t, ruser.FirstName, "first name should not be blank")
		require.NotEmpty(t, ruser.LastName, "last name should not be blank")
	})
}

func TestGetUserByUsernameWithAcceptedTermsOfService(t *testing.T) {
	th := Setup(t).InitBasic()
	defer th.TearDown()

	user := th.BasicUser

	ruser, _, err := th.Client.GetUserByUsername(context.Background(), user.Username, "")
	require.NoError(t, err)
	CheckUserSanitization(t, ruser)

	require.Equal(t, user.Email, ruser.Email)

	tos, _ := th.App.CreateTermsOfService("Dummy TOS", user.Id)
	th.App.SaveUserTermsOfService(ruser.Id, tos.Id, true)

	ruser, _, err = th.Client.GetUserByUsername(context.Background(), user.Username, "")
	require.NoError(t, err)
	CheckUserSanitization(t, ruser)

	require.Equal(t, user.Email, ruser.Email)

	require.Equal(t, tos.Id, ruser.TermsOfServiceId, "Terms of service ID should match")
}

func TestSaveUserTermsOfService(t *testing.T) {
	th := Setup(t)
	defer th.TearDown()

	t.Run("Invalid data", func(t *testing.T) {
		resp, err := th.Client.DoAPIPost(context.Background(), "/users/"+th.BasicUser.Id+"/terms_of_service", "{}")
		require.Error(t, err)
		assert.Equal(t, http.StatusBadRequest, resp.StatusCode)
	})
}

func TestGetUserByEmail(t *testing.T) {
	th := Setup(t)
	defer th.TearDown()

	user := th.CreateUser()
	userWithSlash, _, err := th.SystemAdminClient.CreateUser(context.Background(), &model.User{
		Email:    "email/with/slashes@example.com",
		Username: GenerateTestUsername(),
		Password: "Pa$$word11",
	})
	require.NoError(t, err)

	th.App.UpdateConfig(func(cfg *model.Config) {
		*cfg.PrivacySettings.ShowEmailAddress = true
		*cfg.PrivacySettings.ShowFullName = true
	})

	th.TestForAllClients(t, func(t *testing.T, client *model.Client4) {
		t.Run("should be able to get another user by email", func(t *testing.T) {
			ruser, _, err := client.GetUserByEmail(context.Background(), user.Email, "")
			require.NoError(t, err)
			CheckUserSanitization(t, ruser)

			require.Equal(t, user.Email, ruser.Email)
		})

		t.Run("Get user with a / character in the email", func(t *testing.T) {
			ruser, _, err := client.GetUserByEmail(context.Background(), userWithSlash.Email, "")
			require.NoError(t, err)
			require.Equal(t, ruser.Id, userWithSlash.Id)
		})

		t.Run("should return not modified when provided with a matching etag", func(t *testing.T) {
			_, resp, err := client.GetUserByEmail(context.Background(), user.Email, "")
			require.NoError(t, err)

			ruser, resp, _ := client.GetUserByEmail(context.Background(), user.Email, resp.Etag)
			CheckEtag(t, ruser, resp)
		})

		t.Run("should return bad request when given an invalid email", func(t *testing.T) {
			_, resp, err := client.GetUserByEmail(context.Background(), GenerateTestUsername(), "")
			require.Error(t, err)
			CheckBadRequestStatus(t, resp)
		})

		t.Run("should return 404 when given a non-existent email", func(t *testing.T) {
			_, resp, err := client.GetUserByEmail(context.Background(), th.GenerateTestEmail(), "")
			require.Error(t, err)
			CheckNotFoundStatus(t, resp)
		})
	})

	t.Run("should sanitize full name for non-admin based on privacy settings", func(t *testing.T) {
		th.App.UpdateConfig(func(cfg *model.Config) {
			*cfg.PrivacySettings.ShowEmailAddress = true
			*cfg.PrivacySettings.ShowFullName = false
		})

		ruser, _, err := th.Client.GetUserByEmail(context.Background(), user.Email, "")
		require.NoError(t, err)
		assert.Equal(t, "", ruser.FirstName, "first name should be blank")
		assert.Equal(t, "", ruser.LastName, "last name should be blank")

		th.App.UpdateConfig(func(cfg *model.Config) {
			*cfg.PrivacySettings.ShowFullName = true
		})

		ruser, _, err = th.Client.GetUserByEmail(context.Background(), user.Email, "")
		require.NoError(t, err)
		assert.NotEqual(t, "", ruser.FirstName, "first name should be set")
		assert.NotEqual(t, "", ruser.LastName, "last name should be set")
	})

	t.Run("should return forbidden for non-admin when privacy settings hide email", func(t *testing.T) {
		th.App.UpdateConfig(func(cfg *model.Config) {
			*cfg.PrivacySettings.ShowEmailAddress = false
		})

		_, resp, err := th.Client.GetUserByEmail(context.Background(), user.Email, "")
		require.Error(t, err)
		CheckForbiddenStatus(t, resp)

		th.App.UpdateConfig(func(cfg *model.Config) {
			*cfg.PrivacySettings.ShowEmailAddress = true
		})

		ruser, _, err := th.Client.GetUserByEmail(context.Background(), user.Email, "")
		require.NoError(t, err)
		assert.Equal(t, user.Email, ruser.Email, "email should be set")
	})

	th.TestForSystemAdminAndLocal(t, func(t *testing.T, client *model.Client4) {
		t.Run("should not sanitize full name for admin, regardless of privacy settings", func(t *testing.T) {
			th.App.UpdateConfig(func(cfg *model.Config) {
				*cfg.PrivacySettings.ShowEmailAddress = true
				*cfg.PrivacySettings.ShowFullName = false
			})

			ruser, _, err := client.GetUserByEmail(context.Background(), user.Email, "")
			require.NoError(t, err)
			assert.NotEqual(t, "", ruser.FirstName, "first name should be set")
			assert.NotEqual(t, "", ruser.LastName, "last name should be set")

			th.App.UpdateConfig(func(cfg *model.Config) {
				*cfg.PrivacySettings.ShowFullName = true
			})

			ruser, _, err = client.GetUserByEmail(context.Background(), user.Email, "")
			require.NoError(t, err)
			assert.NotEqual(t, "", ruser.FirstName, "first name should be set")
			assert.NotEqual(t, "", ruser.LastName, "last name should be set")
		})

		t.Run("should always return email for admin, regardless of privacy settings", func(t *testing.T) {
			th.App.UpdateConfig(func(cfg *model.Config) {
				*cfg.PrivacySettings.ShowEmailAddress = false
			})

			ruser, _, err := client.GetUserByEmail(context.Background(), user.Email, "")
			require.NoError(t, err)
			assert.Equal(t, user.Email, ruser.Email, "email should be set")

			th.App.UpdateConfig(func(cfg *model.Config) {
				*cfg.PrivacySettings.ShowEmailAddress = true
			})

			ruser, _, err = client.GetUserByEmail(context.Background(), user.Email, "")
			require.NoError(t, err)
			assert.Equal(t, user.Email, ruser.Email, "email should be set")
		})
	})
}

// This test can flake if two calls to model.NewId can return the same value.
// Not much can be done about it.
func TestSearchUsers(t *testing.T) {
	th := Setup(t).InitBasic()
	defer th.TearDown()

	search := &model.UserSearch{Term: th.BasicUser.Username}

	users, _, err := th.Client.SearchUsers(context.Background(), search)
	require.NoError(t, err)

	require.True(t, findUserInList(th.BasicUser.Id, users), "should have found user")

	_, appErr := th.App.UpdateActive(th.Context, th.BasicUser2, false)
	require.Nil(t, appErr)

	search.Term = th.BasicUser2.Username
	search.AllowInactive = false

	users, _, err = th.Client.SearchUsers(context.Background(), search)
	require.NoError(t, err)

	require.False(t, findUserInList(th.BasicUser2.Id, users), "should not have found user")

	search.AllowInactive = true

	users, _, err = th.Client.SearchUsers(context.Background(), search)
	require.NoError(t, err)

	require.True(t, findUserInList(th.BasicUser2.Id, users), "should have found user")

	search.Term = th.BasicUser.Username
	search.AllowInactive = false
	search.TeamId = th.BasicTeam.Id

	users, _, err = th.Client.SearchUsers(context.Background(), search)
	require.NoError(t, err)

	require.True(t, findUserInList(th.BasicUser.Id, users), "should have found user")

	search.NotInChannelId = th.BasicChannel.Id

	users, _, err = th.Client.SearchUsers(context.Background(), search)
	require.NoError(t, err)

	require.False(t, findUserInList(th.BasicUser.Id, users), "should not have found user")

	search.TeamId = ""
	search.NotInChannelId = ""
	search.InChannelId = th.BasicChannel.Id

	users, _, err = th.Client.SearchUsers(context.Background(), search)
	require.NoError(t, err)

	require.True(t, findUserInList(th.BasicUser.Id, users), "should have found user")

	search.InChannelId = ""
	search.NotInChannelId = th.BasicChannel.Id
	_, resp, err := th.Client.SearchUsers(context.Background(), search)
	require.Error(t, err)
	CheckBadRequestStatus(t, resp)

	search.NotInChannelId = model.NewId()
	search.TeamId = model.NewId()
	_, resp, err = th.Client.SearchUsers(context.Background(), search)
	require.Error(t, err)
	CheckForbiddenStatus(t, resp)

	search.NotInChannelId = ""
	search.TeamId = model.NewId()
	_, resp, err = th.Client.SearchUsers(context.Background(), search)
	require.Error(t, err)
	CheckForbiddenStatus(t, resp)

	search.InChannelId = model.NewId()
	search.TeamId = ""
	_, resp, err = th.Client.SearchUsers(context.Background(), search)
	require.Error(t, err)
	CheckForbiddenStatus(t, resp)

	// Test search for users not in any team
	search.TeamId = ""
	search.NotInChannelId = ""
	search.InChannelId = ""
	search.NotInTeamId = th.BasicTeam.Id

	users, _, err = th.Client.SearchUsers(context.Background(), search)
	require.NoError(t, err)

	require.False(t, findUserInList(th.BasicUser.Id, users), "should not have found user")

	oddUser := th.CreateUser()
	search.Term = oddUser.Username

	users, _, err = th.Client.SearchUsers(context.Background(), search)
	require.NoError(t, err)

	require.True(t, findUserInList(oddUser.Id, users), "should have found user")

	_, _, err = th.SystemAdminClient.AddTeamMember(context.Background(), th.BasicTeam.Id, oddUser.Id)
	require.NoError(t, err)

	users, _, err = th.Client.SearchUsers(context.Background(), search)
	require.NoError(t, err)

	require.False(t, findUserInList(oddUser.Id, users), "should not have found user")

	search.NotInTeamId = model.NewId()
	_, resp, err = th.Client.SearchUsers(context.Background(), search)
	require.Error(t, err)
	CheckForbiddenStatus(t, resp)

	search.Term = th.BasicUser.Username

	th.App.UpdateConfig(func(cfg *model.Config) { *cfg.PrivacySettings.ShowEmailAddress = false })
	th.App.UpdateConfig(func(cfg *model.Config) { *cfg.PrivacySettings.ShowFullName = false })

	_, appErr = th.App.UpdateActive(th.Context, th.BasicUser2, true)
	require.Nil(t, appErr)

	search.InChannelId = ""
	search.NotInTeamId = ""
	search.Term = th.BasicUser2.Email
	users, _, err = th.Client.SearchUsers(context.Background(), search)
	require.NoError(t, err)

	require.False(t, findUserInList(th.BasicUser2.Id, users), "should not have found user")

	search.Term = th.BasicUser2.FirstName
	users, _, err = th.Client.SearchUsers(context.Background(), search)
	require.NoError(t, err)

	require.False(t, findUserInList(th.BasicUser2.Id, users), "should not have found user")

	search.Term = th.BasicUser2.LastName
	users, _, err = th.Client.SearchUsers(context.Background(), search)
	require.NoError(t, err)

	require.False(t, findUserInList(th.BasicUser2.Id, users), "should not have found user")

	search.Term = th.BasicUser.FirstName
	search.InChannelId = th.BasicChannel.Id
	search.NotInChannelId = th.BasicChannel.Id
	search.TeamId = th.BasicTeam.Id
	users, _, err = th.SystemAdminClient.SearchUsers(context.Background(), search)
	require.NoError(t, err)

	require.True(t, findUserInList(th.BasicUser.Id, users), "should have found user")

	id := model.NewId()
	group, appErr := th.App.CreateGroup(&model.Group{
		DisplayName: "dn-foo_" + id,
		Name:        model.NewString("name" + id),
		Source:      model.GroupSourceLdap,
		Description: "description_" + id,
		RemoteId:    model.NewString(model.NewId()),
	})
	assert.Nil(t, appErr)

	search = &model.UserSearch{Term: th.BasicUser.Username, InGroupId: group.Id}
	t.Run("Requires ldap license when searching in group", func(t *testing.T) {
		_, resp, err = th.SystemAdminClient.SearchUsers(context.Background(), search)
		require.Error(t, err)
		CheckForbiddenStatus(t, resp)
	})

	th.App.Srv().SetLicense(model.NewTestLicense("ldap"))

	t.Run("Requires manage system permission when searching for users in a group", func(t *testing.T) {
		_, resp, err = th.Client.SearchUsers(context.Background(), search)
		require.Error(t, err)
		CheckForbiddenStatus(t, resp)
	})

	t.Run("Returns empty list when no users found searching for users in a group", func(t *testing.T) {
		users, _, err = th.SystemAdminClient.SearchUsers(context.Background(), search)
		require.NoError(t, err)
		require.Empty(t, users)
	})

	_, appErr = th.App.UpsertGroupMember(group.Id, th.BasicUser.Id)
	assert.Nil(t, appErr)

	t.Run("Returns user in group user found in group", func(t *testing.T) {
		users, _, err = th.SystemAdminClient.SearchUsers(context.Background(), search)
		require.NoError(t, err)
		require.Equal(t, users[0].Id, th.BasicUser.Id)
	})

	id = model.NewId()
	group, appErr = th.App.CreateGroup(&model.Group{
		DisplayName: "dn-foo_" + id,
		Name:        model.NewString("name" + id),
		Source:      model.GroupSourceCustom,
		Description: "description_" + id,
		RemoteId:    model.NewString(model.NewId()),
	})
	assert.Nil(t, appErr)

	th.App.Srv().SetLicense(model.NewTestLicenseSKU(model.LicenseShortSkuProfessional, "ldap"))

	search = &model.UserSearch{Term: th.BasicUser.Username, NotInGroupId: group.Id}
	t.Run("Returns users not in group", func(t *testing.T) {
		users, _, err = th.Client.SearchUsers(context.Background(), search)
		require.NoError(t, err)
		require.Equal(t, users[0].Id, th.BasicUser.Id)
	})

	_, appErr = th.App.UpsertGroupMember(group.Id, th.BasicUser.Id)
	assert.Nil(t, appErr)

	t.Run("Returns empty list for not in group", func(t *testing.T) {
		users, _, err = th.Client.SearchUsers(context.Background(), search)
		require.NoError(t, err)
		assert.Len(t, users, 0)
	})

	members := &model.GroupModifyMembers{
		UserIds: []string{th.BasicUser.Id},
	}

	_, _, delErr := th.Client.DeleteGroupMembers(context.Background(), group.Id, members)
	require.NoError(t, delErr)

	t.Run("Returns user not in group after they were deleted from group", func(t *testing.T) {
		users, _, err = th.Client.SearchUsers(context.Background(), search)
		require.NoError(t, err)
		require.Equal(t, users[0].Id, th.BasicUser.Id)
	})
}

func findUserInList(id string, users []*model.User) bool { //nolint:unused
	for _, user := range users {
		if user.Id == id {
			return true
		}
	}
	return false
}

func TestAutocompleteUsersInChannel(t *testing.T) {
	th := Setup(t).InitBasic()
	defer th.TearDown()
	teamId := th.BasicTeam.Id
	channelId := th.BasicChannel.Id
	username := th.BasicUser.Username
	newUser := th.CreateUser()

	tt := []struct {
		Name            string
		TeamId          string
		ChannelId       string
		Username        string
		ExpectedResults int
		MoreThan        bool
		ShouldFail      bool
	}{
		{
			"Autocomplete in channel for specific username",
			teamId,
			channelId,
			username,
			1,
			false,
			false,
		},
		{
			"Search for not valid username",
			teamId,
			channelId,
			"amazonses",
			0,
			false,
			false,
		},
		{
			"Search for all users",
			teamId,
			channelId,
			"",
			2,
			true,
			false,
		},
		{
			"Fail when the teamId is not provided",
			"",
			channelId,
			"",
			2,
			true,
			true,
		},
	}

	for _, tc := range tt {
		t.Run(tc.Name, func(t *testing.T) {
			th.LoginBasic()
			rusers, _, err := th.Client.AutocompleteUsersInChannel(context.Background(), tc.TeamId, tc.ChannelId, tc.Username, model.UserSearchDefaultLimit, "")
			if tc.ShouldFail {
				CheckErrorID(t, err, "api.user.autocomplete_users.missing_team_id.app_error")
			} else {
				require.NoError(t, err)
				if tc.MoreThan {
					assert.True(t, len(rusers.Users) >= tc.ExpectedResults)
				} else {
					assert.Len(t, rusers.Users, tc.ExpectedResults)
				}
			}

			th.Client.Logout(context.Background())
			_, resp, err := th.Client.AutocompleteUsersInChannel(context.Background(), tc.TeamId, tc.ChannelId, tc.Username, model.UserSearchDefaultLimit, "")
			require.Error(t, err)
			CheckUnauthorizedStatus(t, resp)

			th.Client.Login(context.Background(), newUser.Email, newUser.Password)
			_, resp, err = th.Client.AutocompleteUsersInChannel(context.Background(), tc.TeamId, tc.ChannelId, tc.Username, model.UserSearchDefaultLimit, "")
			require.Error(t, err)
			CheckForbiddenStatus(t, resp)
		})
	}

	t.Run("Check against privacy config settings", func(t *testing.T) {
		th.App.UpdateConfig(func(cfg *model.Config) { *cfg.PrivacySettings.ShowFullName = false })

		th.LoginBasic()
		rusers, _, err := th.Client.AutocompleteUsersInChannel(context.Background(), teamId, channelId, username, model.UserSearchDefaultLimit, "")
		require.NoError(t, err)

		assert.Equal(t, rusers.Users[0].FirstName, "", "should not show first/last name")
		assert.Equal(t, rusers.Users[0].LastName, "", "should not show first/last name")
	})

	t.Run("Check OutOfChannel results with/without VIEW_MEMBERS permissions", func(t *testing.T) {
		permissionsUser := th.CreateUser()
		th.SystemAdminClient.DemoteUserToGuest(context.Background(), permissionsUser.Id)
		permissionsUser.Roles = "system_guest"
		th.LinkUserToTeam(permissionsUser, th.BasicTeam)
		th.AddUserToChannel(permissionsUser, th.BasicChannel)

		otherUser := th.CreateUser()
		th.LinkUserToTeam(otherUser, th.BasicTeam)

		th.Client.Login(context.Background(), permissionsUser.Email, permissionsUser.Password)

		rusers, _, err := th.Client.AutocompleteUsersInChannel(context.Background(), teamId, channelId, "", model.UserSearchDefaultLimit, "")
		require.NoError(t, err)
		assert.Len(t, rusers.OutOfChannel, 1)

		defaultRolePermissions := th.SaveDefaultRolePermissions()
		defer func() {
			th.RestoreDefaultRolePermissions(defaultRolePermissions)
		}()

		th.RemovePermissionFromRole(model.PermissionViewMembers.Id, model.SystemUserRoleId)
		th.RemovePermissionFromRole(model.PermissionViewMembers.Id, model.TeamUserRoleId)

		rusers, _, err = th.Client.AutocompleteUsersInChannel(context.Background(), teamId, channelId, "", model.UserSearchDefaultLimit, "")
		require.NoError(t, err)
		assert.Empty(t, rusers.OutOfChannel)

		th.App.GetOrCreateDirectChannel(th.Context, permissionsUser.Id, otherUser.Id)

		rusers, _, err = th.Client.AutocompleteUsersInChannel(context.Background(), teamId, channelId, "", model.UserSearchDefaultLimit, "")
		require.NoError(t, err)
		assert.Len(t, rusers.OutOfChannel, 1)
	})

	t.Run("user must have access to team id, especially when it does not match channel's team id", func(t *testing.T) {
		_, _, err := th.Client.AutocompleteUsersInChannel(context.Background(), "otherTeamId", channelId, username, model.UserSearchDefaultLimit, "")
		CheckErrorID(t, err, "api.context.permissions.app_error")
	})
}

func TestAutocompleteUsersInTeam(t *testing.T) {
	th := Setup(t).InitBasic()
	defer th.TearDown()
	teamId := th.BasicTeam.Id
	username := th.BasicUser.Username
	newUser := th.CreateUser()

	tt := []struct {
		Name            string
		TeamId          string
		Username        string
		ExpectedResults int
		MoreThan        bool
	}{
		{
			"specific username",
			teamId,
			username,
			1,
			false,
		},
		{
			"not valid username",
			teamId,
			"amazonses",
			0,
			false,
		},
		{
			"all users in team",
			teamId,
			"",
			2,
			true,
		},
	}

	for _, tc := range tt {
		t.Run(tc.Name, func(t *testing.T) {
			th.LoginBasic()
			rusers, _, err := th.Client.AutocompleteUsersInTeam(context.Background(), tc.TeamId, tc.Username, model.UserSearchDefaultLimit, "")
			require.NoError(t, err)
			if tc.MoreThan {
				assert.True(t, len(rusers.Users) >= tc.ExpectedResults)
			} else {
				assert.Len(t, rusers.Users, tc.ExpectedResults)
			}
			th.Client.Logout(context.Background())
			_, resp, err := th.Client.AutocompleteUsersInTeam(context.Background(), tc.TeamId, tc.Username, model.UserSearchDefaultLimit, "")
			require.Error(t, err)
			CheckUnauthorizedStatus(t, resp)

			th.Client.Login(context.Background(), newUser.Email, newUser.Password)
			_, resp, err = th.Client.AutocompleteUsersInTeam(context.Background(), tc.TeamId, tc.Username, model.UserSearchDefaultLimit, "")
			require.Error(t, err)
			CheckForbiddenStatus(t, resp)
		})
	}

	t.Run("Check against privacy config settings", func(t *testing.T) {
		th.App.UpdateConfig(func(cfg *model.Config) { *cfg.PrivacySettings.ShowFullName = false })

		th.LoginBasic()
		rusers, _, err := th.Client.AutocompleteUsersInTeam(context.Background(), teamId, username, model.UserSearchDefaultLimit, "")
		require.NoError(t, err)

		assert.Equal(t, rusers.Users[0].FirstName, "", "should not show first/last name")
		assert.Equal(t, rusers.Users[0].LastName, "", "should not show first/last name")
	})
}

func TestAutocompleteUsers(t *testing.T) {
	th := Setup(t).InitBasic()
	defer th.TearDown()
	username := th.BasicUser.Username
	newUser := th.CreateUser()

	tt := []struct {
		Name            string
		Username        string
		ExpectedResults int
		MoreThan        bool
	}{
		{
			"specific username",
			username,
			1,
			false,
		},
		{
			"not valid username",
			"amazonses",
			0,
			false,
		},
		{
			"all users in team",
			"",
			2,
			true,
		},
	}

	for _, tc := range tt {
		t.Run(tc.Name, func(t *testing.T) {
			th.LoginBasic()
			rusers, _, err := th.Client.AutocompleteUsers(context.Background(), tc.Username, model.UserSearchDefaultLimit, "")
			require.NoError(t, err)
			if tc.MoreThan {
				assert.True(t, len(rusers.Users) >= tc.ExpectedResults)
			} else {
				assert.Len(t, rusers.Users, tc.ExpectedResults)
			}

			th.Client.Logout(context.Background())
			_, resp, err := th.Client.AutocompleteUsers(context.Background(), tc.Username, model.UserSearchDefaultLimit, "")
			require.Error(t, err)
			CheckUnauthorizedStatus(t, resp)

			th.Client.Login(context.Background(), newUser.Email, newUser.Password)
			_, _, err = th.Client.AutocompleteUsers(context.Background(), tc.Username, model.UserSearchDefaultLimit, "")
			require.NoError(t, err)
		})
	}

	t.Run("Check against privacy config settings", func(t *testing.T) {
		th.App.UpdateConfig(func(cfg *model.Config) { *cfg.PrivacySettings.ShowFullName = false })

		th.LoginBasic()
		rusers, _, err := th.Client.AutocompleteUsers(context.Background(), username, model.UserSearchDefaultLimit, "")
		require.NoError(t, err)

		assert.Equal(t, rusers.Users[0].FirstName, "", "should not show first/last name")
		assert.Equal(t, rusers.Users[0].LastName, "", "should not show first/last name")
	})
}

func TestGetProfileImage(t *testing.T) {
	th := Setup(t).InitBasic()
	defer th.TearDown()

	// recreate basic user
	th.BasicUser = th.CreateUser()
	th.LoginBasic()
	user := th.BasicUser

	data, resp, err := th.Client.GetProfileImage(context.Background(), user.Id, "")
	require.NoError(t, err)
	require.NotEmpty(t, data, "should not be empty")

	_, resp, _ = th.Client.GetProfileImage(context.Background(), user.Id, resp.Etag)
	require.NotEqual(t, http.StatusNotModified, resp.StatusCode, "should not hit etag")

	_, resp, err = th.Client.GetProfileImage(context.Background(), "junk", "")
	require.Error(t, err)
	CheckBadRequestStatus(t, resp)

	_, resp, err = th.Client.GetProfileImage(context.Background(), model.NewId(), "")
	require.Error(t, err)
	CheckNotFoundStatus(t, resp)

	th.Client.Logout(context.Background())
	_, resp, err = th.Client.GetProfileImage(context.Background(), user.Id, "")
	require.Error(t, err)
	CheckUnauthorizedStatus(t, resp)

	_, _, err = th.SystemAdminClient.GetProfileImage(context.Background(), user.Id, "")
	require.NoError(t, err)

	info := &model.FileInfo{Path: "/users/" + user.Id + "/profile.png"}
	err = th.cleanupTestFile(info)
	require.NoError(t, err)
}

func TestGetUsersByIds(t *testing.T) {
	th := Setup(t).InitBasic()
	defer th.TearDown()

	th.TestForAllClients(t, func(t *testing.T, client *model.Client4) {
		t.Run("should return the user", func(t *testing.T) {
			users, _, err := client.GetUsersByIds(context.Background(), []string{th.BasicUser.Id})
			require.NoError(t, err)

			assert.Equal(t, th.BasicUser.Id, users[0].Id)
			CheckUserSanitization(t, users[0])
		})

		t.Run("should return error when no IDs are specified", func(t *testing.T) {
			_, resp, err := client.GetUsersByIds(context.Background(), []string{})
			require.Error(t, err)
			CheckBadRequestStatus(t, resp)
		})

		t.Run("should not return an error for invalid IDs", func(t *testing.T) {
			users, _, err := client.GetUsersByIds(context.Background(), []string{"junk"})
			require.NoError(t, err)
			require.Empty(t, users, "no users should be returned")
		})

		t.Run("should still return users for valid IDs when invalid IDs are specified", func(t *testing.T) {
			users, _, err := client.GetUsersByIds(context.Background(), []string{"junk", th.BasicUser.Id})
			require.NoError(t, err)

			require.Len(t, users, 1, "1 user should be returned")
		})
	})

	t.Run("should return error when not logged in", func(t *testing.T) {
		th.Client.Logout(context.Background())

		_, resp, err := th.Client.GetUsersByIds(context.Background(), []string{th.BasicUser.Id})
		require.Error(t, err)
		CheckUnauthorizedStatus(t, resp)
	})
}

func TestGetUsersByIdsWithOptions(t *testing.T) {
	t.Run("should only return specified users that have been updated since the given time", func(t *testing.T) {
		th := Setup(t)
		defer th.TearDown()

		// Users before the timestamp shouldn't be returned
		user1, appErr := th.App.CreateUser(th.Context, &model.User{Email: th.GenerateTestEmail(), Username: model.NewId(), Password: model.NewId()})
		require.Nil(t, appErr)

		user2, appErr := th.App.CreateUser(th.Context, &model.User{Email: th.GenerateTestEmail(), Username: model.NewId(), Password: model.NewId()})
		require.Nil(t, appErr)

		// Users not in the list of IDs shouldn't be returned
		_, appErr = th.App.CreateUser(th.Context, &model.User{Email: th.GenerateTestEmail(), Username: model.NewId(), Password: model.NewId()})
		require.Nil(t, appErr)

		users, _, err := th.Client.GetUsersByIdsWithOptions(context.Background(), []string{user1.Id, user2.Id}, &model.UserGetByIdsOptions{
			Since: user2.UpdateAt - 1,
		})

		assert.NoError(t, err)
		assert.Len(t, users, 1)
		assert.Equal(t, users[0].Id, user2.Id)
	})
}

func TestGetUsersByGroupChannelIds(t *testing.T) {
	th := Setup(t).InitBasic()
	defer th.TearDown()

	gc1, appErr := th.App.CreateGroupChannel(th.Context, []string{th.BasicUser.Id, th.SystemAdminUser.Id, th.TeamAdminUser.Id}, th.BasicUser.Id)
	require.Nil(t, appErr)

	usersByChannelId, _, err := th.Client.GetUsersByGroupChannelIds(context.Background(), []string{gc1.Id})
	require.NoError(t, err)

	users, ok := usersByChannelId[gc1.Id]
	assert.True(t, ok)
	userIds := []string{}
	for _, user := range users {
		userIds = append(userIds, user.Id)
	}

	require.ElementsMatch(t, []string{th.SystemAdminUser.Id, th.TeamAdminUser.Id}, userIds)

	th.LoginBasic2()
	usersByChannelId, _, err = th.Client.GetUsersByGroupChannelIds(context.Background(), []string{gc1.Id})
	require.NoError(t, err)

	_, ok = usersByChannelId[gc1.Id]
	require.False(t, ok)

	th.Client.Logout(context.Background())
	_, resp, err := th.Client.GetUsersByGroupChannelIds(context.Background(), []string{gc1.Id})
	require.Error(t, err)
	CheckUnauthorizedStatus(t, resp)
}

func TestGetUsersByUsernames(t *testing.T) {
	th := Setup(t).InitBasic()
	defer th.TearDown()

	users, _, err := th.Client.GetUsersByUsernames(context.Background(), []string{th.BasicUser.Username})
	require.NoError(t, err)

	require.Equal(t, th.BasicUser.Id, users[0].Id)
	CheckUserSanitization(t, users[0])

	_, resp, err := th.Client.GetUsersByIds(context.Background(), []string{})
	require.Error(t, err)
	CheckBadRequestStatus(t, resp)

	users, _, err = th.Client.GetUsersByUsernames(context.Background(), []string{"junk"})
	require.NoError(t, err)
	require.Empty(t, users, "no users should be returned")

	users, _, err = th.Client.GetUsersByUsernames(context.Background(), []string{"junk", th.BasicUser.Username})
	require.NoError(t, err)
	require.Len(t, users, 1, "1 user should be returned")

	th.Client.Logout(context.Background())
	_, resp, err = th.Client.GetUsersByUsernames(context.Background(), []string{th.BasicUser.Username})
	require.Error(t, err)
	CheckUnauthorizedStatus(t, resp)
}

func TestGetTotalUsersStat(t *testing.T) {
	th := Setup(t)
	defer th.TearDown()

	total, _ := th.Server.Store().User().Count(model.UserCountOptions{
		IncludeDeleted:     false,
		IncludeBotAccounts: true,
	})

	rstats, _, err := th.Client.GetTotalUsersStats(context.Background(), "")
	require.NoError(t, err)

	require.Equal(t, total, rstats.TotalUsersCount)
}

func TestUpdateUser(t *testing.T) {
	th := Setup(t)
	defer th.TearDown()

	user := th.CreateUser()
	th.Client.Login(context.Background(), user.Email, user.Password)

	user.Nickname = "Joram Wilander"
	user.Roles = model.SystemUserRoleId
	user.LastPasswordUpdate = 123

	ruser, _, err := th.Client.UpdateUser(context.Background(), user)
	require.NoError(t, err)
	CheckUserSanitization(t, ruser)

	require.Equal(t, "Joram Wilander", ruser.Nickname, "Nickname should update properly")
	require.Equal(t, model.SystemUserRoleId, ruser.Roles, "Roles should not update")
	require.NotEqual(t, 123, ruser.LastPasswordUpdate, "LastPasswordUpdate should not update")

	ruser.Email = th.GenerateTestEmail()
	_, resp, err := th.Client.UpdateUser(context.Background(), ruser)
	require.Error(t, err)
	CheckBadRequestStatus(t, resp)

	th.TestForSystemAdminAndLocal(t, func(t *testing.T, client *model.Client4) {
		ruser.Email = th.GenerateTestEmail()
		_, _, err = client.UpdateUser(context.Background(), user)
		require.NoError(t, err)
	})

	ruser.Password = user.Password
	ruser, _, err = th.Client.UpdateUser(context.Background(), ruser)
	require.NoError(t, err)
	CheckUserSanitization(t, ruser)

	ruser.Id = "junk"
	_, resp, err = th.Client.UpdateUser(context.Background(), ruser)
	require.Error(t, err)
	CheckBadRequestStatus(t, resp)

	ruser.Id = model.NewId()
	_, resp, err = th.Client.UpdateUser(context.Background(), ruser)
	require.Error(t, err)
	CheckForbiddenStatus(t, resp)

	r, err := th.Client.DoAPIPut(context.Background(), "/users/"+ruser.Id, "garbage")
	require.Error(t, err)
	require.Equal(t, http.StatusBadRequest, r.StatusCode)

	session, _ := th.App.GetSession(th.Client.AuthToken)
	session.IsOAuth = true
	th.App.AddSessionToCache(session)

	ruser.Id = user.Id
	ruser.Email = th.GenerateTestEmail()
	_, resp, err = th.Client.UpdateUser(context.Background(), ruser)
	require.Error(t, err)
	CheckForbiddenStatus(t, resp)

	th.Client.Logout(context.Background())
	_, resp, err = th.Client.UpdateUser(context.Background(), user)
	require.Error(t, err)
	CheckUnauthorizedStatus(t, resp)

	th.LoginBasic()
	_, resp, err = th.Client.UpdateUser(context.Background(), user)
	require.Error(t, err)
	CheckForbiddenStatus(t, resp)

	th.TestForSystemAdminAndLocal(t, func(t *testing.T, client *model.Client4) {
		_, _, err = client.UpdateUser(context.Background(), user)
		require.NoError(t, err)
	})
}

func TestUpdateAdminUser(t *testing.T) {
	th := Setup(t).InitBasic()
	defer th.TearDown()

	user := th.CreateUser()
	th.App.UpdateUserRoles(th.Context, user.Id, model.SystemUserRoleId+" "+model.SystemAdminRoleId, false)
	user.Email = th.GenerateTestEmail()

	th.AddPermissionToRole(model.PermissionEditOtherUsers.Id, model.SystemUserManagerRoleId)
	th.App.UpdateUserRoles(th.Context, th.BasicUser.Id, model.SystemUserManagerRoleId+" "+model.SystemUserAccessTokenRoleId, false)

	_, resp, err := th.Client.UpdateUser(context.Background(), user)
	require.Error(t, err)
	CheckForbiddenStatus(t, resp)

	u2, _, err := th.SystemAdminClient.UpdateUser(context.Background(), user)
	require.NoError(t, err)
	require.Equal(t, user.Email, u2.Email)
}

func TestPatchUser(t *testing.T) {
	th := Setup(t).InitBasic()
	defer th.TearDown()

	user := th.CreateUser()
	th.Client.Login(context.Background(), user.Email, user.Password)

	t.Run("Timezone limit error", func(t *testing.T) {
		patch := &model.UserPatch{}
		patch.Timezone = model.StringMap{}
		patch.Timezone["manualTimezone"] = string(make([]byte, model.UserTimezoneMaxRunes))
		ruser, resp, err := th.Client.PatchUser(context.Background(), user.Id, patch)
		CheckBadRequestStatus(t, resp)
		CheckErrorID(t, err, "model.user.is_valid.timezone_limit.app_error")
		require.Nil(t, ruser)
	})

	patch := &model.UserPatch{}
	patch.Password = model.NewString("testpassword")
	patch.Nickname = model.NewString("Joram Wilander")
	patch.FirstName = model.NewString("Joram")
	patch.LastName = model.NewString("Wilander")
	patch.Position = new(string)
	patch.NotifyProps = model.StringMap{}
	patch.NotifyProps["comment"] = "somethingrandom"
	patch.Timezone = model.StringMap{}
	patch.Timezone["useAutomaticTimezone"] = "true"
	patch.Timezone["automaticTimezone"] = "America/New_York"
	patch.Timezone["manualTimezone"] = ""

	ruser, _, err := th.Client.PatchUser(context.Background(), user.Id, patch)
	require.NoError(t, err)
	CheckUserSanitization(t, ruser)

	require.Equal(t, "Joram Wilander", ruser.Nickname, "Nickname should update properly")
	require.Equal(t, "Joram", ruser.FirstName, "FirstName should update properly")
	require.Equal(t, "Wilander", ruser.LastName, "LastName should update properly")
	require.Empty(t, ruser.Position, "Position should update properly")
	require.Equal(t, user.Username, ruser.Username, "Username should not update")
	require.Empty(t, ruser.Password, "Password should not be returned")
	require.Equal(t, "somethingrandom", ruser.NotifyProps["comment"], "NotifyProps should update properly")
	require.Equal(t, "true", ruser.Timezone["useAutomaticTimezone"], "useAutomaticTimezone should update properly")
	require.Equal(t, "America/New_York", ruser.Timezone["automaticTimezone"], "automaticTimezone should update properly")
	require.Empty(t, ruser.Timezone["manualTimezone"], "manualTimezone should update properly")

	appErr := th.App.CheckPasswordAndAllCriteria(ruser, *patch.Password, "")
	require.NotNil(t, appErr, "Password should not match")

	currentPassword := user.Password
	user, appErr = th.App.GetUser(ruser.Id)
	require.Nil(t, appErr)

	appErr = th.App.CheckPasswordAndAllCriteria(user, currentPassword, "")
	require.Nil(t, appErr, "Password should still match")

	patch = &model.UserPatch{}
	patch.Email = model.NewString(th.GenerateTestEmail())

	_, resp, err := th.Client.PatchUser(context.Background(), user.Id, patch)
	require.Error(t, err)
	CheckBadRequestStatus(t, resp)

	patch.Password = model.NewString(currentPassword)
	ruser, _, err = th.Client.PatchUser(context.Background(), user.Id, patch)
	require.NoError(t, err)

	require.Equal(t, *patch.Email, ruser.Email, "Email should update properly")

	patch.Username = model.NewString(th.BasicUser2.Username)
	_, resp, err = th.Client.PatchUser(context.Background(), user.Id, patch)
	require.Error(t, err)
	CheckBadRequestStatus(t, resp)

	patch.Username = nil

	_, resp, err = th.Client.PatchUser(context.Background(), "junk", patch)
	require.Error(t, err)
	CheckBadRequestStatus(t, resp)

	ruser.Id = model.NewId()
	_, resp, err = th.Client.PatchUser(context.Background(), model.NewId(), patch)
	require.Error(t, err)
	CheckForbiddenStatus(t, resp)

	r, err := th.Client.DoAPIPut(context.Background(), "/users/"+user.Id+"/patch", "garbage")
	require.Error(t, err)
	require.Equal(t, http.StatusBadRequest, r.StatusCode)

	session, _ := th.App.GetSession(th.Client.AuthToken)
	session.IsOAuth = true
	th.App.AddSessionToCache(session)

	patch.Email = model.NewString(th.GenerateTestEmail())
	_, resp, err = th.Client.PatchUser(context.Background(), user.Id, patch)
	require.Error(t, err)
	CheckForbiddenStatus(t, resp)

	th.Client.Logout(context.Background())
	_, resp, err = th.Client.PatchUser(context.Background(), user.Id, patch)
	require.Error(t, err)
	CheckUnauthorizedStatus(t, resp)

	th.LoginBasic()
	_, resp, err = th.Client.PatchUser(context.Background(), user.Id, patch)
	require.Error(t, err)
	CheckForbiddenStatus(t, resp)

	_, _, err = th.SystemAdminClient.PatchUser(context.Background(), user.Id, patch)
	require.NoError(t, err)
}

<<<<<<< HEAD
func TestPatchBotUser(t *testing.T) {
	th := Setup(t).InitBasic()
	defer th.TearDown()

	th.App.UpdateConfig(func(c *model.Config) {
		*c.ServiceSettings.EnableBotAccountCreation = true
	})

	bot := th.CreateBotWithSystemAdminClient()
	patch := &model.UserPatch{}
	patch.Email = model.NewString("Anything")

	_, _, err := th.SystemAdminClient.PatchUser(context.Background(), bot.UserId, patch)
	require.Error(t, err)
	require.Equal(t, err.Error(), ": Invalid or missing user_id in request body.")
}

=======
func TestPatchAdminUser(t *testing.T) {
	th := Setup(t).InitBasic()
	defer th.TearDown()

	user := th.CreateUser()
	th.App.UpdateUserRoles(th.Context, user.Id, model.SystemUserRoleId+" "+model.SystemAdminRoleId, false)

	patch := &model.UserPatch{}
	patch.Email = model.NewString(th.GenerateTestEmail())

	th.AddPermissionToRole(model.PermissionEditOtherUsers.Id, model.SystemUserManagerRoleId)
	th.App.UpdateUserRoles(th.Context, th.BasicUser.Id, model.SystemUserManagerRoleId+" "+model.SystemUserAccessTokenRoleId, false)

	_, resp, err := th.Client.PatchUser(context.Background(), user.Id, patch)
	require.Error(t, err)
	CheckForbiddenStatus(t, resp)

	_, _, err = th.SystemAdminClient.PatchUser(context.Background(), user.Id, patch)
	require.NoError(t, err)
}
>>>>>>> ba4dc1a9
func TestUserUnicodeNames(t *testing.T) {
	th := Setup(t)
	defer th.TearDown()
	client := th.Client

	t.Run("create user unicode", func(t *testing.T) {
		user := model.User{
			Email:     th.GenerateTestEmail(),
			FirstName: "Andrew\u202e",
			LastName:  "\ufeffWiggin",
			Nickname:  "Ender\u2028 Wiggin",
			Password:  "hello1",
			Username:  "\ufeffwiggin77",
			Roles:     model.SystemAdminRoleId + " " + model.SystemUserRoleId}

		ruser, resp, err := client.CreateUser(context.Background(), &user)
		require.NoError(t, err)
		CheckCreatedStatus(t, resp)

		_, _, _ = client.Login(context.Background(), user.Email, user.Password)

		require.Equal(t, "wiggin77", ruser.Username, "Bad Unicode not filtered from username")
		require.Equal(t, "Andrew Wiggin", ruser.GetDisplayName(model.ShowFullName), "Bad Unicode not filtered from displayname")
		require.Equal(t, "Ender Wiggin", ruser.Nickname, "Bad Unicode not filtered from nickname")
	})

	t.Run("update user unicode", func(t *testing.T) {
		user := th.CreateUser()
		client.Login(context.Background(), user.Email, user.Password)

		user.Username = "wiggin\ufff9"
		user.Nickname = "Ender\u0340 \ufffcWiggin"
		user.FirstName = "Andrew\ufff9"
		user.LastName = "Wig\u206fgin"

		ruser, _, err := client.UpdateUser(context.Background(), user)
		require.NoError(t, err)

		require.Equal(t, "wiggin", ruser.Username, "bad unicode should be filtered from username")
		require.Equal(t, "Ender Wiggin", ruser.Nickname, "bad unicode should be filtered from nickname")
		require.Equal(t, "Andrew Wiggin", ruser.GetDisplayName(model.ShowFullName), "bad unicode should be filtered from display name")
	})

	t.Run("patch user unicode", func(t *testing.T) {
		user := th.CreateUser()
		client.Login(context.Background(), user.Email, user.Password)

		patch := &model.UserPatch{}
		patch.Nickname = model.NewString("\U000E0000Ender\u206d Wiggin\U000E007F")
		patch.FirstName = model.NewString("\U0001d173Andrew\U0001d17a")
		patch.LastName = model.NewString("\u2028Wiggin\u2029")

		ruser, _, err := client.PatchUser(context.Background(), user.Id, patch)
		require.NoError(t, err)
		CheckUserSanitization(t, ruser)

		require.Equal(t, "Ender Wiggin", ruser.Nickname, "Bad unicode should be filtered from nickname")
		require.Equal(t, "Andrew", ruser.FirstName, "Bad unicode should be filtered from first name")
		require.Equal(t, "Wiggin", ruser.LastName, "Bad unicode should be filtered from last name")
		require.Equal(t, "Andrew Wiggin", ruser.GetDisplayName(model.ShowFullName), "Bad unicode should be filtered from display name")
	})
}

func TestUpdateUserAuth(t *testing.T) {
	th := Setup(t)
	defer th.TearDown()

	team := th.CreateTeamWithClient(th.SystemAdminClient)

	user := th.CreateUser()

	th.LinkUserToTeam(user, team)
	_, err := th.App.Srv().Store().User().VerifyEmail(user.Id, user.Email)
	require.NoError(t, err)

	userAuth := &model.UserAuth{}
	userAuth.AuthData = user.AuthData
	userAuth.AuthService = user.AuthService
	userAuth.Password = user.Password

	// Regular user can not use endpoint
	_, respErr, _ := th.SystemAdminClient.UpdateUserAuth(context.Background(), user.Id, userAuth)
	require.NotNil(t, respErr, "Shouldn't have permissions. Only Admins")

	userAuth.AuthData = model.NewString("test@test.com")
	userAuth.AuthService = model.UserAuthServiceSaml
	userAuth.Password = "newpassword"
	ruser, _, err := th.SystemAdminClient.UpdateUserAuth(context.Background(), user.Id, userAuth)
	require.NoError(t, err)

	// AuthData and AuthService are set, password is set to empty
	require.Equal(t, *userAuth.AuthData, *ruser.AuthData)
	require.Equal(t, model.UserAuthServiceSaml, ruser.AuthService)
	require.Empty(t, ruser.Password)

	// When AuthData or AuthService are empty, password must be valid
	userAuth.AuthData = user.AuthData
	userAuth.AuthService = ""
	userAuth.Password = "1"
	_, respErr, _ = th.SystemAdminClient.UpdateUserAuth(context.Background(), user.Id, userAuth)
	require.NotNil(t, respErr)

	// Regular user can not use endpoint
	user2 := th.CreateUser()
	th.LinkUserToTeam(user2, team)
	_, err = th.App.Srv().Store().User().VerifyEmail(user2.Id, user2.Email)
	require.NoError(t, err)

	th.SystemAdminClient.Login(context.Background(), user2.Email, "passwd1")

	userAuth.AuthData = user.AuthData
	userAuth.AuthService = user.AuthService
	userAuth.Password = user.Password
	_, respErr, _ = th.SystemAdminClient.UpdateUserAuth(context.Background(), user.Id, userAuth)
	require.NotNil(t, respErr, "Should have errored")
}

func TestDeleteUser(t *testing.T) {
	th := Setup(t).InitBasic()
	defer th.TearDown()

	th.LoginBasic()
	resp, err := th.Client.DeleteUser(context.Background(), th.SystemAdminUser.Id)
	require.Error(t, err)
	CheckForbiddenStatus(t, resp)

	th.Client.Logout(context.Background())
	resp, err = th.Client.DeleteUser(context.Background(), th.BasicUser.Id)
	require.Error(t, err)
	CheckUnauthorizedStatus(t, resp)

	th.TestForSystemAdminAndLocal(t, func(t *testing.T, c *model.Client4) {
		resp, err = c.DeleteUser(context.Background(), model.NewId())
		require.Error(t, err)
		CheckNotFoundStatus(t, resp)

		resp, err = c.DeleteUser(context.Background(), "junk")
		require.Error(t, err)
		CheckBadRequestStatus(t, resp)

		userToDelete := th.CreateUser()
		_, err = c.DeleteUser(context.Background(), userToDelete.Id)
		require.NoError(t, err)
	})

	selfDeleteUser := th.CreateUser()
	th.LoginBasic()
	resp, err = th.Client.DeleteUser(context.Background(), selfDeleteUser.Id)
	require.Error(t, err)
	CheckForbiddenStatus(t, resp)

	th.Client.Login(context.Background(), selfDeleteUser.Email, selfDeleteUser.Password)
	th.App.UpdateConfig(func(c *model.Config) {
		*c.TeamSettings.EnableUserDeactivation = false
	})
	resp, err = th.Client.DeleteUser(context.Background(), selfDeleteUser.Id)
	require.Error(t, err)
	CheckUnauthorizedStatus(t, resp)

	th.App.UpdateConfig(func(c *model.Config) {
		*c.TeamSettings.EnableUserDeactivation = true
	})
	_, err = th.Client.DeleteUser(context.Background(), selfDeleteUser.Id)
	require.NoError(t, err)
}

func TestPermanentDeleteUser(t *testing.T) {
	th := Setup(t).InitBasic()
	defer th.TearDown()

	enableAPIUserDeletion := *th.App.Config().ServiceSettings.EnableAPIUserDeletion
	defer func() {
		th.App.UpdateConfig(func(cfg *model.Config) { cfg.ServiceSettings.EnableAPIUserDeletion = &enableAPIUserDeletion })
	}()

	th.App.UpdateConfig(func(cfg *model.Config) { *cfg.ServiceSettings.EnableAPIUserDeletion = false })

	userToDelete := th.CreateUser()

	t.Run("Permanent deletion not available through API if EnableAPIUserDeletion is not set", func(t *testing.T) {
		resp, err := th.SystemAdminClient.PermanentDeleteUser(context.Background(), userToDelete.Id)
		require.Error(t, err)
		CheckUnauthorizedStatus(t, resp)
	})

	t.Run("Permanent deletion available through local mode even if EnableAPIUserDeletion is not set", func(t *testing.T) {
		_, err := th.LocalClient.PermanentDeleteUser(context.Background(), userToDelete.Id)
		require.NoError(t, err)
	})

	th.App.UpdateConfig(func(cfg *model.Config) { *cfg.ServiceSettings.EnableAPIUserDeletion = true })
	th.TestForSystemAdminAndLocal(t, func(t *testing.T, c *model.Client4) {
		userToDelete = th.CreateUser()
		_, err := c.PermanentDeleteUser(context.Background(), userToDelete.Id)
		require.NoError(t, err)

		_, appErr := th.App.GetTeam(userToDelete.Id)
		assert.NotNil(t, appErr)

		resp, err := c.PermanentDeleteUser(context.Background(), "junk")
		require.Error(t, err)
		CheckBadRequestStatus(t, resp)
	}, "Permanent deletion with EnableAPIUserDeletion set")
}

func TestPermanentDeleteAllUsers(t *testing.T) {
	th := Setup(t).InitBasic()
	defer th.TearDown()

	t.Run("The endpoint should not be available for neither normal nor sysadmin users", func(t *testing.T) {
		resp, err := th.Client.PermanentDeleteAllUsers(context.Background())
		require.Error(t, err)
		CheckNotFoundStatus(t, resp)

		resp, err = th.SystemAdminClient.PermanentDeleteAllUsers(context.Background())
		require.Error(t, err)
		CheckNotFoundStatus(t, resp)
	})

	t.Run("The endpoint should permanently delete all users", func(t *testing.T) {
		// Basic user creates a team and a channel
		team, appErr := th.App.CreateTeamWithUser(th.Context, &model.Team{
			DisplayName: "User Created Team",
			Name:        "user-created-team",
			Email:       "usercreatedteam@test.com",
			Type:        model.TeamOpen,
		}, th.BasicUser.Id)
		require.Nil(t, appErr)

		channel, appErr := th.App.CreateChannelWithUser(th.Context, &model.Channel{
			DisplayName: "User Created Channel",
			Name:        "user-created-channel",
			Type:        model.ChannelTypeOpen,
			TeamId:      team.Id,
		}, th.BasicUser.Id)
		require.Nil(t, appErr)

		// Check that we have users and posts in the database
		users, err := th.App.Srv().Store().User().GetAll()
		require.NoError(t, err)
		require.Greater(t, len(users), 0)

		postCount, err := th.App.Srv().Store().Post().AnalyticsPostCount(&model.PostCountOptions{})
		require.NoError(t, err)
		require.Greater(t, postCount, int64(0))

		// Delete all users and their posts
		_, err = th.LocalClient.PermanentDeleteAllUsers(context.Background())
		require.NoError(t, err)

		// Check that both user and post tables are empty
		users, err = th.App.Srv().Store().User().GetAll()
		require.NoError(t, err)
		require.Len(t, users, 0)

		postCount, err = th.App.Srv().Store().Post().AnalyticsPostCount(&model.PostCountOptions{})
		require.NoError(t, err)
		require.Equal(t, postCount, int64(0))

		// Check that the channel and team created by the user were not deleted
		rTeam, appErr := th.App.GetTeam(team.Id)
		require.Nil(t, appErr)
		require.NotNil(t, rTeam)

		rChannel, appErr := th.App.GetChannel(th.Context, channel.Id)
		require.Nil(t, appErr)
		require.NotNil(t, rChannel)
	})
}

func TestUpdateUserRoles(t *testing.T) {
	th := Setup(t).InitBasic()
	defer th.TearDown()

	resp, err := th.Client.UpdateUserRoles(context.Background(), th.SystemAdminUser.Id, model.SystemUserRoleId)
	require.Error(t, err)
	CheckForbiddenStatus(t, resp)

	th.TestForSystemAdminAndLocal(t, func(t *testing.T, client *model.Client4) {
		_, err = client.UpdateUserRoles(context.Background(), th.BasicUser.Id, model.SystemUserRoleId)
		require.NoError(t, err)

		_, err = client.UpdateUserRoles(context.Background(), th.BasicUser.Id, model.SystemUserRoleId+" "+model.SystemAdminRoleId)
		require.NoError(t, err)

		resp, err = client.UpdateUserRoles(context.Background(), th.BasicUser.Id, "junk")
		require.Error(t, err)
		CheckBadRequestStatus(t, resp)

		resp, err = client.UpdateUserRoles(context.Background(), "junk", model.SystemUserRoleId)
		require.Error(t, err)
		CheckBadRequestStatus(t, resp)

		resp, err = client.UpdateUserRoles(context.Background(), model.NewId(), model.SystemUserRoleId)
		require.Error(t, err)
		CheckBadRequestStatus(t, resp)
	})
}

func assertExpectedWebsocketEvent(t *testing.T, client *model.WebSocketClient, event string, test func(*model.WebSocketEvent)) {
	for {
		select {
		case resp, ok := <-client.EventChannel:
			require.Truef(t, ok, "channel closed before receiving expected event %s", event)
			if resp.EventType() == event {
				test(resp)
				return
			}
		case <-time.After(5 * time.Second):
			require.Failf(t, "failed to receive expected event %s", event)
		}
	}
}

func assertWebsocketEventUserUpdatedWithEmail(t *testing.T, client *model.WebSocketClient, email string) {
	assertExpectedWebsocketEvent(t, client, model.WebsocketEventUserUpdated, func(event *model.WebSocketEvent) {
		eventUser, ok := event.GetData()["user"].(*model.User)
		require.True(t, ok, "expected user")
		assert.Equal(t, email, eventUser.Email)
	})
}

func TestUpdateUserActive(t *testing.T) {
	t.Run("basic tests", func(t *testing.T) {
		th := Setup(t).InitBasic()
		defer th.TearDown()

		user := th.BasicUser

		th.App.UpdateConfig(func(cfg *model.Config) { *cfg.TeamSettings.EnableUserDeactivation = true })
		_, err := th.Client.UpdateUserActive(context.Background(), user.Id, false)
		require.NoError(t, err)

		th.App.UpdateConfig(func(cfg *model.Config) { *cfg.TeamSettings.EnableUserDeactivation = false })
		resp, err := th.Client.UpdateUserActive(context.Background(), user.Id, false)
		require.Error(t, err)
		CheckUnauthorizedStatus(t, resp)

		th.App.UpdateConfig(func(cfg *model.Config) { *cfg.TeamSettings.EnableUserDeactivation = true })
		resp, err = th.Client.UpdateUserActive(context.Background(), user.Id, false)
		require.Error(t, err)
		CheckUnauthorizedStatus(t, resp)

		th.LoginBasic2()

		resp, err = th.Client.UpdateUserActive(context.Background(), user.Id, true)
		require.Error(t, err)
		CheckForbiddenStatus(t, resp)

		resp, err = th.Client.UpdateUserActive(context.Background(), GenerateTestId(), true)
		require.Error(t, err)
		CheckForbiddenStatus(t, resp)

		resp, err = th.Client.UpdateUserActive(context.Background(), "junk", true)
		require.Error(t, err)
		CheckBadRequestStatus(t, resp)

		th.Client.Logout(context.Background())

		resp, err = th.Client.UpdateUserActive(context.Background(), user.Id, true)
		require.Error(t, err)
		CheckUnauthorizedStatus(t, resp)

		th.TestForSystemAdminAndLocal(t, func(t *testing.T, client *model.Client4) {
			_, err = client.UpdateUserActive(context.Background(), user.Id, true)
			require.NoError(t, err)

			_, err = client.UpdateUserActive(context.Background(), user.Id, false)
			require.NoError(t, err)

			authData := model.NewId()
			_, err := th.App.Srv().Store().User().UpdateAuthData(user.Id, "random", &authData, "", true)
			require.NoError(t, err)

			_, err = client.UpdateUserActive(context.Background(), user.Id, false)
			require.NoError(t, err)
		})
	})

	t.Run("websocket events", func(t *testing.T) {
		th := Setup(t).InitBasic()
		defer th.TearDown()

		user := th.BasicUser2

		th.App.UpdateConfig(func(cfg *model.Config) { *cfg.TeamSettings.EnableUserDeactivation = true })

		webSocketClient, err := th.CreateWebSocketClient()
		assert.NoError(t, err)
		defer webSocketClient.Close()

		webSocketClient.Listen()

		time.Sleep(300 * time.Millisecond)
		resp := <-webSocketClient.ResponseChannel
		require.Equal(t, model.StatusOk, resp.Status)

		adminWebSocketClient, err := th.CreateWebSocketSystemAdminClient()
		assert.NoError(t, err)
		defer adminWebSocketClient.Close()

		adminWebSocketClient.Listen()

		time.Sleep(300 * time.Millisecond)
		resp = <-adminWebSocketClient.ResponseChannel
		require.Equal(t, model.StatusOk, resp.Status)

		// Verify that both admins and regular users see the email when privacy settings allow same,
		// and confirm event is fired for SystemAdmin and Local mode
		th.App.UpdateConfig(func(cfg *model.Config) { *cfg.PrivacySettings.ShowEmailAddress = true })
		th.TestForSystemAdminAndLocal(t, func(t *testing.T, client *model.Client4) {
			_, err := client.UpdateUserActive(context.Background(), user.Id, false)
			require.NoError(t, err)

			assertWebsocketEventUserUpdatedWithEmail(t, webSocketClient, user.Email)
			assertWebsocketEventUserUpdatedWithEmail(t, adminWebSocketClient, user.Email)
		})

		// Verify that only admins see the email when privacy settings hide emails,
		// and confirm event is fired for SystemAdmin and Local mode
		th.TestForSystemAdminAndLocal(t, func(t *testing.T, client *model.Client4) {
			th.App.UpdateConfig(func(cfg *model.Config) { *cfg.PrivacySettings.ShowEmailAddress = false })
			_, err := client.UpdateUserActive(context.Background(), user.Id, true)
			require.NoError(t, err)

			assertWebsocketEventUserUpdatedWithEmail(t, webSocketClient, "")
			assertWebsocketEventUserUpdatedWithEmail(t, adminWebSocketClient, user.Email)
		})
	})

	t.Run("activate guest should fail when guests feature is disable", func(t *testing.T) {
		th := Setup(t).InitBasic()
		defer th.TearDown()

		id := model.NewId()
		guest := &model.User{
			Email:         "success+" + id + "@simulator.amazonses.com",
			Username:      "un_" + id,
			Nickname:      "nn_" + id,
			Password:      "Password1",
			EmailVerified: true,
		}
		user, err := th.App.CreateGuest(th.Context, guest)
		require.Nil(t, err)
		th.App.UpdateActive(th.Context, user, false)

		th.App.UpdateConfig(func(cfg *model.Config) { *cfg.GuestAccountsSettings.Enable = false })
		defer th.App.UpdateConfig(func(cfg *model.Config) { *cfg.GuestAccountsSettings.Enable = true })

		th.TestForSystemAdminAndLocal(t, func(t *testing.T, client *model.Client4) {
			resp, err := client.UpdateUserActive(context.Background(), user.Id, true)
			require.Error(t, err)
			CheckUnauthorizedStatus(t, resp)
		})
	})

	t.Run("activate guest should work when guests feature is enabled", func(t *testing.T) {
		th := Setup(t).InitBasic()
		defer th.TearDown()

		id := model.NewId()
		guest := &model.User{
			Email:         "success+" + id + "@simulator.amazonses.com",
			Username:      "un_" + id,
			Nickname:      "nn_" + id,
			Password:      "Password1",
			EmailVerified: true,
		}
		user, appErr := th.App.CreateGuest(th.Context, guest)
		require.Nil(t, appErr)
		th.App.UpdateActive(th.Context, user, false)

		th.App.UpdateConfig(func(cfg *model.Config) { *cfg.GuestAccountsSettings.Enable = true })
		th.TestForSystemAdminAndLocal(t, func(t *testing.T, client *model.Client4) {
			_, err := client.UpdateUserActive(context.Background(), user.Id, true)
			require.NoError(t, err)
		})
	})
}

func TestGetUsers(t *testing.T) {
	th := Setup(t)
	defer th.TearDown()

	th.TestForAllClients(t, func(t *testing.T, client *model.Client4) {
		rusers, _, err := client.GetUsers(context.Background(), 0, 60, "")
		require.NoError(t, err)
		for _, u := range rusers {
			CheckUserSanitization(t, u)
		}

		rusers, _, err = client.GetUsers(context.Background(), 0, 1, "")
		require.NoError(t, err)
		require.Len(t, rusers, 1, "should be 1 per page")

		rusers, _, err = client.GetUsers(context.Background(), 1, 1, "")
		require.NoError(t, err)
		require.Len(t, rusers, 1, "should be 1 per page")

		rusers, _, err = client.GetUsers(context.Background(), 10000, 100, "")
		require.NoError(t, err)
		require.Empty(t, rusers, "should be no users")

		// Check default params for page and per_page
		_, err = client.DoAPIGet(context.Background(), "/users", "")
		require.NoError(t, err)

		// Check role params validity
		_, _, err = client.GetUsersWithCustomQueryParameters(context.Background(), 0, 5, "in_channel=random_channel_id&channel_roles=random_role_doesnt_exist", "")
		require.Error(t, err)
		require.Equal(t, err.Error(), ": Invalid or missing channelRoles in request body.")
		_, _, err = client.GetUsersWithCustomQueryParameters(context.Background(), 0, 5, "in_team=random_channel_id&team_roles=random_role_doesnt_exist", "")
		require.Error(t, err)
		require.Equal(t, err.Error(), ": Invalid or missing teamRoles in request body.")
		_, _, err = client.GetUsersWithCustomQueryParameters(context.Background(), 0, 5, "roles=random_role_doesnt_exist%2Csystem_user", "")
		require.Error(t, err)
		require.Equal(t, err.Error(), ": Invalid or missing roles in request body.")
		_, _, err = client.GetUsersWithCustomQueryParameters(context.Background(), 0, 5, "role=random_role_doesnt_exist", "")
		require.Error(t, err)
		require.Equal(t, err.Error(), ": Invalid or missing role in request body.")
	})

	th.Client.Logout(context.Background())
	_, resp, err := th.Client.GetUsers(context.Background(), 0, 60, "")
	require.Error(t, err)
	CheckUnauthorizedStatus(t, resp)
}

func TestGetNewUsersInTeam(t *testing.T) {
	th := Setup(t).InitBasic()
	defer th.TearDown()
	teamId := th.BasicTeam.Id

	rusers, _, err := th.Client.GetNewUsersInTeam(context.Background(), teamId, 0, 60, "")
	require.NoError(t, err)

	lastCreateAt := model.GetMillis()
	for _, u := range rusers {
		require.LessOrEqual(t, u.CreateAt, lastCreateAt, "right sorting")
		lastCreateAt = u.CreateAt
		CheckUserSanitization(t, u)
	}

	rusers, _, err = th.Client.GetNewUsersInTeam(context.Background(), teamId, 1, 1, "")
	require.NoError(t, err)
	require.Len(t, rusers, 1, "should be 1 per page")

	th.Client.Logout(context.Background())
	_, resp, err := th.Client.GetNewUsersInTeam(context.Background(), teamId, 1, 1, "")
	require.Error(t, err)
	CheckUnauthorizedStatus(t, resp)
}

func TestGetRecentlyActiveUsersInTeam(t *testing.T) {
	th := Setup(t).InitBasic()
	defer th.TearDown()
	teamId := th.BasicTeam.Id

	th.App.SetStatusOnline(th.BasicUser.Id, true)

	rusers, _, err := th.Client.GetRecentlyActiveUsersInTeam(context.Background(), teamId, 0, 60, "")
	require.NoError(t, err)

	for _, u := range rusers {
		require.NotZero(t, u.LastActivityAt, "should return last activity at")
		CheckUserSanitization(t, u)
	}

	rusers, _, err = th.Client.GetRecentlyActiveUsersInTeam(context.Background(), teamId, 0, 1, "")
	require.NoError(t, err)
	require.Len(t, rusers, 1, "should be 1 per page")

	th.Client.Logout(context.Background())
	_, resp, err := th.Client.GetRecentlyActiveUsersInTeam(context.Background(), teamId, 0, 1, "")
	require.Error(t, err)
	CheckUnauthorizedStatus(t, resp)
}

func TestGetActiveUsersInTeam(t *testing.T) {
	th := Setup(t).InitBasic()
	defer th.TearDown()
	teamId := th.BasicTeam.Id

	th.SystemAdminClient.UpdateUserActive(context.Background(), th.BasicUser2.Id, false)
	rusers, _, err := th.Client.GetActiveUsersInTeam(context.Background(), teamId, 0, 60, "")
	require.NoError(t, err)

	require.NotZero(t, len(rusers))
	for _, u := range rusers {
		require.Zero(t, u.DeleteAt, "should not be deleted")
		require.NotEqual(t, th.BasicUser2.Id, "should not include deactivated user")
		CheckUserSanitization(t, u)
	}

	rusers, _, err = th.Client.GetActiveUsersInTeam(context.Background(), teamId, 0, 1, "")
	require.NoError(t, err)
	require.Len(t, rusers, 1, "should be 1 per page")

	// Check case where we have supplied both active and inactive flags
	_, err = th.Client.DoAPIGet(context.Background(), "/users?inactive=true&active=true", "")
	require.Error(t, err)

	th.Client.Logout(context.Background())
	_, resp, err := th.Client.GetActiveUsersInTeam(context.Background(), teamId, 0, 1, "")
	require.Error(t, err)
	CheckUnauthorizedStatus(t, resp)
}

func TestGetUsersWithoutTeam(t *testing.T) {
	th := Setup(t).InitBasic()
	defer th.TearDown()

	_, _, err := th.Client.GetUsersWithoutTeam(context.Background(), 0, 100, "")
	require.Error(t, err, "should prevent non-admin user from getting users without a team")

	// These usernames need to appear in the first 100 users for this to work

	user, _, err := th.Client.CreateUser(context.Background(), &model.User{
		Username: "a000000000" + model.NewId(),
		Email:    "success+" + model.NewId() + "@simulator.amazonses.com",
		Password: "Password1",
	})
	require.NoError(t, err)
	th.LinkUserToTeam(user, th.BasicTeam)
	defer th.App.Srv().Store().User().PermanentDelete(user.Id)

	user2, _, err := th.Client.CreateUser(context.Background(), &model.User{
		Username: "a000000001" + model.NewId(),
		Email:    "success+" + model.NewId() + "@simulator.amazonses.com",
		Password: "Password1",
	})
	require.NoError(t, err)
	defer th.App.Srv().Store().User().PermanentDelete(user2.Id)

	rusers, _, err := th.SystemAdminClient.GetUsersWithoutTeam(context.Background(), 0, 100, "")
	require.NoError(t, err)

	found1 := false
	found2 := false

	for _, u := range rusers {
		if u.Id == user.Id {
			found1 = true
		} else if u.Id == user2.Id {
			found2 = true
		}
	}

	require.False(t, found1, "should not return user that as a team")
	require.True(t, found2, "should return user that has no teams")
}

func TestGetUsersInTeam(t *testing.T) {
	th := Setup(t).InitBasic()
	defer th.TearDown()
	teamId := th.BasicTeam.Id

	rusers, resp, err := th.Client.GetUsersInTeam(context.Background(), teamId, 0, 60, "")
	require.NoError(t, err)
	for _, u := range rusers {
		CheckUserSanitization(t, u)
	}

	rusers, resp, _ = th.Client.GetUsersInTeam(context.Background(), teamId, 0, 60, resp.Etag)
	CheckEtag(t, rusers, resp)

	rusers, _, err = th.Client.GetUsersInTeam(context.Background(), teamId, 0, 1, "")
	require.NoError(t, err)
	require.Len(t, rusers, 1, "should be 1 per page")

	rusers, _, err = th.Client.GetUsersInTeam(context.Background(), teamId, 1, 1, "")
	require.NoError(t, err)
	require.Len(t, rusers, 1, "should be 1 per page")

	rusers, _, err = th.Client.GetUsersInTeam(context.Background(), teamId, 10000, 100, "")
	require.NoError(t, err)
	require.Empty(t, rusers, "should be no users")

	th.Client.Logout(context.Background())
	_, resp, err = th.Client.GetUsersInTeam(context.Background(), teamId, 0, 60, "")
	require.Error(t, err)
	CheckUnauthorizedStatus(t, resp)

	user := th.CreateUser()
	th.Client.Login(context.Background(), user.Email, user.Password)
	_, resp, err = th.Client.GetUsersInTeam(context.Background(), teamId, 0, 60, "")
	require.Error(t, err)
	CheckForbiddenStatus(t, resp)

	_, _, err = th.SystemAdminClient.GetUsersInTeam(context.Background(), teamId, 0, 60, "")
	require.NoError(t, err)
}

func TestGetUsersNotInTeam(t *testing.T) {
	th := Setup(t).InitBasic().DeleteBots()
	defer th.TearDown()
	teamId := th.BasicTeam.Id

	rusers, resp, err := th.Client.GetUsersNotInTeam(context.Background(), teamId, 0, 60, "")
	require.NoError(t, err)
	for _, u := range rusers {
		CheckUserSanitization(t, u)
	}
	require.Len(t, rusers, 2, "should be 2 users in total")

	rusers, resp, _ = th.Client.GetUsersNotInTeam(context.Background(), teamId, 0, 60, resp.Etag)
	CheckEtag(t, rusers, resp)

	rusers, _, err = th.Client.GetUsersNotInTeam(context.Background(), teamId, 0, 1, "")
	require.NoError(t, err)
	require.Len(t, rusers, 1, "should be 1 per page")

	rusers, _, err = th.Client.GetUsersNotInTeam(context.Background(), teamId, 2, 1, "")
	require.NoError(t, err)
	require.Empty(t, rusers, "should be no users")

	rusers, _, err = th.Client.GetUsersNotInTeam(context.Background(), teamId, 10000, 100, "")
	require.NoError(t, err)
	require.Empty(t, rusers, "should be no users")

	th.Client.Logout(context.Background())
	_, resp, err = th.Client.GetUsersNotInTeam(context.Background(), teamId, 0, 60, "")
	require.Error(t, err)
	CheckUnauthorizedStatus(t, resp)

	user := th.CreateUser()
	th.Client.Login(context.Background(), user.Email, user.Password)
	_, resp, err = th.Client.GetUsersNotInTeam(context.Background(), teamId, 0, 60, "")
	require.Error(t, err)
	CheckForbiddenStatus(t, resp)

	_, _, err = th.SystemAdminClient.GetUsersNotInTeam(context.Background(), teamId, 0, 60, "")
	require.NoError(t, err)
}

func TestGetUsersInChannel(t *testing.T) {
	th := Setup(t).InitBasic()
	defer th.TearDown()
	channelId := th.BasicChannel.Id

	rusers, _, err := th.Client.GetUsersInChannel(context.Background(), channelId, 0, 60, "")
	require.NoError(t, err)
	for _, u := range rusers {
		CheckUserSanitization(t, u)
	}

	rusers, _, err = th.Client.GetUsersInChannel(context.Background(), channelId, 0, 1, "")
	require.NoError(t, err)
	require.Len(t, rusers, 1, "should be 1 per page")

	rusers, _, err = th.Client.GetUsersInChannel(context.Background(), channelId, 1, 1, "")
	require.NoError(t, err)
	require.Len(t, rusers, 1, "should be 1 per page")

	rusers, _, err = th.Client.GetUsersInChannel(context.Background(), channelId, 10000, 100, "")
	require.NoError(t, err)
	require.Empty(t, rusers, "should be no users")

	th.Client.Logout(context.Background())
	_, resp, err := th.Client.GetUsersInChannel(context.Background(), channelId, 0, 60, "")
	require.Error(t, err)
	CheckUnauthorizedStatus(t, resp)

	user := th.CreateUser()
	th.Client.Login(context.Background(), user.Email, user.Password)
	_, resp, err = th.Client.GetUsersInChannel(context.Background(), channelId, 0, 60, "")
	require.Error(t, err)
	CheckForbiddenStatus(t, resp)

	_, _, err = th.SystemAdminClient.GetUsersInChannel(context.Background(), channelId, 0, 60, "")
	require.NoError(t, err)

	t.Run("Should forbid getting the members of an archived channel if users are not allowed to view archived messages", func(t *testing.T) {
		th.LoginBasic()
		channel, _, appErr := th.SystemAdminClient.CreateChannel(context.Background(), &model.Channel{
			DisplayName: "User Created Channel",
			Name:        model.NewId(),
			Type:        model.ChannelTypeOpen,
			TeamId:      th.BasicTeam.Id,
		})
		require.NoError(t, appErr)
		_, aErr := th.App.AddUserToChannel(th.Context, th.BasicUser, channel, false)
		require.Nil(t, aErr)
		_, aErr = th.App.AddUserToChannel(th.Context, th.BasicUser2, channel, false)
		require.Nil(t, aErr)
		th.SystemAdminClient.DeleteChannel(context.Background(), channel.Id)

		experimentalViewArchivedChannels := *th.App.Config().TeamSettings.ExperimentalViewArchivedChannels
		th.App.UpdateConfig(func(cfg *model.Config) { *cfg.TeamSettings.ExperimentalViewArchivedChannels = true })
		defer th.App.UpdateConfig(func(cfg *model.Config) {
			*cfg.TeamSettings.ExperimentalViewArchivedChannels = experimentalViewArchivedChannels
		})

		// the endpoint should work fine for all clients when viewing
		// archived channels is enabled
		for _, client := range []*model.Client4{th.SystemAdminClient, th.Client, th.LocalClient} {
			users, _, userErr := client.GetUsersInChannel(context.Background(), channel.Id, 0, 1000, "")
			require.NoError(t, userErr)
			require.Len(t, users, 3)
		}

		// the endpoint should return forbidden if viewing archived
		// channels is disabled for all clients but the Local one
		th.App.UpdateConfig(func(cfg *model.Config) { *cfg.TeamSettings.ExperimentalViewArchivedChannels = false })
		for _, client := range []*model.Client4{th.SystemAdminClient, th.Client} {
			users, resp, userErr := client.GetUsersInChannel(context.Background(), channel.Id, 0, 1000, "")
			require.Error(t, userErr)
			require.Len(t, users, 0)
			CheckForbiddenStatus(t, resp)
		}

		// local client should be able to get the users still
		users, _, appErr := th.LocalClient.GetUsersInChannel(context.Background(), channel.Id, 0, 1000, "")
		require.NoError(t, appErr)
		require.Len(t, users, 3)
	})
}

func TestGetUsersNotInChannel(t *testing.T) {
	th := Setup(t).InitBasic()
	defer th.TearDown()
	teamId := th.BasicTeam.Id
	channelId := th.BasicChannel.Id

	user := th.CreateUser()
	th.LinkUserToTeam(user, th.BasicTeam)

	rusers, _, err := th.Client.GetUsersNotInChannel(context.Background(), teamId, channelId, 0, 60, "")
	require.NoError(t, err)
	for _, u := range rusers {
		CheckUserSanitization(t, u)
	}

	rusers, _, err = th.Client.GetUsersNotInChannel(context.Background(), teamId, channelId, 0, 1, "")
	require.NoError(t, err)
	require.Len(t, rusers, 1, "should be 1 per page")

	rusers, _, err = th.Client.GetUsersNotInChannel(context.Background(), teamId, channelId, 10000, 100, "")
	require.NoError(t, err)
	require.Empty(t, rusers, "should be no users")

	th.Client.Logout(context.Background())
	_, resp, err := th.Client.GetUsersNotInChannel(context.Background(), teamId, channelId, 0, 60, "")
	require.Error(t, err)
	CheckUnauthorizedStatus(t, resp)

	th.Client.Login(context.Background(), user.Email, user.Password)
	_, resp, err = th.Client.GetUsersNotInChannel(context.Background(), teamId, channelId, 0, 60, "")
	require.Error(t, err)
	CheckForbiddenStatus(t, resp)

	_, _, err = th.SystemAdminClient.GetUsersNotInChannel(context.Background(), teamId, channelId, 0, 60, "")
	require.NoError(t, err)
}

func TestGetUsersInGroup(t *testing.T) {
	th := Setup(t).InitBasic()
	defer th.TearDown()

	id := model.NewId()
	group, appErr := th.App.CreateGroup(&model.Group{
		DisplayName: "dn-foo_" + id,
		Name:        model.NewString("name" + id),
		Source:      model.GroupSourceLdap,
		Description: "description_" + id,
		RemoteId:    model.NewString(model.NewId()),
	})
	assert.Nil(t, appErr)

	cid := model.NewId()
	customGroup, appErr := th.App.CreateGroup(&model.Group{
		DisplayName: "dn-foo_" + cid,
		Name:        model.NewString("name" + cid),
		Source:      model.GroupSourceCustom,
		Description: "description_" + cid,
		RemoteId:    model.NewString(model.NewId()),
	})
	assert.Nil(t, appErr)

	user1, err := th.App.CreateUser(th.Context, &model.User{Email: th.GenerateTestEmail(), Nickname: "test user1", Password: "test-password-1", Username: "test-user-1", Roles: model.SystemUserRoleId})
	assert.Nil(t, err)

	t.Run("Requires ldap license", func(t *testing.T) {
		_, response, err := th.SystemAdminClient.GetUsersInGroup(context.Background(), group.Id, 0, 60, "")
		require.Error(t, err)
		CheckForbiddenStatus(t, response)
	})

	th.App.Srv().SetLicense(model.NewTestLicenseSKU(model.LicenseShortSkuProfessional))

	t.Run("Requires manage system permission to access users in group", func(t *testing.T) {
		th.Client.Login(context.Background(), th.BasicUser.Email, th.BasicUser.Password)
		_, response, err := th.Client.GetUsersInGroup(context.Background(), group.Id, 0, 60, "")
		require.Error(t, err)
		CheckForbiddenStatus(t, response)
	})

	_, err = th.App.UpsertGroupMember(group.Id, user1.Id)
	assert.Nil(t, err)

	t.Run("Returns users in group when called by system admin", func(t *testing.T) {
		users, _, err := th.SystemAdminClient.GetUsersInGroup(context.Background(), group.Id, 0, 60, "")
		require.NoError(t, err)
		assert.Equal(t, users[0].Id, user1.Id)
	})

	t.Run("Returns no users when pagination out of range", func(t *testing.T) {
		users, _, err := th.SystemAdminClient.GetUsersInGroup(context.Background(), group.Id, 5, 60, "")
		require.NoError(t, err)
		assert.Empty(t, users)
	})

	_, err = th.App.UpsertGroupMember(customGroup.Id, user1.Id)
	assert.Nil(t, err)

	t.Run("Returns users in custom group when called by regular user", func(t *testing.T) {
		th.Client.Login(context.Background(), th.BasicUser.Email, th.BasicUser.Password)
		users, _, err := th.Client.GetUsersInGroup(context.Background(), customGroup.Id, 0, 60, "")
		require.NoError(t, err)
		assert.Equal(t, users[0].Id, user1.Id)
	})

	t.Run("Returns no users in custom group when called by guest user", func(t *testing.T) {
		th.Client.Login(context.Background(), th.BasicUser.Email, th.BasicUser.Password)
		th.App.DemoteUserToGuest(th.Context, th.BasicUser)

		users, _, err := th.Client.GetUsersInGroup(context.Background(), customGroup.Id, 0, 60, "")
		require.NoError(t, err)
		assert.Equal(t, len(users), 0)
	})

}

func TestGetUsersInGroupByDisplayName(t *testing.T) {
	th := Setup(t).InitBasic()
	defer th.TearDown()

	id := model.NewId()
	group, appErr := th.App.CreateGroup(&model.Group{
		DisplayName: "dn-foo_" + id,
		Name:        model.NewString("name" + id),
		Source:      model.GroupSourceLdap,
		Description: "description_" + id,
		RemoteId:    model.NewString(model.NewId()),
	})
	assert.Nil(t, appErr)

	user1, err := th.App.CreateUser(th.Context, &model.User{Email: th.GenerateTestEmail(), Nickname: "aaa", Password: "test-password-1", Username: "zzz", Roles: model.SystemUserRoleId})
	assert.Nil(t, err)

	user2, err := th.App.CreateUser(th.Context, &model.User{Email: th.GenerateTestEmail(), Password: "test-password-2", Username: "bbb", Roles: model.SystemUserRoleId})
	assert.Nil(t, err)

	_, err = th.App.UpsertGroupMember(group.Id, user1.Id)
	assert.Nil(t, err)
	_, err = th.App.UpsertGroupMember(group.Id, user2.Id)
	assert.Nil(t, err)

	th.App.Srv().SetLicense(model.NewTestLicenseSKU(model.LicenseShortSkuProfessional))
	th.App.UpdateConfig(func(cfg *model.Config) {
		*cfg.PrivacySettings.ShowFullName = true
	})

	preference := model.Preference{
		UserId:   th.SystemAdminUser.Id,
		Category: model.PreferenceCategoryDisplaySettings,
		Name:     model.PreferenceNameNameFormat,
		Value:    model.ShowUsername,
	}

	err = th.App.UpdatePreferences(th.SystemAdminUser.Id, model.Preferences{preference})
	assert.Nil(t, err)

	t.Run("Returns users in group in right order for username", func(t *testing.T) {
		users, _, err := th.SystemAdminClient.GetUsersInGroupByDisplayName(context.Background(), group.Id, 0, 1, "")
		require.NoError(t, err)
		assert.Equal(t, users[0].Id, user2.Id)
	})

	preference.Value = model.ShowNicknameFullName
	err = th.App.UpdatePreferences(th.SystemAdminUser.Id, model.Preferences{preference})
	assert.Nil(t, err)

	t.Run("Returns users in group in right order for nickname", func(t *testing.T) {
		users, _, err := th.SystemAdminClient.GetUsersInGroupByDisplayName(context.Background(), group.Id, 0, 1, "")
		require.NoError(t, err)
		assert.Equal(t, users[0].Id, user1.Id)
	})

}

func TestUpdateUserMfa(t *testing.T) {
	th := Setup(t).InitBasic()
	defer th.TearDown()

	th.App.Srv().SetLicense(model.NewTestLicense("mfa"))
	th.App.UpdateConfig(func(cfg *model.Config) { *cfg.ServiceSettings.EnableMultifactorAuthentication = true })

	session, _ := th.App.GetSession(th.Client.AuthToken)
	session.IsOAuth = true
	th.App.AddSessionToCache(session)

	resp, err := th.Client.UpdateUserMfa(context.Background(), th.BasicUser.Id, "12345", false)
	require.Error(t, err)
	CheckForbiddenStatus(t, resp)

	th.TestForSystemAdminAndLocal(t, func(t *testing.T, client *model.Client4) {
		_, err = client.UpdateUserMfa(context.Background(), th.BasicUser.Id, "12345", false)
		require.NoError(t, err)
	})
}

func TestUserLoginMFAFlow(t *testing.T) {
	th := Setup(t).InitBasic()
	defer th.TearDown()

	th.App.UpdateConfig(func(c *model.Config) {
		*c.ServiceSettings.EnableMultifactorAuthentication = true
	})

	t.Run("WithoutMFA", func(t *testing.T) {
		_, _, err := th.Client.Login(context.Background(), th.BasicUser.Email, th.BasicUser.Password)
		require.NoError(t, err)
	})

	t.Run("WithInvalidMFA", func(t *testing.T) {
		secret, appErr := th.App.GenerateMfaSecret(th.BasicUser.Id)
		assert.Nil(t, appErr)

		// Fake user has MFA enabled
		err := th.Server.Store().User().UpdateMfaActive(th.BasicUser.Id, true)
		require.NoError(t, err)

		err = th.Server.Store().User().UpdateMfaActive(th.BasicUser.Id, true)
		require.NoError(t, err)

		err = th.Server.Store().User().UpdateMfaSecret(th.BasicUser.Id, secret.Secret)
		require.NoError(t, err)

		user, _, err := th.Client.Login(context.Background(), th.BasicUser.Email, th.BasicUser.Password)
		CheckErrorID(t, err, "mfa.validate_token.authenticate.app_error")
		assert.Nil(t, user)

		user, _, err = th.Client.LoginWithMFA(context.Background(), th.BasicUser.Email, th.BasicUser.Password, "")
		CheckErrorID(t, err, "mfa.validate_token.authenticate.app_error")
		assert.Nil(t, user)

		user, _, err = th.Client.LoginWithMFA(context.Background(), th.BasicUser.Email, th.BasicUser.Password, "abcdefgh")
		CheckErrorID(t, err, "mfa.validate_token.authenticate.app_error")
		assert.Nil(t, user)

		secret2, appErr := th.App.GenerateMfaSecret(th.BasicUser2.Id)
		assert.Nil(t, appErr)
		user, _, err = th.Client.LoginWithMFA(context.Background(), th.BasicUser.Email, th.BasicUser.Password, secret2.Secret)
		CheckErrorID(t, err, "mfa.validate_token.authenticate.app_error")
		assert.Nil(t, user)
	})

	t.Run("WithCorrectMFA", func(t *testing.T) {
		secret, appErr := th.App.GenerateMfaSecret(th.BasicUser.Id)
		assert.Nil(t, appErr)

		// Fake user has MFA enabled
		err := th.Server.Store().User().UpdateMfaActive(th.BasicUser.Id, true)
		require.NoError(t, err)

		err = th.Server.Store().User().UpdateMfaSecret(th.BasicUser.Id, secret.Secret)
		require.NoError(t, err)

		code := dgoogauth.ComputeCode(secret.Secret, time.Now().UTC().Unix()/30)

		user, _, err := th.Client.LoginWithMFA(context.Background(), th.BasicUser.Email, th.BasicUser.Password, fmt.Sprintf("%06d", code))
		require.NoError(t, err)
		assert.NotNil(t, user)
	})
}

func TestGenerateMfaSecret(t *testing.T) {
	th := Setup(t).InitBasic()
	defer th.TearDown()

	th.App.UpdateConfig(func(cfg *model.Config) { *cfg.ServiceSettings.EnableMultifactorAuthentication = false })

	_, resp, err := th.Client.GenerateMfaSecret(context.Background(), th.BasicUser.Id)
	require.Error(t, err)
	CheckNotImplementedStatus(t, resp)

	_, resp, err = th.SystemAdminClient.GenerateMfaSecret(context.Background(), th.BasicUser.Id)
	require.Error(t, err)
	CheckNotImplementedStatus(t, resp)

	_, resp, err = th.Client.GenerateMfaSecret(context.Background(), "junk")
	require.Error(t, err)
	CheckBadRequestStatus(t, resp)

	th.App.Srv().SetLicense(model.NewTestLicense("mfa"))
	th.App.UpdateConfig(func(cfg *model.Config) { *cfg.ServiceSettings.EnableMultifactorAuthentication = true })

	_, resp, err = th.Client.GenerateMfaSecret(context.Background(), model.NewId())
	require.Error(t, err)
	CheckForbiddenStatus(t, resp)

	session, _ := th.App.GetSession(th.Client.AuthToken)
	session.IsOAuth = true
	th.App.AddSessionToCache(session)

	_, resp, err = th.Client.GenerateMfaSecret(context.Background(), th.BasicUser.Id)
	require.Error(t, err)
	CheckForbiddenStatus(t, resp)

	th.Client.Logout(context.Background())

	_, resp, err = th.Client.GenerateMfaSecret(context.Background(), th.BasicUser.Id)
	require.Error(t, err)
	CheckUnauthorizedStatus(t, resp)
}

func TestUpdateUserPassword(t *testing.T) {
	th := Setup(t).InitBasic()
	defer th.TearDown()

	password := "newpassword1"
	_, err := th.Client.UpdateUserPassword(context.Background(), th.BasicUser.Id, th.BasicUser.Password, password)
	require.NoError(t, err)

	resp, err := th.Client.UpdateUserPassword(context.Background(), th.BasicUser.Id, password, "")
	require.Error(t, err)
	CheckBadRequestStatus(t, resp)

	resp, err = th.Client.UpdateUserPassword(context.Background(), th.BasicUser.Id, password, "junk")
	require.Error(t, err)
	CheckBadRequestStatus(t, resp)

	resp, err = th.Client.UpdateUserPassword(context.Background(), "junk", password, password)
	require.Error(t, err)
	CheckBadRequestStatus(t, resp)

	resp, err = th.Client.UpdateUserPassword(context.Background(), th.BasicUser.Id, "", password)
	require.Error(t, err)
	CheckBadRequestStatus(t, resp)

	resp, err = th.Client.UpdateUserPassword(context.Background(), th.BasicUser.Id, "junk", password)
	require.Error(t, err)
	CheckBadRequestStatus(t, resp)

	_, err = th.Client.UpdateUserPassword(context.Background(), th.BasicUser.Id, password, th.BasicUser.Password)
	require.NoError(t, err)

	th.Client.Logout(context.Background())
	resp, err = th.Client.UpdateUserPassword(context.Background(), th.BasicUser.Id, password, password)
	require.Error(t, err)
	CheckUnauthorizedStatus(t, resp)

	th.LoginBasic2()
	resp, err = th.Client.UpdateUserPassword(context.Background(), th.BasicUser.Id, password, password)
	require.Error(t, err)
	CheckForbiddenStatus(t, resp)

	th.LoginBasic()

	// Test lockout
	th.App.UpdateConfig(func(cfg *model.Config) { *cfg.ServiceSettings.MaximumLoginAttempts = 2 })

	// Fail twice
	resp, err = th.Client.UpdateUserPassword(context.Background(), th.BasicUser.Id, "badpwd", "newpwd")
	require.Error(t, err)
	CheckBadRequestStatus(t, resp)
	resp, err = th.Client.UpdateUserPassword(context.Background(), th.BasicUser.Id, "badpwd", "newpwd")
	require.Error(t, err)
	CheckBadRequestStatus(t, resp)

	// Should fail because account is locked out
	resp, err = th.Client.UpdateUserPassword(context.Background(), th.BasicUser.Id, th.BasicUser.Password, "newpwd")
	CheckErrorID(t, err, "api.user.check_user_login_attempts.too_many.app_error")
	CheckUnauthorizedStatus(t, resp)

	// System admin can update another user's password
	adminSetPassword := "pwdsetbyadmin"
	_, err = th.SystemAdminClient.UpdateUserPassword(context.Background(), th.BasicUser.Id, "", adminSetPassword)
	require.NoError(t, err)

	_, _, err = th.Client.Login(context.Background(), th.BasicUser.Email, adminSetPassword)
	require.NoError(t, err)
}

func TestUpdateUserHashedPassword(t *testing.T) {
	th := Setup(t).InitBasic()
	defer th.TearDown()
	client := th.Client

	password := "SuperSecurePass23!"
	passwordHash := "$2a$10$CiS1iWVPUj7rQNdY6XW53.DmaPLsETIvmW2p0asp4Dqpofs10UL5W"
	th.TestForSystemAdminAndLocal(t, func(t *testing.T, client *model.Client4) {
		_, err := client.UpdateUserHashedPassword(context.Background(), th.BasicUser.Id, passwordHash)
		require.NoError(t, err)
	})

	_, _, err := client.Login(context.Background(), th.BasicUser.Email, password)
	require.NoError(t, err)

	// Standard users should never be updating their passwords with already-
	// hashed passwords.
	resp, err := client.UpdateUserHashedPassword(context.Background(), th.BasicUser.Id, passwordHash)
	require.Error(t, err)
	CheckUnauthorizedStatus(t, resp)
}

func TestResetPassword(t *testing.T) {
	t.Skip("test disabled during old build server changes, should be investigated")

	th := Setup(t).InitBasic()
	defer th.TearDown()
	th.Client.Logout(context.Background())
	user := th.BasicUser
	// Delete all the messages before check the reset password
	mail.DeleteMailBox(user.Email)
	th.TestForAllClients(t, func(t *testing.T, client *model.Client4) {
		_, err := client.SendPasswordResetEmail(context.Background(), user.Email)
		require.NoError(t, err)
		resp, err := client.SendPasswordResetEmail(context.Background(), "")
		require.Error(t, err)
		CheckBadRequestStatus(t, resp)
		// Should not leak whether the email is attached to an account or not
		_, err = client.SendPasswordResetEmail(context.Background(), "notreal@example.com")
		require.NoError(t, err)
	})
	// Check if the email was send to the right email address and the recovery key match
	var resultsMailbox mail.JSONMessageHeaderInbucket
	err := mail.RetryInbucket(5, func() error {
		var err error
		resultsMailbox, err = mail.GetMailBox(user.Email)
		return err
	})
	if err != nil {
		t.Log(err)
		t.Log("No email was received, maybe due load on the server. Disabling this verification")
	}
	var recoveryTokenString string
	if err == nil && len(resultsMailbox) > 0 {
		require.Contains(t, resultsMailbox[0].To[0], user.Email, "Correct To recipient")
		resultsEmail, mailErr := mail.GetMessageFromMailbox(user.Email, resultsMailbox[0].ID)
		require.NoError(t, mailErr)
		loc := strings.Index(resultsEmail.Body.Text, "token=")
		require.NotEqual(t, -1, loc, "Code should be found in email")
		loc += 6
		recoveryTokenString = resultsEmail.Body.Text[loc : loc+model.TokenSize]
	}
	recoveryToken, err := th.App.Srv().Store().Token().GetByToken(recoveryTokenString)
	require.NoError(t, err, "Recovery token not found (%s)", recoveryTokenString)

	resp, err := th.Client.ResetPassword(context.Background(), recoveryToken.Token, "")
	require.Error(t, err)
	CheckBadRequestStatus(t, resp)
	resp, err = th.Client.ResetPassword(context.Background(), recoveryToken.Token, "newp")
	require.Error(t, err)
	CheckBadRequestStatus(t, resp)
	resp, err = th.Client.ResetPassword(context.Background(), "", "newpwd")
	require.Error(t, err)
	CheckBadRequestStatus(t, resp)
	resp, err = th.Client.ResetPassword(context.Background(), "junk", "newpwd")
	require.Error(t, err)
	CheckBadRequestStatus(t, resp)
	code := ""
	for i := 0; i < model.TokenSize; i++ {
		code += "a"
	}
	resp, err = th.Client.ResetPassword(context.Background(), code, "newpwd")
	require.Error(t, err)
	CheckBadRequestStatus(t, resp)
	_, err = th.Client.ResetPassword(context.Background(), recoveryToken.Token, "newpwd")
	require.NoError(t, err)
	th.Client.Login(context.Background(), user.Email, "newpwd")
	th.Client.Logout(context.Background())
	resp, err = th.Client.ResetPassword(context.Background(), recoveryToken.Token, "newpwd")
	require.Error(t, err)
	CheckBadRequestStatus(t, resp)
	authData := model.NewId()
	_, err = th.App.Srv().Store().User().UpdateAuthData(user.Id, "random", &authData, "", true)
	require.NoError(t, err)
	th.TestForAllClients(t, func(t *testing.T, client *model.Client4) {
		resp, err = client.SendPasswordResetEmail(context.Background(), user.Email)
		require.Error(t, err)
		CheckBadRequestStatus(t, resp)
	})
}

func TestGetSessions(t *testing.T) {
	th := Setup(t).InitBasic()
	defer th.TearDown()

	user := th.BasicUser

	th.Client.Login(context.Background(), user.Email, user.Password)

	sessions, _, err := th.Client.GetSessions(context.Background(), user.Id, "")
	require.NoError(t, err)
	for _, session := range sessions {
		require.Equal(t, user.Id, session.UserId, "user id should match session user id")
	}

	resp, err := th.Client.RevokeSession(context.Background(), "junk", model.NewId())
	require.Error(t, err)
	CheckBadRequestStatus(t, resp)

	_, resp, err = th.Client.GetSessions(context.Background(), th.BasicUser2.Id, "")
	require.Error(t, err)
	CheckForbiddenStatus(t, resp)

	_, resp, err = th.Client.GetSessions(context.Background(), model.NewId(), "")
	require.Error(t, err)
	CheckForbiddenStatus(t, resp)

	th.Client.Logout(context.Background())
	_, resp, err = th.Client.GetSessions(context.Background(), th.BasicUser2.Id, "")
	require.Error(t, err)
	CheckUnauthorizedStatus(t, resp)

	_, _, err = th.SystemAdminClient.GetSessions(context.Background(), user.Id, "")
	require.NoError(t, err)

	_, _, err = th.SystemAdminClient.GetSessions(context.Background(), th.BasicUser2.Id, "")
	require.NoError(t, err)

	_, _, err = th.SystemAdminClient.GetSessions(context.Background(), model.NewId(), "")
	require.NoError(t, err)
}

func TestRevokeSessions(t *testing.T) {
	th := Setup(t).InitBasic()
	defer th.TearDown()

	user := th.BasicUser
	th.Client.Login(context.Background(), user.Email, user.Password)
	sessions, _, _ := th.Client.GetSessions(context.Background(), user.Id, "")
	require.NotZero(t, len(sessions), "sessions should exist")
	for _, session := range sessions {
		require.Equal(t, user.Id, session.UserId, "user id does not match session user id")
	}
	session := sessions[0]

	resp, err := th.Client.RevokeSession(context.Background(), user.Id, model.NewId())
	require.Error(t, err)
	CheckBadRequestStatus(t, resp)

	resp, err = th.Client.RevokeSession(context.Background(), th.BasicUser2.Id, model.NewId())
	require.Error(t, err)
	CheckForbiddenStatus(t, resp)

	resp, err = th.Client.RevokeSession(context.Background(), "junk", model.NewId())
	require.Error(t, err)
	CheckBadRequestStatus(t, resp)

	_, err = th.Client.RevokeSession(context.Background(), user.Id, session.Id)
	require.NoError(t, err)

	th.LoginBasic()

	sessions, _ = th.App.GetSessions(th.SystemAdminUser.Id)
	session = sessions[0]

	resp, err = th.Client.RevokeSession(context.Background(), user.Id, session.Id)
	require.Error(t, err)
	CheckBadRequestStatus(t, resp)

	th.Client.Logout(context.Background())
	resp, err = th.Client.RevokeSession(context.Background(), user.Id, model.NewId())
	require.Error(t, err)
	CheckUnauthorizedStatus(t, resp)

	resp, err = th.SystemAdminClient.RevokeSession(context.Background(), user.Id, model.NewId())
	require.Error(t, err)
	CheckBadRequestStatus(t, resp)

	sessions, _, _ = th.SystemAdminClient.GetSessions(context.Background(), th.SystemAdminUser.Id, "")
	require.NotEmpty(t, sessions, "sessions should exist")
	for _, session := range sessions {
		require.Equal(t, th.SystemAdminUser.Id, session.UserId, "user id should match session user id")
	}
	session = sessions[0]

	_, err = th.SystemAdminClient.RevokeSession(context.Background(), th.SystemAdminUser.Id, session.Id)
	require.NoError(t, err)
}

func TestRevokeAllSessions(t *testing.T) {
	th := Setup(t).InitBasic()
	defer th.TearDown()

	user := th.BasicUser
	th.Client.Login(context.Background(), user.Email, user.Password)

	resp, err := th.Client.RevokeAllSessions(context.Background(), th.BasicUser2.Id)
	require.Error(t, err)
	CheckForbiddenStatus(t, resp)

	resp, err = th.Client.RevokeAllSessions(context.Background(), "junk"+user.Id)
	require.Error(t, err)
	CheckBadRequestStatus(t, resp)

	_, err = th.Client.RevokeAllSessions(context.Background(), user.Id)
	require.NoError(t, err)

	th.Client.Logout(context.Background())
	resp, err = th.Client.RevokeAllSessions(context.Background(), user.Id)
	require.Error(t, err)
	CheckUnauthorizedStatus(t, resp)

	th.Client.Login(context.Background(), user.Email, user.Password)

	sessions, _, _ := th.Client.GetSessions(context.Background(), user.Id, "")
	require.NotEmpty(t, sessions, "session should exist")

	_, err = th.Client.RevokeAllSessions(context.Background(), user.Id)
	require.NoError(t, err)

	sessions, _, _ = th.SystemAdminClient.GetSessions(context.Background(), user.Id, "")
	require.Empty(t, sessions, "no sessions should exist for user")

	resp, err = th.Client.RevokeAllSessions(context.Background(), user.Id)
	require.Error(t, err)
	CheckUnauthorizedStatus(t, resp)
}

func TestRevokeSessionsFromAllUsers(t *testing.T) {
	th := Setup(t).InitBasic()
	defer th.TearDown()

	user := th.BasicUser
	th.Client.Login(context.Background(), user.Email, user.Password)
	resp, err := th.Client.RevokeSessionsFromAllUsers(context.Background())
	require.Error(t, err)
	CheckForbiddenStatus(t, resp)

	th.Client.Logout(context.Background())
	resp, err = th.Client.RevokeSessionsFromAllUsers(context.Background())
	require.Error(t, err)
	CheckUnauthorizedStatus(t, resp)

	th.Client.Login(context.Background(), user.Email, user.Password)
	admin := th.SystemAdminUser
	th.Client.Login(context.Background(), admin.Email, admin.Password)
	sessions, err := th.Server.Store().Session().GetSessions(user.Id)
	require.NotEmpty(t, sessions)
	require.NoError(t, err)
	sessions, err = th.Server.Store().Session().GetSessions(admin.Id)
	require.NotEmpty(t, sessions)
	require.NoError(t, err)
	_, err = th.Client.RevokeSessionsFromAllUsers(context.Background())
	require.NoError(t, err)

	// All sessions were revoked, so making the same call
	// again will fail due to lack of a session.
	resp, err = th.Client.RevokeSessionsFromAllUsers(context.Background())
	require.Error(t, err)
	CheckUnauthorizedStatus(t, resp)

	sessions, err = th.Server.Store().Session().GetSessions(user.Id)
	require.Empty(t, sessions)
	require.NoError(t, err)

	sessions, err = th.Server.Store().Session().GetSessions(admin.Id)
	require.Empty(t, sessions)
	require.NoError(t, err)

}

func TestAttachDeviceId(t *testing.T) {
	th := Setup(t).InitBasic()
	defer th.TearDown()

	deviceId := model.PushNotifyApple + ":1234567890"

	t.Run("success", func(t *testing.T) {
		testCases := []struct {
			Description                   string
			SiteURL                       string
			ExpectedSetCookieHeaderRegexp string
		}{
			{"no subpath", "http://localhost:8065", "^MMAUTHTOKEN=[a-z0-9]+; Path=/"},
			{"subpath", "http://localhost:8065/subpath", "^MMAUTHTOKEN=[a-z0-9]+; Path=/subpath"},
		}

		for _, tc := range testCases {
			t.Run(tc.Description, func(t *testing.T) {

				th.App.UpdateConfig(func(cfg *model.Config) {
					*cfg.ServiceSettings.SiteURL = tc.SiteURL
				})

				resp, err := th.Client.AttachDeviceId(context.Background(), deviceId)
				require.NoError(t, err)

				cookies := resp.Header.Get("Set-Cookie")
				assert.Regexp(t, tc.ExpectedSetCookieHeaderRegexp, cookies)

				sessions, appErr := th.App.GetSessions(th.BasicUser.Id)
				require.Nil(t, appErr)
				assert.Equal(t, deviceId, sessions[0].DeviceId, "Missing device Id")
			})
		}
	})

	t.Run("invalid device id", func(t *testing.T) {
		resp, err := th.Client.AttachDeviceId(context.Background(), "")
		require.Error(t, err)
		CheckBadRequestStatus(t, resp)
	})

	t.Run("not logged in", func(t *testing.T) {
		th.Client.Logout(context.Background())

		resp, err := th.Client.AttachDeviceId(context.Background(), "")
		require.Error(t, err)
		CheckUnauthorizedStatus(t, resp)
	})
}

func TestGetUserAudits(t *testing.T) {
	th := Setup(t).InitBasic()
	defer th.TearDown()
	user := th.BasicUser

	audits, _, err := th.Client.GetUserAudits(context.Background(), user.Id, 0, 100, "")
	for _, audit := range audits {
		require.Equal(t, user.Id, audit.UserId, "user id should match audit user id")
	}
	require.NoError(t, err)

	_, resp, err := th.Client.GetUserAudits(context.Background(), th.BasicUser2.Id, 0, 100, "")
	require.Error(t, err)
	CheckForbiddenStatus(t, resp)

	th.Client.Logout(context.Background())
	_, resp, err = th.Client.GetUserAudits(context.Background(), user.Id, 0, 100, "")
	require.Error(t, err)
	CheckUnauthorizedStatus(t, resp)

	_, _, err = th.SystemAdminClient.GetUserAudits(context.Background(), user.Id, 0, 100, "")
	require.NoError(t, err)
}

func TestVerifyUserEmail(t *testing.T) {
	th := Setup(t)
	defer th.TearDown()

	email := th.GenerateTestEmail()
	user := model.User{Email: email, Nickname: "Darth Vader", Password: "hello1", Username: GenerateTestUsername(), Roles: model.SystemAdminRoleId + " " + model.SystemUserRoleId}

	ruser, _, _ := th.Client.CreateUser(context.Background(), &user)

	token, err := th.App.Srv().EmailService.CreateVerifyEmailToken(ruser.Id, email)
	require.NoError(t, err, "Unable to create email verify token")

	_, err = th.Client.VerifyUserEmail(context.Background(), token.Token)
	require.NoError(t, err)

	resp, err := th.Client.VerifyUserEmail(context.Background(), GenerateTestId())
	require.Error(t, err)
	CheckBadRequestStatus(t, resp)

	resp, err = th.Client.VerifyUserEmail(context.Background(), "")
	require.Error(t, err)
	CheckBadRequestStatus(t, resp)
}

func TestSendVerificationEmail(t *testing.T) {
	th := Setup(t).InitBasic()
	defer th.TearDown()

	_, err := th.Client.SendVerificationEmail(context.Background(), th.BasicUser.Email)
	require.NoError(t, err)

	resp, err := th.Client.SendVerificationEmail(context.Background(), "")
	require.Error(t, err)
	CheckBadRequestStatus(t, resp)

	// Even non-existent emails should return 200 OK
	_, err = th.Client.SendVerificationEmail(context.Background(), th.GenerateTestEmail())
	require.NoError(t, err)

	th.Client.Logout(context.Background())
	_, err = th.Client.SendVerificationEmail(context.Background(), th.BasicUser.Email)
	require.NoError(t, err)
}

func TestSetProfileImage(t *testing.T) {
	th := Setup(t).InitBasic()
	defer th.TearDown()
	user := th.BasicUser

	data, err := testutils.ReadTestFile("test.png")
	require.NoError(t, err)

	_, err = th.Client.SetProfileImage(context.Background(), user.Id, data)
	require.NoError(t, err)

	resp, err := th.Client.SetProfileImage(context.Background(), model.NewId(), data)
	require.Error(t, err)
	CheckForbiddenStatus(t, resp)

	// status code returns either forbidden or unauthorized
	// note: forbidden is set as default at Client4.SetProfileImage when request is terminated early by server
	th.Client.Logout(context.Background())
	resp, err = th.Client.SetProfileImage(context.Background(), user.Id, data)
	require.Error(t, err)
	if resp.StatusCode == http.StatusForbidden {
		CheckForbiddenStatus(t, resp)
	} else if resp.StatusCode == http.StatusUnauthorized {
		CheckUnauthorizedStatus(t, resp)
	} else {
		require.Fail(t, "Should have failed either forbidden or unauthorized")
	}

	buser, appErr := th.App.GetUser(user.Id)
	require.Nil(t, appErr)

	_, err = th.SystemAdminClient.SetProfileImage(context.Background(), user.Id, data)
	require.NoError(t, err)

	ruser, appErr := th.App.GetUser(user.Id)
	require.Nil(t, appErr)
	assert.True(t, buser.LastPictureUpdate == ruser.LastPictureUpdate, "Same picture should not have updated")

	data2, err := testutils.ReadTestFile("testjpg.jpg")
	require.NoError(t, err)

	_, err = th.SystemAdminClient.SetProfileImage(context.Background(), user.Id, data2)
	require.NoError(t, err)

	ruser, appErr = th.App.GetUser(user.Id)
	require.Nil(t, appErr)

	assert.True(t, buser.LastPictureUpdate < ruser.LastPictureUpdate, "Picture should have updated for user")

	info := &model.FileInfo{Path: "users/" + user.Id + "/profile.png"}
	err = th.cleanupTestFile(info)
	require.NoError(t, err)
}

func TestSetDefaultProfileImage(t *testing.T) {
	th := Setup(t).InitBasic()
	defer th.TearDown()
	user := th.BasicUser

	startTime := model.GetMillis()
	time.Sleep(time.Millisecond)

	_, err := th.Client.SetDefaultProfileImage(context.Background(), user.Id)
	require.NoError(t, err)

	iuser, getUserErr := th.App.GetUser(user.Id)
	require.Nil(t, getUserErr)
	assert.Less(t, iuser.LastPictureUpdate, -startTime, "LastPictureUpdate should be set to -(current time in milliseconds)")

	resp, err := th.Client.SetDefaultProfileImage(context.Background(), model.NewId())
	require.Error(t, err)
	CheckForbiddenStatus(t, resp)

	// status code returns either forbidden or unauthorized
	// note: forbidden is set as default at Client4.SetDefaultProfileImage when request is terminated early by server
	th.Client.Logout(context.Background())
	resp, err = th.Client.SetDefaultProfileImage(context.Background(), user.Id)
	require.Error(t, err)
	if resp.StatusCode == http.StatusForbidden {
		CheckForbiddenStatus(t, resp)
	} else if resp.StatusCode == http.StatusUnauthorized {
		CheckUnauthorizedStatus(t, resp)
	} else {
		require.Fail(t, "Should have failed either forbidden or unauthorized")
	}

	time.Sleep(time.Millisecond)

	_, err = th.SystemAdminClient.SetDefaultProfileImage(context.Background(), user.Id)
	require.NoError(t, err)

	ruser, appErr := th.App.GetUser(user.Id)
	require.Nil(t, appErr)
	assert.Less(t, ruser.LastPictureUpdate, iuser.LastPictureUpdate, "LastPictureUpdate should be updated to a lower negative number")

	info := &model.FileInfo{Path: "users/" + user.Id + "/profile.png"}
	err = th.cleanupTestFile(info)
	require.NoError(t, err)
}

func TestLogin(t *testing.T) {
	th := Setup(t).InitBasic()
	defer th.TearDown()
	th.Client.Logout(context.Background())

	th.App.UpdateConfig(func(cfg *model.Config) {
		*cfg.ServiceSettings.EnableBotAccountCreation = true
	})

	t.Run("missing password", func(t *testing.T) {
		_, _, err := th.Client.Login(context.Background(), th.BasicUser.Email, "")
		CheckErrorID(t, err, "api.user.login.blank_pwd.app_error")
	})

	t.Run("unknown user", func(t *testing.T) {
		_, _, err := th.Client.Login(context.Background(), "unknown", th.BasicUser.Password)
		CheckErrorID(t, err, "api.user.login.invalid_credentials_email_username")
	})

	t.Run("valid login", func(t *testing.T) {
		user, _, err := th.Client.Login(context.Background(), th.BasicUser.Email, th.BasicUser.Password)
		require.NoError(t, err)
		assert.Equal(t, user.Id, th.BasicUser.Id)
	})

	t.Run("bot login rejected", func(t *testing.T) {
		bot, _, err := th.SystemAdminClient.CreateBot(context.Background(), &model.Bot{
			Username: "bot",
		})
		require.NoError(t, err)

		botUser, _, err := th.SystemAdminClient.GetUser(context.Background(), bot.UserId, "")
		require.NoError(t, err)

		_, err = th.SystemAdminClient.UpdateUserPassword(context.Background(), bot.UserId, "", "password")
		require.NoError(t, err)

		_, _, err = th.Client.Login(context.Background(), botUser.Email, "password")
		CheckErrorID(t, err, "api.user.login.bot_login_forbidden.app_error")
	})

	t.Run("login with terms_of_service set", func(t *testing.T) {
		termsOfService, appErr := th.App.CreateTermsOfService("terms of service", th.BasicUser.Id)
		require.Nil(t, appErr)

		_, err := th.Client.RegisterTermsOfServiceAction(context.Background(), th.BasicUser.Id, termsOfService.Id, true)
		require.NoError(t, err)

		userTermsOfService, _, err := th.Client.GetUserTermsOfService(context.Background(), th.BasicUser.Id, "")
		require.NoError(t, err)

		user, _, err := th.Client.Login(context.Background(), th.BasicUser.Email, th.BasicUser.Password)
		require.NoError(t, err)
		assert.Equal(t, user.Id, th.BasicUser.Id)
		assert.Equal(t, user.TermsOfServiceId, userTermsOfService.TermsOfServiceId)
		assert.Equal(t, user.TermsOfServiceCreateAt, userTermsOfService.CreateAt)
	})
}

func TestLoginWithLag(t *testing.T) {
	th := Setup(t).InitBasic()
	defer th.TearDown()
	th.Client.Logout(context.Background())

	t.Run("with replication lag, caches cleared", func(t *testing.T) {
		if !replicaFlag {
			t.Skipf("requires test flag: -mysql-replica")
		}

		if *th.App.Config().SqlSettings.DriverName != model.DatabaseDriverMysql {
			t.Skipf("requires %q database driver", model.DatabaseDriverMysql)
		}

		mainHelper.SQLStore.UpdateLicense(model.NewTestLicense("ldap"))
		mainHelper.ToggleReplicasOff()

		appErr := th.App.RevokeAllSessions(th.BasicUser.Id)
		require.Nil(t, appErr)

		mainHelper.ToggleReplicasOn()
		defer mainHelper.ToggleReplicasOff()

		cmdErr := mainHelper.SetReplicationLagForTesting(5)
		require.NoError(t, cmdErr)
		defer mainHelper.SetReplicationLagForTesting(0)

		_, _, err := th.Client.Login(context.Background(), th.BasicUser.Email, th.BasicUser.Password)
		require.NoError(t, err)

		appErr = th.App.Srv().InvalidateAllCaches()
		require.Nil(t, appErr)

		session, appErr := th.App.GetSession(th.Client.AuthToken)
		require.Nil(t, appErr)
		require.NotNil(t, session)
	})
}

func TestLoginCookies(t *testing.T) {
	t.Run("should return cookies with X-Requested-With header", func(t *testing.T) {
		th := Setup(t).InitBasic()
		defer th.TearDown()

		th.Client.HTTPHeader[model.HeaderRequestedWith] = model.HeaderRequestedWithXML

		user, resp, _ := th.Client.Login(context.Background(), th.BasicUser.Email, th.BasicUser.Password)

		sessionCookie := ""
		userCookie := ""
		csrfCookie := ""

		for _, cookie := range resp.Header["Set-Cookie"] {
			if match := regexp.MustCompile("^" + model.SessionCookieToken + "=([a-z0-9]+)").FindStringSubmatch(cookie); match != nil {
				sessionCookie = match[1]
			} else if match := regexp.MustCompile("^" + model.SessionCookieUser + "=([a-z0-9]+)").FindStringSubmatch(cookie); match != nil {
				userCookie = match[1]
			} else if match := regexp.MustCompile("^" + model.SessionCookieCsrf + "=([a-z0-9]+)").FindStringSubmatch(cookie); match != nil {
				csrfCookie = match[1]
			}
		}

		session, _ := th.App.GetSession(th.Client.AuthToken)

		assert.Equal(t, th.Client.AuthToken, sessionCookie)
		assert.Equal(t, user.Id, userCookie)
		assert.Equal(t, session.GetCSRF(), csrfCookie)
	})

	t.Run("should not return cookies without X-Requested-With header", func(t *testing.T) {
		th := Setup(t).InitBasic()
		defer th.TearDown()

		_, resp, _ := th.Client.Login(context.Background(), th.BasicUser.Email, th.BasicUser.Password)

		assert.Empty(t, resp.Header.Get("Set-Cookie"))
	})

	t.Run("should include subpath in path", func(t *testing.T) {
		th := Setup(t).InitBasic()
		defer th.TearDown()

		th.Client.HTTPHeader[model.HeaderRequestedWith] = model.HeaderRequestedWithXML

		testCases := []struct {
			Description                   string
			SiteURL                       string
			ExpectedSetCookieHeaderRegexp string
		}{
			{"no subpath", "http://localhost:8065", "^MMAUTHTOKEN=[a-z0-9]+; Path=/"},
			{"subpath", "http://localhost:8065/subpath", "^MMAUTHTOKEN=[a-z0-9]+; Path=/subpath"},
		}

		for _, tc := range testCases {
			t.Run(tc.Description, func(t *testing.T) {
				th.App.UpdateConfig(func(cfg *model.Config) {
					*cfg.ServiceSettings.SiteURL = tc.SiteURL
				})

				user, resp, err := th.Client.Login(context.Background(), th.BasicUser.Email, th.BasicUser.Password)
				require.NoError(t, err)
				assert.Equal(t, user.Id, th.BasicUser.Id)

				cookies := resp.Header.Get("Set-Cookie")
				assert.Regexp(t, tc.ExpectedSetCookieHeaderRegexp, cookies)
			})
		}
	})

	t.Run("should return cookie with MMCLOUDURL for cloud installations", func(t *testing.T) {
		updateConfig := func(cfg *model.Config) {
			*cfg.ServiceSettings.SiteURL = "https://testchips.cloud.mattermost.com"
		}
		th := SetupAndApplyConfigBeforeLogin(t, updateConfig).InitBasic()
		defer th.TearDown()

		th.App.Srv().SetLicense(model.NewTestLicense("cloud"))

		th.Client.HTTPHeader[model.HeaderRequestedWith] = model.HeaderRequestedWithXML
		_, resp, _ := th.Client.Login(context.Background(), th.BasicUser.Email, th.BasicUser.Password)

		found := false
		cookies := resp.Header.Values("Set-Cookie")
		for i := range cookies {
			if strings.Contains(cookies[i], "MMCLOUDURL") {
				found = true
				assert.Contains(t, cookies[i], "MMCLOUDURL=testchips;", "should contain MMCLOUDURL")
				assert.Contains(t, cookies[i], "Domain=mattermost.com;", "should contain Domain=mattermost.com")
				break
			}
		}
		assert.True(t, found, "Did not find MMCLOUDURL cookie")
	})

	t.Run("should return cookie with MMCLOUDURL for cloud installations when doing cws login", func(t *testing.T) {
		token := model.NewRandomString(64)
		os.Setenv("CWS_CLOUD_TOKEN", token)

		updateConfig := func(cfg *model.Config) {
			*cfg.ServiceSettings.SiteURL = "https://testchips.cloud.mattermost.com"
		}
		th := SetupAndApplyConfigBeforeLogin(t, updateConfig).InitBasic()
		defer th.TearDown()

		th.App.Srv().SetLicense(model.NewTestLicense("cloud"))

		form := url.Values{}
		form.Add("login_id", th.SystemAdminUser.Email)
		form.Add("cws_token", token)

		th.Client.HTTPClient.CheckRedirect = func(req *http.Request, via []*http.Request) error {
			return http.ErrUseLastResponse
		}

		r, _ := th.Client.DoAPIRequestWithHeaders(context.Background(),
			http.MethodPost,
			th.Client.APIURL+"/users/login/cws",
			form.Encode(),
			map[string]string{
				"Content-Type": "application/x-www-form-urlencoded",
			},
		)
		defer closeBody(r)

		cookies := r.Cookies()
		found := false
		for i := range cookies {
			if cookies[i].Name == model.SessionCookieCloudUrl {
				found = true
				assert.Equal(t, "testchips", cookies[i].Value)
			}
		}
		assert.True(t, found, "should have found cookie")
	})

	t.Run("should NOT return cookie with MMCLOUDURL for cloud installations without expected format of cloud URL", func(t *testing.T) {
		updateConfig := func(cfg *model.Config) {
			*cfg.ServiceSettings.SiteURL = "https://testchips.com" // correct cloud URL would be https://testchips.cloud.mattermost.com
		}
		th := SetupAndApplyConfigBeforeLogin(t, updateConfig).InitBasic()
		defer th.TearDown()

		th.App.Srv().SetLicense(model.NewTestLicense("cloud"))

		_, resp, _ := th.Client.Login(context.Background(), th.BasicUser.Email, th.BasicUser.Password)

		cloudSessionCookie := ""
		for _, cookie := range resp.Header["Set-Cookie"] {
			if match := regexp.MustCompile("^" + model.SessionCookieCloudUrl + "=([a-z0-9]+)").FindStringSubmatch(cookie); match != nil {
				cloudSessionCookie = match[1]
			}
		}
		// no cookie set
		assert.Equal(t, "", cloudSessionCookie)
	})

	t.Run("should NOT return cookie with MMCLOUDURL for NON cloud installations", func(t *testing.T) {
		updateConfig := func(cfg *model.Config) {
			*cfg.ServiceSettings.SiteURL = "https://testchips.com"
		}
		th := SetupAndApplyConfigBeforeLogin(t, updateConfig).InitBasic()
		defer th.TearDown()

		_, resp, _ := th.Client.Login(context.Background(), th.BasicUser.Email, th.BasicUser.Password)

		cloudSessionCookie := ""
		for _, cookie := range resp.Header["Set-Cookie"] {
			if match := regexp.MustCompile("^" + model.SessionCookieCloudUrl + "=([a-z0-9]+)").FindStringSubmatch(cookie); match != nil {
				cloudSessionCookie = match[1]
			}
		}
		// no cookie set
		assert.Equal(t, "", cloudSessionCookie)
	})
}

func TestCBALogin(t *testing.T) {
	t.Run("primary", func(t *testing.T) {
		th := Setup(t).InitBasic()
		defer th.TearDown()
		th.App.Srv().SetLicense(model.NewTestLicense("future_features"))

		th.App.UpdateConfig(func(cfg *model.Config) {
			*cfg.ServiceSettings.EnableBotAccountCreation = true
		})

		th.App.UpdateConfig(func(cfg *model.Config) {
			*cfg.ExperimentalSettings.ClientSideCertEnable = true
			*cfg.ExperimentalSettings.ClientSideCertCheck = model.ClientSideCertCheckPrimaryAuth
		})

		t.Run("missing cert header", func(t *testing.T) {
			th.Client.Logout(context.Background())
			_, resp, err := th.Client.Login(context.Background(), th.BasicUser.Email, th.BasicUser.Password)
			require.Error(t, err)
			CheckBadRequestStatus(t, resp)
		})

		t.Run("missing cert subject", func(t *testing.T) {
			th.Client.Logout(context.Background())
			th.Client.HTTPHeader["X-SSL-Client-Cert"] = "valid_cert_fake"
			_, resp, err := th.Client.Login(context.Background(), th.BasicUser.Email, th.BasicUser.Password)
			require.Error(t, err)
			CheckBadRequestStatus(t, resp)
		})

		t.Run("emails mismatch", func(t *testing.T) {
			th.Client.Logout(context.Background())
			th.Client.HTTPHeader["X-SSL-Client-Cert-Subject-DN"] = "C=US, ST=Maryland, L=Pasadena, O=Brent Baccala, OU=FreeSoft, CN=www.freesoft.org/emailAddress=mis_match" + th.BasicUser.Email
			_, resp, err := th.Client.Login(context.Background(), th.BasicUser.Email, "")
			require.Error(t, err)
			CheckUnauthorizedStatus(t, resp)
		})

		t.Run("successful cba login", func(t *testing.T) {
			th.Client.HTTPHeader["X-SSL-Client-Cert-Subject-DN"] = "C=US, ST=Maryland, L=Pasadena, O=Brent Baccala, OU=FreeSoft, CN=www.freesoft.org/emailAddress=" + th.BasicUser.Email
			user, _, err := th.Client.Login(context.Background(), th.BasicUser.Email, "")
			require.NoError(t, err)
			require.NotNil(t, user)
			require.Equal(t, th.BasicUser.Id, user.Id)
		})

		t.Run("bot login rejected", func(t *testing.T) {
			bot, _, err := th.SystemAdminClient.CreateBot(context.Background(), &model.Bot{
				Username: "bot",
			})
			require.NoError(t, err)

			botUser, _, err := th.SystemAdminClient.GetUser(context.Background(), bot.UserId, "")
			require.NoError(t, err)

			th.Client.HTTPHeader["X-SSL-Client-Cert-Subject-DN"] = "C=US, ST=Maryland, L=Pasadena, O=Brent Baccala, OU=FreeSoft, CN=www.freesoft.org/emailAddress=" + botUser.Email

			_, _, err = th.Client.Login(context.Background(), botUser.Email, "")
			CheckErrorID(t, err, "api.user.login.bot_login_forbidden.app_error")
		})
	})

	t.Run("secondary", func(t *testing.T) {
		th := Setup(t).InitBasic()
		defer th.TearDown()
		th.App.Srv().SetLicense(model.NewTestLicense("future_features"))

		th.App.UpdateConfig(func(cfg *model.Config) {
			*cfg.ServiceSettings.EnableBotAccountCreation = true
		})

		th.Client.HTTPHeader["X-SSL-Client-Cert"] = "valid_cert_fake"

		th.App.UpdateConfig(func(cfg *model.Config) {
			*cfg.ExperimentalSettings.ClientSideCertEnable = true
			*cfg.ExperimentalSettings.ClientSideCertCheck = model.ClientSideCertCheckSecondaryAuth
		})

		t.Run("password required", func(t *testing.T) {
			th.Client.HTTPHeader["X-SSL-Client-Cert-Subject-DN"] = "C=US, ST=Maryland, L=Pasadena, O=Brent Baccala, OU=FreeSoft, CN=www.freesoft.org/emailAddress=" + th.BasicUser.Email
			_, resp, err := th.Client.Login(context.Background(), th.BasicUser.Email, "")
			require.Error(t, err)
			CheckBadRequestStatus(t, resp)
		})

		t.Run("successful cba login with password", func(t *testing.T) {
			th.Client.HTTPHeader["X-SSL-Client-Cert-Subject-DN"] = "C=US, ST=Maryland, L=Pasadena, O=Brent Baccala, OU=FreeSoft, CN=www.freesoft.org/emailAddress=" + th.BasicUser.Email
			user, _, err := th.Client.Login(context.Background(), th.BasicUser.Email, th.BasicUser.Password)
			require.NoError(t, err)
			require.NotNil(t, user)
			require.Equal(t, th.BasicUser.Id, user.Id)
		})

		t.Run("bot login rejected", func(t *testing.T) {
			bot, _, err := th.SystemAdminClient.CreateBot(context.Background(), &model.Bot{
				Username: "bot",
			})
			require.NoError(t, err)

			botUser, _, err := th.SystemAdminClient.GetUser(context.Background(), bot.UserId, "")
			require.NoError(t, err)

			_, err = th.SystemAdminClient.UpdateUserPassword(context.Background(), bot.UserId, "", "password")
			require.NoError(t, err)

			th.Client.HTTPHeader["X-SSL-Client-Cert-Subject-DN"] = "C=US, ST=Maryland, L=Pasadena, O=Brent Baccala, OU=FreeSoft, CN=www.freesoft.org/emailAddress=" + botUser.Email

			_, _, err = th.Client.Login(context.Background(), botUser.Email, "password")
			CheckErrorID(t, err, "api.user.login.bot_login_forbidden.app_error")
		})
	})
}

func TestSwitchAccount(t *testing.T) {
	th := Setup(t).InitBasic()
	defer th.TearDown()

	th.App.UpdateConfig(func(cfg *model.Config) { *cfg.GitLabSettings.Enable = true })

	th.Client.Logout(context.Background())

	sr := &model.SwitchRequest{
		CurrentService: model.UserAuthServiceEmail,
		NewService:     model.UserAuthServiceGitlab,
		Email:          th.BasicUser.Email,
		Password:       th.BasicUser.Password,
	}

	link, _, err := th.Client.SwitchAccountType(context.Background(), sr)
	require.NoError(t, err)

	require.NotEmpty(t, link, "bad link")

	th.App.Srv().SetLicense(model.NewTestLicense())
	th.App.UpdateConfig(func(cfg *model.Config) { *cfg.ServiceSettings.ExperimentalEnableAuthenticationTransfer = false })

	sr = &model.SwitchRequest{
		CurrentService: model.UserAuthServiceEmail,
		NewService:     model.UserAuthServiceGitlab,
	}

	_, resp, err := th.Client.SwitchAccountType(context.Background(), sr)
	require.Error(t, err)
	CheckForbiddenStatus(t, resp)

	th.LoginBasic()

	sr = &model.SwitchRequest{
		CurrentService: model.UserAuthServiceSaml,
		NewService:     model.UserAuthServiceEmail,
		Email:          th.BasicUser.Email,
		NewPassword:    th.BasicUser.Password,
	}

	_, resp, err = th.Client.SwitchAccountType(context.Background(), sr)
	require.Error(t, err)
	CheckForbiddenStatus(t, resp)

	sr = &model.SwitchRequest{
		CurrentService: model.UserAuthServiceEmail,
		NewService:     model.UserAuthServiceLdap,
	}

	_, resp, err = th.Client.SwitchAccountType(context.Background(), sr)
	require.Error(t, err)
	CheckForbiddenStatus(t, resp)

	sr = &model.SwitchRequest{
		CurrentService: model.UserAuthServiceLdap,
		NewService:     model.UserAuthServiceEmail,
	}

	_, resp, err = th.Client.SwitchAccountType(context.Background(), sr)
	require.Error(t, err)
	CheckForbiddenStatus(t, resp)

	th.App.UpdateConfig(func(cfg *model.Config) { *cfg.ServiceSettings.ExperimentalEnableAuthenticationTransfer = true })

	th.LoginBasic()

	fakeAuthData := model.NewId()
	_, appErr := th.App.Srv().Store().User().UpdateAuthData(th.BasicUser.Id, model.UserAuthServiceGitlab, &fakeAuthData, th.BasicUser.Email, true)
	require.NoError(t, appErr)

	sr = &model.SwitchRequest{
		CurrentService: model.UserAuthServiceGitlab,
		NewService:     model.UserAuthServiceEmail,
		Email:          th.BasicUser.Email,
		NewPassword:    th.BasicUser.Password,
	}

	link, _, err = th.Client.SwitchAccountType(context.Background(), sr)
	require.NoError(t, err)

	require.Equal(t, "/login?extra=signin_change", link)

	th.Client.Logout(context.Background())
	_, _, err = th.Client.Login(context.Background(), th.BasicUser.Email, th.BasicUser.Password)
	require.NoError(t, err)
	th.Client.Logout(context.Background())

	sr = &model.SwitchRequest{
		CurrentService: model.UserAuthServiceGitlab,
		NewService:     model.ServiceGoogle,
	}

	_, resp, err = th.Client.SwitchAccountType(context.Background(), sr)
	require.Error(t, err)
	CheckBadRequestStatus(t, resp)

	sr = &model.SwitchRequest{
		CurrentService: model.UserAuthServiceEmail,
		NewService:     model.UserAuthServiceGitlab,
		Password:       th.BasicUser.Password,
	}

	_, resp, err = th.Client.SwitchAccountType(context.Background(), sr)
	require.Error(t, err)
	CheckNotFoundStatus(t, resp)

	sr = &model.SwitchRequest{
		CurrentService: model.UserAuthServiceEmail,
		NewService:     model.UserAuthServiceGitlab,
		Email:          th.BasicUser.Email,
	}

	_, resp, err = th.Client.SwitchAccountType(context.Background(), sr)
	require.Error(t, err)
	CheckUnauthorizedStatus(t, resp)

	sr = &model.SwitchRequest{
		CurrentService: model.UserAuthServiceGitlab,
		NewService:     model.UserAuthServiceEmail,
		Email:          th.BasicUser.Email,
		NewPassword:    th.BasicUser.Password,
	}

	_, resp, err = th.Client.SwitchAccountType(context.Background(), sr)
	require.Error(t, err)
	CheckUnauthorizedStatus(t, resp)
}

func assertToken(t *testing.T, th *TestHelper, token *model.UserAccessToken, expectedUserId string) {
	t.Helper()

	oldSessionToken := th.Client.AuthToken
	defer func() { th.Client.AuthToken = oldSessionToken }()

	th.Client.AuthToken = token.Token
	ruser, _, err := th.Client.GetMe(context.Background(), "")
	require.NoError(t, err)

	assert.Equal(t, expectedUserId, ruser.Id, "returned wrong user")
}

func assertInvalidToken(t *testing.T, th *TestHelper, token *model.UserAccessToken) {
	t.Helper()

	oldSessionToken := th.Client.AuthToken
	defer func() { th.Client.AuthToken = oldSessionToken }()

	th.Client.AuthToken = token.Token
	_, resp, err := th.Client.GetMe(context.Background(), "")
	require.Error(t, err)
	CheckUnauthorizedStatus(t, resp)
}

func TestCreateUserAccessToken(t *testing.T) {
	t.Run("create token without permission", func(t *testing.T) {
		th := Setup(t).InitBasic()
		defer th.TearDown()

		th.App.UpdateConfig(func(cfg *model.Config) { *cfg.ServiceSettings.EnableUserAccessTokens = true })

		_, resp, err := th.Client.CreateUserAccessToken(context.Background(), th.BasicUser.Id, "test token")
		require.Error(t, err)
		CheckForbiddenStatus(t, resp)
	})

	t.Run("system admin and local mode can create access token", func(t *testing.T) {
		th := Setup(t).InitBasic()
		defer th.TearDown()

		th.App.UpdateConfig(func(cfg *model.Config) { *cfg.ServiceSettings.EnableUserAccessTokens = true })

		th.TestForSystemAdminAndLocal(t, func(t *testing.T, client *model.Client4) {
			rtoken, _, err := client.CreateUserAccessToken(context.Background(), th.BasicUser.Id, "test token")
			require.NoError(t, err)

			assert.Equal(t, th.BasicUser.Id, rtoken.UserId, "wrong user id")
			assert.NotEmpty(t, rtoken.Token, "token should not be empty")
			assert.NotEmpty(t, rtoken.Id, "id should not be empty")
			assert.Equal(t, "test token", rtoken.Description, "description did not match")
			assert.True(t, rtoken.IsActive, "token should be active")
			assertToken(t, th, rtoken, th.BasicUser.Id)
		})
	})

	t.Run("create token for invalid user id", func(t *testing.T) {
		th := Setup(t).InitBasic()
		defer th.TearDown()

		th.App.UpdateConfig(func(cfg *model.Config) { *cfg.ServiceSettings.EnableUserAccessTokens = true })

		th.TestForAllClients(t, func(t *testing.T, client *model.Client4) {
			_, resp, err := client.CreateUserAccessToken(context.Background(), "notarealuserid", "test token")
			require.Error(t, err)
			CheckBadRequestStatus(t, resp)
		})
	})

	t.Run("create token with invalid value", func(t *testing.T) {
		th := Setup(t).InitBasic()
		defer th.TearDown()

		th.App.UpdateConfig(func(cfg *model.Config) { *cfg.ServiceSettings.EnableUserAccessTokens = true })

		th.TestForAllClients(t, func(t *testing.T, client *model.Client4) {
			_, resp, err := client.CreateUserAccessToken(context.Background(), th.BasicUser.Id, "")
			require.Error(t, err)
			CheckBadRequestStatus(t, resp)
		})
	})

	t.Run("create token with user access tokens disabled", func(t *testing.T) {
		th := Setup(t).InitBasic()
		defer th.TearDown()

		th.App.UpdateConfig(func(cfg *model.Config) { *cfg.ServiceSettings.EnableUserAccessTokens = false })
		th.App.UpdateUserRoles(th.Context, th.BasicUser.Id, model.SystemUserRoleId+" "+model.SystemUserAccessTokenRoleId, false)

		th.TestForAllClients(t, func(t *testing.T, client *model.Client4) {
			_, resp, err := client.CreateUserAccessToken(context.Background(), th.BasicUser.Id, "test token")
			require.Error(t, err)
			CheckNotImplementedStatus(t, resp)
		})
	})

	t.Run("create user access token", func(t *testing.T) {
		th := Setup(t).InitBasic()
		defer th.TearDown()

		th.App.UpdateConfig(func(cfg *model.Config) { *cfg.ServiceSettings.EnableUserAccessTokens = true })
		th.App.UpdateUserRoles(th.Context, th.BasicUser.Id, model.SystemUserRoleId+" "+model.SystemUserAccessTokenRoleId, false)

		rtoken, _, err := th.Client.CreateUserAccessToken(context.Background(), th.BasicUser.Id, "test token")
		require.NoError(t, err)

		assert.Equal(t, th.BasicUser.Id, rtoken.UserId, "wrong user id")
		assert.NotEmpty(t, rtoken.Token, "token should not be empty")
		assert.NotEmpty(t, rtoken.Id, "id should not be empty")
		assert.Equal(t, "test token", rtoken.Description, "description did not match")
		assert.True(t, rtoken.IsActive, "token should be active")

		assertToken(t, th, rtoken, th.BasicUser.Id)
	})

	t.Run("create user access token as second user, without permission", func(t *testing.T) {
		th := Setup(t).InitBasic()
		defer th.TearDown()

		th.App.UpdateConfig(func(cfg *model.Config) { *cfg.ServiceSettings.EnableUserAccessTokens = true })

		_, resp, err := th.Client.CreateUserAccessToken(context.Background(), th.BasicUser2.Id, "test token")
		require.Error(t, err)
		CheckForbiddenStatus(t, resp)
	})

	t.Run("create user access token for another user, with permission", func(t *testing.T) {
		th := Setup(t).InitBasic()
		defer th.TearDown()

		th.App.UpdateConfig(func(cfg *model.Config) { *cfg.ServiceSettings.EnableUserAccessTokens = true })
		th.AddPermissionToRole(model.PermissionEditOtherUsers.Id, model.SystemUserManagerRoleId)
		th.App.UpdateUserRoles(th.Context, th.BasicUser.Id, model.SystemUserManagerRoleId+" "+model.SystemUserAccessTokenRoleId, false)

		rtoken, _, err := th.Client.CreateUserAccessToken(context.Background(), th.BasicUser2.Id, "test token")
		require.NoError(t, err)
		assert.Equal(t, th.BasicUser2.Id, rtoken.UserId)

		oldSessionToken := th.Client.AuthToken
		defer func() { th.Client.AuthToken = oldSessionToken }()

		assertToken(t, th, rtoken, th.BasicUser2.Id)
	})

	t.Run("create user access token for system admin, as system user manager", func(t *testing.T) {
		th := Setup(t).InitBasic()
		defer th.TearDown()

		th.App.UpdateConfig(func(cfg *model.Config) { *cfg.ServiceSettings.EnableUserAccessTokens = true })
		th.AddPermissionToRole(model.PermissionEditOtherUsers.Id, model.SystemUserManagerRoleId)
		th.App.UpdateUserRoles(th.Context, th.BasicUser.Id, model.SystemUserManagerRoleId+" "+model.SystemUserAccessTokenRoleId, false)

		_, resp, err := th.Client.CreateUserAccessToken(context.Background(), th.SystemAdminUser.Id, "test token")
		require.Error(t, err)
		CheckForbiddenStatus(t, resp)
	})

	t.Run("create user access token for basic user as a system admin", func(t *testing.T) {
		th := Setup(t).InitBasic()
		defer th.TearDown()

		th.App.UpdateConfig(func(cfg *model.Config) { *cfg.ServiceSettings.EnableUserAccessTokens = true })

		rtoken, _, err := th.SystemAdminClient.CreateUserAccessToken(context.Background(), th.BasicUser.Id, "test token")
		require.NoError(t, err)
		assert.Equal(t, th.BasicUser.Id, rtoken.UserId)

		oldSessionToken := th.Client.AuthToken
		defer func() { th.Client.AuthToken = oldSessionToken }()

		assertToken(t, th, rtoken, th.BasicUser.Id)
	})

	t.Run("create access token as oauth session", func(t *testing.T) {
		th := Setup(t).InitBasic()
		defer th.TearDown()

		th.App.UpdateConfig(func(cfg *model.Config) { *cfg.ServiceSettings.EnableUserAccessTokens = true })

		session, _ := th.App.GetSession(th.Client.AuthToken)
		session.IsOAuth = true
		th.App.AddSessionToCache(session)

		_, resp, err := th.Client.CreateUserAccessToken(context.Background(), th.BasicUser.Id, "test token")
		require.Error(t, err)
		CheckForbiddenStatus(t, resp)
	})

	t.Run("create access token for bot created by user", func(t *testing.T) {
		th := Setup(t).InitBasic()
		defer th.TearDown()

		th.App.UpdateConfig(func(cfg *model.Config) { *cfg.ServiceSettings.EnableUserAccessTokens = true })

		defer th.RestoreDefaultRolePermissions(th.SaveDefaultRolePermissions())
		th.AddPermissionToRole(model.PermissionCreateBot.Id, model.TeamUserRoleId)
		th.AddPermissionToRole(model.PermissionCreateUserAccessToken.Id, model.TeamUserRoleId)
		th.App.UpdateUserRoles(th.Context, th.BasicUser.Id, model.TeamUserRoleId, false)
		th.App.UpdateConfig(func(cfg *model.Config) {
			*cfg.ServiceSettings.EnableBotAccountCreation = true
		})

		createdBot, resp, err := th.Client.CreateBot(context.Background(), &model.Bot{
			Username:    GenerateTestUsername(),
			DisplayName: "a bot",
			Description: "bot",
		})
		require.NoError(t, err)
		CheckCreatedStatus(t, resp)
		defer th.App.PermanentDeleteBot(createdBot.UserId)

		t.Run("without MANAGE_BOT permission", func(t *testing.T) {
			th.RemovePermissionFromRole(model.PermissionManageBots.Id, model.TeamUserRoleId)

			_, resp, err = th.Client.CreateUserAccessToken(context.Background(), createdBot.UserId, "test token")
			require.Error(t, err)
			CheckForbiddenStatus(t, resp)
		})

		t.Run("with MANAGE_BOTS permission", func(t *testing.T) {
			th.AddPermissionToRole(model.PermissionManageBots.Id, model.TeamUserRoleId)

			token, _, err := th.Client.CreateUserAccessToken(context.Background(), createdBot.UserId, "test token")
			require.NoError(t, err)
			assert.Equal(t, createdBot.UserId, token.UserId)
			assertToken(t, th, token, createdBot.UserId)
		})
	})

	t.Run("create access token for bot created by another user, only having MANAGE_BOTS permission", func(t *testing.T) {
		th := Setup(t).InitBasic()
		defer th.TearDown()

		th.App.UpdateConfig(func(cfg *model.Config) { *cfg.ServiceSettings.EnableUserAccessTokens = true })

		defer th.RestoreDefaultRolePermissions(th.SaveDefaultRolePermissions())
		th.AddPermissionToRole(model.PermissionCreateBot.Id, model.TeamUserRoleId)
		th.AddPermissionToRole(model.PermissionManageBots.Id, model.TeamUserRoleId)
		th.AddPermissionToRole(model.PermissionCreateUserAccessToken.Id, model.TeamUserRoleId)
		th.App.UpdateUserRoles(th.Context, th.BasicUser.Id, model.TeamUserRoleId, false)
		th.App.UpdateConfig(func(cfg *model.Config) {
			*cfg.ServiceSettings.EnableBotAccountCreation = true
		})

		createdBot, resp, err := th.SystemAdminClient.CreateBot(context.Background(), &model.Bot{
			Username:    GenerateTestUsername(),
			DisplayName: "a bot",
			Description: "bot",
		})
		require.NoError(t, err)
		CheckCreatedStatus(t, resp)
		defer th.App.PermanentDeleteBot(createdBot.UserId)

		t.Run("only having MANAGE_BOTS permission", func(t *testing.T) {
			_, resp, err = th.Client.CreateUserAccessToken(context.Background(), createdBot.UserId, "test token")
			require.Error(t, err)
			CheckForbiddenStatus(t, resp)
		})

		t.Run("with MANAGE_OTHERS_BOTS permission", func(t *testing.T) {
			th.AddPermissionToRole(model.PermissionManageOthersBots.Id, model.TeamUserRoleId)

			rtoken, _, err := th.Client.CreateUserAccessToken(context.Background(), createdBot.UserId, "test token")
			require.NoError(t, err)
			assert.Equal(t, createdBot.UserId, rtoken.UserId)

			assertToken(t, th, rtoken, createdBot.UserId)
		})
	})
}

func TestGetUserAccessToken(t *testing.T) {
	t.Run("get for invalid user id", func(t *testing.T) {
		th := Setup(t).InitBasic()
		defer th.TearDown()

		th.App.UpdateConfig(func(cfg *model.Config) { *cfg.ServiceSettings.EnableUserAccessTokens = true })

		_, resp, err := th.Client.GetUserAccessToken(context.Background(), "123")
		require.Error(t, err)
		CheckBadRequestStatus(t, resp)
	})

	t.Run("get for unknown user id", func(t *testing.T) {
		th := Setup(t).InitBasic()
		defer th.TearDown()

		th.App.UpdateConfig(func(cfg *model.Config) { *cfg.ServiceSettings.EnableUserAccessTokens = true })

		_, resp, err := th.Client.GetUserAccessToken(context.Background(), model.NewId())
		require.Error(t, err)
		CheckForbiddenStatus(t, resp)
	})

	t.Run("get my token", func(t *testing.T) {
		th := Setup(t).InitBasic()
		defer th.TearDown()

		th.App.UpdateConfig(func(cfg *model.Config) { *cfg.ServiceSettings.EnableUserAccessTokens = true })
		th.App.UpdateUserRoles(th.Context, th.BasicUser.Id, model.SystemUserRoleId+" "+model.SystemUserAccessTokenRoleId, false)

		token, _, err := th.Client.CreateUserAccessToken(context.Background(), th.BasicUser.Id, "test token")
		require.NoError(t, err)

		rtoken, _, err := th.Client.GetUserAccessToken(context.Background(), token.Id)
		require.NoError(t, err)

		assert.Equal(t, th.BasicUser.Id, rtoken.UserId, "wrong user id")
		assert.Empty(t, rtoken.Token, "token should be blank")
		assert.NotEmpty(t, rtoken.Id, "id should not be empty")
		assert.Equal(t, "test token", rtoken.Description, "description did not match")
	})

	t.Run("get user token as system admin", func(t *testing.T) {
		th := Setup(t).InitBasic()
		defer th.TearDown()

		th.App.UpdateConfig(func(cfg *model.Config) { *cfg.ServiceSettings.EnableUserAccessTokens = true })

		th.App.UpdateUserRoles(th.Context, th.BasicUser.Id, model.SystemUserRoleId+" "+model.SystemUserAccessTokenRoleId, false)

		token, _, err := th.Client.CreateUserAccessToken(context.Background(), th.BasicUser.Id, "test token")
		require.NoError(t, err)

		rtoken, _, err := th.SystemAdminClient.GetUserAccessToken(context.Background(), token.Id)
		require.NoError(t, err)

		assert.Equal(t, th.BasicUser.Id, rtoken.UserId, "wrong user id")
		assert.Empty(t, rtoken.Token, "token should be blank")
		assert.NotEmpty(t, rtoken.Id, "id should not be empty")
		assert.Equal(t, "test token", rtoken.Description, "description did not match")
	})

	t.Run("get token for bot created by user", func(t *testing.T) {
		th := Setup(t).InitBasic()
		defer th.TearDown()

		th.App.UpdateConfig(func(cfg *model.Config) { *cfg.ServiceSettings.EnableUserAccessTokens = true })

		defer th.RestoreDefaultRolePermissions(th.SaveDefaultRolePermissions())
		th.AddPermissionToRole(model.PermissionCreateBot.Id, model.TeamUserRoleId)
		th.AddPermissionToRole(model.PermissionManageBots.Id, model.TeamUserRoleId)
		th.AddPermissionToRole(model.PermissionCreateUserAccessToken.Id, model.TeamUserRoleId)
		th.AddPermissionToRole(model.PermissionReadUserAccessToken.Id, model.TeamUserRoleId)
		th.App.UpdateUserRoles(th.Context, th.BasicUser.Id, model.TeamUserRoleId, false)
		th.App.UpdateConfig(func(cfg *model.Config) {
			*cfg.ServiceSettings.EnableBotAccountCreation = true
		})

		createdBot, resp, err := th.Client.CreateBot(context.Background(), &model.Bot{
			Username:    GenerateTestUsername(),
			DisplayName: "a bot",
			Description: "bot",
		})
		require.NoError(t, err)
		CheckCreatedStatus(t, resp)
		defer th.App.PermanentDeleteBot(createdBot.UserId)

		token, _, err := th.Client.CreateUserAccessToken(context.Background(), createdBot.UserId, "test token")
		require.NoError(t, err)

		t.Run("without MANAGE_BOTS permission", func(t *testing.T) {
			th.RemovePermissionFromRole(model.PermissionManageBots.Id, model.TeamUserRoleId)

			_, resp, err := th.Client.GetUserAccessToken(context.Background(), token.Id)
			require.Error(t, err)
			CheckForbiddenStatus(t, resp)
		})

		t.Run("with MANAGE_BOTS permission", func(t *testing.T) {
			th.AddPermissionToRole(model.PermissionManageBots.Id, model.TeamUserRoleId)

			returnedToken, _, err := th.Client.GetUserAccessToken(context.Background(), token.Id)
			require.NoError(t, err)

			// Actual token won't be returned.
			returnedToken.Token = token.Token
			assert.Equal(t, token, returnedToken)
		})
	})

	t.Run("get token for bot created by another user", func(t *testing.T) {
		th := Setup(t).InitBasic()
		defer th.TearDown()

		th.App.UpdateConfig(func(cfg *model.Config) { *cfg.ServiceSettings.EnableUserAccessTokens = true })

		defer th.RestoreDefaultRolePermissions(th.SaveDefaultRolePermissions())
		th.AddPermissionToRole(model.PermissionCreateBot.Id, model.TeamUserRoleId)
		th.AddPermissionToRole(model.PermissionManageBots.Id, model.TeamUserRoleId)
		th.AddPermissionToRole(model.PermissionCreateUserAccessToken.Id, model.TeamUserRoleId)
		th.AddPermissionToRole(model.PermissionReadUserAccessToken.Id, model.TeamUserRoleId)
		th.App.UpdateUserRoles(th.Context, th.BasicUser.Id, model.TeamUserRoleId, false)
		th.App.UpdateConfig(func(cfg *model.Config) {
			*cfg.ServiceSettings.EnableBotAccountCreation = true
		})

		createdBot, resp, err := th.SystemAdminClient.CreateBot(context.Background(), &model.Bot{
			Username:    GenerateTestUsername(),
			DisplayName: "a bot",
			Description: "bot",
		})
		require.NoError(t, err)
		CheckCreatedStatus(t, resp)
		defer th.App.PermanentDeleteBot(createdBot.UserId)

		token, _, err := th.SystemAdminClient.CreateUserAccessToken(context.Background(), createdBot.UserId, "test token")
		require.NoError(t, err)

		t.Run("only having MANAGE_BOTS permission", func(t *testing.T) {
			_, resp, err := th.Client.GetUserAccessToken(context.Background(), token.Id)
			require.Error(t, err)
			CheckForbiddenStatus(t, resp)
		})

		t.Run("with MANAGE_OTHERS_BOTS permission", func(t *testing.T) {
			th.AddPermissionToRole(model.PermissionManageOthersBots.Id, model.TeamUserRoleId)

			returnedToken, _, err := th.Client.GetUserAccessToken(context.Background(), token.Id)
			require.NoError(t, err)

			// Actual token won't be returned.
			returnedToken.Token = token.Token
			assert.Equal(t, token, returnedToken)
		})
	})
}

func TestGetUserAccessTokensForUser(t *testing.T) {
	t.Run("multiple tokens, offset 0, limit 100", func(t *testing.T) {
		th := Setup(t).InitBasic()
		defer th.TearDown()

		th.App.UpdateConfig(func(cfg *model.Config) { *cfg.ServiceSettings.EnableUserAccessTokens = true })

		th.App.UpdateUserRoles(th.Context, th.BasicUser.Id, model.SystemUserRoleId+" "+model.SystemUserAccessTokenRoleId, false)

		_, _, err := th.Client.CreateUserAccessToken(context.Background(), th.BasicUser.Id, "test token")
		require.NoError(t, err)

		_, _, err = th.Client.CreateUserAccessToken(context.Background(), th.BasicUser.Id, "test token 2")
		require.NoError(t, err)

		th.TestForAllClients(t, func(t *testing.T, client *model.Client4) {
			rtokens, _, err := client.GetUserAccessTokensForUser(context.Background(), th.BasicUser.Id, 0, 100)
			require.NoError(t, err)

			assert.Len(t, rtokens, 2, "should have 2 tokens")
			for _, uat := range rtokens {
				assert.Equal(t, th.BasicUser.Id, uat.UserId, "wrong user id")
			}
		})
	})

	t.Run("multiple tokens, offset 1, limit 1", func(t *testing.T) {
		th := Setup(t).InitBasic()
		defer th.TearDown()

		th.App.UpdateConfig(func(cfg *model.Config) { *cfg.ServiceSettings.EnableUserAccessTokens = true })

		th.App.UpdateUserRoles(th.Context, th.BasicUser.Id, model.SystemUserRoleId+" "+model.SystemUserAccessTokenRoleId, false)

		_, _, err := th.Client.CreateUserAccessToken(context.Background(), th.BasicUser.Id, "test token")
		require.NoError(t, err)

		_, _, err = th.Client.CreateUserAccessToken(context.Background(), th.BasicUser.Id, "test token 2")
		require.NoError(t, err)

		th.TestForAllClients(t, func(t *testing.T, client *model.Client4) {
			rtokens, _, err := client.GetUserAccessTokensForUser(context.Background(), th.BasicUser.Id, 1, 1)
			require.NoError(t, err)

			assert.Len(t, rtokens, 1, "should have 1 tokens")
			for _, uat := range rtokens {
				assert.Equal(t, th.BasicUser.Id, uat.UserId, "wrong user id")
			}
		})
	})
}

func TestGetUserAccessTokens(t *testing.T) {
	t.Run("GetUserAccessTokens, not a system admin", func(t *testing.T) {
		th := Setup(t).InitBasic()
		defer th.TearDown()

		th.App.UpdateConfig(func(cfg *model.Config) { *cfg.ServiceSettings.EnableUserAccessTokens = true })

		th.App.UpdateUserRoles(th.Context, th.BasicUser.Id, model.SystemUserRoleId+" "+model.SystemUserAccessTokenRoleId, false)

		_, resp, err := th.Client.GetUserAccessTokens(context.Background(), 0, 100)
		require.Error(t, err)
		CheckForbiddenStatus(t, resp)
	})

	t.Run("GetUserAccessTokens, as a system admin, page 1, perPage 1", func(t *testing.T) {
		th := Setup(t).InitBasic()
		defer th.TearDown()

		th.App.UpdateConfig(func(cfg *model.Config) { *cfg.ServiceSettings.EnableUserAccessTokens = true })

		th.App.UpdateUserRoles(th.Context, th.BasicUser.Id, model.SystemUserRoleId+" "+model.SystemUserAccessTokenRoleId, false)

		_, _, err := th.Client.CreateUserAccessToken(context.Background(), th.BasicUser.Id, "test token 2")
		require.NoError(t, err)

		_, _, err = th.Client.CreateUserAccessToken(context.Background(), th.BasicUser.Id, "test token 2")
		require.NoError(t, err)

		rtokens, _, err := th.SystemAdminClient.GetUserAccessTokens(context.Background(), 1, 1)
		require.NoError(t, err)

		assert.Len(t, rtokens, 1, "should have 1 token")
	})

	t.Run("GetUserAccessTokens, as a system admin, page 0, perPage 2", func(t *testing.T) {
		th := Setup(t).InitBasic()
		defer th.TearDown()

		th.App.UpdateConfig(func(cfg *model.Config) { *cfg.ServiceSettings.EnableUserAccessTokens = true })

		th.App.UpdateUserRoles(th.Context, th.BasicUser.Id, model.SystemUserRoleId+" "+model.SystemUserAccessTokenRoleId, false)

		_, _, err := th.Client.CreateUserAccessToken(context.Background(), th.BasicUser.Id, "test token 2")
		require.NoError(t, err)

		_, _, err = th.Client.CreateUserAccessToken(context.Background(), th.BasicUser.Id, "test token 2")
		require.NoError(t, err)

		rtokens, _, err := th.SystemAdminClient.GetUserAccessTokens(context.Background(), 0, 2)
		require.NoError(t, err)

		assert.Len(t, rtokens, 2, "should have 2 tokens")
	})
}

func TestSearchUserAccessToken(t *testing.T) {
	th := Setup(t).InitBasic()
	defer th.TearDown()

	testDescription := "test token"

	th.App.UpdateConfig(func(cfg *model.Config) { *cfg.ServiceSettings.EnableUserAccessTokens = true })

	th.App.UpdateUserRoles(th.Context, th.BasicUser.Id, model.SystemUserRoleId+" "+model.SystemUserAccessTokenRoleId, false)
	token, _, err := th.Client.CreateUserAccessToken(context.Background(), th.BasicUser.Id, testDescription)
	require.NoError(t, err)

	_, resp, err := th.Client.SearchUserAccessTokens(context.Background(), &model.UserAccessTokenSearch{Term: token.Id})
	require.Error(t, err)
	CheckForbiddenStatus(t, resp)

	rtokens, _, err := th.SystemAdminClient.SearchUserAccessTokens(context.Background(), &model.UserAccessTokenSearch{Term: th.BasicUser.Id})
	require.NoError(t, err)

	require.Len(t, rtokens, 1, "should have 1 token")

	rtokens, _, err = th.SystemAdminClient.SearchUserAccessTokens(context.Background(), &model.UserAccessTokenSearch{Term: token.Id})
	require.NoError(t, err)

	require.Len(t, rtokens, 1, "should have 1 token")

	rtokens, _, err = th.SystemAdminClient.SearchUserAccessTokens(context.Background(), &model.UserAccessTokenSearch{Term: th.BasicUser.Username})
	require.NoError(t, err)

	require.Len(t, rtokens, 1, "should have 1 token")

	rtokens, _, err = th.SystemAdminClient.SearchUserAccessTokens(context.Background(), &model.UserAccessTokenSearch{Term: "not found"})
	require.NoError(t, err)

	require.Empty(t, rtokens, "should have 1 tokens")
}

func TestRevokeUserAccessToken(t *testing.T) {
	t.Run("revoke user token", func(t *testing.T) {
		th := Setup(t).InitBasic()
		defer th.TearDown()

		th.App.UpdateConfig(func(cfg *model.Config) { *cfg.ServiceSettings.EnableUserAccessTokens = true })

		th.App.UpdateUserRoles(th.Context, th.BasicUser.Id, model.SystemUserRoleId+" "+model.SystemUserAccessTokenRoleId, false)
		th.TestForAllClients(t, func(t *testing.T, client *model.Client4) {
			token, _, err := client.CreateUserAccessToken(context.Background(), th.BasicUser.Id, "test token")
			require.NoError(t, err)
			assertToken(t, th, token, th.BasicUser.Id)

			_, err = client.RevokeUserAccessToken(context.Background(), token.Id)
			require.NoError(t, err)

			assertInvalidToken(t, th, token)
		})
	})

	t.Run("revoke token belonging to another user", func(t *testing.T) {
		th := Setup(t).InitBasic()
		defer th.TearDown()

		th.App.UpdateConfig(func(cfg *model.Config) { *cfg.ServiceSettings.EnableUserAccessTokens = true })

		token, _, err := th.SystemAdminClient.CreateUserAccessToken(context.Background(), th.BasicUser2.Id, "test token")
		require.NoError(t, err)

		resp, err := th.Client.RevokeUserAccessToken(context.Background(), token.Id)
		require.Error(t, err)
		CheckForbiddenStatus(t, resp)
	})

	t.Run("revoke token for bot created by user", func(t *testing.T) {
		th := Setup(t).InitBasic()
		defer th.TearDown()

		th.App.UpdateConfig(func(cfg *model.Config) { *cfg.ServiceSettings.EnableUserAccessTokens = true })

		defer th.RestoreDefaultRolePermissions(th.SaveDefaultRolePermissions())
		th.AddPermissionToRole(model.PermissionCreateBot.Id, model.TeamUserRoleId)
		th.AddPermissionToRole(model.PermissionManageBots.Id, model.TeamUserRoleId)
		th.AddPermissionToRole(model.PermissionCreateUserAccessToken.Id, model.TeamUserRoleId)
		th.AddPermissionToRole(model.PermissionRevokeUserAccessToken.Id, model.TeamUserRoleId)
		th.App.UpdateUserRoles(th.Context, th.BasicUser.Id, model.TeamUserRoleId, false)
		th.App.UpdateConfig(func(cfg *model.Config) {
			*cfg.ServiceSettings.EnableBotAccountCreation = true
		})

		createdBot, resp, err := th.Client.CreateBot(context.Background(), &model.Bot{
			Username:    GenerateTestUsername(),
			DisplayName: "a bot",
			Description: "bot",
		})
		require.NoError(t, err)
		CheckCreatedStatus(t, resp)
		defer th.App.PermanentDeleteBot(createdBot.UserId)

		token, _, err := th.Client.CreateUserAccessToken(context.Background(), createdBot.UserId, "test token")
		require.NoError(t, err)

		t.Run("without MANAGE_BOTS permission", func(t *testing.T) {
			th.RemovePermissionFromRole(model.PermissionManageBots.Id, model.TeamUserRoleId)

			resp, err := th.Client.RevokeUserAccessToken(context.Background(), token.Id)
			require.Error(t, err)
			CheckForbiddenStatus(t, resp)
		})

		t.Run("with MANAGE_BOTS permission", func(t *testing.T) {
			th.AddPermissionToRole(model.PermissionManageBots.Id, model.TeamUserRoleId)

			_, err := th.Client.RevokeUserAccessToken(context.Background(), token.Id)
			require.NoError(t, err)
		})
	})

	t.Run("revoke token for bot created by another user", func(t *testing.T) {
		th := Setup(t).InitBasic()
		defer th.TearDown()

		th.App.UpdateConfig(func(cfg *model.Config) { *cfg.ServiceSettings.EnableUserAccessTokens = true })

		defer th.RestoreDefaultRolePermissions(th.SaveDefaultRolePermissions())
		th.AddPermissionToRole(model.PermissionCreateBot.Id, model.TeamUserRoleId)
		th.AddPermissionToRole(model.PermissionManageBots.Id, model.TeamUserRoleId)
		th.AddPermissionToRole(model.PermissionCreateUserAccessToken.Id, model.TeamUserRoleId)
		th.AddPermissionToRole(model.PermissionRevokeUserAccessToken.Id, model.TeamUserRoleId)
		th.App.UpdateUserRoles(th.Context, th.BasicUser.Id, model.TeamUserRoleId, false)
		th.App.UpdateConfig(func(cfg *model.Config) {
			*cfg.ServiceSettings.EnableBotAccountCreation = true
		})

		createdBot, resp, err := th.SystemAdminClient.CreateBot(context.Background(), &model.Bot{
			Username:    GenerateTestUsername(),
			DisplayName: "a bot",
			Description: "bot",
		})
		require.NoError(t, err)
		CheckCreatedStatus(t, resp)
		defer th.App.PermanentDeleteBot(createdBot.UserId)

		token, _, err := th.SystemAdminClient.CreateUserAccessToken(context.Background(), createdBot.UserId, "test token")
		require.NoError(t, err)

		t.Run("only having MANAGE_BOTS permission", func(t *testing.T) {
			resp, err = th.Client.RevokeUserAccessToken(context.Background(), token.Id)
			require.Error(t, err)
			CheckForbiddenStatus(t, resp)
		})

		t.Run("with MANAGE_OTHERS_BOTS permission", func(t *testing.T) {
			th.AddPermissionToRole(model.PermissionManageOthersBots.Id, model.TeamUserRoleId)

			_, err := th.Client.RevokeUserAccessToken(context.Background(), token.Id)
			require.NoError(t, err)
		})
	})
}

func TestDisableUserAccessToken(t *testing.T) {
	t.Run("disable user token", func(t *testing.T) {
		th := Setup(t).InitBasic()
		defer th.TearDown()

		th.App.UpdateConfig(func(cfg *model.Config) { *cfg.ServiceSettings.EnableUserAccessTokens = true })

		th.App.UpdateUserRoles(th.Context, th.BasicUser.Id, model.SystemUserRoleId+" "+model.SystemUserAccessTokenRoleId, false)
		token, _, err := th.Client.CreateUserAccessToken(context.Background(), th.BasicUser.Id, "test token")
		require.NoError(t, err)
		assertToken(t, th, token, th.BasicUser.Id)

		_, err = th.Client.DisableUserAccessToken(context.Background(), token.Id)
		require.NoError(t, err)

		assertInvalidToken(t, th, token)
	})

	t.Run("disable token belonging to another user", func(t *testing.T) {
		th := Setup(t).InitBasic()
		defer th.TearDown()

		th.App.UpdateConfig(func(cfg *model.Config) { *cfg.ServiceSettings.EnableUserAccessTokens = true })

		token, _, err := th.SystemAdminClient.CreateUserAccessToken(context.Background(), th.BasicUser2.Id, "test token")
		require.NoError(t, err)

		resp, err := th.Client.DisableUserAccessToken(context.Background(), token.Id)
		require.Error(t, err)
		CheckForbiddenStatus(t, resp)
	})

	t.Run("disable token for bot created by user", func(t *testing.T) {
		th := Setup(t).InitBasic()
		defer th.TearDown()

		th.App.UpdateConfig(func(cfg *model.Config) { *cfg.ServiceSettings.EnableUserAccessTokens = true })

		defer th.RestoreDefaultRolePermissions(th.SaveDefaultRolePermissions())
		th.AddPermissionToRole(model.PermissionCreateBot.Id, model.TeamUserRoleId)
		th.AddPermissionToRole(model.PermissionManageBots.Id, model.TeamUserRoleId)
		th.AddPermissionToRole(model.PermissionCreateUserAccessToken.Id, model.TeamUserRoleId)
		th.AddPermissionToRole(model.PermissionRevokeUserAccessToken.Id, model.TeamUserRoleId)
		th.App.UpdateUserRoles(th.Context, th.BasicUser.Id, model.TeamUserRoleId, false)
		th.App.UpdateConfig(func(cfg *model.Config) {
			*cfg.ServiceSettings.EnableBotAccountCreation = true
		})

		createdBot, resp, err := th.Client.CreateBot(context.Background(), &model.Bot{
			Username:    GenerateTestUsername(),
			DisplayName: "a bot",
			Description: "bot",
		})
		require.NoError(t, err)
		CheckCreatedStatus(t, resp)
		defer th.App.PermanentDeleteBot(createdBot.UserId)

		token, _, err := th.Client.CreateUserAccessToken(context.Background(), createdBot.UserId, "test token")
		require.NoError(t, err)

		t.Run("without MANAGE_BOTS permission", func(t *testing.T) {
			th.RemovePermissionFromRole(model.PermissionManageBots.Id, model.TeamUserRoleId)

			resp, err := th.Client.DisableUserAccessToken(context.Background(), token.Id)
			require.Error(t, err)
			CheckForbiddenStatus(t, resp)
		})

		t.Run("with MANAGE_BOTS permission", func(t *testing.T) {
			th.AddPermissionToRole(model.PermissionManageBots.Id, model.TeamUserRoleId)

			_, err := th.Client.DisableUserAccessToken(context.Background(), token.Id)
			require.NoError(t, err)
		})
	})

	t.Run("disable token for bot created by another user", func(t *testing.T) {
		th := Setup(t).InitBasic()
		defer th.TearDown()

		th.App.UpdateConfig(func(cfg *model.Config) { *cfg.ServiceSettings.EnableUserAccessTokens = true })

		defer th.RestoreDefaultRolePermissions(th.SaveDefaultRolePermissions())
		th.AddPermissionToRole(model.PermissionCreateBot.Id, model.TeamUserRoleId)
		th.AddPermissionToRole(model.PermissionManageBots.Id, model.TeamUserRoleId)
		th.AddPermissionToRole(model.PermissionCreateUserAccessToken.Id, model.TeamUserRoleId)
		th.AddPermissionToRole(model.PermissionRevokeUserAccessToken.Id, model.TeamUserRoleId)
		th.App.UpdateUserRoles(th.Context, th.BasicUser.Id, model.TeamUserRoleId, false)
		th.App.UpdateConfig(func(cfg *model.Config) {
			*cfg.ServiceSettings.EnableBotAccountCreation = true
		})

		createdBot, resp, err := th.SystemAdminClient.CreateBot(context.Background(), &model.Bot{
			Username:    GenerateTestUsername(),
			DisplayName: "a bot",
			Description: "bot",
		})
		require.NoError(t, err)
		CheckCreatedStatus(t, resp)
		defer th.App.PermanentDeleteBot(createdBot.UserId)

		token, _, err := th.SystemAdminClient.CreateUserAccessToken(context.Background(), createdBot.UserId, "test token")
		require.NoError(t, err)

		t.Run("only having MANAGE_BOTS permission", func(t *testing.T) {
			resp, err = th.Client.DisableUserAccessToken(context.Background(), token.Id)
			require.Error(t, err)
			CheckForbiddenStatus(t, resp)
		})

		t.Run("with MANAGE_OTHERS_BOTS permission", func(t *testing.T) {
			th.AddPermissionToRole(model.PermissionManageOthersBots.Id, model.TeamUserRoleId)

			_, err := th.Client.DisableUserAccessToken(context.Background(), token.Id)
			require.NoError(t, err)
		})
	})
}

func TestEnableUserAccessToken(t *testing.T) {
	t.Run("enable user token", func(t *testing.T) {
		th := Setup(t).InitBasic()
		defer th.TearDown()

		th.App.UpdateConfig(func(cfg *model.Config) { *cfg.ServiceSettings.EnableUserAccessTokens = true })

		th.App.UpdateUserRoles(th.Context, th.BasicUser.Id, model.SystemUserRoleId+" "+model.SystemUserAccessTokenRoleId, false)
		token, _, err := th.Client.CreateUserAccessToken(context.Background(), th.BasicUser.Id, "test token")
		require.NoError(t, err)
		assertToken(t, th, token, th.BasicUser.Id)

		_, err = th.Client.DisableUserAccessToken(context.Background(), token.Id)
		require.NoError(t, err)

		assertInvalidToken(t, th, token)

		_, err = th.Client.EnableUserAccessToken(context.Background(), token.Id)
		require.NoError(t, err)

		assertToken(t, th, token, th.BasicUser.Id)
	})

	t.Run("enable token belonging to another user", func(t *testing.T) {
		th := Setup(t).InitBasic()
		defer th.TearDown()

		th.App.UpdateConfig(func(cfg *model.Config) { *cfg.ServiceSettings.EnableUserAccessTokens = true })

		token, _, err := th.SystemAdminClient.CreateUserAccessToken(context.Background(), th.BasicUser2.Id, "test token")
		require.NoError(t, err)

		_, err = th.SystemAdminClient.DisableUserAccessToken(context.Background(), token.Id)
		require.NoError(t, err)

		resp, err := th.Client.DisableUserAccessToken(context.Background(), token.Id)
		require.Error(t, err)
		CheckForbiddenStatus(t, resp)
	})

	t.Run("enable token for bot created by user", func(t *testing.T) {
		th := Setup(t).InitBasic()
		defer th.TearDown()

		th.App.UpdateConfig(func(cfg *model.Config) { *cfg.ServiceSettings.EnableUserAccessTokens = true })

		defer th.RestoreDefaultRolePermissions(th.SaveDefaultRolePermissions())
		th.AddPermissionToRole(model.PermissionCreateBot.Id, model.TeamUserRoleId)
		th.AddPermissionToRole(model.PermissionManageBots.Id, model.TeamUserRoleId)
		th.AddPermissionToRole(model.PermissionCreateUserAccessToken.Id, model.TeamUserRoleId)
		th.AddPermissionToRole(model.PermissionRevokeUserAccessToken.Id, model.TeamUserRoleId)
		th.App.UpdateUserRoles(th.Context, th.BasicUser.Id, model.TeamUserRoleId, false)
		th.App.UpdateConfig(func(cfg *model.Config) {
			*cfg.ServiceSettings.EnableBotAccountCreation = true
		})

		createdBot, resp, err := th.Client.CreateBot(context.Background(), &model.Bot{
			Username:    GenerateTestUsername(),
			DisplayName: "a bot",
			Description: "bot",
		})
		require.NoError(t, err)
		CheckCreatedStatus(t, resp)
		defer th.App.PermanentDeleteBot(createdBot.UserId)

		token, _, err := th.Client.CreateUserAccessToken(context.Background(), createdBot.UserId, "test token")
		require.NoError(t, err)

		_, err = th.Client.DisableUserAccessToken(context.Background(), token.Id)
		require.NoError(t, err)

		t.Run("without MANAGE_BOTS permission", func(t *testing.T) {
			th.RemovePermissionFromRole(model.PermissionManageBots.Id, model.TeamUserRoleId)

			resp, err2 := th.Client.EnableUserAccessToken(context.Background(), token.Id)
			require.Error(t, err2)
			CheckForbiddenStatus(t, resp)
		})

		t.Run("with MANAGE_BOTS permission", func(t *testing.T) {
			th.AddPermissionToRole(model.PermissionManageBots.Id, model.TeamUserRoleId)

			_, err = th.Client.EnableUserAccessToken(context.Background(), token.Id)
			require.NoError(t, err)
		})
	})

	t.Run("enable token for bot created by another user", func(t *testing.T) {
		th := Setup(t).InitBasic()
		defer th.TearDown()

		th.App.UpdateConfig(func(cfg *model.Config) { *cfg.ServiceSettings.EnableUserAccessTokens = true })

		defer th.RestoreDefaultRolePermissions(th.SaveDefaultRolePermissions())
		th.AddPermissionToRole(model.PermissionCreateBot.Id, model.TeamUserRoleId)
		th.AddPermissionToRole(model.PermissionManageBots.Id, model.TeamUserRoleId)
		th.AddPermissionToRole(model.PermissionCreateUserAccessToken.Id, model.TeamUserRoleId)
		th.AddPermissionToRole(model.PermissionRevokeUserAccessToken.Id, model.TeamUserRoleId)
		th.App.UpdateUserRoles(th.Context, th.BasicUser.Id, model.TeamUserRoleId, false)
		th.App.UpdateConfig(func(cfg *model.Config) {
			*cfg.ServiceSettings.EnableBotAccountCreation = true
		})

		createdBot, resp, err := th.SystemAdminClient.CreateBot(context.Background(), &model.Bot{
			Username:    GenerateTestUsername(),
			DisplayName: "a bot",
			Description: "bot",
		})
		require.NoError(t, err)
		CheckCreatedStatus(t, resp)
		defer th.App.PermanentDeleteBot(createdBot.UserId)

		token, _, err := th.SystemAdminClient.CreateUserAccessToken(context.Background(), createdBot.UserId, "test token")
		require.NoError(t, err)

		_, err = th.SystemAdminClient.DisableUserAccessToken(context.Background(), token.Id)
		require.NoError(t, err)

		t.Run("only having MANAGE_BOTS permission", func(t *testing.T) {
			resp, err2 := th.Client.EnableUserAccessToken(context.Background(), token.Id)
			require.Error(t, err2)
			CheckForbiddenStatus(t, resp)
		})

		t.Run("with MANAGE_OTHERS_BOTS permission", func(t *testing.T) {
			th.AddPermissionToRole(model.PermissionManageOthersBots.Id, model.TeamUserRoleId)

			_, err = th.Client.EnableUserAccessToken(context.Background(), token.Id)
			require.NoError(t, err)
		})
	})
}

func TestUserAccessTokenInactiveUser(t *testing.T) {
	th := Setup(t).InitBasic()
	defer th.TearDown()

	testDescription := "test token"

	th.App.UpdateConfig(func(cfg *model.Config) { *cfg.ServiceSettings.EnableUserAccessTokens = true })

	th.App.UpdateUserRoles(th.Context, th.BasicUser.Id, model.SystemUserRoleId+" "+model.SystemUserAccessTokenRoleId, false)
	token, _, err := th.Client.CreateUserAccessToken(context.Background(), th.BasicUser.Id, testDescription)
	require.NoError(t, err)

	th.Client.AuthToken = token.Token
	_, _, err = th.Client.GetMe(context.Background(), "")
	require.NoError(t, err)

	th.App.UpdateActive(th.Context, th.BasicUser, false)

	_, resp, err := th.Client.GetMe(context.Background(), "")
	require.Error(t, err)
	CheckUnauthorizedStatus(t, resp)
}

func TestUserAccessTokenDisableConfig(t *testing.T) {
	th := Setup(t).InitBasic()
	defer th.TearDown()

	testDescription := "test token"

	th.App.UpdateConfig(func(cfg *model.Config) { *cfg.ServiceSettings.EnableUserAccessTokens = true })

	th.App.UpdateUserRoles(th.Context, th.BasicUser.Id, model.SystemUserRoleId+" "+model.SystemUserAccessTokenRoleId, false)
	token, _, err := th.Client.CreateUserAccessToken(context.Background(), th.BasicUser.Id, testDescription)
	require.NoError(t, err)

	oldSessionToken := th.Client.AuthToken
	th.Client.AuthToken = token.Token
	_, _, err = th.Client.GetMe(context.Background(), "")
	require.NoError(t, err)

	th.App.UpdateConfig(func(cfg *model.Config) { *cfg.ServiceSettings.EnableUserAccessTokens = false })

	_, resp, err := th.Client.GetMe(context.Background(), "")
	require.Error(t, err)
	CheckUnauthorizedStatus(t, resp)

	th.Client.AuthToken = oldSessionToken
	_, _, err = th.Client.GetMe(context.Background(), "")
	require.NoError(t, err)
}

func TestUserAccessTokenDisableConfigBotsExcluded(t *testing.T) {
	th := Setup(t)
	defer th.TearDown()

	th.App.UpdateConfig(func(cfg *model.Config) {
		*cfg.ServiceSettings.EnableBotAccountCreation = true
		*cfg.ServiceSettings.EnableUserAccessTokens = false
	})

	bot, resp, err := th.SystemAdminClient.CreateBot(context.Background(), &model.Bot{
		Username:    GenerateTestUsername(),
		DisplayName: "a bot",
		Description: "bot",
	})
	require.NoError(t, err)
	CheckCreatedStatus(t, resp)

	rtoken, _, err := th.SystemAdminClient.CreateUserAccessToken(context.Background(), bot.UserId, "test token")
	th.Client.AuthToken = rtoken.Token
	require.NoError(t, err)

	_, _, err = th.Client.GetMe(context.Background(), "")
	require.NoError(t, err)
}

func TestGetUsersByStatus(t *testing.T) {
	th := Setup(t)
	defer th.TearDown()

	team, appErr := th.App.CreateTeam(th.Context, &model.Team{
		DisplayName: "dn_" + model.NewId(),
		Name:        GenerateTestTeamName(),
		Email:       th.GenerateTestEmail(),
		Type:        model.TeamOpen,
	})

	require.Nil(t, appErr, "failed to create team")

	channel, appErr := th.App.CreateChannel(th.Context, &model.Channel{
		DisplayName: "dn_" + model.NewId(),
		Name:        "name_" + model.NewId(),
		Type:        model.ChannelTypeOpen,
		TeamId:      team.Id,
		CreatorId:   model.NewId(),
	}, false)
	require.Nil(t, appErr, "failed to create channel")

	createUserWithStatus := func(username string, status string) *model.User {
		id := model.NewId()

		user, err := th.App.CreateUser(th.Context, &model.User{
			Email:    "success+" + id + "@simulator.amazonses.com",
			Username: "un_" + username + "_" + id,
			Nickname: "nn_" + id,
			Password: "Password1",
		})
		require.Nil(t, err, "failed to create user")

		th.LinkUserToTeam(user, team)
		th.AddUserToChannel(user, channel)

		th.App.Srv().Platform().SaveAndBroadcastStatus(&model.Status{
			UserId: user.Id,
			Status: status,
			Manual: true,
		})

		return user
	}

	// Creating these out of order in case that affects results
	offlineUser1 := createUserWithStatus("offline1", model.StatusOffline)
	offlineUser2 := createUserWithStatus("offline2", model.StatusOffline)
	awayUser1 := createUserWithStatus("away1", model.StatusAway)
	awayUser2 := createUserWithStatus("away2", model.StatusAway)
	onlineUser1 := createUserWithStatus("online1", model.StatusOnline)
	onlineUser2 := createUserWithStatus("online2", model.StatusOnline)
	dndUser1 := createUserWithStatus("dnd1", model.StatusDnd)
	dndUser2 := createUserWithStatus("dnd2", model.StatusDnd)

	client := th.CreateClient()
	_, _, err := client.Login(context.Background(), onlineUser2.Username, "Password1")
	require.NoError(t, err)

	t.Run("sorting by status then alphabetical", func(t *testing.T) {
		usersByStatus, _, err := client.GetUsersInChannelByStatus(context.Background(), channel.Id, 0, 8, "")
		require.NoError(t, err)

		expectedUsersByStatus := []*model.User{
			onlineUser1,
			onlineUser2,
			awayUser1,
			awayUser2,
			dndUser1,
			dndUser2,
			offlineUser1,
			offlineUser2,
		}
		require.Equal(t, len(expectedUsersByStatus), len(usersByStatus))

		for i := range usersByStatus {
			require.Equal(t, expectedUsersByStatus[i].Id, usersByStatus[i].Id)
		}
	})

	t.Run("paging", func(t *testing.T) {
		usersByStatus, _, err := client.GetUsersInChannelByStatus(context.Background(), channel.Id, 0, 3, "")
		require.NoError(t, err)
		require.Len(t, usersByStatus, 3)
		require.Equal(t, onlineUser1.Id, usersByStatus[0].Id, "online users first")
		require.Equal(t, onlineUser2.Id, usersByStatus[1].Id, "online users first")
		require.Equal(t, awayUser1.Id, usersByStatus[2].Id, "expected to receive away users second")

		usersByStatus, _, err = client.GetUsersInChannelByStatus(context.Background(), channel.Id, 1, 3, "")
		require.NoError(t, err)

		require.Equal(t, awayUser2.Id, usersByStatus[0].Id, "expected to receive away users second")
		require.Equal(t, dndUser1.Id, usersByStatus[1].Id, "expected to receive dnd users third")
		require.Equal(t, dndUser2.Id, usersByStatus[2].Id, "expected to receive dnd users third")

		usersByStatus, _, err = client.GetUsersInChannelByStatus(context.Background(), channel.Id, 1, 4, "")
		require.NoError(t, err)

		require.Len(t, usersByStatus, 4)
		require.Equal(t, dndUser1.Id, usersByStatus[0].Id, "expected to receive dnd users third")
		require.Equal(t, dndUser2.Id, usersByStatus[1].Id, "expected to receive dnd users third")

		require.Equal(t, offlineUser1.Id, usersByStatus[2].Id, "expected to receive offline users last")
		require.Equal(t, offlineUser2.Id, usersByStatus[3].Id, "expected to receive offline users last")
	})
}

func TestRegisterTermsOfServiceAction(t *testing.T) {
	th := Setup(t).InitBasic()
	defer th.TearDown()

	_, err := th.Client.RegisterTermsOfServiceAction(context.Background(), th.BasicUser.Id, "st_1", true)
	CheckErrorID(t, err, "app.terms_of_service.get.no_rows.app_error")

	termsOfService, appErr := th.App.CreateTermsOfService("terms of service", th.BasicUser.Id)
	require.Nil(t, appErr)

	_, err = th.Client.RegisterTermsOfServiceAction(context.Background(), th.BasicUser.Id, termsOfService.Id, true)
	require.NoError(t, err)

	_, appErr = th.App.GetUser(th.BasicUser.Id)
	require.Nil(t, appErr)
}

func TestGetUserTermsOfService(t *testing.T) {
	th := Setup(t).InitBasic()
	defer th.TearDown()

	_, _, err := th.Client.GetUserTermsOfService(context.Background(), th.BasicUser.Id, "")
	CheckErrorID(t, err, "app.user_terms_of_service.get_by_user.no_rows.app_error")

	termsOfService, appErr := th.App.CreateTermsOfService("terms of service", th.BasicUser.Id)
	require.Nil(t, appErr)

	_, err = th.Client.RegisterTermsOfServiceAction(context.Background(), th.BasicUser.Id, termsOfService.Id, true)
	require.NoError(t, err)

	userTermsOfService, _, err := th.Client.GetUserTermsOfService(context.Background(), th.BasicUser.Id, "")
	require.NoError(t, err)

	assert.Equal(t, th.BasicUser.Id, userTermsOfService.UserId)
	assert.Equal(t, termsOfService.Id, userTermsOfService.TermsOfServiceId)
	assert.NotEmpty(t, userTermsOfService.CreateAt)
}

func TestLoginErrorMessage(t *testing.T) {
	th := Setup(t).InitBasic()
	defer th.TearDown()

	_, err := th.Client.Logout(context.Background())
	require.NoError(t, err)

	// Email and Username enabled
	th.App.UpdateConfig(func(cfg *model.Config) {
		*cfg.EmailSettings.EnableSignInWithEmail = true
		*cfg.EmailSettings.EnableSignInWithUsername = true
	})
	_, _, err = th.Client.Login(context.Background(), th.BasicUser.Email, "wrong")
	CheckErrorID(t, err, "api.user.login.invalid_credentials_email_username")

	// Email enabled
	th.App.UpdateConfig(func(cfg *model.Config) {
		*cfg.EmailSettings.EnableSignInWithEmail = true
		*cfg.EmailSettings.EnableSignInWithUsername = false
	})
	_, _, err = th.Client.Login(context.Background(), th.BasicUser.Email, "wrong")
	CheckErrorID(t, err, "api.user.login.invalid_credentials_email")

	// Username enabled
	th.App.UpdateConfig(func(cfg *model.Config) {
		*cfg.EmailSettings.EnableSignInWithEmail = false
		*cfg.EmailSettings.EnableSignInWithUsername = true
	})
	_, _, err = th.Client.Login(context.Background(), th.BasicUser.Email, "wrong")
	CheckErrorID(t, err, "api.user.login.invalid_credentials_username")

	// SAML/SSO enabled
	th.App.UpdateConfig(func(cfg *model.Config) {
		*cfg.SamlSettings.Enable = true
		*cfg.SamlSettings.Verify = false
		*cfg.SamlSettings.Encrypt = false
		*cfg.SamlSettings.IdpURL = "https://localhost/adfs/ls"
		*cfg.SamlSettings.IdpDescriptorURL = "https://localhost/adfs/services/trust"
		*cfg.SamlSettings.IdpMetadataURL = "https://localhost/adfs/metadata"
		*cfg.SamlSettings.ServiceProviderIdentifier = "https://localhost/login/sso/saml"
		*cfg.SamlSettings.AssertionConsumerServiceURL = "https://localhost/login/sso/saml"
		*cfg.SamlSettings.IdpCertificateFile = app.SamlIdpCertificateName
		*cfg.SamlSettings.PrivateKeyFile = app.SamlPrivateKeyName
		*cfg.SamlSettings.PublicCertificateFile = app.SamlPublicCertificateName
		*cfg.SamlSettings.EmailAttribute = "Email"
		*cfg.SamlSettings.UsernameAttribute = "Username"
		*cfg.SamlSettings.FirstNameAttribute = "FirstName"
		*cfg.SamlSettings.LastNameAttribute = "LastName"
		*cfg.SamlSettings.NicknameAttribute = ""
		*cfg.SamlSettings.PositionAttribute = ""
		*cfg.SamlSettings.LocaleAttribute = ""
	})
	_, _, err = th.Client.Login(context.Background(), th.BasicUser.Email, "wrong")
	CheckErrorID(t, err, "api.user.login.invalid_credentials_sso")
}

func TestLoginLockout(t *testing.T) {
	th := Setup(t).InitBasic()
	defer th.TearDown()

	_, err := th.Client.Logout(context.Background())
	require.NoError(t, err)

	th.App.UpdateConfig(func(cfg *model.Config) { *cfg.ServiceSettings.MaximumLoginAttempts = 3 })
	th.App.UpdateConfig(func(cfg *model.Config) { *cfg.ServiceSettings.EnableMultifactorAuthentication = true })

	_, _, err = th.Client.Login(context.Background(), th.BasicUser.Email, "wrong")
	CheckErrorID(t, err, "api.user.login.invalid_credentials_email_username")
	_, _, err = th.Client.Login(context.Background(), th.BasicUser.Email, "wrong")
	CheckErrorID(t, err, "api.user.login.invalid_credentials_email_username")
	_, _, err = th.Client.Login(context.Background(), th.BasicUser.Email, "wrong")
	CheckErrorID(t, err, "api.user.login.invalid_credentials_email_username")
	_, _, err = th.Client.Login(context.Background(), th.BasicUser.Email, "wrong")
	CheckErrorID(t, err, "api.user.check_user_login_attempts.too_many.app_error")
	_, _, err = th.Client.Login(context.Background(), th.BasicUser.Email, "wrong")
	CheckErrorID(t, err, "api.user.check_user_login_attempts.too_many.app_error")

	//Check if lock is active
	_, _, err = th.Client.Login(context.Background(), th.BasicUser.Email, th.BasicUser.Password)
	CheckErrorID(t, err, "api.user.check_user_login_attempts.too_many.app_error")

	// Fake user has MFA enabled
	err = th.Server.Store().User().UpdateMfaActive(th.BasicUser2.Id, true)
	require.NoError(t, err)
	_, _, err = th.Client.LoginWithMFA(context.Background(), th.BasicUser2.Email, th.BasicUser2.Password, "000000")
	CheckErrorID(t, err, "api.user.check_user_mfa.bad_code.app_error")
	_, _, err = th.Client.LoginWithMFA(context.Background(), th.BasicUser2.Email, th.BasicUser2.Password, "000000")
	CheckErrorID(t, err, "api.user.check_user_mfa.bad_code.app_error")
	_, _, err = th.Client.LoginWithMFA(context.Background(), th.BasicUser2.Email, th.BasicUser2.Password, "000000")
	CheckErrorID(t, err, "api.user.check_user_mfa.bad_code.app_error")
	_, _, err = th.Client.LoginWithMFA(context.Background(), th.BasicUser2.Email, th.BasicUser2.Password, "000000")
	CheckErrorID(t, err, "api.user.check_user_login_attempts.too_many.app_error")
	_, _, err = th.Client.LoginWithMFA(context.Background(), th.BasicUser2.Email, th.BasicUser2.Password, "000000")
	CheckErrorID(t, err, "api.user.check_user_login_attempts.too_many.app_error")

	// Fake user has MFA disabled
	err = th.Server.Store().User().UpdateMfaActive(th.BasicUser2.Id, false)
	require.NoError(t, err)

	//Check if lock is active
	_, _, err = th.Client.Login(context.Background(), th.BasicUser2.Email, th.BasicUser2.Password)
	CheckErrorID(t, err, "api.user.check_user_login_attempts.too_many.app_error")
}

func TestDemoteUserToGuest(t *testing.T) {
	th := Setup(t).InitBasic()
	defer th.TearDown()

	enableGuestAccounts := *th.App.Config().GuestAccountsSettings.Enable
	defer func() {
		th.App.UpdateConfig(func(cfg *model.Config) { *cfg.GuestAccountsSettings.Enable = enableGuestAccounts })
		th.App.Srv().RemoveLicense()
	}()
	th.App.UpdateConfig(func(cfg *model.Config) { *cfg.GuestAccountsSettings.Enable = true })
	th.App.Srv().SetLicense(model.NewTestLicense())

	user := th.BasicUser
	user2 := th.BasicUser2

	t.Run("Guest Account not available in license returns forbidden", func(t *testing.T) {
		th.App.Srv().SetLicense(model.NewTestLicenseWithFalseDefaults("guest_accounts"))

		res, err := th.SystemAdminClient.DoAPIPost(context.Background(), "/users/"+user2.Id+"/demote", "")

		require.Equal(t, http.StatusForbidden, res.StatusCode)
		require.True(t, strings.Contains(err.Error(), "Guest accounts are disabled"))
		require.Error(t, err)
	})

	t.Run("Guest Account available in license returns OK", func(t *testing.T) {
		th.App.Srv().SetLicense(model.NewTestLicense("guest_accounts"))

		res, err := th.SystemAdminClient.DoAPIPost(context.Background(), "/users/"+user2.Id+"/demote", "")

		require.Equal(t, http.StatusOK, res.StatusCode)
		require.NoError(t, err)
	})

	th.TestForSystemAdminAndLocal(t, func(t *testing.T, c *model.Client4) {
		_, _, err := c.GetUser(context.Background(), user.Id, "")
		require.NoError(t, err)

		_, err = c.DemoteUserToGuest(context.Background(), user.Id)
		require.NoError(t, err)

		defer require.Nil(t, th.App.PromoteGuestToUser(th.Context, user, ""))
	}, "demote a user to guest")

	t.Run("websocket update user event", func(t *testing.T) {
		webSocketClient, err := th.CreateWebSocketClient()
		assert.NoError(t, err)
		defer webSocketClient.Close()

		webSocketClient.Listen()

		time.Sleep(300 * time.Millisecond)
		resp := <-webSocketClient.ResponseChannel
		require.Equal(t, model.StatusOk, resp.Status)

		adminWebSocketClient, err := th.CreateWebSocketSystemAdminClient()
		assert.NoError(t, err)
		defer adminWebSocketClient.Close()

		adminWebSocketClient.Listen()

		time.Sleep(300 * time.Millisecond)
		resp = <-adminWebSocketClient.ResponseChannel
		require.Equal(t, model.StatusOk, resp.Status)

		_, _, err = th.SystemAdminClient.GetUser(context.Background(), user.Id, "")
		require.NoError(t, err)
		_, err = th.SystemAdminClient.DemoteUserToGuest(context.Background(), user.Id)
		require.NoError(t, err)
		defer th.SystemAdminClient.PromoteGuestToUser(context.Background(), user.Id)

		assertExpectedWebsocketEvent(t, webSocketClient, model.WebsocketEventUserUpdated, func(event *model.WebSocketEvent) {
			eventUser, ok := event.GetData()["user"].(*model.User)
			require.True(t, ok, "expected user")
			assert.Equal(t, "system_guest", eventUser.Roles)
		})
		assertExpectedWebsocketEvent(t, adminWebSocketClient, model.WebsocketEventUserUpdated, func(event *model.WebSocketEvent) {
			eventUser, ok := event.GetData()["user"].(*model.User)
			require.True(t, ok, "expected user")
			assert.Equal(t, "system_guest", eventUser.Roles)
		})
	})
}

func TestPromoteGuestToUser(t *testing.T) {
	th := Setup(t).InitBasic()
	defer th.TearDown()

	enableGuestAccounts := *th.App.Config().GuestAccountsSettings.Enable
	defer func() {
		th.App.UpdateConfig(func(cfg *model.Config) { *cfg.GuestAccountsSettings.Enable = enableGuestAccounts })
		th.App.Srv().RemoveLicense()
	}()
	th.App.UpdateConfig(func(cfg *model.Config) { *cfg.GuestAccountsSettings.Enable = true })
	th.App.Srv().SetLicense(model.NewTestLicense())

	user := th.BasicUser
	th.App.UpdateUserRoles(th.Context, user.Id, model.SystemGuestRoleId, false)

	th.TestForSystemAdminAndLocal(t, func(t *testing.T, c *model.Client4) {
		_, _, err := c.GetUser(context.Background(), user.Id, "")
		require.NoError(t, err)

		_, err = c.PromoteGuestToUser(context.Background(), user.Id)
		require.NoError(t, err)

		defer require.Nil(t, th.App.DemoteUserToGuest(th.Context, user))
	}, "promote a guest to user")

	t.Run("websocket update user event", func(t *testing.T) {
		webSocketClient, err := th.CreateWebSocketClient()
		assert.NoError(t, err)
		defer webSocketClient.Close()

		webSocketClient.Listen()

		time.Sleep(300 * time.Millisecond)
		resp := <-webSocketClient.ResponseChannel
		require.Equal(t, model.StatusOk, resp.Status)

		adminWebSocketClient, err := th.CreateWebSocketSystemAdminClient()
		assert.NoError(t, err)
		defer adminWebSocketClient.Close()

		adminWebSocketClient.Listen()

		time.Sleep(300 * time.Millisecond)
		resp = <-adminWebSocketClient.ResponseChannel
		require.Equal(t, model.StatusOk, resp.Status)

		_, _, err = th.SystemAdminClient.GetUser(context.Background(), user.Id, "")
		require.NoError(t, err)
		_, err = th.SystemAdminClient.PromoteGuestToUser(context.Background(), user.Id)
		require.NoError(t, err)
		defer th.SystemAdminClient.DemoteUserToGuest(context.Background(), user.Id)

		assertExpectedWebsocketEvent(t, webSocketClient, model.WebsocketEventUserUpdated, func(event *model.WebSocketEvent) {
			eventUser, ok := event.GetData()["user"].(*model.User)
			require.True(t, ok, "expected user")
			assert.Equal(t, "system_user", eventUser.Roles)
		})
		assertExpectedWebsocketEvent(t, adminWebSocketClient, model.WebsocketEventUserUpdated, func(event *model.WebSocketEvent) {
			eventUser, ok := event.GetData()["user"].(*model.User)
			require.True(t, ok, "expected user")
			assert.Equal(t, "system_user", eventUser.Roles)
		})
	})
}

func TestVerifyUserEmailWithoutToken(t *testing.T) {
	th := Setup(t)
	defer th.TearDown()

	th.TestForSystemAdminAndLocal(t, func(t *testing.T, client *model.Client4) {
		email := th.GenerateTestEmail()
		user := model.User{Email: email, Nickname: "Darth Vader", Password: "hello1", Username: GenerateTestUsername(), Roles: model.SystemUserRoleId}
		ruser, _, _ := th.Client.CreateUser(context.Background(), &user)

		vuser, _, err := client.VerifyUserEmailWithoutToken(context.Background(), ruser.Id)
		require.NoError(t, err)
		require.Equal(t, ruser.Id, vuser.Id)
	}, "Should verify a new user")

	th.TestForSystemAdminAndLocal(t, func(t *testing.T, client *model.Client4) {
		vuser, _, err := client.VerifyUserEmailWithoutToken(context.Background(), "randomId")
		require.Error(t, err)
		CheckErrorID(t, err, "api.context.invalid_url_param.app_error")
		require.Nil(t, vuser)
	}, "Should not be able to find user")

	t.Run("Should not be able to verify user due to permissions", func(t *testing.T) {
		user := th.CreateUser()
		vuser, _, err := th.Client.VerifyUserEmailWithoutToken(context.Background(), user.Id)
		require.Error(t, err)
		CheckErrorID(t, err, "api.context.permissions.app_error")
		require.Nil(t, vuser)
	})
}

func TestGetKnownUsers(t *testing.T) {
	th := Setup(t)
	defer th.TearDown()

	t1, err := th.App.CreateTeam(th.Context, &model.Team{
		DisplayName: "dn_" + model.NewId(),
		Name:        GenerateTestTeamName(),
		Email:       th.GenerateTestEmail(),
		Type:        model.TeamOpen,
	})
	require.Nil(t, err, "failed to create team")

	t2, err := th.App.CreateTeam(th.Context, &model.Team{
		DisplayName: "dn_" + model.NewId(),
		Name:        GenerateTestTeamName(),
		Email:       th.GenerateTestEmail(),
		Type:        model.TeamOpen,
	})
	require.Nil(t, err, "failed to create team")

	t3, err := th.App.CreateTeam(th.Context, &model.Team{
		DisplayName: "dn_" + model.NewId(),
		Name:        GenerateTestTeamName(),
		Email:       th.GenerateTestEmail(),
		Type:        model.TeamOpen,
	})
	require.Nil(t, err, "failed to create team")

	c1, err := th.App.CreateChannel(th.Context, &model.Channel{
		DisplayName: "dn_" + model.NewId(),
		Name:        "name_" + model.NewId(),
		Type:        model.ChannelTypeOpen,
		TeamId:      t1.Id,
		CreatorId:   model.NewId(),
	}, false)
	require.Nil(t, err, "failed to create channel")

	c2, err := th.App.CreateChannel(th.Context, &model.Channel{
		DisplayName: "dn_" + model.NewId(),
		Name:        "name_" + model.NewId(),
		Type:        model.ChannelTypeOpen,
		TeamId:      t2.Id,
		CreatorId:   model.NewId(),
	}, false)
	require.Nil(t, err, "failed to create channel")

	c3, err := th.App.CreateChannel(th.Context, &model.Channel{
		DisplayName: "dn_" + model.NewId(),
		Name:        "name_" + model.NewId(),
		Type:        model.ChannelTypeOpen,
		TeamId:      t3.Id,
		CreatorId:   model.NewId(),
	}, false)
	require.Nil(t, err, "failed to create channel")

	u1 := th.CreateUser()
	defer th.App.PermanentDeleteUser(th.Context, u1)
	u2 := th.CreateUser()
	defer th.App.PermanentDeleteUser(th.Context, u2)
	u3 := th.CreateUser()
	defer th.App.PermanentDeleteUser(th.Context, u3)
	u4 := th.CreateUser()
	defer th.App.PermanentDeleteUser(th.Context, u4)

	th.LinkUserToTeam(u1, t1)
	th.LinkUserToTeam(u1, t2)
	th.LinkUserToTeam(u2, t1)
	th.LinkUserToTeam(u3, t2)
	th.LinkUserToTeam(u4, t3)

	th.App.AddUserToChannel(th.Context, u1, c1, false)
	th.App.AddUserToChannel(th.Context, u1, c2, false)
	th.App.AddUserToChannel(th.Context, u2, c1, false)
	th.App.AddUserToChannel(th.Context, u3, c2, false)
	th.App.AddUserToChannel(th.Context, u4, c3, false)

	t.Run("get know users sharing no channels", func(t *testing.T) {
		_, _, _ = th.Client.Login(context.Background(), u4.Email, u4.Password)
		userIds, _, err := th.Client.GetKnownUsers(context.Background())
		require.NoError(t, err)
		assert.Empty(t, userIds)
	})

	t.Run("get know users sharing one channel", func(t *testing.T) {
		_, _, _ = th.Client.Login(context.Background(), u3.Email, u3.Password)
		userIds, _, err := th.Client.GetKnownUsers(context.Background())
		require.NoError(t, err)
		assert.Len(t, userIds, 1)
		assert.Equal(t, userIds[0], u1.Id)
	})

	t.Run("get know users sharing multiple channels", func(t *testing.T) {
		_, _, _ = th.Client.Login(context.Background(), u1.Email, u1.Password)
		userIds, _, err := th.Client.GetKnownUsers(context.Background())
		require.NoError(t, err)
		assert.Len(t, userIds, 2)
		assert.ElementsMatch(t, userIds, []string{u2.Id, u3.Id})
	})
}

func TestPublishUserTyping(t *testing.T) {
	th := Setup(t).InitBasic()
	defer th.TearDown()

	tr := model.TypingRequest{
		ChannelId: th.BasicChannel.Id,
		ParentId:  "randomparentid",
	}

	t.Run("should return ok for non-system admin when triggering typing event for own user", func(t *testing.T) {
		_, err := th.Client.PublishUserTyping(context.Background(), th.BasicUser.Id, tr)
		require.NoError(t, err)
	})

	t.Run("should return ok for system admin when triggering typing event for own user", func(t *testing.T) {
		th.LinkUserToTeam(th.SystemAdminUser, th.BasicTeam)
		th.AddUserToChannel(th.SystemAdminUser, th.BasicChannel)

		_, err := th.SystemAdminClient.PublishUserTyping(context.Background(), th.SystemAdminUser.Id, tr)
		require.NoError(t, err)
	})

	t.Run("should return forbidden for non-system admin when triggering a typing event for a different user", func(t *testing.T) {
		resp, err := th.Client.PublishUserTyping(context.Background(), th.BasicUser2.Id, tr)
		require.Error(t, err)
		CheckForbiddenStatus(t, resp)
	})

	t.Run("should return bad request when triggering a typing event for an invalid user id", func(t *testing.T) {
		resp, err := th.Client.PublishUserTyping(context.Background(), "invalid", tr)
		require.Error(t, err)
		CheckErrorID(t, err, "api.context.invalid_url_param.app_error")
		CheckBadRequestStatus(t, resp)
	})

	t.Run("should send typing event via websocket when triggering a typing event for a user with a common channel", func(t *testing.T) {
		webSocketClient, err := th.CreateWebSocketClient()
		assert.NoError(t, err)
		defer webSocketClient.Close()

		webSocketClient.Listen()

		time.Sleep(300 * time.Millisecond)
		wsResp := <-webSocketClient.ResponseChannel
		require.Equal(t, model.StatusOk, wsResp.Status)

		_, err = th.SystemAdminClient.PublishUserTyping(context.Background(), th.BasicUser2.Id, tr)
		require.NoError(t, err)

		assertExpectedWebsocketEvent(t, webSocketClient, model.WebsocketEventTyping, func(resp *model.WebSocketEvent) {
			assert.Equal(t, th.BasicChannel.Id, resp.GetBroadcast().ChannelId)

			eventUserId, ok := resp.GetData()["user_id"].(string)
			require.True(t, ok, "expected user_id")
			assert.Equal(t, th.BasicUser2.Id, eventUserId)

			eventParentId, ok := resp.GetData()["parent_id"].(string)
			require.True(t, ok, "expected parent_id")
			assert.Equal(t, "randomparentid", eventParentId)
		})
	})

	th.Server.Platform().Busy.Set(time.Second * 10)

	t.Run("should return service unavailable for non-system admin user when triggering a typing event and server busy", func(t *testing.T) {
		resp, err := th.Client.PublishUserTyping(context.Background(), "invalid", tr)
		require.Error(t, err)
		CheckErrorID(t, err, "api.context.server_busy.app_error")
		CheckServiceUnavailableStatus(t, resp)
	})

	t.Run("should return service unavailable for system admin user when triggering a typing event and server busy", func(t *testing.T) {
		resp, err := th.SystemAdminClient.PublishUserTyping(context.Background(), th.SystemAdminUser.Id, tr)
		require.Error(t, err)
		CheckErrorID(t, err, "api.context.server_busy.app_error")
		CheckServiceUnavailableStatus(t, resp)
	})
}

func TestConvertUserToBot(t *testing.T) {
	th := Setup(t).InitBasic()
	defer th.TearDown()

	bot, resp, err := th.Client.ConvertUserToBot(context.Background(), th.BasicUser.Id)
	require.Error(t, err)
	CheckForbiddenStatus(t, resp)
	require.Nil(t, bot)

	th.TestForSystemAdminAndLocal(t, func(t *testing.T, client *model.Client4) {
		user := model.User{Email: th.GenerateTestEmail(), Username: GenerateTestUsername(), Password: "password"}

		ruser, resp, err := client.CreateUser(context.Background(), &user)
		require.NoError(t, err)
		CheckCreatedStatus(t, resp)

		bot, _, err = client.ConvertUserToBot(context.Background(), ruser.Id)
		require.NoError(t, err)
		require.NotNil(t, bot)
		require.Equal(t, bot.UserId, ruser.Id)

		bot, _, err = client.GetBot(context.Background(), bot.UserId, "")
		require.NoError(t, err)
		require.NotNil(t, bot)
	})
}

func TestGetChannelMembersWithTeamData(t *testing.T) {
	th := Setup(t).InitBasic()
	defer th.TearDown()

	channels, resp, err := th.Client.GetChannelMembersWithTeamData(context.Background(), th.BasicUser.Id, 0, 5)
	require.NoError(t, err)
	CheckOKStatus(t, resp)
	assert.Len(t, channels, 5)
	for _, ch := range channels {
		assert.Equal(t, th.BasicTeam.DisplayName, ch.TeamDisplayName)
	}
}

func TestMigrateAuthToLDAP(t *testing.T) {
	th := Setup(t).InitBasic()
	defer th.TearDown()

	resp, err := th.Client.MigrateAuthToLdap(context.Background(), "email", "a", false)
	require.Error(t, err)
	CheckForbiddenStatus(t, resp)

	th.TestForSystemAdminAndLocal(t, func(t *testing.T, client *model.Client4) {
		resp, err = client.MigrateAuthToLdap(context.Background(), "email", "a", false)
		require.Error(t, err)
		CheckNotImplementedStatus(t, resp)
	})
}

func TestMigrateAuthToSAML(t *testing.T) {
	th := Setup(t).InitBasic()
	defer th.TearDown()

	resp, err := th.Client.MigrateAuthToSaml(context.Background(), "email", map[string]string{"1": "a"}, true)
	require.Error(t, err)
	CheckForbiddenStatus(t, resp)

	th.TestForSystemAdminAndLocal(t, func(t *testing.T, client *model.Client4) {
		resp, err = client.MigrateAuthToSaml(context.Background(), "email", map[string]string{"1": "a"}, true)
		require.Error(t, err)
		CheckNotImplementedStatus(t, resp)
	})
}
func TestUpdatePassword(t *testing.T) {
	th := Setup(t)
	defer th.TearDown()

	t.Run("Forbidden when request performed by system user on a system admin", func(t *testing.T) {
		res, err := th.Client.UpdatePassword(context.Background(), th.SystemAdminUser.Id, "Pa$$word11", "foobar")
		require.Error(t, err)
		CheckForbiddenStatus(t, res)
	})

	t.Run("OK when request performed by system user with requisite system permission, except if requested user is system admin", func(t *testing.T) {
		th.AddPermissionToRole(model.PermissionSysconsoleWriteUserManagementUsers.Id, model.SystemUserRoleId)
		defer th.RemovePermissionFromRole(model.PermissionSysconsoleWriteUserManagementUsers.Id, model.SystemUserRoleId)

		res, _ := th.Client.UpdatePassword(context.Background(), th.TeamAdminUser.Id, "Pa$$word11", "foobar")
		CheckOKStatus(t, res)

		res, err := th.Client.UpdatePassword(context.Background(), th.SystemAdminUser.Id, "Pa$$word11", "foobar")
		require.Error(t, err)
		CheckForbiddenStatus(t, res)
	})

	t.Run("OK when request performed by system admin, even if requested user is system admin", func(t *testing.T) {
		res, _ := th.SystemAdminClient.UpdatePassword(context.Background(), th.SystemAdminUser.Id, "Pa$$word11", "foobar")
		CheckOKStatus(t, res)
	})
}

func TestUpdatePasswordAudit(t *testing.T) {
	logFile, err := os.CreateTemp("", "adv.log")
	require.NoError(t, err)
	defer os.Remove(logFile.Name())

	os.Setenv("MM_EXPERIMENTALAUDITSETTINGS_FILEENABLED", "true")
	os.Setenv("MM_EXPERIMENTALAUDITSETTINGS_FILENAME", logFile.Name())
	defer os.Unsetenv("MM_EXPERIMENTALAUDITSETTINGS_FILEENABLED")
	defer os.Unsetenv("MM_EXPERIMENTALAUDITSETTINGS_FILENAME")

	options := []app.Option{app.WithLicense(model.NewTestLicense("advanced_logging"))}
	th := SetupWithServerOptions(t, options)
	defer th.TearDown()

	password := "this_is_the_password"
	th.LoginBasic()
	resp, err := th.Client.UpdatePassword(context.Background(), th.BasicUser.Id, th.BasicUser.Password, password)
	require.NoError(t, err)
	CheckOKStatus(t, resp)

	// Forcing a flush before attempting to read log's content.
	err = th.Server.Audit.Flush()
	require.NoError(t, err)

	require.NoError(t, logFile.Sync())

	data, err := io.ReadAll(logFile)
	require.NoError(t, err)
	require.NotEmpty(t, data)

	require.Contains(t, string(data), th.BasicUser.Id)
	require.NotContains(t, string(data), password)
}

func TestGetThreadsForUser(t *testing.T) {
	os.Setenv("MM_FEATUREFLAGS_POSTPRIORITY", "true")
	defer os.Unsetenv("MM_FEATUREFLAGS_POSTPRIORITY")
	th := Setup(t).InitBasic()
	defer th.TearDown()

	th.App.UpdateConfig(func(cfg *model.Config) {
		*cfg.ServiceSettings.ThreadAutoFollow = true
		*cfg.ServiceSettings.CollapsedThreads = model.CollapsedThreadsDefaultOn
	})

	th.App.Srv().SetLicense(model.NewTestLicenseSKU(model.LicenseShortSkuProfessional))

	t.Run("empty", func(t *testing.T) {
		client := th.Client

		_, resp, err := client.CreatePost(context.Background(), &model.Post{ChannelId: th.BasicChannel.Id, Message: "testMsg"})
		require.NoError(t, err)
		CheckCreatedStatus(t, resp)

		defer th.App.Srv().Store().Post().PermanentDeleteByUser(th.BasicUser.Id)

		uss, _, err := th.Client.GetUserThreads(context.Background(), th.BasicUser.Id, th.BasicTeam.Id, model.GetUserThreadsOpts{})
		require.NoError(t, err)
		require.Len(t, uss.Threads, 0)
	})

	t.Run("no params, 1 thread", func(t *testing.T) {
		client := th.Client

		rpost, resp, err := client.CreatePost(context.Background(), &model.Post{ChannelId: th.BasicChannel.Id, Message: "testMsg"})
		require.NoError(t, err)
		CheckCreatedStatus(t, resp)
		_, resp, err = client.CreatePost(context.Background(), &model.Post{ChannelId: th.BasicChannel.Id, Message: "testReply", RootId: rpost.Id})
		require.NoError(t, err)
		CheckCreatedStatus(t, resp)

		defer th.App.Srv().Store().Post().PermanentDeleteByUser(th.BasicUser.Id)

		uss, _, err := th.Client.GetUserThreads(context.Background(), th.BasicUser.Id, th.BasicTeam.Id, model.GetUserThreadsOpts{})
		require.NoError(t, err)
		require.Len(t, uss.Threads, 1)
		require.Equal(t, uss.Threads[0].PostId, rpost.Id)
		require.Equal(t, uss.Threads[0].ReplyCount, int64(1))
	})

	t.Run("extended, 1 thread", func(t *testing.T) {
		client := th.Client

		rpost, resp, err := client.CreatePost(context.Background(), &model.Post{ChannelId: th.BasicChannel.Id, Message: "testMsg"})
		require.NoError(t, err)
		CheckCreatedStatus(t, resp)
		_, resp, err = client.CreatePost(context.Background(), &model.Post{ChannelId: th.BasicChannel.Id, Message: "testReply", RootId: rpost.Id})
		require.NoError(t, err)
		CheckCreatedStatus(t, resp)

		defer th.App.Srv().Store().Post().PermanentDeleteByUser(th.BasicUser.Id)

		uss, _, err := th.Client.GetUserThreads(context.Background(), th.BasicUser.Id, th.BasicTeam.Id, model.GetUserThreadsOpts{
			Extended: true,
		})
		require.NoError(t, err)
		require.Len(t, uss.Threads, 1)
		require.Equal(t, uss.Threads[0].PostId, rpost.Id)
		require.Equal(t, uss.Threads[0].ReplyCount, int64(1))
		require.Equal(t, uss.Threads[0].Participants[0].Id, th.BasicUser.Id)
	})

	t.Run("deleted, 1 thread", func(t *testing.T) {
		client := th.Client

		rpost, resp, err := client.CreatePost(context.Background(), &model.Post{ChannelId: th.BasicChannel.Id, Message: "testMsg"})
		require.NoError(t, err)
		CheckCreatedStatus(t, resp)
		_, resp, err = client.CreatePost(context.Background(), &model.Post{ChannelId: th.BasicChannel.Id, Message: "testReply", RootId: rpost.Id})
		require.NoError(t, err)
		CheckCreatedStatus(t, resp)

		defer th.App.Srv().Store().Post().PermanentDeleteByUser(th.BasicUser.Id)

		uss, _, err := th.Client.GetUserThreads(context.Background(), th.BasicUser.Id, th.BasicTeam.Id, model.GetUserThreadsOpts{
			Deleted: false,
		})
		require.NoError(t, err)
		require.Len(t, uss.Threads, 1)
		require.Equal(t, uss.Threads[0].PostId, rpost.Id)
		require.Equal(t, uss.Threads[0].ReplyCount, int64(1))
		require.Equal(t, uss.Threads[0].Participants[0].Id, th.BasicUser.Id)

		_, err = th.Client.DeletePost(context.Background(), rpost.Id)
		require.NoError(t, err)

		uss, _, err = th.Client.GetUserThreads(context.Background(), th.BasicUser.Id, th.BasicTeam.Id, model.GetUserThreadsOpts{
			Deleted: false,
		})
		require.NoError(t, err)
		require.Len(t, uss.Threads, 0)

		uss, _, err = th.Client.GetUserThreads(context.Background(), th.BasicUser.Id, th.BasicTeam.Id, model.GetUserThreadsOpts{
			Deleted: true,
		})
		require.NoError(t, err)
		require.Len(t, uss.Threads, 1)
		require.Greater(t, uss.Threads[0].Post.DeleteAt, int64(0))
	})

	t.Run("throw error when post-priority service-setting is off", func(t *testing.T) {
		th.App.UpdateConfig(func(cfg *model.Config) {
			*cfg.ServiceSettings.PostPriority = false
			cfg.FeatureFlags.PostPriority = true
		})

		client := th.Client

		_, resp, err := client.CreatePost(context.Background(), &model.Post{
			ChannelId: th.BasicChannel.Id,
			Message:   "testMsg",
			Metadata: &model.PostMetadata{
				Priority: &model.PostPriority{
					Priority: model.NewString(model.PostPriorityUrgent),
				},
			},
		})
		require.Error(t, err)
		CheckForbiddenStatus(t, resp)
	})

	t.Run("throw error when post-priority is set for a reply", func(t *testing.T) {
		th.App.UpdateConfig(func(cfg *model.Config) {
			*cfg.ServiceSettings.PostPriority = true
			cfg.FeatureFlags.PostPriority = true
		})

		client := th.Client

		defer th.App.Srv().Store().Post().PermanentDeleteByUser(th.BasicUser.Id)

		rpost, resp, err := client.CreatePost(context.Background(), &model.Post{ChannelId: th.BasicChannel.Id, Message: "testMsg"})
		require.NoError(t, err)
		CheckCreatedStatus(t, resp)

		_, resp, err = client.CreatePost(context.Background(), &model.Post{
			RootId:    rpost.Id,
			ChannelId: th.BasicChannel.Id,
			Message:   "testReply",
			Metadata: &model.PostMetadata{
				Priority: &model.PostPriority{
					Priority: model.NewString(model.PostPriorityUrgent),
				},
			},
		})
		require.Error(t, err)
		CheckBadRequestStatus(t, resp)
	})

	t.Run("isUrgent, 1 thread", func(t *testing.T) {
		th.App.UpdateConfig(func(cfg *model.Config) {
			*cfg.ServiceSettings.PostPriority = true
			cfg.FeatureFlags.PostPriority = true
		})

		client := th.Client

		rpost, resp, err := client.CreatePost(context.Background(), &model.Post{
			ChannelId: th.BasicChannel.Id,
			Message:   "testMsg",
			Metadata: &model.PostMetadata{
				Priority: &model.PostPriority{
					Priority: model.NewString(model.PostPriorityUrgent),
				},
			},
		})
		require.NoError(t, err)
		CheckCreatedStatus(t, resp)
		_, resp, err = client.CreatePost(context.Background(), &model.Post{ChannelId: th.BasicChannel.Id, Message: "testReply", RootId: rpost.Id})
		require.NoError(t, err)
		CheckCreatedStatus(t, resp)

		defer th.App.Srv().Store().Post().PermanentDeleteByUser(th.BasicUser.Id)

		uss, _, err := th.Client.GetUserThreads(context.Background(), th.BasicUser.Id, th.BasicTeam.Id, model.GetUserThreadsOpts{})
		require.NoError(t, err)
		require.Len(t, uss.Threads, 1)
		require.Equal(t, true, uss.Threads[0].IsUrgent)
	})

	t.Run("paged, 30 threads", func(t *testing.T) {
		client := th.Client

		var rootIds []*model.Post
		for i := 0; i < 30; i++ {
			rpost, resp, err := client.CreatePost(context.Background(), &model.Post{ChannelId: th.BasicChannel.Id, Message: "testMsg"})
			require.NoError(t, err)
			CheckCreatedStatus(t, resp)
			rootIds = append(rootIds, rpost)
			_, resp, err = client.CreatePost(context.Background(), &model.Post{ChannelId: th.BasicChannel.Id, Message: "testReply", RootId: rpost.Id})
			require.NoError(t, err)
			CheckCreatedStatus(t, resp)
		}

		defer th.App.Srv().Store().Post().PermanentDeleteByUser(th.BasicUser.Id)

		uss, _, err := th.Client.GetUserThreads(context.Background(), th.BasicUser.Id, th.BasicTeam.Id, model.GetUserThreadsOpts{
			Deleted:  false,
			PageSize: 30,
		})
		require.NoError(t, err)
		require.Len(t, uss.Threads, 30)
		require.Len(t, rootIds, 30)
		require.Equal(t, uss.Threads[0].PostId, rootIds[29].Id)
		require.Equal(t, uss.Threads[0].ReplyCount, int64(1))
		require.Equal(t, uss.Threads[0].Participants[0].Id, th.BasicUser.Id)
	})

	t.Run("paged, 10 threads before/after", func(t *testing.T) {
		client := th.Client

		var rootIds []*model.Post
		for i := 0; i < 30; i++ {
			rpost, _ := postAndCheck(t, client, &model.Post{ChannelId: th.BasicChannel.Id, Message: fmt.Sprintf("testMsg-%d", i)})
			rootIds = append(rootIds, rpost)
			postAndCheck(t, client, &model.Post{ChannelId: th.BasicChannel.Id, Message: fmt.Sprintf("testReply-%d", i), RootId: rpost.Id})
		}
		rootId := rootIds[15].Id // middle point
		rootIdBefore := rootIds[14].Id
		rootIdAfter := rootIds[16].Id

		defer th.App.Srv().Store().Post().PermanentDeleteByUser(th.BasicUser.Id)

		uss, _, err := th.Client.GetUserThreads(context.Background(), th.BasicUser.Id, th.BasicTeam.Id, model.GetUserThreadsOpts{
			Deleted:  false,
			PageSize: 10,
			Before:   rootId,
		})

		require.NoError(t, err)
		require.Len(t, uss.Threads, 10)
		require.Equal(t, rootIdBefore, uss.Threads[0].PostId)

		uss2, _, err := th.Client.GetUserThreads(context.Background(), th.BasicUser.Id, th.BasicTeam.Id, model.GetUserThreadsOpts{
			Deleted:  false,
			PageSize: 10,
			After:    rootId,
		})
		require.NoError(t, err)
		require.Len(t, uss2.Threads, 10)

		require.Equal(t, rootIdAfter, uss2.Threads[0].PostId)

		uss3, _, err := th.Client.GetUserThreads(context.Background(), th.BasicUser.Id, th.BasicTeam.Id, model.GetUserThreadsOpts{
			Deleted:  false,
			PageSize: 10,
			After:    rootId + "__bad",
		})
		require.NoError(t, err)
		require.NotNil(t, uss3.Threads)
		require.Len(t, uss3.Threads, 0)
	})

	t.Run("totalsOnly param", func(t *testing.T) {
		client := th.Client
		sysadminClient := th.SystemAdminClient

		var rootIds []*model.Post
		for i := 0; i < 10; i++ {
			rpost, resp, err := client.CreatePost(context.Background(), &model.Post{ChannelId: th.BasicChannel.Id, Message: "testMsg"})
			require.NoError(t, err)
			CheckCreatedStatus(t, resp)
			rootIds = append(rootIds, rpost)
			if i%2 == 0 {
				_, resp, err = client.CreatePost(context.Background(), &model.Post{ChannelId: th.BasicChannel.Id, Message: "testReply", RootId: rpost.Id})
			} else {
				_, resp, err = sysadminClient.CreatePost(context.Background(), &model.Post{ChannelId: th.BasicChannel.Id, Message: "testReply @" + th.BasicUser.Username, RootId: rpost.Id})
			}
			require.NoError(t, err)
			CheckCreatedStatus(t, resp)
		}

		defer th.App.Srv().Store().Post().PermanentDeleteByUser(th.BasicUser.Id)
		defer th.App.Srv().Store().Post().PermanentDeleteByUser(th.SystemAdminUser.Id)

		uss, _, err := th.Client.GetUserThreads(context.Background(), th.BasicUser.Id, th.BasicTeam.Id, model.GetUserThreadsOpts{
			Deleted:    false,
			TotalsOnly: true,
			PageSize:   30,
		})
		require.NoError(t, err)
		require.Len(t, uss.Threads, 0)
		require.Len(t, rootIds, 10)
		require.Equal(t, int64(10), uss.Total)
		require.Equal(t, int64(5), uss.TotalUnreadThreads)
		require.Equal(t, int64(5), uss.TotalUnreadMentions)
	})

	t.Run("threadsOnly param", func(t *testing.T) {
		client := th.Client
		sysadminClient := th.SystemAdminClient

		var rootIds []*model.Post
		for i := 0; i < 10; i++ {
			rpost, resp, err := client.CreatePost(context.Background(), &model.Post{ChannelId: th.BasicChannel.Id, Message: "testMsg"})
			require.NoError(t, err)
			CheckCreatedStatus(t, resp)
			rootIds = append(rootIds, rpost)
			if i%2 == 0 {
				_, resp, err = client.CreatePost(context.Background(), &model.Post{ChannelId: th.BasicChannel.Id, Message: "testReply", RootId: rpost.Id})
			} else {
				_, resp, err = sysadminClient.CreatePost(context.Background(), &model.Post{ChannelId: th.BasicChannel.Id, Message: "testReply @" + th.BasicUser.Username, RootId: rpost.Id})
			}

			require.NoError(t, err)
			CheckCreatedStatus(t, resp)
		}

		defer th.App.Srv().Store().Post().PermanentDeleteByUser(th.BasicUser.Id)
		defer th.App.Srv().Store().Post().PermanentDeleteByUser(th.SystemAdminUser.Id)

		uss, _, err := th.Client.GetUserThreads(context.Background(), th.BasicUser.Id, th.BasicTeam.Id, model.GetUserThreadsOpts{
			Deleted:     false,
			ThreadsOnly: true,
			PageSize:    30,
		})

		require.NoError(t, err)
		require.Len(t, rootIds, 10)
		require.Len(t, uss.Threads, 10)
		require.Equal(t, int64(0), uss.Total)
		require.Equal(t, int64(0), uss.TotalUnreadThreads)
		require.Equal(t, int64(0), uss.TotalUnreadMentions)
		require.Equal(t, int64(1), uss.Threads[0].ReplyCount)

		require.Equal(t, rootIds[9].Id, uss.Threads[0].PostId)
		require.Equal(t, th.SystemAdminUser.Id, uss.Threads[0].Participants[0].Id)
		require.Equal(t, th.BasicUser.Id, uss.Threads[1].Participants[0].Id)
	})

	t.Run("setting both threadsOnly, and totalsOnly params is not allowed", func(t *testing.T) {
		defer th.App.Srv().Store().Post().PermanentDeleteByUser(th.BasicUser.Id)

		_, resp, err := th.Client.GetUserThreads(context.Background(), th.BasicUser.Id, th.BasicTeam.Id, model.GetUserThreadsOpts{
			ThreadsOnly: true,
			TotalsOnly:  true,
			PageSize:    30,
		})

		require.Error(t, err)
		checkHTTPStatus(t, resp, http.StatusBadRequest)
	})

	t.Run("editing or reacting to reply post does not make thread unread", func(t *testing.T) {
		client := th.Client

		rootPost, _ := postAndCheck(t, client, &model.Post{ChannelId: th.BasicChannel.Id, Message: "root post"})
		replyPost, _ := postAndCheck(t, th.SystemAdminClient, &model.Post{ChannelId: th.BasicChannel.Id, Message: "reply post", RootId: rootPost.Id})
		uss, _, err := th.Client.GetUserThreads(context.Background(), th.BasicUser.Id, th.BasicTeam.Id, model.GetUserThreadsOpts{
			Deleted: false,
		})
		require.NoError(t, err)
		require.Equal(t, uss.TotalUnreadThreads, int64(1))
		require.Equal(t, uss.Threads[0].PostId, rootPost.Id)

		_, _, err = th.Client.UpdateThreadReadForUser(context.Background(), th.BasicUser.Id, th.BasicChannel.TeamId, rootPost.Id, model.GetMillis())
		require.NoError(t, err)
		uss, _, err = th.Client.GetUserThreads(context.Background(), th.BasicUser.Id, th.BasicTeam.Id, model.GetUserThreadsOpts{
			Deleted: false,
		})
		require.NoError(t, err)
		require.Equal(t, uss.TotalUnreadThreads, int64(0))

		// edit post
		editedReplyPostMessage := "edited " + replyPost.Message
		_, _, err = th.SystemAdminClient.PatchPost(context.Background(), replyPost.Id, &model.PostPatch{Message: &editedReplyPostMessage})
		require.NoError(t, err)
		uss, _, err = th.Client.GetUserThreads(context.Background(), th.BasicUser.Id, th.BasicTeam.Id, model.GetUserThreadsOpts{
			Deleted: false,
		})
		require.NoError(t, err)
		require.Equal(t, uss.TotalUnreadThreads, int64(0))

		// react to post
		reaction := &model.Reaction{
			UserId:    th.SystemAdminUser.Id,
			PostId:    replyPost.Id,
			EmojiName: "smile",
		}
		_, _, err = th.SystemAdminClient.SaveReaction(context.Background(), reaction)
		require.NoError(t, err)
		uss, _, err = th.Client.GetUserThreads(context.Background(), th.BasicUser.Id, th.BasicTeam.Id, model.GetUserThreadsOpts{
			Deleted: false,
		})
		require.NoError(t, err)
		require.Equal(t, uss.TotalUnreadThreads, int64(0))
	})

	t.Run("Since should return threads with new replies and updated memberships", func(t *testing.T) {
		client := th.Client

		// Create "thread 1"
		rootPost1, _ := postAndCheck(t, client, &model.Post{ChannelId: th.BasicChannel.Id, Message: "Thread 1"})
		postAndCheck(t, th.SystemAdminClient, &model.Post{ChannelId: th.BasicChannel.Id, Message: "Thread 1, reply 1", RootId: rootPost1.Id})
		uss, _, err := th.Client.GetUserThreads(context.Background(), th.BasicUser.Id, th.BasicTeam.Id, model.GetUserThreadsOpts{
			Since: uint64(rootPost1.CreateAt),
		})
		require.NoError(t, err)
		require.Len(t, uss.Threads, 1)

		// Should not fetch any threads since there are no new replies/new threads since the membership is updated
		threadMembership, _ := th.App.GetThreadMembershipForUser(th.BasicUser.Id, rootPost1.Id)
		uss, _, err = th.Client.GetUserThreads(context.Background(), th.BasicUser.Id, th.BasicTeam.Id, model.GetUserThreadsOpts{
			Since: uint64(threadMembership.LastUpdated) + 1,
		})
		require.NoError(t, err)
		require.Len(t, uss.Threads, 0)

		// Create "thread 2"
		rootPost2, _ := postAndCheck(t, client, &model.Post{ChannelId: th.BasicChannel.Id, Message: "Thread 2"})
		postAndCheck(t, th.SystemAdminClient, &model.Post{ChannelId: th.BasicChannel.Id, Message: "Thread 2, reply 1", RootId: rootPost2.Id})

		// Add a reply to "thread 1"
		postAndCheck(t, th.SystemAdminClient, &model.Post{ChannelId: th.BasicChannel.Id, Message: "Thread 1, Reply 2", RootId: rootPost1.Id})

		// Should fetch "thread 1" & "thread 2"
		uss, _, err = th.Client.GetUserThreads(context.Background(), th.BasicUser.Id, th.BasicTeam.Id, model.GetUserThreadsOpts{
			Since: uint64(threadMembership.LastUpdated) + 1,
		})
		require.NoError(t, err)
		require.Equal(t, uss.TotalUnreadThreads, int64(2))
	})

	t.Run("should error when not a team member", func(t *testing.T) {
		th.UnlinkUserFromTeam(th.BasicUser, th.BasicTeam)
		defer th.LinkUserToTeam(th.BasicUser, th.BasicTeam)

		_, resp, err := th.Client.GetUserThreads(context.Background(), th.BasicUser.Id, th.BasicTeam.Id, model.GetUserThreadsOpts{})
		require.Error(t, err)
		CheckForbiddenStatus(t, resp)
	})
}

func TestThreadSocketEvents(t *testing.T) {
	th := Setup(t).InitBasic()
	defer th.TearDown()

	th.ConfigStore.SetReadOnlyFF(false)
	defer th.ConfigStore.SetReadOnlyFF(true)

	th.App.UpdateConfig(func(cfg *model.Config) {
		*cfg.ServiceSettings.ThreadAutoFollow = true
		*cfg.ServiceSettings.CollapsedThreads = model.CollapsedThreadsDefaultOn
	})

	userWSClient, err := th.CreateWebSocketClient()
	require.NoError(t, err)
	defer userWSClient.Close()
	userWSClient.Listen()

	client := th.Client

	rpost, resp, err := client.CreatePost(context.Background(), &model.Post{ChannelId: th.BasicChannel.Id, Message: "testMsg"})
	require.NoError(t, err)
	CheckCreatedStatus(t, resp)

	replyPost, appErr := th.App.CreatePostAsUser(th.Context, &model.Post{ChannelId: th.BasicChannel.Id, Message: "testReply @" + th.BasicUser.Username, UserId: th.BasicUser2.Id, RootId: rpost.Id}, th.Context.Session().Id, false)
	require.Nil(t, appErr)
	defer th.App.Srv().Store().Post().PermanentDeleteByUser(th.BasicUser.Id)
	defer th.App.Srv().Store().Post().PermanentDeleteByUser(th.BasicUser2.Id)

	t.Run("Listed for update event", func(t *testing.T) {
		var caught bool
		func() {
			for {
				select {
				case ev := <-userWSClient.EventChannel:
					if ev.EventType() == model.WebsocketEventThreadUpdated {
						caught = true
						var thread model.ThreadResponse
						jsonErr := json.Unmarshal([]byte(ev.GetData()["thread"].(string)), &thread)
						require.NoError(t, jsonErr)
						for _, p := range thread.Participants {
							if p.Id != th.BasicUser.Id && p.Id != th.BasicUser2.Id {
								require.Fail(t, "invalid participants")
							}
						}
					}
				case <-time.After(1 * time.Second):
					return
				}
			}
		}()
		require.Truef(t, caught, "User should have received %s event", model.WebsocketEventThreadUpdated)
	})

	resp, err = th.Client.UpdateThreadFollowForUser(context.Background(), th.BasicUser.Id, th.BasicTeam.Id, rpost.Id, false)
	require.NoError(t, err)
	CheckOKStatus(t, resp)

	t.Run("Listed for follow event", func(t *testing.T) {
		var caught bool
		func() {
			for {
				select {
				case ev := <-userWSClient.EventChannel:
					if ev.EventType() == model.WebsocketEventThreadFollowChanged {
						caught = true
						require.Equal(t, ev.GetData()["state"], false)
						require.Equal(t, ev.GetData()["reply_count"], float64(1))
					}
				case <-time.After(1 * time.Second):
					return
				}
			}
		}()
		require.Truef(t, caught, "User should have received %s event", model.WebsocketEventThreadFollowChanged)
	})

	_, resp, err = th.Client.UpdateThreadReadForUser(context.Background(), th.BasicUser.Id, th.BasicTeam.Id, rpost.Id, replyPost.CreateAt+1)
	require.NoError(t, err)
	CheckOKStatus(t, resp)

	t.Run("Listed for read event", func(t *testing.T) {
		var caught bool
		func() {
			for {
				select {
				case ev := <-userWSClient.EventChannel:
					if ev.EventType() == model.WebsocketEventThreadReadChanged {
						caught = true

						data := ev.GetData()
						require.EqualValues(t, replyPost.CreateAt+1, data["timestamp"])
						require.EqualValues(t, float64(1), data["previous_unread_replies"])
						require.EqualValues(t, float64(1), data["previous_unread_mentions"])
						require.EqualValues(t, float64(0), data["unread_replies"])
						require.EqualValues(t, float64(0), data["unread_mentions"])

					}
				case <-time.After(1 * time.Second):
					return
				}
			}
		}()

		require.Truef(t, caught, "User should have received %s event", model.WebsocketEventThreadReadChanged)
	})

	_, resp, err = th.Client.SetThreadUnreadByPostId(context.Background(), th.BasicUser.Id, th.BasicTeam.Id, rpost.Id, rpost.Id)
	require.NoError(t, err)
	CheckOKStatus(t, resp)

	t.Run("Listen for read event 2", func(t *testing.T) {
		var caught bool
		func() {
			for {
				select {
				case ev := <-userWSClient.EventChannel:
					if ev.EventType() == model.WebsocketEventThreadReadChanged {
						caught = true

						data := ev.GetData()
						require.EqualValues(t, rpost.CreateAt-1, data["timestamp"])
						require.EqualValues(t, float64(0), data["previous_unread_replies"])
						require.EqualValues(t, float64(0), data["previous_unread_mentions"])
						require.EqualValues(t, float64(1), data["unread_replies"])
						require.EqualValues(t, float64(1), data["unread_mentions"])

					}
				case <-time.After(1 * time.Second):
					return
				}
			}
		}()

		require.Truef(t, caught, "User should have received %s event", model.WebsocketEventThreadReadChanged)
	})

	// read the thread
	_, resp, err = th.Client.UpdateThreadReadForUser(context.Background(), th.BasicUser.Id, th.BasicTeam.Id, rpost.Id, replyPost.CreateAt+1)
	require.NoError(t, err)
	CheckOKStatus(t, resp)

	t.Run("Listen for thread updated event after create post", func(t *testing.T) {
		testCases := []struct {
			post        *model.Post
			preReplies  int64
			preMentions int64
			replies     int64
			mentions    int64
		}{
			{
				post:        &model.Post{ChannelId: th.BasicChannel.Id, Message: "simple reply", UserId: th.BasicUser2.Id, RootId: rpost.Id},
				preReplies:  0,
				preMentions: 0,
				replies:     1,
				mentions:    0,
			},
			{
				post:        &model.Post{ChannelId: th.BasicChannel.Id, Message: "mention reply 1 @" + th.BasicUser.Username, UserId: th.BasicUser2.Id, RootId: rpost.Id},
				preReplies:  1,
				preMentions: 0,
				replies:     2,
				mentions:    1,
			},
			{
				post:        &model.Post{ChannelId: th.BasicChannel.Id, Message: "mention reply 2 @" + th.BasicUser.Username, UserId: th.BasicUser2.Id, RootId: rpost.Id},
				preReplies:  2,
				preMentions: 1,
				replies:     3,
				mentions:    2,
			},
			{
				// posting as current user will read the thread
				post:        &model.Post{ChannelId: th.BasicChannel.Id, Message: "self reply", UserId: th.BasicUser.Id, RootId: rpost.Id},
				preReplies:  3,
				preMentions: 2,
				replies:     0,
				mentions:    0,
			}, {
				post:        &model.Post{ChannelId: th.BasicChannel.Id, Message: "simple reply", UserId: th.BasicUser2.Id, RootId: rpost.Id},
				preReplies:  0,
				preMentions: 0,
				replies:     1,
				mentions:    0,
			},
			{
				post:        &model.Post{ChannelId: th.BasicChannel.Id, Message: "mention reply 3 @" + th.BasicUser.Username, UserId: th.BasicUser2.Id, RootId: rpost.Id},
				preReplies:  1,
				preMentions: 0,
				replies:     2,
				mentions:    1,
			},
		}

		for _, tc := range testCases {
			// post a reply on the thread
			_, appErr = th.App.CreatePostAsUser(th.Context, tc.post, th.Context.Session().Id, false)
			require.Nil(t, appErr)

			var caught bool
			func() {
				for {
					select {
					case ev := <-userWSClient.EventChannel:
						if ev.EventType() == model.WebsocketEventThreadUpdated {
							caught = true
							data := ev.GetData()
							var thread model.ThreadResponse
							jsonErr := json.Unmarshal([]byte(data["thread"].(string)), &thread)
							require.NoError(t, jsonErr)

							require.Equal(t, tc.preReplies, int64(data["previous_unread_replies"].(float64)))
							require.Equal(t, tc.preMentions, int64(data["previous_unread_mentions"].(float64)))
							require.Equal(t, tc.replies, thread.UnreadReplies)
							require.Equal(t, tc.mentions, thread.UnreadMentions)
						}
					case <-time.After(1 * time.Second):
						return
					}
				}
			}()

			require.Truef(t, caught, "User should have received %s event", model.WebsocketEventThreadUpdated)
		}
	})

	t.Run("Listen for thread updated event after create post when not previously following the thread", func(t *testing.T) {
		rpost2 := &model.Post{ChannelId: th.BasicChannel.Id, UserId: th.BasicUser2.Id, Message: "root post"}

		var appErr *model.AppError
		rpost2, appErr = th.App.CreatePostAsUser(th.Context, rpost2, th.Context.Session().Id, false)
		require.Nil(t, appErr)

		reply1 := &model.Post{ChannelId: th.BasicChannel.Id, UserId: th.BasicUser2.Id, Message: "reply 1", RootId: rpost2.Id}
		reply2 := &model.Post{ChannelId: th.BasicChannel.Id, UserId: th.BasicUser2.Id, Message: "reply 2", RootId: rpost2.Id}
		reply3 := &model.Post{ChannelId: th.BasicChannel.Id, UserId: th.BasicUser2.Id, Message: "mention @" + th.BasicUser.Username, RootId: rpost2.Id}

		_, appErr = th.App.CreatePostAsUser(th.Context, reply1, th.Context.Session().Id, false)
		require.Nil(t, appErr)
		_, appErr = th.App.CreatePostAsUser(th.Context, reply2, th.Context.Session().Id, false)
		require.Nil(t, appErr)
		_, appErr = th.App.CreatePostAsUser(th.Context, reply3, th.Context.Session().Id, false)
		require.Nil(t, appErr)

		count := 0
		func() {
			for {
				select {
				case ev := <-userWSClient.EventChannel:
					if ev.EventType() == model.WebsocketEventThreadUpdated {
						count++
						data := ev.GetData()
						var thread model.ThreadResponse
						jsonErr := json.Unmarshal([]byte(data["thread"].(string)), &thread)
						require.NoError(t, jsonErr)

						require.Equal(t, int64(0), int64(data["previous_unread_replies"].(float64)))
						require.Equal(t, int64(0), int64(data["previous_unread_mentions"].(float64)))
						require.Equal(t, int64(3), thread.UnreadReplies)
						require.Equal(t, int64(1), thread.UnreadMentions)
					}
				case <-time.After(1 * time.Second):
					return
				}
			}
		}()

		require.Equalf(t, 1, count, "User should have received 1 %s event", model.WebsocketEventThreadUpdated)
	})
}

func TestFollowThreads(t *testing.T) {
	th := Setup(t).InitBasic()
	defer th.TearDown()

	th.App.UpdateConfig(func(cfg *model.Config) {
		*cfg.ServiceSettings.ThreadAutoFollow = true
		*cfg.ServiceSettings.CollapsedThreads = model.CollapsedThreadsDefaultOn
	})

	t.Run("1 thread", func(t *testing.T) {
		client := th.Client

		rpost, resp, err := client.CreatePost(context.Background(), &model.Post{ChannelId: th.BasicChannel.Id, Message: "testMsg"})
		require.NoError(t, err)
		CheckCreatedStatus(t, resp)
		_, resp, err = client.CreatePost(context.Background(), &model.Post{ChannelId: th.BasicChannel.Id, Message: "testReply", RootId: rpost.Id})
		require.NoError(t, err)
		CheckCreatedStatus(t, resp)

		defer th.App.Srv().Store().Post().PermanentDeleteByUser(th.BasicUser.Id)
		var uss *model.Threads
		uss, _, err = th.Client.GetUserThreads(context.Background(), th.BasicUser.Id, th.BasicTeam.Id, model.GetUserThreadsOpts{
			Deleted: false,
		})
		require.NoError(t, err)
		require.Len(t, uss.Threads, 1)

		resp, err = th.Client.UpdateThreadFollowForUser(context.Background(), th.BasicUser.Id, th.BasicTeam.Id, rpost.Id, false)
		require.NoError(t, err)
		CheckOKStatus(t, resp)

		uss, _, err = th.Client.GetUserThreads(context.Background(), th.BasicUser.Id, th.BasicTeam.Id, model.GetUserThreadsOpts{
			Deleted: false,
		})
		require.NoError(t, err)
		require.Len(t, uss.Threads, 0)

		resp, err = th.Client.UpdateThreadFollowForUser(context.Background(), th.BasicUser.Id, th.BasicTeam.Id, rpost.Id, true)
		require.NoError(t, err)
		CheckOKStatus(t, resp)

		uss, _, err = th.Client.GetUserThreads(context.Background(), th.BasicUser.Id, th.BasicTeam.Id, model.GetUserThreadsOpts{
			Deleted: false,
		})
		require.NoError(t, err)
		require.Len(t, uss.Threads, 1)
		require.GreaterOrEqual(t, uss.Threads[0].LastViewedAt, uss.Threads[0].LastReplyAt)

	})

	t.Run("No permission to channel", func(t *testing.T) {
		// Add user1 to private channel
		_, appErr := th.App.AddUserToChannel(th.Context, th.BasicUser, th.BasicPrivateChannel2, false)
		require.Nil(t, appErr)
		defer th.App.RemoveUserFromChannel(th.Context, th.BasicUser.Id, "", th.BasicPrivateChannel2)

		// create thread in private channel
		rpost, resp, err := th.Client.CreatePost(context.Background(), &model.Post{ChannelId: th.BasicPrivateChannel2.Id, Message: "root post"})
		require.NoError(t, err)
		CheckCreatedStatus(t, resp)
		_, resp, err = th.Client.CreatePost(context.Background(), &model.Post{ChannelId: th.BasicPrivateChannel2.Id, Message: "testReply", RootId: rpost.Id})
		require.NoError(t, err)
		CheckCreatedStatus(t, resp)

		// Try to follow thread as other user who is not in the private channel
		resp, err = th.Client.UpdateThreadFollowForUser(context.Background(), th.BasicUser2.Id, th.BasicTeam.Id, rpost.Id, true)
		require.Error(t, err)
		CheckForbiddenStatus(t, resp)

		// Try to unfollow thread as other user who is not in the private channel
		resp, err = th.Client.UpdateThreadFollowForUser(context.Background(), th.BasicUser2.Id, th.BasicTeam.Id, rpost.Id, false)
		require.Error(t, err)
		CheckForbiddenStatus(t, resp)
	})
}

func checkThreadListReplies(t *testing.T, th *TestHelper, client *model.Client4, userId string, expectedReplies, expectedThreads int, options *model.GetUserThreadsOpts) (*model.Threads, *model.Response) {
	opts := model.GetUserThreadsOpts{}
	if options != nil {
		opts = *options
	}
	u, resp, err := client.GetUserThreads(context.Background(), userId, th.BasicTeam.Id, opts)
	require.NoError(t, err)
	require.Len(t, u.Threads, expectedThreads)

	count := int64(0)
	sum := int64(0)
	for _, thr := range u.Threads {
		if thr.UnreadReplies > 0 {
			count += 1
		}
		sum += thr.UnreadReplies
	}
	require.EqualValues(t, expectedReplies, sum, "expectedReplies don't match")
	require.Equal(t, count, u.TotalUnreadThreads, "TotalUnreadThreads don't match")

	return u, resp
}

func postAndCheck(t *testing.T, client *model.Client4, post *model.Post) (*model.Post, *model.Response) {
	p, resp, err := client.CreatePost(context.Background(), post)
	require.NoError(t, err)
	CheckCreatedStatus(t, resp)
	return p, resp
}

func TestMaintainUnreadRepliesInThread(t *testing.T) {
	th := Setup(t).InitBasic()
	defer th.TearDown()
	th.LinkUserToTeam(th.SystemAdminUser, th.BasicTeam)
	defer th.UnlinkUserFromTeam(th.SystemAdminUser, th.BasicTeam)
	th.AddUserToChannel(th.SystemAdminUser, th.BasicChannel)
	defer th.RemoveUserFromChannel(th.SystemAdminUser, th.BasicChannel)
	th.App.UpdateConfig(func(cfg *model.Config) {
		*cfg.ServiceSettings.ThreadAutoFollow = true
		*cfg.ServiceSettings.CollapsedThreads = model.CollapsedThreadsDefaultOn
	})

	client := th.Client
	defer th.App.Srv().Store().Post().PermanentDeleteByUser(th.BasicUser.Id)
	defer th.App.Srv().Store().Post().PermanentDeleteByUser(th.SystemAdminUser.Id)

	// create a post by regular user
	rpost, _ := postAndCheck(t, client, &model.Post{ChannelId: th.BasicChannel.Id, Message: "testMsg"})
	// reply with another
	postAndCheck(t, th.SystemAdminClient, &model.Post{ChannelId: th.BasicChannel.Id, Message: "testReply", RootId: rpost.Id})

	// regular user should have one thread with one reply
	checkThreadListReplies(t, th, th.Client, th.BasicUser.Id, 1, 1, nil)

	// add another reply by regular user
	postAndCheck(t, client, &model.Post{ChannelId: th.BasicChannel.Id, Message: "testReply2", RootId: rpost.Id})

	// replying to the thread clears reply count, so it should be 0
	checkThreadListReplies(t, th, th.Client, th.BasicUser.Id, 0, 1, nil)

	// the other user should have 1 reply - the reply from the regular user
	checkThreadListReplies(t, th, th.SystemAdminClient, th.SystemAdminUser.Id, 1, 1, nil)

	// mark all as read for user
	resp, err := th.Client.UpdateThreadsReadForUser(context.Background(), th.BasicUser.Id, th.BasicTeam.Id)
	require.NoError(t, err)
	CheckOKStatus(t, resp)

	// reply count should be 0
	checkThreadListReplies(t, th, th.Client, th.BasicUser.Id, 0, 1, nil)

	// mark other user's read state
	_, resp, err = th.SystemAdminClient.UpdateThreadReadForUser(context.Background(), th.SystemAdminUser.Id, th.BasicTeam.Id, rpost.Id, model.GetMillis())
	require.NoError(t, err)
	CheckOKStatus(t, resp)

	// get unread only, should return nothing
	checkThreadListReplies(t, th, th.SystemAdminClient, th.SystemAdminUser.Id, 0, 0, &model.GetUserThreadsOpts{Unread: true})

	// restore unread to an old date
	_, resp, err = th.SystemAdminClient.UpdateThreadReadForUser(context.Background(), th.SystemAdminUser.Id, th.BasicTeam.Id, rpost.Id, 123)
	require.NoError(t, err)
	CheckOKStatus(t, resp)

	// should have 2 unread replies now
	checkThreadListReplies(t, th, th.SystemAdminClient, th.SystemAdminUser.Id, 2, 1, &model.GetUserThreadsOpts{Unread: true})

}

func TestThreadCounts(t *testing.T) {
	th := Setup(t).InitBasic()
	defer th.TearDown()

	th.App.UpdateConfig(func(cfg *model.Config) {
		*cfg.ServiceSettings.ThreadAutoFollow = true
		*cfg.ServiceSettings.CollapsedThreads = model.CollapsedThreadsDefaultOn
	})

	client := th.Client
	defer th.App.Srv().Store().Post().PermanentDeleteByUser(th.BasicUser.Id)
	defer th.App.Srv().Store().Post().PermanentDeleteByUser(th.SystemAdminUser.Id)

	// create a post by regular user
	rpost, _ := postAndCheck(t, client, &model.Post{ChannelId: th.BasicChannel.Id, Message: "testMsg"})
	// reply with another
	postAndCheck(t, th.SystemAdminClient, &model.Post{ChannelId: th.BasicChannel.Id, Message: "testReply", RootId: rpost.Id})

	// create another post by regular user
	rpost2, _ := postAndCheck(t, client, &model.Post{ChannelId: th.BasicChannel2.Id, Message: "testMsg1"})
	// reply with another 2 times
	postAndCheck(t, th.SystemAdminClient, &model.Post{ChannelId: th.BasicChannel2.Id, Message: "testReply2", RootId: rpost2.Id})
	postAndCheck(t, th.SystemAdminClient, &model.Post{ChannelId: th.BasicChannel2.Id, Message: "testReply22", RootId: rpost2.Id})

	// regular user should have two threads with 3 replies total
	checkThreadListReplies(t, th, th.Client, th.BasicUser.Id, 3, 2, &model.GetUserThreadsOpts{
		Deleted: false,
	})

	// delete first thread
	th.App.Srv().Store().Post().Delete(rpost.Id, model.GetMillis(), th.BasicUser.Id)

	// we should now have 1 thread with 2 replies
	checkThreadListReplies(t, th, th.Client, th.BasicUser.Id, 2, 1, &model.GetUserThreadsOpts{
		Deleted: false,
	})
	// with Deleted we should get the same as before deleting
	checkThreadListReplies(t, th, th.Client, th.BasicUser.Id, 3, 2, &model.GetUserThreadsOpts{
		Deleted: true,
	})
}

func TestSingleThreadGet(t *testing.T) {
	os.Setenv("MM_FEATUREFLAGS_POSTPRIORITY", "true")
	defer os.Unsetenv("MM_FEATUREFLAGS_POSTPRIORITY")

	th := Setup(t).InitBasic()
	defer th.TearDown()

	th.App.Srv().SetLicense(model.NewTestLicenseSKU(model.LicenseShortSkuProfessional))

	th.App.UpdateConfig(func(cfg *model.Config) {
		*cfg.ServiceSettings.ThreadAutoFollow = true
		*cfg.ServiceSettings.CollapsedThreads = model.CollapsedThreadsDefaultOn
		*cfg.ServiceSettings.PostPriority = true
		cfg.FeatureFlags.PostPriority = true
	})

	client := th.Client

	t.Run("get single thread", func(t *testing.T) {
		defer th.App.Srv().Store().Post().PermanentDeleteByUser(th.BasicUser.Id)
		defer th.App.Srv().Store().Post().PermanentDeleteByUser(th.SystemAdminUser.Id)

		// create a post by regular user
		rpost, _ := postAndCheck(t, client, &model.Post{ChannelId: th.BasicChannel.Id, Message: "testMsg"})
		// reply with another
		postAndCheck(t, th.SystemAdminClient, &model.Post{ChannelId: th.BasicChannel.Id, Message: "testReply", RootId: rpost.Id})

		// create another thread to check that we are not returning it by mistake
		rpost2, _ := postAndCheck(t, client, &model.Post{
			ChannelId: th.BasicChannel2.Id,
			Message:   "testMsg2",
			Metadata: &model.PostMetadata{
				Priority: &model.PostPriority{
					Priority: model.NewString(model.PostPriorityUrgent),
				},
			},
		})
		postAndCheck(t, th.SystemAdminClient, &model.Post{ChannelId: th.BasicChannel2.Id, Message: "testReply", RootId: rpost2.Id})

		// regular user should have two threads with 3 replies total
		threads, _ := checkThreadListReplies(t, th, th.Client, th.BasicUser.Id, 2, 2, nil)

		tr, _, err := th.Client.GetUserThread(context.Background(), th.BasicUser.Id, th.BasicTeam.Id, threads.Threads[0].PostId, false)
		require.NoError(t, err)
		require.NotNil(t, tr)
		require.Equal(t, threads.Threads[0].PostId, tr.PostId)
		require.Empty(t, tr.Participants[0].Username)

		th.App.UpdateConfig(func(cfg *model.Config) {
			*cfg.ServiceSettings.PostPriority = false
		})

		tr, _, err = th.Client.GetUserThread(context.Background(), th.BasicUser.Id, th.BasicTeam.Id, threads.Threads[0].PostId, true)
		require.NoError(t, err)
		require.NotEmpty(t, tr.Participants[0].Username)
		require.Equal(t, false, tr.IsUrgent)

		th.App.UpdateConfig(func(cfg *model.Config) {
			*cfg.ServiceSettings.PostPriority = true
			cfg.FeatureFlags.PostPriority = true
		})

		tr, _, err = th.Client.GetUserThread(context.Background(), th.BasicUser.Id, th.BasicTeam.Id, threads.Threads[0].PostId, true)
		require.NoError(t, err)
		require.Equal(t, true, tr.IsUrgent)
	})

	t.Run("should error when not a team member", func(t *testing.T) {
		th.UnlinkUserFromTeam(th.BasicUser, th.BasicTeam)
		defer th.LinkUserToTeam(th.BasicUser, th.BasicTeam)

		_, resp, err := th.Client.GetUserThread(context.Background(), th.BasicUser.Id, th.BasicTeam.Id, model.NewId(), false)
		require.Error(t, err)
		CheckForbiddenStatus(t, resp)
	})
}

func TestMaintainUnreadMentionsInThread(t *testing.T) {
	th := Setup(t).InitBasic()
	defer th.TearDown()
	th.LinkUserToTeam(th.SystemAdminUser, th.BasicTeam)
	defer th.UnlinkUserFromTeam(th.SystemAdminUser, th.BasicTeam)
	th.AddUserToChannel(th.SystemAdminUser, th.BasicChannel)
	defer th.RemoveUserFromChannel(th.SystemAdminUser, th.BasicChannel)
	client := th.Client

	th.App.UpdateConfig(func(cfg *model.Config) {
		*cfg.ServiceSettings.ThreadAutoFollow = true
		*cfg.ServiceSettings.CollapsedThreads = model.CollapsedThreadsDefaultOn
	})
	checkThreadList := func(client *model.Client4, userId string, expectedMentions, expectedThreads int) (*model.Threads, *model.Response) {
		uss, resp, err := client.GetUserThreads(context.Background(), userId, th.BasicTeam.Id, model.GetUserThreadsOpts{
			Deleted: false,
		})
		require.NoError(t, err)

		require.Len(t, uss.Threads, expectedThreads)
		sum := int64(0)
		for _, thr := range uss.Threads {
			sum += thr.UnreadMentions
		}
		require.Equal(t, sum, uss.TotalUnreadMentions)
		require.EqualValues(t, expectedMentions, uss.TotalUnreadMentions)

		return uss, resp
	}

	defer th.App.Srv().Store().Post().PermanentDeleteByUser(th.BasicUser.Id)
	defer th.App.Srv().Store().Post().PermanentDeleteByUser(th.SystemAdminUser.Id)

	// create regular post
	rpost, _ := postAndCheck(t, client, &model.Post{ChannelId: th.BasicChannel.Id, Message: "testMsg"})
	// create reply and mention the original poster and another user
	postAndCheck(t, th.SystemAdminClient, &model.Post{ChannelId: th.BasicChannel.Id, Message: "testReply @" + th.BasicUser.Username + " and @" + th.BasicUser2.Username, RootId: rpost.Id})

	// basic user 1 was mentioned 1 time
	checkThreadList(th.Client, th.BasicUser.Id, 1, 1)
	// basic user 2 was mentioned 1 time
	checkThreadList(th.SystemAdminClient, th.BasicUser2.Id, 1, 1)

	// test self mention, shouldn't increase mention count
	postAndCheck(t, client, &model.Post{ChannelId: th.BasicChannel.Id, Message: "testReply @" + th.BasicUser.Username, RootId: rpost.Id})
	// mention should be 0 after self reply
	checkThreadList(th.Client, th.BasicUser.Id, 0, 1)

	// test DM
	dm := th.CreateDmChannel(th.SystemAdminUser)
	dm_root_post, _ := postAndCheck(t, client, &model.Post{ChannelId: dm.Id, Message: "hi @" + th.SystemAdminUser.Username})

	// no changes
	checkThreadList(th.Client, th.BasicUser.Id, 0, 1)

	// post reply by the same user
	postAndCheck(t, client, &model.Post{ChannelId: dm.Id, Message: "how are you", RootId: dm_root_post.Id})

	// thread created
	checkThreadList(th.Client, th.BasicUser.Id, 0, 2)

	// post two replies by another user, without mentions. mention count should still increase since this is a DM
	postAndCheck(t, th.SystemAdminClient, &model.Post{ChannelId: dm.Id, Message: "msg1", RootId: dm_root_post.Id})
	postAndCheck(t, th.SystemAdminClient, &model.Post{ChannelId: dm.Id, Message: "msg2", RootId: dm_root_post.Id})
	// expect increment by two mentions
	checkThreadList(th.Client, th.BasicUser.Id, 2, 2)
}

func TestReadThreads(t *testing.T) {
	th := Setup(t).InitBasic()
	defer th.TearDown()

	th.App.UpdateConfig(func(cfg *model.Config) {
		*cfg.ServiceSettings.ThreadAutoFollow = true
		*cfg.ServiceSettings.CollapsedThreads = model.CollapsedThreadsDefaultOn
	})
	client := th.Client
	t.Run("all threads", func(t *testing.T) {

		rpost, resp, err := client.CreatePost(context.Background(), &model.Post{ChannelId: th.BasicChannel.Id, Message: "testMsg"})
		require.NoError(t, err)
		CheckCreatedStatus(t, resp)
		_, resp, err = client.CreatePost(context.Background(), &model.Post{ChannelId: th.BasicChannel.Id, Message: "testReply", RootId: rpost.Id})
		require.NoError(t, err)
		CheckCreatedStatus(t, resp)
		defer th.App.Srv().Store().Post().PermanentDeleteByUser(th.BasicUser.Id)

		var uss, uss2 *model.Threads
		uss, _, err = th.Client.GetUserThreads(context.Background(), th.BasicUser.Id, th.BasicTeam.Id, model.GetUserThreadsOpts{
			Deleted: false,
		})
		require.NoError(t, err)
		require.Len(t, uss.Threads, 1)

		resp, err = th.Client.UpdateThreadsReadForUser(context.Background(), th.BasicUser.Id, th.BasicTeam.Id)
		require.NoError(t, err)
		CheckOKStatus(t, resp)

		uss2, _, err = th.Client.GetUserThreads(context.Background(), th.BasicUser.Id, th.BasicTeam.Id, model.GetUserThreadsOpts{
			Deleted: false,
		})
		require.NoError(t, err)
		require.Len(t, uss2.Threads, 1)
		require.Greater(t, uss2.Threads[0].LastViewedAt, uss.Threads[0].LastViewedAt)
	})

	t.Run("1 thread by timestamp", func(t *testing.T) {
		defer th.App.Srv().Store().Post().PermanentDeleteByUser(th.BasicUser.Id)
		defer th.App.Srv().Store().Post().PermanentDeleteByUser(th.SystemAdminUser.Id)

		rpost, _ := postAndCheck(t, client, &model.Post{ChannelId: th.BasicChannel.Id, Message: "testMsgC1"})
		postAndCheck(t, th.SystemAdminClient, &model.Post{ChannelId: th.BasicChannel.Id, Message: "testReplyC1", RootId: rpost.Id})

		rrpost, _ := postAndCheck(t, client, &model.Post{ChannelId: th.BasicChannel2.Id, Message: "testMsgC2"})
		postAndCheck(t, th.SystemAdminClient, &model.Post{ChannelId: th.BasicChannel2.Id, Message: "testReplyC2", RootId: rrpost.Id})

		uss, _ := checkThreadListReplies(t, th, th.Client, th.BasicUser.Id, 2, 2, nil)

		_, resp, err := th.Client.UpdateThreadReadForUser(context.Background(), th.BasicUser.Id, th.BasicTeam.Id, rrpost.Id, model.GetMillis()+10)
		require.NoError(t, err)
		CheckOKStatus(t, resp)

		uss2, _ := checkThreadListReplies(t, th, th.Client, th.BasicUser.Id, 1, 2, nil)
		require.Greater(t, uss2.Threads[0].LastViewedAt, uss.Threads[0].LastViewedAt)

		timestamp := model.GetMillis()
		_, resp, err = th.Client.UpdateThreadReadForUser(context.Background(), th.BasicUser.Id, th.BasicTeam.Id, rrpost.Id, timestamp)
		require.NoError(t, err)
		CheckOKStatus(t, resp)

		uss3, _ := checkThreadListReplies(t, th, th.Client, th.BasicUser.Id, 1, 2, nil)
		require.Equal(t, uss3.Threads[0].LastViewedAt, timestamp)
	})

	t.Run("1 thread by post id", func(t *testing.T) {
		defer th.App.Srv().Store().Post().PermanentDeleteByUser(th.BasicUser.Id)
		defer th.App.Srv().Store().Post().PermanentDeleteByUser(th.SystemAdminUser.Id)

		rpost, _ := postAndCheck(t, client, &model.Post{ChannelId: th.BasicChannel.Id, Message: "testMsgC1"})
		reply1, _ := postAndCheck(t, th.SystemAdminClient, &model.Post{ChannelId: th.BasicChannel.Id, Message: "testReplyC1", RootId: rpost.Id})
		reply2, _ := postAndCheck(t, th.SystemAdminClient, &model.Post{ChannelId: th.BasicChannel.Id, Message: "testReplyC1", RootId: rpost.Id})
		reply3, _ := postAndCheck(t, th.SystemAdminClient, &model.Post{ChannelId: th.BasicChannel.Id, Message: "testReplyC1", RootId: rpost.Id})

		checkThreadListReplies(t, th, th.Client, th.BasicUser.Id, 3, 1, nil)

		_, resp, err := th.Client.UpdateThreadReadForUser(context.Background(), th.BasicUser.Id, th.BasicTeam.Id, rpost.Id, reply3.CreateAt+1)
		require.NoError(t, err)
		CheckOKStatus(t, resp)

		checkThreadListReplies(t, th, th.Client, th.BasicUser.Id, 0, 1, nil)

		_, resp, err = th.Client.SetThreadUnreadByPostId(context.Background(), th.BasicUser.Id, th.BasicTeam.Id, rpost.Id, reply1.Id)
		require.NoError(t, err)
		CheckOKStatus(t, resp)

		checkThreadListReplies(t, th, th.Client, th.BasicUser.Id, 3, 1, nil)

		_, resp, err = th.Client.SetThreadUnreadByPostId(context.Background(), th.BasicUser.Id, th.BasicTeam.Id, rpost.Id, reply2.Id)
		require.NoError(t, err)
		CheckOKStatus(t, resp)

		checkThreadListReplies(t, th, th.Client, th.BasicUser.Id, 2, 1, nil)

		_, resp, err = th.Client.SetThreadUnreadByPostId(context.Background(), th.BasicUser.Id, th.BasicTeam.Id, rpost.Id, reply3.Id)
		require.NoError(t, err)
		CheckOKStatus(t, resp)

		checkThreadListReplies(t, th, th.Client, th.BasicUser.Id, 1, 1, nil)
	})

	t.Run("should error when not a team member", func(t *testing.T) {
		th.UnlinkUserFromTeam(th.BasicUser, th.BasicTeam)
		defer th.LinkUserToTeam(th.BasicUser, th.BasicTeam)

		_, resp, err := th.Client.UpdateThreadReadForUser(context.Background(), th.BasicUser.Id, th.BasicTeam.Id, model.NewId(), model.GetMillis())
		require.Error(t, err)
		CheckForbiddenStatus(t, resp)

		_, resp, err = th.Client.SetThreadUnreadByPostId(context.Background(), th.BasicUser.Id, th.BasicTeam.Id, model.NewId(), model.NewId())
		require.Error(t, err)
		CheckForbiddenStatus(t, resp)

		resp, err = th.Client.UpdateThreadsReadForUser(context.Background(), th.BasicUser.Id, th.BasicTeam.Id)
		require.Error(t, err)
		CheckForbiddenStatus(t, resp)
	})
}

func TestMarkThreadUnreadMentionCount(t *testing.T) {
	th := Setup(t).InitBasic()
	defer th.TearDown()

	th.App.UpdateConfig(func(cfg *model.Config) {
		*cfg.ServiceSettings.ThreadAutoFollow = true
		*cfg.ServiceSettings.CollapsedThreads = model.CollapsedThreadsDefaultOn
	})
	client := th.Client

	channel := th.BasicChannel
	user := th.BasicUser
	user2 := th.BasicUser2
	appErr := th.App.JoinChannel(th.Context, channel, user.Id)
	require.Nil(t, appErr)
	appErr = th.App.JoinChannel(th.Context, channel, user2.Id)
	require.Nil(t, appErr)

	rpost, _ := postAndCheck(t, client, &model.Post{ChannelId: th.BasicChannel.Id, Message: "testMsg @" + th.BasicUser2.Username})
	reply1, _ := postAndCheck(t, client, &model.Post{ChannelId: th.BasicChannel.Id, Message: "testReply1 @" + th.BasicUser2.Username, RootId: rpost.Id})
	reply2, _ := postAndCheck(t, client, &model.Post{ChannelId: th.BasicChannel.Id, Message: "testReply2", RootId: rpost.Id})

	th.SystemAdminClient.UpdateThreadReadForUser(context.Background(), th.BasicUser2.Id, th.BasicTeam.Id, rpost.Id, model.GetMillis())

	u, _, _ := th.SystemAdminClient.GetUserThreads(context.Background(), th.BasicUser2.Id, th.BasicTeam.Id, model.GetUserThreadsOpts{})
	require.EqualValues(t, 0, u.TotalUnreadMentions)

	th.SystemAdminClient.UpdateThreadReadForUser(context.Background(), th.BasicUser2.Id, th.BasicTeam.Id, rpost.Id, rpost.CreateAt)

	u, _, _ = th.SystemAdminClient.GetUserThreads(context.Background(), th.BasicUser2.Id, th.BasicTeam.Id, model.GetUserThreadsOpts{})
	require.EqualValues(t, 1, u.TotalUnreadMentions)

	th.SystemAdminClient.UpdateThreadReadForUser(context.Background(), th.BasicUser2.Id, th.BasicTeam.Id, rpost.Id, reply1.CreateAt)

	u, _, _ = th.SystemAdminClient.GetUserThreads(context.Background(), th.BasicUser2.Id, th.BasicTeam.Id, model.GetUserThreadsOpts{})
	require.EqualValues(t, 1, u.TotalUnreadMentions)

	th.SystemAdminClient.UpdateThreadReadForUser(context.Background(), th.BasicUser2.Id, th.BasicTeam.Id, rpost.Id, reply2.CreateAt)

	u, _, _ = th.SystemAdminClient.GetUserThreads(context.Background(), th.BasicUser2.Id, th.BasicTeam.Id, model.GetUserThreadsOpts{})
	require.EqualValues(t, 0, u.TotalUnreadMentions)
}

func TestPatchAndUpdateWithProviderAttributes(t *testing.T) {
	t.Run("LDAP user", func(t *testing.T) {
		th := SetupEnterprise(t).InitBasic()
		defer th.TearDown()
		user := th.CreateUserWithAuth(model.UserAuthServiceLdap)
		ldapMock := &mocks.LdapInterface{}
		ldapMock.Mock.On(
			"CheckProviderAttributes",
			mock.Anything, // app.AppIface
			mock.Anything, // *model.User
			mock.Anything, // *model.Patch
		).Return("")
		th.App.Channels().Ldap = ldapMock
		// CheckProviderAttributes should be called for both Patch and Update
		th.SystemAdminClient.PatchUser(context.Background(), user.Id, &model.UserPatch{})
		ldapMock.AssertNumberOfCalls(t, "CheckProviderAttributes", 1)
		th.SystemAdminClient.UpdateUser(context.Background(), user)
		ldapMock.AssertNumberOfCalls(t, "CheckProviderAttributes", 2)
	})
	t.Run("SAML user", func(t *testing.T) {
		t.Run("with LDAP sync", func(t *testing.T) {
			th := SetupEnterprise(t).InitBasic()
			defer th.TearDown()
			th.SetupLdapConfig()
			th.SetupSamlConfig()
			th.App.UpdateConfig(func(cfg *model.Config) {
				*cfg.SamlSettings.EnableSyncWithLdap = true
			})
			user := th.CreateUserWithAuth(model.UserAuthServiceSaml)
			ldapMock := &mocks.LdapInterface{}
			ldapMock.Mock.On(
				"CheckProviderAttributes", mock.Anything, mock.Anything, mock.Anything,
			).Return("")
			th.App.Channels().Ldap = ldapMock
			th.SystemAdminClient.PatchUser(context.Background(), user.Id, &model.UserPatch{})
			ldapMock.AssertNumberOfCalls(t, "CheckProviderAttributes", 1)
			th.SystemAdminClient.UpdateUser(context.Background(), user)
			ldapMock.AssertNumberOfCalls(t, "CheckProviderAttributes", 2)
		})
		t.Run("without LDAP sync", func(t *testing.T) {
			th := SetupEnterprise(t).InitBasic()
			defer th.TearDown()
			user := th.CreateUserWithAuth(model.UserAuthServiceSaml)
			samlMock := &mocks.SamlInterface{}
			samlMock.Mock.On(
				"CheckProviderAttributes", mock.Anything, mock.Anything, mock.Anything,
			).Return("")
			th.App.Channels().Saml = samlMock
			th.SystemAdminClient.PatchUser(context.Background(), user.Id, &model.UserPatch{})
			samlMock.AssertNumberOfCalls(t, "CheckProviderAttributes", 1)
			th.SystemAdminClient.UpdateUser(context.Background(), user)
			samlMock.AssertNumberOfCalls(t, "CheckProviderAttributes", 2)
		})
	})
	t.Run("OpenID user", func(t *testing.T) {
		th := SetupEnterprise(t).InitBasic()
		defer th.TearDown()
		user := th.CreateUserWithAuth(model.ServiceOpenid)
		// OAUTH users cannot change these fields
		for _, fieldName := range []string{
			"FirstName",
			"LastName",
		} {
			patch := user.ToPatch()
			patch.SetField(fieldName, "something new")
			conflictField := th.App.CheckProviderAttributes(user, patch)
			require.NotEqual(t, "", conflictField)
		}
	})
	t.Run("Patch username", func(t *testing.T) {
		th := SetupEnterprise(t).InitBasic()
		defer th.TearDown()
		// For non-email users, the username must be changed through the provider
		for _, authService := range []string{
			model.UserAuthServiceLdap,
			model.UserAuthServiceSaml,
			model.ServiceOpenid,
		} {
			user := th.CreateUserWithAuth(authService)
			patch := &model.UserPatch{Username: model.NewString("something new")}
			conflictField := th.App.CheckProviderAttributes(user, patch)
			require.NotEqual(t, "", conflictField)
		}
	})
}

func TestSetProfileImageWithProviderAttributes(t *testing.T) {
	data, err := testutils.ReadTestFile("test.png")
	require.NoError(t, err)

	type imageTestCase struct {
		testName      string
		ldapAttrIsSet bool
		shouldPass    bool
	}

	doImageTest := func(t *testing.T, th *TestHelper, user *model.User, testCase imageTestCase) {
		client := th.SystemAdminClient
		t.Run(testCase.testName, func(t *testing.T) {
			th.App.UpdateConfig(func(cfg *model.Config) {
				if testCase.ldapAttrIsSet {
					*cfg.LdapSettings.PictureAttribute = "jpegPhoto"
				} else {
					*cfg.LdapSettings.PictureAttribute = ""
				}
			})
			resp, err2 := client.SetProfileImage(context.Background(), user.Id, data)
			if testCase.shouldPass {
				require.NoError(t, err2)
			} else {
				require.Error(t, err2)
				checkHTTPStatus(t, resp, http.StatusConflict)
			}
		})
	}
	doCleanup := func(t *testing.T, th *TestHelper, user *model.User) {
		info := &model.FileInfo{Path: "users/" + user.Id + "/profile.png"}
		err = th.cleanupTestFile(info)
		require.NoError(t, err)
	}

	t.Run("LDAP user", func(t *testing.T) {
		testCases := []imageTestCase{
			{"profile picture attribute is set", true, false},
			{"profile picture attribute is not set", false, true},
		}
		th := SetupEnterprise(t).InitBasic()
		defer th.TearDown()
		th.SetupLdapConfig()
		user := th.CreateUserWithAuth(model.UserAuthServiceLdap)
		for _, testCase := range testCases {
			doImageTest(t, th, user, testCase)
		}
		doCleanup(t, th, user)
	})

	t.Run("SAML user", func(t *testing.T) {
		th := SetupEnterprise(t).InitBasic()
		defer th.TearDown()
		th.SetupLdapConfig()
		th.SetupSamlConfig()
		user := th.CreateUserWithAuth(model.UserAuthServiceSaml)

		t.Run("with LDAP sync", func(t *testing.T) {
			th.App.UpdateConfig(func(cfg *model.Config) {
				*cfg.SamlSettings.EnableSyncWithLdap = true
			})
			testCases := []imageTestCase{
				{"profile picture attribute is set", true, false},
				{"profile picture attribute is not set", false, true},
			}
			for _, testCase := range testCases {
				doImageTest(t, th, user, testCase)
			}
		})
		t.Run("without LDAP sync", func(t *testing.T) {
			th.App.UpdateConfig(func(cfg *model.Config) {
				*cfg.SamlSettings.EnableSyncWithLdap = false
			})
			testCases := []imageTestCase{
				{"profile picture attribute is set", true, true},
				{"profile picture attribute is not set", false, true},
			}
			for _, testCase := range testCases {
				doImageTest(t, th, user, testCase)
			}
		})
		doCleanup(t, th, user)
	})
}

func TestGetUsersWithInvalidEmails(t *testing.T) {
	th := Setup(t).InitBasic()
	defer th.TearDown()
	client := th.SystemAdminClient

	user := model.User{
		Email:    "ben@invalid.mattermost.com",
		Nickname: "Ben Cooke",
		Password: "hello1",
		Username: GenerateTestUsername(),
		Roles:    model.SystemAdminRoleId + " " + model.SystemUserRoleId,
	}

	_, resp, err := client.CreateUser(context.Background(), &user)
	require.NoError(t, err)
	CheckCreatedStatus(t, resp)

	th.App.UpdateConfig(func(cfg *model.Config) {
		*cfg.TeamSettings.EnableOpenServer = false
		*cfg.TeamSettings.RestrictCreationToDomains = "localhost,simulator.amazonses.com"
	})

	users, _, err := client.GetUsersWithInvalidEmails(context.Background(), 0, 50)
	require.NoError(t, err)
	assert.Len(t, users, 1)

	th.App.UpdateConfig(func(cfg *model.Config) {
		*cfg.TeamSettings.EnableOpenServer = true
	})

	_, resp, err = client.GetUsersWithInvalidEmails(context.Background(), 0, 50)
	require.Error(t, err)
	CheckBadRequestStatus(t, resp)

	th.App.UpdateConfig(func(cfg *model.Config) {
		*cfg.TeamSettings.EnableOpenServer = false
		*cfg.TeamSettings.RestrictCreationToDomains = "localhost,simulator.amazonses.com,invalid.mattermost.com"
	})

	users, _, err = client.GetUsersWithInvalidEmails(context.Background(), 0, 50)
	require.NoError(t, err)
	assert.Len(t, users, 0)

	_, resp, err = th.Client.GetUsersWithInvalidEmails(context.Background(), 0, 50)
	require.Error(t, err)
	CheckForbiddenStatus(t, resp)
}
func TestUserUpdateEvents(t *testing.T) {
	th := Setup(t).InitBasic()
	defer th.TearDown()

	client1 := th.CreateClient()
	th.LoginBasicWithClient(client1)
	WebSocketClient, err := th.CreateWebSocketClientWithClient(client1)
	require.NoError(t, err)
	defer WebSocketClient.Close()
	WebSocketClient.Listen()
	resp := <-WebSocketClient.ResponseChannel
	require.Equal(t, resp.Status, model.StatusOk)

	client2 := th.CreateClient()
	th.LoginBasic2WithClient(client2)
	WebSocketClient2, err := th.CreateWebSocketClientWithClient(client2)
	require.NoError(t, err)
	defer WebSocketClient2.Close()
	WebSocketClient2.Listen()
	resp = <-WebSocketClient2.ResponseChannel
	require.Equal(t, resp.Status, model.StatusOk)

	time.Sleep(1000 * time.Millisecond)

	th.TestForSystemAdminAndLocal(t, func(t *testing.T, client *model.Client4) {
		// trigger user update for onlineUser2
		th.BasicUser.Nickname = "something_else"
		ruser, _, err := client1.UpdateUser(context.Background(), th.BasicUser)
		require.NoError(t, err)
		CheckUserSanitization(t, ruser)

		assertExpectedWebsocketEvent(t, WebSocketClient, model.WebsocketEventUserUpdated, func(event *model.WebSocketEvent) {
			eventUser, ok := event.GetData()["user"].(*model.User)
			require.True(t, ok, "expected user")
			// assert eventUser.Id is same as th.BasicUser.Id
			assert.Equal(t, eventUser.Id, th.BasicUser.Id)
			// assert eventUser.NotifyProps isn't empty
			require.NotEmpty(t, eventUser.NotifyProps, "user event for source user should not be sanitized")
		})
		assertExpectedWebsocketEvent(t, WebSocketClient2, model.WebsocketEventUserUpdated, func(event *model.WebSocketEvent) {
			eventUser, ok := event.GetData()["user"].(*model.User)
			require.True(t, ok, "expected user")
			// assert eventUser.Id is same as th.BasicUser.Id
			assert.Equal(t, eventUser.Id, th.BasicUser.Id)
			// assert eventUser.NotifyProps is an empty map
			require.Empty(t, eventUser.NotifyProps, "user event for non-source users should be sanitized")
		})
	})
}<|MERGE_RESOLUTION|>--- conflicted
+++ resolved
@@ -2041,7 +2041,6 @@
 	require.NoError(t, err)
 }
 
-<<<<<<< HEAD
 func TestPatchBotUser(t *testing.T) {
 	th := Setup(t).InitBasic()
 	defer th.TearDown()
@@ -2059,7 +2058,6 @@
 	require.Equal(t, err.Error(), ": Invalid or missing user_id in request body.")
 }
 
-=======
 func TestPatchAdminUser(t *testing.T) {
 	th := Setup(t).InitBasic()
 	defer th.TearDown()
@@ -2080,7 +2078,7 @@
 	_, _, err = th.SystemAdminClient.PatchUser(context.Background(), user.Id, patch)
 	require.NoError(t, err)
 }
->>>>>>> ba4dc1a9
+
 func TestUserUnicodeNames(t *testing.T) {
 	th := Setup(t)
 	defer th.TearDown()

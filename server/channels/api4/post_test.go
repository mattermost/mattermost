--- conflicted
+++ resolved
@@ -5491,7 +5491,6 @@
 	})
 }
 
-<<<<<<< HEAD
 func TestGetChannelPagesPermissions(t *testing.T) {
 	mainHelper.Parallel(t)
 	th := Setup(t).InitBasic(t)
@@ -5542,7 +5541,9 @@
 		require.NotNil(t, appErr)
 		require.Nil(t, postList)
 		require.Equal(t, "api.context.permissions.app_error", appErr.Id)
-=======
+	})
+}
+
 func TestRevealPost(t *testing.T) {
 	os.Setenv("MM_FEATUREFLAGS_BURNONREAD", "true")
 	t.Cleanup(func() {
@@ -6093,6 +6094,5 @@
 		resp, err := unauthClient.BurnPost(context.Background(), post.Id)
 		require.Error(t, err)
 		CheckUnauthorizedStatus(t, resp)
->>>>>>> 959022f9
 	})
 }
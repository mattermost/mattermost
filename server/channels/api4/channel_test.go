// Copyright (c) 2015-present Mattermost, Inc. All Rights Reserved.
// See LICENSE.txt for license information.

package api4

import (
	"context"
	"encoding/json"
	"fmt"
	"net/http"
	"sort"
	"strings"
	"sync"
	"testing"
	"time"

	"github.com/stretchr/testify/assert"
	"github.com/stretchr/testify/require"

	"github.com/mattermost/mattermost-server/server/v8/channels/app"
	"github.com/mattermost/mattermost-server/server/v8/channels/store/storetest/mocks"
	"github.com/mattermost/mattermost-server/server/v8/channels/utils/testutils"
	"github.com/mattermost/mattermost-server/server/v8/model"
	"github.com/mattermost/mattermost-server/server/v8/plugin/plugintest/mock"
)

func TestCreateChannel(t *testing.T) {
	th := Setup(t).InitBasic()
	defer th.TearDown()
	client := th.Client
	team := th.BasicTeam

	channel := &model.Channel{DisplayName: "Test API Name", Name: GenerateTestChannelName(), Type: model.ChannelTypeOpen, TeamId: team.Id}
	private := &model.Channel{DisplayName: "Test API Name", Name: GenerateTestChannelName(), Type: model.ChannelTypePrivate, TeamId: team.Id}

	rchannel, resp, err := client.CreateChannel(context.Background(), channel)
	require.NoError(t, err)
	CheckCreatedStatus(t, resp)

	require.Equal(t, channel.Name, rchannel.Name, "names did not match")
	require.Equal(t, channel.DisplayName, rchannel.DisplayName, "display names did not match")
	require.Equal(t, channel.TeamId, rchannel.TeamId, "team ids did not match")

	rprivate, _, err := client.CreateChannel(context.Background(), private)
	require.NoError(t, err)

	require.Equal(t, private.Name, rprivate.Name, "names did not match")
	require.Equal(t, model.ChannelTypePrivate, rprivate.Type, "wrong channel type")
	require.Equal(t, th.BasicUser.Id, rprivate.CreatorId, "wrong creator id")

	_, resp, err = client.CreateChannel(context.Background(), channel)
	CheckErrorID(t, err, "store.sql_channel.save_channel.exists.app_error")
	CheckBadRequestStatus(t, resp)

	direct := &model.Channel{DisplayName: "Test API Name", Name: GenerateTestChannelName(), Type: model.ChannelTypeDirect, TeamId: team.Id}
	_, resp, err = client.CreateChannel(context.Background(), direct)
	CheckErrorID(t, err, "api.channel.create_channel.direct_channel.app_error")
	CheckBadRequestStatus(t, resp)

	client.Logout(context.Background())
	_, resp, err = client.CreateChannel(context.Background(), channel)
	require.Error(t, err)
	CheckUnauthorizedStatus(t, resp)

	userNotOnTeam := th.CreateUser()
	client.Login(context.Background(), userNotOnTeam.Email, userNotOnTeam.Password)

	_, resp, err = client.CreateChannel(context.Background(), channel)
	require.Error(t, err)
	CheckForbiddenStatus(t, resp)

	_, resp, err = client.CreateChannel(context.Background(), private)
	require.Error(t, err)
	CheckForbiddenStatus(t, resp)

	// Check the appropriate permissions are enforced.
	defaultRolePermissions := th.SaveDefaultRolePermissions()
	defer func() {
		th.RestoreDefaultRolePermissions(defaultRolePermissions)
	}()

	th.AddPermissionToRole(model.PermissionCreatePublicChannel.Id, model.TeamUserRoleId)
	th.AddPermissionToRole(model.PermissionCreatePrivateChannel.Id, model.TeamUserRoleId)

	th.LoginBasic()

	channel.Name = GenerateTestChannelName()
	_, _, err = client.CreateChannel(context.Background(), channel)
	require.NoError(t, err)

	private.Name = GenerateTestChannelName()
	_, _, err = client.CreateChannel(context.Background(), private)
	require.NoError(t, err)

	th.AddPermissionToRole(model.PermissionCreatePublicChannel.Id, model.TeamAdminRoleId)
	th.AddPermissionToRole(model.PermissionCreatePrivateChannel.Id, model.TeamAdminRoleId)
	th.RemovePermissionFromRole(model.PermissionCreatePublicChannel.Id, model.TeamUserRoleId)
	th.RemovePermissionFromRole(model.PermissionCreatePrivateChannel.Id, model.TeamUserRoleId)

	_, resp, err = client.CreateChannel(context.Background(), channel)
	require.Error(t, err)
	CheckForbiddenStatus(t, resp)

	_, resp, err = client.CreateChannel(context.Background(), private)
	require.Error(t, err)
	CheckForbiddenStatus(t, resp)

	th.LoginTeamAdmin()

	channel.Name = GenerateTestChannelName()
	_, _, err = client.CreateChannel(context.Background(), channel)
	require.NoError(t, err)

	private.Name = GenerateTestChannelName()
	_, _, err = client.CreateChannel(context.Background(), private)
	require.NoError(t, err)

	th.TestForSystemAdminAndLocal(t, func(t *testing.T, client *model.Client4) {
		channel.Name = GenerateTestChannelName()
		_, _, err = client.CreateChannel(context.Background(), channel)
		require.NoError(t, err)

		private.Name = GenerateTestChannelName()
		_, _, err = client.CreateChannel(context.Background(), private)
		require.NoError(t, err)
	})

	// Test posting Garbage
	r, err := client.DoAPIPost(context.Background(), "/channels", "garbage")
	require.Error(t, err, "expected error")
	require.Equal(t, http.StatusBadRequest, r.StatusCode, "Expected 400 Bad Request")

	// Test GroupConstrained flag
	groupConstrainedChannel := &model.Channel{DisplayName: "Test API Name", Name: GenerateTestChannelName(), Type: model.ChannelTypeOpen, TeamId: team.Id, GroupConstrained: model.NewBool(true)}
	rchannel, _, err = client.CreateChannel(context.Background(), groupConstrainedChannel)
	require.NoError(t, err)

	require.Equal(t, *groupConstrainedChannel.GroupConstrained, *rchannel.GroupConstrained, "GroupConstrained flags do not match")
}

func TestUpdateChannel(t *testing.T) {
	th := Setup(t).InitBasic()
	defer th.TearDown()
	client := th.Client
	team := th.BasicTeam

	channel := &model.Channel{DisplayName: "Test API Name", Name: GenerateTestChannelName(), Type: model.ChannelTypeOpen, TeamId: team.Id}
	private := &model.Channel{DisplayName: "Test API Name", Name: GenerateTestChannelName(), Type: model.ChannelTypePrivate, TeamId: team.Id}

	channel, _, _ = client.CreateChannel(context.Background(), channel)
	private, _, _ = client.CreateChannel(context.Background(), private)

	//Update a open channel
	channel.DisplayName = "My new display name"
	channel.Header = "My fancy header"
	channel.Purpose = "Mattermost ftw!"

	newChannel, _, err := client.UpdateChannel(context.Background(), channel)
	require.NoError(t, err)

	require.Equal(t, channel.DisplayName, newChannel.DisplayName, "Update failed for DisplayName")
	require.Equal(t, channel.Header, newChannel.Header, "Update failed for Header")
	require.Equal(t, channel.Purpose, newChannel.Purpose, "Update failed for Purpose")

	// Test GroupConstrained flag
	channel.GroupConstrained = model.NewBool(true)
	rchannel, resp, err := client.UpdateChannel(context.Background(), channel)
	require.NoError(t, err)
	CheckOKStatus(t, resp)

	require.Equal(t, *channel.GroupConstrained, *rchannel.GroupConstrained, "GroupConstrained flags do not match")

	//Update a private channel
	private.DisplayName = "My new display name for private channel"
	private.Header = "My fancy private header"
	private.Purpose = "Mattermost ftw! in private mode"

	newPrivateChannel, _, err := client.UpdateChannel(context.Background(), private)
	require.NoError(t, err)

	require.Equal(t, private.DisplayName, newPrivateChannel.DisplayName, "Update failed for DisplayName in private channel")
	require.Equal(t, private.Header, newPrivateChannel.Header, "Update failed for Header in private channel")
	require.Equal(t, private.Purpose, newPrivateChannel.Purpose, "Update failed for Purpose in private channel")

	//Test updating default channel's name and returns error
	defaultChannel, _ := th.App.GetChannelByName(th.Context, model.DefaultChannelName, team.Id, false)
	defaultChannel.Name = "testing"
	_, resp, err = client.UpdateChannel(context.Background(), defaultChannel)
	require.Error(t, err)
	CheckBadRequestStatus(t, resp)

	// Test that changing the type fails and returns error
	private.Type = model.ChannelTypeOpen
	_, resp, err = client.UpdateChannel(context.Background(), private)
	require.Error(t, err)
	CheckBadRequestStatus(t, resp)

	// Test that keeping the same type succeeds

	private.Type = model.ChannelTypePrivate
	_, _, err = client.UpdateChannel(context.Background(), private)
	require.NoError(t, err)

	//Non existing channel
	channel1 := &model.Channel{DisplayName: "Test API Name for apiv4", Name: GenerateTestChannelName(), Type: model.ChannelTypeOpen, TeamId: team.Id}
	_, resp, err = client.UpdateChannel(context.Background(), channel1)
	require.Error(t, err)
	CheckNotFoundStatus(t, resp)

	//Try to update with not logged user
	client.Logout(context.Background())
	_, resp, err = client.UpdateChannel(context.Background(), channel)
	require.Error(t, err)
	CheckUnauthorizedStatus(t, resp)

	//Try to update using another user
	user := th.CreateUser()
	client.Login(context.Background(), user.Email, user.Password)

	channel.DisplayName = "Should not update"
	_, resp, err = client.UpdateChannel(context.Background(), channel)
	require.Error(t, err)
	CheckForbiddenStatus(t, resp)

	// Test updating the header of someone else's GM channel.
	user1 := th.CreateUser()
	user2 := th.CreateUser()
	user3 := th.CreateUser()

	groupChannel, _, err := client.CreateGroupChannel(context.Background(), []string{user1.Id, user2.Id})
	require.NoError(t, err)

	groupChannel.Header = "lolololol"
	client.Logout(context.Background())
	client.Login(context.Background(), user3.Email, user3.Password)
	_, resp, err = client.UpdateChannel(context.Background(), groupChannel)
	require.Error(t, err)
	CheckForbiddenStatus(t, resp)

	// Test updating the header of someone else's GM channel.
	client.Logout(context.Background())
	client.Login(context.Background(), user.Email, user.Password)

	directChannel, _, err := client.CreateDirectChannel(context.Background(), user.Id, user1.Id)
	require.NoError(t, err)

	directChannel.Header = "lolololol"
	client.Logout(context.Background())
	client.Login(context.Background(), user3.Email, user3.Password)
	_, resp, err = client.UpdateChannel(context.Background(), directChannel)
	require.Error(t, err)
	CheckForbiddenStatus(t, resp)
}

func TestPatchChannel(t *testing.T) {
	th := Setup(t).InitBasic()
	defer th.TearDown()
	client := th.Client
	team := th.BasicTeam

	patch := &model.ChannelPatch{
		Name:        new(string),
		DisplayName: new(string),
		Header:      new(string),
		Purpose:     new(string),
	}
	*patch.Name = model.NewId()
	*patch.DisplayName = model.NewId()
	*patch.Header = model.NewId()
	*patch.Purpose = model.NewId()

	channel, _, err := client.PatchChannel(context.Background(), th.BasicChannel.Id, patch)
	require.NoError(t, err)

	require.Equal(t, *patch.Name, channel.Name, "do not match")
	require.Equal(t, *patch.DisplayName, channel.DisplayName, "do not match")
	require.Equal(t, *patch.Header, channel.Header, "do not match")
	require.Equal(t, *patch.Purpose, channel.Purpose, "do not match")

	patch.Name = nil
	oldName := channel.Name
	channel, _, err = client.PatchChannel(context.Background(), th.BasicChannel.Id, patch)
	require.NoError(t, err)

	require.Equal(t, oldName, channel.Name, "should not have updated")

	//Test updating default channel's name and returns error
	defaultChannel, _ := th.App.GetChannelByName(th.Context, model.DefaultChannelName, team.Id, false)
	defaultChannelPatch := &model.ChannelPatch{
		Name: new(string),
	}
	*defaultChannelPatch.Name = "testing"
	_, resp, err := client.PatchChannel(context.Background(), defaultChannel.Id, defaultChannelPatch)
	require.Error(t, err)
	CheckBadRequestStatus(t, resp)

	// Test GroupConstrained flag
	patch.GroupConstrained = model.NewBool(true)
	rchannel, resp, err := client.PatchChannel(context.Background(), th.BasicChannel.Id, patch)
	require.NoError(t, err)
	CheckOKStatus(t, resp)

	require.Equal(t, *rchannel.GroupConstrained, *patch.GroupConstrained, "GroupConstrained flags do not match")
	patch.GroupConstrained = nil

	_, resp, err = client.PatchChannel(context.Background(), "junk", patch)
	require.Error(t, err)
	CheckBadRequestStatus(t, resp)

	_, resp, err = client.PatchChannel(context.Background(), model.NewId(), patch)
	require.Error(t, err)
	CheckNotFoundStatus(t, resp)

	user := th.CreateUser()
	client.Login(context.Background(), user.Email, user.Password)
	_, resp, err = client.PatchChannel(context.Background(), th.BasicChannel.Id, patch)
	require.Error(t, err)
	CheckForbiddenStatus(t, resp)

	th.TestForSystemAdminAndLocal(t, func(t *testing.T, client *model.Client4) {
		_, _, err = client.PatchChannel(context.Background(), th.BasicChannel.Id, patch)
		require.NoError(t, err)

		_, _, err = client.PatchChannel(context.Background(), th.BasicPrivateChannel.Id, patch)
		require.NoError(t, err)
	})

	// Test updating the header of someone else's GM channel.
	user1 := th.CreateUser()
	user2 := th.CreateUser()
	user3 := th.CreateUser()

	groupChannel, _, err := client.CreateGroupChannel(context.Background(), []string{user1.Id, user2.Id})
	require.NoError(t, err)

	client.Logout(context.Background())
	client.Login(context.Background(), user3.Email, user3.Password)

	channelPatch := &model.ChannelPatch{}
	channelPatch.Header = new(string)
	*channelPatch.Header = "lolololol"

	_, resp, err = client.PatchChannel(context.Background(), groupChannel.Id, channelPatch)
	require.Error(t, err)
	CheckForbiddenStatus(t, resp)

	// Test updating the header of someone else's GM channel.
	client.Logout(context.Background())
	client.Login(context.Background(), user.Email, user.Password)

	directChannel, _, err := client.CreateDirectChannel(context.Background(), user.Id, user1.Id)
	require.NoError(t, err)

	client.Logout(context.Background())
	client.Login(context.Background(), user3.Email, user3.Password)
	_, resp, err = client.PatchChannel(context.Background(), directChannel.Id, channelPatch)
	require.Error(t, err)
	CheckForbiddenStatus(t, resp)
}

func TestChannelUnicodeNames(t *testing.T) {
	th := Setup(t).InitBasic()
	defer th.TearDown()
	client := th.Client
	team := th.BasicTeam

	t.Run("create channel unicode", func(t *testing.T) {
		channel := &model.Channel{
			Name:        "\u206cenglish\u206dchannel",
			DisplayName: "The \u206cEnglish\u206d Channel",
			Type:        model.ChannelTypeOpen,
			TeamId:      team.Id}

		rchannel, resp, err := client.CreateChannel(context.Background(), channel)
		require.NoError(t, err)
		CheckCreatedStatus(t, resp)

		require.Equal(t, "englishchannel", rchannel.Name, "bad unicode should be filtered from name")
		require.Equal(t, "The English Channel", rchannel.DisplayName, "bad unicode should be filtered from display name")
	})

	t.Run("update channel unicode", func(t *testing.T) {
		channel := &model.Channel{
			DisplayName: "Test API Name",
			Name:        GenerateTestChannelName(),
			Type:        model.ChannelTypeOpen,
			TeamId:      team.Id,
		}
		channel, _, _ = client.CreateChannel(context.Background(), channel)

		channel.Name = "\u206ahistorychannel"
		channel.DisplayName = "UFO's and \ufff9stuff\ufffb."

		newChannel, _, err := client.UpdateChannel(context.Background(), channel)
		require.NoError(t, err)

		require.Equal(t, "historychannel", newChannel.Name, "bad unicode should be filtered from name")
		require.Equal(t, "UFO's and stuff.", newChannel.DisplayName, "bad unicode should be filtered from display name")
	})

	t.Run("patch channel unicode", func(t *testing.T) {
		patch := &model.ChannelPatch{
			Name:        new(string),
			DisplayName: new(string),
			Header:      new(string),
			Purpose:     new(string),
		}
		*patch.Name = "\u206ecommunitychannel\u206f"
		*patch.DisplayName = "Natalie Tran's \ufffcAwesome Channel"

		channel, _, err := client.PatchChannel(context.Background(), th.BasicChannel.Id, patch)
		require.NoError(t, err)

		require.Equal(t, "communitychannel", channel.Name, "bad unicode should be filtered from name")
		require.Equal(t, "Natalie Tran's Awesome Channel", channel.DisplayName, "bad unicode should be filtered from display name")
	})
}

func TestCreateDirectChannel(t *testing.T) {
	th := Setup(t).InitBasic()
	defer th.TearDown()
	client := th.Client
	user1 := th.BasicUser
	user2 := th.BasicUser2
	user3 := th.CreateUser()

	dm, _, err := client.CreateDirectChannel(context.Background(), user1.Id, user2.Id)
	require.NoError(t, err)

	channelName := ""
	if user2.Id > user1.Id {
		channelName = user1.Id + "__" + user2.Id
	} else {
		channelName = user2.Id + "__" + user1.Id
	}

	require.Equal(t, channelName, dm.Name, "dm name didn't match")

	_, resp, err := client.CreateDirectChannel(context.Background(), "junk", user2.Id)
	require.Error(t, err)
	CheckBadRequestStatus(t, resp)

	_, resp, err = client.CreateDirectChannel(context.Background(), user1.Id, model.NewId())
	require.Error(t, err)
	CheckBadRequestStatus(t, resp)

	_, resp, err = client.CreateDirectChannel(context.Background(), model.NewId(), user1.Id)
	require.Error(t, err)
	CheckBadRequestStatus(t, resp)

	_, resp, err = client.CreateDirectChannel(context.Background(), model.NewId(), user2.Id)
	require.Error(t, err)
	CheckForbiddenStatus(t, resp)

	r, err := client.DoAPIPost(context.Background(), "/channels/direct", "garbage")
	require.Error(t, err)
	require.Equal(t, http.StatusBadRequest, r.StatusCode)

	_, _, err = th.SystemAdminClient.CreateDirectChannel(context.Background(), user3.Id, user2.Id)
	require.NoError(t, err)

	// Normal client should not be allowed to create a direct channel if users are
	// restricted to messaging members of their own team
	th.App.UpdateConfig(func(cfg *model.Config) {
		*cfg.TeamSettings.RestrictDirectMessage = model.DirectMessageTeam
	})
	user4 := th.CreateUser()
	_, resp, err = th.Client.CreateDirectChannel(context.Background(), user1.Id, user4.Id)
	require.Error(t, err)
	CheckForbiddenStatus(t, resp)
	th.LinkUserToTeam(user4, th.BasicTeam)
	_, _, err = th.Client.CreateDirectChannel(context.Background(), user1.Id, user4.Id)
	require.NoError(t, err)

	client.Logout(context.Background())
	_, resp, err = client.CreateDirectChannel(context.Background(), model.NewId(), user2.Id)
	require.Error(t, err)
	CheckUnauthorizedStatus(t, resp)
}

func TestCreateDirectChannelAsGuest(t *testing.T) {
	th := Setup(t).InitBasic()
	defer th.TearDown()
	client := th.Client
	user1 := th.BasicUser

	enableGuestAccounts := *th.App.Config().GuestAccountsSettings.Enable
	defer func() {
		th.App.UpdateConfig(func(cfg *model.Config) { *cfg.GuestAccountsSettings.Enable = enableGuestAccounts })
		th.App.Srv().RemoveLicense()
	}()
	th.App.UpdateConfig(func(cfg *model.Config) { *cfg.GuestAccountsSettings.Enable = true })
	th.App.Srv().SetLicense(model.NewTestLicense())

	id := model.NewId()
	guest := &model.User{
		Email:         "success+" + id + "@simulator.amazonses.com",
		Username:      "un_" + id,
		Nickname:      "nn_" + id,
		Password:      "Password1",
		EmailVerified: true,
	}
	guest, appErr := th.App.CreateGuest(th.Context, guest)
	require.Nil(t, appErr)

	_, _, err := client.Login(context.Background(), guest.Username, "Password1")
	require.NoError(t, err)

	t.Run("Try to created DM with not visible user", func(t *testing.T) {
		var resp *model.Response
		_, resp, err = client.CreateDirectChannel(context.Background(), guest.Id, user1.Id)
		require.Error(t, err)
		CheckForbiddenStatus(t, resp)

		_, resp, err = client.CreateDirectChannel(context.Background(), user1.Id, guest.Id)
		require.Error(t, err)
		CheckForbiddenStatus(t, resp)
	})

	t.Run("Creating DM with visible user", func(t *testing.T) {
		th.LinkUserToTeam(guest, th.BasicTeam)
		th.AddUserToChannel(guest, th.BasicChannel)

		_, _, err = client.CreateDirectChannel(context.Background(), guest.Id, user1.Id)
		require.NoError(t, err)
	})
}

func TestDeleteDirectChannel(t *testing.T) {
	th := Setup(t).InitBasic()
	defer th.TearDown()
	client := th.Client
	user := th.BasicUser
	user2 := th.BasicUser2

	rgc, resp, err := client.CreateDirectChannel(context.Background(), user.Id, user2.Id)
	require.NoError(t, err)
	CheckCreatedStatus(t, resp)
	require.NotNil(t, rgc, "should have created a direct channel")

	_, err = client.DeleteChannel(context.Background(), rgc.Id)
	CheckErrorID(t, err, "api.channel.delete_channel.type.invalid")
}

func TestCreateGroupChannel(t *testing.T) {
	th := Setup(t).InitBasic()
	defer th.TearDown()
	client := th.Client
	user := th.BasicUser
	user2 := th.BasicUser2
	user3 := th.CreateUser()

	userIds := []string{user.Id, user2.Id, user3.Id}

	rgc, resp, err := client.CreateGroupChannel(context.Background(), userIds)
	require.NoError(t, err)
	CheckCreatedStatus(t, resp)

	require.NotNil(t, rgc, "should have created a group channel")
	require.Equal(t, model.ChannelTypeGroup, rgc.Type, "should have created a channel of group type")

	m, _ := th.App.GetChannelMembersPage(th.Context, rgc.Id, 0, 10)
	require.Len(t, m, 3, "should have 3 channel members")

	// saving duplicate group channel
	rgc2, _, err := client.CreateGroupChannel(context.Background(), []string{user3.Id, user2.Id})
	require.NoError(t, err)
	require.Equal(t, rgc.Id, rgc2.Id, "should have returned existing channel")

	m2, _ := th.App.GetChannelMembersPage(th.Context, rgc2.Id, 0, 10)
	require.ElementsMatch(t, m, m2)

	_, resp, err = client.CreateGroupChannel(context.Background(), []string{user2.Id})
	require.Error(t, err)
	CheckBadRequestStatus(t, resp)

	user4 := th.CreateUser()
	user5 := th.CreateUser()
	user6 := th.CreateUser()
	user7 := th.CreateUser()
	user8 := th.CreateUser()
	user9 := th.CreateUser()

	rgc, resp, err = client.CreateGroupChannel(context.Background(), []string{user.Id, user2.Id, user3.Id, user4.Id, user5.Id, user6.Id, user7.Id, user8.Id, user9.Id})
	require.Error(t, err)
	CheckBadRequestStatus(t, resp)
	require.Nil(t, rgc)

	_, resp, err = client.CreateGroupChannel(context.Background(), []string{user.Id, user2.Id, user3.Id, GenerateTestId()})
	require.Error(t, err)
	CheckBadRequestStatus(t, resp)

	_, resp, err = client.CreateGroupChannel(context.Background(), []string{user.Id, user2.Id, user3.Id, "junk"})
	require.Error(t, err)
	CheckBadRequestStatus(t, resp)

	client.Logout(context.Background())

	_, resp, err = client.CreateGroupChannel(context.Background(), userIds)
	require.Error(t, err)
	CheckUnauthorizedStatus(t, resp)

	_, _, err = th.SystemAdminClient.CreateGroupChannel(context.Background(), userIds)
	require.NoError(t, err)
}

func TestCreateGroupChannelAsGuest(t *testing.T) {
	th := Setup(t).InitBasic()
	defer th.TearDown()
	client := th.Client
	user1 := th.BasicUser
	user2 := th.BasicUser2
	user3 := th.CreateUser()
	user4 := th.CreateUser()
	user5 := th.CreateUser()
	th.LinkUserToTeam(user2, th.BasicTeam)
	th.AddUserToChannel(user2, th.BasicChannel)
	th.LinkUserToTeam(user3, th.BasicTeam)
	th.AddUserToChannel(user3, th.BasicChannel)

	enableGuestAccounts := *th.App.Config().GuestAccountsSettings.Enable
	defer func() {
		th.App.UpdateConfig(func(cfg *model.Config) { *cfg.GuestAccountsSettings.Enable = enableGuestAccounts })
		th.App.Srv().RemoveLicense()
	}()
	th.App.UpdateConfig(func(cfg *model.Config) { *cfg.GuestAccountsSettings.Enable = true })
	th.App.Srv().SetLicense(model.NewTestLicense())

	id := model.NewId()
	guest := &model.User{
		Email:         "success+" + id + "@simulator.amazonses.com",
		Username:      "un_" + id,
		Nickname:      "nn_" + id,
		Password:      "Password1",
		EmailVerified: true,
	}
	guest, appErr := th.App.CreateGuest(th.Context, guest)
	require.Nil(t, appErr)

	_, _, err := client.Login(context.Background(), guest.Username, "Password1")
	require.NoError(t, err)

	var resp *model.Response

	t.Run("Try to created GM with not visible users", func(t *testing.T) {
		_, resp, err = client.CreateGroupChannel(context.Background(), []string{guest.Id, user1.Id, user2.Id, user3.Id})
		require.Error(t, err)
		CheckForbiddenStatus(t, resp)

		_, resp, err = client.CreateGroupChannel(context.Background(), []string{user1.Id, user2.Id, guest.Id, user3.Id})
		require.Error(t, err)
		CheckForbiddenStatus(t, resp)
	})

	t.Run("Try to created GM with visible and not visible users", func(t *testing.T) {
		th.LinkUserToTeam(guest, th.BasicTeam)
		th.AddUserToChannel(guest, th.BasicChannel)

		_, resp, err = client.CreateGroupChannel(context.Background(), []string{guest.Id, user1.Id, user3.Id, user4.Id, user5.Id})
		require.Error(t, err)
		CheckForbiddenStatus(t, resp)

		_, resp, err = client.CreateGroupChannel(context.Background(), []string{user1.Id, user2.Id, guest.Id, user4.Id, user5.Id})
		require.Error(t, err)
		CheckForbiddenStatus(t, resp)
	})

	t.Run("Creating GM with visible users", func(t *testing.T) {
		_, _, err = client.CreateGroupChannel(context.Background(), []string{guest.Id, user1.Id, user2.Id, user3.Id})
		require.NoError(t, err)
	})
}

func TestDeleteGroupChannel(t *testing.T) {
	th := Setup(t).InitBasic()
	defer th.TearDown()
	user := th.BasicUser
	user2 := th.BasicUser2
	user3 := th.CreateUser()

	userIds := []string{user.Id, user2.Id, user3.Id}

	th.TestForAllClients(t, func(t *testing.T, client *model.Client4) {
		rgc, resp, err := th.Client.CreateGroupChannel(context.Background(), userIds)
		require.NoError(t, err)
		CheckCreatedStatus(t, resp)
		require.NotNil(t, rgc, "should have created a group channel")
		_, err = client.DeleteChannel(context.Background(), rgc.Id)
		CheckErrorID(t, err, "api.channel.delete_channel.type.invalid")
	})

}

func TestGetChannel(t *testing.T) {
	th := Setup(t).InitBasic()
	defer th.TearDown()
	client := th.Client

	channel, _, err := client.GetChannel(context.Background(), th.BasicChannel.Id, "")
	require.NoError(t, err)
	require.Equal(t, th.BasicChannel.Id, channel.Id, "ids did not match")

	client.RemoveUserFromChannel(context.Background(), th.BasicChannel.Id, th.BasicUser.Id)
	_, _, err = client.GetChannel(context.Background(), th.BasicChannel.Id, "")
	require.NoError(t, err)

	channel, _, err = client.GetChannel(context.Background(), th.BasicPrivateChannel.Id, "")
	require.NoError(t, err)
	require.Equal(t, th.BasicPrivateChannel.Id, channel.Id, "ids did not match")

	client.RemoveUserFromChannel(context.Background(), th.BasicPrivateChannel.Id, th.BasicUser.Id)
	_, resp, err := client.GetChannel(context.Background(), th.BasicPrivateChannel.Id, "")
	require.Error(t, err)
	CheckForbiddenStatus(t, resp)

	_, resp, err = client.GetChannel(context.Background(), model.NewId(), "")
	require.Error(t, err)
	CheckNotFoundStatus(t, resp)

	client.Logout(context.Background())
	_, resp, err = client.GetChannel(context.Background(), th.BasicChannel.Id, "")
	require.Error(t, err)
	CheckUnauthorizedStatus(t, resp)

	user := th.CreateUser()
	client.Login(context.Background(), user.Email, user.Password)
	_, resp, err = client.GetChannel(context.Background(), th.BasicChannel.Id, "")
	require.Error(t, err)
	CheckForbiddenStatus(t, resp)

	th.TestForSystemAdminAndLocal(t, func(t *testing.T, client *model.Client4) {
		_, _, err = client.GetChannel(context.Background(), th.BasicChannel.Id, "")
		require.NoError(t, err)

		_, _, err = client.GetChannel(context.Background(), th.BasicPrivateChannel.Id, "")
		require.NoError(t, err)

		_, resp, err = client.GetChannel(context.Background(), th.BasicUser.Id, "")
		require.Error(t, err)
		CheckNotFoundStatus(t, resp)
	})
}

func TestGetDeletedChannelsForTeam(t *testing.T) {
	th := Setup(t).InitBasic()
	defer th.TearDown()

	client := th.Client
	team := th.BasicTeam

	th.LoginTeamAdmin()

	channels, _, err := client.GetDeletedChannelsForTeam(context.Background(), team.Id, 0, 100, "")
	require.NoError(t, err)
	numInitialChannelsForTeam := len(channels)

	// create and delete public channel
	publicChannel1 := th.CreatePublicChannel()
	client.DeleteChannel(context.Background(), publicChannel1.Id)

	th.TestForAllClients(t, func(t *testing.T, client *model.Client4) {
		channels, _, err = client.GetDeletedChannelsForTeam(context.Background(), team.Id, 0, 100, "")
		require.NoError(t, err)
		require.Len(t, channels, numInitialChannelsForTeam+1, "should be 1 deleted channel")
	})

	publicChannel2 := th.CreatePublicChannel()
	client.DeleteChannel(context.Background(), publicChannel2.Id)

	th.TestForAllClients(t, func(t *testing.T, client *model.Client4) {
		channels, _, err = client.GetDeletedChannelsForTeam(context.Background(), team.Id, 0, 100, "")
		require.NoError(t, err)
		require.Len(t, channels, numInitialChannelsForTeam+2, "should be 2 deleted channels")
	})

	th.LoginBasic()

	privateChannel1 := th.CreatePrivateChannel()
	client.DeleteChannel(context.Background(), privateChannel1.Id)

	channels, _, err = client.GetDeletedChannelsForTeam(context.Background(), team.Id, 0, 100, "")
	require.NoError(t, err)
	require.Len(t, channels, numInitialChannelsForTeam+3)

	// Login as different user and create private channel
	th.LoginBasic2()
	privateChannel2 := th.CreatePrivateChannel()
	client.DeleteChannel(context.Background(), privateChannel2.Id)

	// Log back in as first user
	th.LoginBasic()

	channels, _, err = client.GetDeletedChannelsForTeam(context.Background(), team.Id, 0, 100, "")
	require.NoError(t, err)
	require.Len(t, channels, numInitialChannelsForTeam+3)

	th.TestForSystemAdminAndLocal(t, func(t *testing.T, client *model.Client4) {
		channels, _, err = client.GetDeletedChannelsForTeam(context.Background(), team.Id, 0, 100, "")
		require.NoError(t, err)
		require.Len(t, channels, numInitialChannelsForTeam+2)
	})

	channels, _, err = client.GetDeletedChannelsForTeam(context.Background(), team.Id, 0, 1, "")
	require.NoError(t, err)
	require.Len(t, channels, 1, "should be one channel per page")

	channels, _, err = client.GetDeletedChannelsForTeam(context.Background(), team.Id, 1, 1, "")
	require.NoError(t, err)
	require.Len(t, channels, 1, "should be one channel per page")
}

func TestGetPrivateChannelsForTeam(t *testing.T) {
	th := Setup(t).InitBasic()
	defer th.TearDown()
	team := th.BasicTeam

	// normal user
	_, resp, err := th.Client.GetPrivateChannelsForTeam(context.Background(), team.Id, 0, 100, "")
	require.Error(t, err)
	CheckForbiddenStatus(t, resp)

	th.TestForSystemAdminAndLocal(t, func(t *testing.T, c *model.Client4) {
		channels, _, err := c.GetPrivateChannelsForTeam(context.Background(), team.Id, 0, 100, "")
		require.NoError(t, err)
		// th.BasicPrivateChannel and th.BasicPrivateChannel2
		require.Len(t, channels, 2, "wrong number of private channels")
		for _, c := range channels {
			// check all channels included are private
			require.Equal(t, model.ChannelTypePrivate, c.Type, "should include private channels only")
		}

		channels, _, err = c.GetPrivateChannelsForTeam(context.Background(), team.Id, 0, 1, "")
		require.NoError(t, err)
		require.Len(t, channels, 1, "should be one channel per page")

		channels, _, err = c.GetPrivateChannelsForTeam(context.Background(), team.Id, 1, 1, "")
		require.NoError(t, err)
		require.Len(t, channels, 1, "should be one channel per page")

		channels, _, err = c.GetPrivateChannelsForTeam(context.Background(), team.Id, 10000, 100, "")
		require.NoError(t, err)
		require.Empty(t, channels, "should be no channel")

		_, resp, err = c.GetPrivateChannelsForTeam(context.Background(), "junk", 0, 100, "")
		require.Error(t, err)
		CheckBadRequestStatus(t, resp)
	})
}

func TestGetPublicChannelsForTeam(t *testing.T) {
	th := Setup(t).InitBasic()
	defer th.TearDown()
	client := th.Client
	team := th.BasicTeam
	publicChannel1 := th.BasicChannel
	publicChannel2 := th.BasicChannel2

	channels, _, err := client.GetPublicChannelsForTeam(context.Background(), team.Id, 0, 100, "")
	require.NoError(t, err)
	require.Len(t, channels, 4, "wrong path")

	var foundPublicChannel1, foundPublicChannel2 bool
	for _, c := range channels {
		// check all channels included are open
		require.Equal(t, model.ChannelTypeOpen, c.Type, "should include open channel only")

		// only check the created 2 public channels
		switch c.DisplayName {
		case publicChannel1.DisplayName:
			foundPublicChannel1 = true
		case publicChannel2.DisplayName:
			foundPublicChannel2 = true
		}
	}

	require.True(t, foundPublicChannel1, "failed to find publicChannel1")
	require.True(t, foundPublicChannel2, "failed to find publicChannel2")

	privateChannel := th.CreatePrivateChannel()
	channels, _, err = client.GetPublicChannelsForTeam(context.Background(), team.Id, 0, 100, "")
	require.NoError(t, err)
	require.Len(t, channels, 4, "incorrect length of team public channels")

	for _, c := range channels {
		require.Equal(t, model.ChannelTypeOpen, c.Type, "should not include private channel")
		require.NotEqual(t, privateChannel.DisplayName, c.DisplayName, "should not match private channel display name")
	}

	channels, _, err = client.GetPublicChannelsForTeam(context.Background(), team.Id, 0, 1, "")
	require.NoError(t, err)
	require.Len(t, channels, 1, "should be one channel per page")

	channels, _, err = client.GetPublicChannelsForTeam(context.Background(), team.Id, 1, 1, "")
	require.NoError(t, err)
	require.Len(t, channels, 1, "should be one channel per page")

	channels, _, err = client.GetPublicChannelsForTeam(context.Background(), team.Id, 10000, 100, "")
	require.NoError(t, err)
	require.Empty(t, channels, "should be no channel")

	_, resp, err := client.GetPublicChannelsForTeam(context.Background(), "junk", 0, 100, "")
	require.Error(t, err)
	CheckBadRequestStatus(t, resp)

	_, resp, err = client.GetPublicChannelsForTeam(context.Background(), model.NewId(), 0, 100, "")
	require.Error(t, err)
	CheckForbiddenStatus(t, resp)

	client.Logout(context.Background())
	_, resp, err = client.GetPublicChannelsForTeam(context.Background(), team.Id, 0, 100, "")
	require.Error(t, err)
	CheckUnauthorizedStatus(t, resp)

	user := th.CreateUser()
	client.Login(context.Background(), user.Email, user.Password)
	_, resp, err = client.GetPublicChannelsForTeam(context.Background(), team.Id, 0, 100, "")
	require.Error(t, err)
	CheckForbiddenStatus(t, resp)

	th.TestForSystemAdminAndLocal(t, func(t *testing.T, client *model.Client4) {
		_, _, err = client.GetPublicChannelsForTeam(context.Background(), team.Id, 0, 100, "")
		require.NoError(t, err)
	})
}

func TestGetPublicChannelsByIdsForTeam(t *testing.T) {
	th := Setup(t).InitBasic()
	defer th.TearDown()
	client := th.Client
	teamId := th.BasicTeam.Id
	input := []string{th.BasicChannel.Id}
	output := []string{th.BasicChannel.DisplayName}

	channels, _, err := client.GetPublicChannelsByIdsForTeam(context.Background(), teamId, input)
	require.NoError(t, err)
	require.Len(t, channels, 1, "should return 1 channel")
	require.Equal(t, output[0], channels[0].DisplayName, "missing channel")

	input = append(input, GenerateTestId())
	input = append(input, th.BasicChannel2.Id)
	input = append(input, th.BasicPrivateChannel.Id)
	output = append(output, th.BasicChannel2.DisplayName)
	sort.Strings(output)

	channels, _, err = client.GetPublicChannelsByIdsForTeam(context.Background(), teamId, input)
	require.NoError(t, err)
	require.Len(t, channels, 2, "should return 2 channels")

	for i, c := range channels {
		require.Equal(t, output[i], c.DisplayName, "missing channel")
	}

	_, resp, err := client.GetPublicChannelsByIdsForTeam(context.Background(), GenerateTestId(), input)
	require.Error(t, err)
	CheckForbiddenStatus(t, resp)

	_, resp, err = client.GetPublicChannelsByIdsForTeam(context.Background(), teamId, []string{})
	require.Error(t, err)
	CheckBadRequestStatus(t, resp)

	_, resp, err = client.GetPublicChannelsByIdsForTeam(context.Background(), teamId, []string{"junk"})
	require.Error(t, err)
	CheckBadRequestStatus(t, resp)

	_, resp, err = client.GetPublicChannelsByIdsForTeam(context.Background(), teamId, []string{GenerateTestId()})
	require.Error(t, err)
	CheckNotFoundStatus(t, resp)

	_, resp, err = client.GetPublicChannelsByIdsForTeam(context.Background(), teamId, []string{th.BasicPrivateChannel.Id})
	require.Error(t, err)
	CheckNotFoundStatus(t, resp)

	client.Logout(context.Background())

	_, resp, err = client.GetPublicChannelsByIdsForTeam(context.Background(), teamId, input)
	require.Error(t, err)
	CheckUnauthorizedStatus(t, resp)

	_, _, err = th.SystemAdminClient.GetPublicChannelsByIdsForTeam(context.Background(), teamId, input)
	require.NoError(t, err)
}

func TestGetChannelsForTeamForUser(t *testing.T) {
	th := Setup(t).InitBasic()
	defer th.TearDown()
	client := th.Client

	t.Run("get channels for the team for user", func(t *testing.T) {
		channels, resp, err := client.GetChannelsForTeamForUser(context.Background(), th.BasicTeam.Id, th.BasicUser.Id, false, "")
		require.NoError(t, err)

		found := make([]bool, 3)
		for _, c := range channels {
			if c.Id == th.BasicChannel.Id {
				found[0] = true
			} else if c.Id == th.BasicChannel2.Id {
				found[1] = true
			} else if c.Id == th.BasicPrivateChannel.Id {
				found[2] = true
			}

			require.True(t, c.TeamId == "" || c.TeamId == th.BasicTeam.Id)
		}

		for _, f := range found {
			require.True(t, f, "missing a channel")
		}

		channels, resp, _ = client.GetChannelsForTeamForUser(context.Background(), th.BasicTeam.Id, th.BasicUser.Id, false, resp.Etag)
		CheckEtag(t, channels, resp)

		_, resp, err = client.GetChannelsForTeamForUser(context.Background(), th.BasicTeam.Id, "junk", false, "")
		require.Error(t, err)
		CheckBadRequestStatus(t, resp)

		_, resp, err = client.GetChannelsForTeamForUser(context.Background(), "junk", th.BasicUser.Id, false, "")
		require.Error(t, err)
		CheckBadRequestStatus(t, resp)

		_, resp, err = client.GetChannelsForTeamForUser(context.Background(), th.BasicTeam.Id, th.BasicUser2.Id, false, "")
		require.Error(t, err)
		CheckForbiddenStatus(t, resp)

		_, resp, err = client.GetChannelsForTeamForUser(context.Background(), model.NewId(), th.BasicUser.Id, false, "")
		require.Error(t, err)
		CheckForbiddenStatus(t, resp)

		_, _, err = th.SystemAdminClient.GetChannelsForTeamForUser(context.Background(), th.BasicTeam.Id, th.BasicUser.Id, false, "")
		require.NoError(t, err)
	})

	t.Run("deleted channel could be retrieved using the proper flag", func(t *testing.T) {
		testChannel := &model.Channel{
			DisplayName: "dn_" + model.NewId(),
			Name:        GenerateTestChannelName(),
			Type:        model.ChannelTypeOpen,
			TeamId:      th.BasicTeam.Id,
			CreatorId:   th.BasicUser.Id,
		}
		th.App.CreateChannel(th.Context, testChannel, true)
		defer th.App.PermanentDeleteChannel(th.Context, testChannel)
		channels, _, err := client.GetChannelsForTeamForUser(context.Background(), th.BasicTeam.Id, th.BasicUser.Id, false, "")
		require.NoError(t, err)
		assert.Equal(t, 6, len(channels))
		th.App.DeleteChannel(th.Context, testChannel, th.BasicUser.Id)
		channels, _, err = client.GetChannelsForTeamForUser(context.Background(), th.BasicTeam.Id, th.BasicUser.Id, false, "")
		require.NoError(t, err)
		assert.Equal(t, 5, len(channels))

		// Should return all channels including basicDeleted.
		channels, _, err = client.GetChannelsForTeamForUser(context.Background(), th.BasicTeam.Id, th.BasicUser.Id, true, "")
		require.NoError(t, err)
		assert.Equal(t, 7, len(channels))

		// Should stil return all channels including basicDeleted.
		now := time.Now().Add(-time.Minute).Unix() * 1000
		client.GetChannelsForTeamAndUserWithLastDeleteAt(context.Background(), th.BasicTeam.Id, th.BasicUser.Id,
			true, int(now), "")
		assert.Equal(t, 7, len(channels))
	})
}

func TestGetChannelsForUser(t *testing.T) {
	th := Setup(t).InitBasic()
	defer th.TearDown()

	client := th.Client

	// Adding another team with more channels (public and private)
	myTeam := th.CreateTeam()
	ch1 := th.CreateChannelWithClientAndTeam(client, model.ChannelTypeOpen, myTeam.Id)
	ch2 := th.CreateChannelWithClientAndTeam(client, model.ChannelTypePrivate, myTeam.Id)
	th.LinkUserToTeam(th.BasicUser, myTeam)
	th.App.AddUserToChannel(th.Context, th.BasicUser, ch1, false)
	th.App.AddUserToChannel(th.Context, th.BasicUser, ch2, false)

	channels, _, err := client.GetChannelsForUserWithLastDeleteAt(context.Background(), th.BasicUser.Id, 0)
	require.NoError(t, err)

	numPrivate := 0
	numPublic := 0
	numOffTopic := 0
	numTownSquare := 0
	for _, ch := range channels {
		if ch.Type == model.ChannelTypeOpen {
			numPublic++
		} else if ch.Type == model.ChannelTypePrivate {
			numPrivate++
		}

		if ch.DisplayName == "Off-Topic" {
			numOffTopic++
		} else if ch.DisplayName == "Town Square" {
			numTownSquare++
		}
	}

	assert.Len(t, channels, 9)
	assert.Equal(t, 2, numPrivate)
	assert.Equal(t, 7, numPublic)
	assert.Equal(t, 2, numOffTopic)
	assert.Equal(t, 2, numTownSquare)

	// Creating some more channels to be exactly 100 to test page size boundaries.
	for i := 0; i < 91; i++ {
		ch1 = th.CreateChannelWithClientAndTeam(client, model.ChannelTypeOpen, myTeam.Id)
		th.App.AddUserToChannel(th.Context, th.BasicUser, ch1, false)
	}

	channels, _, err = client.GetChannelsForUserWithLastDeleteAt(context.Background(), th.BasicUser.Id, 0)
	require.NoError(t, err)
	assert.Len(t, channels, 100)
}

func TestGetAllChannels(t *testing.T) {
	th := Setup(t).InitBasic()
	th.LoginSystemManager()
	defer th.TearDown()
	client := th.Client

	th.TestForSystemAdminAndLocal(t, func(t *testing.T, client *model.Client4) {
		channels, _, err := client.GetAllChannels(context.Background(), 0, 20, "")
		require.NoError(t, err)

		// At least, all the not-deleted channels created during the InitBasic
		require.True(t, len(channels) >= 3)
		for _, c := range channels {
			require.NotEqual(t, c.TeamId, "")
		}

		channels, _, err = client.GetAllChannels(context.Background(), 0, 10, "")
		require.NoError(t, err)
		require.True(t, len(channels) >= 3)

		channels, _, err = client.GetAllChannels(context.Background(), 1, 1, "")
		require.NoError(t, err)
		require.Len(t, channels, 1)

		channels, _, err = client.GetAllChannels(context.Background(), 10000, 10000, "")
		require.NoError(t, err)
		require.Empty(t, channels)

		channels, _, err = client.GetAllChannels(context.Background(), 0, 10000, "")
		require.NoError(t, err)
		beforeCount := len(channels)

		deletedChannel := channels[0].Channel

		// Never try to delete the default channel
		if deletedChannel.Name == "town-square" {
			deletedChannel = channels[1].Channel
		}

<<<<<<< HEAD
		_, err = client.DeleteChannel(context.Background(), firstChannel.Id)
=======
		_, err = client.DeleteChannel(deletedChannel.Id)
>>>>>>> 94de9c81
		require.NoError(t, err)

		channels, _, err = client.GetAllChannels(context.Background(), 0, 10000, "")
		var ids []string
		for _, item := range channels {
			ids = append(ids, item.Channel.Id)
		}
		require.NoError(t, err)
		require.Len(t, channels, beforeCount-1)
		require.NotContains(t, ids, deletedChannel.Id)

		channels, _, err = client.GetAllChannelsIncludeDeleted(context.Background(), 0, 10000, "")
		ids = []string{}
		for _, item := range channels {
			ids = append(ids, item.Channel.Id)
		}
		require.NoError(t, err)
		require.True(t, len(channels) > beforeCount)
		require.Contains(t, ids, deletedChannel.Id)
	})

	_, resp, err := client.GetAllChannels(context.Background(), 0, 20, "")
	require.Error(t, err)
	CheckForbiddenStatus(t, resp)

	sysManagerChannels, resp, err := th.SystemManagerClient.GetAllChannels(context.Background(), 0, 10000, "")
	require.NoError(t, err)
	CheckOKStatus(t, resp)
	policyChannel := (sysManagerChannels)[0]
	policy, err := th.App.Srv().Store().RetentionPolicy().Save(&model.RetentionPolicyWithTeamAndChannelIDs{
		RetentionPolicy: model.RetentionPolicy{
			DisplayName:      "Policy 1",
			PostDurationDays: model.NewInt64(30),
		},
		ChannelIDs: []string{policyChannel.Id},
	})
	require.NoError(t, err)

	t.Run("exclude policy constrained", func(t *testing.T) {
		_, resp, err := th.SystemManagerClient.GetAllChannelsExcludePolicyConstrained(context.Background(), 0, 10000, "")
		require.Error(t, err)
		CheckForbiddenStatus(t, resp)

		channels, resp, err := th.SystemAdminClient.GetAllChannelsExcludePolicyConstrained(context.Background(), 0, 10000, "")
		require.NoError(t, err)
		CheckOKStatus(t, resp)
		found := false
		for _, channel := range channels {
			if channel.Id == policyChannel.Id {
				found = true
				break
			}
		}
		require.False(t, found)
	})

	t.Run("does not return policy ID", func(t *testing.T) {
		channels, resp, err := th.SystemManagerClient.GetAllChannels(context.Background(), 0, 10000, "")
		require.NoError(t, err)
		CheckOKStatus(t, resp)
		found := false
		for _, channel := range channels {
			if channel.Id == policyChannel.Id {
				found = true
				require.Nil(t, channel.PolicyID)
				break
			}
		}
		require.True(t, found)
	})

	t.Run("returns policy ID", func(t *testing.T) {
		channels, resp, err := th.SystemAdminClient.GetAllChannels(context.Background(), 0, 10000, "")
		require.NoError(t, err)
		CheckOKStatus(t, resp)
		found := false
		for _, channel := range channels {
			if channel.Id == policyChannel.Id {
				found = true
				require.Equal(t, *channel.PolicyID, policy.ID)
				break
			}
		}
		require.True(t, found)
	})
}

func TestGetAllChannelsWithCount(t *testing.T) {
	th := Setup(t).InitBasic()
	defer th.TearDown()
	client := th.Client

	channels, total, _, err := th.SystemAdminClient.GetAllChannelsWithCount(context.Background(), 0, 20, "")
	require.NoError(t, err)

	// At least, all the not-deleted channels created during the InitBasic
	require.True(t, len(channels) >= 3)
	for _, c := range channels {
		require.NotEqual(t, c.TeamId, "")
	}
	require.Equal(t, int64(6), total)

	channels, _, _, err = th.SystemAdminClient.GetAllChannelsWithCount(context.Background(), 0, 10, "")
	require.NoError(t, err)
	require.True(t, len(channels) >= 3)

	channels, _, _, err = th.SystemAdminClient.GetAllChannelsWithCount(context.Background(), 1, 1, "")
	require.NoError(t, err)
	require.Len(t, channels, 1)

	channels, _, _, err = th.SystemAdminClient.GetAllChannelsWithCount(context.Background(), 10000, 10000, "")
	require.NoError(t, err)
	require.Empty(t, channels)

	_, _, resp, err := client.GetAllChannelsWithCount(context.Background(), 0, 20, "")
	require.Error(t, err)
	CheckForbiddenStatus(t, resp)
}

func TestSearchChannels(t *testing.T) {
	th := Setup(t).InitBasic()
	defer th.TearDown()
	client := th.Client

	search := &model.ChannelSearch{Term: th.BasicChannel.Name}

	channels, _, err := client.SearchChannels(context.Background(), th.BasicTeam.Id, search)
	require.NoError(t, err)

	found := false
	for _, c := range channels {
		require.Equal(t, model.ChannelTypeOpen, c.Type, "should only return public channels")

		if c.Id == th.BasicChannel.Id {
			found = true
		}
	}
	require.True(t, found, "didn't find channel")

	search.Term = th.BasicPrivateChannel.Name
	channels, _, err = client.SearchChannels(context.Background(), th.BasicTeam.Id, search)
	require.NoError(t, err)

	found = false
	for _, c := range channels {
		if c.Id == th.BasicPrivateChannel.Id {
			found = true
		}
	}
	require.False(t, found, "shouldn't find private channel")

	search.Term = ""
	_, _, err = client.SearchChannels(context.Background(), th.BasicTeam.Id, search)
	require.NoError(t, err)

	search.Term = th.BasicChannel.Name
	_, resp, err := client.SearchChannels(context.Background(), model.NewId(), search)
	require.Error(t, err)
	CheckNotFoundStatus(t, resp)

	_, resp, err = client.SearchChannels(context.Background(), "junk", search)
	require.Error(t, err)
	CheckBadRequestStatus(t, resp)

	_, _, err = th.SystemAdminClient.SearchChannels(context.Background(), th.BasicTeam.Id, search)
	require.NoError(t, err)

	// Check the appropriate permissions are enforced.
	defaultRolePermissions := th.SaveDefaultRolePermissions()
	defer func() {
		th.RestoreDefaultRolePermissions(defaultRolePermissions)
	}()

	// Remove list channels permission from the user
	th.RemovePermissionFromRole(model.PermissionListTeamChannels.Id, model.TeamUserRoleId)

	t.Run("Search for a BasicChannel, which the user is a member of", func(t *testing.T) {
		search.Term = th.BasicChannel.Name
		channelList, _, err := client.SearchChannels(context.Background(), th.BasicTeam.Id, search)
		require.NoError(t, err)

		channelNames := []string{}
		for _, c := range channelList {
			channelNames = append(channelNames, c.Name)
		}
		require.Contains(t, channelNames, th.BasicChannel.Name)
	})

	t.Run("Remove the user from BasicChannel and search again, should not be returned", func(t *testing.T) {
		th.App.RemoveUserFromChannel(th.Context, th.BasicUser.Id, th.BasicUser.Id, th.BasicChannel)

		search.Term = th.BasicChannel.Name
		channelList, _, err := client.SearchChannels(context.Background(), th.BasicTeam.Id, search)
		require.NoError(t, err)

		channelNames := []string{}
		for _, c := range channelList {
			channelNames = append(channelNames, c.Name)
		}
		require.NotContains(t, channelNames, th.BasicChannel.Name)
	})

	t.Run("Guests only receive autocompletion for which accounts they are a member of", func(t *testing.T) {
		th.App.Srv().SetLicense(model.NewTestLicense(""))
		defer th.App.Srv().SetLicense(nil)

		enableGuestAccounts := *th.App.Config().GuestAccountsSettings.Enable
		defer func() {
			th.App.UpdateConfig(func(cfg *model.Config) { cfg.GuestAccountsSettings.Enable = &enableGuestAccounts })
		}()
		th.App.UpdateConfig(func(cfg *model.Config) { *cfg.GuestAccountsSettings.Enable = true })

		guest := th.CreateUser()
		_, appErr := th.SystemAdminClient.DemoteUserToGuest(context.Background(), guest.Id)
		require.NoError(t, appErr)

		_, resp, err := th.SystemAdminClient.AddTeamMember(context.Background(), th.BasicTeam.Id, guest.Id)
		require.NoError(t, err)
		CheckCreatedStatus(t, resp)

		_, resp, err = client.Login(context.Background(), guest.Username, guest.Password)
		require.NoError(t, err)
		CheckOKStatus(t, resp)

		search.Term = th.BasicChannel2.Name
		channelList, _, err := client.SearchChannels(context.Background(), th.BasicTeam.Id, search)
		require.NoError(t, err)

		require.Empty(t, channelList)

		_, resp, err = th.SystemAdminClient.AddChannelMember(context.Background(), th.BasicChannel2.Id, guest.Id)
		require.NoError(t, err)
		CheckCreatedStatus(t, resp)

		search.Term = th.BasicChannel2.Name
		channelList, _, err = client.SearchChannels(context.Background(), th.BasicTeam.Id, search)
		require.NoError(t, err)

		require.NotEmpty(t, channelList)
		require.Equal(t, th.BasicChannel2.Id, channelList[0].Id)
	})
}

func TestSearchArchivedChannels(t *testing.T) {
	th := Setup(t).InitBasic()
	defer th.TearDown()
	client := th.Client

	search := &model.ChannelSearch{Term: th.BasicChannel.Name}

	client.DeleteChannel(context.Background(), th.BasicChannel.Id)

	channels, _, err := client.SearchArchivedChannels(context.Background(), th.BasicTeam.Id, search)
	require.NoError(t, err)

	found := false
	for _, c := range channels {
		require.Equal(t, model.ChannelTypeOpen, c.Type)

		if c.Id == th.BasicChannel.Id {
			found = true
		}
	}

	require.True(t, found)

	search.Term = th.BasicPrivateChannel.Name
	client.DeleteChannel(context.Background(), th.BasicPrivateChannel.Id)

	channels, _, err = client.SearchArchivedChannels(context.Background(), th.BasicTeam.Id, search)
	require.NoError(t, err)

	found = false
	for _, c := range channels {
		if c.Id == th.BasicPrivateChannel.Id {
			found = true
		}
	}

	require.True(t, found)

	search.Term = ""
	_, _, err = client.SearchArchivedChannels(context.Background(), th.BasicTeam.Id, search)
	require.NoError(t, err)

	search.Term = th.BasicDeletedChannel.Name
	_, resp, err := client.SearchArchivedChannels(context.Background(), model.NewId(), search)
	require.Error(t, err)
	CheckNotFoundStatus(t, resp)

	_, resp, err = client.SearchArchivedChannels(context.Background(), "junk", search)
	require.Error(t, err)
	CheckBadRequestStatus(t, resp)

	_, _, err = th.SystemAdminClient.SearchArchivedChannels(context.Background(), th.BasicTeam.Id, search)
	require.NoError(t, err)

	// Check the appropriate permissions are enforced.
	defaultRolePermissions := th.SaveDefaultRolePermissions()
	defer func() {
		th.RestoreDefaultRolePermissions(defaultRolePermissions)
	}()

	// Remove list channels permission from the user
	th.RemovePermissionFromRole(model.PermissionListTeamChannels.Id, model.TeamUserRoleId)

	t.Run("Search for a BasicDeletedChannel, which the user is a member of", func(t *testing.T) {
		search.Term = th.BasicDeletedChannel.Name
		channelList, _, err := client.SearchArchivedChannels(context.Background(), th.BasicTeam.Id, search)
		require.NoError(t, err)

		channelNames := []string{}
		for _, c := range channelList {
			channelNames = append(channelNames, c.Name)
		}
		require.Contains(t, channelNames, th.BasicDeletedChannel.Name)
	})

	t.Run("Remove the user from BasicDeletedChannel and search again, should still return", func(t *testing.T) {
		th.App.RemoveUserFromChannel(th.Context, th.BasicUser.Id, th.BasicUser.Id, th.BasicDeletedChannel)

		search.Term = th.BasicDeletedChannel.Name
		channelList, _, err := client.SearchArchivedChannels(context.Background(), th.BasicTeam.Id, search)
		require.NoError(t, err)

		channelNames := []string{}
		for _, c := range channelList {
			channelNames = append(channelNames, c.Name)
		}
		require.Contains(t, channelNames, th.BasicDeletedChannel.Name)
	})
}

func TestSearchAllChannels(t *testing.T) {
	th := Setup(t).InitBasic()
	th.LoginSystemManager()
	defer th.TearDown()
	client := th.Client

	openChannel, _, err := th.SystemAdminClient.CreateChannel(context.Background(), &model.Channel{
		DisplayName: "SearchAllChannels-FOOBARDISPLAYNAME",
		Name:        "whatever",
		Type:        model.ChannelTypeOpen,
		TeamId:      th.BasicTeam.Id,
	})
	require.NoError(t, err)

	privateChannel, _, err := th.SystemAdminClient.CreateChannel(context.Background(), &model.Channel{
		DisplayName: "SearchAllChannels-private1",
		Name:        "private1",
		Type:        model.ChannelTypePrivate,
		TeamId:      th.BasicTeam.Id,
	})
	require.NoError(t, err)

	team := th.CreateTeam()
	privateChannel2, _, err := th.SystemAdminClient.CreateChannel(context.Background(), &model.Channel{
		DisplayName: "dn_private2",
		Name:        "private2",
		Type:        model.ChannelTypePrivate,
		TeamId:      team.Id,
	})
	require.NoError(t, err)
	th.LinkUserToTeam(th.SystemAdminUser, team)
	th.LinkUserToTeam(th.SystemAdminUser, th.BasicTeam)

	groupConstrainedChannel, _, err := th.SystemAdminClient.CreateChannel(context.Background(), &model.Channel{
		DisplayName:      "SearchAllChannels-groupConstrained-1",
		Name:             "groupconstrained1",
		Type:             model.ChannelTypePrivate,
		GroupConstrained: model.NewBool(true),
		TeamId:           team.Id,
	})
	require.NoError(t, err)

	testCases := []struct {
		Description        string
		Search             *model.ChannelSearch
		ExpectedChannelIds []string
	}{
		{
			"Middle of word search",
			&model.ChannelSearch{Term: "bardisplay"},
			[]string{openChannel.Id},
		},
		{
			"Prefix search",
			&model.ChannelSearch{Term: "SearchAllChannels-foobar"},
			[]string{openChannel.Id},
		},
		{
			"Suffix search",
			&model.ChannelSearch{Term: "displayname"},
			[]string{openChannel.Id},
		},
		{
			"Name search",
			&model.ChannelSearch{Term: "what"},
			[]string{openChannel.Id},
		},
		{
			"Name suffix search",
			&model.ChannelSearch{Term: "ever"},
			[]string{openChannel.Id},
		},
		{
			"Basic channel name middle of word search",
			&model.ChannelSearch{Term: th.BasicChannel.Name[2:14]},
			[]string{th.BasicChannel.Id},
		},
		{
			"Upper case search",
			&model.ChannelSearch{Term: strings.ToUpper(th.BasicChannel.Name)},
			[]string{th.BasicChannel.Id},
		},
		{
			"Mixed case search",
			&model.ChannelSearch{Term: th.BasicChannel.Name[0:2] + strings.ToUpper(th.BasicChannel.Name[2:5]) + th.BasicChannel.Name[5:]},
			[]string{th.BasicChannel.Id},
		},
		{
			"Non mixed case search",
			&model.ChannelSearch{Term: th.BasicChannel.Name},
			[]string{th.BasicChannel.Id},
		},
		{
			"Search private channel name",
			&model.ChannelSearch{Term: th.BasicPrivateChannel.Name},
			[]string{th.BasicPrivateChannel.Id},
		},
		{
			"Search with private channel filter",
			&model.ChannelSearch{Private: true},
			[]string{th.BasicPrivateChannel.Id, privateChannel2.Id, th.BasicPrivateChannel2.Id, privateChannel.Id, groupConstrainedChannel.Id},
		},
		{
			"Search with public channel filter",
			&model.ChannelSearch{Term: "SearchAllChannels", Public: true},
			[]string{openChannel.Id},
		},
		{
			"Search with private channel filter",
			&model.ChannelSearch{Term: "SearchAllChannels", Private: true},
			[]string{privateChannel.Id, groupConstrainedChannel.Id},
		},
		{
			"Search with teamIds channel filter",
			&model.ChannelSearch{Term: "SearchAllChannels", TeamIds: []string{th.BasicTeam.Id}},
			[]string{openChannel.Id, privateChannel.Id},
		},
		{
			"Search with deleted without IncludeDeleted filter",
			&model.ChannelSearch{Term: th.BasicDeletedChannel.Name},
			[]string{},
		},
		{
			"Search with deleted IncludeDeleted filter",
			&model.ChannelSearch{Term: th.BasicDeletedChannel.Name, IncludeDeleted: true},
			[]string{th.BasicDeletedChannel.Id},
		},
		{
			"Search with deleted IncludeDeleted filter",
			&model.ChannelSearch{Term: th.BasicDeletedChannel.Name, IncludeDeleted: true},
			[]string{th.BasicDeletedChannel.Id},
		},
		{
			"Search with deleted Deleted filter and empty term",
			&model.ChannelSearch{Term: "", Deleted: true},
			[]string{th.BasicDeletedChannel.Id},
		},
		{
			"Search for group constrained",
			&model.ChannelSearch{Term: "SearchAllChannels", GroupConstrained: true},
			[]string{groupConstrainedChannel.Id},
		},
		{
			"Search for group constrained and public",
			&model.ChannelSearch{Term: "SearchAllChannels", GroupConstrained: true, Public: true},
			[]string{},
		},
		{
			"Search for exclude group constrained",
			&model.ChannelSearch{Term: "SearchAllChannels", ExcludeGroupConstrained: true},
			[]string{openChannel.Id, privateChannel.Id},
		},
	}
	for _, testCase := range testCases {
		t.Run(testCase.Description, func(t *testing.T) {
			var channels model.ChannelListWithTeamData
			channels, _, err = th.SystemAdminClient.SearchAllChannels(context.Background(), testCase.Search)
			require.NoError(t, err)
			assert.Equal(t, len(testCase.ExpectedChannelIds), len(channels))
			actualChannelIds := []string{}
			for _, channelWithTeamData := range channels {
				actualChannelIds = append(actualChannelIds, channelWithTeamData.Channel.Id)
			}
			assert.ElementsMatch(t, testCase.ExpectedChannelIds, actualChannelIds)
		})
	}

	userChannels, _, err := th.SystemAdminClient.SearchAllChannelsForUser(context.Background(), "private")
	require.NoError(t, err)
	assert.Len(t, userChannels, 2)

	userChannels, _, err = th.SystemAdminClient.SearchAllChannelsForUser(context.Background(), "FOOBARDISPLAYNAME")
	require.NoError(t, err)
	assert.Len(t, userChannels, 1)

	// Searching with no terms returns all default channels
	allChannels, _, err := th.SystemAdminClient.SearchAllChannels(context.Background(), &model.ChannelSearch{Term: ""})
	require.NoError(t, err)
	assert.True(t, len(allChannels) >= 3)

	_, resp, err := client.SearchAllChannels(context.Background(), &model.ChannelSearch{Term: ""})
	require.Error(t, err)
	CheckForbiddenStatus(t, resp)

	// Choose a policy which the system manager can read
	sysManagerChannels, resp, err := th.SystemManagerClient.GetAllChannels(context.Background(), 0, 10000, "")
	require.NoError(t, err)
	CheckOKStatus(t, resp)
	policyChannel := sysManagerChannels[0]
	policy, savePolicyErr := th.App.Srv().Store().RetentionPolicy().Save(&model.RetentionPolicyWithTeamAndChannelIDs{
		RetentionPolicy: model.RetentionPolicy{
			DisplayName:      "Policy 1",
			PostDurationDays: model.NewInt64(30),
		},
		ChannelIDs: []string{policyChannel.Id},
	})
	require.NoError(t, savePolicyErr)

	t.Run("does not return policy ID", func(t *testing.T) {
		channels, resp, err := th.SystemManagerClient.SearchAllChannels(context.Background(), &model.ChannelSearch{Term: policyChannel.Name})
		require.NoError(t, err)
		CheckOKStatus(t, resp)
		found := false
		for _, channel := range channels {
			if channel.Id == policyChannel.Id {
				found = true
				require.Nil(t, channel.PolicyID)
				break
			}
		}
		require.True(t, found)
	})
	t.Run("returns policy ID", func(t *testing.T) {
		channels, resp, err := th.SystemAdminClient.SearchAllChannels(context.Background(), &model.ChannelSearch{Term: policyChannel.Name})
		require.NoError(t, err)
		CheckOKStatus(t, resp)
		found := false
		for _, channel := range channels {
			if channel.Id == policyChannel.Id {
				found = true
				require.Equal(t, *channel.PolicyID, policy.ID)
				break
			}
		}
		require.True(t, found)
	})
}

func TestSearchAllChannelsPaged(t *testing.T) {
	th := Setup(t).InitBasic()
	defer th.TearDown()
	client := th.Client

	search := &model.ChannelSearch{Term: th.BasicChannel.Name}
	search.Term = ""
	search.Page = model.NewInt(0)
	search.PerPage = model.NewInt(2)
	channelsWithCount, _, err := th.SystemAdminClient.SearchAllChannelsPaged(context.Background(), search)
	require.NoError(t, err)
	require.Len(t, channelsWithCount.Channels, 2)

	search.Term = th.BasicChannel.Name
	_, resp, err := client.SearchAllChannels(context.Background(), search)
	require.Error(t, err)
	CheckForbiddenStatus(t, resp)
}

func TestSearchGroupChannels(t *testing.T) {
	th := Setup(t).InitBasic()
	defer th.TearDown()
	client := th.Client

	u1 := th.CreateUserWithClient(th.SystemAdminClient)

	// Create a group channel in which base user belongs but not sysadmin
	gc1, _, err := th.Client.CreateGroupChannel(context.Background(), []string{th.BasicUser.Id, th.BasicUser2.Id, u1.Id})
	require.NoError(t, err)
	defer th.Client.DeleteChannel(context.Background(), gc1.Id)

	gc2, _, err := th.Client.CreateGroupChannel(context.Background(), []string{th.BasicUser.Id, th.BasicUser2.Id, th.SystemAdminUser.Id})
	require.NoError(t, err)
	defer th.Client.DeleteChannel(context.Background(), gc2.Id)

	search := &model.ChannelSearch{Term: th.BasicUser2.Username}

	// sysadmin should only find gc2 as he doesn't belong to gc1
	channels, _, err := th.SystemAdminClient.SearchGroupChannels(context.Background(), search)
	require.NoError(t, err)

	assert.Len(t, channels, 1)
	assert.Equal(t, channels[0].Id, gc2.Id)

	// basic user should find both
	client.Login(context.Background(), th.BasicUser.Username, th.BasicUser.Password)
	channels, _, err = client.SearchGroupChannels(context.Background(), search)
	require.NoError(t, err)

	assert.Len(t, channels, 2)
	channelIds := []string{}
	for _, c := range channels {
		channelIds = append(channelIds, c.Id)
	}
	assert.ElementsMatch(t, channelIds, []string{gc1.Id, gc2.Id})

	// searching for sysadmin, it should only find gc1
	search = &model.ChannelSearch{Term: th.SystemAdminUser.Username}
	channels, _, err = client.SearchGroupChannels(context.Background(), search)
	require.NoError(t, err)

	assert.Len(t, channels, 1)
	assert.Equal(t, channels[0].Id, gc2.Id)

	// with an empty search, response should be empty
	search = &model.ChannelSearch{Term: ""}
	channels, _, err = client.SearchGroupChannels(context.Background(), search)
	require.NoError(t, err)

	assert.Empty(t, channels)

	// search unprivileged, forbidden
	th.Client.Logout(context.Background())
	_, resp, err := client.SearchAllChannels(context.Background(), search)
	require.Error(t, err)
	CheckUnauthorizedStatus(t, resp)
}

func TestDeleteChannel(t *testing.T) {
	th := Setup(t).InitBasic()
	defer th.TearDown()
	c := th.Client
	team := th.BasicTeam
	user := th.BasicUser
	user2 := th.BasicUser2

	// successful delete of public channel
	th.TestForAllClients(t, func(t *testing.T, client *model.Client4) {
		publicChannel1 := th.CreatePublicChannel()
		_, err := client.DeleteChannel(context.Background(), publicChannel1.Id)
		require.NoError(t, err)

		ch, appErr := th.App.GetChannel(th.Context, publicChannel1.Id)
		require.Nilf(t, appErr, "Expected nil, Got %v", appErr)
		require.True(t, ch.DeleteAt != 0, "should have returned one with a populated DeleteAt.")

		post1 := &model.Post{ChannelId: publicChannel1.Id, Message: "a" + GenerateTestId() + "a"}
		_, resp, _ := client.CreatePost(context.Background(), post1)
		require.NotNil(t, resp, "expected response to not be nil")

		// successful delete of private channel
		privateChannel2 := th.CreatePrivateChannel()
		_, err = client.DeleteChannel(context.Background(), privateChannel2.Id)
		require.NoError(t, err)

		// successful delete of channel with multiple members
		publicChannel3 := th.CreatePublicChannel()
		th.App.AddUserToChannel(th.Context, user, publicChannel3, false)
		th.App.AddUserToChannel(th.Context, user2, publicChannel3, false)
		_, err = client.DeleteChannel(context.Background(), publicChannel3.Id)
		require.NoError(t, err)

		// default channel cannot be deleted.
		defaultChannel, _ := th.App.GetChannelByName(th.Context, model.DefaultChannelName, team.Id, false)
		resp, err = client.DeleteChannel(context.Background(), defaultChannel.Id)
		require.Error(t, err)
		CheckBadRequestStatus(t, resp)

		// check system admin can delete a channel without any appropriate team or channel membership.
		sdTeam := th.CreateTeamWithClient(c)
		sdPublicChannel := &model.Channel{
			DisplayName: "dn_" + model.NewId(),
			Name:        GenerateTestChannelName(),
			Type:        model.ChannelTypeOpen,
			TeamId:      sdTeam.Id,
		}
		sdPublicChannel, _, err = c.CreateChannel(context.Background(), sdPublicChannel)
		require.NoError(t, err)
		_, err = client.DeleteChannel(context.Background(), sdPublicChannel.Id)
		require.NoError(t, err)

		sdPrivateChannel := &model.Channel{
			DisplayName: "dn_" + model.NewId(),
			Name:        GenerateTestChannelName(),
			Type:        model.ChannelTypePrivate,
			TeamId:      sdTeam.Id,
		}
		sdPrivateChannel, _, err = c.CreateChannel(context.Background(), sdPrivateChannel)
		require.NoError(t, err)
		_, err = client.DeleteChannel(context.Background(), sdPrivateChannel.Id)
		require.NoError(t, err)
	})
	th.TestForSystemAdminAndLocal(t, func(t *testing.T, client *model.Client4) {

		th.LoginBasic()
		publicChannel5 := th.CreatePublicChannel()
		c.Logout(context.Background())

		c.Login(context.Background(), user.Id, user.Password)
		resp, err := c.DeleteChannel(context.Background(), publicChannel5.Id)
		require.Error(t, err)
		CheckUnauthorizedStatus(t, resp)

		resp, err = c.DeleteChannel(context.Background(), "junk")
		require.Error(t, err)
		CheckUnauthorizedStatus(t, resp)

		c.Logout(context.Background())
		resp, err = c.DeleteChannel(context.Background(), GenerateTestId())
		require.Error(t, err)
		CheckUnauthorizedStatus(t, resp)

		_, err = client.DeleteChannel(context.Background(), publicChannel5.Id)
		require.NoError(t, err)

	})

}

func TestDeleteChannel2(t *testing.T) {
	th := Setup(t).InitBasic()
	defer th.TearDown()
	client := th.Client
	user := th.BasicUser

	// Check the appropriate permissions are enforced.
	defaultRolePermissions := th.SaveDefaultRolePermissions()
	defer func() {
		th.RestoreDefaultRolePermissions(defaultRolePermissions)
	}()

	th.AddPermissionToRole(model.PermissionDeletePublicChannel.Id, model.ChannelUserRoleId)
	th.AddPermissionToRole(model.PermissionDeletePrivateChannel.Id, model.ChannelUserRoleId)

	// channels created by SystemAdmin
	publicChannel6 := th.CreateChannelWithClient(th.SystemAdminClient, model.ChannelTypeOpen)
	privateChannel7 := th.CreateChannelWithClient(th.SystemAdminClient, model.ChannelTypePrivate)
	th.App.AddUserToChannel(th.Context, user, publicChannel6, false)
	th.App.AddUserToChannel(th.Context, user, privateChannel7, false)
	th.App.AddUserToChannel(th.Context, user, privateChannel7, false)

	// successful delete by user
	_, err := client.DeleteChannel(context.Background(), publicChannel6.Id)
	require.NoError(t, err)

	_, err = client.DeleteChannel(context.Background(), privateChannel7.Id)
	require.NoError(t, err)

	// Restrict permissions to Channel Admins
	th.RemovePermissionFromRole(model.PermissionDeletePublicChannel.Id, model.ChannelUserRoleId)
	th.RemovePermissionFromRole(model.PermissionDeletePrivateChannel.Id, model.ChannelUserRoleId)
	th.AddPermissionToRole(model.PermissionDeletePublicChannel.Id, model.ChannelAdminRoleId)
	th.AddPermissionToRole(model.PermissionDeletePrivateChannel.Id, model.ChannelAdminRoleId)

	// channels created by SystemAdmin
	publicChannel6 = th.CreateChannelWithClient(th.SystemAdminClient, model.ChannelTypeOpen)
	privateChannel7 = th.CreateChannelWithClient(th.SystemAdminClient, model.ChannelTypePrivate)
	th.App.AddUserToChannel(th.Context, user, publicChannel6, false)
	th.App.AddUserToChannel(th.Context, user, privateChannel7, false)
	th.App.AddUserToChannel(th.Context, user, privateChannel7, false)

	// cannot delete by user
	resp, err := client.DeleteChannel(context.Background(), publicChannel6.Id)
	require.Error(t, err)
	CheckForbiddenStatus(t, resp)

	resp, err = client.DeleteChannel(context.Background(), privateChannel7.Id)
	require.Error(t, err)
	CheckForbiddenStatus(t, resp)

	// successful delete by channel admin
	th.MakeUserChannelAdmin(user, publicChannel6)
	th.MakeUserChannelAdmin(user, privateChannel7)
	th.App.Srv().Store().Channel().ClearCaches()

	_, err = client.DeleteChannel(context.Background(), publicChannel6.Id)
	require.NoError(t, err)

	_, err = client.DeleteChannel(context.Background(), privateChannel7.Id)
	require.NoError(t, err)

	// Make sure team admins don't have permission to delete channels.
	th.RemovePermissionFromRole(model.PermissionDeletePublicChannel.Id, model.ChannelAdminRoleId)
	th.RemovePermissionFromRole(model.PermissionDeletePrivateChannel.Id, model.ChannelAdminRoleId)

	// last member of a public channel should have required permission to delete
	publicChannel6 = th.CreateChannelWithClient(th.Client, model.ChannelTypeOpen)
	resp, err = client.DeleteChannel(context.Background(), publicChannel6.Id)
	require.Error(t, err)
	CheckForbiddenStatus(t, resp)

	// last member of a private channel should not be able to delete it if they don't have required permissions
	privateChannel7 = th.CreateChannelWithClient(th.Client, model.ChannelTypePrivate)
	resp, err = client.DeleteChannel(context.Background(), privateChannel7.Id)
	require.Error(t, err)
	CheckForbiddenStatus(t, resp)
}

func TestPermanentDeleteChannel(t *testing.T) {
	th := Setup(t).InitBasic()
	defer th.TearDown()

	enableAPIChannelDeletion := *th.App.Config().ServiceSettings.EnableAPIChannelDeletion
	defer func() {
		th.App.UpdateConfig(func(cfg *model.Config) { cfg.ServiceSettings.EnableAPIChannelDeletion = &enableAPIChannelDeletion })
	}()

	th.App.UpdateConfig(func(cfg *model.Config) { *cfg.ServiceSettings.EnableAPIChannelDeletion = false })

	publicChannel1 := th.CreatePublicChannel()
	t.Run("Permanent deletion not available through API if EnableAPIChannelDeletion is not set", func(t *testing.T) {
		resp, err := th.SystemAdminClient.PermanentDeleteChannel(context.Background(), publicChannel1.Id)
		require.Error(t, err)
		CheckUnauthorizedStatus(t, resp)
	})

	t.Run("Permanent deletion available through local mode even if EnableAPIChannelDeletion is not set", func(t *testing.T) {
		_, err := th.LocalClient.PermanentDeleteChannel(context.Background(), publicChannel1.Id)
		require.NoError(t, err)
	})

	th.App.UpdateConfig(func(cfg *model.Config) { *cfg.ServiceSettings.EnableAPIChannelDeletion = true })
	th.TestForSystemAdminAndLocal(t, func(t *testing.T, c *model.Client4) {
		publicChannel := th.CreatePublicChannel()
		_, err := c.PermanentDeleteChannel(context.Background(), publicChannel.Id)
		require.NoError(t, err)

		_, appErr := th.App.GetChannel(th.Context, publicChannel.Id)
		assert.NotNil(t, appErr)

		resp, err := c.PermanentDeleteChannel(context.Background(), "junk")
		require.Error(t, err)
		CheckBadRequestStatus(t, resp)
	}, "Permanent deletion with EnableAPIChannelDeletion set")
}

func TestUpdateChannelPrivacy(t *testing.T) {
	th := Setup(t).InitBasic()
	defer th.TearDown()

	defaultChannel, _ := th.App.GetChannelByName(th.Context, model.DefaultChannelName, th.BasicTeam.Id, false)

	type testTable []struct {
		name            string
		channel         *model.Channel
		expectedPrivacy model.ChannelType
	}

	t.Run("Should get a forbidden response if not logged in", func(t *testing.T) {
		privateChannel := th.CreatePrivateChannel()
		publicChannel := th.CreatePublicChannel()

		tt := testTable{
			{"Updating default channel should fail with forbidden status if not logged in", defaultChannel, model.ChannelTypeOpen},
			{"Updating private channel should fail with forbidden status if not logged in", privateChannel, model.ChannelTypePrivate},
			{"Updating public channel should fail with forbidden status if not logged in", publicChannel, model.ChannelTypeOpen},
		}

		for _, tc := range tt {
			t.Run(tc.name, func(t *testing.T) {
				_, resp, err := th.Client.UpdateChannelPrivacy(context.Background(), tc.channel.Id, tc.expectedPrivacy)
				require.Error(t, err)
				CheckForbiddenStatus(t, resp)
			})
		}
	})

	th.TestForSystemAdminAndLocal(t, func(t *testing.T, client *model.Client4) {
		privateChannel := th.CreatePrivateChannel()
		publicChannel := th.CreatePublicChannel()

		tt := testTable{
			{"Converting default channel to private should fail", defaultChannel, model.ChannelTypePrivate},
			{"Updating privacy to an invalid setting should fail", publicChannel, "invalid"},
		}

		for _, tc := range tt {
			t.Run(tc.name, func(t *testing.T) {
				_, resp, err := client.UpdateChannelPrivacy(context.Background(), tc.channel.Id, tc.expectedPrivacy)
				require.Error(t, err)
				CheckBadRequestStatus(t, resp)
			})
		}

		tt = testTable{
			{"Default channel should stay public", defaultChannel, model.ChannelTypeOpen},
			{"Public channel should stay public", publicChannel, model.ChannelTypeOpen},
			{"Private channel should stay private", privateChannel, model.ChannelTypePrivate},
			{"Public channel should convert to private", publicChannel, model.ChannelTypePrivate},
			{"Private channel should convert to public", privateChannel, model.ChannelTypeOpen},
		}

		for _, tc := range tt {
			t.Run(tc.name, func(t *testing.T) {
				updatedChannel, _, err := client.UpdateChannelPrivacy(context.Background(), tc.channel.Id, tc.expectedPrivacy)
				require.NoError(t, err)
				assert.Equal(t, tc.expectedPrivacy, updatedChannel.Type)
				updatedChannel, appErr := th.App.GetChannel(th.Context, tc.channel.Id)
				require.Nil(t, appErr)
				assert.Equal(t, tc.expectedPrivacy, updatedChannel.Type)
			})
		}
	})

	t.Run("Enforces convert channel permissions", func(t *testing.T) {
		privateChannel := th.CreatePrivateChannel()
		publicChannel := th.CreatePublicChannel()

		th.LoginTeamAdmin()

		th.RemovePermissionFromRole(model.PermissionConvertPublicChannelToPrivate.Id, model.TeamAdminRoleId)
		th.RemovePermissionFromRole(model.PermissionConvertPrivateChannelToPublic.Id, model.TeamAdminRoleId)

		_, resp, err := th.Client.UpdateChannelPrivacy(context.Background(), publicChannel.Id, model.ChannelTypePrivate)
		require.Error(t, err)
		CheckForbiddenStatus(t, resp)
		_, resp, err = th.Client.UpdateChannelPrivacy(context.Background(), privateChannel.Id, model.ChannelTypeOpen)
		require.Error(t, err)
		CheckForbiddenStatus(t, resp)

		th.AddPermissionToRole(model.PermissionConvertPublicChannelToPrivate.Id, model.TeamAdminRoleId)
		th.AddPermissionToRole(model.PermissionConvertPrivateChannelToPublic.Id, model.TeamAdminRoleId)

		_, _, err = th.Client.UpdateChannelPrivacy(context.Background(), privateChannel.Id, model.ChannelTypeOpen)
		require.NoError(t, err)
		_, _, err = th.Client.UpdateChannelPrivacy(context.Background(), publicChannel.Id, model.ChannelTypePrivate)
		require.NoError(t, err)
	})
}

func TestRestoreChannel(t *testing.T) {
	th := Setup(t).InitBasic()
	defer th.TearDown()

	publicChannel1 := th.CreatePublicChannel()
	th.Client.DeleteChannel(context.Background(), publicChannel1.Id)

	privateChannel1 := th.CreatePrivateChannel()
	th.Client.DeleteChannel(context.Background(), privateChannel1.Id)

	_, resp, err := th.Client.RestoreChannel(context.Background(), publicChannel1.Id)
	require.Error(t, err)
	CheckForbiddenStatus(t, resp)

	_, resp, err = th.Client.RestoreChannel(context.Background(), privateChannel1.Id)
	require.Error(t, err)
	CheckForbiddenStatus(t, resp)

	th.TestForSystemAdminAndLocal(t, func(t *testing.T, client *model.Client4) {
		defer func() {
			client.DeleteChannel(context.Background(), publicChannel1.Id)
			client.DeleteChannel(context.Background(), privateChannel1.Id)
		}()

		_, resp, err = client.RestoreChannel(context.Background(), publicChannel1.Id)
		require.NoError(t, err)
		CheckOKStatus(t, resp)

		_, resp, err = client.RestoreChannel(context.Background(), privateChannel1.Id)
		require.NoError(t, err)
		CheckOKStatus(t, resp)
	})
}

func TestGetChannelByName(t *testing.T) {
	th := Setup(t).InitBasic()
	defer th.TearDown()
	client := th.Client

	channel, _, err := client.GetChannelByName(context.Background(), th.BasicChannel.Name, th.BasicTeam.Id, "")
	require.NoError(t, err)
	require.Equal(t, th.BasicChannel.Name, channel.Name, "names did not match")

	channel, _, err = client.GetChannelByName(context.Background(), th.BasicPrivateChannel.Name, th.BasicTeam.Id, "")
	require.NoError(t, err)
	require.Equal(t, th.BasicPrivateChannel.Name, channel.Name, "names did not match")

	_, _, err = client.GetChannelByName(context.Background(), strings.ToUpper(th.BasicPrivateChannel.Name), th.BasicTeam.Id, "")
	require.NoError(t, err)

	_, resp, err := client.GetChannelByName(context.Background(), th.BasicDeletedChannel.Name, th.BasicTeam.Id, "")
	require.Error(t, err)
	CheckNotFoundStatus(t, resp)

	channel, _, err = client.GetChannelByNameIncludeDeleted(context.Background(), th.BasicDeletedChannel.Name, th.BasicTeam.Id, "")
	require.NoError(t, err)
	require.Equal(t, th.BasicDeletedChannel.Name, channel.Name, "names did not match")

	client.RemoveUserFromChannel(context.Background(), th.BasicChannel.Id, th.BasicUser.Id)
	_, _, err = client.GetChannelByName(context.Background(), th.BasicChannel.Name, th.BasicTeam.Id, "")
	require.NoError(t, err)

	client.RemoveUserFromChannel(context.Background(), th.BasicPrivateChannel.Id, th.BasicUser.Id)
	_, resp, err = client.GetChannelByName(context.Background(), th.BasicPrivateChannel.Name, th.BasicTeam.Id, "")
	require.Error(t, err)
	CheckNotFoundStatus(t, resp)

	_, resp, err = client.GetChannelByName(context.Background(), GenerateTestChannelName(), th.BasicTeam.Id, "")
	require.Error(t, err)
	CheckNotFoundStatus(t, resp)

	_, resp, err = client.GetChannelByName(context.Background(), GenerateTestChannelName(), "junk", "")
	require.Error(t, err)
	CheckBadRequestStatus(t, resp)

	client.Logout(context.Background())
	_, resp, err = client.GetChannelByName(context.Background(), th.BasicChannel.Name, th.BasicTeam.Id, "")
	require.Error(t, err)
	CheckUnauthorizedStatus(t, resp)

	user := th.CreateUser()
	client.Login(context.Background(), user.Email, user.Password)
	_, resp, err = client.GetChannelByName(context.Background(), th.BasicChannel.Name, th.BasicTeam.Id, "")
	require.Error(t, err)
	CheckForbiddenStatus(t, resp)

	th.TestForSystemAdminAndLocal(t, func(t *testing.T, client *model.Client4) {
		_, _, err = client.GetChannelByName(context.Background(), th.BasicChannel.Name, th.BasicTeam.Id, "")
		require.NoError(t, err)
	})
}

func TestGetChannelByNameForTeamName(t *testing.T) {
	th := Setup(t).InitBasic()
	defer th.TearDown()
	client := th.Client

	channel, _, err := th.SystemAdminClient.GetChannelByNameForTeamName(context.Background(), th.BasicChannel.Name, th.BasicTeam.Name, "")
	require.NoError(t, err)
	require.Equal(t, th.BasicChannel.Name, channel.Name, "names did not match")

	_, _, err = client.GetChannelByNameForTeamName(context.Background(), th.BasicChannel.Name, th.BasicTeam.Name, "")
	require.NoError(t, err)
	require.Equal(t, th.BasicChannel.Name, channel.Name, "names did not match")

	channel, _, err = client.GetChannelByNameForTeamName(context.Background(), th.BasicPrivateChannel.Name, th.BasicTeam.Name, "")
	require.NoError(t, err)
	require.Equal(t, th.BasicPrivateChannel.Name, channel.Name, "names did not match")

	_, resp, err := client.GetChannelByNameForTeamName(context.Background(), th.BasicDeletedChannel.Name, th.BasicTeam.Name, "")
	require.Error(t, err)
	CheckNotFoundStatus(t, resp)

	channel, _, err = client.GetChannelByNameForTeamNameIncludeDeleted(context.Background(), th.BasicDeletedChannel.Name, th.BasicTeam.Name, "")
	require.NoError(t, err)
	require.Equal(t, th.BasicDeletedChannel.Name, channel.Name, "names did not match")

	client.RemoveUserFromChannel(context.Background(), th.BasicChannel.Id, th.BasicUser.Id)
	_, _, err = client.GetChannelByNameForTeamName(context.Background(), th.BasicChannel.Name, th.BasicTeam.Name, "")
	require.NoError(t, err)

	client.RemoveUserFromChannel(context.Background(), th.BasicPrivateChannel.Id, th.BasicUser.Id)
	_, resp, err = client.GetChannelByNameForTeamName(context.Background(), th.BasicPrivateChannel.Name, th.BasicTeam.Name, "")
	require.Error(t, err)
	CheckNotFoundStatus(t, resp)

	_, resp, err = client.GetChannelByNameForTeamName(context.Background(), th.BasicChannel.Name, model.NewRandomString(15), "")
	require.Error(t, err)
	CheckNotFoundStatus(t, resp)

	_, resp, err = client.GetChannelByNameForTeamName(context.Background(), GenerateTestChannelName(), th.BasicTeam.Name, "")
	require.Error(t, err)
	CheckNotFoundStatus(t, resp)

	client.Logout(context.Background())
	_, resp, err = client.GetChannelByNameForTeamName(context.Background(), th.BasicChannel.Name, th.BasicTeam.Name, "")
	require.Error(t, err)
	CheckUnauthorizedStatus(t, resp)

	user := th.CreateUser()
	client.Login(context.Background(), user.Email, user.Password)
	_, resp, err = client.GetChannelByNameForTeamName(context.Background(), th.BasicChannel.Name, th.BasicTeam.Name, "")
	require.Error(t, err)
	CheckForbiddenStatus(t, resp)
}

func TestGetChannelMembers(t *testing.T) {
	th := Setup(t).InitBasic()
	defer th.TearDown()
	th.TestForAllClients(t, func(t *testing.T, client *model.Client4) {
		members, _, err := client.GetChannelMembers(context.Background(), th.BasicChannel.Id, 0, 60, "")
		require.NoError(t, err)
		require.Len(t, members, 3, "should only be 3 users in channel")

		members, _, err = client.GetChannelMembers(context.Background(), th.BasicChannel.Id, 0, 2, "")
		require.NoError(t, err)
		require.Len(t, members, 2, "should only be 2 users")

		members, _, err = client.GetChannelMembers(context.Background(), th.BasicChannel.Id, 1, 1, "")
		require.NoError(t, err)
		require.Len(t, members, 1, "should only be 1 user")

		members, _, err = client.GetChannelMembers(context.Background(), th.BasicChannel.Id, 1000, 100000, "")
		require.NoError(t, err)
		require.Empty(t, members, "should be 0 users")

		_, resp, err := client.GetChannelMembers(context.Background(), "junk", 0, 60, "")
		require.Error(t, err)
		CheckBadRequestStatus(t, resp)

		_, resp, err = client.GetChannelMembers(context.Background(), "", 0, 60, "")
		require.Error(t, err)
		CheckBadRequestStatus(t, resp)

		_, _, err = client.GetChannelMembers(context.Background(), th.BasicChannel.Id, 0, 60, "")
		require.NoError(t, err)
	})

	_, resp, err := th.Client.GetChannelMembers(context.Background(), model.NewId(), 0, 60, "")
	require.Error(t, err)
	CheckForbiddenStatus(t, resp)

	th.Client.Logout(context.Background())
	_, resp, err = th.Client.GetChannelMembers(context.Background(), th.BasicChannel.Id, 0, 60, "")
	require.Error(t, err)
	CheckUnauthorizedStatus(t, resp)

	user := th.CreateUser()
	th.Client.Login(context.Background(), user.Email, user.Password)
	_, resp, err = th.Client.GetChannelMembers(context.Background(), th.BasicChannel.Id, 0, 60, "")
	require.Error(t, err)
	CheckForbiddenStatus(t, resp)
}

func TestGetChannelMembersByIds(t *testing.T) {
	th := Setup(t).InitBasic()
	defer th.TearDown()
	client := th.Client

	cm, _, err := client.GetChannelMembersByIds(context.Background(), th.BasicChannel.Id, []string{th.BasicUser.Id})
	require.NoError(t, err)
	require.Equal(t, th.BasicUser.Id, cm[0].UserId, "returned wrong user")

	_, resp, err := client.GetChannelMembersByIds(context.Background(), th.BasicChannel.Id, []string{})
	require.Error(t, err)
	CheckBadRequestStatus(t, resp)

	cm1, _, err := client.GetChannelMembersByIds(context.Background(), th.BasicChannel.Id, []string{"junk"})
	require.NoError(t, err)
	require.Empty(t, cm1, "no users should be returned")

	cm1, _, err = client.GetChannelMembersByIds(context.Background(), th.BasicChannel.Id, []string{"junk", th.BasicUser.Id})
	require.NoError(t, err)
	require.Len(t, cm1, 1, "1 member should be returned")

	cm1, _, err = client.GetChannelMembersByIds(context.Background(), th.BasicChannel.Id, []string{th.BasicUser2.Id, th.BasicUser.Id})
	require.NoError(t, err)
	require.Len(t, cm1, 2, "2 members should be returned")

	_, resp, err = client.GetChannelMembersByIds(context.Background(), "junk", []string{th.BasicUser.Id})
	require.Error(t, err)
	CheckBadRequestStatus(t, resp)

	_, resp, err = client.GetChannelMembersByIds(context.Background(), model.NewId(), []string{th.BasicUser.Id})
	require.Error(t, err)
	CheckForbiddenStatus(t, resp)

	client.Logout(context.Background())
	_, resp, err = client.GetChannelMembersByIds(context.Background(), th.BasicChannel.Id, []string{th.BasicUser.Id})
	require.Error(t, err)
	CheckUnauthorizedStatus(t, resp)

	_, _, err = th.SystemAdminClient.GetChannelMembersByIds(context.Background(), th.BasicChannel.Id, []string{th.BasicUser2.Id, th.BasicUser.Id})
	require.NoError(t, err)
}

func TestGetChannelMember(t *testing.T) {
	th := Setup(t).InitBasic()
	defer th.TearDown()
	c := th.Client
	th.TestForAllClients(t, func(t *testing.T, client *model.Client4) {
		member, _, err := client.GetChannelMember(context.Background(), th.BasicChannel.Id, th.BasicUser.Id, "")
		require.NoError(t, err)
		require.Equal(t, th.BasicChannel.Id, member.ChannelId, "wrong channel id")
		require.Equal(t, th.BasicUser.Id, member.UserId, "wrong user id")

		_, resp, err := client.GetChannelMember(context.Background(), "", th.BasicUser.Id, "")
		require.Error(t, err)
		CheckNotFoundStatus(t, resp)

		_, resp, err = client.GetChannelMember(context.Background(), "junk", th.BasicUser.Id, "")
		require.Error(t, err)
		CheckBadRequestStatus(t, resp)
		_, resp, err = client.GetChannelMember(context.Background(), th.BasicChannel.Id, "", "")
		require.Error(t, err)
		CheckNotFoundStatus(t, resp)

		_, resp, err = client.GetChannelMember(context.Background(), th.BasicChannel.Id, "junk", "")
		require.Error(t, err)
		CheckBadRequestStatus(t, resp)

		_, resp, err = client.GetChannelMember(context.Background(), th.BasicChannel.Id, model.NewId(), "")
		require.Error(t, err)
		CheckNotFoundStatus(t, resp)

		_, _, err = client.GetChannelMember(context.Background(), th.BasicChannel.Id, th.BasicUser.Id, "")
		require.NoError(t, err)
	})

	_, resp, err := c.GetChannelMember(context.Background(), model.NewId(), th.BasicUser.Id, "")
	require.Error(t, err)
	CheckForbiddenStatus(t, resp)

	c.Logout(context.Background())
	_, resp, err = c.GetChannelMember(context.Background(), th.BasicChannel.Id, th.BasicUser.Id, "")
	require.Error(t, err)
	CheckUnauthorizedStatus(t, resp)

	user := th.CreateUser()
	c.Login(context.Background(), user.Email, user.Password)
	_, resp, err = c.GetChannelMember(context.Background(), th.BasicChannel.Id, th.BasicUser.Id, "")
	require.Error(t, err)
	CheckForbiddenStatus(t, resp)
}

func TestGetChannelMembersForUser(t *testing.T) {
	th := Setup(t).InitBasic()
	defer th.TearDown()
	client := th.Client

	members, _, err := client.GetChannelMembersForUser(context.Background(), th.BasicUser.Id, th.BasicTeam.Id, "")
	require.NoError(t, err)
	require.Len(t, members, 6, "should have 6 members on team")

	_, resp, err := client.GetChannelMembersForUser(context.Background(), "", th.BasicTeam.Id, "")
	require.Error(t, err)
	CheckNotFoundStatus(t, resp)

	_, resp, err = client.GetChannelMembersForUser(context.Background(), "junk", th.BasicTeam.Id, "")
	require.Error(t, err)
	CheckBadRequestStatus(t, resp)

	_, resp, err = client.GetChannelMembersForUser(context.Background(), model.NewId(), th.BasicTeam.Id, "")
	require.Error(t, err)
	CheckForbiddenStatus(t, resp)

	_, resp, err = client.GetChannelMembersForUser(context.Background(), th.BasicUser.Id, "", "")
	require.Error(t, err)
	CheckNotFoundStatus(t, resp)

	_, resp, err = client.GetChannelMembersForUser(context.Background(), th.BasicUser.Id, "junk", "")
	require.Error(t, err)
	CheckBadRequestStatus(t, resp)

	_, resp, err = client.GetChannelMembersForUser(context.Background(), th.BasicUser.Id, model.NewId(), "")
	require.Error(t, err)
	CheckForbiddenStatus(t, resp)

	client.Logout(context.Background())
	_, resp, err = client.GetChannelMembersForUser(context.Background(), th.BasicUser.Id, th.BasicTeam.Id, "")
	require.Error(t, err)
	CheckUnauthorizedStatus(t, resp)

	user := th.CreateUser()
	client.Login(context.Background(), user.Email, user.Password)
	_, resp, err = client.GetChannelMembersForUser(context.Background(), th.BasicUser.Id, th.BasicTeam.Id, "")
	require.Error(t, err)
	CheckForbiddenStatus(t, resp)

	_, _, err = th.SystemAdminClient.GetChannelMembersForUser(context.Background(), th.BasicUser.Id, th.BasicTeam.Id, "")
	require.NoError(t, err)
}

func TestViewChannel(t *testing.T) {
	th := Setup(t).InitBasic()
	defer th.TearDown()
	client := th.Client

	view := &model.ChannelView{
		ChannelId: th.BasicChannel.Id,
	}

	viewResp, _, err := client.ViewChannel(context.Background(), th.BasicUser.Id, view)
	require.NoError(t, err)
	require.Equal(t, "OK", viewResp.Status, "should have passed")

	channel, _ := th.App.GetChannel(th.Context, th.BasicChannel.Id)

	require.Equal(t, channel.LastPostAt, viewResp.LastViewedAtTimes[channel.Id], "LastPostAt does not match returned LastViewedAt time")

	view.PrevChannelId = th.BasicChannel.Id
	_, _, err = client.ViewChannel(context.Background(), th.BasicUser.Id, view)
	require.NoError(t, err)

	view.PrevChannelId = ""
	_, _, err = client.ViewChannel(context.Background(), th.BasicUser.Id, view)
	require.NoError(t, err)

	view.PrevChannelId = "junk"
	_, resp, err := client.ViewChannel(context.Background(), th.BasicUser.Id, view)
	require.Error(t, err)
	CheckBadRequestStatus(t, resp)

	// All blank is OK we use it for clicking off of the browser.
	view.PrevChannelId = ""
	view.ChannelId = ""
	_, _, err = client.ViewChannel(context.Background(), th.BasicUser.Id, view)
	require.NoError(t, err)

	view.PrevChannelId = ""
	view.ChannelId = "junk"
	_, resp, err = client.ViewChannel(context.Background(), th.BasicUser.Id, view)
	require.Error(t, err)
	CheckBadRequestStatus(t, resp)

	view.ChannelId = "correctlysizedjunkdddfdfdf"
	_, resp, err = client.ViewChannel(context.Background(), th.BasicUser.Id, view)
	require.Error(t, err)
	CheckBadRequestStatus(t, resp)
	view.ChannelId = th.BasicChannel.Id

	member, _, err := client.GetChannelMember(context.Background(), th.BasicChannel.Id, th.BasicUser.Id, "")
	require.NoError(t, err)
	channel, _, err = client.GetChannel(context.Background(), th.BasicChannel.Id, "")
	require.NoError(t, err)
	require.Equal(t, channel.TotalMsgCount, member.MsgCount, "should match message counts")
	require.Equal(t, int64(0), member.MentionCount, "should have no mentions")
	require.Equal(t, int64(0), member.MentionCountRoot, "should have no mentions")

	_, resp, err = client.ViewChannel(context.Background(), "junk", view)
	require.Error(t, err)
	CheckBadRequestStatus(t, resp)

	_, resp, err = client.ViewChannel(context.Background(), th.BasicUser2.Id, view)
	require.Error(t, err)
	CheckForbiddenStatus(t, resp)

	r, err := client.DoAPIPost(context.Background(), fmt.Sprintf("/channels/members/%v/view", th.BasicUser.Id), "garbage")
	require.Error(t, err)
	require.Equal(t, http.StatusBadRequest, r.StatusCode)

	client.Logout(context.Background())
	_, resp, err = client.ViewChannel(context.Background(), th.BasicUser.Id, view)
	require.Error(t, err)
	CheckUnauthorizedStatus(t, resp)

	_, _, err = th.SystemAdminClient.ViewChannel(context.Background(), th.BasicUser.Id, view)
	require.NoError(t, err)
}

func TestGetChannelUnread(t *testing.T) {
	th := Setup(t).InitBasic()
	defer th.TearDown()
	client := th.Client
	user := th.BasicUser
	channel := th.BasicChannel

	channelUnread, _, err := client.GetChannelUnread(context.Background(), channel.Id, user.Id)
	require.NoError(t, err)
	require.Equal(t, th.BasicTeam.Id, channelUnread.TeamId, "wrong team id returned for a regular user call")
	require.Equal(t, channel.Id, channelUnread.ChannelId, "wrong team id returned for a regular user call")

	_, resp, err := client.GetChannelUnread(context.Background(), "junk", user.Id)
	require.Error(t, err)
	CheckBadRequestStatus(t, resp)

	_, resp, err = client.GetChannelUnread(context.Background(), channel.Id, "junk")
	require.Error(t, err)
	CheckBadRequestStatus(t, resp)

	_, resp, err = client.GetChannelUnread(context.Background(), channel.Id, model.NewId())
	require.Error(t, err)
	CheckForbiddenStatus(t, resp)

	_, resp, err = client.GetChannelUnread(context.Background(), model.NewId(), user.Id)
	require.Error(t, err)
	CheckForbiddenStatus(t, resp)

	newUser := th.CreateUser()
	client.Login(context.Background(), newUser.Email, newUser.Password)
	_, resp, err = client.GetChannelUnread(context.Background(), th.BasicChannel.Id, user.Id)
	require.Error(t, err)
	CheckForbiddenStatus(t, resp)

	client.Logout(context.Background())

	_, _, err = th.SystemAdminClient.GetChannelUnread(context.Background(), channel.Id, user.Id)
	require.NoError(t, err)

	_, resp, err = th.SystemAdminClient.GetChannelUnread(context.Background(), model.NewId(), user.Id)
	require.Error(t, err)
	CheckForbiddenStatus(t, resp)

	_, resp, err = th.SystemAdminClient.GetChannelUnread(context.Background(), channel.Id, model.NewId())
	require.Error(t, err)
	CheckNotFoundStatus(t, resp)
}

func TestGetChannelStats(t *testing.T) {
	th := Setup(t).InitBasic()
	defer th.TearDown()
	client := th.Client
	channel := th.CreatePrivateChannel()

	stats, _, err := client.GetChannelStats(context.Background(), channel.Id, "", false)
	require.NoError(t, err)

	require.Equal(t, channel.Id, stats.ChannelId, "couldn't get extra info")
	require.Equal(t, int64(1), stats.MemberCount, "got incorrect member count")
	require.Equal(t, int64(0), stats.PinnedPostCount, "got incorrect pinned post count")
	require.Equal(t, int64(0), stats.FilesCount, "got incorrect file count")

	th.CreatePinnedPostWithClient(th.Client, channel)
	stats, _, err = client.GetChannelStats(context.Background(), channel.Id, "", false)
	require.NoError(t, err)
	require.Equal(t, int64(1), stats.PinnedPostCount, "should have returned 1 pinned post count")

	// create a post with a file
	sent, err := testutils.ReadTestFile("test.png")
	require.NoError(t, err)
	fileResp, _, err := client.UploadFile(context.Background(), sent, channel.Id, "test.png")
	require.NoError(t, err)
	th.CreatePostInChannelWithFiles(channel, fileResp.FileInfos...)
	// make sure the file count channel stats is updated
	stats, _, err = client.GetChannelStats(context.Background(), channel.Id, "", false)
	require.NoError(t, err)
	require.Equal(t, int64(1), stats.FilesCount, "should have returned 1 file count")

	// exclude file counts
	stats, _, err = client.GetChannelStats(context.Background(), channel.Id, "", true)
	require.NoError(t, err)
	require.Equal(t, int64(-1), stats.FilesCount, "should have returned -1 file count for exclude_files_count=true")

	_, resp, err := client.GetChannelStats(context.Background(), "junk", "", false)
	require.Error(t, err)
	CheckBadRequestStatus(t, resp)

	_, resp, err = client.GetChannelStats(context.Background(), model.NewId(), "", false)
	require.Error(t, err)
	CheckForbiddenStatus(t, resp)

	client.Logout(context.Background())
	_, resp, err = client.GetChannelStats(context.Background(), channel.Id, "", false)
	require.Error(t, err)
	CheckUnauthorizedStatus(t, resp)

	th.LoginBasic2()

	_, resp, err = client.GetChannelStats(context.Background(), channel.Id, "", false)
	require.Error(t, err)
	CheckForbiddenStatus(t, resp)

	_, _, err = th.SystemAdminClient.GetChannelStats(context.Background(), channel.Id, "", false)
	require.NoError(t, err)
}

func TestGetPinnedPosts(t *testing.T) {
	th := Setup(t).InitBasic()
	defer th.TearDown()
	client := th.Client
	channel := th.BasicChannel

	posts, _, err := client.GetPinnedPosts(context.Background(), channel.Id, "")
	require.NoError(t, err)
	require.Empty(t, posts.Posts, "should not have gotten a pinned post")

	pinnedPost := th.CreatePinnedPost()
	posts, resp, err := client.GetPinnedPosts(context.Background(), channel.Id, "")
	require.NoError(t, err)
	require.Len(t, posts.Posts, 1, "should have returned 1 pinned post")
	require.Contains(t, posts.Posts, pinnedPost.Id, "missing pinned post")

	posts, resp, _ = client.GetPinnedPosts(context.Background(), channel.Id, resp.Etag)
	CheckEtag(t, posts, resp)

	_, resp, err = client.GetPinnedPosts(context.Background(), GenerateTestId(), "")
	require.Error(t, err)
	CheckForbiddenStatus(t, resp)

	_, resp, err = client.GetPinnedPosts(context.Background(), "junk", "")
	require.Error(t, err)
	CheckBadRequestStatus(t, resp)

	client.Logout(context.Background())
	_, resp, err = client.GetPinnedPosts(context.Background(), channel.Id, "")
	require.Error(t, err)
	CheckUnauthorizedStatus(t, resp)

	_, _, err = th.SystemAdminClient.GetPinnedPosts(context.Background(), channel.Id, "")
	require.NoError(t, err)
}

func TestUpdateChannelRoles(t *testing.T) {
	th := Setup(t).InitBasic()
	defer th.TearDown()
	client := th.Client

	const ChannelAdmin = "channel_user channel_admin"
	const ChannelMember = "channel_user"

	// User 1 creates a channel, making them channel admin by default.
	channel := th.CreatePublicChannel()

	// Adds User 2 to the channel, making them a channel member by default.
	th.App.AddUserToChannel(th.Context, th.BasicUser2, channel, false)

	// User 1 promotes User 2
	_, err := client.UpdateChannelRoles(context.Background(), channel.Id, th.BasicUser2.Id, ChannelAdmin)
	require.NoError(t, err)

	member, _, err := client.GetChannelMember(context.Background(), channel.Id, th.BasicUser2.Id, "")
	require.NoError(t, err)
	require.Equal(t, ChannelAdmin, member.Roles, "roles don't match")

	// User 1 demotes User 2
	_, err = client.UpdateChannelRoles(context.Background(), channel.Id, th.BasicUser2.Id, ChannelMember)
	require.NoError(t, err)

	th.LoginBasic2()

	// User 2 cannot demote User 1
	resp, err := client.UpdateChannelRoles(context.Background(), channel.Id, th.BasicUser.Id, ChannelMember)
	require.Error(t, err)
	CheckForbiddenStatus(t, resp)

	// User 2 cannot promote self
	resp, err = client.UpdateChannelRoles(context.Background(), channel.Id, th.BasicUser2.Id, ChannelAdmin)
	require.Error(t, err)
	CheckForbiddenStatus(t, resp)

	th.LoginBasic()

	// User 1 demotes self
	_, err = client.UpdateChannelRoles(context.Background(), channel.Id, th.BasicUser.Id, ChannelMember)
	require.NoError(t, err)

	// System Admin promotes User 1
	_, err = th.SystemAdminClient.UpdateChannelRoles(context.Background(), channel.Id, th.BasicUser.Id, ChannelAdmin)
	require.NoError(t, err)

	// System Admin demotes User 1
	_, err = th.SystemAdminClient.UpdateChannelRoles(context.Background(), channel.Id, th.BasicUser.Id, ChannelMember)
	require.NoError(t, err)

	// System Admin promotes User 1
	_, err = th.SystemAdminClient.UpdateChannelRoles(context.Background(), channel.Id, th.BasicUser.Id, ChannelAdmin)
	require.NoError(t, err)

	th.LoginBasic()

	resp, err = client.UpdateChannelRoles(context.Background(), channel.Id, th.BasicUser.Id, "junk")
	require.Error(t, err)
	CheckBadRequestStatus(t, resp)

	resp, err = client.UpdateChannelRoles(context.Background(), channel.Id, "junk", ChannelMember)
	require.Error(t, err)
	CheckBadRequestStatus(t, resp)

	resp, err = client.UpdateChannelRoles(context.Background(), "junk", th.BasicUser.Id, ChannelMember)
	require.Error(t, err)
	CheckBadRequestStatus(t, resp)

	resp, err = client.UpdateChannelRoles(context.Background(), channel.Id, model.NewId(), ChannelMember)
	require.Error(t, err)
	CheckNotFoundStatus(t, resp)

	resp, err = client.UpdateChannelRoles(context.Background(), model.NewId(), th.BasicUser.Id, ChannelMember)
	require.Error(t, err)
	CheckForbiddenStatus(t, resp)
}

func TestUpdateChannelMemberSchemeRoles(t *testing.T) {
	th := Setup(t).InitBasic()
	defer th.TearDown()
	SystemAdminClient := th.SystemAdminClient
	WebSocketClient, err := th.CreateWebSocketClient()
	WebSocketClient.Listen()
	require.NoError(t, err)

	th.LoginBasic()

	s1 := &model.SchemeRoles{
		SchemeAdmin: false,
		SchemeUser:  false,
		SchemeGuest: false,
	}
	_, err = SystemAdminClient.UpdateChannelMemberSchemeRoles(context.Background(), th.BasicChannel.Id, th.BasicUser.Id, s1)
	require.NoError(t, err)

	timeout := time.After(600 * time.Millisecond)
	waiting := true
	for waiting {
		select {
		case event := <-WebSocketClient.EventChannel:
			if event.EventType() == model.WebsocketEventChannelMemberUpdated {
				require.Equal(t, model.WebsocketEventChannelMemberUpdated, event.EventType())
				waiting = false
			}
		case <-timeout:
			require.Fail(t, "Should have received event channel member websocket event and not timedout")
			waiting = false
		}
	}

	tm1, _, err := SystemAdminClient.GetChannelMember(context.Background(), th.BasicChannel.Id, th.BasicUser.Id, "")
	require.NoError(t, err)
	assert.Equal(t, false, tm1.SchemeGuest)
	assert.Equal(t, false, tm1.SchemeUser)
	assert.Equal(t, false, tm1.SchemeAdmin)

	s2 := &model.SchemeRoles{
		SchemeAdmin: false,
		SchemeUser:  true,
		SchemeGuest: false,
	}
	_, err = SystemAdminClient.UpdateChannelMemberSchemeRoles(context.Background(), th.BasicChannel.Id, th.BasicUser.Id, s2)
	require.NoError(t, err)

	tm2, _, err := SystemAdminClient.GetChannelMember(context.Background(), th.BasicChannel.Id, th.BasicUser.Id, "")
	require.NoError(t, err)
	assert.Equal(t, false, tm2.SchemeGuest)
	assert.Equal(t, true, tm2.SchemeUser)
	assert.Equal(t, false, tm2.SchemeAdmin)

	s3 := &model.SchemeRoles{
		SchemeAdmin: true,
		SchemeUser:  false,
		SchemeGuest: false,
	}
	_, err = SystemAdminClient.UpdateChannelMemberSchemeRoles(context.Background(), th.BasicChannel.Id, th.BasicUser.Id, s3)
	require.NoError(t, err)

	tm3, _, err := SystemAdminClient.GetChannelMember(context.Background(), th.BasicChannel.Id, th.BasicUser.Id, "")
	require.NoError(t, err)
	assert.Equal(t, false, tm3.SchemeGuest)
	assert.Equal(t, false, tm3.SchemeUser)
	assert.Equal(t, true, tm3.SchemeAdmin)

	s4 := &model.SchemeRoles{
		SchemeAdmin: true,
		SchemeUser:  true,
		SchemeGuest: false,
	}
	_, err = SystemAdminClient.UpdateChannelMemberSchemeRoles(context.Background(), th.BasicChannel.Id, th.BasicUser.Id, s4)
	require.NoError(t, err)

	tm4, _, err := SystemAdminClient.GetChannelMember(context.Background(), th.BasicChannel.Id, th.BasicUser.Id, "")
	require.NoError(t, err)
	assert.Equal(t, false, tm4.SchemeGuest)
	assert.Equal(t, true, tm4.SchemeUser)
	assert.Equal(t, true, tm4.SchemeAdmin)

	s5 := &model.SchemeRoles{
		SchemeAdmin: false,
		SchemeUser:  false,
		SchemeGuest: true,
	}
	_, err = SystemAdminClient.UpdateChannelMemberSchemeRoles(context.Background(), th.BasicChannel.Id, th.BasicUser.Id, s5)
	require.NoError(t, err)

	tm5, _, err := SystemAdminClient.GetChannelMember(context.Background(), th.BasicChannel.Id, th.BasicUser.Id, "")
	require.NoError(t, err)
	assert.Equal(t, true, tm5.SchemeGuest)
	assert.Equal(t, false, tm5.SchemeUser)
	assert.Equal(t, false, tm5.SchemeAdmin)

	s6 := &model.SchemeRoles{
		SchemeAdmin: false,
		SchemeUser:  true,
		SchemeGuest: true,
	}
	resp, err := SystemAdminClient.UpdateChannelMemberSchemeRoles(context.Background(), th.BasicChannel.Id, th.BasicUser.Id, s6)
	require.Error(t, err)
	CheckBadRequestStatus(t, resp)

	resp, err = SystemAdminClient.UpdateChannelMemberSchemeRoles(context.Background(), model.NewId(), th.BasicUser.Id, s4)
	require.Error(t, err)
	CheckForbiddenStatus(t, resp)

	resp, err = SystemAdminClient.UpdateChannelMemberSchemeRoles(context.Background(), th.BasicChannel.Id, model.NewId(), s4)
	require.Error(t, err)
	CheckNotFoundStatus(t, resp)

	resp, err = SystemAdminClient.UpdateChannelMemberSchemeRoles(context.Background(), "ASDF", th.BasicUser.Id, s4)
	require.Error(t, err)
	CheckBadRequestStatus(t, resp)

	resp, err = SystemAdminClient.UpdateChannelMemberSchemeRoles(context.Background(), th.BasicChannel.Id, "ASDF", s4)
	require.Error(t, err)
	CheckBadRequestStatus(t, resp)

	th.LoginBasic2()
	resp, err = th.Client.UpdateChannelMemberSchemeRoles(context.Background(), th.BasicChannel.Id, th.BasicUser.Id, s4)
	require.Error(t, err)
	CheckForbiddenStatus(t, resp)

	SystemAdminClient.Logout(context.Background())
	resp, err = SystemAdminClient.UpdateChannelMemberSchemeRoles(context.Background(), th.BasicChannel.Id, th.SystemAdminUser.Id, s4)
	require.Error(t, err)
	CheckUnauthorizedStatus(t, resp)
}

func TestUpdateChannelNotifyProps(t *testing.T) {
	th := Setup(t).InitBasic()
	defer th.TearDown()
	client := th.Client

	props := map[string]string{}
	props[model.DesktopNotifyProp] = model.ChannelNotifyMention
	props[model.MarkUnreadNotifyProp] = model.ChannelMarkUnreadMention

	_, err := client.UpdateChannelNotifyProps(context.Background(), th.BasicChannel.Id, th.BasicUser.Id, props)
	require.NoError(t, err)

	member, appErr := th.App.GetChannelMember(th.Context, th.BasicChannel.Id, th.BasicUser.Id)
	require.Nil(t, appErr)
	require.Equal(t, model.ChannelNotifyMention, member.NotifyProps[model.DesktopNotifyProp], "bad update")
	require.Equal(t, model.ChannelMarkUnreadMention, member.NotifyProps[model.MarkUnreadNotifyProp], "bad update")

	resp, err := client.UpdateChannelNotifyProps(context.Background(), "junk", th.BasicUser.Id, props)
	require.Error(t, err)
	CheckBadRequestStatus(t, resp)

	resp, err = client.UpdateChannelNotifyProps(context.Background(), th.BasicChannel.Id, "junk", props)
	require.Error(t, err)
	CheckBadRequestStatus(t, resp)

	resp, err = client.UpdateChannelNotifyProps(context.Background(), model.NewId(), th.BasicUser.Id, props)
	require.Error(t, err)
	CheckNotFoundStatus(t, resp)

	resp, err = client.UpdateChannelNotifyProps(context.Background(), th.BasicChannel.Id, model.NewId(), props)
	require.Error(t, err)
	CheckForbiddenStatus(t, resp)

	_, err = client.UpdateChannelNotifyProps(context.Background(), th.BasicChannel.Id, th.BasicUser.Id, map[string]string{})
	require.NoError(t, err)

	client.Logout(context.Background())
	resp, err = client.UpdateChannelNotifyProps(context.Background(), th.BasicChannel.Id, th.BasicUser.Id, props)
	require.Error(t, err)
	CheckUnauthorizedStatus(t, resp)

	_, err = th.SystemAdminClient.UpdateChannelNotifyProps(context.Background(), th.BasicChannel.Id, th.BasicUser.Id, props)
	require.NoError(t, err)
}

func TestAddChannelMember(t *testing.T) {
	th := Setup(t).InitBasic()
	defer th.TearDown()
	client := th.Client
	user := th.BasicUser
	user2 := th.BasicUser2
	team := th.BasicTeam
	publicChannel := th.CreatePublicChannel()
	privateChannel := th.CreatePrivateChannel()

	user3 := th.CreateUserWithClient(th.SystemAdminClient)
	_, _, err := th.SystemAdminClient.AddTeamMember(context.Background(), team.Id, user3.Id)
	require.NoError(t, err)

	cm, resp, err := client.AddChannelMember(context.Background(), publicChannel.Id, user2.Id)
	require.NoError(t, err)
	CheckCreatedStatus(t, resp)
	require.Equal(t, publicChannel.Id, cm.ChannelId, "should have returned exact channel")
	require.Equal(t, user2.Id, cm.UserId, "should have returned exact user added to public channel")

	cm, _, err = client.AddChannelMember(context.Background(), privateChannel.Id, user2.Id)
	require.NoError(t, err)
	require.Equal(t, privateChannel.Id, cm.ChannelId, "should have returned exact channel")
	require.Equal(t, user2.Id, cm.UserId, "should have returned exact user added to private channel")

	post := &model.Post{ChannelId: publicChannel.Id, Message: "a" + GenerateTestId() + "a"}
	rpost, _, err := client.CreatePost(context.Background(), post)
	require.NoError(t, err)

	client.RemoveUserFromChannel(context.Background(), publicChannel.Id, user.Id)
	_, resp, err = client.AddChannelMemberWithRootId(context.Background(), publicChannel.Id, user.Id, rpost.Id)
	require.NoError(t, err)
	CheckCreatedStatus(t, resp)

	client.RemoveUserFromChannel(context.Background(), publicChannel.Id, user.Id)
	_, resp, err = client.AddChannelMemberWithRootId(context.Background(), publicChannel.Id, user.Id, "junk")
	require.Error(t, err)
	CheckBadRequestStatus(t, resp)

	_, resp, err = client.AddChannelMemberWithRootId(context.Background(), publicChannel.Id, user.Id, GenerateTestId())
	require.Error(t, err)
	CheckNotFoundStatus(t, resp)

	client.RemoveUserFromChannel(context.Background(), publicChannel.Id, user.Id)
	_, _, err = client.AddChannelMember(context.Background(), publicChannel.Id, user.Id)
	require.NoError(t, err)

	cm, resp, err = client.AddChannelMember(context.Background(), publicChannel.Id, "junk")
	require.Error(t, err)
	CheckBadRequestStatus(t, resp)
	require.Nil(t, cm, "should return nothing")

	_, resp, err = client.AddChannelMember(context.Background(), publicChannel.Id, GenerateTestId())
	require.Error(t, err)
	CheckNotFoundStatus(t, resp)

	_, resp, err = client.AddChannelMember(context.Background(), "junk", user2.Id)
	require.Error(t, err)
	CheckBadRequestStatus(t, resp)

	_, resp, err = client.AddChannelMember(context.Background(), GenerateTestId(), user2.Id)
	require.Error(t, err)
	CheckNotFoundStatus(t, resp)

	otherUser := th.CreateUser()
	otherChannel := th.CreatePublicChannel()
	client.Logout(context.Background())
	client.Login(context.Background(), user2.Id, user2.Password)

	_, resp, err = client.AddChannelMember(context.Background(), publicChannel.Id, otherUser.Id)
	require.Error(t, err)
	CheckUnauthorizedStatus(t, resp)

	_, resp, err = client.AddChannelMember(context.Background(), privateChannel.Id, otherUser.Id)
	require.Error(t, err)
	CheckUnauthorizedStatus(t, resp)

	_, resp, err = client.AddChannelMember(context.Background(), otherChannel.Id, otherUser.Id)
	require.Error(t, err)
	CheckUnauthorizedStatus(t, resp)

	client.Logout(context.Background())
	client.Login(context.Background(), user.Id, user.Password)

	// should fail adding user who is not a member of the team
	_, resp, err = client.AddChannelMember(context.Background(), otherChannel.Id, otherUser.Id)
	require.Error(t, err)
	CheckUnauthorizedStatus(t, resp)

	client.DeleteChannel(context.Background(), otherChannel.Id)

	// should fail adding user to a deleted channel
	_, resp, err = client.AddChannelMember(context.Background(), otherChannel.Id, user2.Id)
	require.Error(t, err)
	CheckUnauthorizedStatus(t, resp)

	client.Logout(context.Background())
	_, resp, err = client.AddChannelMember(context.Background(), publicChannel.Id, user2.Id)
	require.Error(t, err)
	CheckUnauthorizedStatus(t, resp)

	_, resp, err = client.AddChannelMember(context.Background(), privateChannel.Id, user2.Id)
	require.Error(t, err)
	CheckUnauthorizedStatus(t, resp)

	th.TestForSystemAdminAndLocal(t, func(t *testing.T, client *model.Client4) {
		_, _, err = client.AddChannelMember(context.Background(), publicChannel.Id, user2.Id)
		require.NoError(t, err)

		_, _, err = client.AddChannelMember(context.Background(), privateChannel.Id, user2.Id)
		require.NoError(t, err)
	})

	// Check the appropriate permissions are enforced.
	defaultRolePermissions := th.SaveDefaultRolePermissions()
	defer func() {
		th.RestoreDefaultRolePermissions(defaultRolePermissions)
	}()

	th.AddPermissionToRole(model.PermissionManagePrivateChannelMembers.Id, model.ChannelUserRoleId)

	// Check that a regular channel user can add other users.
	client.Login(context.Background(), user2.Username, user2.Password)
	privateChannel = th.CreatePrivateChannel()
	_, _, err = client.AddChannelMember(context.Background(), privateChannel.Id, user.Id)
	require.NoError(t, err)
	client.Logout(context.Background())

	client.Login(context.Background(), user.Username, user.Password)
	_, _, err = client.AddChannelMember(context.Background(), privateChannel.Id, user3.Id)
	require.NoError(t, err)
	client.Logout(context.Background())

	// Restrict the permission for adding users to Channel Admins
	th.AddPermissionToRole(model.PermissionManagePrivateChannelMembers.Id, model.ChannelAdminRoleId)
	th.RemovePermissionFromRole(model.PermissionManagePrivateChannelMembers.Id, model.ChannelUserRoleId)

	client.Login(context.Background(), user2.Username, user2.Password)
	privateChannel = th.CreatePrivateChannel()
	_, _, err = client.AddChannelMember(context.Background(), privateChannel.Id, user.Id)
	require.NoError(t, err)
	client.Logout(context.Background())

	client.Login(context.Background(), user.Username, user.Password)
	_, resp, err = client.AddChannelMember(context.Background(), privateChannel.Id, user3.Id)
	require.Error(t, err)
	CheckForbiddenStatus(t, resp)
	client.Logout(context.Background())

	th.MakeUserChannelAdmin(user, privateChannel)
	th.App.Srv().InvalidateAllCaches()

	client.Login(context.Background(), user.Username, user.Password)
	_, _, err = client.AddChannelMember(context.Background(), privateChannel.Id, user3.Id)
	require.NoError(t, err)
	client.Logout(context.Background())

	// Set a channel to group-constrained
	privateChannel.GroupConstrained = model.NewBool(true)
	_, appErr := th.App.UpdateChannel(th.Context, privateChannel)
	require.Nil(t, appErr)

	th.TestForSystemAdminAndLocal(t, func(t *testing.T, client *model.Client4) {
		// User is not in associated groups so shouldn't be allowed
		_, _, err = client.AddChannelMember(context.Background(), privateChannel.Id, user.Id)
		CheckErrorID(t, err, "api.channel.add_members.user_denied")
	})

	// Associate group to team
	_, appErr = th.App.UpsertGroupSyncable(&model.GroupSyncable{
		GroupId:    th.Group.Id,
		SyncableId: privateChannel.Id,
		Type:       model.GroupSyncableTypeChannel,
	})
	require.Nil(t, appErr)

	// Add user to group
	_, appErr = th.App.UpsertGroupMember(th.Group.Id, user.Id)
	require.Nil(t, appErr)

	th.TestForSystemAdminAndLocal(t, func(t *testing.T, client *model.Client4) {
		_, _, err = client.AddChannelMember(context.Background(), privateChannel.Id, user.Id)
		require.NoError(t, err)
	})
}

func TestAddChannelMemberFromThread(t *testing.T) {
	t.Skip("MM-41285")
	th := Setup(t).InitBasic()
	defer th.TearDown()
	team := th.BasicTeam
	user := th.BasicUser
	user2 := th.BasicUser2
	user3 := th.CreateUserWithClient(th.SystemAdminClient)
	_, _, err := th.SystemAdminClient.AddTeamMember(context.Background(), team.Id, user3.Id)
	require.NoError(t, err)

	wsClient, err2 := th.CreateWebSocketClient()
	require.NoError(t, err2)
	defer wsClient.Close()
	wsClient.Listen()

	publicChannel := th.CreatePublicChannel()

	_, resp, err := th.Client.AddChannelMember(context.Background(), publicChannel.Id, user3.Id)
	require.NoError(t, err)
	CheckCreatedStatus(t, resp)
	_, resp, err = th.Client.AddChannelMember(context.Background(), publicChannel.Id, user2.Id)
	require.NoError(t, err)
	CheckCreatedStatus(t, resp)

	post := &model.Post{
		ChannelId: publicChannel.Id,
		Message:   "A root post",
		UserId:    user3.Id,
	}
	rpost, _, err := th.SystemAdminClient.CreatePost(context.Background(), post)
	require.NoError(t, err)

	_, _, err = th.SystemAdminClient.CreatePost(context.Background(),
		&model.Post{
			ChannelId: publicChannel.Id,
			Message:   "A reply post with mention @" + user.Username,
			UserId:    user2.Id,
			RootId:    rpost.Id,
		})
	require.NoError(t, err)

	_, _, err = th.SystemAdminClient.CreatePost(context.Background(),
		&model.Post{
			ChannelId: publicChannel.Id,
			Message:   "Another reply post with mention @" + user.Username,
			UserId:    user2.Id,
			RootId:    rpost.Id,
		})
	require.NoError(t, err)

	// Simulate adding a user to a channel from a thread
	_, _, err = th.SystemAdminClient.AddChannelMemberWithRootId(context.Background(), publicChannel.Id, user.Id, rpost.Id)
	require.NoError(t, err)

	// Threadmembership should exist for added user
	ut, _, err := th.Client.GetUserThread(context.Background(), user.Id, team.Id, rpost.Id, false)
	require.NoError(t, err)
	// Should have two mentions. There might be a race condition
	// here between the "added user to the channel" message and the GetUserThread call
	require.LessOrEqual(t, int64(2), ut.UnreadMentions)

	var caught bool
	func() {
		for {
			select {
			case ev := <-wsClient.EventChannel:
				if ev.EventType() == model.WebsocketEventThreadUpdated {
					caught = true
					var thread model.ThreadResponse
					data := ev.GetData()
					jsonErr := json.Unmarshal([]byte(data["thread"].(string)), &thread)

					require.NoError(t, jsonErr)
					require.EqualValues(t, int64(2), thread.UnreadReplies)
					require.EqualValues(t, int64(2), thread.UnreadMentions)
					require.EqualValues(t, float64(0), data["previous_unread_replies"])
					require.EqualValues(t, float64(0), data["previous_unread_mentions"])
				}
			case <-time.After(1 * time.Second):
				return
			}
		}
	}()
	require.Truef(t, caught, "User should have received %s event", model.WebsocketEventThreadUpdated)
}

func TestAddChannelMemberAddMyself(t *testing.T) {
	th := Setup(t).InitBasic()
	defer th.TearDown()
	client := th.Client
	user := th.CreateUser()
	th.LinkUserToTeam(user, th.BasicTeam)
	notMemberPublicChannel1 := th.CreatePublicChannel()
	notMemberPublicChannel2 := th.CreatePublicChannel()
	notMemberPrivateChannel := th.CreatePrivateChannel()

	memberPublicChannel := th.CreatePublicChannel()
	memberPrivateChannel := th.CreatePrivateChannel()
	th.AddUserToChannel(user, memberPublicChannel)
	th.AddUserToChannel(user, memberPrivateChannel)

	testCases := []struct {
		Name                     string
		Channel                  *model.Channel
		WithJoinPublicPermission bool
		ExpectedError            string
	}{
		{
			"Add myself to a public channel with JoinPublicChannel permission",
			notMemberPublicChannel1,
			true,
			"",
		},
		{
			"Try to add myself to a private channel with the JoinPublicChannel permission",
			notMemberPrivateChannel,
			true,
			"api.context.permissions.app_error",
		},
		{
			"Try to add myself to a public channel without the JoinPublicChannel permission",
			notMemberPublicChannel2,
			false,
			"api.context.permissions.app_error",
		},
		{
			"Add myself a public channel where I'm already a member, not having JoinPublicChannel or ManageMembers permission",
			memberPublicChannel,
			false,
			"",
		},
		{
			"Add myself a private channel where I'm already a member, not having JoinPublicChannel or ManageMembers permission",
			memberPrivateChannel,
			false,
			"",
		},
	}
	client.Login(context.Background(), user.Email, user.Password)
	for _, tc := range testCases {
		t.Run(tc.Name, func(t *testing.T) {

			// Check the appropriate permissions are enforced.
			defaultRolePermissions := th.SaveDefaultRolePermissions()
			defer func() {
				th.RestoreDefaultRolePermissions(defaultRolePermissions)
			}()

			if !tc.WithJoinPublicPermission {
				th.RemovePermissionFromRole(model.PermissionJoinPublicChannels.Id, model.TeamUserRoleId)
			}

			_, _, err := client.AddChannelMember(context.Background(), tc.Channel.Id, user.Id)
			if tc.ExpectedError == "" {
				require.NoError(t, err)
			} else {
				CheckErrorID(t, err, tc.ExpectedError)
			}
		})
	}
}

func TestRemoveChannelMember(t *testing.T) {
	th := Setup(t).InitBasic()
	user1 := th.BasicUser
	user2 := th.BasicUser2
	team := th.BasicTeam
	defer th.TearDown()
	client := th.Client

	th.App.UpdateConfig(func(cfg *model.Config) {
		*cfg.ServiceSettings.EnableBotAccountCreation = true
	})
	bot := th.CreateBotWithSystemAdminClient()
	th.App.AddUserToTeam(th.Context, team.Id, bot.UserId, "")

	_, err := client.RemoveUserFromChannel(context.Background(), th.BasicChannel.Id, th.BasicUser2.Id)
	require.NoError(t, err)

	resp, err := client.RemoveUserFromChannel(context.Background(), th.BasicChannel.Id, "junk")
	require.Error(t, err)
	CheckBadRequestStatus(t, resp)

	resp, err = client.RemoveUserFromChannel(context.Background(), th.BasicChannel.Id, model.NewId())
	require.Error(t, err)
	CheckNotFoundStatus(t, resp)

	resp, err = client.RemoveUserFromChannel(context.Background(), model.NewId(), th.BasicUser2.Id)
	require.Error(t, err)
	CheckNotFoundStatus(t, resp)

	th.LoginBasic2()
	resp, err = client.RemoveUserFromChannel(context.Background(), th.BasicChannel.Id, th.BasicUser.Id)
	require.Error(t, err)
	CheckForbiddenStatus(t, resp)

	t.Run("success", func(t *testing.T) {
		// Setup the system administrator to listen for websocket events from the channels.
		th.LinkUserToTeam(th.SystemAdminUser, th.BasicTeam)
		_, appErr := th.App.AddUserToChannel(th.Context, th.SystemAdminUser, th.BasicChannel, false)
		require.Nil(t, appErr)
		_, appErr = th.App.AddUserToChannel(th.Context, th.SystemAdminUser, th.BasicChannel2, false)
		require.Nil(t, appErr)
		props := map[string]string{}
		props[model.DesktopNotifyProp] = model.ChannelNotifyAll
		_, err = th.SystemAdminClient.UpdateChannelNotifyProps(context.Background(), th.BasicChannel.Id, th.SystemAdminUser.Id, props)
		require.NoError(t, err)
		_, err = th.SystemAdminClient.UpdateChannelNotifyProps(context.Background(), th.BasicChannel2.Id, th.SystemAdminUser.Id, props)
		require.NoError(t, err)

		wsClient, err2 := th.CreateWebSocketSystemAdminClient()
		require.NoError(t, err2)
		wsClient.Listen()
		var closeWsClient sync.Once
		defer closeWsClient.Do(func() {
			wsClient.Close()
		})

		wsr := <-wsClient.EventChannel
		require.Equal(t, model.WebsocketEventHello, wsr.EventType())

		// requirePost listens for websocket events and tries to find the post matching
		// the expected post's channel and message.
		requirePost := func(expectedPost *model.Post) {
			t.Helper()
			for {
				select {
				case event := <-wsClient.EventChannel:
					postData, ok := event.GetData()["post"]
					if !ok {
						continue
					}

					var post model.Post
					json.Unmarshal([]byte(postData.(string)), &post)
					if post.ChannelId == expectedPost.ChannelId && post.Message == expectedPost.Message {
						return
					}
				case <-time.After(5 * time.Second):
					require.FailNow(t, "failed to find expected post after 5 seconds")
					return
				}
			}
		}

		th.App.AddUserToChannel(th.Context, th.BasicUser2, th.BasicChannel, false)
		_, err2 = client.RemoveUserFromChannel(context.Background(), th.BasicChannel.Id, th.BasicUser2.Id)
		require.NoError(t, err2)

		requirePost(&model.Post{
			Message:   fmt.Sprintf("@%s left the channel.", th.BasicUser2.Username),
			ChannelId: th.BasicChannel.Id,
		})

		_, err2 = client.RemoveUserFromChannel(context.Background(), th.BasicChannel2.Id, th.BasicUser.Id)
		require.NoError(t, err2)
		requirePost(&model.Post{
			Message:   fmt.Sprintf("@%s removed from the channel.", th.BasicUser.Username),
			ChannelId: th.BasicChannel2.Id,
		})

		_, err2 = th.SystemAdminClient.RemoveUserFromChannel(context.Background(), th.BasicChannel.Id, th.BasicUser.Id)
		require.NoError(t, err2)
		requirePost(&model.Post{
			Message:   fmt.Sprintf("@%s removed from the channel.", th.BasicUser.Username),
			ChannelId: th.BasicChannel.Id,
		})

		closeWsClient.Do(func() {
			wsClient.Close()
		})
	})

	// Leave deleted channel
	th.LoginBasic()
	deletedChannel := th.CreatePublicChannel()
	th.App.AddUserToChannel(th.Context, th.BasicUser, deletedChannel, false)
	th.App.AddUserToChannel(th.Context, th.BasicUser2, deletedChannel, false)

	deletedChannel.DeleteAt = 1
	th.App.UpdateChannel(th.Context, deletedChannel)

	_, err = client.RemoveUserFromChannel(context.Background(), deletedChannel.Id, th.BasicUser.Id)
	require.NoError(t, err)

	th.LoginBasic()
	private := th.CreatePrivateChannel()
	th.App.AddUserToChannel(th.Context, th.BasicUser2, private, false)

	_, err = client.RemoveUserFromChannel(context.Background(), private.Id, th.BasicUser2.Id)
	require.NoError(t, err)

	th.LoginBasic2()
	resp, err = client.RemoveUserFromChannel(context.Background(), private.Id, th.BasicUser.Id)
	require.Error(t, err)
	CheckForbiddenStatus(t, resp)

	th.TestForSystemAdminAndLocal(t, func(t *testing.T, client *model.Client4) {
		th.App.AddUserToChannel(th.Context, th.BasicUser, private, false)
		_, err = client.RemoveUserFromChannel(context.Background(), private.Id, th.BasicUser.Id)
		require.NoError(t, err)
	})

	th.LoginBasic()
	th.UpdateUserToNonTeamAdmin(user1, team)
	th.App.Srv().InvalidateAllCaches()

	// Check the appropriate permissions are enforced.
	defaultRolePermissions := th.SaveDefaultRolePermissions()
	defer func() {
		th.RestoreDefaultRolePermissions(defaultRolePermissions)
	}()

	th.AddPermissionToRole(model.PermissionManagePrivateChannelMembers.Id, model.ChannelUserRoleId)

	th.TestForSystemAdminAndLocal(t, func(t *testing.T, client *model.Client4) {
		// Check that a regular channel user can remove other users.
		privateChannel := th.CreateChannelWithClient(client, model.ChannelTypePrivate)
		_, _, err = client.AddChannelMember(context.Background(), privateChannel.Id, user1.Id)
		require.NoError(t, err)
		_, _, err = client.AddChannelMember(context.Background(), privateChannel.Id, user2.Id)
		require.NoError(t, err)

		_, err = client.RemoveUserFromChannel(context.Background(), privateChannel.Id, user2.Id)
		require.NoError(t, err)
	})

	// Restrict the permission for adding users to Channel Admins
	th.AddPermissionToRole(model.PermissionManagePrivateChannelMembers.Id, model.ChannelAdminRoleId)
	th.RemovePermissionFromRole(model.PermissionManagePrivateChannelMembers.Id, model.ChannelUserRoleId)

	privateChannel := th.CreateChannelWithClient(th.SystemAdminClient, model.ChannelTypePrivate)
	_, _, err = th.SystemAdminClient.AddChannelMember(context.Background(), privateChannel.Id, user1.Id)
	require.NoError(t, err)
	_, _, err = th.SystemAdminClient.AddChannelMember(context.Background(), privateChannel.Id, user2.Id)
	require.NoError(t, err)
	_, _, err = th.SystemAdminClient.AddChannelMember(context.Background(), privateChannel.Id, bot.UserId)
	require.NoError(t, err)

	resp, err = client.RemoveUserFromChannel(context.Background(), privateChannel.Id, user2.Id)
	require.Error(t, err)
	CheckForbiddenStatus(t, resp)

	th.MakeUserChannelAdmin(user1, privateChannel)
	th.App.Srv().InvalidateAllCaches()

	_, err = client.RemoveUserFromChannel(context.Background(), privateChannel.Id, user2.Id)
	require.NoError(t, err)

	_, _, err = th.SystemAdminClient.AddChannelMember(context.Background(), privateChannel.Id, th.SystemAdminUser.Id)
	require.NoError(t, err)

	// If the channel is group-constrained the user cannot be removed
	privateChannel.GroupConstrained = model.NewBool(true)
	_, appErr := th.App.UpdateChannel(th.Context, privateChannel)
	require.Nil(t, appErr)
	_, err = client.RemoveUserFromChannel(context.Background(), privateChannel.Id, user2.Id)
	CheckErrorID(t, err, "api.channel.remove_member.group_constrained.app_error")

	// If the channel is group-constrained user can remove self
	_, err = th.SystemAdminClient.RemoveUserFromChannel(context.Background(), privateChannel.Id, th.SystemAdminUser.Id)
	require.NoError(t, err)

	// Test on preventing removal of user from a direct channel
	directChannel, _, err := client.CreateDirectChannel(context.Background(), user1.Id, user2.Id)
	require.NoError(t, err)

	// If the channel is group-constrained a user can remove a bot
	_, err = client.RemoveUserFromChannel(context.Background(), privateChannel.Id, bot.UserId)
	require.NoError(t, err)

	resp, err = client.RemoveUserFromChannel(context.Background(), directChannel.Id, user1.Id)
	require.Error(t, err)
	CheckBadRequestStatus(t, resp)

	resp, err = client.RemoveUserFromChannel(context.Background(), directChannel.Id, user2.Id)
	require.Error(t, err)
	CheckBadRequestStatus(t, resp)

	resp, err = th.SystemAdminClient.RemoveUserFromChannel(context.Background(), directChannel.Id, user1.Id)
	require.Error(t, err)
	CheckBadRequestStatus(t, resp)

	// Test on preventing removal of user from a group channel
	user3 := th.CreateUser()
	groupChannel, _, err := client.CreateGroupChannel(context.Background(), []string{user1.Id, user2.Id, user3.Id})
	require.NoError(t, err)

	th.TestForAllClients(t, func(t *testing.T, client *model.Client4) {
		resp, err = client.RemoveUserFromChannel(context.Background(), groupChannel.Id, user1.Id)
		require.Error(t, err)
		CheckBadRequestStatus(t, resp)
	})
}

func TestAutocompleteChannels(t *testing.T) {
	th := Setup(t).InitBasic()
	defer th.TearDown()

	// A private channel to make sure private channels are used.
	ptown, _, _ := th.Client.CreateChannel(context.Background(), &model.Channel{
		DisplayName: "Town",
		Name:        "town",
		Type:        model.ChannelTypePrivate,
		TeamId:      th.BasicTeam.Id,
	})
	tower, _, _ := th.Client.CreateChannel(context.Background(), &model.Channel{
		DisplayName: "Tower",
		Name:        "tower",
		Type:        model.ChannelTypeOpen,
		TeamId:      th.BasicTeam.Id,
	})
	defer func() {
		th.Client.DeleteChannel(context.Background(), ptown.Id)
		th.Client.DeleteChannel(context.Background(), tower.Id)
	}()

	for _, tc := range []struct {
		description      string
		teamId           string
		fragment         string
		expectedIncludes []string
		expectedExcludes []string
	}{
		{
			"Basic town-square",
			th.BasicTeam.Id,
			"town",
			[]string{"town-square", "town"},
			[]string{"off-topic", "tower"},
		},
		{
			"Basic off-topic",
			th.BasicTeam.Id,
			"off-to",
			[]string{"off-topic"},
			[]string{"town-square", "town", "tower"},
		},
		{
			"Basic town square and off topic",
			th.BasicTeam.Id,
			"tow",
			[]string{"town-square", "tower", "town"},
			[]string{"off-topic"},
		},
	} {
		t.Run(tc.description, func(t *testing.T) {
			channels, _, err := th.Client.AutocompleteChannelsForTeam(context.Background(), tc.teamId, tc.fragment)
			require.NoError(t, err)
			names := make([]string, len(channels))
			for i, c := range channels {
				names[i] = c.Name
			}
			for _, name := range tc.expectedIncludes {
				require.Contains(t, names, name, "channel not included")
			}
			for _, name := range tc.expectedExcludes {
				require.NotContains(t, names, name, "channel not excluded")
			}
		})
	}
}

func TestAutocompleteChannelsForSearch(t *testing.T) {
	th := Setup(t).InitBasic()
	defer th.TearDown()

	th.LoginSystemAdminWithClient(th.SystemAdminClient)
	th.LoginBasicWithClient(th.Client)

	u1 := th.CreateUserWithClient(th.SystemAdminClient)
	defer th.App.PermanentDeleteUser(th.Context, u1)
	u2 := th.CreateUserWithClient(th.SystemAdminClient)
	defer th.App.PermanentDeleteUser(th.Context, u2)
	u3 := th.CreateUserWithClient(th.SystemAdminClient)
	defer th.App.PermanentDeleteUser(th.Context, u3)
	u4 := th.CreateUserWithClient(th.SystemAdminClient)
	defer th.App.PermanentDeleteUser(th.Context, u4)

	// A private channel to make sure private channels are not used
	ptown, _, _ := th.SystemAdminClient.CreateChannel(context.Background(), &model.Channel{
		DisplayName: "Town",
		Name:        "town",
		Type:        model.ChannelTypePrivate,
		TeamId:      th.BasicTeam.Id,
	})
	defer func() {
		th.Client.DeleteChannel(context.Background(), ptown.Id)
	}()
	mypriv, _, _ := th.Client.CreateChannel(context.Background(), &model.Channel{
		DisplayName: "My private town",
		Name:        "townpriv",
		Type:        model.ChannelTypePrivate,
		TeamId:      th.BasicTeam.Id,
	})
	defer func() {
		th.Client.DeleteChannel(context.Background(), mypriv.Id)
	}()

	dc1, _, err := th.Client.CreateDirectChannel(context.Background(), th.BasicUser.Id, u1.Id)
	require.NoError(t, err)
	defer func() {
		th.Client.DeleteChannel(context.Background(), dc1.Id)
	}()

	dc2, _, err := th.SystemAdminClient.CreateDirectChannel(context.Background(), u2.Id, u3.Id)
	require.NoError(t, err)
	defer func() {
		th.SystemAdminClient.DeleteChannel(context.Background(), dc2.Id)
	}()

	gc1, _, err := th.Client.CreateGroupChannel(context.Background(), []string{th.BasicUser.Id, u2.Id, u3.Id})
	require.NoError(t, err)
	defer func() {
		th.Client.DeleteChannel(context.Background(), gc1.Id)
	}()

	gc2, _, err := th.SystemAdminClient.CreateGroupChannel(context.Background(), []string{u2.Id, u3.Id, u4.Id})
	require.NoError(t, err)
	defer func() {
		th.SystemAdminClient.DeleteChannel(context.Background(), gc2.Id)
	}()

	for _, tc := range []struct {
		description      string
		teamID           string
		fragment         string
		expectedIncludes []string
		expectedExcludes []string
	}{
		{
			"Basic town-square",
			th.BasicTeam.Id,
			"town",
			[]string{"town-square", "townpriv"},
			[]string{"off-topic", "town"},
		},
		{
			"Basic off-topic",
			th.BasicTeam.Id,
			"off-to",
			[]string{"off-topic"},
			[]string{"town-square", "town", "townpriv"},
		},
		{
			"Basic town square and townpriv",
			th.BasicTeam.Id,
			"tow",
			[]string{"town-square", "townpriv"},
			[]string{"off-topic", "town"},
		},
		{
			"Direct and group messages",
			th.BasicTeam.Id,
			"fakeuser",
			[]string{dc1.Name, gc1.Name},
			[]string{dc2.Name, gc2.Name},
		},
	} {
		t.Run(tc.description, func(t *testing.T) {
			channels, _, err := th.Client.AutocompleteChannelsForTeamForSearch(context.Background(), tc.teamID, tc.fragment)
			require.NoError(t, err)
			names := make([]string, len(channels))
			for i, c := range channels {
				names[i] = c.Name
			}
			for _, name := range tc.expectedIncludes {
				require.Contains(t, names, name, "channel not included")
			}
			for _, name := range tc.expectedExcludes {
				require.NotContains(t, names, name, "channel not excluded")
			}
		})
	}
}

func TestAutocompleteChannelsForSearchGuestUsers(t *testing.T) {
	th := Setup(t).InitBasic()
	defer th.TearDown()

	u1 := th.CreateUserWithClient(th.SystemAdminClient)
	defer th.App.PermanentDeleteUser(th.Context, u1)

	enableGuestAccounts := *th.App.Config().GuestAccountsSettings.Enable
	defer func() {
		th.App.UpdateConfig(func(cfg *model.Config) { *cfg.GuestAccountsSettings.Enable = enableGuestAccounts })
		th.App.Srv().RemoveLicense()
	}()
	th.App.UpdateConfig(func(cfg *model.Config) { *cfg.GuestAccountsSettings.Enable = true })
	th.App.Srv().SetLicense(model.NewTestLicense())

	id := model.NewId()
	guest := &model.User{
		Email:         "success+" + id + "@simulator.amazonses.com",
		Username:      "un_" + id,
		Nickname:      "nn_" + id,
		Password:      "Password1",
		EmailVerified: true,
	}
	guest, appErr := th.App.CreateGuest(th.Context, guest)
	require.Nil(t, appErr)

	th.LoginSystemAdminWithClient(th.SystemAdminClient)

	_, _, err := th.SystemAdminClient.AddTeamMember(context.Background(), th.BasicTeam.Id, guest.Id)
	require.NoError(t, err)

	// A private channel to make sure private channels are not used
	town, _, _ := th.SystemAdminClient.CreateChannel(context.Background(), &model.Channel{
		DisplayName: "Town",
		Name:        "town",
		Type:        model.ChannelTypeOpen,
		TeamId:      th.BasicTeam.Id,
	})
	defer func() {
		th.SystemAdminClient.DeleteChannel(context.Background(), town.Id)
	}()
	_, _, err = th.SystemAdminClient.AddChannelMember(context.Background(), town.Id, guest.Id)
	require.NoError(t, err)

	mypriv, _, _ := th.SystemAdminClient.CreateChannel(context.Background(), &model.Channel{
		DisplayName: "My private town",
		Name:        "townpriv",
		Type:        model.ChannelTypePrivate,
		TeamId:      th.BasicTeam.Id,
	})
	defer func() {
		th.SystemAdminClient.DeleteChannel(context.Background(), mypriv.Id)
	}()
	_, _, err = th.SystemAdminClient.AddChannelMember(context.Background(), mypriv.Id, guest.Id)
	require.NoError(t, err)

	dc1, _, err := th.SystemAdminClient.CreateDirectChannel(context.Background(), th.BasicUser.Id, guest.Id)
	require.NoError(t, err)
	defer func() {
		th.SystemAdminClient.DeleteChannel(context.Background(), dc1.Id)
	}()

	dc2, _, err := th.SystemAdminClient.CreateDirectChannel(context.Background(), th.BasicUser.Id, th.BasicUser2.Id)
	require.NoError(t, err)
	defer func() {
		th.SystemAdminClient.DeleteChannel(context.Background(), dc2.Id)
	}()

	gc1, _, err := th.SystemAdminClient.CreateGroupChannel(context.Background(), []string{th.BasicUser.Id, th.BasicUser2.Id, guest.Id})
	require.NoError(t, err)
	defer func() {
		th.SystemAdminClient.DeleteChannel(context.Background(), gc1.Id)
	}()

	gc2, _, err := th.SystemAdminClient.CreateGroupChannel(context.Background(), []string{th.BasicUser.Id, th.BasicUser2.Id, u1.Id})
	require.NoError(t, err)
	defer func() {
		th.SystemAdminClient.DeleteChannel(context.Background(), gc2.Id)
	}()

	_, _, err = th.Client.Login(context.Background(), guest.Username, "Password1")
	require.NoError(t, err)

	for _, tc := range []struct {
		description      string
		teamID           string
		fragment         string
		expectedIncludes []string
		expectedExcludes []string
	}{
		{
			"Should return those channel where is member",
			th.BasicTeam.Id,
			"town",
			[]string{"town", "townpriv"},
			[]string{"town-square", "off-topic"},
		},
		{
			"Should return empty if not member of the searched channels",
			th.BasicTeam.Id,
			"off-to",
			[]string{},
			[]string{"off-topic", "town-square", "town", "townpriv"},
		},
		{
			"Should return direct and group messages",
			th.BasicTeam.Id,
			"fakeuser",
			[]string{dc1.Name, gc1.Name},
			[]string{dc2.Name, gc2.Name},
		},
	} {
		t.Run(tc.description, func(t *testing.T) {
			channels, _, err := th.Client.AutocompleteChannelsForTeamForSearch(context.Background(), tc.teamID, tc.fragment)
			require.NoError(t, err)
			names := make([]string, len(channels))
			for i, c := range channels {
				names[i] = c.Name
			}
			for _, name := range tc.expectedIncludes {
				require.Contains(t, names, name, "channel not included")
			}
			for _, name := range tc.expectedExcludes {
				require.NotContains(t, names, name, "channel not excluded")
			}
		})
	}
}

func TestUpdateChannelScheme(t *testing.T) {
	th := Setup(t)
	defer th.TearDown()

	th.App.Srv().SetLicense(model.NewTestLicense(""))

	th.App.SetPhase2PermissionsMigrationStatus(true)

	team, _, err := th.SystemAdminClient.CreateTeam(context.Background(), &model.Team{
		DisplayName:     "Name",
		Description:     "Some description",
		CompanyName:     "Some company name",
		AllowOpenInvite: false,
		InviteId:        "inviteid0",
		Name:            "z-z-" + model.NewId() + "a",
		Email:           "success+" + model.NewId() + "@simulator.amazonses.com",
		Type:            model.TeamOpen,
	})
	require.NoError(t, err)

	channel, _, err := th.SystemAdminClient.CreateChannel(context.Background(), &model.Channel{
		DisplayName: "Name",
		Name:        "z-z-" + model.NewId() + "a",
		Type:        model.ChannelTypeOpen,
		TeamId:      team.Id,
	})
	require.NoError(t, err)

	channelScheme, _, err := th.SystemAdminClient.CreateScheme(context.Background(), &model.Scheme{
		DisplayName: "DisplayName",
		Name:        model.NewId(),
		Description: "Some description",
		Scope:       model.SchemeScopeChannel,
	})
	require.NoError(t, err)

	teamScheme, _, err := th.SystemAdminClient.CreateScheme(context.Background(), &model.Scheme{
		DisplayName: "DisplayName",
		Name:        model.NewId(),
		Description: "Some description",
		Scope:       model.SchemeScopeTeam,
	})
	require.NoError(t, err)

	// Test the setup/base case.
	_, err = th.SystemAdminClient.UpdateChannelScheme(context.Background(), channel.Id, channelScheme.Id)
	require.NoError(t, err)

	// Test various invalid channel and scheme id combinations.
	resp, err := th.SystemAdminClient.UpdateChannelScheme(context.Background(), channel.Id, "x")
	require.Error(t, err)
	CheckBadRequestStatus(t, resp)
	resp, err = th.SystemAdminClient.UpdateChannelScheme(context.Background(), "x", channelScheme.Id)
	require.Error(t, err)
	CheckBadRequestStatus(t, resp)
	resp, err = th.SystemAdminClient.UpdateChannelScheme(context.Background(), "x", "x")
	require.Error(t, err)
	CheckBadRequestStatus(t, resp)

	// Test that permissions are required.
	resp, err = th.Client.UpdateChannelScheme(context.Background(), channel.Id, channelScheme.Id)
	require.Error(t, err)
	CheckForbiddenStatus(t, resp)

	// Test that a license is required.
	th.App.Srv().SetLicense(nil)
	resp, err = th.SystemAdminClient.UpdateChannelScheme(context.Background(), channel.Id, channelScheme.Id)
	require.Error(t, err)
	CheckForbiddenStatus(t, resp)
	th.App.Srv().SetLicense(model.NewTestLicense(""))

	// Test an invalid scheme scope.
	resp, err = th.SystemAdminClient.UpdateChannelScheme(context.Background(), channel.Id, teamScheme.Id)
	require.Error(t, err)
	CheckBadRequestStatus(t, resp)

	// Test that an unauthenticated user gets rejected.
	th.SystemAdminClient.Logout(context.Background())
	resp, err = th.SystemAdminClient.UpdateChannelScheme(context.Background(), channel.Id, channelScheme.Id)
	require.Error(t, err)
	CheckUnauthorizedStatus(t, resp)
}

func TestGetChannelMembersTimezones(t *testing.T) {
	th := Setup(t).InitBasic()
	defer th.TearDown()
	client := th.Client

	user := th.BasicUser
	user.Timezone["useAutomaticTimezone"] = "false"
	user.Timezone["manualTimezone"] = "XOXO/BLABLA"
	_, _, err := client.UpdateUser(context.Background(), user)
	require.NoError(t, err)

	user2 := th.BasicUser2
	user2.Timezone["automaticTimezone"] = "NoWhere/Island"
	_, _, err = th.SystemAdminClient.UpdateUser(context.Background(), user2)
	require.NoError(t, err)

	timezone, _, err := client.GetChannelMembersTimezones(context.Background(), th.BasicChannel.Id)
	require.NoError(t, err)
	require.Len(t, timezone, 2, "should return 2 timezones")

	//both users have same timezone
	user2.Timezone["automaticTimezone"] = "XOXO/BLABLA"
	_, _, err = th.SystemAdminClient.UpdateUser(context.Background(), user2)
	require.NoError(t, err)

	timezone, _, err = client.GetChannelMembersTimezones(context.Background(), th.BasicChannel.Id)
	require.NoError(t, err)
	require.Len(t, timezone, 1, "should return 1 timezone")

	//no timezone set should return empty
	user2.Timezone["automaticTimezone"] = ""
	_, _, err = th.SystemAdminClient.UpdateUser(context.Background(), user2)
	require.NoError(t, err)

	user.Timezone["manualTimezone"] = ""
	_, _, err = client.UpdateUser(context.Background(), user)
	require.NoError(t, err)

	timezone, _, err = client.GetChannelMembersTimezones(context.Background(), th.BasicChannel.Id)
	require.NoError(t, err)
	require.Empty(t, timezone, "should return 0 timezone")
}

func TestChannelMembersMinusGroupMembers(t *testing.T) {
	th := Setup(t).InitBasic()
	defer th.TearDown()

	user1 := th.BasicUser
	user2 := th.BasicUser2

	channel := th.CreatePrivateChannel()

	_, appErr := th.App.AddChannelMember(th.Context, user1.Id, channel, app.ChannelMemberOpts{})
	require.Nil(t, appErr)
	_, appErr = th.App.AddChannelMember(th.Context, user2.Id, channel, app.ChannelMemberOpts{})
	require.Nil(t, appErr)

	channel.GroupConstrained = model.NewBool(true)
	channel, appErr = th.App.UpdateChannel(th.Context, channel)
	require.Nil(t, appErr)

	group1 := th.CreateGroup()
	group2 := th.CreateGroup()

	_, appErr = th.App.UpsertGroupMember(group1.Id, user1.Id)
	require.Nil(t, appErr)
	_, appErr = th.App.UpsertGroupMember(group2.Id, user2.Id)
	require.Nil(t, appErr)

	// No permissions
	_, _, _, err := th.Client.ChannelMembersMinusGroupMembers(context.Background(), channel.Id, []string{group1.Id, group2.Id}, 0, 100, "")
	CheckErrorID(t, err, "api.context.permissions.app_error")

	testCases := map[string]struct {
		groupIDs        []string
		page            int
		perPage         int
		length          int
		count           int
		otherAssertions func([]*model.UserWithGroups)
	}{
		"All groups, expect no users removed": {
			groupIDs: []string{group1.Id, group2.Id},
			page:     0,
			perPage:  100,
			length:   0,
			count:    0,
		},
		"Some nonexistent group, page 0": {
			groupIDs: []string{model.NewId()},
			page:     0,
			perPage:  1,
			length:   1,
			count:    2,
		},
		"Some nonexistent group, page 1": {
			groupIDs: []string{model.NewId()},
			page:     1,
			perPage:  1,
			length:   1,
			count:    2,
		},
		"One group, expect one user removed": {
			groupIDs: []string{group1.Id},
			page:     0,
			perPage:  100,
			length:   1,
			count:    1,
			otherAssertions: func(uwg []*model.UserWithGroups) {
				require.Equal(t, uwg[0].Id, user2.Id)
			},
		},
		"Other group, expect other user removed": {
			groupIDs: []string{group2.Id},
			page:     0,
			perPage:  100,
			length:   1,
			count:    1,
			otherAssertions: func(uwg []*model.UserWithGroups) {
				require.Equal(t, uwg[0].Id, user1.Id)
			},
		},
	}

	for name, tc := range testCases {
		t.Run(name, func(t *testing.T) {
			uwg, count, _, err := th.SystemAdminClient.ChannelMembersMinusGroupMembers(context.Background(), channel.Id, tc.groupIDs, tc.page, tc.perPage, "")
			require.NoError(t, err)
			require.Len(t, uwg, tc.length)
			require.Equal(t, tc.count, int(count))
			if tc.otherAssertions != nil {
				tc.otherAssertions(uwg)
			}
		})
	}
}

func TestGetChannelModerations(t *testing.T) {
	th := Setup(t).InitBasic()
	defer th.TearDown()

	channel := th.BasicChannel
	team := th.BasicTeam

	th.App.SetPhase2PermissionsMigrationStatus(true)

	t.Run("Errors without a license", func(t *testing.T) {
		_, _, err := th.SystemAdminClient.GetChannelModerations(context.Background(), channel.Id, "")
		CheckErrorID(t, err, "api.channel.get_channel_moderations.license.error")
	})

	th.App.Srv().SetLicense(model.NewTestLicense())

	t.Run("Errors as a non sysadmin", func(t *testing.T) {
		_, _, err := th.Client.GetChannelModerations(context.Background(), channel.Id, "")
		CheckErrorID(t, err, "api.context.permissions.app_error")
	})

	th.App.Srv().SetLicense(model.NewTestLicense())

	t.Run("Returns default moderations with default roles", func(t *testing.T) {
		moderations, _, err := th.SystemAdminClient.GetChannelModerations(context.Background(), channel.Id, "")
		require.NoError(t, err)
		require.Equal(t, len(moderations), 4)
		for _, moderation := range moderations {
			if moderation.Name == "manage_members" {
				require.Empty(t, moderation.Roles.Guests)
			} else {
				require.Equal(t, moderation.Roles.Guests.Value, true)
				require.Equal(t, moderation.Roles.Guests.Enabled, true)
			}

			require.Equal(t, moderation.Roles.Members.Value, true)
			require.Equal(t, moderation.Roles.Members.Enabled, true)
		}
	})

	t.Run("Returns value false and enabled false for permissions that are not present in higher scoped scheme when no channel scheme present", func(t *testing.T) {
		scheme := th.SetupTeamScheme()
		team.SchemeId = &scheme.Id
		_, appErr := th.App.UpdateTeamScheme(team)
		require.Nil(t, appErr)

		th.RemovePermissionFromRole(model.PermissionCreatePost.Id, scheme.DefaultChannelGuestRole)
		defer th.AddPermissionToRole(model.PermissionCreatePost.Id, scheme.DefaultChannelGuestRole)

		moderations, _, err := th.SystemAdminClient.GetChannelModerations(context.Background(), channel.Id, "")
		require.NoError(t, err)
		for _, moderation := range moderations {
			if moderation.Name == model.PermissionCreatePost.Id {
				require.Equal(t, moderation.Roles.Members.Value, true)
				require.Equal(t, moderation.Roles.Members.Enabled, true)
				require.Equal(t, moderation.Roles.Guests.Value, false)
				require.Equal(t, moderation.Roles.Guests.Enabled, false)
			}
		}
	})

	t.Run("Returns value false and enabled true for permissions that are not present in channel scheme but present in team scheme", func(t *testing.T) {
		scheme := th.SetupChannelScheme()
		channel.SchemeId = &scheme.Id
		_, appErr := th.App.UpdateChannelScheme(th.Context, channel)
		require.Nil(t, appErr)

		th.RemovePermissionFromRole(model.PermissionCreatePost.Id, scheme.DefaultChannelGuestRole)
		defer th.AddPermissionToRole(model.PermissionCreatePost.Id, scheme.DefaultChannelGuestRole)

		moderations, _, err := th.SystemAdminClient.GetChannelModerations(context.Background(), channel.Id, "")
		require.NoError(t, err)
		for _, moderation := range moderations {
			if moderation.Name == model.PermissionCreatePost.Id {
				require.Equal(t, moderation.Roles.Members.Value, true)
				require.Equal(t, moderation.Roles.Members.Enabled, true)
				require.Equal(t, moderation.Roles.Guests.Value, false)
				require.Equal(t, moderation.Roles.Guests.Enabled, true)
			}
		}
	})

	t.Run("Returns value false and enabled false for permissions that are not present in channel & team scheme", func(t *testing.T) {
		teamScheme := th.SetupTeamScheme()
		team.SchemeId = &teamScheme.Id
		th.App.UpdateTeamScheme(team)

		scheme := th.SetupChannelScheme()
		channel.SchemeId = &scheme.Id
		th.App.UpdateChannelScheme(th.Context, channel)

		th.RemovePermissionFromRole(model.PermissionCreatePost.Id, scheme.DefaultChannelGuestRole)
		th.RemovePermissionFromRole(model.PermissionCreatePost.Id, teamScheme.DefaultChannelGuestRole)

		defer th.AddPermissionToRole(model.PermissionCreatePost.Id, scheme.DefaultChannelGuestRole)
		defer th.AddPermissionToRole(model.PermissionCreatePost.Id, teamScheme.DefaultChannelGuestRole)

		moderations, _, err := th.SystemAdminClient.GetChannelModerations(context.Background(), channel.Id, "")
		require.NoError(t, err)
		for _, moderation := range moderations {
			if moderation.Name == model.PermissionCreatePost.Id {
				require.Equal(t, moderation.Roles.Members.Value, true)
				require.Equal(t, moderation.Roles.Members.Enabled, true)
				require.Equal(t, moderation.Roles.Guests.Value, false)
				require.Equal(t, moderation.Roles.Guests.Enabled, false)
			}
		}
	})

	t.Run("Returns the correct value for manage_members depending on whether the channel is public or private", func(t *testing.T) {
		scheme := th.SetupTeamScheme()
		team.SchemeId = &scheme.Id
		_, appErr := th.App.UpdateTeamScheme(team)
		require.Nil(t, appErr)

		th.RemovePermissionFromRole(model.PermissionManagePublicChannelMembers.Id, scheme.DefaultChannelUserRole)
		defer th.AddPermissionToRole(model.PermissionCreatePost.Id, scheme.DefaultChannelUserRole)

		// public channel does not have the permission
		moderations, _, err := th.SystemAdminClient.GetChannelModerations(context.Background(), channel.Id, "")
		require.NoError(t, err)
		for _, moderation := range moderations {
			if moderation.Name == "manage_members" {
				require.Equal(t, moderation.Roles.Members.Value, false)
			}
		}

		// private channel does have the permission
		moderations, _, err = th.SystemAdminClient.GetChannelModerations(context.Background(), th.BasicPrivateChannel.Id, "")
		require.NoError(t, err)
		for _, moderation := range moderations {
			if moderation.Name == "manage_members" {
				require.Equal(t, moderation.Roles.Members.Value, true)
			}
		}
	})

	t.Run("Does not return an error if the team scheme has a blank DefaultChannelGuestRole field", func(t *testing.T) {
		scheme := th.SetupTeamScheme()
		scheme.DefaultChannelGuestRole = ""

		mockStore := mocks.Store{}

		// Playbooks DB job requires a plugin mock
		pluginStore := mocks.PluginStore{}
		pluginStore.On("List", mock.Anything, mock.Anything, mock.Anything).Return([]string{}, nil)
		mockStore.On("Plugin").Return(&pluginStore)

		mockSchemeStore := mocks.SchemeStore{}
		mockSchemeStore.On("Get", mock.Anything).Return(scheme, nil)
		mockStore.On("Scheme").Return(&mockSchemeStore)
		mockStore.On("Team").Return(th.App.Srv().Store().Team())
		mockStore.On("Channel").Return(th.App.Srv().Store().Channel())
		mockStore.On("User").Return(th.App.Srv().Store().User())
		mockStore.On("Post").Return(th.App.Srv().Store().Post())
		mockStore.On("FileInfo").Return(th.App.Srv().Store().FileInfo())
		mockStore.On("Webhook").Return(th.App.Srv().Store().Webhook())
		mockStore.On("System").Return(th.App.Srv().Store().System())
		mockStore.On("License").Return(th.App.Srv().Store().License())
		mockStore.On("Role").Return(th.App.Srv().Store().Role())
		mockStore.On("Close").Return(nil)
		th.App.Srv().SetStore(&mockStore)

		team.SchemeId = &scheme.Id
		_, appErr := th.App.UpdateTeamScheme(team)
		require.Nil(t, appErr)

		_, _, err := th.SystemAdminClient.GetChannelModerations(context.Background(), channel.Id, "")
		require.NoError(t, err)
	})
}

func TestPatchChannelModerations(t *testing.T) {
	th := Setup(t).InitBasic()
	defer th.TearDown()

	channel := th.BasicChannel

	emptyPatch := []*model.ChannelModerationPatch{}

	createPosts := model.ChannelModeratedPermissions[0]

	th.App.SetPhase2PermissionsMigrationStatus(true)

	t.Run("Errors without a license", func(t *testing.T) {
		_, _, err := th.SystemAdminClient.PatchChannelModerations(context.Background(), channel.Id, emptyPatch)
		CheckErrorID(t, err, "api.channel.patch_channel_moderations.license.error")
	})

	th.App.Srv().SetLicense(model.NewTestLicense())

	t.Run("Errors as a non sysadmin", func(t *testing.T) {
		_, _, err := th.Client.PatchChannelModerations(context.Background(), channel.Id, emptyPatch)
		CheckErrorID(t, err, "api.context.permissions.app_error")
	})

	th.App.Srv().SetLicense(model.NewTestLicense())

	t.Run("Returns default moderations with empty patch", func(t *testing.T) {
		moderations, _, err := th.SystemAdminClient.PatchChannelModerations(context.Background(), channel.Id, emptyPatch)
		require.NoError(t, err)
		require.Equal(t, len(moderations), 4)
		for _, moderation := range moderations {
			if moderation.Name == "manage_members" {
				require.Empty(t, moderation.Roles.Guests)
			} else {
				require.Equal(t, moderation.Roles.Guests.Value, true)
				require.Equal(t, moderation.Roles.Guests.Enabled, true)
			}

			require.Equal(t, moderation.Roles.Members.Value, true)
			require.Equal(t, moderation.Roles.Members.Enabled, true)
		}

		require.Nil(t, channel.SchemeId)
	})

	t.Run("Creates a scheme and returns the updated channel moderations when patching an existing permission", func(t *testing.T) {
		patch := []*model.ChannelModerationPatch{
			{
				Name:  &createPosts,
				Roles: &model.ChannelModeratedRolesPatch{Members: model.NewBool(false)},
			},
		}

		moderations, _, err := th.SystemAdminClient.PatchChannelModerations(context.Background(), channel.Id, patch)
		require.NoError(t, err)
		require.Equal(t, len(moderations), 4)
		for _, moderation := range moderations {
			if moderation.Name == "manage_members" {
				require.Empty(t, moderation.Roles.Guests)
			} else {
				require.Equal(t, moderation.Roles.Guests.Value, true)
				require.Equal(t, moderation.Roles.Guests.Enabled, true)
			}

			if moderation.Name == createPosts {
				require.Equal(t, moderation.Roles.Members.Value, false)
				require.Equal(t, moderation.Roles.Members.Enabled, true)
			} else {
				require.Equal(t, moderation.Roles.Members.Value, true)
				require.Equal(t, moderation.Roles.Members.Enabled, true)
			}
		}
		channel, _ = th.App.GetChannel(th.Context, channel.Id)
		require.NotNil(t, channel.SchemeId)
	})

	t.Run("Removes the existing scheme when moderated permissions are set back to higher scoped values", func(t *testing.T) {
		channel, _ = th.App.GetChannel(th.Context, channel.Id)
		schemeId := channel.SchemeId

		scheme, _ := th.App.GetScheme(*schemeId)
		require.Equal(t, scheme.DeleteAt, int64(0))

		patch := []*model.ChannelModerationPatch{
			{
				Name:  &createPosts,
				Roles: &model.ChannelModeratedRolesPatch{Members: model.NewBool(true)},
			},
		}

		moderations, _, err := th.SystemAdminClient.PatchChannelModerations(context.Background(), channel.Id, patch)
		require.NoError(t, err)
		require.Equal(t, len(moderations), 4)
		for _, moderation := range moderations {
			if moderation.Name == "manage_members" {
				require.Empty(t, moderation.Roles.Guests)
			} else {
				require.Equal(t, moderation.Roles.Guests.Value, true)
				require.Equal(t, moderation.Roles.Guests.Enabled, true)
			}

			require.Equal(t, moderation.Roles.Members.Value, true)
			require.Equal(t, moderation.Roles.Members.Enabled, true)
		}

		channel, _ = th.App.GetChannel(th.Context, channel.Id)
		require.Nil(t, channel.SchemeId)

		scheme, _ = th.App.GetScheme(*schemeId)
		require.NotEqual(t, scheme.DeleteAt, int64(0))
	})

	t.Run("Does not return an error if the team scheme has a blank DefaultChannelGuestRole field", func(t *testing.T) {
		team := th.BasicTeam
		scheme := th.SetupTeamScheme()
		scheme.DefaultChannelGuestRole = ""

		mockStore := mocks.Store{}

		// Playbooks DB job requires a plugin mock
		pluginStore := mocks.PluginStore{}
		pluginStore.On("List", mock.Anything, mock.Anything, mock.Anything).Return([]string{}, nil)
		mockStore.On("Plugin").Return(&pluginStore)

		mockSchemeStore := mocks.SchemeStore{}
		mockSchemeStore.On("Get", mock.Anything).Return(scheme, nil)
		mockSchemeStore.On("Save", mock.Anything).Return(scheme, nil)
		mockSchemeStore.On("Delete", mock.Anything).Return(scheme, nil)
		mockStore.On("Scheme").Return(&mockSchemeStore)
		mockStore.On("Team").Return(th.App.Srv().Store().Team())
		mockStore.On("Channel").Return(th.App.Srv().Store().Channel())
		mockStore.On("User").Return(th.App.Srv().Store().User())
		mockStore.On("Post").Return(th.App.Srv().Store().Post())
		mockStore.On("FileInfo").Return(th.App.Srv().Store().FileInfo())
		mockStore.On("Webhook").Return(th.App.Srv().Store().Webhook())
		mockStore.On("System").Return(th.App.Srv().Store().System())
		mockStore.On("License").Return(th.App.Srv().Store().License())
		mockStore.On("Role").Return(th.App.Srv().Store().Role())
		mockStore.On("Close").Return(nil)
		th.App.Srv().SetStore(&mockStore)

		team.SchemeId = &scheme.Id
		_, appErr := th.App.UpdateTeamScheme(team)
		require.Nil(t, appErr)

		moderations, _, err := th.SystemAdminClient.PatchChannelModerations(context.Background(), channel.Id, emptyPatch)
		require.NoError(t, err)
		require.Equal(t, len(moderations), 4)
		for _, moderation := range moderations {
			if moderation.Name == "manage_members" {
				require.Empty(t, moderation.Roles.Guests)
			} else {
				require.Equal(t, moderation.Roles.Guests.Value, false)
				require.Equal(t, moderation.Roles.Guests.Enabled, false)
			}

			require.Equal(t, moderation.Roles.Members.Value, true)
			require.Equal(t, moderation.Roles.Members.Enabled, true)
		}

		patch := []*model.ChannelModerationPatch{
			{
				Name:  &createPosts,
				Roles: &model.ChannelModeratedRolesPatch{Members: model.NewBool(true)},
			},
		}

		moderations, _, err = th.SystemAdminClient.PatchChannelModerations(context.Background(), channel.Id, patch)
		require.NoError(t, err)
		require.Equal(t, len(moderations), 4)
		for _, moderation := range moderations {
			if moderation.Name == "manage_members" {
				require.Empty(t, moderation.Roles.Guests)
			} else {
				require.Equal(t, moderation.Roles.Guests.Value, false)
				require.Equal(t, moderation.Roles.Guests.Enabled, false)
			}

			require.Equal(t, moderation.Roles.Members.Value, true)
			require.Equal(t, moderation.Roles.Members.Enabled, true)
		}
	})
}

func TestGetChannelMemberCountsByGroup(t *testing.T) {
	th := Setup(t).InitBasic()
	defer th.TearDown()

	channel := th.BasicChannel
	t.Run("Errors without a license", func(t *testing.T) {
		_, _, err := th.SystemAdminClient.GetChannelMemberCountsByGroup(context.Background(), channel.Id, false, "")
		CheckErrorID(t, err, "api.channel.channel_member_counts_by_group.license.error")
	})

	th.App.Srv().SetLicense(model.NewTestLicense())

	t.Run("Errors without read permission to the channel", func(t *testing.T) {
		_, _, err := th.Client.GetChannelMemberCountsByGroup(context.Background(), model.NewId(), false, "")
		CheckErrorID(t, err, "api.context.permissions.app_error")
	})

	t.Run("Returns empty for a channel with no members or groups", func(t *testing.T) {
		memberCounts, _, _ := th.SystemAdminClient.GetChannelMemberCountsByGroup(context.Background(), channel.Id, false, "")
		require.Equal(t, []*model.ChannelMemberCountByGroup{}, memberCounts)
	})

	user := th.BasicUser
	user.Timezone["useAutomaticTimezone"] = "false"
	user.Timezone["manualTimezone"] = "XOXO/BLABLA"
	_, appErr := th.App.UpsertGroupMember(th.Group.Id, user.Id)
	require.Nil(t, appErr)
	_, _, err := th.SystemAdminClient.UpdateUser(context.Background(), user)
	require.NoError(t, err)

	user2 := th.BasicUser2
	user2.Timezone["automaticTimezone"] = "NoWhere/Island"
	_, appErr = th.App.UpsertGroupMember(th.Group.Id, user2.Id)
	require.Nil(t, appErr)
	_, _, err = th.SystemAdminClient.UpdateUser(context.Background(), user2)
	require.NoError(t, err)

	t.Run("Returns users in group without timezones", func(t *testing.T) {
		memberCounts, _, _ := th.SystemAdminClient.GetChannelMemberCountsByGroup(context.Background(), channel.Id, false, "")
		expectedMemberCounts := []*model.ChannelMemberCountByGroup{
			{
				GroupId:                     th.Group.Id,
				ChannelMemberCount:          2,
				ChannelMemberTimezonesCount: 0,
			},
		}
		require.Equal(t, expectedMemberCounts, memberCounts)
	})

	t.Run("Returns users in group with timezones", func(t *testing.T) {
		memberCounts, _, _ := th.SystemAdminClient.GetChannelMemberCountsByGroup(context.Background(), channel.Id, true, "")
		expectedMemberCounts := []*model.ChannelMemberCountByGroup{
			{
				GroupId:                     th.Group.Id,
				ChannelMemberCount:          2,
				ChannelMemberTimezonesCount: 2,
			},
		}
		require.Equal(t, expectedMemberCounts, memberCounts)
	})

	id := model.NewId()
	group := &model.Group{
		DisplayName: "dn_" + id,
		Name:        model.NewString("name" + id),
		Source:      model.GroupSourceLdap,
		RemoteId:    model.NewString(model.NewId()),
	}

	_, appErr = th.App.CreateGroup(group)
	require.Nil(t, appErr)
	_, appErr = th.App.UpsertGroupMember(group.Id, user.Id)
	require.Nil(t, appErr)

	t.Run("Returns multiple groups with users in group with timezones", func(t *testing.T) {
		memberCounts, _, _ := th.SystemAdminClient.GetChannelMemberCountsByGroup(context.Background(), channel.Id, true, "")
		expectedMemberCounts := []*model.ChannelMemberCountByGroup{
			{
				GroupId:                     group.Id,
				ChannelMemberCount:          1,
				ChannelMemberTimezonesCount: 1,
			},
			{
				GroupId:                     th.Group.Id,
				ChannelMemberCount:          2,
				ChannelMemberTimezonesCount: 2,
			},
		}
		require.ElementsMatch(t, expectedMemberCounts, memberCounts)
	})
}

func TestMoveChannel(t *testing.T) {
	th := Setup(t).InitBasic()
	defer th.TearDown()

	client := th.Client
	team1 := th.BasicTeam
	team2 := th.CreateTeam()

	t.Run("Should move channel", func(t *testing.T) {
		publicChannel := th.CreatePublicChannel()
		ch, _, err := th.SystemAdminClient.MoveChannel(context.Background(), publicChannel.Id, team2.Id, false)
		require.NoError(t, err)
		require.Equal(t, team2.Id, ch.TeamId)
	})

	t.Run("Should move private channel", func(t *testing.T) {
		channel := th.CreatePrivateChannel()
		ch, _, err := th.SystemAdminClient.MoveChannel(context.Background(), channel.Id, team1.Id, false)
		require.NoError(t, err)
		require.Equal(t, team1.Id, ch.TeamId)
	})

	t.Run("Should fail when trying to move a DM channel", func(t *testing.T) {
		user := th.CreateUser()
		dmChannel := th.CreateDmChannel(user)
		_, _, err := client.MoveChannel(context.Background(), dmChannel.Id, team1.Id, false)
		require.Error(t, err)
		CheckErrorID(t, err, "api.channel.move_channel.type.invalid")
	})

	t.Run("Should fail when trying to move a group channel", func(t *testing.T) {
		user := th.CreateUser()

		gmChannel, appErr := th.App.CreateGroupChannel(th.Context, []string{th.BasicUser.Id, th.SystemAdminUser.Id, th.TeamAdminUser.Id}, user.Id)
		require.Nil(t, appErr)
		_, _, err := client.MoveChannel(context.Background(), gmChannel.Id, team1.Id, false)
		require.Error(t, err)
		CheckErrorID(t, err, "api.channel.move_channel.type.invalid")
	})

	t.Run("Should fail due to permissions", func(t *testing.T) {
		publicChannel := th.CreatePublicChannel()
		_, _, err := client.MoveChannel(context.Background(), publicChannel.Id, team1.Id, false)
		require.Error(t, err)
		CheckErrorID(t, err, "api.context.permissions.app_error")
	})

	th.TestForSystemAdminAndLocal(t, func(t *testing.T, client *model.Client4) {
		publicChannel := th.CreatePublicChannel()
		user := th.BasicUser

		_, err := client.RemoveTeamMember(context.Background(), team2.Id, user.Id)
		require.NoError(t, err)

		_, _, err = client.AddChannelMember(context.Background(), publicChannel.Id, user.Id)
		require.NoError(t, err)

		_, _, err = client.MoveChannel(context.Background(), publicChannel.Id, team2.Id, false)
		require.Error(t, err)
		CheckErrorID(t, err, "app.channel.move_channel.members_do_not_match.error")
	}, "Should fail to move public channel due to a member not member of target team")

	th.TestForSystemAdminAndLocal(t, func(t *testing.T, client *model.Client4) {
		privateChannel := th.CreatePrivateChannel()
		user := th.BasicUser

		_, err := client.RemoveTeamMember(context.Background(), team2.Id, user.Id)
		require.NoError(t, err)

		_, _, err = client.AddChannelMember(context.Background(), privateChannel.Id, user.Id)
		require.NoError(t, err)

		_, _, err = client.MoveChannel(context.Background(), privateChannel.Id, team2.Id, false)
		require.Error(t, err)
		CheckErrorID(t, err, "app.channel.move_channel.members_do_not_match.error")
	}, "Should fail to move private channel due to a member not member of target team")

	th.TestForSystemAdminAndLocal(t, func(t *testing.T, client *model.Client4) {
		publicChannel := th.CreatePublicChannel()
		user := th.BasicUser

		_, err := client.RemoveTeamMember(context.Background(), team2.Id, user.Id)
		require.NoError(t, err)

		_, _, err = client.AddChannelMember(context.Background(), publicChannel.Id, user.Id)
		require.NoError(t, err)

		newChannel, _, err := client.MoveChannel(context.Background(), publicChannel.Id, team2.Id, true)
		require.NoError(t, err)
		require.Equal(t, team2.Id, newChannel.TeamId)
	}, "Should be able to (force) move public channel by a member that is not member of target team")

	th.TestForSystemAdminAndLocal(t, func(t *testing.T, client *model.Client4) {
		privateChannel := th.CreatePrivateChannel()
		user := th.BasicUser

		_, err := client.RemoveTeamMember(context.Background(), team2.Id, user.Id)
		require.NoError(t, err)

		_, _, err = client.AddChannelMember(context.Background(), privateChannel.Id, user.Id)
		require.NoError(t, err)

		newChannel, _, err := client.MoveChannel(context.Background(), privateChannel.Id, team2.Id, true)
		require.NoError(t, err)
		require.Equal(t, team2.Id, newChannel.TeamId)
	}, "Should be able to (force) move private channel by a member that is not member of target team")
}

func TestRootMentionsCount(t *testing.T) {
	th := Setup(t).InitBasic()
	defer th.TearDown()

	client := th.Client
	user := th.BasicUser
	channel := th.BasicChannel

	// initially, MentionCountRoot is 0 in the database
	channelMember, err := th.App.Srv().Store().Channel().GetMember(context.Background(), channel.Id, user.Id)
	require.NoError(t, err)
	require.Equal(t, int64(0), channelMember.MentionCountRoot)
	require.Equal(t, int64(0), channelMember.MentionCount)

	// mention the user in a root post
	post1, _, err := th.SystemAdminClient.CreatePost(context.Background(), &model.Post{ChannelId: channel.Id, Message: "hey @" + user.Username})
	require.NoError(t, err)
	// mention the user in a reply post
	post2 := &model.Post{ChannelId: channel.Id, Message: "reply at @" + user.Username, RootId: post1.Id}
	_, _, err = th.SystemAdminClient.CreatePost(context.Background(), post2)
	require.NoError(t, err)

	// this should perform lazy migration and populate the field
	channelUnread, _, err := client.GetChannelUnread(context.Background(), channel.Id, user.Id)
	require.NoError(t, err)
	// reply post is not counted, so we should have one root mention
	require.EqualValues(t, int64(1), channelUnread.MentionCountRoot)
	// regular count stays the same
	require.Equal(t, int64(2), channelUnread.MentionCount)
	// validate that DB is updated
	channelMember, err = th.App.Srv().Store().Channel().GetMember(context.Background(), channel.Id, user.Id)
	require.NoError(t, err)
	require.EqualValues(t, int64(1), channelMember.MentionCountRoot)

	// validate that Team level counts are calculated
	counts, appErr := th.App.GetTeamUnread(channel.TeamId, user.Id)
	require.Nil(t, appErr)
	require.Equal(t, int64(1), counts.MentionCountRoot)
	require.Equal(t, int64(2), counts.MentionCount)
}

func TestViewChannelWithoutCollapsedThreads(t *testing.T) {
	th := Setup(t).InitBasic()
	defer th.TearDown()

	th.App.UpdateConfig(func(cfg *model.Config) {
		*cfg.ServiceSettings.ThreadAutoFollow = true
		*cfg.ServiceSettings.CollapsedThreads = model.CollapsedThreadsDefaultOn
	})

	client := th.Client
	user := th.BasicUser
	team := th.BasicTeam
	channel := th.BasicChannel

	// mention the user in a root post
	post1, _, err := th.SystemAdminClient.CreatePost(context.Background(), &model.Post{ChannelId: channel.Id, Message: "hey @" + user.Username})
	require.NoError(t, err)
	// mention the user in a reply post
	post2 := &model.Post{ChannelId: channel.Id, Message: "reply at @" + user.Username, RootId: post1.Id}
	_, _, err = th.SystemAdminClient.CreatePost(context.Background(), post2)
	require.NoError(t, err)

	threads, _, err := client.GetUserThreads(context.Background(), user.Id, team.Id, model.GetUserThreadsOpts{})
	require.NoError(t, err)
	require.EqualValues(t, int64(1), threads.TotalUnreadMentions)

	// simulate opening the channel from an old client
	_, _, err = client.ViewChannel(context.Background(), user.Id, &model.ChannelView{
		ChannelId:                 channel.Id,
		PrevChannelId:             "",
		CollapsedThreadsSupported: false,
	})
	require.NoError(t, err)

	threads, _, err = client.GetUserThreads(context.Background(), user.Id, team.Id, model.GetUserThreadsOpts{})
	require.NoError(t, err)
	require.Zero(t, threads.TotalUnreadMentions)
}<|MERGE_RESOLUTION|>--- conflicted
+++ resolved
@@ -1151,11 +1151,7 @@
 			deletedChannel = channels[1].Channel
 		}
 
-<<<<<<< HEAD
-		_, err = client.DeleteChannel(context.Background(), firstChannel.Id)
-=======
-		_, err = client.DeleteChannel(deletedChannel.Id)
->>>>>>> 94de9c81
+		_, err = client.DeleteChannel(context.Background(), deletedChannel.Id)
 		require.NoError(t, err)
 
 		channels, _, err = client.GetAllChannels(context.Background(), 0, 10000, "")

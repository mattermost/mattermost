// Copyright (c) 2015-present Mattermost, Inc. All Rights Reserved.
// See LICENSE.txt for license information.

package api4

import (
	"context"
	"encoding/base64"
	"encoding/binary"
	"encoding/json"
	"fmt"
	"net/http"
	"strconv"
	"strings"
	"testing"

	"github.com/stretchr/testify/assert"
	"github.com/stretchr/testify/require"

	"github.com/mattermost/mattermost-server/server/v8/channels/app"
	"github.com/mattermost/mattermost-server/server/v8/channels/app/request"
	"github.com/mattermost/mattermost-server/server/v8/channels/einterfaces/mocks"
	"github.com/mattermost/mattermost-server/server/v8/channels/utils/testutils"
	"github.com/mattermost/mattermost-server/server/v8/model"
	"github.com/mattermost/mattermost-server/server/v8/platform/shared/i18n"
	"github.com/mattermost/mattermost-server/server/v8/platform/shared/mail"
	"github.com/mattermost/mattermost-server/server/v8/plugin/plugintest/mock"
)

func TestCreateTeam(t *testing.T) {
	th := Setup(t)
	defer th.TearDown()

	th.TestForAllClients(t, func(t *testing.T, client *model.Client4) {
		team := &model.Team{Name: GenerateTestUsername(), DisplayName: "Some Team", Type: model.TeamOpen}
		rteam, resp, err := client.CreateTeam(context.Background(), team)
		require.NoError(t, err)
		CheckCreatedStatus(t, resp)

		require.Equal(t, rteam.Name, team.Name, "names did not match")

		require.Equal(t, rteam.DisplayName, team.DisplayName, "display names did not match")

		require.Equal(t, rteam.Type, team.Type, "types did not match")

		_, resp, err = client.CreateTeam(context.Background(), rteam)
		require.Error(t, err)
		CheckBadRequestStatus(t, resp)

		rteam.Id = ""
		_, resp, err = client.CreateTeam(context.Background(), rteam)
		CheckErrorID(t, err, "app.team.save.existing.app_error")
		CheckBadRequestStatus(t, resp)

		rteam.Name = ""
		_, resp, err = client.CreateTeam(context.Background(), rteam)
		CheckErrorID(t, err, "model.team.is_valid.characters.app_error")
		CheckBadRequestStatus(t, resp)

		r, err := client.DoAPIPost(context.Background(), "/teams", "garbage")
		require.Error(t, err, "should have errored")

		require.Equalf(t, r.StatusCode, http.StatusBadRequest, "wrong status code, actual: %s, expected: %s", strconv.Itoa(r.StatusCode), strconv.Itoa(http.StatusBadRequest))

		// Test GroupConstrained flag
		groupConstrainedTeam := &model.Team{Name: GenerateTestUsername(), DisplayName: "Some Team", Type: model.TeamOpen, GroupConstrained: model.NewBool(true)}
		rteam, resp, err = client.CreateTeam(context.Background(), groupConstrainedTeam)
		require.NoError(t, err)
		CheckCreatedStatus(t, resp)

		assert.Equal(t, *rteam.GroupConstrained, *groupConstrainedTeam.GroupConstrained, "GroupConstrained flags do not match")
	})

	t.Run("unauthenticated receives 403", func(t *testing.T) {
		th.Client.Logout(context.Background())

		team := &model.Team{Name: GenerateTestUsername(), DisplayName: "Some Team", Type: model.TeamOpen}
		_, resp, err := th.Client.CreateTeam(context.Background(), team)
		require.Error(t, err)
		CheckUnauthorizedStatus(t, resp)

		th.LoginBasic()

		// Check the appropriate permissions are enforced.
		defaultRolePermissions := th.SaveDefaultRolePermissions()
		defer func() {
			th.RestoreDefaultRolePermissions(defaultRolePermissions)
		}()

		th.RemovePermissionFromRole(model.PermissionCreateTeam.Id, model.SystemUserRoleId)
		th.AddPermissionToRole(model.PermissionCreateTeam.Id, model.SystemAdminRoleId)

		_, resp, err = th.Client.CreateTeam(context.Background(), team)
		require.Error(t, err)
		CheckForbiddenStatus(t, resp)
	})

	t.Run("should verify user permissions during team creation", func(t *testing.T) {
		th.App.Srv().SetLicense(model.NewTestLicense("custom_permissions_schemes"))
		th.App.SetPhase2PermissionsMigrationStatus(true)

		sc := th.SystemAdminClient
		scheme, _, err := sc.CreateScheme(&model.Scheme{
			DisplayName: "dn_" + model.NewId(),
			Name:        model.NewId(),
			Scope:       model.SchemeScopeTeam,
		})
		require.NoError(t, err)

		team, _, err := sc.CreateTeam(&model.Team{
			DisplayName: "dn_" + model.NewId(),
			Name:        GenerateTestTeamName(),
			Email:       th.GenerateTestEmail(),
			Type:        model.TeamOpen,
			SchemeId:    &scheme.Id,
		})
		require.NoError(t, err)
		require.Equal(t, scheme.Id, *team.SchemeId)

		_, r, err := th.Client.CreateTeam(&model.Team{
			DisplayName: "dn_" + model.NewId(),
			Name:        GenerateTestTeamName(),
			Email:       th.GenerateTestEmail(),
			Type:        model.TeamOpen,
			SchemeId:    &scheme.Id,
		})
		require.Error(t, err)
		CheckForbiddenStatus(t, r)
	})

	t.Run("should take under consideration the server language when creating a new team", func(t *testing.T) {
		c := th.SystemAdminClient
		cfg, _, err := c.GetConfig(context.Background())
		require.NoError(t, err)
		newServerLang := "de"
		cfg.LocalizationSettings.DefaultServerLocale = &newServerLang
		translateFunc := i18n.GetUserTranslations(newServerLang)

		_, _, err = c.UpdateConfig(context.Background(), cfg)
		require.NoError(t, err)

		team := th.CreateTeamWithClient(c)
		channels, _, err := c.GetPublicChannelsForTeam(context.Background(), team.Id, 0, 1000, "")
		require.NoError(t, err)
		for _, ch := range channels {
			if ch.Name == "off-topic" {
				require.Equal(t, translateFunc("api.channel.create_default_channels.off_topic"), ch.DisplayName)
			}
			if ch.Name == "town-square" {
				require.Equal(t, translateFunc("api.channel.create_default_channels.town_square"), ch.DisplayName)
			}
		}
	})

	t.Run("cloud limit reached returns 400", func(t *testing.T) {
		th.App.Srv().SetLicense(model.NewTestLicense("cloud"))

		cloud := &mocks.CloudInterface{}
		cloudImpl := th.App.Srv().Cloud
		defer func() {
			th.App.Srv().Cloud = cloudImpl
		}()
		th.App.Srv().Cloud = cloud

		cloud.Mock.On("GetCloudLimits", mock.Anything).Return(&model.ProductLimits{
			Teams: &model.TeamsLimits{
				Active: model.NewInt(1),
			},
		}, nil).Once()
		team := &model.Team{Name: GenerateTestUsername(), DisplayName: "Some Team", Type: model.TeamOpen}
		_, resp, err := th.Client.CreateTeam(context.Background(), team)
		require.Error(t, err)
		CheckBadRequestStatus(t, resp)
	})

	t.Run("cloud below limit returns 200", func(t *testing.T) {
		th.App.Srv().SetLicense(model.NewTestLicense("cloud"))

		cloud := &mocks.CloudInterface{}
		cloudImpl := th.App.Srv().Cloud
		defer func() {
			th.App.Srv().Cloud = cloudImpl
		}()
		th.App.Srv().Cloud = cloud

		cloud.Mock.On("GetCloudLimits", mock.Anything).Return(&model.ProductLimits{
			Teams: &model.TeamsLimits{
				Active: model.NewInt(200),
			},
		}, nil).Once()
		team := &model.Team{Name: GenerateTestUsername(), DisplayName: "Some Team", Type: model.TeamOpen}
		_, resp, err := th.Client.CreateTeam(context.Background(), team)
		require.NoError(t, err)
		CheckCreatedStatus(t, resp)
	})
}

func TestCreateTeamSanitization(t *testing.T) {
	th := Setup(t)
	defer th.TearDown()

	// Non-admin users can create a team, but they become a team admin by doing so

	t.Run("team admin", func(t *testing.T) {
		team := &model.Team{
			DisplayName:    t.Name() + "_1",
			Name:           GenerateTestTeamName(),
			Email:          th.GenerateTestEmail(),
			Type:           model.TeamOpen,
			AllowedDomains: "simulator.amazonses.com,localhost",
		}

		rteam, _, err := th.Client.CreateTeam(context.Background(), team)
		require.NoError(t, err)
		require.NotEmpty(t, rteam.Email, "should not have sanitized email")
		require.NotEmpty(t, rteam.InviteId, "should not have sanitized inviteid")
	})

	th.TestForSystemAdminAndLocal(t, func(t *testing.T, client *model.Client4) {
		team := &model.Team{
			DisplayName:    t.Name() + "_2",
			Name:           GenerateTestTeamName(),
			Email:          th.GenerateTestEmail(),
			Type:           model.TeamOpen,
			AllowedDomains: "simulator.amazonses.com,localhost",
		}

		rteam, _, err := client.CreateTeam(context.Background(), team)
		require.NoError(t, err)
		require.NotEmpty(t, rteam.Email, "should not have sanitized email")
		require.NotEmpty(t, rteam.InviteId, "should not have sanitized inviteid")
	}, "system admin")
}

func TestGetTeam(t *testing.T) {
	th := Setup(t).InitBasic()
	defer th.TearDown()
	client := th.Client
	team := th.BasicTeam

	th.TestForAllClients(t, func(t *testing.T, client *model.Client4) {
		rteam, _, err := client.GetTeam(context.Background(), team.Id, "")
		require.NoError(t, err)

		require.Equal(t, rteam.Id, team.Id, "wrong team")

		_, resp, err := client.GetTeam(context.Background(), "junk", "")
		require.Error(t, err)
		CheckBadRequestStatus(t, resp)

		_, resp, err = client.GetTeam(context.Background(), "", "")
		require.Error(t, err)
		CheckNotFoundStatus(t, resp)

		_, resp, err = client.GetTeam(context.Background(), model.NewId(), "")
		require.Error(t, err)
		CheckNotFoundStatus(t, resp)
	})

	th.LoginTeamAdmin()

	team2 := &model.Team{DisplayName: "Name", Name: GenerateTestTeamName(), Email: th.GenerateTestEmail(), Type: model.TeamOpen, AllowOpenInvite: false}
	rteam2, _, _ := client.CreateTeam(context.Background(), team2)

	team3 := &model.Team{DisplayName: "Name", Name: GenerateTestTeamName(), Email: th.GenerateTestEmail(), Type: model.TeamInvite, AllowOpenInvite: true}
	rteam3, _, _ := client.CreateTeam(context.Background(), team3)

	th.LoginBasic()
	// AllowInviteOpen is false and team is open, and user is not on team
	_, resp, err := client.GetTeam(context.Background(), rteam2.Id, "")
	require.Error(t, err)
	CheckForbiddenStatus(t, resp)

	// AllowInviteOpen is true and team is invite, and user is not on team
	_, resp, err = client.GetTeam(context.Background(), rteam3.Id, "")
	require.Error(t, err)
	CheckForbiddenStatus(t, resp)

	client.Logout(context.Background())
	_, resp, err = client.GetTeam(context.Background(), team.Id, "")
	require.Error(t, err)
	CheckUnauthorizedStatus(t, resp)

	th.TestForSystemAdminAndLocal(t, func(t *testing.T, client *model.Client4) {
		_, _, err = client.GetTeam(context.Background(), rteam2.Id, "")
		require.NoError(t, err)
	})
}

func TestGetTeamSanitization(t *testing.T) {
	th := Setup(t).InitBasic()
	defer th.TearDown()

	team, _, err := th.Client.CreateTeam(context.Background(), &model.Team{
		DisplayName:    t.Name() + "_1",
		Name:           GenerateTestTeamName(),
		Email:          th.GenerateTestEmail(),
		Type:           model.TeamOpen,
		AllowedDomains: "simulator.amazonses.com,localhost",
	})
	require.NoError(t, err)

	t.Run("team user", func(t *testing.T) {
		th.LinkUserToTeam(th.BasicUser2, team)

		client := th.CreateClient()
		th.LoginBasic2WithClient(client)

		rteam, _, err := client.GetTeam(context.Background(), team.Id, "")
		require.NoError(t, err)

		require.Empty(t, rteam.Email, "should have sanitized email")
		require.NotEmpty(t, rteam.InviteId, "should not have sanitized inviteid")
	})

	t.Run("team user without invite permissions", func(t *testing.T) {
		th.RemovePermissionFromRole(model.PermissionInviteUser.Id, model.TeamUserRoleId)
		th.LinkUserToTeam(th.BasicUser2, team)

		client := th.CreateClient()
		th.LoginBasic2WithClient(client)

		rteam, _, err := client.GetTeam(context.Background(), team.Id, "")
		require.NoError(t, err)

		require.Empty(t, rteam.Email, "should have sanitized email")
		require.Empty(t, rteam.InviteId, "should have sanitized inviteid")
	})

	t.Run("team admin", func(t *testing.T) {
		rteam, _, err := th.Client.GetTeam(context.Background(), team.Id, "")
		require.NoError(t, err)

		require.NotEmpty(t, rteam.Email, "should not have sanitized email")
		require.NotEmpty(t, rteam.InviteId, "should not have sanitized inviteid")
	})

	th.TestForSystemAdminAndLocal(t, func(t *testing.T, client *model.Client4) {
		rteam, _, err := client.GetTeam(context.Background(), team.Id, "")
		require.NoError(t, err)

		require.NotEmpty(t, rteam.Email, "should not have sanitized email")
		require.NotEmpty(t, rteam.InviteId, "should not have sanitized inviteid")
	}, "system admin")
}

func TestGetTeamUnread(t *testing.T) {
	th := Setup(t).InitBasic()
	defer th.TearDown()
	client := th.Client

	teamUnread, _, err := client.GetTeamUnread(context.Background(), th.BasicTeam.Id, th.BasicUser.Id)
	require.NoError(t, err)
	require.Equal(t, teamUnread.TeamId, th.BasicTeam.Id, "wrong team id returned for regular user call")

	_, resp, err := client.GetTeamUnread(context.Background(), "junk", th.BasicUser.Id)
	require.Error(t, err)
	CheckBadRequestStatus(t, resp)

	_, resp, err = client.GetTeamUnread(context.Background(), th.BasicTeam.Id, "junk")
	require.Error(t, err)
	CheckBadRequestStatus(t, resp)

	_, resp, err = client.GetTeamUnread(context.Background(), model.NewId(), th.BasicUser.Id)
	require.Error(t, err)
	CheckForbiddenStatus(t, resp)

	_, resp, err = client.GetTeamUnread(context.Background(), th.BasicTeam.Id, model.NewId())
	require.Error(t, err)
	CheckForbiddenStatus(t, resp)

	client.Logout(context.Background())
	_, resp, err = client.GetTeamUnread(context.Background(), th.BasicTeam.Id, th.BasicUser.Id)
	require.Error(t, err)
	CheckUnauthorizedStatus(t, resp)

	teamUnread, _, err = th.SystemAdminClient.GetTeamUnread(context.Background(), th.BasicTeam.Id, th.BasicUser.Id)
	require.NoError(t, err)
	require.Equal(t, teamUnread.TeamId, th.BasicTeam.Id, "wrong team id returned")
}

func TestUpdateTeam(t *testing.T) {
	th := Setup(t)
	defer th.TearDown()

	th.TestForAllClients(t, func(t *testing.T, client *model.Client4) {
		team := &model.Team{DisplayName: "Name", Description: "Some description", AllowOpenInvite: false, InviteId: "inviteid0", Name: "z-z-" + model.NewRandomTeamName() + "a", Email: "success+" + model.NewId() + "@simulator.amazonses.com", Type: model.TeamOpen}
		team, _, err := th.Client.CreateTeam(context.Background(), team)
		require.NoError(t, err)

		team.Description = "updated description"
		uteam, _, err := client.UpdateTeam(context.Background(), team)
		require.NoError(t, err)

		require.Equal(t, uteam.Description, "updated description", "Update failed")

		team.DisplayName = "Updated Name"
		uteam, _, err = client.UpdateTeam(context.Background(), team)
		require.NoError(t, err)

		require.Equal(t, uteam.DisplayName, "Updated Name", "Update failed")

		// Test GroupConstrained flag
		team.GroupConstrained = model.NewBool(true)
		rteam, resp, err := client.UpdateTeam(context.Background(), team)
		require.NoError(t, err)
		CheckOKStatus(t, resp)

		require.Equal(t, *rteam.GroupConstrained, *team.GroupConstrained, "GroupConstrained flags do not match")

		team.GroupConstrained = nil

		team.AllowOpenInvite = true
		uteam, _, err = client.UpdateTeam(context.Background(), team)
		require.NoError(t, err)

		require.True(t, uteam.AllowOpenInvite, "Update failed")

		team.InviteId = "inviteid1"
		uteam, _, err = client.UpdateTeam(context.Background(), team)
		require.NoError(t, err)

		require.NotEqual(t, uteam.InviteId, "inviteid1", "InviteID should not be updated")

		team.AllowedDomains = "domain"
		uteam, _, err = client.UpdateTeam(context.Background(), team)
		require.NoError(t, err)

		require.Equal(t, uteam.AllowedDomains, "domain", "Update failed")

		team.Name = "Updated name"
		uteam, _, err = client.UpdateTeam(context.Background(), team)
		require.NoError(t, err)

		require.NotEqual(t, uteam.Name, "Updated name", "Should not update name")

		team.Email = "test@domain.com"
		uteam, _, err = client.UpdateTeam(context.Background(), team)
		require.NoError(t, err)

		require.NotEqual(t, uteam.Email, "test@domain.com", "Should not update email")

		team.Type = model.TeamInvite
		uteam, _, err = client.UpdateTeam(context.Background(), team)
		require.NoError(t, err)

		require.NotEqual(t, uteam.Type, model.TeamInvite, "Should not update type")

		originalTeamId := team.Id
		team.Id = model.NewId()

		teamJSON, jsonErr := json.Marshal(team)
		require.NoError(t, jsonErr)
		r, err := th.Client.DoAPIPut(context.Background(), "/teams/"+originalTeamId, string(teamJSON))
		assert.Error(t, err)
		assert.Equal(t, http.StatusBadRequest, r.StatusCode)

		require.Equal(t, uteam.Id, originalTeamId, "wrong team id")

		team.Id = "fake"
		_, resp, err = client.UpdateTeam(context.Background(), team)
		require.Error(t, err)
		CheckBadRequestStatus(t, resp)

		th.Client.Logout(context.Background()) // for non-local clients
		_, resp, err = th.Client.UpdateTeam(context.Background(), team)
		require.Error(t, err)
		CheckUnauthorizedStatus(t, resp)
		th.LoginBasic()
	})

	th.TestForSystemAdminAndLocal(t, func(t *testing.T, client *model.Client4) {
		team := &model.Team{DisplayName: "New", Description: "Some description", AllowOpenInvite: false, InviteId: "inviteid0", Name: "z-z-" + model.NewRandomTeamName() + "a", Email: "success+" + model.NewId() + "@simulator.amazonses.com", Type: model.TeamOpen}
		team, _, err := client.CreateTeam(context.Background(), team)
		require.NoError(t, err)

		team.Name = "new-name"
		_, _, err = client.UpdateTeam(context.Background(), team)
		require.NoError(t, err)
	})
}

func TestUpdateTeamSanitization(t *testing.T) {
	th := Setup(t)
	defer th.TearDown()

	team, _, err := th.Client.CreateTeam(context.Background(), &model.Team{
		DisplayName:    t.Name() + "_1",
		Name:           GenerateTestTeamName(),
		Email:          th.GenerateTestEmail(),
		Type:           model.TeamOpen,
		AllowedDomains: "simulator.amazonses.com,localhost",
	})
	require.NoError(t, err)

	// Non-admin users cannot update the team

	t.Run("team admin", func(t *testing.T) {
		rteam, _, err := th.Client.UpdateTeam(context.Background(), team)
		require.NoError(t, err)

		require.NotEmpty(t, rteam.Email, "should not have sanitized email for admin")
		require.NotEmpty(t, rteam.InviteId, "should not have sanitized inviteid")
	})

	t.Run("system admin", func(t *testing.T) {
		rteam, _, err := th.SystemAdminClient.UpdateTeam(context.Background(), team)
		require.NoError(t, err)

		require.NotEmpty(t, rteam.Email, "should not have sanitized email for admin")
		require.NotEmpty(t, rteam.InviteId, "should not have sanitized inviteid")
	})
}

func TestPatchTeam(t *testing.T) {
	th := Setup(t).InitBasic()
	defer th.TearDown()

	team := &model.Team{DisplayName: "Name", Description: "Some description", CompanyName: "Some company name", AllowOpenInvite: false, InviteId: "inviteid0", Name: "z-z-" + model.NewRandomTeamName() + "a", Email: "success+" + model.NewId() + "@simulator.amazonses.com", Type: model.TeamOpen}
	team, _, _ = th.Client.CreateTeam(context.Background(), team)

	patch := &model.TeamPatch{}
	patch.DisplayName = model.NewString("Other name")
	patch.Description = model.NewString("Other description")
	patch.CompanyName = model.NewString("Other company name")
	patch.AllowOpenInvite = model.NewBool(true)

	_, resp, err := th.Client.PatchTeam(context.Background(), GenerateTestId(), patch)
	require.Error(t, err)
	CheckForbiddenStatus(t, resp)

	th.Client.Logout(context.Background())
	_, resp, err = th.Client.PatchTeam(context.Background(), team.Id, patch)
	require.Error(t, err)
	CheckUnauthorizedStatus(t, resp)

	th.LoginBasic2()
	_, resp, err = th.Client.PatchTeam(context.Background(), team.Id, patch)
	require.Error(t, err)
	CheckForbiddenStatus(t, resp)
	th.LoginBasic()

	th.TestForAllClients(t, func(t *testing.T, client *model.Client4) {
		rteam, _, err2 := client.PatchTeam(context.Background(), team.Id, patch)
		require.NoError(t, err2)

		require.Equal(t, rteam.DisplayName, "Other name", "DisplayName did not update properly")
		require.Equal(t, rteam.Description, "Other description", "Description did not update properly")
		require.Equal(t, rteam.CompanyName, "Other company name", "CompanyName did not update properly")
		require.NotEqual(t, rteam.InviteId, "inviteid1", "InviteId should not update")
		require.True(t, rteam.AllowOpenInvite, "AllowOpenInvite did not update properly")

		t.Run("Changing AllowOpenInvite to false regenerates InviteID", func(t *testing.T) {
			team2 := &model.Team{DisplayName: "Name2", Description: "Some description", CompanyName: "Some company name", AllowOpenInvite: true, InviteId: model.NewId(), Name: "z-z-" + model.NewRandomTeamName() + "a", Email: "success+" + model.NewId() + "@simulator.amazonses.com", Type: model.TeamOpen}
			team2, _, _ = client.CreateTeam(context.Background(), team2)

			patch2 := &model.TeamPatch{
				AllowOpenInvite: model.NewBool(false),
			}

			rteam2, _, err3 := client.PatchTeam(context.Background(), team2.Id, patch2)
			require.NoError(t, err3)
			require.Equal(t, team2.Id, rteam2.Id)
			require.False(t, rteam2.AllowOpenInvite)
			require.NotEqual(t, team2.InviteId, rteam2.InviteId)
		})

		t.Run("Changing AllowOpenInvite to true doesn't regenerate InviteID", func(t *testing.T) {
			team2 := &model.Team{DisplayName: "Name3", Description: "Some description", CompanyName: "Some company name", AllowOpenInvite: false, InviteId: model.NewId(), Name: "z-z-" + model.NewRandomTeamName() + "a", Email: "success+" + model.NewId() + "@simulator.amazonses.com", Type: model.TeamOpen}
			team2, _, _ = client.CreateTeam(context.Background(), team2)

			patch2 := &model.TeamPatch{
				AllowOpenInvite: model.NewBool(true),
			}

			rteam2, _, err3 := client.PatchTeam(context.Background(), team2.Id, patch2)
			require.NoError(t, err3)
			require.Equal(t, team2.Id, rteam2.Id)
			require.True(t, rteam2.AllowOpenInvite)
			require.Equal(t, team2.InviteId, rteam2.InviteId)
		})

		// Test GroupConstrained flag
		patch.GroupConstrained = model.NewBool(true)
		rteam, resp, err2 := client.PatchTeam(context.Background(), team.Id, patch)
		require.NoError(t, err2)
		CheckOKStatus(t, resp)
		require.Equal(t, *rteam.GroupConstrained, *patch.GroupConstrained, "GroupConstrained flags do not match")

		patch.GroupConstrained = nil
		_, resp, err = client.PatchTeam(context.Background(), "junk", patch)
		require.Error(t, err)
		CheckBadRequestStatus(t, resp)

		r, err2 := client.DoAPIPut(context.Background(), "/teams/"+team.Id+"/patch", "garbage")
		require.Error(t, err2, "should have errored")
		require.Equalf(t, r.StatusCode, http.StatusBadRequest, "wrong status code, actual: %s, expected: %s", strconv.Itoa(r.StatusCode), strconv.Itoa(http.StatusBadRequest))
	})

	th.TestForSystemAdminAndLocal(t, func(t *testing.T, client *model.Client4) {
		_, _, err = client.PatchTeam(context.Background(), th.BasicTeam.Id, patch)
		require.NoError(t, err)
	})
}

func TestRestoreTeam(t *testing.T) {
	th := Setup(t)
	defer th.TearDown()
	client := th.Client

	createTeam := func(t *testing.T, deleted bool, teamType string) *model.Team {
		t.Helper()
		team := &model.Team{
			DisplayName:     "Some Team",
			Description:     "Some description",
			CompanyName:     "Some company name",
			AllowOpenInvite: (teamType == model.TeamOpen),
			InviteId:        model.NewId(),
			Name:            "aa-" + model.NewRandomTeamName() + "zz",
			Email:           "success+" + model.NewId() + "@simulator.amazonses.com",
			Type:            teamType,
		}
		team, _, _ = client.CreateTeam(context.Background(), team)
		require.NotNil(t, team)
		if deleted {
			resp, err := th.SystemAdminClient.SoftDeleteTeam(context.Background(), team.Id)
			require.NoError(t, err)
			CheckOKStatus(t, resp)
		}
		return team
	}
	teamPublic := createTeam(t, true, model.TeamOpen)

	t.Run("invalid team", func(t *testing.T) {
		_, resp, err := client.RestoreTeam(context.Background(), model.NewId())
		require.Error(t, err)
		CheckForbiddenStatus(t, resp)
	})

	th.TestForAllClients(t, func(t *testing.T, client *model.Client4) {
		team := createTeam(t, true, model.TeamOpen)
		team, resp, err := client.RestoreTeam(context.Background(), team.Id)
		require.NoError(t, err)
		CheckOKStatus(t, resp)
		require.Zero(t, team.DeleteAt)
		require.Equal(t, model.TeamOpen, team.Type)
	}, "restore archived public team")

	th.TestForAllClients(t, func(t *testing.T, client *model.Client4) {
		team := createTeam(t, true, model.TeamInvite)
		team, resp, err := client.RestoreTeam(context.Background(), team.Id)
		require.NoError(t, err)
		CheckOKStatus(t, resp)
		require.Zero(t, team.DeleteAt)
		require.Equal(t, model.TeamInvite, team.Type)
	}, "restore archived private team")

	th.TestForAllClients(t, func(t *testing.T, client *model.Client4) {
		team := createTeam(t, false, model.TeamOpen)
		team, resp, err := client.RestoreTeam(context.Background(), team.Id)
		require.NoError(t, err)
		CheckOKStatus(t, resp)
		require.Zero(t, team.DeleteAt)
		require.Equal(t, model.TeamOpen, team.Type)
	}, "restore active public team")

	t.Run("not logged in", func(t *testing.T) {
		client.Logout(context.Background())
		_, resp, err := client.RestoreTeam(context.Background(), teamPublic.Id)
		require.Error(t, err)
		CheckUnauthorizedStatus(t, resp)
	})

	t.Run("no permission to manage team", func(t *testing.T) {
		th.LoginBasic2()
		_, resp, err := client.RestoreTeam(context.Background(), teamPublic.Id)
		require.Error(t, err)
		CheckForbiddenStatus(t, resp)
	})

	th.TestForSystemAdminAndLocal(t, func(t *testing.T, client *model.Client4) {
		_, resp, err := client.RestoreTeam(context.Background(), teamPublic.Id)
		require.NoError(t, err)
		CheckOKStatus(t, resp)
	})

	t.Run("cloud limit reached returns 400", func(t *testing.T) {
		// Create an archived team to be restored later
		team := createTeam(t, true, model.TeamOpen)
		th.App.Srv().SetLicense(model.NewTestLicense("cloud"))

		cloud := &mocks.CloudInterface{}
		cloudImpl := th.App.Srv().Cloud
		defer func() {
			th.App.Srv().Cloud = cloudImpl
		}()
		th.App.Srv().Cloud = cloud

		cloud.Mock.On("GetCloudLimits", mock.Anything).Return(&model.ProductLimits{
			Teams: &model.TeamsLimits{
				Active: model.NewInt(1),
			},
		}, nil).Once()

		_, resp, err := client.RestoreTeam(context.Background(), team.Id)
		require.Error(t, err)
		CheckBadRequestStatus(t, resp)
	})

	t.Run("cloud below limit returns 200", func(t *testing.T) {
		th.App.Srv().SetLicense(model.NewTestLicense("cloud"))

		cloud := &mocks.CloudInterface{}
		cloudImpl := th.App.Srv().Cloud
		defer func() {
			th.App.Srv().Cloud = cloudImpl
		}()
		th.App.Srv().Cloud = cloud

		cloud.Mock.On("GetCloudLimits", mock.Anything).Return(&model.ProductLimits{
			Teams: &model.TeamsLimits{
				Active: model.NewInt(200),
			},
		}, nil).Twice()
		team := createTeam(t, true, model.TeamOpen)
		_, resp, err := client.RestoreTeam(context.Background(), team.Id)
		require.NoError(t, err)
		CheckOKStatus(t, resp)
	})
}

func TestPatchTeamSanitization(t *testing.T) {
	th := Setup(t)
	defer th.TearDown()

	team, _, err := th.Client.CreateTeam(context.Background(), &model.Team{
		DisplayName:    t.Name() + "_1",
		Name:           GenerateTestTeamName(),
		Email:          th.GenerateTestEmail(),
		Type:           model.TeamOpen,
		AllowedDomains: "simulator.amazonses.com,localhost",
	})
	require.NoError(t, err)

	// Non-admin users cannot update the team

	t.Run("team admin", func(t *testing.T) {
		rteam, _, err := th.Client.PatchTeam(context.Background(), team.Id, &model.TeamPatch{})
		require.NoError(t, err)

		require.NotEmpty(t, rteam.Email, "should not have sanitized email for admin")
		require.NotEmpty(t, rteam.InviteId, "should not have sanitized inviteid")
	})

	t.Run("system admin", func(t *testing.T) {
		rteam, _, err := th.SystemAdminClient.PatchTeam(context.Background(), team.Id, &model.TeamPatch{})
		require.NoError(t, err)

		require.NotEmpty(t, rteam.Email, "should not have sanitized email for admin")
		require.NotEmpty(t, rteam.InviteId, "should not have sanitized inviteid")
	})
}

func TestUpdateTeamPrivacy(t *testing.T) {
	th := Setup(t)
	defer th.TearDown()
	client := th.Client

	createTeam := func(teamType string, allowOpenInvite bool) *model.Team {
		team := &model.Team{
			DisplayName:     teamType + " Team",
			Description:     "Some description",
			CompanyName:     "Some company name",
			AllowOpenInvite: allowOpenInvite,
			InviteId:        model.NewId(),
			Name:            "aa-" + model.NewRandomTeamName() + "zz",
			Email:           "success+" + model.NewId() + "@simulator.amazonses.com",
			Type:            teamType,
		}
		team, _, _ = client.CreateTeam(context.Background(), team)
		return team
	}

	teamPublic := createTeam(model.TeamOpen, true)
	teamPrivate := createTeam(model.TeamInvite, false)

	teamPublic2 := createTeam(model.TeamOpen, true)
	teamPrivate2 := createTeam(model.TeamInvite, false)

	tests := []struct {
		name                string
		team                *model.Team
		privacy             string
		errChecker          func(t testing.TB, resp *model.Response)
		wantType            string
		wantOpenInvite      bool
		wantInviteIdChanged bool
		originalInviteId    string
	}{
		{name: "bad privacy", team: teamPublic, privacy: "blap", errChecker: CheckBadRequestStatus, wantType: model.TeamOpen, wantOpenInvite: true},
		{name: "public to private", team: teamPublic, privacy: model.TeamInvite, errChecker: nil, wantType: model.TeamInvite, wantOpenInvite: false, originalInviteId: teamPublic.InviteId, wantInviteIdChanged: true},
		{name: "private to public", team: teamPrivate, privacy: model.TeamOpen, errChecker: nil, wantType: model.TeamOpen, wantOpenInvite: true, originalInviteId: teamPrivate.InviteId, wantInviteIdChanged: false},
		{name: "public to public", team: teamPublic2, privacy: model.TeamOpen, errChecker: nil, wantType: model.TeamOpen, wantOpenInvite: true, originalInviteId: teamPublic2.InviteId, wantInviteIdChanged: false},
		{name: "private to private", team: teamPrivate2, privacy: model.TeamInvite, errChecker: nil, wantType: model.TeamInvite, wantOpenInvite: false, originalInviteId: teamPrivate2.InviteId, wantInviteIdChanged: false},
	}

	for _, test := range tests {
		t.Run(test.name, func(t *testing.T) {
			th.TestForAllClients(t, func(t *testing.T, client *model.Client4) {
				team, resp, err := client.UpdateTeamPrivacy(context.Background(), test.team.Id, test.privacy)
				if test.errChecker != nil {
					test.errChecker(t, resp)
					return
				}
				require.NoError(t, err)
				CheckOKStatus(t, resp)
				require.Equal(t, test.wantType, team.Type)
				require.Equal(t, test.wantOpenInvite, team.AllowOpenInvite)
				if test.wantInviteIdChanged {
					require.NotEqual(t, test.originalInviteId, team.InviteId)
				} else {
					require.Equal(t, test.originalInviteId, team.InviteId)
				}
			})
		})
	}

	t.Run("non-existent team", func(t *testing.T) {
		_, resp, err := client.UpdateTeamPrivacy(context.Background(), model.NewId(), model.TeamInvite)
		require.Error(t, err)
		CheckForbiddenStatus(t, resp)
	})

	th.TestForSystemAdminAndLocal(t, func(t *testing.T, client *model.Client4) {
		_, resp, err := client.UpdateTeamPrivacy(context.Background(), model.NewId(), model.TeamInvite)
		require.Error(t, err)
		CheckNotFoundStatus(t, resp)
	}, "non-existent team for admins")

	t.Run("not logged in", func(t *testing.T) {
		client.Logout(context.Background())
		_, resp, err := client.UpdateTeamPrivacy(context.Background(), teamPublic.Id, model.TeamInvite)
		require.Error(t, err)
		CheckUnauthorizedStatus(t, resp)
	})

	t.Run("no permission to manage team", func(t *testing.T) {
		th.LoginBasic2()
		_, resp, err := client.UpdateTeamPrivacy(context.Background(), teamPublic.Id, model.TeamInvite)
		require.Error(t, err)
		CheckForbiddenStatus(t, resp)
	})
}

func TestTeamUnicodeNames(t *testing.T) {
	th := Setup(t)
	defer th.TearDown()
	client := th.Client

	t.Run("create team unicode", func(t *testing.T) {
		team := &model.Team{
			Name:        GenerateTestUsername(),
			DisplayName: "Some\u206c Team",
			Description: "A \ufffatest\ufffb channel.",
			CompanyName: "\ufeffAcme Inc\ufffc",
			Type:        model.TeamOpen}
		rteam, resp, err := client.CreateTeam(context.Background(), team)
		require.NoError(t, err)
		CheckCreatedStatus(t, resp)

		require.Equal(t, "Some Team", rteam.DisplayName, "bad unicode should be filtered from display name")
		require.Equal(t, "A test channel.", rteam.Description, "bad unicode should be filtered from description")
		require.Equal(t, "Acme Inc", rteam.CompanyName, "bad unicode should be filtered from company name")
	})

	t.Run("update team unicode", func(t *testing.T) {
		team := &model.Team{
			DisplayName: "Name",
			Description: "Some description",
			CompanyName: "Bad Company",
			Name:        model.NewRandomTeamName(),
			Email:       "success+" + model.NewId() + "@simulator.amazonses.com",
			Type:        model.TeamOpen}
		team, _, _ = client.CreateTeam(context.Background(), team)

		team.DisplayName = "\u206eThe Team\u206f"
		team.Description = "A \u17a3great\u17d3 team."
		team.CompanyName = "\u206aAcme Inc"
		uteam, _, err := client.UpdateTeam(context.Background(), team)
		require.NoError(t, err)

		require.Equal(t, "The Team", uteam.DisplayName, "bad unicode should be filtered from display name")
		require.Equal(t, "A great team.", uteam.Description, "bad unicode should be filtered from description")
		require.Equal(t, "Acme Inc", uteam.CompanyName, "bad unicode should be filtered from company name")
	})

	t.Run("patch team unicode", func(t *testing.T) {
		team := &model.Team{
			DisplayName: "Name",
			Description: "Some description",
			CompanyName: "Some company name",
			Name:        model.NewRandomTeamName(),
			Email:       "success+" + model.NewId() + "@simulator.amazonses.com",
			Type:        model.TeamOpen}
		team, _, _ = client.CreateTeam(context.Background(), team)

		patch := &model.TeamPatch{}

		patch.DisplayName = model.NewString("Goat\u206e Team")
		patch.Description = model.NewString("\ufffaGreat team.")
		patch.CompanyName = model.NewString("\u202bAcme Inc\u202c")

		rteam, _, err := client.PatchTeam(context.Background(), team.Id, patch)
		require.NoError(t, err)

		require.Equal(t, "Goat Team", rteam.DisplayName, "bad unicode should be filtered from display name")
		require.Equal(t, "Great team.", rteam.Description, "bad unicode should be filtered from description")
		require.Equal(t, "Acme Inc", rteam.CompanyName, "bad unicode should be filtered from company name")
	})
}

func TestRegenerateTeamInviteId(t *testing.T) {
	th := Setup(t)
	defer th.TearDown()
	client := th.Client

	team := &model.Team{DisplayName: "Name", Description: "Some description", CompanyName: "Some company name", AllowOpenInvite: false, InviteId: "inviteid0", Name: "z-z-" + model.NewRandomTeamName() + "a", Email: "success+" + model.NewId() + "@simulator.amazonses.com", Type: model.TeamOpen}
	team, _, _ = client.CreateTeam(context.Background(), team)

	assert.NotEqual(t, team.InviteId, "")
	assert.NotEqual(t, team.InviteId, "inviteid0")

	*th.App.Config().PrivacySettings.ShowEmailAddress = true
	rteam, _, err := client.RegenerateTeamInviteId(context.Background(), team.Id)
	require.NoError(t, err)

	assert.NotEqual(t, team.InviteId, rteam.InviteId)
	assert.NotEqual(t, team.InviteId, "")
	assert.NotEqual(t, rteam.Email, "")

	*th.App.Config().PrivacySettings.ShowEmailAddress = false
	rteam, _, err = client.RegenerateTeamInviteId(context.Background(), team.Id)
	require.NoError(t, err)

	assert.NotEqual(t, team.InviteId, rteam.InviteId)
	assert.NotEqual(t, team.InviteId, "")
	assert.Equal(t, rteam.Email, "")
}

func TestSoftDeleteTeam(t *testing.T) {
	th := Setup(t).InitBasic()
	defer th.TearDown()

	resp, err := th.Client.SoftDeleteTeam(context.Background(), th.BasicTeam.Id)
	require.Error(t, err)
	CheckForbiddenStatus(t, resp)

	th.Client.Logout(context.Background())
	resp, err = th.Client.SoftDeleteTeam(context.Background(), th.BasicTeam.Id)
	require.Error(t, err)
	CheckUnauthorizedStatus(t, resp)

	th.LoginBasic()
	team := &model.Team{DisplayName: "DisplayName", Name: GenerateTestTeamName(), Email: th.GenerateTestEmail(), Type: model.TeamOpen}
	team, _, _ = th.Client.CreateTeam(context.Background(), team)

	th.TestForAllClients(t, func(t *testing.T, client *model.Client4) {
		_, err2 := client.SoftDeleteTeam(context.Background(), team.Id)
		require.NoError(t, err2)

		rteam, appErr := th.App.GetTeam(team.Id)
		require.Nil(t, appErr, "should have returned archived team")
		require.NotEqual(t, rteam.DeleteAt, 0, "should have not set to zero")

		resp, err2 = client.SoftDeleteTeam(context.Background(), "junk")
		require.Error(t, err2)
		CheckBadRequestStatus(t, resp)
	})

	th.TestForSystemAdminAndLocal(t, func(t *testing.T, client *model.Client4) {
		_, err = client.SoftDeleteTeam(context.Background(), th.BasicTeam.Id)
		require.NoError(t, err)
	})
}

func TestPermanentDeleteTeam(t *testing.T) {
	th := Setup(t)
	defer th.TearDown()

	enableAPITeamDeletion := *th.App.Config().ServiceSettings.EnableAPITeamDeletion
	defer func() {
		th.App.UpdateConfig(func(cfg *model.Config) { cfg.ServiceSettings.EnableAPITeamDeletion = &enableAPITeamDeletion })
	}()
	th.App.UpdateConfig(func(cfg *model.Config) { *cfg.ServiceSettings.EnableAPITeamDeletion = false })

	t.Run("Permanent deletion not available through API if EnableAPITeamDeletion is not set", func(t *testing.T) {
		team := &model.Team{DisplayName: "DisplayName", Name: GenerateTestTeamName(), Email: th.GenerateTestEmail(), Type: model.TeamOpen}
		team, _, _ = th.Client.CreateTeam(context.Background(), team)

		resp, err := th.Client.PermanentDeleteTeam(context.Background(), team.Id)
		require.Error(t, err)
		CheckUnauthorizedStatus(t, resp)

		resp, err = th.SystemAdminClient.PermanentDeleteTeam(context.Background(), team.Id)
		require.Error(t, err)
		CheckUnauthorizedStatus(t, resp)
	})

	t.Run("Permanent deletion available through local mode even if EnableAPITeamDeletion is not set", func(t *testing.T) {
		team := &model.Team{DisplayName: "DisplayName", Name: GenerateTestTeamName(), Email: th.GenerateTestEmail(), Type: model.TeamOpen}
		team, _, _ = th.Client.CreateTeam(context.Background(), team)

		_, err := th.LocalClient.PermanentDeleteTeam(context.Background(), team.Id)
		require.NoError(t, err)
	})

	th.TestForAllClients(t, func(t *testing.T, client *model.Client4) {
		defer func() {
			th.App.UpdateConfig(func(cfg *model.Config) { cfg.ServiceSettings.EnableAPITeamDeletion = &enableAPITeamDeletion })
		}()
		th.App.UpdateConfig(func(cfg *model.Config) { *cfg.ServiceSettings.EnableAPITeamDeletion = true })

		team := &model.Team{DisplayName: "DisplayName", Name: GenerateTestTeamName(), Email: th.GenerateTestEmail(), Type: model.TeamOpen}
		team, _, _ = client.CreateTeam(context.Background(), team)
		_, err := client.PermanentDeleteTeam(context.Background(), team.Id)
		require.NoError(t, err)

		_, appErr := th.App.GetTeam(team.Id)
		assert.NotNil(t, appErr)

		resp, err := client.PermanentDeleteTeam(context.Background(), "junk")
		require.Error(t, err)
		CheckBadRequestStatus(t, resp)
	}, "Permanent deletion with EnableAPITeamDeletion set")
}

func TestGetAllTeams(t *testing.T) {
	th := Setup(t).InitBasic()
	th.LoginSystemManager()
	defer th.TearDown()
	client := th.Client

	team1 := &model.Team{DisplayName: "Name", Name: GenerateTestTeamName(), Email: th.GenerateTestEmail(), Type: model.TeamOpen, AllowOpenInvite: true}
	team1, _, err := client.CreateTeam(context.Background(), team1)
	require.NoError(t, err)

	team2 := &model.Team{DisplayName: "Name2", Name: GenerateTestTeamName(), Email: th.GenerateTestEmail(), Type: model.TeamOpen, AllowOpenInvite: true}
	team2, _, err = client.CreateTeam(context.Background(), team2)
	require.NoError(t, err)

	team3 := &model.Team{DisplayName: "Name3", Name: GenerateTestTeamName(), Email: th.GenerateTestEmail(), Type: model.TeamOpen, AllowOpenInvite: false}
	team3, _, err = client.CreateTeam(context.Background(), team3)
	require.NoError(t, err)

	team4 := &model.Team{DisplayName: "Name4", Name: GenerateTestTeamName(), Email: th.GenerateTestEmail(), Type: model.TeamOpen, AllowOpenInvite: false}
	team4, _, err = client.CreateTeam(context.Background(), team4)
	require.NoError(t, err)

	testCases := []struct {
		Name               string
		Page               int
		PerPage            int
		Permissions        []string
		ExpectedTeams      []string
		WithCount          bool
		ExpectedCount      int64
		ExpectedError      bool
		ErrorId            string
		ExpectedStatusCode int
	}{
		{
			Name:          "Get 1 team per page",
			Page:          0,
			PerPage:       1,
			Permissions:   []string{model.PermissionListPublicTeams.Id},
			ExpectedTeams: []string{team1.Id},
		},
		{
			Name:          "Get second page with 1 team per page",
			Page:          1,
			PerPage:       1,
			Permissions:   []string{model.PermissionListPublicTeams.Id},
			ExpectedTeams: []string{team2.Id},
		},
		{
			Name:          "Get no items per page",
			Page:          1,
			PerPage:       0,
			Permissions:   []string{model.PermissionListPublicTeams.Id},
			ExpectedTeams: []string{},
		},
		{
			Name:          "Get all open teams",
			Page:          0,
			PerPage:       10,
			Permissions:   []string{model.PermissionListPublicTeams.Id},
			ExpectedTeams: []string{team1.Id, team2.Id},
		},
		{
			Name:          "Get all private teams",
			Page:          0,
			PerPage:       10,
			Permissions:   []string{model.PermissionListPrivateTeams.Id},
			ExpectedTeams: []string{th.BasicTeam.Id, team3.Id, team4.Id},
		},
		{
			Name:          "Get all teams",
			Page:          0,
			PerPage:       10,
			Permissions:   []string{model.PermissionListPublicTeams.Id, model.PermissionListPrivateTeams.Id},
			ExpectedTeams: []string{th.BasicTeam.Id, team1.Id, team2.Id, team3.Id, team4.Id},
		},
		{
			Name:               "Get no teams because permissions",
			Page:               0,
			PerPage:            10,
			Permissions:        []string{},
			ExpectedError:      true,
			ExpectedStatusCode: http.StatusForbidden,
			ErrorId:            "api.team.get_all_teams.insufficient_permissions",
		},
		{
			Name:               "Get no teams because permissions with count",
			Page:               0,
			PerPage:            10,
			Permissions:        []string{},
			WithCount:          true,
			ExpectedError:      true,
			ExpectedStatusCode: http.StatusForbidden,
			ErrorId:            "api.team.get_all_teams.insufficient_permissions",
		},
		{
			Name:          "Get all teams with count",
			Page:          0,
			PerPage:       10,
			Permissions:   []string{model.PermissionListPublicTeams.Id, model.PermissionListPrivateTeams.Id},
			ExpectedTeams: []string{th.BasicTeam.Id, team1.Id, team2.Id, team3.Id, team4.Id},
			WithCount:     true,
			ExpectedCount: 5,
		},
		{
			Name:          "Get all public teams with count",
			Page:          0,
			PerPage:       10,
			Permissions:   []string{model.PermissionListPublicTeams.Id},
			ExpectedTeams: []string{team1.Id, team2.Id},
			WithCount:     true,
			ExpectedCount: 2,
		},
		{
			Name:          "Get all private teams with count",
			Page:          0,
			PerPage:       10,
			Permissions:   []string{model.PermissionListPrivateTeams.Id},
			ExpectedTeams: []string{th.BasicTeam.Id, team3.Id, team4.Id},
			WithCount:     true,
			ExpectedCount: 3,
		},
	}

	for _, tc := range testCases {
		t.Run(tc.Name, func(t *testing.T) {
			defaultRolePermissions := th.SaveDefaultRolePermissions()
			defer func() {
				th.RestoreDefaultRolePermissions(defaultRolePermissions)
			}()
			th.RemovePermissionFromRole(model.PermissionListPublicTeams.Id, model.SystemUserRoleId)
			th.RemovePermissionFromRole(model.PermissionJoinPublicTeams.Id, model.SystemUserRoleId)
			th.RemovePermissionFromRole(model.PermissionListPrivateTeams.Id, model.SystemUserRoleId)
			th.RemovePermissionFromRole(model.PermissionJoinPrivateTeams.Id, model.SystemUserRoleId)
			for _, permission := range tc.Permissions {
				th.AddPermissionToRole(permission, model.SystemUserRoleId)
			}

			var teams []*model.Team
			var resp *model.Response
			var err2 error
			if tc.WithCount {
<<<<<<< HEAD
				teams, count, resp, err2 = client.GetAllTeamsWithTotalCount(context.Background(), "", tc.Page, tc.PerPage)
=======
				teams, _, resp, err2 = client.GetAllTeamsWithTotalCount("", tc.Page, tc.PerPage)
>>>>>>> 94de9c81
			} else {
				teams, resp, err2 = client.GetAllTeams(context.Background(), "", tc.Page, tc.PerPage)
			}
			if tc.ExpectedError {
				CheckErrorID(t, err2, tc.ErrorId)
				checkHTTPStatus(t, resp, tc.ExpectedStatusCode)
				return
			}
			require.NoError(t, err2)

			actualTeamIds := make([]string, 0, len(tc.ExpectedTeams))
			for _, team := range teams {
				actualTeamIds = append(actualTeamIds, team.Id)
			}
			require.ElementsMatch(t, tc.ExpectedTeams, actualTeamIds)
		})
	}

	t.Run("Local mode", func(t *testing.T) {
		teams, _, err2 := th.LocalClient.GetAllTeams(context.Background(), "", 0, 10)
		require.NoError(t, err2)
		require.Len(t, teams, 5)
	})

	// Choose a team which the system manager can access
	sysManagerTeams, resp, err := th.SystemManagerClient.GetAllTeams(context.Background(), "", 0, 10000)
	require.NoError(t, err)
	CheckOKStatus(t, resp)
	policyTeam := sysManagerTeams[0]
	// If no policies exist, GetAllTeamsExcludePolicyConstrained should return everything
	t.Run("exclude policy constrained, without policy", func(t *testing.T) {
		_, excludeConstrainedResp, err2 := client.GetAllTeamsExcludePolicyConstrained(context.Background(), "", 0, 100)
		require.Error(t, err2)
		CheckForbiddenStatus(t, excludeConstrainedResp)
		teams, excludeConstrainedResp, err2 := th.SystemAdminClient.GetAllTeamsExcludePolicyConstrained(context.Background(), "", 0, 100)
		require.NoError(t, err2)
		CheckOKStatus(t, excludeConstrainedResp)
		found := false
		for _, team := range teams {
			if team.Id == policyTeam.Id {
				found = true
				break
			}
		}
		require.True(t, found)
	})
	// Now actually create the policy and assign the team to it
	policy, savePolicyErr := th.App.Srv().Store().RetentionPolicy().Save(&model.RetentionPolicyWithTeamAndChannelIDs{
		RetentionPolicy: model.RetentionPolicy{
			DisplayName:      "Policy 1",
			PostDurationDays: model.NewInt64(30),
		},
		TeamIDs: []string{policyTeam.Id},
	})
	require.NoError(t, savePolicyErr)
	// This time, the team shouldn't be returned
	t.Run("exclude policy constrained, with policy", func(t *testing.T) {
		teams, excludeConstrainedResp, err2 := th.SystemAdminClient.GetAllTeamsExcludePolicyConstrained(context.Background(), "", 0, 100)
		require.NoError(t, err2)
		CheckOKStatus(t, excludeConstrainedResp)
		found := false
		for _, team := range teams {
			if team.Id == policyTeam.Id {
				found = true
				break
			}
		}
		require.False(t, found)
	})

	t.Run("does not return policy ID", func(t *testing.T) {
		teams, sysManagerResp, err2 := th.SystemManagerClient.GetAllTeams(context.Background(), "", 0, 100)
		require.NoError(t, err2)
		CheckOKStatus(t, sysManagerResp)
		found := false
		for _, team := range teams {
			if team.Id == policyTeam.Id {
				found = true
				require.Nil(t, team.PolicyID)
				break
			}
		}
		require.True(t, found)
	})

	t.Run("returns policy ID", func(t *testing.T) {
		teams, sysAdminResp, err2 := th.SystemAdminClient.GetAllTeams(context.Background(), "", 0, 100)
		require.NoError(t, err2)
		CheckOKStatus(t, sysAdminResp)
		found := false
		for _, team := range teams {
			if team.Id == policyTeam.Id {
				found = true
				require.Equal(t, *team.PolicyID, policy.ID)
				break
			}
		}
		require.True(t, found)
	})

	t.Run("Unauthorized", func(t *testing.T) {
		client.Logout(context.Background())
		_, resp, err = client.GetAllTeams(context.Background(), "", 1, 10)
		require.Error(t, err)
		CheckUnauthorizedStatus(t, resp)
	})

	t.Run("Sanitize the teams in the response with total count", func(t *testing.T) {
		otherUser := th.CreateUser()
		client.Login(context.Background(), otherUser.Email, otherUser.Password)
		teams, _, _, err := client.GetAllTeamsWithTotalCount(context.Background(), "", 0, 10)
		require.NoError(t, err)
		for _, team := range teams {
			if team.Email != "" {
				require.Nil(t, team.Email)
				break
			}
		}
	})
}

func TestGetAllTeamsSanitization(t *testing.T) {
	th := Setup(t)
	defer th.TearDown()

	team, _, err := th.Client.CreateTeam(context.Background(), &model.Team{
		DisplayName:     t.Name() + "_1",
		Name:            GenerateTestTeamName(),
		Email:           th.GenerateTestEmail(),
		Type:            model.TeamOpen,
		AllowedDomains:  "simulator.amazonses.com,localhost",
		AllowOpenInvite: true,
	})
	require.NoError(t, err)
	team2, _, err := th.SystemAdminClient.CreateTeam(context.Background(), &model.Team{
		DisplayName:     t.Name() + "_2",
		Name:            GenerateTestTeamName(),
		Email:           th.GenerateTestEmail(),
		Type:            model.TeamOpen,
		AllowedDomains:  "simulator.amazonses.com,localhost",
		AllowOpenInvite: true,
	})
	require.NoError(t, err)

	// This may not work if the server has over 1000 open teams on it

	t.Run("team admin/non-admin", func(t *testing.T) {
		teamFound := false
		team2Found := false

		rteams, _, err := th.Client.GetAllTeams(context.Background(), "", 0, 1000)
		require.NoError(t, err)
		for _, rteam := range rteams {
			if rteam.Id == team.Id {
				teamFound = true
				require.NotEmpty(t, rteam.Email, "should not have sanitized email for team admin")
				require.NotEmpty(t, rteam.InviteId, "should not have sanitized inviteid")
			} else if rteam.Id == team2.Id {
				team2Found = true
				require.Empty(t, rteam.Email, "should have sanitized email for team admin")
				require.Empty(t, rteam.InviteId, "should have sanitized inviteid")
			}
		}

		require.True(t, teamFound, "wasn't returned the expected teams so the test wasn't run correctly")
		require.True(t, team2Found, "wasn't returned the expected teams so the test wasn't run correctly")
	})

	th.TestForSystemAdminAndLocal(t, func(t *testing.T, client *model.Client4) {
		rteams, _, err := client.GetAllTeams(context.Background(), "", 0, 1000)
		require.NoError(t, err)
		for _, rteam := range rteams {
			if rteam.Id != team.Id && rteam.Id != team2.Id {
				continue
			}

			require.NotEmpty(t, rteam.Email, "should not have sanitized email")
			require.NotEmpty(t, rteam.InviteId, "should not have sanitized inviteid")
		}
	}, "system admin")
}

func TestGetTeamByName(t *testing.T) {
	th := Setup(t).InitBasic()
	defer th.TearDown()
	team := th.BasicTeam

	th.TestForAllClients(t, func(t *testing.T, client *model.Client4) {
		rteam, _, err := client.GetTeamByName(context.Background(), team.Name, "")
		require.NoError(t, err)

		require.Equal(t, rteam.Name, team.Name, "wrong team")

		_, resp, err := client.GetTeamByName(context.Background(), "junk", "")
		require.Error(t, err)
		CheckNotFoundStatus(t, resp)

		_, resp, err = client.GetTeamByName(context.Background(), "", "")
		require.Error(t, err)
		CheckNotFoundStatus(t, resp)

	})

	th.TestForSystemAdminAndLocal(t, func(t *testing.T, client *model.Client4) {
		_, _, err := client.GetTeamByName(context.Background(), strings.ToUpper(team.Name), "")
		require.NoError(t, err)
	})

	th.Client.Logout(context.Background())
	_, resp, err := th.Client.GetTeamByName(context.Background(), team.Name, "")
	require.Error(t, err)
	CheckUnauthorizedStatus(t, resp)

	_, _, err = th.SystemAdminClient.GetTeamByName(context.Background(), team.Name, "")
	require.NoError(t, err)

	th.LoginTeamAdmin()

	team2 := &model.Team{DisplayName: "Name", Name: GenerateTestTeamName(), Email: th.GenerateTestEmail(), Type: model.TeamOpen, AllowOpenInvite: false}
	rteam2, _, _ := th.Client.CreateTeam(context.Background(), team2)

	team3 := &model.Team{DisplayName: "Name", Name: GenerateTestTeamName(), Email: th.GenerateTestEmail(), Type: model.TeamInvite, AllowOpenInvite: true}
	rteam3, _, _ := th.Client.CreateTeam(context.Background(), team3)

	th.LoginBasic()
	// AllowInviteOpen is false and team is open, and user is not on team
	_, resp, err = th.Client.GetTeamByName(context.Background(), rteam2.Name, "")
	require.Error(t, err)
	CheckForbiddenStatus(t, resp)

	// AllowInviteOpen is true and team is invite only, and user is not on team
	_, resp, err = th.Client.GetTeamByName(context.Background(), rteam3.Name, "")
	require.Error(t, err)
	CheckForbiddenStatus(t, resp)
}

func TestGetTeamByNameSanitization(t *testing.T) {
	th := Setup(t).InitBasic()
	defer th.TearDown()

	team, _, err := th.Client.CreateTeam(context.Background(), &model.Team{
		DisplayName:    t.Name() + "_1",
		Name:           GenerateTestTeamName(),
		Email:          th.GenerateTestEmail(),
		Type:           model.TeamOpen,
		AllowedDomains: "simulator.amazonses.com,localhost",
	})
	require.NoError(t, err)

	t.Run("team user", func(t *testing.T) {
		th.LinkUserToTeam(th.BasicUser2, team)

		client := th.CreateClient()
		th.LoginBasic2WithClient(client)

		rteam, _, err := client.GetTeamByName(context.Background(), team.Name, "")
		require.NoError(t, err)

		require.Empty(t, rteam.Email, "should've sanitized email")
		require.NotEmpty(t, rteam.InviteId, "should have not sanitized inviteid")
	})

	t.Run("team user without invite permissions", func(t *testing.T) {
		th.RemovePermissionFromRole(model.PermissionInviteUser.Id, model.TeamUserRoleId)
		th.LinkUserToTeam(th.BasicUser2, team)

		client := th.CreateClient()

		th.LoginBasic2WithClient(client)

		rteam, _, err := client.GetTeam(context.Background(), team.Id, "")
		require.NoError(t, err)

		require.Empty(t, rteam.Email, "should have sanitized email")
		require.Empty(t, rteam.InviteId, "should have sanitized inviteid")
	})

	t.Run("team admin/non-admin", func(t *testing.T) {
		rteam, _, err := th.Client.GetTeamByName(context.Background(), team.Name, "")
		require.NoError(t, err)

		require.NotEmpty(t, rteam.Email, "should not have sanitized email")
		require.NotEmpty(t, rteam.InviteId, "should have not sanitized inviteid")
	})

	t.Run("system admin", func(t *testing.T) {
		rteam, _, err := th.SystemAdminClient.GetTeamByName(context.Background(), team.Name, "")
		require.NoError(t, err)

		require.NotEmpty(t, rteam.Email, "should not have sanitized email")
		require.NotEmpty(t, rteam.InviteId, "should have not sanitized inviteid")
	})
}

func TestSearchAllTeams(t *testing.T) {
	th := Setup(t).InitBasic()
	th.LoginSystemManager()
	defer th.TearDown()

	oTeam := th.BasicTeam
	oTeam.AllowOpenInvite = true

	updatedTeam, appErr := th.App.UpdateTeam(oTeam)
	require.Nil(t, appErr)
	oTeam.UpdateAt = updatedTeam.UpdateAt

	pTeam := &model.Team{DisplayName: "PName", Name: GenerateTestTeamName(), Email: th.GenerateTestEmail(), Type: model.TeamInvite}
	th.Client.CreateTeam(context.Background(), pTeam)

	rteams, _, err := th.Client.SearchTeams(context.Background(), &model.TeamSearch{Term: pTeam.Name})
	require.NoError(t, err)
	require.Empty(t, rteams, "should have not returned team")

	rteams, _, err = th.Client.SearchTeams(context.Background(), &model.TeamSearch{Term: pTeam.DisplayName})
	require.NoError(t, err)
	require.Empty(t, rteams, "should have not returned team")

	th.Client.Logout(context.Background())

	_, resp, err := th.Client.SearchTeams(context.Background(), &model.TeamSearch{Term: pTeam.Name})
	require.Error(t, err)
	CheckUnauthorizedStatus(t, resp)

	_, resp, err = th.Client.SearchTeams(context.Background(), &model.TeamSearch{Term: pTeam.DisplayName})
	require.Error(t, err)
	CheckUnauthorizedStatus(t, resp)

	th.LoginBasic()

	th.TestForAllClients(t, func(t *testing.T, client *model.Client4) {
		rteams, _, err2 := client.SearchTeams(context.Background(), &model.TeamSearch{Term: oTeam.Name})
		require.NoError(t, err2)
		require.Len(t, rteams, 1, "should have returned 1 team")
		require.Equal(t, oTeam.Id, rteams[0].Id, "invalid team")

		rteams, _, err2 = client.SearchTeams(context.Background(), &model.TeamSearch{Term: oTeam.DisplayName})
		require.NoError(t, err2)
		require.Len(t, rteams, 1, "should have returned 1 team")
		require.Equal(t, oTeam.Id, rteams[0].Id, "invalid team")

		rteams, _, err2 = client.SearchTeams(context.Background(), &model.TeamSearch{Term: "junk"})
		require.NoError(t, err2)
		require.Empty(t, rteams, "should have not returned team")
	})

	th.TestForSystemAdminAndLocal(t, func(t *testing.T, client *model.Client4) {
		rteams, _, err2 := client.SearchTeams(context.Background(), &model.TeamSearch{Term: oTeam.Name})
		require.NoError(t, err2)
		require.Len(t, rteams, 1, "should have returned 1 team")

		rteams, _, err2 = client.SearchTeams(context.Background(), &model.TeamSearch{Term: pTeam.DisplayName})
		require.NoError(t, err2)
		require.Len(t, rteams, 1, "should have returned 1 team")
	})

	// Choose a team which the system manager can access
	sysManagerTeams, resp, err := th.SystemManagerClient.GetAllTeams(context.Background(), "", 0, 10000)
	require.NoError(t, err)
	CheckOKStatus(t, resp)
	policyTeam := sysManagerTeams[0]
	// Now actually create the policy and assign the team to it
	policy, savePolicyErr := th.App.Srv().Store().RetentionPolicy().Save(&model.RetentionPolicyWithTeamAndChannelIDs{
		RetentionPolicy: model.RetentionPolicy{
			DisplayName:      "Policy 1",
			PostDurationDays: model.NewInt64(30),
		},
		TeamIDs: []string{policyTeam.Id},
	})
	require.NoError(t, savePolicyErr)
	t.Run("does not return policy ID", func(t *testing.T) {
		teams, sysManagerResp, err := th.SystemManagerClient.SearchTeams(context.Background(), &model.TeamSearch{Term: policyTeam.Name})
		require.NoError(t, err)
		CheckOKStatus(t, sysManagerResp)
		found := false
		for _, team := range teams {
			if team.Id == policyTeam.Id {
				found = true
				require.Nil(t, team.PolicyID)
				break
			}
		}
		require.True(t, found)
	})
	t.Run("returns policy ID", func(t *testing.T) {
		teams, sysAdminResp, err := th.SystemAdminClient.SearchTeams(context.Background(), &model.TeamSearch{Term: policyTeam.Name})
		require.NoError(t, err)
		CheckOKStatus(t, sysAdminResp)
		found := false
		for _, team := range teams {
			if team.Id == policyTeam.Id {
				found = true
				require.Equal(t, *team.PolicyID, policy.ID)
				break
			}
		}
		require.True(t, found)
	})
}

func TestSearchAllTeamsPaged(t *testing.T) {
	th := Setup(t)
	defer th.TearDown()
	commonRandom := model.NewId()
	teams := [3]*model.Team{}

	for i := 0; i < 3; i++ {
		uid := model.NewId()
		newTeam, err := th.App.CreateTeam(th.Context, &model.Team{
			DisplayName: fmt.Sprintf("%s %d %s", commonRandom, i, uid),
			Name:        fmt.Sprintf("%s-%d-%s", commonRandom, i, uid),
			Type:        model.TeamOpen,
			Email:       th.GenerateTestEmail(),
		})
		require.Nil(t, err)
		teams[i] = newTeam
	}

	foobarTeam, appErr := th.App.CreateTeam(th.Context, &model.Team{
		DisplayName: "FOOBARDISPLAYNAME",
		Name:        "whatever",
		Type:        model.TeamOpen,
		Email:       th.GenerateTestEmail(),
	})
	require.Nil(t, appErr)

	testCases := []struct {
		Name               string
		Search             *model.TeamSearch
		ExpectedTeams      []string
		ExpectedTotalCount int64
	}{
		{
			Name:               "Retrieve foobar team using partial term search",
			Search:             &model.TeamSearch{Term: "oobardisplay", Page: model.NewInt(0), PerPage: model.NewInt(100)},
			ExpectedTeams:      []string{foobarTeam.Id},
			ExpectedTotalCount: 1,
		},
		{
			Name:               "Retrieve foobar team using the beginning of the display name as search text",
			Search:             &model.TeamSearch{Term: "foobar", Page: model.NewInt(0), PerPage: model.NewInt(100)},
			ExpectedTeams:      []string{foobarTeam.Id},
			ExpectedTotalCount: 1,
		},
		{
			Name:               "Retrieve foobar team using the ending of the term of the display name",
			Search:             &model.TeamSearch{Term: "bardisplayname", Page: model.NewInt(0), PerPage: model.NewInt(100)},
			ExpectedTeams:      []string{foobarTeam.Id},
			ExpectedTotalCount: 1,
		},
		{
			Name:               "Retrieve foobar team using partial term search on the name property of team",
			Search:             &model.TeamSearch{Term: "what", Page: model.NewInt(0), PerPage: model.NewInt(100)},
			ExpectedTeams:      []string{foobarTeam.Id},
			ExpectedTotalCount: 1,
		},
		{
			Name:               "Retrieve foobar team using partial term search on the name property of team #2",
			Search:             &model.TeamSearch{Term: "ever", Page: model.NewInt(0), PerPage: model.NewInt(100)},
			ExpectedTeams:      []string{foobarTeam.Id},
			ExpectedTotalCount: 1,
		},
		{
			Name:               "Get all teams on one page",
			Search:             &model.TeamSearch{Term: commonRandom, Page: model.NewInt(0), PerPage: model.NewInt(100)},
			ExpectedTeams:      []string{teams[0].Id, teams[1].Id, teams[2].Id},
			ExpectedTotalCount: 3,
		},
		{
			Name:               "Get all teams on one page with partial word",
			Search:             &model.TeamSearch{Term: commonRandom[11:18]},
			ExpectedTeams:      []string{teams[0].Id, teams[1].Id, teams[2].Id},
			ExpectedTotalCount: 3,
		},
		{
			Name:               "Get all teams on one page with term upper cased",
			Search:             &model.TeamSearch{Term: strings.ToUpper(commonRandom)},
			ExpectedTeams:      []string{teams[0].Id, teams[1].Id, teams[2].Id},
			ExpectedTotalCount: 3,
		},
		{
			Name:               "Get all teams on one page with some of term upper and some lower",
			Search:             &model.TeamSearch{Term: commonRandom[0:11] + strings.ToUpper(commonRandom[11:18]+commonRandom[18:])},
			ExpectedTeams:      []string{teams[0].Id, teams[1].Id, teams[2].Id},
			ExpectedTotalCount: 3,
		},
		{
			Name:               "Get 2 teams on the first page",
			Search:             &model.TeamSearch{Term: commonRandom, Page: model.NewInt(0), PerPage: model.NewInt(2)},
			ExpectedTeams:      []string{teams[0].Id, teams[1].Id},
			ExpectedTotalCount: 3,
		},
		{
			Name:               "Get 1 team on the second page",
			Search:             &model.TeamSearch{Term: commonRandom, Page: model.NewInt(1), PerPage: model.NewInt(2)},
			ExpectedTeams:      []string{teams[2].Id},
			ExpectedTotalCount: 3,
		},
		{
			Name:               "SearchTeamsPaged paginates results by default",
			Search:             &model.TeamSearch{Term: commonRandom},
			ExpectedTeams:      []string{teams[0].Id, teams[1].Id, teams[2].Id},
			ExpectedTotalCount: 3,
		},
		{
			Name:               "No results",
			Search:             &model.TeamSearch{Term: model.NewId()},
			ExpectedTeams:      []string{},
			ExpectedTotalCount: 0,
		},
	}

	for _, tc := range testCases {
		t.Run(tc.Name, func(t *testing.T) {
			teams, count, _, err := th.SystemAdminClient.SearchTeamsPaged(context.Background(), tc.Search)
			require.NoError(t, err)
			require.Equal(t, tc.ExpectedTotalCount, count)
			require.Equal(t, len(tc.ExpectedTeams), len(teams))
			for i, team := range teams {
				require.Equal(t, tc.ExpectedTeams[i], team.Id)
			}
		})
	}

	_, _, resp, err := th.Client.SearchTeamsPaged(context.Background(), &model.TeamSearch{Term: commonRandom, PerPage: model.NewInt(100)})
	CheckErrorID(t, err, "api.team.search_teams.pagination_not_implemented.public_team_search")
	require.Equal(t, http.StatusNotImplemented, resp.StatusCode)
}

func TestSearchAllTeamsSanitization(t *testing.T) {
	th := Setup(t).InitBasic()
	defer th.TearDown()

	team, _, err := th.Client.CreateTeam(context.Background(), &model.Team{
		DisplayName:    t.Name() + "_1",
		Name:           GenerateTestTeamName(),
		Email:          th.GenerateTestEmail(),
		Type:           model.TeamOpen,
		AllowedDomains: "simulator.amazonses.com,localhost",
	})
	require.NoError(t, err)
	team2, _, err := th.Client.CreateTeam(context.Background(), &model.Team{
		DisplayName:    t.Name() + "_2",
		Name:           GenerateTestTeamName(),
		Email:          th.GenerateTestEmail(),
		Type:           model.TeamOpen,
		AllowedDomains: "simulator.amazonses.com,localhost",
	})
	require.NoError(t, err)

	t.Run("non-team user", func(t *testing.T) {
		client := th.CreateClient()
		th.LoginBasic2WithClient(client)

		rteams, _, err := client.SearchTeams(context.Background(), &model.TeamSearch{Term: t.Name()})
		require.NoError(t, err)
		for _, rteam := range rteams {
			require.Empty(t, rteam.Email, "should've sanitized email")
			require.Empty(t, rteam.AllowedDomains, "should've sanitized allowed domains")
			require.Empty(t, rteam.InviteId, "should have sanitized inviteid")
		}
	})

	t.Run("team user", func(t *testing.T) {
		th.LinkUserToTeam(th.BasicUser2, team)

		client := th.CreateClient()
		th.LoginBasic2WithClient(client)

		rteams, _, err := client.SearchTeams(context.Background(), &model.TeamSearch{Term: t.Name()})
		require.NoError(t, err)
		for _, rteam := range rteams {
			require.Empty(t, rteam.Email, "should've sanitized email")
			require.Empty(t, rteam.AllowedDomains, "should've sanitized allowed domains")
			require.NotEmpty(t, rteam.InviteId, "should have not sanitized inviteid")
		}
	})

	t.Run("team admin", func(t *testing.T) {
		rteams, _, err := th.Client.SearchTeams(context.Background(), &model.TeamSearch{Term: t.Name()})
		require.NoError(t, err)
		for _, rteam := range rteams {
			if rteam.Id == team.Id || rteam.Id == team2.Id || rteam.Id == th.BasicTeam.Id {
				require.NotEmpty(t, rteam.Email, "should not have sanitized email")
				require.NotEmpty(t, rteam.InviteId, "should have not sanitized inviteid")
			}
		}
	})

	t.Run("system admin", func(t *testing.T) {
		rteams, _, err := th.SystemAdminClient.SearchTeams(context.Background(), &model.TeamSearch{Term: t.Name()})
		require.NoError(t, err)
		for _, rteam := range rteams {
			require.NotEmpty(t, rteam.Email, "should not have sanitized email")
			require.NotEmpty(t, rteam.InviteId, "should have not sanitized inviteid")
		}
	})
}

func TestGetTeamsForUser(t *testing.T) {
	th := Setup(t).InitBasic()
	defer th.TearDown()
	client := th.Client

	team2 := &model.Team{DisplayName: "Name", Name: GenerateTestTeamName(), Email: th.GenerateTestEmail(), Type: model.TeamInvite}
	rteam2, _, _ := client.CreateTeam(context.Background(), team2)

	teams, _, err := client.GetTeamsForUser(context.Background(), th.BasicUser.Id, "")
	require.NoError(t, err)

	require.Len(t, teams, 2, "wrong number of teams")

	found1 := false
	found2 := false
	for _, t := range teams {
		if t.Id == th.BasicTeam.Id {
			found1 = true
		} else if t.Id == rteam2.Id {
			found2 = true
		}
	}

	require.True(t, found1, "missing team")
	require.True(t, found2, "missing team")

	_, resp, err := client.GetTeamsForUser(context.Background(), "junk", "")
	require.Error(t, err)
	CheckBadRequestStatus(t, resp)

	_, resp, err = client.GetTeamsForUser(context.Background(), model.NewId(), "")
	require.Error(t, err)
	CheckForbiddenStatus(t, resp)

	_, resp, err = client.GetTeamsForUser(context.Background(), th.BasicUser2.Id, "")
	require.Error(t, err)
	CheckForbiddenStatus(t, resp)

	_, _, err = th.SystemAdminClient.GetTeamsForUser(context.Background(), th.BasicUser2.Id, "")
	require.NoError(t, err)
}

func TestGetTeamsForUserSanitization(t *testing.T) {
	th := Setup(t).InitBasic()
	defer th.TearDown()

	team, _, err := th.Client.CreateTeam(context.Background(), &model.Team{
		DisplayName:    t.Name() + "_1",
		Name:           GenerateTestTeamName(),
		Email:          th.GenerateTestEmail(),
		Type:           model.TeamOpen,
		AllowedDomains: "simulator.amazonses.com,localhost",
	})
	require.NoError(t, err)
	team2, _, err := th.Client.CreateTeam(context.Background(), &model.Team{
		DisplayName:    t.Name() + "_2",
		Name:           GenerateTestTeamName(),
		Email:          th.GenerateTestEmail(),
		Type:           model.TeamOpen,
		AllowedDomains: "simulator.amazonses.com,localhost",
	})
	require.NoError(t, err)

	t.Run("team user", func(t *testing.T) {
		th.LinkUserToTeam(th.BasicUser2, team)
		th.LinkUserToTeam(th.BasicUser2, team2)

		client := th.CreateClient()
		th.LoginBasic2WithClient(client)

		rteams, _, err := client.GetTeamsForUser(context.Background(), th.BasicUser2.Id, "")
		require.NoError(t, err)
		for _, rteam := range rteams {
			if rteam.Id != team.Id && rteam.Id != team2.Id {
				continue
			}

			require.Empty(t, rteam.Email, "should've sanitized email")
			require.NotEmpty(t, rteam.InviteId, "should have not sanitized inviteid")
		}
	})

	t.Run("team user without invite permissions", func(t *testing.T) {
		th.LinkUserToTeam(th.BasicUser2, team)
		th.LinkUserToTeam(th.BasicUser2, team2)

		client := th.CreateClient()
		th.RemovePermissionFromRole(model.PermissionInviteUser.Id, model.TeamUserRoleId)
		th.LoginBasic2WithClient(client)

		rteams, _, err := client.GetTeamsForUser(context.Background(), th.BasicUser2.Id, "")
		require.NoError(t, err)
		for _, rteam := range rteams {
			if rteam.Id != team.Id && rteam.Id != team2.Id {
				continue
			}

			require.Empty(t, rteam.Email, "should have sanitized email")
			require.Empty(t, rteam.InviteId, "should have sanitized inviteid")
		}
	})

	t.Run("team admin", func(t *testing.T) {
		rteams, _, err := th.Client.GetTeamsForUser(context.Background(), th.BasicUser.Id, "")
		require.NoError(t, err)
		for _, rteam := range rteams {
			if rteam.Id != team.Id && rteam.Id != team2.Id {
				continue
			}

			require.NotEmpty(t, rteam.Email, "should not have sanitized email")
			require.NotEmpty(t, rteam.InviteId, "should have not sanitized inviteid")
		}
		*th.App.Config().PrivacySettings.ShowEmailAddress = false
		rteams, _, err2 := th.Client.GetTeamsForUser(context.Background(), th.BasicUser.Id, "")
		require.NoError(t, err2)
		for _, rteam := range rteams {
			if rteam.Id != team.Id && rteam.Id != team2.Id {
				continue
			}

			require.Empty(t, rteam.Email, "should have sanitized email")
			require.NotEmpty(t, rteam.InviteId, "should have not sanitized inviteid")
		}
	})

	t.Run("system admin", func(t *testing.T) {
		rteams, _, err := th.SystemAdminClient.GetTeamsForUser(context.Background(), th.BasicUser.Id, "")
		require.NoError(t, err)
		for _, rteam := range rteams {
			if rteam.Id != team.Id && rteam.Id != team2.Id {
				continue
			}

			require.NotEmpty(t, rteam.Email, "should not have sanitized email")
			require.NotEmpty(t, rteam.InviteId, "should have not sanitized inviteid")
		}
	})
}

func TestGetTeamMember(t *testing.T) {
	th := Setup(t).InitBasic()
	defer th.TearDown()
	client := th.Client
	team := th.BasicTeam
	user := th.BasicUser

	rmember, _, err := client.GetTeamMember(context.Background(), team.Id, user.Id, "")
	require.NoError(t, err)

	require.Equal(t, rmember.TeamId, team.Id, "wrong team id")

	require.Equal(t, rmember.UserId, user.Id, "wrong user id")

	_, resp, err := client.GetTeamMember(context.Background(), "junk", user.Id, "")
	require.Error(t, err)
	CheckBadRequestStatus(t, resp)

	_, resp, err = client.GetTeamMember(context.Background(), team.Id, "junk", "")
	require.Error(t, err)
	CheckBadRequestStatus(t, resp)

	_, resp, err = client.GetTeamMember(context.Background(), "junk", "junk", "")
	require.Error(t, err)
	CheckBadRequestStatus(t, resp)

	_, resp, err = client.GetTeamMember(context.Background(), team.Id, model.NewId(), "")
	require.Error(t, err)
	CheckNotFoundStatus(t, resp)

	_, resp, err = client.GetTeamMember(context.Background(), model.NewId(), user.Id, "")
	require.Error(t, err)
	CheckForbiddenStatus(t, resp)

	_, _, err = th.SystemAdminClient.GetTeamMember(context.Background(), team.Id, user.Id, "")
	require.NoError(t, err)
}

func TestGetTeamMembers(t *testing.T) {
	th := Setup(t).InitBasic()
	defer th.TearDown()
	client := th.Client
	team := th.BasicTeam
	userNotMember := th.CreateUser()

	rmembers, _, err := client.GetTeamMembers(context.Background(), team.Id, 0, 100, "")
	require.NoError(t, err)

	t.Logf("rmembers count %v\n", len(rmembers))

	require.NotEqual(t, len(rmembers), 0, "should have results")

	for _, rmember := range rmembers {
		require.Equal(t, rmember.TeamId, team.Id, "user should be a member of team")
		require.NotEqual(t, rmember.UserId, userNotMember.Id, "user should be a member of team")
	}

	rmembers, _, err = client.GetTeamMembers(context.Background(), team.Id, 0, 1, "")
	require.NoError(t, err)
	require.Len(t, rmembers, 1, "should be 1 per page")

	rmembers, _, err = client.GetTeamMembers(context.Background(), team.Id, 1, 1, "")
	require.NoError(t, err)
	require.Len(t, rmembers, 1, "should be 1 per page")

	rmembers, _, err = client.GetTeamMembers(context.Background(), team.Id, 10000, 100, "")
	require.NoError(t, err)
	require.Empty(t, rmembers, "should be no member")

	rmembers, _, err = client.GetTeamMembers(context.Background(), team.Id, 0, 2, "")
	require.NoError(t, err)
	rmembers2, _, err := client.GetTeamMembers(context.Background(), team.Id, 1, 2, "")
	require.NoError(t, err)

	for _, tm1 := range rmembers {
		for _, tm2 := range rmembers2 {
			assert.NotEqual(t, tm1.UserId+tm1.TeamId, tm2.UserId+tm2.TeamId, "different pages should not have the same members")
		}
	}

	_, resp, err := client.GetTeamMembers(context.Background(), "junk", 0, 100, "")
	require.Error(t, err)
	CheckBadRequestStatus(t, resp)

	_, resp, err = client.GetTeamMembers(context.Background(), model.NewId(), 0, 100, "")
	require.Error(t, err)
	CheckForbiddenStatus(t, resp)

	client.Logout(context.Background())
	_, resp, err = client.GetTeamMembers(context.Background(), team.Id, 0, 1, "")
	require.Error(t, err)
	CheckUnauthorizedStatus(t, resp)

	_, _, err = th.SystemAdminClient.GetTeamMembersSortAndWithoutDeletedUsers(context.Background(), team.Id, 0, 100, "", false, "")
	require.NoError(t, err)

	_, _, err = th.SystemAdminClient.GetTeamMembersSortAndWithoutDeletedUsers(context.Background(), team.Id, 0, 100, model.USERNAME, false, "")
	require.NoError(t, err)

	_, _, err = th.SystemAdminClient.GetTeamMembersSortAndWithoutDeletedUsers(context.Background(), team.Id, 0, 100, model.USERNAME, true, "")
	require.NoError(t, err)

	_, _, err = th.SystemAdminClient.GetTeamMembersSortAndWithoutDeletedUsers(context.Background(), team.Id, 0, 100, "", true, "")
	require.NoError(t, err)

	_, _, err = th.SystemAdminClient.GetTeamMembersSortAndWithoutDeletedUsers(context.Background(), team.Id, 0, 100, model.USERNAME, false, "")
	require.NoError(t, err)
}

func TestGetTeamMembersForUser(t *testing.T) {
	th := Setup(t).InitBasic()
	defer th.TearDown()
	client := th.Client

	members, _, err := client.GetTeamMembersForUser(context.Background(), th.BasicUser.Id, "")
	require.NoError(t, err)

	found := false
	for _, m := range members {
		if m.TeamId == th.BasicTeam.Id {
			found = true
		}
	}

	require.True(t, found, "missing team member")

	_, resp, err := client.GetTeamMembersForUser(context.Background(), "junk", "")
	require.Error(t, err)
	CheckBadRequestStatus(t, resp)

	_, resp, err = client.GetTeamMembersForUser(context.Background(), model.NewId(), "")
	require.Error(t, err)
	CheckForbiddenStatus(t, resp)

	client.Logout(context.Background())
	_, resp, err = client.GetTeamMembersForUser(context.Background(), th.BasicUser.Id, "")
	require.Error(t, err)
	CheckUnauthorizedStatus(t, resp)

	user := th.CreateUser()
	client.Login(context.Background(), user.Email, user.Password)
	_, resp, err = client.GetTeamMembersForUser(context.Background(), th.BasicUser.Id, "")
	require.Error(t, err)
	CheckForbiddenStatus(t, resp)

	_, _, err = th.SystemAdminClient.GetTeamMembersForUser(context.Background(), th.BasicUser.Id, "")
	require.NoError(t, err)
}

func TestGetTeamMembersByIds(t *testing.T) {
	th := Setup(t).InitBasic()
	defer th.TearDown()
	client := th.Client

	tm, _, err := client.GetTeamMembersByIds(context.Background(), th.BasicTeam.Id, []string{th.BasicUser.Id})
	require.NoError(t, err)

	require.Equal(t, tm[0].UserId, th.BasicUser.Id, "returned wrong user")

	_, resp, err := client.GetTeamMembersByIds(context.Background(), th.BasicTeam.Id, []string{})
	require.Error(t, err)
	CheckBadRequestStatus(t, resp)

	tm1, _, err := client.GetTeamMembersByIds(context.Background(), th.BasicTeam.Id, []string{"junk"})
	require.NoError(t, err)
	require.False(t, len(tm1) > 0, "no users should be returned")

	tm1, _, err = client.GetTeamMembersByIds(context.Background(), th.BasicTeam.Id, []string{"junk", th.BasicUser.Id})
	require.NoError(t, err)
	require.Len(t, tm1, 1, "1 user should be returned")

	_, resp, err = client.GetTeamMembersByIds(context.Background(), "junk", []string{th.BasicUser.Id})
	require.Error(t, err)
	CheckBadRequestStatus(t, resp)

	_, resp, err = client.GetTeamMembersByIds(context.Background(), model.NewId(), []string{th.BasicUser.Id})
	require.Error(t, err)
	CheckForbiddenStatus(t, resp)

	client.Logout(context.Background())
	_, resp, err = client.GetTeamMembersByIds(context.Background(), th.BasicTeam.Id, []string{th.BasicUser.Id})
	require.Error(t, err)
	CheckUnauthorizedStatus(t, resp)
}

func TestAddTeamMember(t *testing.T) {
	th := Setup(t).InitBasic()
	defer th.TearDown()
	client := th.Client
	team := th.BasicTeam
	otherUser := th.CreateUser()

	th.App.Srv().SetLicense(model.NewTestLicense(""))
	defer th.App.Srv().SetLicense(nil)

	enableGuestAccounts := *th.App.Config().GuestAccountsSettings.Enable
	defer func() {
		th.App.UpdateConfig(func(cfg *model.Config) { cfg.GuestAccountsSettings.Enable = &enableGuestAccounts })
	}()
	th.App.UpdateConfig(func(cfg *model.Config) { *cfg.GuestAccountsSettings.Enable = true })

	guest := th.CreateUser()
	_, err := th.SystemAdminClient.DemoteUserToGuest(context.Background(), guest.Id)
	require.NoError(t, err)

	appErr := th.App.RemoveUserFromTeam(th.Context, th.BasicTeam.Id, th.BasicUser2.Id, "")
	require.Nil(t, appErr)

	// Regular user can't add a member to a team they don't belong to.
	th.LoginBasic2()
	_, resp, err := client.AddTeamMember(context.Background(), team.Id, otherUser.Id)
	CheckForbiddenStatus(t, resp)
	require.Error(t, err, "Error is nil")
	client.Logout(context.Background())

	// SystemAdmin and mode can add member to a team
	th.TestForSystemAdminAndLocal(t, func(t *testing.T, client *model.Client4) {
		var tm *model.TeamMember
		tm, resp, err = client.AddTeamMember(context.Background(), team.Id, otherUser.Id)
		require.NoError(t, err)
		CheckCreatedStatus(t, resp)
		require.Equal(t, tm.UserId, otherUser.Id, "user ids should have matched")
		require.Equal(t, tm.TeamId, team.Id, "team ids should have matched")
	})

	// Regular user can add a member to a team they belong to.
	th.LoginBasic()
	tm, resp, err := client.AddTeamMember(context.Background(), team.Id, otherUser.Id)
	require.NoError(t, err)
	CheckCreatedStatus(t, resp)

	// Check all the returned data.
	require.NotNil(t, tm, "should have returned team member")

	require.Equal(t, tm.UserId, otherUser.Id, "user ids should have matched")

	require.Equal(t, tm.TeamId, team.Id, "team ids should have matched")

	// Check with various invalid requests.
	tm, resp, err = client.AddTeamMember(context.Background(), team.Id, "junk")
	require.Error(t, err)
	CheckBadRequestStatus(t, resp)

	require.Nil(t, tm, "should have not returned team member")

	_, resp, err = client.AddTeamMember(context.Background(), "junk", otherUser.Id)
	require.Error(t, err)
	CheckBadRequestStatus(t, resp)

	_, resp, err = client.AddTeamMember(context.Background(), GenerateTestId(), otherUser.Id)
	require.Error(t, err)
	CheckForbiddenStatus(t, resp)

	_, resp, err = client.AddTeamMember(context.Background(), team.Id, GenerateTestId())
	require.Error(t, err)
	CheckNotFoundStatus(t, resp)

	client.Logout(context.Background())

	// Check the appropriate permissions are enforced.
	defaultRolePermissions := th.SaveDefaultRolePermissions()
	defer func() {
		th.RestoreDefaultRolePermissions(defaultRolePermissions)
	}()

	// Set the config so that only team admins can add a user to a team.
	th.AddPermissionToRole(model.PermissionInviteUser.Id, model.TeamAdminRoleId)
	th.AddPermissionToRole(model.PermissionAddUserToTeam.Id, model.TeamAdminRoleId)
	th.RemovePermissionFromRole(model.PermissionInviteUser.Id, model.TeamUserRoleId)
	th.RemovePermissionFromRole(model.PermissionAddUserToTeam.Id, model.TeamUserRoleId)

	th.LoginBasic()

	// Check that a regular user can't add someone to the team.
	_, resp, err = client.AddTeamMember(context.Background(), team.Id, otherUser.Id)
	require.Error(t, err)
	CheckForbiddenStatus(t, resp)

	// Update user to team admin
	th.UpdateUserToTeamAdmin(th.BasicUser, th.BasicTeam)
	th.App.Srv().InvalidateAllCaches()
	th.LoginBasic()

	// Should work as a team admin.
	_, _, err = client.AddTeamMember(context.Background(), team.Id, otherUser.Id)
	require.NoError(t, err)

	// Change permission level to team user
	th.AddPermissionToRole(model.PermissionInviteUser.Id, model.TeamUserRoleId)
	th.AddPermissionToRole(model.PermissionAddUserToTeam.Id, model.TeamUserRoleId)
	th.RemovePermissionFromRole(model.PermissionInviteUser.Id, model.TeamAdminRoleId)
	th.RemovePermissionFromRole(model.PermissionAddUserToTeam.Id, model.TeamAdminRoleId)

	th.UpdateUserToNonTeamAdmin(th.BasicUser, th.BasicTeam)
	th.App.Srv().InvalidateAllCaches()
	th.LoginBasic()

	// Should work as a regular user.
	_, _, err = client.AddTeamMember(context.Background(), team.Id, otherUser.Id)
	require.NoError(t, err)

	// Should return error with invalid JSON in body.
	_, err = client.DoAPIPost(context.Background(), "/teams/"+team.Id+"/members", "invalid")
	require.Error(t, err)
	CheckErrorID(t, err, "api.team.add_team_member.invalid_body.app_error")

	// by token
	client.Login(context.Background(), otherUser.Email, otherUser.Password)

	token := model.NewToken(
		app.TokenTypeTeamInvitation,
		model.MapToJSON(map[string]string{"teamId": team.Id}),
	)
	require.NoError(t, th.App.Srv().Store().Token().Save(token))

	tm, _, err = client.AddTeamMemberFromInvite(context.Background(), token.Token, "")
	require.NoError(t, err)

	require.NotNil(t, tm, "should have returned team member")

	require.Equal(t, tm.UserId, otherUser.Id, "user ids should have matched")

	require.Equal(t, tm.TeamId, team.Id, "team ids should have matched")

	_, err = th.App.Srv().Store().Token().GetByToken(token.Token)
	require.Error(t, err, "The token must be deleted after be used")

	tm, resp, err = client.AddTeamMemberFromInvite(context.Background(), "junk", "")
	require.Error(t, err)
	CheckBadRequestStatus(t, resp)

	require.Nil(t, tm, "should have not returned team member")

	// expired token of more than 50 hours
	token = model.NewToken(app.TokenTypeTeamInvitation, "")
	token.CreateAt = model.GetMillis() - 1000*60*60*50
	require.NoError(t, th.App.Srv().Store().Token().Save(token))

	_, resp, err = client.AddTeamMemberFromInvite(context.Background(), token.Token, "")
	require.Error(t, err)
	CheckBadRequestStatus(t, resp)
	th.App.DeleteToken(token)

	// invalid team id
	testId := GenerateTestId()
	token = model.NewToken(
		app.TokenTypeTeamInvitation,
		model.MapToJSON(map[string]string{"teamId": testId}),
	)
	require.NoError(t, th.App.Srv().Store().Token().Save(token))

	_, resp, err = client.AddTeamMemberFromInvite(context.Background(), token.Token, "")
	require.Error(t, err)
	CheckNotFoundStatus(t, resp)
	th.App.DeleteToken(token)

	// by invite_id
	th.App.Srv().SetLicense(model.NewTestLicense(""))
	defer th.App.Srv().SetLicense(nil)
	_, _, err = client.Login(context.Background(), guest.Email, guest.Password)
	require.NoError(t, err)

	_, resp, err = client.AddTeamMemberFromInvite(context.Background(), "", team.InviteId)
	require.Error(t, err)
	CheckForbiddenStatus(t, resp)

	// by invite_id
	client.Login(context.Background(), otherUser.Email, otherUser.Password)

	tm, _, err = client.AddTeamMemberFromInvite(context.Background(), "", team.InviteId)
	require.NoError(t, err)

	require.NotNil(t, tm, "should have returned team member")

	require.Equal(t, tm.UserId, otherUser.Id, "user ids should have matched")

	require.Equal(t, tm.TeamId, team.Id, "team ids should have matched")

	tm, resp, err = client.AddTeamMemberFromInvite(context.Background(), "", "junk")
	require.Error(t, err)
	CheckNotFoundStatus(t, resp)

	require.Nil(t, tm, "should have not returned team member")

	// Set a team to group-constrained
	team.GroupConstrained = model.NewBool(true)
	_, appErr = th.App.UpdateTeam(team)
	require.Nil(t, appErr)

	// Attempt to use a token on a group-constrained team
	token = model.NewToken(
		app.TokenTypeTeamInvitation,
		model.MapToJSON(map[string]string{"teamId": team.Id}),
	)
	require.NoError(t, th.App.Srv().Store().Token().Save(token))
	_, _, err = client.AddTeamMemberFromInvite(context.Background(), token.Token, "")
	CheckErrorID(t, err, "app.team.invite_token.group_constrained.error")

	// Attempt to use an invite id
	_, _, err = client.AddTeamMemberFromInvite(context.Background(), "", team.InviteId)
	CheckErrorID(t, err, "app.team.invite_id.group_constrained.error")

	// User is not in associated groups so shouldn't be allowed
	th.TestForSystemAdminAndLocal(t, func(t *testing.T, client *model.Client4) {
		_, _, err = client.AddTeamMember(context.Background(), team.Id, otherUser.Id)
		CheckErrorID(t, err, "api.team.add_members.user_denied")
	})

	// Associate group to team
	_, appErr = th.App.UpsertGroupSyncable(&model.GroupSyncable{
		GroupId:    th.Group.Id,
		SyncableId: team.Id,
		Type:       model.GroupSyncableTypeTeam,
	})
	require.Nil(t, appErr)

	// Add user to group
	_, appErr = th.App.UpsertGroupMember(th.Group.Id, otherUser.Id)
	require.Nil(t, appErr)

	th.TestForSystemAdminAndLocal(t, func(t *testing.T, client *model.Client4) {
		_, _, err = client.AddTeamMember(context.Background(), team.Id, otherUser.Id)
		require.NoError(t, err)
	})
}

func TestAddTeamMemberMyself(t *testing.T) {
	th := Setup(t).InitBasic()
	defer th.TearDown()
	client := th.Client

	// Check the appropriate permissions are enforced.
	defaultRolePermissions := th.SaveDefaultRolePermissions()
	defer func() {
		th.RestoreDefaultRolePermissions(defaultRolePermissions)
	}()

	th.LoginBasic()

	testCases := []struct {
		Name              string
		Public            bool
		PublicPermission  bool
		PrivatePermission bool
		ExpectedSuccess   bool
	}{
		{
			Name:              "Try to join an open team without the permissions",
			Public:            true,
			PublicPermission:  false,
			PrivatePermission: false,
			ExpectedSuccess:   false,
		},
		{
			Name:              "Try to join a private team without the permissions",
			Public:            false,
			PublicPermission:  false,
			PrivatePermission: false,
			ExpectedSuccess:   false,
		},
		{
			Name:              "Try to join an open team without public permission but with private permissions",
			Public:            true,
			PublicPermission:  false,
			PrivatePermission: true,
			ExpectedSuccess:   false,
		},
		{
			Name:              "Try to join a private team without private permission but with public permission",
			Public:            false,
			PublicPermission:  true,
			PrivatePermission: false,
			ExpectedSuccess:   false,
		},
		{
			Name:              "Join an open team with the permissions",
			Public:            true,
			PublicPermission:  true,
			PrivatePermission: false,
			ExpectedSuccess:   true,
		},
		{
			Name:              "Join a private team with the permissions",
			Public:            false,
			PublicPermission:  false,
			PrivatePermission: true,
			ExpectedSuccess:   true,
		},
	}

	for _, tc := range testCases {
		t.Run(tc.Name, func(t *testing.T) {
			team := th.CreateTeam()
			team.AllowOpenInvite = tc.Public
			th.App.UpdateTeam(team)
			if tc.PublicPermission {
				th.AddPermissionToRole(model.PermissionJoinPublicTeams.Id, model.SystemUserRoleId)
			} else {
				th.RemovePermissionFromRole(model.PermissionJoinPublicTeams.Id, model.SystemUserRoleId)
			}
			if tc.PrivatePermission {
				th.AddPermissionToRole(model.PermissionJoinPrivateTeams.Id, model.SystemUserRoleId)
			} else {
				th.RemovePermissionFromRole(model.PermissionJoinPrivateTeams.Id, model.SystemUserRoleId)
			}
			_, resp, err := client.AddTeamMember(context.Background(), team.Id, th.BasicUser.Id)
			if tc.ExpectedSuccess {
				require.NoError(t, err)
			} else {
				CheckForbiddenStatus(t, resp)
			}
		})
	}

}

func TestAddTeamMembersDomainConstrained(t *testing.T) {
	th := Setup(t).InitBasic()
	defer th.TearDown()
	client := th.SystemAdminClient
	team := th.BasicTeam
	team.AllowedDomains = "domain1.com, domain2.com"
	_, _, err := client.UpdateTeam(context.Background(), team)
	require.NoError(t, err)

	// create two users on allowed domains
	user1, _, err := client.CreateUser(context.Background(), &model.User{
		Email:    "user@domain1.com",
		Password: "Pa$$word11",
		Username: GenerateTestUsername(),
	})
	require.NoError(t, err)
	user2, _, err := client.CreateUser(context.Background(), &model.User{
		Email:    "user@domain2.com",
		Password: "Pa$$word11",
		Username: GenerateTestUsername(),
	})
	require.NoError(t, err)

	userList := []string{
		user1.Id,
		user2.Id,
	}

	// validate that they can be added
	tm, _, err := client.AddTeamMembers(context.Background(), team.Id, userList)
	require.NoError(t, err)
	require.Len(t, tm, 2)

	// cleanup
	_, err = client.RemoveTeamMember(context.Background(), team.Id, user1.Id)
	require.NoError(t, err)
	_, err = client.RemoveTeamMember(context.Background(), team.Id, user2.Id)
	require.NoError(t, err)

	// disable one of the allowed domains
	team.AllowedDomains = "domain1.com"
	_, _, err = client.UpdateTeam(context.Background(), team)
	require.NoError(t, err)

	// validate that they cannot be added
	_, _, err = client.AddTeamMembers(context.Background(), team.Id, userList)
	require.Error(t, err)

	// validate that one user can be added gracefully
	members, _, err := client.AddTeamMembersGracefully(context.Background(), team.Id, userList)
	require.NoError(t, err)
	require.Len(t, members, 2)
	require.NotNil(t, members[0].Member)
	require.NotNil(t, members[1].Error)
	require.Equal(t, members[0].UserId, user1.Id)
	require.Equal(t, members[1].UserId, user2.Id)
	require.Nil(t, members[0].Error)
	require.Nil(t, members[1].Member)
}

func TestAddTeamMembers(t *testing.T) {
	th := Setup(t).InitBasic()
	defer th.TearDown()
	client := th.Client
	team := th.BasicTeam
	otherUser := th.CreateUser()
	userList := []string{
		otherUser.Id,
	}

	th.App.UpdateConfig(func(cfg *model.Config) {
		*cfg.ServiceSettings.EnableBotAccountCreation = true
	})
	bot := th.CreateBotWithSystemAdminClient()

	appErr := th.App.RemoveUserFromTeam(th.Context, th.BasicTeam.Id, th.BasicUser2.Id, "")
	require.Nil(t, appErr)

	// Regular user can't add a member to a team they don't belong to.
	th.LoginBasic2()
	_, resp, err := client.AddTeamMembers(context.Background(), team.Id, userList)
	require.Error(t, err)
	CheckForbiddenStatus(t, resp)
	client.Logout(context.Background())

	// Regular user can add a member to a team they belong to.
	th.LoginBasic()
	tm, resp, err := client.AddTeamMembers(context.Background(), team.Id, userList)
	require.NoError(t, err)
	CheckCreatedStatus(t, resp)

	// Check all the returned data.
	require.NotNil(t, tm[0], "should have returned team member")

	require.Equal(t, tm[0].UserId, otherUser.Id, "user ids should have matched")

	require.Equal(t, tm[0].TeamId, team.Id, "team ids should have matched")

	// Check with various invalid requests.
	_, resp, err = client.AddTeamMembers(context.Background(), "junk", userList)
	require.Error(t, err)
	CheckBadRequestStatus(t, resp)

	_, resp, err = client.AddTeamMembers(context.Background(), GenerateTestId(), userList)
	require.Error(t, err)
	CheckNotFoundStatus(t, resp)

	testUserList := append(userList, GenerateTestId())
	_, resp, err = client.AddTeamMembers(context.Background(), team.Id, testUserList)
	require.Error(t, err)
	CheckNotFoundStatus(t, resp)

	// Test with many users.
	for i := 0; i < 260; i++ {
		testUserList = append(testUserList, GenerateTestId())
	}
	_, resp, err = client.AddTeamMembers(context.Background(), team.Id, testUserList)
	require.Error(t, err)
	CheckBadRequestStatus(t, resp)

	client.Logout(context.Background())

	// Check the appropriate permissions are enforced.
	defaultRolePermissions := th.SaveDefaultRolePermissions()
	defer func() {
		th.RestoreDefaultRolePermissions(defaultRolePermissions)
	}()

	// Set the config so that only team admins can add a user to a team.
	th.AddPermissionToRole(model.PermissionInviteUser.Id, model.TeamAdminRoleId)
	th.AddPermissionToRole(model.PermissionAddUserToTeam.Id, model.TeamAdminRoleId)
	th.RemovePermissionFromRole(model.PermissionInviteUser.Id, model.TeamUserRoleId)
	th.RemovePermissionFromRole(model.PermissionAddUserToTeam.Id, model.TeamUserRoleId)

	th.LoginBasic()

	// Check that a regular user can't add someone to the team.
	_, resp, err = client.AddTeamMembers(context.Background(), team.Id, userList)
	require.Error(t, err)
	CheckForbiddenStatus(t, resp)

	// Update user to team admin
	th.UpdateUserToTeamAdmin(th.BasicUser, th.BasicTeam)
	th.App.Srv().InvalidateAllCaches()
	th.LoginBasic()

	// Should work as a team admin.
	_, _, err = client.AddTeamMembers(context.Background(), team.Id, userList)
	require.NoError(t, err)

	// Change permission level to team user
	th.AddPermissionToRole(model.PermissionInviteUser.Id, model.TeamUserRoleId)
	th.AddPermissionToRole(model.PermissionAddUserToTeam.Id, model.TeamUserRoleId)
	th.RemovePermissionFromRole(model.PermissionInviteUser.Id, model.TeamAdminRoleId)
	th.RemovePermissionFromRole(model.PermissionAddUserToTeam.Id, model.TeamAdminRoleId)

	th.UpdateUserToNonTeamAdmin(th.BasicUser, th.BasicTeam)
	th.App.Srv().InvalidateAllCaches()
	th.LoginBasic()

	// Should work as a regular user.
	_, _, err = client.AddTeamMembers(context.Background(), team.Id, userList)
	require.NoError(t, err)

	// Set a team to group-constrained
	team.GroupConstrained = model.NewBool(true)
	_, appErr = th.App.UpdateTeam(team)
	require.Nil(t, appErr)

	// User is not in associated groups so shouldn't be allowed
	_, _, err = client.AddTeamMembers(context.Background(), team.Id, userList)
	CheckErrorID(t, err, "api.team.add_members.user_denied")

	// Ensure that a group synced team can still add bots
	_, _, err = client.AddTeamMembers(context.Background(), team.Id, []string{bot.UserId})
	require.NoError(t, err)

	// Associate group to team
	_, appErr = th.App.UpsertGroupSyncable(&model.GroupSyncable{
		GroupId:    th.Group.Id,
		SyncableId: team.Id,
		Type:       model.GroupSyncableTypeTeam,
	})
	require.Nil(t, appErr)

	// Add user to group
	_, appErr = th.App.UpsertGroupMember(th.Group.Id, userList[0])
	require.Nil(t, appErr)

	_, _, err = client.AddTeamMembers(context.Background(), team.Id, userList)
	require.NoError(t, err)
}

func TestRemoveTeamMember(t *testing.T) {
	th := Setup(t).InitBasic()
	defer th.TearDown()
	client := th.Client

	th.App.UpdateConfig(func(cfg *model.Config) {
		*cfg.ServiceSettings.EnableBotAccountCreation = true
	})
	bot := th.CreateBotWithSystemAdminClient()

	th.TestForAllClients(t, func(t *testing.T, client *model.Client4) {
		_, err := client.RemoveTeamMember(context.Background(), th.BasicTeam.Id, th.BasicUser.Id)
		require.NoError(t, err)

		_, _, err = th.SystemAdminClient.AddTeamMember(context.Background(), th.BasicTeam.Id, th.BasicUser.Id)
		require.NoError(t, err)
	})

	th.TestForAllClients(t, func(t *testing.T, client *model.Client4) {
		resp, err := client.RemoveTeamMember(context.Background(), th.BasicTeam.Id, "junk")
		require.Error(t, err)
		CheckBadRequestStatus(t, resp)

		resp, err = client.RemoveTeamMember(context.Background(), "junk", th.BasicUser2.Id)
		require.Error(t, err)
		CheckBadRequestStatus(t, resp)
	})

	resp, err := client.RemoveTeamMember(context.Background(), th.BasicTeam.Id, th.BasicUser2.Id)
	require.Error(t, err)
	CheckForbiddenStatus(t, resp)

	th.TestForAllClients(t, func(t *testing.T, client *model.Client4) {
		resp, err = client.RemoveTeamMember(context.Background(), model.NewId(), th.BasicUser.Id)
		require.Error(t, err)
		CheckNotFoundStatus(t, resp)
	})

	_, _, err = th.SystemAdminClient.AddTeamMember(context.Background(), th.BasicTeam.Id, th.SystemAdminUser.Id)
	require.NoError(t, err)

	_, _, err = th.SystemAdminClient.AddTeamMember(context.Background(), th.BasicTeam.Id, bot.UserId)
	require.NoError(t, err)

	// If the team is group-constrained the user cannot be removed
	th.BasicTeam.GroupConstrained = model.NewBool(true)
	_, appErr := th.App.UpdateTeam(th.BasicTeam)
	require.Nil(t, appErr)
	th.TestForSystemAdminAndLocal(t, func(t *testing.T, client *model.Client4) {
		_, err2 := client.RemoveTeamMember(context.Background(), th.BasicTeam.Id, th.BasicUser.Id)
		CheckErrorID(t, err2, "api.team.remove_member.group_constrained.app_error")
	})

	// Can remove a bot even if team is group-constrained

	th.TestForSystemAdminAndLocal(t, func(t *testing.T, client *model.Client4) {
		_, err2 := client.RemoveTeamMember(context.Background(), th.BasicTeam.Id, bot.UserId)
		require.NoError(t, err2)
		_, _, err2 = client.AddTeamMember(context.Background(), th.BasicTeam.Id, bot.UserId)
		require.NoError(t, err2)
	})

	// Can remove self even if team is group-constrained
	_, err = th.SystemAdminClient.RemoveTeamMember(context.Background(), th.BasicTeam.Id, th.SystemAdminUser.Id)
	require.NoError(t, err)
}

func TestRemoveTeamMemberEvents(t *testing.T) {
	th := Setup(t).InitBasic()
	defer th.TearDown()

	client1 := th.CreateClient()
	th.LoginBasicWithClient(client1)
	WebSocketClient, err := th.CreateWebSocketClientWithClient(client1)
	require.NoError(t, err)
	defer WebSocketClient.Close()
	WebSocketClient.Listen()
	resp := <-WebSocketClient.ResponseChannel
	require.Equal(t, resp.Status, model.StatusOk)

	client2 := th.CreateClient()
	th.LoginBasic2WithClient(client2)
	WebSocketClient2, err := th.CreateWebSocketClientWithClient(client2)
	require.NoError(t, err)
	defer WebSocketClient2.Close()
	WebSocketClient2.Listen()
	resp = <-WebSocketClient2.ResponseChannel
	require.Equal(t, resp.Status, model.StatusOk)

	th.TestForSystemAdminAndLocal(t, func(t *testing.T, client *model.Client4) {
		// remove second user from basic team
		_, err := client.RemoveTeamMember(context.Background(), th.BasicTeam.Id, th.BasicUser2.Id)
		require.NoError(t, err)

		assertExpectedWebsocketEvent(t, WebSocketClient, model.WebsocketEventLeaveTeam, func(event *model.WebSocketEvent) {
			eventUserId, ok := event.GetData()["user_id"].(string)
			require.True(t, ok, "expected user")
			// assert eventUser.Id is same as th.BasicUser.Id
			assert.Equal(t, eventUserId, th.BasicUser2.Id)
			// assert this event doesn't go to event creator
			assert.Equal(t, event.GetBroadcast().OmitUsers[eventUserId], true)
		})
		assertExpectedWebsocketEvent(t, WebSocketClient2, model.WebsocketEventLeaveTeam, func(event *model.WebSocketEvent) {
			eventUserId, ok := event.GetData()["user_id"].(string)
			require.True(t, ok, "expected user")
			// assert eventUser.Id is same as th.BasicUser.Id
			assert.Equal(t, eventUserId, th.BasicUser2.Id)
		})
	})

}

func TestGetTeamStats(t *testing.T) {
	th := Setup(t).InitBasic()
	defer th.TearDown()
	client := th.Client
	team := th.BasicTeam

	rstats, _, err := client.GetTeamStats(context.Background(), team.Id, "")
	require.NoError(t, err)

	require.Equal(t, rstats.TeamId, team.Id, "wrong team id")

	require.Equal(t, rstats.TotalMemberCount, int64(3), "wrong count")

	require.Equal(t, rstats.ActiveMemberCount, int64(3), "wrong count")

	_, resp, err := client.GetTeamStats(context.Background(), "junk", "")
	require.Error(t, err)
	CheckBadRequestStatus(t, resp)

	_, resp, err = client.GetTeamStats(context.Background(), model.NewId(), "")
	require.Error(t, err)
	CheckForbiddenStatus(t, resp)

	_, _, err = th.SystemAdminClient.GetTeamStats(context.Background(), team.Id, "")
	require.NoError(t, err)

	// deactivate BasicUser2
	th.UpdateActiveUser(th.BasicUser2, false)

	rstats, _, err = th.SystemAdminClient.GetTeamStats(context.Background(), team.Id, "")
	require.NoError(t, err)

	require.Equal(t, rstats.TotalMemberCount, int64(3), "wrong count")

	require.Equal(t, rstats.ActiveMemberCount, int64(2), "wrong count")

	// login with different user and test if forbidden
	user := th.CreateUser()
	client.Login(context.Background(), user.Email, user.Password)
	_, resp, err = client.GetTeamStats(context.Background(), th.BasicTeam.Id, "")
	require.Error(t, err)
	CheckForbiddenStatus(t, resp)

	client.Logout(context.Background())
	_, resp, err = client.GetTeamStats(context.Background(), th.BasicTeam.Id, "")
	require.Error(t, err)
	CheckUnauthorizedStatus(t, resp)
}

func TestUpdateTeamMemberRoles(t *testing.T) {
	th := Setup(t).InitBasic()
	defer th.TearDown()
	client := th.Client
	SystemAdminClient := th.SystemAdminClient

	const TeamMember = "team_user"
	const TeamAdmin = "team_user team_admin"

	// user 1 tries to promote user 2
	resp, err := client.UpdateTeamMemberRoles(context.Background(), th.BasicTeam.Id, th.BasicUser2.Id, TeamAdmin)
	require.Error(t, err)
	CheckForbiddenStatus(t, resp)

	// user 1 tries to promote himself
	resp, err = client.UpdateTeamMemberRoles(context.Background(), th.BasicTeam.Id, th.BasicUser.Id, TeamAdmin)
	require.Error(t, err)
	CheckForbiddenStatus(t, resp)

	// user 1 tries to demote someone
	resp, err = client.UpdateTeamMemberRoles(context.Background(), th.BasicTeam.Id, th.SystemAdminUser.Id, TeamMember)
	require.Error(t, err)
	CheckForbiddenStatus(t, resp)

	// system admin promotes user 1
	_, err = SystemAdminClient.UpdateTeamMemberRoles(context.Background(), th.BasicTeam.Id, th.BasicUser.Id, TeamAdmin)
	require.NoError(t, err)

	// user 1 (team admin) promotes user 2
	_, err = client.UpdateTeamMemberRoles(context.Background(), th.BasicTeam.Id, th.BasicUser2.Id, TeamAdmin)
	require.NoError(t, err)

	// user 1 (team admin) demotes user 2 (team admin)
	_, err = client.UpdateTeamMemberRoles(context.Background(), th.BasicTeam.Id, th.BasicUser2.Id, TeamMember)
	require.NoError(t, err)

	// user 1 (team admin) tries to demote system admin (not member of a team)
	resp, err = client.UpdateTeamMemberRoles(context.Background(), th.BasicTeam.Id, th.SystemAdminUser.Id, TeamMember)
	require.Error(t, err)
	CheckNotFoundStatus(t, resp)

	// user 1 (team admin) demotes system admin (member of a team)
	th.LinkUserToTeam(th.SystemAdminUser, th.BasicTeam)
	_, err = client.UpdateTeamMemberRoles(context.Background(), th.BasicTeam.Id, th.SystemAdminUser.Id, TeamMember)
	require.NoError(t, err)
	// Note from API v3
	// Note to anyone who thinks this (above) test is wrong:
	// This operation will not affect the system admin's permissions because they have global access to all teams.
	// Their team level permissions are irrelevant. A team admin should be able to manage team level permissions.

	// System admins should be able to manipulate permission no matter what their team level permissions are.
	// system admin promotes user 2
	_, err = SystemAdminClient.UpdateTeamMemberRoles(context.Background(), th.BasicTeam.Id, th.BasicUser2.Id, TeamAdmin)
	require.NoError(t, err)

	// system admin demotes user 2 (team admin)
	_, err = SystemAdminClient.UpdateTeamMemberRoles(context.Background(), th.BasicTeam.Id, th.BasicUser2.Id, TeamMember)
	require.NoError(t, err)

	// user 1 (team admin) tries to promote himself to a random team
	resp, err = client.UpdateTeamMemberRoles(context.Background(), model.NewId(), th.BasicUser.Id, TeamAdmin)
	require.Error(t, err)
	CheckForbiddenStatus(t, resp)

	// user 1 (team admin) tries to promote a random user
	resp, err = client.UpdateTeamMemberRoles(context.Background(), th.BasicTeam.Id, model.NewId(), TeamAdmin)
	require.Error(t, err)
	CheckNotFoundStatus(t, resp)

	// user 1 (team admin) tries to promote invalid team permission
	resp, err = client.UpdateTeamMemberRoles(context.Background(), th.BasicTeam.Id, th.BasicUser.Id, "junk")
	require.Error(t, err)
	CheckBadRequestStatus(t, resp)

	// user 1 (team admin) demotes himself
	_, err = client.UpdateTeamMemberRoles(context.Background(), th.BasicTeam.Id, th.BasicUser.Id, TeamMember)
	require.NoError(t, err)
}

func TestUpdateTeamMemberSchemeRoles(t *testing.T) {
	th := Setup(t).InitBasic()
	defer th.TearDown()
	SystemAdminClient := th.SystemAdminClient
	th.LoginBasic()

	s1 := &model.SchemeRoles{
		SchemeAdmin: false,
		SchemeUser:  false,
		SchemeGuest: false,
	}
	_, err := SystemAdminClient.UpdateTeamMemberSchemeRoles(context.Background(), th.BasicTeam.Id, th.BasicUser.Id, s1)
	require.NoError(t, err)

	tm1, _, err := SystemAdminClient.GetTeamMember(context.Background(), th.BasicTeam.Id, th.BasicUser.Id, "")
	require.NoError(t, err)
	assert.Equal(t, false, tm1.SchemeGuest)
	assert.Equal(t, false, tm1.SchemeUser)
	assert.Equal(t, false, tm1.SchemeAdmin)

	s2 := &model.SchemeRoles{
		SchemeAdmin: false,
		SchemeUser:  true,
		SchemeGuest: false,
	}
	_, err = SystemAdminClient.UpdateTeamMemberSchemeRoles(context.Background(), th.BasicTeam.Id, th.BasicUser.Id, s2)
	require.NoError(t, err)

	tm2, _, err := SystemAdminClient.GetTeamMember(context.Background(), th.BasicTeam.Id, th.BasicUser.Id, "")
	require.NoError(t, err)
	assert.Equal(t, false, tm2.SchemeGuest)
	assert.Equal(t, true, tm2.SchemeUser)
	assert.Equal(t, false, tm2.SchemeAdmin)

	s3 := &model.SchemeRoles{
		SchemeAdmin: true,
		SchemeUser:  false,
		SchemeGuest: false,
	}
	_, err = SystemAdminClient.UpdateTeamMemberSchemeRoles(context.Background(), th.BasicTeam.Id, th.BasicUser.Id, s3)
	require.NoError(t, err)

	tm3, _, err := SystemAdminClient.GetTeamMember(context.Background(), th.BasicTeam.Id, th.BasicUser.Id, "")
	require.NoError(t, err)
	assert.Equal(t, false, tm3.SchemeGuest)
	assert.Equal(t, false, tm3.SchemeUser)
	assert.Equal(t, true, tm3.SchemeAdmin)

	s4 := &model.SchemeRoles{
		SchemeAdmin: true,
		SchemeUser:  true,
		SchemeGuest: false,
	}
	_, err = SystemAdminClient.UpdateTeamMemberSchemeRoles(context.Background(), th.BasicTeam.Id, th.BasicUser.Id, s4)
	require.NoError(t, err)

	tm4, _, err := SystemAdminClient.GetTeamMember(context.Background(), th.BasicTeam.Id, th.BasicUser.Id, "")
	require.NoError(t, err)
	assert.Equal(t, false, tm4.SchemeGuest)
	assert.Equal(t, true, tm4.SchemeUser)
	assert.Equal(t, true, tm4.SchemeAdmin)

	s5 := &model.SchemeRoles{
		SchemeAdmin: false,
		SchemeUser:  false,
		SchemeGuest: true,
	}
	_, err = SystemAdminClient.UpdateTeamMemberSchemeRoles(context.Background(), th.BasicTeam.Id, th.BasicUser.Id, s5)
	require.NoError(t, err)

	tm5, _, err := SystemAdminClient.GetTeamMember(context.Background(), th.BasicTeam.Id, th.BasicUser.Id, "")
	require.NoError(t, err)
	assert.Equal(t, true, tm5.SchemeGuest)
	assert.Equal(t, false, tm5.SchemeUser)
	assert.Equal(t, false, tm5.SchemeAdmin)

	s6 := &model.SchemeRoles{
		SchemeAdmin: false,
		SchemeUser:  true,
		SchemeGuest: true,
	}
	resp, err := SystemAdminClient.UpdateTeamMemberSchemeRoles(context.Background(), th.BasicTeam.Id, th.BasicUser.Id, s6)
	require.Error(t, err)
	CheckBadRequestStatus(t, resp)

	resp, err = SystemAdminClient.UpdateTeamMemberSchemeRoles(context.Background(), model.NewId(), th.BasicUser.Id, s4)
	require.Error(t, err)
	CheckNotFoundStatus(t, resp)

	resp, err = SystemAdminClient.UpdateTeamMemberSchemeRoles(context.Background(), th.BasicTeam.Id, model.NewId(), s4)
	require.Error(t, err)
	CheckNotFoundStatus(t, resp)

	resp, err = SystemAdminClient.UpdateTeamMemberSchemeRoles(context.Background(), "ASDF", th.BasicUser.Id, s4)
	require.Error(t, err)
	CheckBadRequestStatus(t, resp)

	resp, err = SystemAdminClient.UpdateTeamMemberSchemeRoles(context.Background(), th.BasicTeam.Id, "ASDF", s4)
	require.Error(t, err)
	CheckBadRequestStatus(t, resp)

	th.LoginBasic2()
	resp, err = th.Client.UpdateTeamMemberSchemeRoles(context.Background(), th.BasicTeam.Id, th.BasicUser.Id, s4)
	require.Error(t, err)
	CheckForbiddenStatus(t, resp)

	SystemAdminClient.Logout(context.Background())
	resp, err = SystemAdminClient.UpdateTeamMemberSchemeRoles(context.Background(), th.BasicTeam.Id, th.SystemAdminUser.Id, s4)
	require.Error(t, err)
	CheckUnauthorizedStatus(t, resp)
}

func TestGetMyTeamsUnread(t *testing.T) {
	th := Setup(t).InitBasic()
	defer th.TearDown()
	client := th.Client

	user := th.BasicUser
	client.Login(context.Background(), user.Email, user.Password)

	teams, _, err := client.GetTeamsUnreadForUser(context.Background(), user.Id, "", true)
	require.NoError(t, err)
	require.NotEqual(t, len(teams), 0, "should have results")

	teams, _, err = client.GetTeamsUnreadForUser(context.Background(), user.Id, th.BasicTeam.Id, true)
	require.NoError(t, err)
	require.Empty(t, teams, "should not have results")

	_, resp, err := client.GetTeamsUnreadForUser(context.Background(), "fail", "", true)
	require.Error(t, err)
	CheckBadRequestStatus(t, resp)

	_, resp, err = client.GetTeamsUnreadForUser(context.Background(), model.NewId(), "", true)
	require.Error(t, err)
	CheckForbiddenStatus(t, resp)

	client.Logout(context.Background())
	_, resp, err = client.GetTeamsUnreadForUser(context.Background(), user.Id, "", true)
	require.Error(t, err)
	CheckUnauthorizedStatus(t, resp)
}

func TestTeamExists(t *testing.T) {
	th := Setup(t).InitBasic()
	defer th.TearDown()
	client := th.Client
	public_member_team := th.BasicTeam
	err := th.App.UpdateTeamPrivacy(public_member_team.Id, model.TeamOpen, true)
	require.Nil(t, err)

	public_not_member_team := th.CreateTeamWithClient(th.SystemAdminClient)
	err = th.App.UpdateTeamPrivacy(public_not_member_team.Id, model.TeamOpen, true)
	require.Nil(t, err)

	private_member_team := th.CreateTeamWithClient(th.SystemAdminClient)
	th.LinkUserToTeam(th.BasicUser, private_member_team)
	err = th.App.UpdateTeamPrivacy(private_member_team.Id, model.TeamInvite, false)
	require.Nil(t, err)

	private_not_member_team := th.CreateTeamWithClient(th.SystemAdminClient)
	err = th.App.UpdateTeamPrivacy(private_not_member_team.Id, model.TeamInvite, false)
	require.Nil(t, err)

	// Check the appropriate permissions are enforced.
	defaultRolePermissions := th.SaveDefaultRolePermissions()
	defer func() {
		th.RestoreDefaultRolePermissions(defaultRolePermissions)
	}()

	th.AddPermissionToRole(model.PermissionListPublicTeams.Id, model.SystemUserRoleId)
	th.AddPermissionToRole(model.PermissionListPrivateTeams.Id, model.SystemUserRoleId)

	t.Run("Logged user with permissions and valid public team", func(t *testing.T) {
		th.LoginBasic()
		exists, _, err := client.TeamExists(context.Background(), public_not_member_team.Name, "")
		require.NoError(t, err)
		assert.True(t, exists, "team should exist")
	})

	t.Run("Logged user with permissions and valid private team", func(t *testing.T) {
		th.LoginBasic()
		exists, _, err := client.TeamExists(context.Background(), private_not_member_team.Name, "")
		require.NoError(t, err)
		assert.True(t, exists, "team should exist")
	})

	t.Run("Logged user and invalid team", func(t *testing.T) {
		th.LoginBasic()
		exists, _, err := client.TeamExists(context.Background(), "testingteam", "")
		require.NoError(t, err)
		assert.False(t, exists, "team should not exist")
	})

	t.Run("Logged out user", func(t *testing.T) {
		client.Logout(context.Background())
		_, resp, err := client.TeamExists(context.Background(), public_not_member_team.Name, "")
		require.Error(t, err)
		CheckUnauthorizedStatus(t, resp)
	})

	t.Run("Logged without LIST_PUBLIC_TEAMS permissions and member public team", func(t *testing.T) {
		th.LoginBasic()
		th.RemovePermissionFromRole(model.PermissionListPublicTeams.Id, model.SystemUserRoleId)

		exists, _, err := client.TeamExists(context.Background(), public_member_team.Name, "")
		require.NoError(t, err)
		assert.True(t, exists, "team should be visible")
	})

	t.Run("Logged without LIST_PUBLIC_TEAMS permissions and not member public team", func(t *testing.T) {
		th.LoginBasic()
		th.RemovePermissionFromRole(model.PermissionListPublicTeams.Id, model.SystemUserRoleId)

		exists, _, err := client.TeamExists(context.Background(), public_not_member_team.Name, "")
		require.NoError(t, err)
		assert.False(t, exists, "team should not be visible")
	})

	t.Run("Logged without LIST_PRIVATE_TEAMS permissions and member private team", func(t *testing.T) {
		th.LoginBasic()
		th.RemovePermissionFromRole(model.PermissionListPrivateTeams.Id, model.SystemUserRoleId)

		exists, _, err := client.TeamExists(context.Background(), private_member_team.Name, "")
		require.NoError(t, err)
		assert.True(t, exists, "team should be visible")
	})

	t.Run("Logged without LIST_PRIVATE_TEAMS permissions and not member private team", func(t *testing.T) {
		th.LoginBasic()
		th.RemovePermissionFromRole(model.PermissionListPrivateTeams.Id, model.SystemUserRoleId)

		exists, _, err := client.TeamExists(context.Background(), private_not_member_team.Name, "")
		require.NoError(t, err)
		assert.False(t, exists, "team should not be visible")
	})
}

func TestImportTeam(t *testing.T) {
	th := Setup(t).InitBasic()
	defer th.TearDown()

	th.TestForAllClients(t, func(T *testing.T, c *model.Client4) {
		data, err := testutils.ReadTestFile("Fake_Team_Import.zip")

		require.False(t, err != nil && len(data) == 0, "Error while reading the test file.")
		_, resp, err := th.SystemAdminClient.ImportTeam(context.Background(), data, binary.Size(data), "XYZ", "Fake_Team_Import.zip", th.BasicTeam.Id)
		require.Error(t, err)
		CheckBadRequestStatus(t, resp)

		_, resp, err = th.SystemAdminClient.ImportTeam(context.Background(), data, binary.Size(data), "", "Fake_Team_Import.zip", th.BasicTeam.Id)
		require.Error(t, err)
		CheckBadRequestStatus(t, resp)
	}, "Import from unknown and source")

	t.Run("ImportTeam", func(t *testing.T) {
		var data []byte
		var err error
		data, err = testutils.ReadTestFile("Fake_Team_Import.zip")

		require.False(t, err != nil && len(data) == 0, "Error while reading the test file.")

		// Import the channels/users/posts
		fileResp, _, err := th.SystemAdminClient.ImportTeam(context.Background(), data, binary.Size(data), "slack", "Fake_Team_Import.zip", th.BasicTeam.Id)
		require.NoError(t, err)

		fileData, err := base64.StdEncoding.DecodeString(fileResp["results"])
		require.NoError(t, err, "failed to decode base64 results data")

		fileReturned := string(fileData)
		require.Truef(t, strings.Contains(fileReturned, "darth.vader@stardeath.com"), "failed to report the user was imported, fileReturned: %s", fileReturned)

		// Checking the imported users
		importedUser, _, err := th.SystemAdminClient.GetUserByUsername(context.Background(), "bot_test", "")
		require.NoError(t, err)
		require.Equal(t, importedUser.Username, "bot_test", "username should match with the imported user")

		importedUser, _, err = th.SystemAdminClient.GetUserByUsername(context.Background(), "lordvader", "")
		require.NoError(t, err)
		require.Equal(t, importedUser.Username, "lordvader", "username should match with the imported user")

		// Checking the imported Channels
		importedChannel, _, err := th.SystemAdminClient.GetChannelByName(context.Background(), "testchannel", th.BasicTeam.Id, "")
		require.NoError(t, err)
		require.Equal(t, importedChannel.Name, "testchannel", "names did not match expected: testchannel")

		importedChannel, _, err = th.SystemAdminClient.GetChannelByName(context.Background(), "general", th.BasicTeam.Id, "")
		require.NoError(t, err)
		require.Equal(t, importedChannel.Name, "general", "names did not match expected: general")

		posts, _, err := th.SystemAdminClient.GetPostsForChannel(context.Background(), importedChannel.Id, 0, 60, "", false, false)
		require.NoError(t, err)
		require.Equal(t, posts.Posts[posts.Order[3]].Message, "This is a test post to test the import process", "missing posts in the import process")
	})

	t.Run("Cloud Forbidden", func(t *testing.T) {
		var data []byte
		var err error
		data, err = testutils.ReadTestFile("Fake_Team_Import.zip")

		require.False(t, err != nil && len(data) == 0, "Error while reading the test file.")
		th.App.Srv().SetLicense(model.NewTestLicense("cloud"))

		// Import the channels/users/posts
		_, resp, err := th.SystemAdminClient.ImportTeam(context.Background(), data, binary.Size(data), "slack", "Fake_Team_Import.zip", th.BasicTeam.Id)
		require.Error(t, err)
		CheckForbiddenStatus(t, resp)
		th.App.Srv().SetLicense(nil)
	})

	t.Run("MissingFile", func(t *testing.T) {
		_, resp, err := th.SystemAdminClient.ImportTeam(context.Background(), nil, 4343, "slack", "Fake_Team_Import.zip", th.BasicTeam.Id)
		require.Error(t, err)
		CheckBadRequestStatus(t, resp)
	})

	t.Run("WrongPermission", func(t *testing.T) {
		var data []byte
		var err error
		data, err = testutils.ReadTestFile("Fake_Team_Import.zip")
		require.False(t, err != nil && len(data) == 0, "Error while reading the test file.")

		// Import the channels/users/posts
		_, resp, err := th.Client.ImportTeam(context.Background(), data, binary.Size(data), "slack", "Fake_Team_Import.zip", th.BasicTeam.Id)
		require.Error(t, err)
		CheckForbiddenStatus(t, resp)
	})
}

func TestValidateUserPermissionsOnChannels(t *testing.T) {
	th := Setup(t).InitBasic()
	defer th.TearDown()

	// define user session and context
	context := request.NewContext(context.Background(), model.NewId(), model.NewId(), model.NewId(), model.NewId(), model.NewId(), model.Session{}, nil)

	t.Run("User WITH permissions on private channel CAN invite members to it", func(t *testing.T) {
		channelIds := []string{th.BasicChannel.Id, th.BasicPrivateChannel.Id}

		require.Len(t, channelIds, 2)

		channelIds = th.App.ValidateUserPermissionsOnChannels(context, th.BasicUser.Id, channelIds)

		// basicUser has permission onBasicChannel and BasicPrivateChannel so he can invite to both channels
		require.Len(t, channelIds, 2)
	})

	t.Run("User WITHOUT permissions on private channel CAN NOT invite members to it", func(t *testing.T) {
		channelIdWithoutPermissions := th.BasicPrivateChannel2.Id
		channelIds := []string{th.BasicChannel.Id, channelIdWithoutPermissions}

		require.Len(t, channelIds, 2)

		channelIds = th.App.ValidateUserPermissionsOnChannels(context, th.BasicUser.Id, channelIds)

		// basicUser DOES NOT have permission on BasicPrivateChannel2 so he can only invite to BasicChannel
		require.Len(t, channelIds, 1)
	})
}

func TestInviteUsersToTeam(t *testing.T) {
	th := Setup(t).InitBasic()
	defer th.TearDown()

	user1 := th.GenerateTestEmail()
	user2 := th.GenerateTestEmail()

	memberInvite := &model.MemberInvite{Emails: []string{user1, user2}}
	emailList := memberInvite.Emails

	//Delete all the messages before check the sample email
	mail.DeleteMailBox(user1)
	mail.DeleteMailBox(user2)

	enableEmailInvitations := *th.App.Config().ServiceSettings.EnableEmailInvitations
	restrictCreationToDomains := th.App.Config().TeamSettings.RestrictCreationToDomains
	defer func() {
		th.App.UpdateConfig(func(cfg *model.Config) { cfg.ServiceSettings.EnableEmailInvitations = &enableEmailInvitations })
		th.App.UpdateConfig(func(cfg *model.Config) { cfg.TeamSettings.RestrictCreationToDomains = restrictCreationToDomains })
	}()

	th.App.UpdateConfig(func(cfg *model.Config) { *cfg.ServiceSettings.EnableEmailInvitations = false })
	th.TestForAllClients(t, func(t *testing.T, client *model.Client4) {
		_, err := client.InviteUsersToTeam(context.Background(), th.BasicTeam.Id, emailList)
		require.Error(t, err, "Should be disabled")
	})

	checkEmail := func(t *testing.T, expectedSubject string) {
		//Check if the email was sent to the right email address
		for _, email := range emailList {
			var resultsMailbox mail.JSONMessageHeaderInbucket
			err := mail.RetryInbucket(5, func() error {
				var err error
				resultsMailbox, err = mail.GetMailBox(email)
				return err
			})
			if err != nil {
				t.Log(err)
				t.Log("No email was received, maybe due load on the server. Disabling this verification")
			}
			if err == nil && len(resultsMailbox) > 0 {
				require.True(t, strings.ContainsAny(resultsMailbox[len(resultsMailbox)-1].To[0], email), "Wrong To recipient")
				resultsEmail, err := mail.GetMessageFromMailbox(email, resultsMailbox[len(resultsMailbox)-1].ID)
				if err == nil {
					require.Equalf(t, resultsEmail.Subject, expectedSubject, "Wrong Subject, \nactual: %s, \nexpected: %s", resultsEmail.Subject, expectedSubject)
				}
			}
		}
	}

	th.App.UpdateConfig(func(cfg *model.Config) { *cfg.ServiceSettings.EnableEmailInvitations = true })
	_, err := th.SystemAdminClient.InviteUsersToTeam(context.Background(), th.BasicTeam.Id, emailList)
	require.NoError(t, err)
	nameFormat := *th.App.Config().TeamSettings.TeammateNameDisplay
	expectedSubject := i18n.T("api.templates.invite_subject",
		map[string]any{"SenderName": th.SystemAdminUser.GetDisplayName(nameFormat),
			"TeamDisplayName": th.BasicTeam.DisplayName,
			"SiteName":        th.App.ClientConfig()["SiteName"]})
	checkEmail(t, expectedSubject)

	// Test the invite to team and channel
	mail.DeleteMailBox(user1)
	mail.DeleteMailBox(user2)
	_, _, err = th.SystemAdminClient.InviteUsersToTeamAndChannelsGracefully(context.Background(), th.BasicTeam.Id, []string{user1, user2}, []string{th.BasicChannel.Id}, "")
	require.NoError(t, err)
	expectedSubject = i18n.T("api.templates.invite_team_and_channel_subject",
		map[string]any{"SenderName": th.SystemAdminUser.GetDisplayName(nameFormat),
			"TeamDisplayName": th.BasicTeam.DisplayName,
			"ChannelName":     th.BasicChannel.DisplayName,
			"SiteName":        th.App.ClientConfig()["SiteName"]})
	checkEmail(t, expectedSubject)

	mail.DeleteMailBox(user1)
	mail.DeleteMailBox(user2)
	_, err = th.LocalClient.InviteUsersToTeam(context.Background(), th.BasicTeam.Id, emailList)
	require.NoError(t, err)
	expectedSubject = i18n.T("api.templates.invite_subject",
		map[string]any{"SenderName": "Administrator",
			"TeamDisplayName": th.BasicTeam.DisplayName,
			"SiteName":        th.App.ClientConfig()["SiteName"]})
	checkEmail(t, expectedSubject)

	// Test the invite local to team and channel
	mail.DeleteMailBox(user1)
	mail.DeleteMailBox(user2)
	_, _, err = th.LocalClient.InviteUsersToTeamAndChannelsGracefully(context.Background(), th.BasicTeam.Id, []string{user1, user2}, []string{th.BasicChannel.Id}, "")
	require.NoError(t, err)
	expectedSubject = i18n.T("api.templates.invite_team_and_channel_subject",
		map[string]any{"SenderName": "Administrator",
			"TeamDisplayName": th.BasicTeam.DisplayName,
			"ChannelName":     th.BasicChannel.DisplayName,
			"SiteName":        th.App.ClientConfig()["SiteName"]})
	checkEmail(t, expectedSubject)

	th.App.UpdateConfig(func(cfg *model.Config) { *cfg.TeamSettings.RestrictCreationToDomains = "@global.com,@common.com" })

	th.TestForAllClients(t, func(t *testing.T, client *model.Client4) {
		_, err := client.InviteUsersToTeam(context.Background(), th.BasicTeam.Id, emailList)
		require.Error(t, err, "Adding users with non-restricted domains was allowed")

		invitesWithErrors, _, err := client.InviteUsersToTeamGracefully(context.Background(), th.BasicTeam.Id, emailList)
		require.NoError(t, err)
		require.Len(t, invitesWithErrors, 2)
		require.NotNil(t, invitesWithErrors[0].Error)
		require.NotNil(t, invitesWithErrors[1].Error)
	}, "restricted domains")

	th.TestForAllClients(t, func(t *testing.T, client *model.Client4) {
		th.BasicTeam.AllowedDomains = "invalid.com,common.com"
		_, appErr := th.App.UpdateTeam(th.BasicTeam)
		require.NotNil(t, appErr, "Should not update the team")

		th.BasicTeam.AllowedDomains = "common.com"
		_, appErr = th.App.UpdateTeam(th.BasicTeam)
		require.Nilf(t, appErr, "%v, Should update the team", appErr)

		_, err := client.InviteUsersToTeam(context.Background(), th.BasicTeam.Id, []string{"test@global.com"})
		require.Errorf(t, err, "%v, Per team restriction should take precedence over the globally allowed domains", err)

		_, err = client.InviteUsersToTeam(context.Background(), th.BasicTeam.Id, []string{"test@common.com"})
		require.NoErrorf(t, err, "%v, Failed to invite user which was common between team and global domain restriction", err)

		_, err = client.InviteUsersToTeam(context.Background(), th.BasicTeam.Id, []string{"test@invalid.com"})
		require.Errorf(t, err, "%v, Should not invite user", err)

		invitesWithErrors, _, err := client.InviteUsersToTeamGracefully(context.Background(), th.BasicTeam.Id, []string{"test@invalid.com", "test@common.com"})
		require.NoError(t, err)
		require.Len(t, invitesWithErrors, 2)
		require.NotNil(t, invitesWithErrors[0].Error)
		require.Nil(t, invitesWithErrors[1].Error)
	}, "override restricted domains")

	th.TestForAllClients(t, func(t *testing.T, client *model.Client4) {
		th.BasicTeam.AllowedDomains = "common.com"
		_, appErr := th.App.UpdateTeam(th.BasicTeam)
		require.Nilf(t, appErr, "%v, Should update the team", appErr)

		emailList := make([]string, 22)
		for i := 0; i < 22; i++ {
			emailList[i] = "test-" + strconv.Itoa(i) + "@common.com"
		}
		resp, err := client.InviteUsersToTeam(context.Background(), th.BasicTeam.Id, emailList)
		require.Error(t, err)
		CheckRequestEntityTooLargeStatus(t, resp)
		CheckErrorID(t, err, "app.email.rate_limit_exceeded.app_error")

		_, resp, err = client.InviteUsersToTeamGracefully(context.Background(), th.BasicTeam.Id, emailList)
		require.Error(t, err)
		CheckRequestEntityTooLargeStatus(t, resp)
		CheckErrorID(t, err, "app.email.rate_limit_exceeded.app_error")
	}, "rate limits")
}

func TestInviteGuestsToTeam(t *testing.T) {
	th := Setup(t).InitBasic()
	defer th.TearDown()

	guest1 := th.GenerateTestEmail()
	guest2 := th.GenerateTestEmail()

	emailList := []string{guest1, guest2}

	//Delete all the messages before check the sample email
	mail.DeleteMailBox(guest1)
	mail.DeleteMailBox(guest2)

	enableEmailInvitations := *th.App.Config().ServiceSettings.EnableEmailInvitations
	restrictCreationToDomains := th.App.Config().TeamSettings.RestrictCreationToDomains
	guestRestrictCreationToDomains := th.App.Config().GuestAccountsSettings.RestrictCreationToDomains
	enableGuestAccounts := *th.App.Config().GuestAccountsSettings.Enable
	defer func() {
		th.App.UpdateConfig(func(cfg *model.Config) { cfg.ServiceSettings.EnableEmailInvitations = &enableEmailInvitations })
		th.App.UpdateConfig(func(cfg *model.Config) { cfg.TeamSettings.RestrictCreationToDomains = restrictCreationToDomains })
		th.App.UpdateConfig(func(cfg *model.Config) {
			cfg.GuestAccountsSettings.RestrictCreationToDomains = guestRestrictCreationToDomains
		})
		th.App.UpdateConfig(func(cfg *model.Config) { cfg.GuestAccountsSettings.Enable = &enableGuestAccounts })
	}()

	th.App.Srv().SetLicense(model.NewTestLicense(""))

	th.App.UpdateConfig(func(cfg *model.Config) { *cfg.GuestAccountsSettings.Enable = false })
	_, err := th.SystemAdminClient.InviteGuestsToTeam(context.Background(), th.BasicTeam.Id, emailList, []string{th.BasicChannel.Id}, "test-message")
	assert.Error(t, err, "Should be disabled")

	th.App.UpdateConfig(func(cfg *model.Config) { *cfg.GuestAccountsSettings.Enable = true })
	th.App.UpdateConfig(func(cfg *model.Config) { *cfg.ServiceSettings.EnableEmailInvitations = false })
	_, err = th.SystemAdminClient.InviteGuestsToTeam(context.Background(), th.BasicTeam.Id, emailList, []string{th.BasicChannel.Id}, "test-message")
	require.Error(t, err, "Should be disabled")

	th.App.UpdateConfig(func(cfg *model.Config) { *cfg.ServiceSettings.EnableEmailInvitations = true })

	th.App.Srv().SetLicense(nil)

	_, err = th.SystemAdminClient.InviteGuestsToTeam(context.Background(), th.BasicTeam.Id, emailList, []string{th.BasicChannel.Id}, "test-message")
	require.Error(t, err, "Should be disabled")

	th.App.Srv().SetLicense(model.NewTestLicense(""))
	defer th.App.Srv().SetLicense(nil)

	_, err = th.SystemAdminClient.InviteGuestsToTeam(context.Background(), th.BasicTeam.Id, emailList, []string{th.BasicChannel.Id}, "test-message")
	require.NoError(t, err)

	t.Run("invalid data in request body", func(t *testing.T) {
		res, err := th.SystemAdminClient.DoAPIPost(context.Background(), "/teams/"+th.BasicTeam.Id+"/invite-guests/email", "bad data")
		require.Error(t, err)
		CheckErrorID(t, err, "api.team.invite_guests_to_channels.invalid_body.app_error")
		require.Equal(t, http.StatusBadRequest, res.StatusCode)
	})

	nameFormat := *th.App.Config().TeamSettings.TeammateNameDisplay
	expectedSubject := i18n.T("api.templates.invite_guest_subject",
		map[string]any{"SenderName": th.SystemAdminUser.GetDisplayName(nameFormat),
			"TeamDisplayName": th.BasicTeam.DisplayName,
			"SiteName":        th.App.ClientConfig()["SiteName"]})

	//Check if the email was send to the right email address
	for _, email := range emailList {
		var resultsMailbox mail.JSONMessageHeaderInbucket
		err := mail.RetryInbucket(5, func() error {
			var err error
			resultsMailbox, err = mail.GetMailBox(email)
			return err
		})
		if err != nil {
			t.Log(err)
			t.Log("No email was received, maybe due load on the server. Disabling this verification")
		}
		if err == nil && len(resultsMailbox) > 0 {
			require.True(t, strings.ContainsAny(resultsMailbox[len(resultsMailbox)-1].To[0], email), "Wrong To recipient")
			resultsEmail, err := mail.GetMessageFromMailbox(email, resultsMailbox[len(resultsMailbox)-1].ID)
			if err == nil {
				require.Equalf(t, resultsEmail.Subject, expectedSubject, "Wrong Subject, actual: %s, expected: %s", resultsEmail.Subject, expectedSubject)
			}
		}
	}

	th.App.UpdateConfig(func(cfg *model.Config) { *cfg.TeamSettings.RestrictCreationToDomains = "@global.com,@common.com" })

	t.Run("team domain restrictions should not affect inviting guests", func(t *testing.T) {
		err := th.App.InviteGuestsToChannels(th.BasicTeam.Id, &model.GuestsInvite{Emails: emailList, Channels: []string{th.BasicChannel.Id}, Message: "test message"}, th.BasicUser.Id)
		require.Nil(t, err, "guest user invites should not be affected by team restrictions")
	})

	t.Run("guest restrictions should affect guest users", func(t *testing.T) {
		th.App.UpdateConfig(func(cfg *model.Config) { *cfg.GuestAccountsSettings.RestrictCreationToDomains = "@guest.com" })

		err := th.App.InviteGuestsToChannels(th.BasicTeam.Id, &model.GuestsInvite{Emails: []string{"guest1@invalid.com"}, Channels: []string{th.BasicChannel.Id}, Message: "test message"}, th.BasicUser.Id)
		require.NotNil(t, err, "guest user invites should be affected by the guest domain restrictions")

		res, err := th.App.InviteGuestsToChannelsGracefully(th.BasicTeam.Id, &model.GuestsInvite{Emails: []string{"guest1@invalid.com", "guest1@guest.com"}, Channels: []string{th.BasicChannel.Id}, Message: "test message"}, th.BasicUser.Id)
		require.Nil(t, err)
		require.Len(t, res, 2)
		require.NotNil(t, res[0].Error)
		require.Nil(t, res[1].Error)

		err = th.App.InviteGuestsToChannels(th.BasicTeam.Id, &model.GuestsInvite{Emails: []string{"guest1@guest.com"}, Channels: []string{th.BasicChannel.Id}, Message: "test message"}, th.BasicUser.Id)
		require.Nil(t, err, "whitelisted guest user email should be allowed by the guest domain restrictions")
	})

	t.Run("guest restrictions should not affect inviting new team members", func(t *testing.T) {
		th.App.UpdateConfig(func(cfg *model.Config) { *cfg.GuestAccountsSettings.RestrictCreationToDomains = "@guest.com" })

		err := th.App.InviteNewUsersToTeam([]string{"user@global.com"}, th.BasicTeam.Id, th.BasicUser.Id)
		require.Nil(t, err, "non guest user invites should not be affected by the guest domain restrictions")
	})

	t.Run("rate limit", func(t *testing.T) {
		th.App.UpdateConfig(func(cfg *model.Config) { *cfg.GuestAccountsSettings.RestrictCreationToDomains = "@guest.com" })

		_, err := th.App.UpdateTeam(th.BasicTeam)
		require.Nilf(t, err, "%v, Should update the team", err)

		emailList := make([]string, 22)
		for i := 0; i < 22; i++ {
			emailList[i] = "test-" + strconv.Itoa(i) + "@guest.com"
		}
		invite := &model.GuestsInvite{
			Emails:   emailList,
			Channels: []string{th.BasicChannel.Id},
			Message:  "test message",
		}
		err = th.App.InviteGuestsToChannels(th.BasicTeam.Id, invite, th.BasicUser.Id)
		require.NotNil(t, err)
		assert.Equal(t, "app.email.rate_limit_exceeded.app_error", err.Id)
		assert.Equal(t, http.StatusRequestEntityTooLarge, err.StatusCode)

		_, appErr := th.App.InviteGuestsToChannelsGracefully(th.BasicTeam.Id, invite, th.BasicUser.Id)
		require.NotNil(t, appErr)
		assert.Equal(t, "app.email.rate_limit_exceeded.app_error", err.Id)
		assert.Equal(t, http.StatusRequestEntityTooLarge, err.StatusCode)
	})
}

func TestInviteGuest(t *testing.T) {
	th := Setup(t).InitBasic()
	defer th.TearDown()
	guest1 := th.GenerateTestEmail()
	guest2 := th.GenerateTestEmail()

	emailList := []string{guest1, guest2}
	th.App.UpdateConfig(func(cfg *model.Config) { *cfg.GuestAccountsSettings.Enable = true })
	th.App.UpdateConfig(func(cfg *model.Config) { *cfg.ServiceSettings.EnableEmailInvitations = true })

	t.Run("Guest Account not available in license returns forbidden", func(t *testing.T) {
		th.App.Srv().SetLicense(model.NewTestLicenseWithFalseDefaults("guest_accounts"))

		guestsInvite := model.GuestsInvite{
			Emails:   emailList,
			Channels: []string{th.BasicChannel.Id},
			Message:  "test message",
		}
		buf, err := json.Marshal(guestsInvite)
		require.NoError(t, err)

		res, err := th.SystemAdminClient.DoAPIPost(context.Background(), "/teams/"+th.BasicTeam.Id+"/invite-guests/email", string(buf))

		require.Equal(t, http.StatusForbidden, res.StatusCode)
		require.True(t, strings.Contains(err.Error(), "Guest accounts are disabled"))
		require.Error(t, err)
	})

	t.Run("Guest Account available in license returns OK", func(t *testing.T) {
		th.App.Srv().SetLicense(model.NewTestLicense("guest_accounts"))

		guestsInvite := model.GuestsInvite{
			Emails:   emailList,
			Channels: []string{th.BasicChannel.Id},
			Message:  "test message",
		}
		buf, err := json.Marshal(guestsInvite)
		require.NoError(t, err)

		res, err := th.SystemAdminClient.DoAPIPost(context.Background(), "/teams/"+th.BasicTeam.Id+"/invite-guests/email", string(buf))

		require.Equal(t, http.StatusOK, res.StatusCode)
		require.NoError(t, err)
	})
}

func TestGetTeamInviteInfo(t *testing.T) {
	th := Setup(t).InitBasic()
	defer th.TearDown()
	client := th.Client
	team := th.BasicTeam

	team, _, err := client.GetTeamInviteInfo(context.Background(), team.InviteId)
	require.NoError(t, err)

	require.NotEmpty(t, team.DisplayName, "should not be empty")

	require.Empty(t, team.Email, "should be empty")

	team.InviteId = "12345678901234567890123456789012"
	team, _, err = th.SystemAdminClient.UpdateTeam(context.Background(), team)
	require.NoError(t, err)

	_, _, err = client.GetTeamInviteInfo(context.Background(), team.InviteId)
	require.NoError(t, err)

	_, resp, err := client.GetTeamInviteInfo(context.Background(), "junk")
	require.Error(t, err)
	CheckNotFoundStatus(t, resp)
}

func TestSetTeamIcon(t *testing.T) {
	th := Setup(t).InitBasic()
	defer th.TearDown()
	client := th.Client
	team := th.BasicTeam

	data, err := testutils.ReadTestFile("test.png")
	require.NoError(t, err, err)

	th.LoginTeamAdmin()

	_, err = client.SetTeamIcon(context.Background(), team.Id, data)
	require.NoError(t, err)

	resp, err := client.SetTeamIcon(context.Background(), model.NewId(), data)
	require.Error(t, err)
	CheckForbiddenStatus(t, resp)

	th.LoginBasic()

	resp, err = client.SetTeamIcon(context.Background(), team.Id, data)
	require.Error(t, err)
	if resp.StatusCode == http.StatusForbidden {
		CheckForbiddenStatus(t, resp)
	} else if resp.StatusCode == http.StatusUnauthorized {
		CheckUnauthorizedStatus(t, resp)
	} else {
		require.Fail(t, "Should have failed either forbidden or unauthorized")
	}

	client.Logout(context.Background())

	resp, err = client.SetTeamIcon(context.Background(), team.Id, data)
	require.Error(t, err)
	if resp.StatusCode == http.StatusForbidden {
		CheckForbiddenStatus(t, resp)
	} else if resp.StatusCode == http.StatusUnauthorized {
		CheckUnauthorizedStatus(t, resp)
	} else {
		require.Fail(t, "Should have failed either forbidden or unauthorized")
	}

	teamBefore, appErr := th.App.GetTeam(team.Id)
	require.Nil(t, appErr)

	_, err = th.SystemAdminClient.SetTeamIcon(context.Background(), team.Id, data)
	require.NoError(t, err)

	teamAfter, appErr := th.App.GetTeam(team.Id)
	require.Nil(t, appErr)
	assert.True(t, teamBefore.LastTeamIconUpdate < teamAfter.LastTeamIconUpdate, "LastTeamIconUpdate should have been updated for team")

	info := &model.FileInfo{Path: "teams/" + team.Id + "/teamIcon.png"}
	err = th.cleanupTestFile(info)
	require.NoError(t, err)
}

func TestGetTeamIcon(t *testing.T) {
	th := Setup(t).InitBasic()
	defer th.TearDown()
	client := th.Client
	team := th.BasicTeam

	// should always fail because no initial image and no auto creation
	_, resp, err := client.GetTeamIcon(context.Background(), team.Id, "")
	require.Error(t, err)
	CheckNotFoundStatus(t, resp)

	client.Logout(context.Background())

	_, resp, err = client.GetTeamIcon(context.Background(), team.Id, "")
	require.Error(t, err)
	CheckUnauthorizedStatus(t, resp)
}

func TestRemoveTeamIcon(t *testing.T) {
	th := Setup(t).InitBasic()
	defer th.TearDown()
	client := th.Client
	team := th.BasicTeam

	th.LoginTeamAdmin()
	data, _ := testutils.ReadTestFile("test.png")
	client.SetTeamIcon(context.Background(), team.Id, data)

	_, err := client.RemoveTeamIcon(context.Background(), team.Id)
	require.NoError(t, err)
	teamAfter, _ := th.App.GetTeam(team.Id)
	require.Equal(t, teamAfter.LastTeamIconUpdate, int64(0), "should update LastTeamIconUpdate to 0")

	client.SetTeamIcon(context.Background(), team.Id, data)

	_, err = th.SystemAdminClient.RemoveTeamIcon(context.Background(), team.Id)
	require.NoError(t, err)
	teamAfter, _ = th.App.GetTeam(team.Id)
	require.Equal(t, teamAfter.LastTeamIconUpdate, int64(0), "should update LastTeamIconUpdate to 0")

	client.SetTeamIcon(context.Background(), team.Id, data)
	client.Logout(context.Background())

	resp, err := client.RemoveTeamIcon(context.Background(), team.Id)
	require.Error(t, err)
	CheckUnauthorizedStatus(t, resp)

	th.LoginBasic()
	resp, err = client.RemoveTeamIcon(context.Background(), team.Id)
	require.Error(t, err)
	CheckForbiddenStatus(t, resp)
}

func TestUpdateTeamScheme(t *testing.T) {
	th := Setup(t)
	defer th.TearDown()

	th.App.Srv().SetLicense(model.NewTestLicense(""))

	th.App.SetPhase2PermissionsMigrationStatus(true)

	team := &model.Team{
		DisplayName:     "Name",
		Description:     "Some description",
		CompanyName:     "Some company name",
		AllowOpenInvite: false,
		InviteId:        "inviteid0",
		Name:            "z-z-" + model.NewId() + "a",
		Email:           "success+" + model.NewId() + "@simulator.amazonses.com",
		Type:            model.TeamOpen,
	}
	team, _, _ = th.SystemAdminClient.CreateTeam(context.Background(), team)

	teamScheme := &model.Scheme{
		DisplayName: "DisplayName",
		Name:        model.NewId(),
		Description: "Some description",
		Scope:       model.SchemeScopeTeam,
	}
	teamScheme, _, _ = th.SystemAdminClient.CreateScheme(context.Background(), teamScheme)
	channelScheme := &model.Scheme{
		DisplayName: "DisplayName",
		Name:        model.NewId(),
		Description: "Some description",
		Scope:       model.SchemeScopeChannel,
	}
	channelScheme, _, _ = th.SystemAdminClient.CreateScheme(context.Background(), channelScheme)

	// Test the setup/base case.
	_, err := th.SystemAdminClient.UpdateTeamScheme(context.Background(), team.Id, teamScheme.Id)
	require.NoError(t, err)

	// Test the return to default scheme
	_, err = th.SystemAdminClient.UpdateTeamScheme(context.Background(), team.Id, "")
	require.NoError(t, err)

	// Test various invalid team and scheme id combinations.
	resp, err := th.SystemAdminClient.UpdateTeamScheme(context.Background(), team.Id, "x")
	require.Error(t, err)
	CheckBadRequestStatus(t, resp)
	resp, err = th.SystemAdminClient.UpdateTeamScheme(context.Background(), "x", teamScheme.Id)
	require.Error(t, err)
	CheckBadRequestStatus(t, resp)
	resp, err = th.SystemAdminClient.UpdateTeamScheme(context.Background(), "x", "x")
	require.Error(t, err)
	CheckBadRequestStatus(t, resp)

	// Test that permissions are required.
	resp, err = th.Client.UpdateTeamScheme(context.Background(), team.Id, teamScheme.Id)
	require.Error(t, err)
	CheckForbiddenStatus(t, resp)

	// Test that a license is required.
	th.App.Srv().SetLicense(nil)
	resp, err = th.SystemAdminClient.UpdateTeamScheme(context.Background(), team.Id, teamScheme.Id)
	require.Error(t, err)
	CheckNotImplementedStatus(t, resp)
	th.App.Srv().SetLicense(model.NewTestLicense(""))

	// Test an invalid scheme scope.
	resp, err = th.SystemAdminClient.UpdateTeamScheme(context.Background(), team.Id, channelScheme.Id)
	require.Error(t, err)
	CheckBadRequestStatus(t, resp)

	// Test that an unauthenticated user gets rejected.
	th.SystemAdminClient.Logout(context.Background())
	resp, err = th.SystemAdminClient.UpdateTeamScheme(context.Background(), team.Id, teamScheme.Id)
	require.Error(t, err)
	CheckUnauthorizedStatus(t, resp)
}

func TestTeamMembersMinusGroupMembers(t *testing.T) {
	th := Setup(t).InitBasic()
	defer th.TearDown()

	user1 := th.BasicUser
	user2 := th.BasicUser2

	team := th.CreateTeam()
	team.GroupConstrained = model.NewBool(true)
	team, appErr := th.App.UpdateTeam(team)
	require.Nil(t, appErr)

	_, appErr = th.App.AddTeamMember(th.Context, team.Id, user1.Id)
	require.Nil(t, appErr)
	_, appErr = th.App.AddTeamMember(th.Context, team.Id, user2.Id)
	require.Nil(t, appErr)

	group1 := th.CreateGroup()
	group2 := th.CreateGroup()

	_, appErr = th.App.UpsertGroupMember(group1.Id, user1.Id)
	require.Nil(t, appErr)
	_, appErr = th.App.UpsertGroupMember(group2.Id, user2.Id)
	require.Nil(t, appErr)

	// No permissions
	_, _, _, err := th.Client.TeamMembersMinusGroupMembers(context.Background(), team.Id, []string{group1.Id, group2.Id}, 0, 100, "")
	CheckErrorID(t, err, "api.context.permissions.app_error")

	testCases := map[string]struct {
		groupIDs        []string
		page            int
		perPage         int
		length          int
		count           int
		otherAssertions func([]*model.UserWithGroups)
	}{
		"All groups, expect no users removed": {
			groupIDs: []string{group1.Id, group2.Id},
			page:     0,
			perPage:  100,
			length:   0,
			count:    0,
		},
		"Some nonexistent group, page 0": {
			groupIDs: []string{model.NewId()},
			page:     0,
			perPage:  1,
			length:   1,
			count:    2,
		},
		"Some nonexistent group, page 1": {
			groupIDs: []string{model.NewId()},
			page:     1,
			perPage:  1,
			length:   1,
			count:    2,
		},
		"One group, expect one user removed": {
			groupIDs: []string{group1.Id},
			page:     0,
			perPage:  100,
			length:   1,
			count:    1,
			otherAssertions: func(uwg []*model.UserWithGroups) {
				require.Equal(t, uwg[0].Id, user2.Id)
			},
		},
		"Other group, expect other user removed": {
			groupIDs: []string{group2.Id},
			page:     0,
			perPage:  100,
			length:   1,
			count:    1,
			otherAssertions: func(uwg []*model.UserWithGroups) {
				require.Equal(t, uwg[0].Id, user1.Id)
			},
		},
	}

	for name, tc := range testCases {
		t.Run(name, func(t *testing.T) {
			uwg, count, _, err := th.SystemAdminClient.TeamMembersMinusGroupMembers(context.Background(), team.Id, tc.groupIDs, tc.page, tc.perPage, "")
			require.NoError(t, err)
			require.Len(t, uwg, tc.length)
			require.Equal(t, tc.count, int(count))
			if tc.otherAssertions != nil {
				tc.otherAssertions(uwg)
			}
		})
	}
}

func TestInvalidateAllEmailInvites(t *testing.T) {
	th := Setup(t)
	defer th.TearDown()

	t.Run("Forbidden when request performed by system user", func(t *testing.T) {
		res, err := th.Client.InvalidateEmailInvites(context.Background())
		require.Error(t, err)
		CheckForbiddenStatus(t, res)
	})

	t.Run("OK when request performed by system user with requisite system permission", func(t *testing.T) {
		th.AddPermissionToRole(model.PermissionInvalidateEmailInvite.Id, model.SystemUserRoleId)
		defer th.RemovePermissionFromRole(model.PermissionInvalidateEmailInvite.Id, model.SystemUserRoleId)
		res, err := th.Client.InvalidateEmailInvites(context.Background())
		require.NoError(t, err)
		CheckOKStatus(t, res)
	})

	t.Run("OK when request performed by system admin", func(t *testing.T) {
		res, err := th.SystemAdminClient.InvalidateEmailInvites(context.Background())
		require.NoError(t, err)
		CheckOKStatus(t, res)
	})
}<|MERGE_RESOLUTION|>--- conflicted
+++ resolved
@@ -100,14 +100,14 @@
 		th.App.SetPhase2PermissionsMigrationStatus(true)
 
 		sc := th.SystemAdminClient
-		scheme, _, err := sc.CreateScheme(&model.Scheme{
+		scheme, _, err := sc.CreateScheme(context.Background(), &model.Scheme{
 			DisplayName: "dn_" + model.NewId(),
 			Name:        model.NewId(),
 			Scope:       model.SchemeScopeTeam,
 		})
 		require.NoError(t, err)
 
-		team, _, err := sc.CreateTeam(&model.Team{
+		team, _, err := sc.CreateTeam(context.Background(), &model.Team{
 			DisplayName: "dn_" + model.NewId(),
 			Name:        GenerateTestTeamName(),
 			Email:       th.GenerateTestEmail(),
@@ -117,7 +117,7 @@
 		require.NoError(t, err)
 		require.Equal(t, scheme.Id, *team.SchemeId)
 
-		_, r, err := th.Client.CreateTeam(&model.Team{
+		_, r, err := th.Client.CreateTeam(context.Background(), &model.Team{
 			DisplayName: "dn_" + model.NewId(),
 			Name:        GenerateTestTeamName(),
 			Email:       th.GenerateTestEmail(),
@@ -1176,11 +1176,7 @@
 			var resp *model.Response
 			var err2 error
 			if tc.WithCount {
-<<<<<<< HEAD
-				teams, count, resp, err2 = client.GetAllTeamsWithTotalCount(context.Background(), "", tc.Page, tc.PerPage)
-=======
-				teams, _, resp, err2 = client.GetAllTeamsWithTotalCount("", tc.Page, tc.PerPage)
->>>>>>> 94de9c81
+				teams, _, resp, err2 = client.GetAllTeamsWithTotalCount(context.Background(), "", tc.Page, tc.PerPage)
 			} else {
 				teams, resp, err2 = client.GetAllTeams(context.Background(), "", tc.Page, tc.PerPage)
 			}

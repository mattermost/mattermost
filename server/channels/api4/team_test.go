// Copyright (c) 2015-present Mattermost, Inc. All Rights Reserved.
// See LICENSE.txt for license information.

package api4

import (
	"context"
	"encoding/base64"
	"encoding/binary"
	"encoding/json"
	"fmt"
	"net/http"
	"os"
	"strconv"
	"strings"
	"testing"
	"time"

	"github.com/stretchr/testify/assert"
	"github.com/stretchr/testify/require"

	"github.com/mattermost/mattermost/server/public/model"
	"github.com/mattermost/mattermost/server/public/plugin/plugintest/mock"
	"github.com/mattermost/mattermost/server/public/shared/i18n"
	"github.com/mattermost/mattermost/server/v8/channels/app"
	"github.com/mattermost/mattermost/server/v8/channels/utils/testutils"
	"github.com/mattermost/mattermost/server/v8/einterfaces/mocks"
	"github.com/mattermost/mattermost/server/v8/platform/shared/mail"
)

func TestCreateTeam(t *testing.T) {
	// Test cannot easily run in parallel because it relies on (and mutates) i18n package translations.
	th := Setup(t)

	th.TestForAllClients(t, func(t *testing.T, client *model.Client4) {
		team := &model.Team{Name: GenerateTestUsername(), DisplayName: "Some Team", Type: model.TeamOpen}
		rteam, resp, err := client.CreateTeam(context.Background(), team)
		require.NoError(t, err)
		CheckCreatedStatus(t, resp)

		require.Equal(t, rteam.Name, team.Name, "names did not match")

		require.Equal(t, rteam.DisplayName, team.DisplayName, "display names did not match")

		require.Equal(t, rteam.Type, team.Type, "types did not match")

		_, resp, err = client.CreateTeam(context.Background(), rteam)
		require.Error(t, err)
		CheckBadRequestStatus(t, resp)

		rteam.Id = ""
		_, resp, err = client.CreateTeam(context.Background(), rteam)
		CheckErrorID(t, err, "store.sql_team.save_team.existing.app_error")
		CheckBadRequestStatus(t, resp)

		rteam.Name = ""
		_, resp, err = client.CreateTeam(context.Background(), rteam)
		CheckErrorID(t, err, "model.team.is_valid.characters.app_error")
		CheckBadRequestStatus(t, resp)

		r, err := client.DoAPIPost(context.Background(), "/teams", "garbage")
		require.Error(t, err, "should have errored")

		require.Equalf(t, r.StatusCode, http.StatusBadRequest, "wrong status code, actual: %s, expected: %s", strconv.Itoa(r.StatusCode), strconv.Itoa(http.StatusBadRequest))

		// Test GroupConstrained flag
		groupConstrainedTeam := &model.Team{Name: GenerateTestUsername(), DisplayName: "Some Team", Type: model.TeamOpen, GroupConstrained: model.NewPointer(true)}
		rteam, resp, err = client.CreateTeam(context.Background(), groupConstrainedTeam)
		require.NoError(t, err)
		CheckCreatedStatus(t, resp)

		assert.Equal(t, *rteam.GroupConstrained, *groupConstrainedTeam.GroupConstrained, "GroupConstrained flags do not match")
	})

	t.Run("unauthenticated receives 403", func(t *testing.T) {
		_, err := th.Client.Logout(context.Background())
		require.NoError(t, err)

		team := &model.Team{Name: GenerateTestUsername(), DisplayName: "Some Team", Type: model.TeamOpen}
		_, resp, err := th.Client.CreateTeam(context.Background(), team)
		require.Error(t, err)
		CheckUnauthorizedStatus(t, resp)

		th.LoginBasic()

		// Check the appropriate permissions are enforced.
		defaultRolePermissions := th.SaveDefaultRolePermissions()
		defer func() {
			th.RestoreDefaultRolePermissions(defaultRolePermissions)
		}()

		th.RemovePermissionFromRole(model.PermissionCreateTeam.Id, model.SystemUserRoleId)
		th.AddPermissionToRole(model.PermissionCreateTeam.Id, model.SystemAdminRoleId)

		_, resp, err = th.Client.CreateTeam(context.Background(), team)
		require.Error(t, err)
		CheckForbiddenStatus(t, resp)
	})

	t.Run("should verify user permissions during team creation", func(t *testing.T) {
		th.App.Srv().SetLicense(model.NewTestLicense("custom_permissions_schemes"))
		err := th.App.SetPhase2PermissionsMigrationStatus(true)
		require.NoError(t, err)

		sc := th.SystemAdminClient
		scheme, _, err := sc.CreateScheme(context.Background(), &model.Scheme{
			DisplayName: "dn_" + model.NewId(),
			Name:        model.NewId(),
			Scope:       model.SchemeScopeTeam,
		})
		require.NoError(t, err)

		team, _, err := sc.CreateTeam(context.Background(), &model.Team{
			DisplayName: "dn_" + model.NewId(),
			Name:        GenerateTestTeamName(),
			Email:       th.GenerateTestEmail(),
			Type:        model.TeamOpen,
			SchemeId:    &scheme.Id,
		})
		require.NoError(t, err)
		require.Equal(t, scheme.Id, *team.SchemeId)

		_, r, err := th.Client.CreateTeam(context.Background(), &model.Team{
			DisplayName: "dn_" + model.NewId(),
			Name:        GenerateTestTeamName(),
			Email:       th.GenerateTestEmail(),
			Type:        model.TeamOpen,
			SchemeId:    &scheme.Id,
		})
		require.Error(t, err)
		CheckForbiddenStatus(t, r)
	})

	t.Run("should take under consideration the server language when creating a new team", func(t *testing.T) {
		c := th.SystemAdminClient
		cfg, _, err := c.GetConfig(context.Background())
		require.NoError(t, err)
		newServerLang := "de"
		cfg.LocalizationSettings.DefaultServerLocale = &newServerLang
		translateFunc := i18n.GetUserTranslations(newServerLang)

		_, _, err = c.UpdateConfig(context.Background(), cfg)
		require.NoError(t, err)

		team := th.CreateTeamWithClient(c)
		channels, _, err := c.GetPublicChannelsForTeam(context.Background(), team.Id, 0, 1000, "")
		require.NoError(t, err)
		for _, ch := range channels {
			if ch.Name == "off-topic" {
				require.Equal(t, translateFunc("api.channel.create_default_channels.off_topic"), ch.DisplayName)
			}
			if ch.Name == "town-square" {
				require.Equal(t, translateFunc("api.channel.create_default_channels.town_square"), ch.DisplayName)
			}
		}
	})

	t.Run("cloud limit reached returns 400", func(t *testing.T) {
		th.App.Srv().SetLicense(model.NewTestLicense("cloud"))

		cloud := &mocks.CloudInterface{}
		cloudImpl := th.App.Srv().Cloud
		defer func() {
			th.App.Srv().Cloud = cloudImpl
		}()
		th.App.Srv().Cloud = cloud

		cloud.Mock.On("GetCloudLimits", mock.Anything).Return(&model.ProductLimits{
			Teams: &model.TeamsLimits{
				Active: model.NewPointer(1),
			},
		}, nil).Once()
		team := &model.Team{Name: GenerateTestUsername(), DisplayName: "Some Team", Type: model.TeamOpen}
		_, resp, err := th.Client.CreateTeam(context.Background(), team)
		require.Error(t, err)
		CheckBadRequestStatus(t, resp)
	})

	t.Run("cloud below limit returns 200", func(t *testing.T) {
		th.App.Srv().SetLicense(model.NewTestLicense("cloud"))

		cloud := &mocks.CloudInterface{}
		cloudImpl := th.App.Srv().Cloud
		defer func() {
			th.App.Srv().Cloud = cloudImpl
		}()
		th.App.Srv().Cloud = cloud

		cloud.Mock.On("GetCloudLimits", mock.Anything).Return(&model.ProductLimits{
			Teams: &model.TeamsLimits{
				Active: model.NewPointer(200),
			},
		}, nil).Once()
		team := &model.Team{Name: GenerateTestUsername(), DisplayName: "Some Team", Type: model.TeamOpen}
		_, resp, err := th.Client.CreateTeam(context.Background(), team)
		require.NoError(t, err)
		CheckCreatedStatus(t, resp)
	})
}

func TestCreateTeamSanitization(t *testing.T) {
	mainHelper.Parallel(t)
	th := Setup(t)

	// Non-admin users can create a team, but they become a team admin by doing so

	t.Run("team admin", func(t *testing.T) {
		team := &model.Team{
			DisplayName:    t.Name() + "_1",
			Name:           GenerateTestTeamName(),
			Email:          th.GenerateTestEmail(),
			Type:           model.TeamOpen,
			AllowedDomains: "simulator.amazonses.com,localhost",
		}

		rteam, _, err := th.Client.CreateTeam(context.Background(), team)
		require.NoError(t, err)
		require.NotEmpty(t, rteam.Email, "should not have sanitized email")
		require.NotEmpty(t, rteam.InviteId, "should not have sanitized inviteid")
	})

	th.TestForSystemAdminAndLocal(t, func(t *testing.T, client *model.Client4) {
		team := &model.Team{
			DisplayName:    t.Name() + "_2",
			Name:           GenerateTestTeamName(),
			Email:          th.GenerateTestEmail(),
			Type:           model.TeamOpen,
			AllowedDomains: "simulator.amazonses.com,localhost",
		}

		rteam, _, err := client.CreateTeam(context.Background(), team)
		require.NoError(t, err)
		require.NotEmpty(t, rteam.Email, "should not have sanitized email")
		require.NotEmpty(t, rteam.InviteId, "should not have sanitized inviteid")
	}, "system admin")
}

func TestGetTeam(t *testing.T) {
	mainHelper.Parallel(t)
<<<<<<< HEAD
	th := Setup(t).InitBasic(t)
=======
	os.Setenv("MM_FEATUREFLAGS_ContentFlagging", "true")
	defer func() {
		os.Unsetenv("MM_FEATUREFLAGS_ContentFlagging")
	}()

	th := Setup(t).InitBasic()
	defer th.TearDown()
>>>>>>> 08d5ce85
	client := th.Client
	team := th.BasicTeam

	th.TestForAllClients(t, func(t *testing.T, client *model.Client4) {
		rteam, _, err := client.GetTeam(context.Background(), team.Id, "")
		require.NoError(t, err)

		require.Equal(t, rteam.Id, team.Id, "wrong team")

		_, resp, err := client.GetTeam(context.Background(), "junk", "")
		require.Error(t, err)
		CheckBadRequestStatus(t, resp)

		_, resp, err = client.GetTeam(context.Background(), "", "")
		require.Error(t, err)
		CheckNotFoundStatus(t, resp)

		_, resp, err = client.GetTeam(context.Background(), model.NewId(), "")
		require.Error(t, err)
		CheckNotFoundStatus(t, resp)
	})

	th.LoginTeamAdmin()

	team2 := &model.Team{DisplayName: "Name", Name: GenerateTestTeamName(), Email: th.GenerateTestEmail(), Type: model.TeamOpen, AllowOpenInvite: false}
	rteam2, _, _ := client.CreateTeam(context.Background(), team2)

	team3 := &model.Team{DisplayName: "Name", Name: GenerateTestTeamName(), Email: th.GenerateTestEmail(), Type: model.TeamInvite, AllowOpenInvite: true}
	rteam3, _, _ := client.CreateTeam(context.Background(), team3)

	th.LoginBasic()
	// AllowInviteOpen is false and team is open, and user is not on team
	_, resp, err := client.GetTeam(context.Background(), rteam2.Id, "")
	require.Error(t, err)
	CheckForbiddenStatus(t, resp)

	// AllowInviteOpen is true and team is invite, and user is not on team
	_, resp, err = client.GetTeam(context.Background(), rteam3.Id, "")
	require.Error(t, err)
	CheckForbiddenStatus(t, resp)

	_, err = client.Logout(context.Background())
	require.NoError(t, err)
	_, resp, err = client.GetTeam(context.Background(), team.Id, "")
	require.Error(t, err)
	CheckUnauthorizedStatus(t, resp)

	th.TestForSystemAdminAndLocal(t, func(t *testing.T, client *model.Client4) {
		_, _, err = client.GetTeam(context.Background(), rteam2.Id, "")
		require.NoError(t, err)
	})

	t.Run("Content reviewer should be able to get team without membership with flagged post", func(t *testing.T) {
		th.App.Srv().SetLicense(model.NewTestLicenseSKU(model.LicenseShortSkuEnterpriseAdvanced))
		appErr := setBasicCommonReviewerConfig(th)
		require.Nil(t, appErr)

		contentReviewClient := th.CreateClient()
		_, _, err := contentReviewClient.Login(context.Background(), th.BasicUser.Email, th.BasicUser.Password)
		require.NoError(t, err)

		th.LoginBasic()

		privateTeam := th.CreateTeam()
		privateChannel := th.CreateChannelWithClientAndTeam(contentReviewClient, model.ChannelTypePrivate, privateTeam.Id)
		th.AddUserToChannel(th.BasicUser, privateChannel)
		post := th.CreatePostWithClient(contentReviewClient, privateChannel)

		response, err := contentReviewClient.FlagPostForContentReview(context.Background(), post.Id, &model.FlagContentRequest{
			Reason:  "Sensitive data",
			Comment: "This is sensitive content",
		})
		require.NoError(t, err)
		require.Equal(t, http.StatusOK, response.StatusCode)

		th.UnlinkUserFromTeam(th.BasicUser, privateTeam)

		// now we will fetch the team providing the required params to indicate that we are fetching it for content review
		fetchedTeam, _, err := contentReviewClient.GetTeamAsContentReviewer(context.Background(), privateTeam.Id, "", post.Id)
		require.NoError(t, err)
		require.Equal(t, privateTeam.Id, fetchedTeam.Id)

		// This also doesn't work if user is not a content reviewer
		contentFlaggingSettings, _, err := th.SystemAdminClient.GetContentFlaggingSettings(context.Background())
		require.NoError(t, err)
		require.NotNil(t, contentFlaggingSettings)

		// Making system admin as a reviewer because there needs to be some reviewers
		contentFlaggingSettings.ReviewerSettings.CommonReviewerIds = []string{th.SystemAdminUser.Id}
		resp, err = th.SystemAdminClient.SaveContentFlaggingSettings(context.Background(), contentFlaggingSettings)
		require.NoError(t, err)
		CheckOKStatus(t, resp)

		_, resp, err = contentReviewClient.GetTeamAsContentReviewer(context.Background(), privateTeam.Id, "", post.Id)
		require.Error(t, err)
		CheckForbiddenStatus(t, resp)
	})
}

func TestGetTeamSanitization(t *testing.T) {
	mainHelper.Parallel(t)
	th := Setup(t).InitBasic(t)

	team, _, err := th.Client.CreateTeam(context.Background(), &model.Team{
		DisplayName:    t.Name() + "_1",
		Name:           GenerateTestTeamName(),
		Email:          th.GenerateTestEmail(),
		Type:           model.TeamOpen,
		AllowedDomains: "simulator.amazonses.com,localhost",
	})
	require.NoError(t, err)

	t.Run("team user", func(t *testing.T) {
		th.LinkUserToTeam(th.BasicUser2, team)

		client := th.CreateClient()
		th.LoginBasic2WithClient(client)

		rteam, _, err := client.GetTeam(context.Background(), team.Id, "")
		require.NoError(t, err)

		require.Empty(t, rteam.Email, "should have sanitized email")
		require.NotEmpty(t, rteam.InviteId, "should not have sanitized inviteid")
	})

	t.Run("team user without invite permissions", func(t *testing.T) {
		th.RemovePermissionFromRole(model.PermissionInviteUser.Id, model.TeamUserRoleId)
		th.LinkUserToTeam(th.BasicUser2, team)

		client := th.CreateClient()
		th.LoginBasic2WithClient(client)

		rteam, _, err := client.GetTeam(context.Background(), team.Id, "")
		require.NoError(t, err)

		require.Empty(t, rteam.Email, "should have sanitized email")
		require.Empty(t, rteam.InviteId, "should have sanitized inviteid")
	})

	t.Run("team admin default removed", func(t *testing.T) {
		// the above test removes PermissionInviteUser from TeamUser,
		// which also removes it from TeamAdmin. By default, TeamAdmin
		// permission is inherited from TeamUser.
		rteam, _, err := th.Client.GetTeam(context.Background(), team.Id, "")
		require.NoError(t, err)

		require.NotEmpty(t, rteam.Email, "should not have sanitized email")
		require.Empty(t, rteam.InviteId, "should have sanitized inviteid")
	})

	t.Run("team admin permission re-added", func(t *testing.T) {
		th.AddPermissionToRole(model.PermissionInviteUser.Id, model.TeamAdminRoleId)
		rteam, _, err := th.Client.GetTeam(context.Background(), team.Id, "")
		require.NoError(t, err)

		require.NotEmpty(t, rteam.Email, "should not have sanitized email")
		require.NotEmpty(t, rteam.InviteId, "should not have sanitized inviteid")
	})

	th.TestForSystemAdminAndLocal(t, func(t *testing.T, client *model.Client4) {
		rteam, _, err := client.GetTeam(context.Background(), team.Id, "")
		require.NoError(t, err)

		require.NotEmpty(t, rteam.Email, "should not have sanitized email")
		require.NotEmpty(t, rteam.InviteId, "should not have sanitized inviteid")
	}, "system admin")
}

func TestGetTeamUnread(t *testing.T) {
	mainHelper.Parallel(t)
	th := Setup(t).InitBasic(t)
	client := th.Client

	teamUnread, _, err := client.GetTeamUnread(context.Background(), th.BasicTeam.Id, th.BasicUser.Id)
	require.NoError(t, err)
	require.Equal(t, teamUnread.TeamId, th.BasicTeam.Id, "wrong team id returned for regular user call")

	_, resp, err := client.GetTeamUnread(context.Background(), "junk", th.BasicUser.Id)
	require.Error(t, err)
	CheckBadRequestStatus(t, resp)

	_, resp, err = client.GetTeamUnread(context.Background(), th.BasicTeam.Id, "junk")
	require.Error(t, err)
	CheckBadRequestStatus(t, resp)

	_, resp, err = client.GetTeamUnread(context.Background(), model.NewId(), th.BasicUser.Id)
	require.Error(t, err)
	CheckForbiddenStatus(t, resp)

	_, resp, err = client.GetTeamUnread(context.Background(), th.BasicTeam.Id, model.NewId())
	require.Error(t, err)
	CheckForbiddenStatus(t, resp)

	_, err = client.Logout(context.Background())
	require.NoError(t, err)
	_, resp, err = client.GetTeamUnread(context.Background(), th.BasicTeam.Id, th.BasicUser.Id)
	require.Error(t, err)
	CheckUnauthorizedStatus(t, resp)

	teamUnread, _, err = th.SystemAdminClient.GetTeamUnread(context.Background(), th.BasicTeam.Id, th.BasicUser.Id)
	require.NoError(t, err)
	require.Equal(t, teamUnread.TeamId, th.BasicTeam.Id, "wrong team id returned")
}

func TestUpdateTeam(t *testing.T) {
	mainHelper.Parallel(t)
	th := Setup(t)

	th.TestForAllClients(t, func(t *testing.T, client *model.Client4) {
		team := &model.Team{DisplayName: "Name", Description: "Some description", AllowOpenInvite: false, InviteId: "inviteid0", Name: "z-z-" + model.NewRandomTeamName() + "a", Email: "success+" + model.NewId() + "@simulator.amazonses.com", Type: model.TeamOpen}
		team, _, err := th.Client.CreateTeam(context.Background(), team)
		require.NoError(t, err)

		team.Description = "updated description"
		uteam, _, err := client.UpdateTeam(context.Background(), team)
		require.NoError(t, err)

		require.Equal(t, uteam.Description, "updated description", "Update failed")

		team.DisplayName = "Updated Name"
		uteam, _, err = client.UpdateTeam(context.Background(), team)
		require.NoError(t, err)

		require.Equal(t, uteam.DisplayName, "Updated Name", "Update failed")

		// Test GroupConstrained flag
		team.GroupConstrained = model.NewPointer(true)
		rteam, resp, err := client.UpdateTeam(context.Background(), team)
		require.NoError(t, err)
		CheckOKStatus(t, resp)

		require.Equal(t, *rteam.GroupConstrained, *team.GroupConstrained, "GroupConstrained flags do not match")

		team.GroupConstrained = nil

		team.AllowOpenInvite = true
		uteam, _, err = client.UpdateTeam(context.Background(), team)
		require.NoError(t, err)

		require.True(t, uteam.AllowOpenInvite, "Update failed")

		team.InviteId = "inviteid1"
		uteam, _, err = client.UpdateTeam(context.Background(), team)
		require.NoError(t, err)

		require.NotEqual(t, uteam.InviteId, "inviteid1", "InviteID should not be updated")

		team.AllowedDomains = "domain"
		uteam, _, err = client.UpdateTeam(context.Background(), team)
		require.NoError(t, err)

		require.Equal(t, uteam.AllowedDomains, "domain", "Update failed")

		team.Name = "Updated name"
		uteam, _, err = client.UpdateTeam(context.Background(), team)
		require.NoError(t, err)

		require.NotEqual(t, uteam.Name, "Updated name", "Should not update name")

		team.Email = "test@domain.com"
		uteam, _, err = client.UpdateTeam(context.Background(), team)
		require.NoError(t, err)

		require.NotEqual(t, uteam.Email, "test@domain.com", "Should not update email")

		team.Type = model.TeamInvite
		uteam, _, err = client.UpdateTeam(context.Background(), team)
		require.NoError(t, err)

		require.NotEqual(t, uteam.Type, model.TeamInvite, "Should not update type")

		originalTeamId := team.Id
		team.Id = model.NewId()

		teamJSON, jsonErr := json.Marshal(team)
		require.NoError(t, jsonErr)
		r, err := th.Client.DoAPIPut(context.Background(), "/teams/"+originalTeamId, string(teamJSON))
		assert.Error(t, err)
		assert.Equal(t, http.StatusBadRequest, r.StatusCode)

		require.Equal(t, uteam.Id, originalTeamId, "wrong team id")

		team.Id = "fake"
		_, resp, err = client.UpdateTeam(context.Background(), team)
		require.Error(t, err)
		CheckBadRequestStatus(t, resp)

		_, err = th.Client.Logout(context.Background())
		require.NoError(t, err) // for non-local clients
		_, resp, err = th.Client.UpdateTeam(context.Background(), team)
		require.Error(t, err)
		CheckUnauthorizedStatus(t, resp)
		th.LoginBasic()
	})

	th.TestForSystemAdminAndLocal(t, func(t *testing.T, client *model.Client4) {
		team := &model.Team{DisplayName: "New", Description: "Some description", AllowOpenInvite: false, InviteId: "inviteid0", Name: "z-z-" + model.NewRandomTeamName() + "a", Email: "success+" + model.NewId() + "@simulator.amazonses.com", Type: model.TeamOpen}
		team, _, err := client.CreateTeam(context.Background(), team)
		require.NoError(t, err)

		team.Name = "new-name"
		_, _, err = client.UpdateTeam(context.Background(), team)
		require.NoError(t, err)
	})
}

func TestUpdateTeamPrivacyInvitePermissions(t *testing.T) {
	th := Setup(t).InitBasic(t)
	client := th.Client

	// Create a team with AllowOpenInvite=true and Type=TeamOpen
	team := &model.Team{
		DisplayName:     "Test Team",
		Name:            GenerateTestTeamName(),
		Email:           th.GenerateTestEmail(),
		Type:            model.TeamOpen,
		AllowOpenInvite: true,
	}
	team, _, err := client.CreateTeam(context.Background(), team)
	require.NoError(t, err)

	// Save the original invite ID
	originalInviteId := team.InviteId

	// Test case: User with InviteUser permission can change privacy settings that regenerate invite ID
	t.Run("user with invite permission can change privacy", func(t *testing.T) {
		// Ensure the user has the InviteUser permission
		th.AddPermissionToRole(model.PermissionInviteUser.Id, model.TeamUserRoleId)

		// Change from Open to Invite (should regenerate invite ID)
		_, resp, err := client.UpdateTeamPrivacy(context.Background(), team.Id, model.TeamInvite)
		require.NoError(t, err)
		CheckOKStatus(t, resp)

		// Verify the team's invite ID was regenerated
		updatedTeam, _, err := client.GetTeam(context.Background(), team.Id, "")
		require.NoError(t, err)
		require.NotEqual(t, originalInviteId, updatedTeam.InviteId, "InviteId should have been regenerated")
		require.Equal(t, model.TeamInvite, updatedTeam.Type, "Team type should be Invite")
		require.False(t, updatedTeam.AllowOpenInvite, "AllowOpenInvite should be false")
	})

	// Test case: User without InviteUser permission cannot change privacy settings that regenerate invite ID
	t.Run("user without invite permission cannot change privacy", func(t *testing.T) {
		// First, make sure the team is in a state where changing privacy will regenerate invite ID
		// Change to Open type first
		_, resp, err := client.UpdateTeamPrivacy(context.Background(), team.Id, model.TeamOpen)
		require.NoError(t, err)
		CheckOKStatus(t, resp)

		// Verify the team's privacy settings changed
		updatedTeam, _, err := client.GetTeam(context.Background(), team.Id, "")
		require.NoError(t, err)
		require.Equal(t, model.TeamOpen, updatedTeam.Type, "Team type should be Open")
		require.True(t, updatedTeam.AllowOpenInvite, "AllowOpenInvite should be true")

		// Now remove the InviteUser permission from both team user and team admin roles
		th.RemovePermissionFromRole(model.PermissionInviteUser.Id, model.TeamUserRoleId)
		th.RemovePermissionFromRole(model.PermissionInviteUser.Id, model.TeamAdminRoleId)

		// Try to change from Open to Invite (should fail because this would regenerate invite ID)
		_, resp, err = client.UpdateTeamPrivacy(context.Background(), team.Id, model.TeamInvite)
		require.Error(t, err)
		CheckForbiddenStatus(t, resp)

		// Verify the team's privacy settings didn't change
		updatedTeam, _, err = th.SystemAdminClient.GetTeam(context.Background(), team.Id, "")
		require.NoError(t, err)
		require.Equal(t, model.TeamOpen, updatedTeam.Type, "Team type should still be Open")
		require.True(t, updatedTeam.AllowOpenInvite, "AllowOpenInvite should still be true")
	})

	// Test case: System admin can change privacy settings regardless of permissions
	t.Run("system admin can change privacy", func(t *testing.T) {
		// Change from Invite to Open using system admin
		_, resp, err := th.SystemAdminClient.UpdateTeamPrivacy(context.Background(), team.Id, model.TeamOpen)
		require.NoError(t, err)
		CheckOKStatus(t, resp)

		// Verify the team's privacy settings changed
		updatedTeam, _, err := th.SystemAdminClient.GetTeam(context.Background(), team.Id, "")
		require.NoError(t, err)
		require.Equal(t, model.TeamOpen, updatedTeam.Type, "Team type should be Open")
		require.True(t, updatedTeam.AllowOpenInvite, "AllowOpenInvite should be true")
	})
}

func TestUpdateTeamSanitization(t *testing.T) {
	mainHelper.Parallel(t)
	th := Setup(t)

	team, _, err := th.Client.CreateTeam(context.Background(), &model.Team{
		DisplayName:    t.Name() + "_1",
		Name:           GenerateTestTeamName(),
		Email:          th.GenerateTestEmail(),
		Type:           model.TeamOpen,
		AllowedDomains: "simulator.amazonses.com,localhost",
	})
	require.NoError(t, err)

	// Non-admin users cannot update the team

	t.Run("team admin", func(t *testing.T) {
		rteam, _, err := th.Client.UpdateTeam(context.Background(), team)
		require.NoError(t, err)

		require.NotEmpty(t, rteam.Email, "should not have sanitized email for admin")
		require.NotEmpty(t, rteam.InviteId, "should not have sanitized inviteid")
	})

	t.Run("system admin", func(t *testing.T) {
		rteam, _, err := th.SystemAdminClient.UpdateTeam(context.Background(), team)
		require.NoError(t, err)

		require.NotEmpty(t, rteam.Email, "should not have sanitized email for admin")
		require.NotEmpty(t, rteam.InviteId, "should not have sanitized inviteid")
	})
}

func TestPatchTeam(t *testing.T) {
	mainHelper.Parallel(t)
	th := Setup(t).InitBasic(t)

	team := &model.Team{DisplayName: "Name", Description: "Some description", CompanyName: "Some company name", AllowOpenInvite: false, InviteId: "inviteid0", Name: "z-z-" + model.NewRandomTeamName() + "a", Email: "success+" + model.NewId() + "@simulator.amazonses.com", Type: model.TeamOpen}
	team, _, _ = th.Client.CreateTeam(context.Background(), team)

	patch := &model.TeamPatch{}
	patch.DisplayName = model.NewPointer("Other name")
	patch.Description = model.NewPointer("Other description")
	patch.CompanyName = model.NewPointer("Other company name")
	patch.AllowOpenInvite = model.NewPointer(true)

	_, resp, err := th.Client.PatchTeam(context.Background(), GenerateTestID(), patch)
	require.Error(t, err)
	CheckForbiddenStatus(t, resp)

	_, err = th.Client.Logout(context.Background())
	require.NoError(t, err)
	_, resp, err = th.Client.PatchTeam(context.Background(), team.Id, patch)
	require.Error(t, err)
	CheckUnauthorizedStatus(t, resp)

	th.LoginBasic2()
	_, resp, err = th.Client.PatchTeam(context.Background(), team.Id, patch)
	require.Error(t, err)
	CheckForbiddenStatus(t, resp)
	th.LoginBasic()

	th.TestForAllClients(t, func(t *testing.T, client *model.Client4) {
		rteam, _, err2 := client.PatchTeam(context.Background(), team.Id, patch)
		require.NoError(t, err2)

		require.Equal(t, rteam.DisplayName, "Other name", "DisplayName did not update properly")
		require.Equal(t, rteam.Description, "Other description", "Description did not update properly")
		require.Equal(t, rteam.CompanyName, "Other company name", "CompanyName did not update properly")
		require.NotEqual(t, rteam.InviteId, "inviteid1", "InviteId should not update")
		require.True(t, rteam.AllowOpenInvite, "AllowOpenInvite did not update properly")

		t.Run("Changing AllowOpenInvite to false regenerates InviteID", func(t *testing.T) {
			team2 := &model.Team{DisplayName: "Name2", Description: "Some description", CompanyName: "Some company name", AllowOpenInvite: true, InviteId: model.NewId(), Name: "z-z-" + model.NewRandomTeamName() + "a", Email: "success+" + model.NewId() + "@simulator.amazonses.com", Type: model.TeamOpen}
			team2, _, _ = client.CreateTeam(context.Background(), team2)

			patch2 := &model.TeamPatch{
				AllowOpenInvite: model.NewPointer(false),
			}

			rteam2, _, err3 := client.PatchTeam(context.Background(), team2.Id, patch2)
			require.NoError(t, err3)
			require.Equal(t, team2.Id, rteam2.Id)
			require.False(t, rteam2.AllowOpenInvite)
			require.NotEqual(t, team2.InviteId, rteam2.InviteId)
		})

		t.Run("Changing AllowOpenInvite to true doesn't regenerate InviteID", func(t *testing.T) {
			team2 := &model.Team{DisplayName: "Name3", Description: "Some description", CompanyName: "Some company name", AllowOpenInvite: false, InviteId: model.NewId(), Name: "z-z-" + model.NewRandomTeamName() + "a", Email: "success+" + model.NewId() + "@simulator.amazonses.com", Type: model.TeamOpen}
			team2, _, _ = client.CreateTeam(context.Background(), team2)

			patch2 := &model.TeamPatch{
				AllowOpenInvite: model.NewPointer(true),
			}

			rteam2, _, err3 := client.PatchTeam(context.Background(), team2.Id, patch2)
			require.NoError(t, err3)
			require.Equal(t, team2.Id, rteam2.Id)
			require.True(t, rteam2.AllowOpenInvite)
			require.Equal(t, team2.InviteId, rteam2.InviteId)
		})

		// Test GroupConstrained flag
		patch.GroupConstrained = model.NewPointer(true)
		rteam, resp, err2 := client.PatchTeam(context.Background(), team.Id, patch)
		require.NoError(t, err2)
		CheckOKStatus(t, resp)
		require.Equal(t, *rteam.GroupConstrained, *patch.GroupConstrained, "GroupConstrained flags do not match")

		patch.GroupConstrained = nil
		_, resp, err = client.PatchTeam(context.Background(), "junk", patch)
		require.Error(t, err)
		CheckBadRequestStatus(t, resp)

		r, err2 := client.DoAPIPut(context.Background(), "/teams/"+team.Id+"/patch", "garbage")
		require.Error(t, err2, "should have errored")
		require.Equalf(t, r.StatusCode, http.StatusBadRequest, "wrong status code, actual: %s, expected: %s", strconv.Itoa(r.StatusCode), strconv.Itoa(http.StatusBadRequest))
	})

	th.TestForSystemAdminAndLocal(t, func(t *testing.T, client *model.Client4) {
		_, _, err = client.PatchTeam(context.Background(), th.BasicTeam.Id, patch)
		require.NoError(t, err)
	})

	t.Run("Changing AllowOpenInvite requires InviteUser permission", func(t *testing.T) {
		th.LoginTeamAdmin()
		team2 := &model.Team{DisplayName: "Name", Name: GenerateTestTeamName(), Email: th.GenerateTestEmail(), Type: model.TeamOpen, AllowOpenInvite: true}
		team2, _, _ = th.Client.CreateTeam(context.Background(), team2)

		patch2 := &model.TeamPatch{
			AllowOpenInvite: model.NewPointer(false),
			AllowedDomains:  model.NewPointer("test.com"),
		}

		rteam2, _, err3 := th.Client.PatchTeam(context.Background(), team2.Id, patch2)
		require.NoError(t, err3)
		require.Equal(t, team2.Id, rteam2.Id)
		require.False(t, rteam2.AllowOpenInvite)

		// remove invite user permission from team admin and user roles
		th.RemovePermissionFromRole(model.PermissionInviteUser.Id, model.TeamAdminRoleId)
		th.RemovePermissionFromRole(model.PermissionInviteUser.Id, model.TeamUserRoleId)

		patch2 = &model.TeamPatch{
			AllowOpenInvite: model.NewPointer(true),
		}

		_, _, err3 = th.Client.PatchTeam(context.Background(), rteam2.Id, patch2)
		require.Error(t, err3)

		patch2 = &model.TeamPatch{
			AllowedDomains: model.NewPointer("testDomain.com"),
		}
		_, _, err3 = th.Client.PatchTeam(context.Background(), rteam2.Id, patch2)
		require.Error(t, err3)
	})

	t.Run("GroupConstrained flag set to true and non group members are removed", func(t *testing.T) {
		var appErr *model.AppError
		th.App.Srv().SetLicense(model.NewTestLicenseSKU(model.LicenseShortSkuEnterprise))
		defer func() {
			appErr = th.App.Srv().RemoveLicense()
			require.Nil(t, appErr)
		}()
		th.LoginTeamAdmin()
		team2 := &model.Team{DisplayName: "Name", Name: GenerateTestTeamName(), Email: th.GenerateTestEmail(), Type: model.TeamOpen, AllowOpenInvite: false}
		team2, _, _ = th.Client.CreateTeam(context.Background(), team2)

		_, resp, err := th.SystemAdminClient.AddTeamMember(context.Background(), team2.Id, th.BasicUser2.Id)
		require.NoError(t, err)
		CheckCreatedStatus(t, resp)

		// Create a test group
		group := th.CreateGroup()

		// Create a group user
		groupUser := th.CreateUser()
		th.LinkUserToTeam(groupUser, th.BasicTeam)

		// Create a group member
		_, appErr = th.App.UpsertGroupMember(group.Id, groupUser.Id)
		require.Nil(t, appErr)

		// Associate the group with the team
		autoAdd := true
		schemeAdmin := true
		_, r, err := th.SystemAdminClient.LinkGroupSyncable(context.Background(), group.Id, team2.Id, model.GroupSyncableTypeTeam, &model.GroupSyncablePatch{AutoAdd: &autoAdd, SchemeAdmin: &schemeAdmin})
		require.NoError(t, err)
		CheckCreatedStatus(t, r)

		patch := &model.TeamPatch{}
		patch.GroupConstrained = model.NewPointer(true)
		_, r, err = th.SystemAdminClient.PatchTeam(context.Background(), team2.Id, patch)
		require.NoError(t, err)
		CheckOKStatus(t, r)

		// Wait for the user to be removed from the team by polling until they're gone
		// or until we hit the timeout
		timeout := time.After(5 * time.Second)
		ticker := time.NewTicker(100 * time.Millisecond)
		defer ticker.Stop()

		var tm *model.TeamMember
		userRemoved := false
		for !userRemoved {
			select {
			case <-timeout:
				require.Fail(t, "Timed out waiting for user to be removed from team")
				return
			case <-ticker.C:
				// Check if the user is still a member
				tm, r, err = th.SystemAdminClient.GetTeamMember(context.Background(), team2.Id, th.BasicUser2.Id, "")
				if err == nil && r.StatusCode == http.StatusOK && tm.DeleteAt != 0 {
					// User has been removed, we can continue the test
					userRemoved = true
				}
			}
		}

		tm, r, err = th.SystemAdminClient.GetTeamMember(context.Background(), team2.Id, th.BasicUser2.Id, "")
		require.NoError(t, err)
		CheckOKStatus(t, r)
		require.Equal(t, tm.UserId, th.BasicUser2.Id)
		require.NotEqual(t, tm.DeleteAt, int64(0))
	})

	t.Run("GroupConstrained flag changed from true to false and non group members are not removed", func(t *testing.T) {
		var appErr *model.AppError
		th.App.Srv().SetLicense(model.NewTestLicenseSKU(model.LicenseShortSkuEnterprise))
		defer func() {
			appErr = th.App.Srv().RemoveLicense()
			require.Nil(t, appErr)
		}()
		th.LoginTeamAdmin()
		team2 := &model.Team{DisplayName: "Name", Name: GenerateTestTeamName(), Email: th.GenerateTestEmail(), Type: model.TeamOpen, AllowOpenInvite: false}
		team2, _, _ = th.Client.CreateTeam(context.Background(), team2)

		// Create a test group
		group := th.CreateGroup()

		// Create a group user
		groupUser := th.CreateUser()
		th.LinkUserToTeam(groupUser, th.BasicTeam)

		// Create a group member
		_, appErr = th.App.UpsertGroupMember(group.Id, groupUser.Id)
		require.Nil(t, appErr)

		// Associate the group with the team
		autoAdd := true
		schemeAdmin := true
		_, r, err := th.SystemAdminClient.LinkGroupSyncable(context.Background(), group.Id, team2.Id, model.GroupSyncableTypeTeam, &model.GroupSyncablePatch{AutoAdd: &autoAdd, SchemeAdmin: &schemeAdmin})
		require.NoError(t, err)
		CheckCreatedStatus(t, r)

		patch := &model.TeamPatch{}
		patch.GroupConstrained = model.NewPointer(true)
		_, r, err = th.SystemAdminClient.PatchTeam(context.Background(), team2.Id, patch)
		require.NoError(t, err)
		CheckOKStatus(t, r)

		patch.GroupConstrained = model.NewPointer(false)
		_, r, err = th.SystemAdminClient.PatchTeam(context.Background(), team2.Id, patch)
		require.NoError(t, err)
		CheckOKStatus(t, r)

		// Unlink the group
		r, err = th.SystemAdminClient.UnlinkGroupSyncable(context.Background(), group.Id, team2.Id, model.GroupSyncableTypeTeam)
		require.NoError(t, err)
		CheckOKStatus(t, r)

		// Wait for a reasonable amount of time to ensure the user is not removed because the team is no longer group constrained
		timeout := time.After(2 * time.Second)
		ticker := time.NewTicker(100 * time.Millisecond)
		defer ticker.Stop()

		var tm *model.TeamMember
		userStillPresent := true
		for userStillPresent {
			select {
			case <-timeout:
				// If we reach the timeout, the user is still present, which is what we want
				// Verify the user is still a member of the team
				tm, r, err = th.SystemAdminClient.GetTeamMember(context.Background(), team2.Id, groupUser.Id, "")
				require.NoError(t, err)
				CheckOKStatus(t, r)
				require.Equal(t, tm.DeleteAt, int64(0))
				return
			case <-ticker.C:
				// Check if the user is still a member
				tm, r, err = th.SystemAdminClient.GetTeamMember(context.Background(), team2.Id, groupUser.Id, "")
				if err == nil && r.StatusCode == http.StatusOK && tm.DeleteAt != 0 {
					// User has been removed, which is not what we want
					require.Fail(t, "User was incorrectly removed from the team")
					userStillPresent = false
				}
			}
		}
	})
}

func TestRestoreTeam(t *testing.T) {
	mainHelper.Parallel(t)
	th := Setup(t)
	client := th.Client

	createTeam := func(t *testing.T, deleted bool, teamType string) *model.Team {
		t.Helper()
		team := &model.Team{
			DisplayName:     "Some Team",
			Description:     "Some description",
			CompanyName:     "Some company name",
			AllowOpenInvite: (teamType == model.TeamOpen),
			InviteId:        model.NewId(),
			Name:            "aa-" + model.NewRandomTeamName() + "zz",
			Email:           "success+" + model.NewId() + "@simulator.amazonses.com",
			Type:            teamType,
		}
		team, _, _ = client.CreateTeam(context.Background(), team)
		require.NotNil(t, team)
		if deleted {
			resp, err := th.SystemAdminClient.SoftDeleteTeam(context.Background(), team.Id)
			require.NoError(t, err)
			CheckOKStatus(t, resp)
		}
		return team
	}
	teamPublic := createTeam(t, true, model.TeamOpen)

	t.Run("invalid team", func(t *testing.T) {
		_, resp, err := client.RestoreTeam(context.Background(), model.NewId())
		require.Error(t, err)
		CheckForbiddenStatus(t, resp)
	})

	th.TestForAllClients(t, func(t *testing.T, client *model.Client4) {
		team := createTeam(t, true, model.TeamOpen)
		team, resp, err := client.RestoreTeam(context.Background(), team.Id)
		require.NoError(t, err)
		CheckOKStatus(t, resp)
		require.Zero(t, team.DeleteAt)
		require.Equal(t, model.TeamOpen, team.Type)
	}, "restore archived public team")

	th.TestForAllClients(t, func(t *testing.T, client *model.Client4) {
		team := createTeam(t, true, model.TeamInvite)
		team, resp, err := client.RestoreTeam(context.Background(), team.Id)
		require.NoError(t, err)
		CheckOKStatus(t, resp)
		require.Zero(t, team.DeleteAt)
		require.Equal(t, model.TeamInvite, team.Type)
	}, "restore archived private team")

	th.TestForAllClients(t, func(t *testing.T, client *model.Client4) {
		team := createTeam(t, false, model.TeamOpen)
		team, resp, err := client.RestoreTeam(context.Background(), team.Id)
		require.NoError(t, err)
		CheckOKStatus(t, resp)
		require.Zero(t, team.DeleteAt)
		require.Equal(t, model.TeamOpen, team.Type)
	}, "restore active public team")

	t.Run("sanitization", func(t *testing.T) {
		t.Run("team admin without invite permission gets sanitized invite id", func(t *testing.T) {
			team := createTeam(t, true, model.TeamOpen)
			th.LinkUserToTeam(th.BasicUser2, team)

			client2 := th.CreateClient()
			th.LoginBasic2WithClient(client2)

			// Make BasicUser2 a team admin
			resp, err := th.SystemAdminClient.UpdateTeamMemberRoles(context.Background(), team.Id, th.BasicUser2.Id, "team_user team_admin")
			require.NoError(t, err)
			CheckOKStatus(t, resp)

			defaultRolePermissions := th.SaveDefaultRolePermissions()
			defer th.RestoreDefaultRolePermissions(defaultRolePermissions)

			// Remove invite permission from both team user and team admin roles
			th.RemovePermissionFromRole(model.PermissionInviteUser.Id, model.TeamUserRoleId)
			th.RemovePermissionFromRole(model.PermissionInviteUser.Id, model.TeamAdminRoleId)

			restoredTeam, _, err := client2.RestoreTeam(context.Background(), team.Id)
			require.NoError(t, err)
			require.Empty(t, restoredTeam.InviteId, "InviteId should be sanitized for team admins without invite permission")
		})

		t.Run("team admin with invite permission gets unsanitized invite id", func(t *testing.T) {
			team := createTeam(t, true, model.TeamOpen)
			th.LinkUserToTeam(th.BasicUser2, team)

			client2 := th.CreateClient()
			th.LoginBasic2WithClient(client2)

			// Make BasicUser2 a team admin
			resp, err := th.SystemAdminClient.UpdateTeamMemberRoles(context.Background(), team.Id, th.BasicUser2.Id, "team_user team_admin")
			require.NoError(t, err)
			CheckOKStatus(t, resp)

			defaultRolePermissions := th.SaveDefaultRolePermissions()
			defer th.RestoreDefaultRolePermissions(defaultRolePermissions)

			// Ensure team admin role has invite permission
			th.AddPermissionToRole(model.PermissionInviteUser.Id, model.TeamAdminRoleId)

			restoredTeam, _, err := client2.RestoreTeam(context.Background(), team.Id)
			require.NoError(t, err)
			require.NotEmpty(t, restoredTeam.InviteId, "InviteId should be present for team admins with invite permission")
			require.Equal(t, team.InviteId, restoredTeam.InviteId)
		})
	})

	t.Run("not logged in", func(t *testing.T) {
		_, err := client.Logout(context.Background())
		require.NoError(t, err)
		_, resp, err := client.RestoreTeam(context.Background(), teamPublic.Id)
		require.Error(t, err)
		CheckUnauthorizedStatus(t, resp)
	})

	t.Run("no permission to manage team", func(t *testing.T) {
		th.LoginBasic2()
		_, resp, err := client.RestoreTeam(context.Background(), teamPublic.Id)
		require.Error(t, err)
		CheckForbiddenStatus(t, resp)
	})

	th.TestForSystemAdminAndLocal(t, func(t *testing.T, client *model.Client4) {
		_, resp, err := client.RestoreTeam(context.Background(), teamPublic.Id)
		require.NoError(t, err)
		CheckOKStatus(t, resp)
	})

	t.Run("cloud limit reached returns 400", func(t *testing.T) {
		// Create an archived team to be restored later
		team := createTeam(t, true, model.TeamOpen)
		th.App.Srv().SetLicense(model.NewTestLicense("cloud"))

		cloud := &mocks.CloudInterface{}
		cloudImpl := th.App.Srv().Cloud
		defer func() {
			th.App.Srv().Cloud = cloudImpl
		}()
		th.App.Srv().Cloud = cloud

		cloud.Mock.On("GetCloudLimits", mock.Anything).Return(&model.ProductLimits{
			Teams: &model.TeamsLimits{
				Active: model.NewPointer(1),
			},
		}, nil).Once()

		_, resp, err := client.RestoreTeam(context.Background(), team.Id)
		require.Error(t, err)
		CheckBadRequestStatus(t, resp)
	})

	t.Run("cloud below limit returns 200", func(t *testing.T) {
		th.App.Srv().SetLicense(model.NewTestLicense("cloud"))

		cloud := &mocks.CloudInterface{}
		cloudImpl := th.App.Srv().Cloud
		defer func() {
			th.App.Srv().Cloud = cloudImpl
		}()
		th.App.Srv().Cloud = cloud

		cloud.Mock.On("GetCloudLimits", mock.Anything).Return(&model.ProductLimits{
			Teams: &model.TeamsLimits{
				Active: model.NewPointer(200),
			},
		}, nil).Twice()
		team := createTeam(t, true, model.TeamOpen)
		_, resp, err := client.RestoreTeam(context.Background(), team.Id)
		require.NoError(t, err)
		CheckOKStatus(t, resp)
	})
}

func TestPatchTeamSanitization(t *testing.T) {
	mainHelper.Parallel(t)
	th := Setup(t)

	team, _, err := th.Client.CreateTeam(context.Background(), &model.Team{
		DisplayName:    t.Name() + "_1",
		Name:           GenerateTestTeamName(),
		Email:          th.GenerateTestEmail(),
		Type:           model.TeamOpen,
		AllowedDomains: "simulator.amazonses.com,localhost",
	})
	require.NoError(t, err)

	// Non-admin users cannot update the team

	t.Run("team admin", func(t *testing.T) {
		rteam, _, err := th.Client.PatchTeam(context.Background(), team.Id, &model.TeamPatch{})
		require.NoError(t, err)

		require.NotEmpty(t, rteam.Email, "should not have sanitized email for admin")
		require.NotEmpty(t, rteam.InviteId, "should not have sanitized inviteid")
	})

	t.Run("system admin", func(t *testing.T) {
		rteam, _, err := th.SystemAdminClient.PatchTeam(context.Background(), team.Id, &model.TeamPatch{})
		require.NoError(t, err)

		require.NotEmpty(t, rteam.Email, "should not have sanitized email for admin")
		require.NotEmpty(t, rteam.InviteId, "should not have sanitized inviteid")
	})
}

func TestUpdateTeamPrivacy(t *testing.T) {
	mainHelper.Parallel(t)
	th := Setup(t)
	client := th.Client

	createTeam := func(teamType string, allowOpenInvite bool) *model.Team {
		team := &model.Team{
			DisplayName:     teamType + " Team",
			Description:     "Some description",
			CompanyName:     "Some company name",
			AllowOpenInvite: allowOpenInvite,
			InviteId:        model.NewId(),
			Name:            "aa-" + model.NewRandomTeamName() + "zz",
			Email:           "success+" + model.NewId() + "@simulator.amazonses.com",
			Type:            teamType,
		}
		team, _, _ = client.CreateTeam(context.Background(), team)
		return team
	}

	teamPublic := createTeam(model.TeamOpen, true)
	teamPrivate := createTeam(model.TeamInvite, false)

	teamPublic2 := createTeam(model.TeamOpen, true)
	teamPrivate2 := createTeam(model.TeamInvite, false)

	tests := []struct {
		name                string
		team                *model.Team
		privacy             string
		errChecker          func(tb testing.TB, resp *model.Response)
		wantType            string
		wantOpenInvite      bool
		wantInviteIdChanged bool
		originalInviteId    string
	}{
		{name: "bad privacy", team: teamPublic, privacy: "blap", errChecker: CheckBadRequestStatus, wantType: model.TeamOpen, wantOpenInvite: true},
		{name: "public to private", team: teamPublic, privacy: model.TeamInvite, errChecker: nil, wantType: model.TeamInvite, wantOpenInvite: false, originalInviteId: teamPublic.InviteId, wantInviteIdChanged: true},
		{name: "private to public", team: teamPrivate, privacy: model.TeamOpen, errChecker: nil, wantType: model.TeamOpen, wantOpenInvite: true, originalInviteId: teamPrivate.InviteId, wantInviteIdChanged: false},
		{name: "public to public", team: teamPublic2, privacy: model.TeamOpen, errChecker: nil, wantType: model.TeamOpen, wantOpenInvite: true, originalInviteId: teamPublic2.InviteId, wantInviteIdChanged: false},
		{name: "private to private", team: teamPrivate2, privacy: model.TeamInvite, errChecker: nil, wantType: model.TeamInvite, wantOpenInvite: false, originalInviteId: teamPrivate2.InviteId, wantInviteIdChanged: false},
	}

	for _, test := range tests {
		t.Run(test.name, func(t *testing.T) {
			th.TestForAllClients(t, func(t *testing.T, client *model.Client4) {
				team, resp, err := client.UpdateTeamPrivacy(context.Background(), test.team.Id, test.privacy)
				if test.errChecker != nil {
					test.errChecker(t, resp)
					return
				}
				require.NoError(t, err)
				CheckOKStatus(t, resp)
				require.Equal(t, test.wantType, team.Type)
				require.Equal(t, test.wantOpenInvite, team.AllowOpenInvite)
				if test.wantInviteIdChanged {
					require.NotEqual(t, test.originalInviteId, team.InviteId)
				} else {
					require.Equal(t, test.originalInviteId, team.InviteId)
				}
			})
		})
	}

	t.Run("non-existent team", func(t *testing.T) {
		_, resp, err := client.UpdateTeamPrivacy(context.Background(), model.NewId(), model.TeamInvite)
		require.Error(t, err)
		CheckForbiddenStatus(t, resp)
	})

	th.TestForSystemAdminAndLocal(t, func(t *testing.T, client *model.Client4) {
		_, resp, err := client.UpdateTeamPrivacy(context.Background(), model.NewId(), model.TeamInvite)
		require.Error(t, err)
		CheckNotFoundStatus(t, resp)
	}, "non-existent team for admins")

	t.Run("not logged in", func(t *testing.T) {
		_, err := client.Logout(context.Background())
		require.NoError(t, err)
		_, resp, err := client.UpdateTeamPrivacy(context.Background(), teamPublic.Id, model.TeamInvite)
		require.Error(t, err)
		CheckUnauthorizedStatus(t, resp)
	})

	t.Run("no permission to manage team", func(t *testing.T) {
		th.LoginBasic2()
		_, resp, err := client.UpdateTeamPrivacy(context.Background(), teamPublic.Id, model.TeamInvite)
		require.Error(t, err)
		CheckForbiddenStatus(t, resp)
	})
}

func TestTeamUnicodeNames(t *testing.T) {
	mainHelper.Parallel(t)
	th := Setup(t)
	client := th.Client

	t.Run("create team unicode", func(t *testing.T) {
		team := &model.Team{
			Name:        GenerateTestUsername(),
			DisplayName: "Some\u206c Team",
			Description: "A \ufffatest\ufffb channel.",
			CompanyName: "\ufeffAcme Inc\ufffc",
			Type:        model.TeamOpen,
		}
		rteam, resp, err := client.CreateTeam(context.Background(), team)
		require.NoError(t, err)
		CheckCreatedStatus(t, resp)

		require.Equal(t, "Some Team", rteam.DisplayName, "bad unicode should be filtered from display name")
		require.Equal(t, "A test channel.", rteam.Description, "bad unicode should be filtered from description")
		require.Equal(t, "Acme Inc", rteam.CompanyName, "bad unicode should be filtered from company name")
	})

	t.Run("update team unicode", func(t *testing.T) {
		team := &model.Team{
			DisplayName: "Name",
			Description: "Some description",
			CompanyName: "Bad Company",
			Name:        model.NewRandomTeamName(),
			Email:       "success+" + model.NewId() + "@simulator.amazonses.com",
			Type:        model.TeamOpen,
		}
		team, _, _ = client.CreateTeam(context.Background(), team)

		team.DisplayName = "\u206eThe Team\u206f"
		team.Description = "A \u17a3great\u17d3 team."
		team.CompanyName = "\u206aAcme Inc"
		uteam, _, err := client.UpdateTeam(context.Background(), team)
		require.NoError(t, err)

		require.Equal(t, "The Team", uteam.DisplayName, "bad unicode should be filtered from display name")
		require.Equal(t, "A great team.", uteam.Description, "bad unicode should be filtered from description")
		require.Equal(t, "Acme Inc", uteam.CompanyName, "bad unicode should be filtered from company name")
	})

	t.Run("patch team unicode", func(t *testing.T) {
		team := &model.Team{
			DisplayName: "Name",
			Description: "Some description",
			CompanyName: "Some company name",
			Name:        model.NewRandomTeamName(),
			Email:       "success+" + model.NewId() + "@simulator.amazonses.com",
			Type:        model.TeamOpen,
		}
		team, _, _ = client.CreateTeam(context.Background(), team)

		patch := &model.TeamPatch{}

		patch.DisplayName = model.NewPointer("Goat\u206e Team")
		patch.Description = model.NewPointer("\ufffaGreat team.")
		patch.CompanyName = model.NewPointer("\u202bAcme Inc\u202c")

		rteam, _, err := client.PatchTeam(context.Background(), team.Id, patch)
		require.NoError(t, err)

		require.Equal(t, "Goat Team", rteam.DisplayName, "bad unicode should be filtered from display name")
		require.Equal(t, "Great team.", rteam.Description, "bad unicode should be filtered from description")
		require.Equal(t, "Acme Inc", rteam.CompanyName, "bad unicode should be filtered from company name")
	})
}

func TestRegenerateTeamInviteId(t *testing.T) {
	mainHelper.Parallel(t)
	th := Setup(t)
	client := th.Client

	team := &model.Team{DisplayName: "Name", Description: "Some description", CompanyName: "Some company name", AllowOpenInvite: false, InviteId: "inviteid0", Name: "z-z-" + model.NewRandomTeamName() + "a", Email: "success+" + model.NewId() + "@simulator.amazonses.com", Type: model.TeamOpen}
	team, _, _ = client.CreateTeam(context.Background(), team)

	assert.NotEqual(t, team.InviteId, "")
	assert.NotEqual(t, team.InviteId, "inviteid0")

	rteam, _, err := client.RegenerateTeamInviteId(context.Background(), team.Id)
	require.NoError(t, err)

	assert.NotEqual(t, team.InviteId, rteam.InviteId)
	assert.NotEqual(t, team.InviteId, "")
	assert.NotEqual(t, rteam.Email, "")

	manager := th.SystemManagerClient
	th.RemovePermissionFromRole(model.PermissionInviteUser.Id, model.SystemManagerRoleId)
	_, _, err = manager.RegenerateTeamInviteId(context.Background(), team.Id)
	require.Error(t, err)
}

func TestSoftDeleteTeam(t *testing.T) {
	mainHelper.Parallel(t)
	th := Setup(t).InitBasic(t)

	resp, err := th.Client.SoftDeleteTeam(context.Background(), th.BasicTeam.Id)
	require.Error(t, err)
	CheckForbiddenStatus(t, resp)

	_, err = th.Client.Logout(context.Background())
	require.NoError(t, err)
	resp, err = th.Client.SoftDeleteTeam(context.Background(), th.BasicTeam.Id)
	require.Error(t, err)
	CheckUnauthorizedStatus(t, resp)

	th.LoginBasic()
	team := &model.Team{DisplayName: "DisplayName", Name: GenerateTestTeamName(), Email: th.GenerateTestEmail(), Type: model.TeamOpen}
	team, _, _ = th.Client.CreateTeam(context.Background(), team)

	th.TestForAllClients(t, func(t *testing.T, client *model.Client4) {
		_, err2 := client.SoftDeleteTeam(context.Background(), team.Id)
		require.NoError(t, err2)

		rteam, appErr := th.App.GetTeam(team.Id)
		require.Nil(t, appErr, "should have returned archived team")
		require.NotEqual(t, rteam.DeleteAt, 0, "should have not set to zero")

		resp, err2 = client.SoftDeleteTeam(context.Background(), "junk")
		require.Error(t, err2)
		CheckBadRequestStatus(t, resp)
	})

	th.TestForSystemAdminAndLocal(t, func(t *testing.T, client *model.Client4) {
		_, err = client.SoftDeleteTeam(context.Background(), th.BasicTeam.Id)
		require.NoError(t, err)
	})
}

func TestPermanentDeleteTeam(t *testing.T) {
	mainHelper.Parallel(t)
	th := Setup(t)

	enableAPITeamDeletion := *th.App.Config().ServiceSettings.EnableAPITeamDeletion
	defer func() {
		th.App.UpdateConfig(func(cfg *model.Config) { cfg.ServiceSettings.EnableAPITeamDeletion = &enableAPITeamDeletion })
	}()
	th.App.UpdateConfig(func(cfg *model.Config) { *cfg.ServiceSettings.EnableAPITeamDeletion = false })

	t.Run("Permanent deletion not available through API if EnableAPITeamDeletion is not set", func(t *testing.T) {
		team := &model.Team{DisplayName: "DisplayName", Name: GenerateTestTeamName(), Email: th.GenerateTestEmail(), Type: model.TeamOpen}
		team, _, _ = th.Client.CreateTeam(context.Background(), team)

		resp, err := th.Client.PermanentDeleteTeam(context.Background(), team.Id)
		require.Error(t, err)
		CheckUnauthorizedStatus(t, resp)

		resp, err = th.SystemAdminClient.PermanentDeleteTeam(context.Background(), team.Id)
		require.Error(t, err)
		CheckUnauthorizedStatus(t, resp)
	})

	t.Run("Permanent deletion available through local mode even if EnableAPITeamDeletion is not set", func(t *testing.T) {
		team := &model.Team{DisplayName: "DisplayName", Name: GenerateTestTeamName(), Email: th.GenerateTestEmail(), Type: model.TeamOpen}
		team, _, _ = th.Client.CreateTeam(context.Background(), team)

		_, err := th.LocalClient.PermanentDeleteTeam(context.Background(), team.Id)
		require.NoError(t, err)
	})

	th.TestForAllClients(t, func(t *testing.T, client *model.Client4) {
		defer func() {
			th.App.UpdateConfig(func(cfg *model.Config) { cfg.ServiceSettings.EnableAPITeamDeletion = &enableAPITeamDeletion })
		}()
		th.App.UpdateConfig(func(cfg *model.Config) { *cfg.ServiceSettings.EnableAPITeamDeletion = true })

		team := &model.Team{DisplayName: "DisplayName", Name: GenerateTestTeamName(), Email: th.GenerateTestEmail(), Type: model.TeamOpen}
		team, _, _ = client.CreateTeam(context.Background(), team)
		_, err := client.PermanentDeleteTeam(context.Background(), team.Id)
		require.NoError(t, err)

		_, appErr := th.App.GetTeam(team.Id)
		assert.NotNil(t, appErr)

		resp, err := client.PermanentDeleteTeam(context.Background(), "junk")
		require.Error(t, err)
		CheckBadRequestStatus(t, resp)
	}, "Permanent deletion with EnableAPITeamDeletion set")
}

func TestGetAllTeams(t *testing.T) {
	mainHelper.Parallel(t)
	th := Setup(t).InitBasic(t)

	th.LoginSystemManager()
	client := th.Client

	team1 := &model.Team{DisplayName: "Name", Name: GenerateTestTeamName(), Email: th.GenerateTestEmail(), Type: model.TeamOpen, AllowOpenInvite: true}
	team1, _, err := client.CreateTeam(context.Background(), team1)
	require.NoError(t, err)

	team2 := &model.Team{DisplayName: "Name2", Name: GenerateTestTeamName(), Email: th.GenerateTestEmail(), Type: model.TeamOpen, AllowOpenInvite: true}
	team2, _, err = client.CreateTeam(context.Background(), team2)
	require.NoError(t, err)

	team3 := &model.Team{DisplayName: "Name3", Name: GenerateTestTeamName(), Email: th.GenerateTestEmail(), Type: model.TeamOpen, AllowOpenInvite: false}
	team3, _, err = client.CreateTeam(context.Background(), team3)
	require.NoError(t, err)

	team4 := &model.Team{DisplayName: "Name4", Name: GenerateTestTeamName(), Email: th.GenerateTestEmail(), Type: model.TeamOpen, AllowOpenInvite: false}
	team4, _, err = client.CreateTeam(context.Background(), team4)
	require.NoError(t, err)

	testCases := []struct {
		Name               string
		Page               int
		PerPage            int
		Permissions        []string
		ExpectedTeams      []string
		WithCount          bool
		ExpectedCount      int64
		ExpectedError      bool
		ErrorId            string
		ExpectedStatusCode int
	}{
		{
			Name:          "Get 1 team per page",
			Page:          0,
			PerPage:       1,
			Permissions:   []string{model.PermissionListPublicTeams.Id},
			ExpectedTeams: []string{team1.Id},
		},
		{
			Name:          "Get second page with 1 team per page",
			Page:          1,
			PerPage:       1,
			Permissions:   []string{model.PermissionListPublicTeams.Id},
			ExpectedTeams: []string{team2.Id},
		},
		{
			Name:          "Get no items per page",
			Page:          1,
			PerPage:       0,
			Permissions:   []string{model.PermissionListPublicTeams.Id},
			ExpectedTeams: []string{},
		},
		{
			Name:          "Get all open teams",
			Page:          0,
			PerPage:       10,
			Permissions:   []string{model.PermissionListPublicTeams.Id},
			ExpectedTeams: []string{team1.Id, team2.Id},
		},
		{
			Name:          "Get all private teams",
			Page:          0,
			PerPage:       10,
			Permissions:   []string{model.PermissionListPrivateTeams.Id},
			ExpectedTeams: []string{th.BasicTeam.Id, team3.Id, team4.Id},
		},
		{
			Name:          "Get all teams",
			Page:          0,
			PerPage:       10,
			Permissions:   []string{model.PermissionListPublicTeams.Id, model.PermissionListPrivateTeams.Id},
			ExpectedTeams: []string{th.BasicTeam.Id, team1.Id, team2.Id, team3.Id, team4.Id},
		},
		{
			Name:               "Get no teams because permissions",
			Page:               0,
			PerPage:            10,
			Permissions:        []string{},
			ExpectedError:      true,
			ExpectedStatusCode: http.StatusForbidden,
			ErrorId:            "api.team.get_all_teams.insufficient_permissions",
		},
		{
			Name:               "Get no teams because permissions with count",
			Page:               0,
			PerPage:            10,
			Permissions:        []string{},
			WithCount:          true,
			ExpectedError:      true,
			ExpectedStatusCode: http.StatusForbidden,
			ErrorId:            "api.team.get_all_teams.insufficient_permissions",
		},
		{
			Name:          "Get all teams with count",
			Page:          0,
			PerPage:       10,
			Permissions:   []string{model.PermissionListPublicTeams.Id, model.PermissionListPrivateTeams.Id},
			ExpectedTeams: []string{th.BasicTeam.Id, team1.Id, team2.Id, team3.Id, team4.Id},
			WithCount:     true,
			ExpectedCount: 5,
		},
		{
			Name:          "Get all public teams with count",
			Page:          0,
			PerPage:       10,
			Permissions:   []string{model.PermissionListPublicTeams.Id},
			ExpectedTeams: []string{team1.Id, team2.Id},
			WithCount:     true,
			ExpectedCount: 2,
		},
		{
			Name:          "Get all private teams with count",
			Page:          0,
			PerPage:       10,
			Permissions:   []string{model.PermissionListPrivateTeams.Id},
			ExpectedTeams: []string{th.BasicTeam.Id, team3.Id, team4.Id},
			WithCount:     true,
			ExpectedCount: 3,
		},
	}

	for _, tc := range testCases {
		t.Run(tc.Name, func(t *testing.T) {
			defaultRolePermissions := th.SaveDefaultRolePermissions()
			defer func() {
				th.RestoreDefaultRolePermissions(defaultRolePermissions)
			}()
			th.RemovePermissionFromRole(model.PermissionListPublicTeams.Id, model.SystemUserRoleId)
			th.RemovePermissionFromRole(model.PermissionJoinPublicTeams.Id, model.SystemUserRoleId)
			th.RemovePermissionFromRole(model.PermissionListPrivateTeams.Id, model.SystemUserRoleId)
			th.RemovePermissionFromRole(model.PermissionJoinPrivateTeams.Id, model.SystemUserRoleId)
			for _, permission := range tc.Permissions {
				th.AddPermissionToRole(permission, model.SystemUserRoleId)
			}

			var teams []*model.Team
			var resp *model.Response
			var err2 error
			if tc.WithCount {
				teams, _, resp, err2 = client.GetAllTeamsWithTotalCount(context.Background(), "", tc.Page, tc.PerPage)
			} else {
				teams, resp, err2 = client.GetAllTeams(context.Background(), "", tc.Page, tc.PerPage)
			}
			if tc.ExpectedError {
				CheckErrorID(t, err2, tc.ErrorId)
				checkHTTPStatus(t, resp, tc.ExpectedStatusCode)
				return
			}
			require.NoError(t, err2)

			actualTeamIds := make([]string, 0, len(tc.ExpectedTeams))
			for _, team := range teams {
				actualTeamIds = append(actualTeamIds, team.Id)
			}
			require.ElementsMatch(t, tc.ExpectedTeams, actualTeamIds)
		})
	}

	t.Run("Local mode", func(t *testing.T) {
		teams, _, err2 := th.LocalClient.GetAllTeams(context.Background(), "", 0, 10)
		require.NoError(t, err2)
		require.Len(t, teams, 5)
	})

	// Choose a team which the system manager can access
	sysManagerTeams, resp, err := th.SystemManagerClient.GetAllTeams(context.Background(), "", 0, 10000)
	require.NoError(t, err)
	CheckOKStatus(t, resp)
	policyTeam := sysManagerTeams[0]
	// If no policies exist, GetAllTeamsExcludePolicyConstrained should return everything
	t.Run("exclude policy constrained, without policy", func(t *testing.T) {
		_, excludeConstrainedResp, err2 := client.GetAllTeamsExcludePolicyConstrained(context.Background(), "", 0, 100)
		require.Error(t, err2)
		CheckForbiddenStatus(t, excludeConstrainedResp)
		teams, excludeConstrainedResp, err2 := th.SystemAdminClient.GetAllTeamsExcludePolicyConstrained(context.Background(), "", 0, 100)
		require.NoError(t, err2)
		CheckOKStatus(t, excludeConstrainedResp)
		found := false
		for _, team := range teams {
			if team.Id == policyTeam.Id {
				found = true
				break
			}
		}
		require.True(t, found)
	})
	// Now actually create the policy and assign the team to it
	policy, savePolicyErr := th.App.Srv().Store().RetentionPolicy().Save(&model.RetentionPolicyWithTeamAndChannelIDs{
		RetentionPolicy: model.RetentionPolicy{
			DisplayName:      "Policy 1",
			PostDurationDays: model.NewPointer(int64(30)),
		},
		TeamIDs: []string{policyTeam.Id},
	})
	require.NoError(t, savePolicyErr)
	// This time, the team shouldn't be returned
	t.Run("exclude policy constrained, with policy", func(t *testing.T) {
		teams, excludeConstrainedResp, err2 := th.SystemAdminClient.GetAllTeamsExcludePolicyConstrained(context.Background(), "", 0, 100)
		require.NoError(t, err2)
		CheckOKStatus(t, excludeConstrainedResp)
		found := false
		for _, team := range teams {
			if team.Id == policyTeam.Id {
				found = true
				break
			}
		}
		require.False(t, found)
	})

	t.Run("does not return policy ID", func(t *testing.T) {
		teams, sysManagerResp, err2 := th.SystemManagerClient.GetAllTeams(context.Background(), "", 0, 100)
		require.NoError(t, err2)
		CheckOKStatus(t, sysManagerResp)
		found := false
		for _, team := range teams {
			if team.Id == policyTeam.Id {
				found = true
				require.Nil(t, team.PolicyID)
				break
			}
		}
		require.True(t, found)
	})

	t.Run("returns policy ID", func(t *testing.T) {
		teams, sysAdminResp, err2 := th.SystemAdminClient.GetAllTeams(context.Background(), "", 0, 100)
		require.NoError(t, err2)
		CheckOKStatus(t, sysAdminResp)
		found := false
		for _, team := range teams {
			if team.Id == policyTeam.Id {
				found = true
				require.Equal(t, *team.PolicyID, policy.ID)
				break
			}
		}
		require.True(t, found)
	})

	t.Run("Unauthorized", func(t *testing.T) {
		_, err = client.Logout(context.Background())
		require.NoError(t, err)
		_, resp, err = client.GetAllTeams(context.Background(), "", 1, 10)
		require.Error(t, err)
		CheckUnauthorizedStatus(t, resp)
	})

	t.Run("Sanitize the teams in the response with total count", func(t *testing.T) {
		otherUser := th.CreateUser()
		_, _, err = client.Login(context.Background(), otherUser.Email, otherUser.Password)
		require.NoError(t, err)
		teams, _, _, err := client.GetAllTeamsWithTotalCount(context.Background(), "", 0, 10)
		require.NoError(t, err)
		for _, team := range teams {
			if team.Email != "" {
				require.Nil(t, team.Email)
				break
			}
		}
	})
}

func TestGetAllTeamsSanitization(t *testing.T) {
	mainHelper.Parallel(t)
	th := Setup(t)

	team, _, err := th.Client.CreateTeam(context.Background(), &model.Team{
		DisplayName:     t.Name() + "_1",
		Name:            GenerateTestTeamName(),
		Email:           th.GenerateTestEmail(),
		Type:            model.TeamOpen,
		AllowedDomains:  "simulator.amazonses.com,localhost",
		AllowOpenInvite: true,
	})
	require.NoError(t, err)
	team2, _, err := th.SystemAdminClient.CreateTeam(context.Background(), &model.Team{
		DisplayName:     t.Name() + "_2",
		Name:            GenerateTestTeamName(),
		Email:           th.GenerateTestEmail(),
		Type:            model.TeamOpen,
		AllowedDomains:  "simulator.amazonses.com,localhost",
		AllowOpenInvite: true,
	})
	require.NoError(t, err)

	// This may not work if the server has over 1000 open teams on it

	t.Run("team admin/non-admin", func(t *testing.T) {
		teamFound := false
		team2Found := false

		rteams, _, err := th.Client.GetAllTeams(context.Background(), "", 0, 1000)
		require.NoError(t, err)
		for _, rteam := range rteams {
			if rteam.Id == team.Id {
				teamFound = true
				require.NotEmpty(t, rteam.Email, "should not have sanitized email for team admin")
				require.NotEmpty(t, rteam.InviteId, "should not have sanitized inviteid")
			} else if rteam.Id == team2.Id {
				team2Found = true
				require.Empty(t, rteam.Email, "should have sanitized email for team admin")
				require.Empty(t, rteam.InviteId, "should have sanitized inviteid")
			}
		}

		require.True(t, teamFound, "wasn't returned the expected teams so the test wasn't run correctly")
		require.True(t, team2Found, "wasn't returned the expected teams so the test wasn't run correctly")
	})

	th.TestForSystemAdminAndLocal(t, func(t *testing.T, client *model.Client4) {
		rteams, _, err := client.GetAllTeams(context.Background(), "", 0, 1000)
		require.NoError(t, err)
		for _, rteam := range rteams {
			if rteam.Id != team.Id && rteam.Id != team2.Id {
				continue
			}

			require.NotEmpty(t, rteam.Email, "should not have sanitized email")
			require.NotEmpty(t, rteam.InviteId, "should not have sanitized inviteid")
		}
	}, "system admin")
}

func TestGetTeamByName(t *testing.T) {
	mainHelper.Parallel(t)
	th := Setup(t).InitBasic(t)
	team := th.BasicTeam

	th.TestForAllClients(t, func(t *testing.T, client *model.Client4) {
		rteam, _, err := client.GetTeamByName(context.Background(), team.Name, "")
		require.NoError(t, err)

		require.Equal(t, rteam.Name, team.Name, "wrong team")

		_, resp, err := client.GetTeamByName(context.Background(), "junk", "")
		require.Error(t, err)
		CheckNotFoundStatus(t, resp)

		_, resp, err = client.GetTeamByName(context.Background(), "", "")
		require.Error(t, err)
		CheckNotFoundStatus(t, resp)
	})

	th.TestForSystemAdminAndLocal(t, func(t *testing.T, client *model.Client4) {
		_, _, err := client.GetTeamByName(context.Background(), strings.ToUpper(team.Name), "")
		require.NoError(t, err)
	})

	_, err := th.Client.Logout(context.Background())
	require.NoError(t, err)
	_, resp, err := th.Client.GetTeamByName(context.Background(), team.Name, "")
	require.Error(t, err)
	CheckUnauthorizedStatus(t, resp)

	_, _, err = th.SystemAdminClient.GetTeamByName(context.Background(), team.Name, "")
	require.NoError(t, err)

	th.LoginTeamAdmin()

	team2 := &model.Team{DisplayName: "Name", Name: GenerateTestTeamName(), Email: th.GenerateTestEmail(), Type: model.TeamOpen, AllowOpenInvite: false}
	rteam2, _, _ := th.Client.CreateTeam(context.Background(), team2)

	team3 := &model.Team{DisplayName: "Name", Name: GenerateTestTeamName(), Email: th.GenerateTestEmail(), Type: model.TeamInvite, AllowOpenInvite: true}
	rteam3, _, _ := th.Client.CreateTeam(context.Background(), team3)

	th.LoginBasic()
	// AllowInviteOpen is false and team is open, and user is not on team
	_, resp, err = th.Client.GetTeamByName(context.Background(), rteam2.Name, "")
	require.Error(t, err)
	CheckForbiddenStatus(t, resp)

	// AllowInviteOpen is true and team is invite only, and user is not on team
	_, resp, err = th.Client.GetTeamByName(context.Background(), rteam3.Name, "")
	require.Error(t, err)
	CheckForbiddenStatus(t, resp)
}

func TestGetTeamByNameSanitization(t *testing.T) {
	mainHelper.Parallel(t)
	th := Setup(t).InitBasic(t)

	team, _, err := th.Client.CreateTeam(context.Background(), &model.Team{
		DisplayName:    t.Name() + "_1",
		Name:           GenerateTestTeamName(),
		Email:          th.GenerateTestEmail(),
		Type:           model.TeamOpen,
		AllowedDomains: "simulator.amazonses.com,localhost",
	})
	require.NoError(t, err)

	t.Run("team user", func(t *testing.T) {
		th.LinkUserToTeam(th.BasicUser2, team)

		client := th.CreateClient()
		th.LoginBasic2WithClient(client)

		rteam, _, err := client.GetTeamByName(context.Background(), team.Name, "")
		require.NoError(t, err)

		require.Empty(t, rteam.Email, "should've sanitized email")
		require.NotEmpty(t, rteam.InviteId, "should have not sanitized inviteid")
	})

	t.Run("team user without invite permissions", func(t *testing.T) {
		th.RemovePermissionFromRole(model.PermissionInviteUser.Id, model.TeamUserRoleId)
		th.LinkUserToTeam(th.BasicUser2, team)

		client := th.CreateClient()

		th.LoginBasic2WithClient(client)

		rteam, _, err := client.GetTeam(context.Background(), team.Id, "")
		require.NoError(t, err)

		require.Empty(t, rteam.Email, "should have sanitized email")
		require.Empty(t, rteam.InviteId, "should have sanitized inviteid")
	})

	t.Run("team admin/non-admin without invite permission", func(t *testing.T) {
		// the above test removes PermissionInviteUser from TeamUser,
		// which also removes it from TeamAdmin. By default, TeamAdmin
		// permission is inherited from TeamUser.
		rteam, _, err := th.Client.GetTeamByName(context.Background(), team.Name, "")
		require.NoError(t, err)

		require.NotEmpty(t, rteam.Email, "should not have sanitized email")
		require.Empty(t, rteam.InviteId, "should have sanitized inviteid")
	})

	t.Run("team admin/non-admin with invite permission", func(t *testing.T) {
		th.AddPermissionToRole(model.PermissionInviteUser.Id, model.TeamAdminRoleId)
		rteam, _, err := th.Client.GetTeamByName(context.Background(), team.Name, "")
		require.NoError(t, err)

		require.NotEmpty(t, rteam.Email, "should not have sanitized email")
		require.NotEmpty(t, rteam.InviteId, "should have not sanitized inviteid")
	})

	t.Run("system admin", func(t *testing.T) {
		rteam, _, err := th.SystemAdminClient.GetTeamByName(context.Background(), team.Name, "")
		require.NoError(t, err)

		require.NotEmpty(t, rteam.Email, "should not have sanitized email")
		require.NotEmpty(t, rteam.InviteId, "should have not sanitized inviteid")
	})
}

func TestSearchAllTeams(t *testing.T) {
	mainHelper.Parallel(t)
	th := Setup(t).InitBasic(t)

	th.LoginSystemManager()

	oTeam := th.BasicTeam
	oTeam.AllowOpenInvite = true

	updatedTeam, appErr := th.App.UpdateTeam(oTeam)
	require.Nil(t, appErr)
	oTeam.UpdateAt = updatedTeam.UpdateAt

	pTeam := &model.Team{DisplayName: "PName", Name: GenerateTestTeamName(), Email: th.GenerateTestEmail(), Type: model.TeamInvite}
	_, _, err := th.Client.CreateTeam(context.Background(), pTeam)
	require.NoError(t, err)

	rteams, _, err := th.Client.SearchTeams(context.Background(), &model.TeamSearch{Term: pTeam.Name})
	require.NoError(t, err)
	require.Empty(t, rteams, "should have not returned team")

	rteams, _, err = th.Client.SearchTeams(context.Background(), &model.TeamSearch{Term: pTeam.DisplayName})
	require.NoError(t, err)
	require.Empty(t, rteams, "should have not returned team")

	_, err = th.Client.Logout(context.Background())
	require.NoError(t, err)

	_, resp, err := th.Client.SearchTeams(context.Background(), &model.TeamSearch{Term: pTeam.Name})
	require.Error(t, err)
	CheckUnauthorizedStatus(t, resp)

	_, resp, err = th.Client.SearchTeams(context.Background(), &model.TeamSearch{Term: pTeam.DisplayName})
	require.Error(t, err)
	CheckUnauthorizedStatus(t, resp)

	th.LoginBasic()

	th.TestForAllClients(t, func(t *testing.T, client *model.Client4) {
		rteams, _, err2 := client.SearchTeams(context.Background(), &model.TeamSearch{Term: oTeam.Name})
		require.NoError(t, err2)
		require.Len(t, rteams, 1, "should have returned 1 team")
		require.Equal(t, oTeam.Id, rteams[0].Id, "invalid team")

		rteams, _, err2 = client.SearchTeams(context.Background(), &model.TeamSearch{Term: oTeam.DisplayName})
		require.NoError(t, err2)
		require.Len(t, rteams, 1, "should have returned 1 team")
		require.Equal(t, oTeam.Id, rteams[0].Id, "invalid team")

		rteams, _, err2 = client.SearchTeams(context.Background(), &model.TeamSearch{Term: "junk"})
		require.NoError(t, err2)
		require.Empty(t, rteams, "should have not returned team")
	})

	th.TestForSystemAdminAndLocal(t, func(t *testing.T, client *model.Client4) {
		rteams, _, err2 := client.SearchTeams(context.Background(), &model.TeamSearch{Term: oTeam.Name})
		require.NoError(t, err2)
		require.Len(t, rteams, 1, "should have returned 1 team")

		rteams, _, err2 = client.SearchTeams(context.Background(), &model.TeamSearch{Term: pTeam.DisplayName})
		require.NoError(t, err2)
		require.Len(t, rteams, 1, "should have returned 1 team")
	})

	// Choose a team which the system manager can access
	sysManagerTeams, resp, err := th.SystemManagerClient.GetAllTeams(context.Background(), "", 0, 10000)
	require.NoError(t, err)
	CheckOKStatus(t, resp)
	policyTeam := sysManagerTeams[0]
	// Now actually create the policy and assign the team to it
	policy, savePolicyErr := th.App.Srv().Store().RetentionPolicy().Save(&model.RetentionPolicyWithTeamAndChannelIDs{
		RetentionPolicy: model.RetentionPolicy{
			DisplayName:      "Policy 1",
			PostDurationDays: model.NewPointer(int64(30)),
		},
		TeamIDs: []string{policyTeam.Id},
	})
	require.NoError(t, savePolicyErr)
	t.Run("does not return policy ID", func(t *testing.T) {
		teams, sysManagerResp, err := th.SystemManagerClient.SearchTeams(context.Background(), &model.TeamSearch{Term: policyTeam.Name})
		require.NoError(t, err)
		CheckOKStatus(t, sysManagerResp)
		found := false
		for _, team := range teams {
			if team.Id == policyTeam.Id {
				found = true
				require.Nil(t, team.PolicyID)
				break
			}
		}
		require.True(t, found)
	})
	t.Run("returns policy ID", func(t *testing.T) {
		teams, sysAdminResp, err := th.SystemAdminClient.SearchTeams(context.Background(), &model.TeamSearch{Term: policyTeam.Name})
		require.NoError(t, err)
		CheckOKStatus(t, sysAdminResp)
		found := false
		for _, team := range teams {
			if team.Id == policyTeam.Id {
				found = true
				require.Equal(t, *team.PolicyID, policy.ID)
				break
			}
		}
		require.True(t, found)
	})
}

func TestSearchAllTeamsPaged(t *testing.T) {
	mainHelper.Parallel(t)
	th := Setup(t)
	commonRandom := model.NewId()
	teams := [3]*model.Team{}

	for i := range 3 {
		uid := model.NewId()
		newTeam, err := th.App.CreateTeam(th.Context, &model.Team{
			DisplayName: fmt.Sprintf("%s %d %s", commonRandom, i, uid),
			Name:        fmt.Sprintf("%s-%d-%s", commonRandom, i, uid),
			Type:        model.TeamOpen,
			Email:       th.GenerateTestEmail(),
		})
		require.Nil(t, err)
		teams[i] = newTeam
	}

	foobarTeam, appErr := th.App.CreateTeam(th.Context, &model.Team{
		DisplayName: "FOOBARDISPLAYNAME",
		Name:        "whatever",
		Type:        model.TeamOpen,
		Email:       th.GenerateTestEmail(),
	})
	require.Nil(t, appErr)

	testCases := []struct {
		Name               string
		Search             *model.TeamSearch
		ExpectedTeams      []string
		ExpectedTotalCount int64
	}{
		{
			Name:               "Retrieve foobar team using partial term search",
			Search:             &model.TeamSearch{Term: "oobardisplay", Page: model.NewPointer(0), PerPage: model.NewPointer(100)},
			ExpectedTeams:      []string{foobarTeam.Id},
			ExpectedTotalCount: 1,
		},
		{
			Name:               "Retrieve foobar team using the beginning of the display name as search text",
			Search:             &model.TeamSearch{Term: "foobar", Page: model.NewPointer(0), PerPage: model.NewPointer(100)},
			ExpectedTeams:      []string{foobarTeam.Id},
			ExpectedTotalCount: 1,
		},
		{
			Name:               "Retrieve foobar team using the ending of the term of the display name",
			Search:             &model.TeamSearch{Term: "bardisplayname", Page: model.NewPointer(0), PerPage: model.NewPointer(100)},
			ExpectedTeams:      []string{foobarTeam.Id},
			ExpectedTotalCount: 1,
		},
		{
			Name:               "Retrieve foobar team using partial term search on the name property of team",
			Search:             &model.TeamSearch{Term: "what", Page: model.NewPointer(0), PerPage: model.NewPointer(100)},
			ExpectedTeams:      []string{foobarTeam.Id},
			ExpectedTotalCount: 1,
		},
		{
			Name:               "Retrieve foobar team using partial term search on the name property of team #2",
			Search:             &model.TeamSearch{Term: "ever", Page: model.NewPointer(0), PerPage: model.NewPointer(100)},
			ExpectedTeams:      []string{foobarTeam.Id},
			ExpectedTotalCount: 1,
		},
		{
			Name:               "Get all teams on one page",
			Search:             &model.TeamSearch{Term: commonRandom, Page: model.NewPointer(0), PerPage: model.NewPointer(100)},
			ExpectedTeams:      []string{teams[0].Id, teams[1].Id, teams[2].Id},
			ExpectedTotalCount: 3,
		},
		{
			Name:               "Get all teams on one page with partial word",
			Search:             &model.TeamSearch{Term: commonRandom[11:18]},
			ExpectedTeams:      []string{teams[0].Id, teams[1].Id, teams[2].Id},
			ExpectedTotalCount: 3,
		},
		{
			Name:               "Get all teams on one page with term upper cased",
			Search:             &model.TeamSearch{Term: strings.ToUpper(commonRandom)},
			ExpectedTeams:      []string{teams[0].Id, teams[1].Id, teams[2].Id},
			ExpectedTotalCount: 3,
		},
		{
			Name:               "Get all teams on one page with some of term upper and some lower",
			Search:             &model.TeamSearch{Term: commonRandom[0:11] + strings.ToUpper(commonRandom[11:18]+commonRandom[18:])},
			ExpectedTeams:      []string{teams[0].Id, teams[1].Id, teams[2].Id},
			ExpectedTotalCount: 3,
		},
		{
			Name:               "Get 2 teams on the first page",
			Search:             &model.TeamSearch{Term: commonRandom, Page: model.NewPointer(0), PerPage: model.NewPointer(2)},
			ExpectedTeams:      []string{teams[0].Id, teams[1].Id},
			ExpectedTotalCount: 3,
		},
		{
			Name:               "Get 1 team on the second page",
			Search:             &model.TeamSearch{Term: commonRandom, Page: model.NewPointer(1), PerPage: model.NewPointer(2)},
			ExpectedTeams:      []string{teams[2].Id},
			ExpectedTotalCount: 3,
		},
		{
			Name:               "SearchTeamsPaged paginates results by default",
			Search:             &model.TeamSearch{Term: commonRandom},
			ExpectedTeams:      []string{teams[0].Id, teams[1].Id, teams[2].Id},
			ExpectedTotalCount: 3,
		},
		{
			Name:               "No results",
			Search:             &model.TeamSearch{Term: model.NewId()},
			ExpectedTeams:      []string{},
			ExpectedTotalCount: 0,
		},
	}

	for _, tc := range testCases {
		t.Run(tc.Name, func(t *testing.T) {
			teams, count, _, err := th.SystemAdminClient.SearchTeamsPaged(context.Background(), tc.Search)
			require.NoError(t, err)
			require.Equal(t, tc.ExpectedTotalCount, count)
			require.Equal(t, len(tc.ExpectedTeams), len(teams))
			for i, team := range teams {
				require.Equal(t, tc.ExpectedTeams[i], team.Id)
			}
		})
	}

	_, _, resp, err := th.Client.SearchTeamsPaged(context.Background(), &model.TeamSearch{Term: commonRandom, PerPage: model.NewPointer(100)})
	CheckErrorID(t, err, "api.team.search_teams.pagination_not_implemented.public_team_search")
	require.Equal(t, http.StatusNotImplemented, resp.StatusCode)
}

func TestSearchAllTeamsSanitization(t *testing.T) {
	mainHelper.Parallel(t)
	th := Setup(t).InitBasic(t)

	team, _, err := th.Client.CreateTeam(context.Background(), &model.Team{
		DisplayName:    t.Name() + "_1",
		Name:           GenerateTestTeamName(),
		Email:          th.GenerateTestEmail(),
		Type:           model.TeamOpen,
		AllowedDomains: "simulator.amazonses.com,localhost",
	})
	require.NoError(t, err)
	team2, _, err := th.Client.CreateTeam(context.Background(), &model.Team{
		DisplayName:    t.Name() + "_2",
		Name:           GenerateTestTeamName(),
		Email:          th.GenerateTestEmail(),
		Type:           model.TeamOpen,
		AllowedDomains: "simulator.amazonses.com,localhost",
	})
	require.NoError(t, err)

	t.Run("non-team user", func(t *testing.T) {
		client := th.CreateClient()
		th.LoginBasic2WithClient(client)

		rteams, _, err := client.SearchTeams(context.Background(), &model.TeamSearch{Term: t.Name()})
		require.NoError(t, err)
		for _, rteam := range rteams {
			require.Empty(t, rteam.Email, "should've sanitized email")
			require.Empty(t, rteam.AllowedDomains, "should've sanitized allowed domains")
			require.Empty(t, rteam.InviteId, "should have sanitized inviteid")
		}
	})

	t.Run("team user", func(t *testing.T) {
		th.LinkUserToTeam(th.BasicUser2, team)

		client := th.CreateClient()
		th.LoginBasic2WithClient(client)

		rteams, _, err := client.SearchTeams(context.Background(), &model.TeamSearch{Term: t.Name()})
		require.NoError(t, err)
		for _, rteam := range rteams {
			require.Empty(t, rteam.Email, "should've sanitized email")
			require.Empty(t, rteam.AllowedDomains, "should've sanitized allowed domains")
			require.NotEmpty(t, rteam.InviteId, "should have not sanitized inviteid")
		}
	})

	t.Run("team admin", func(t *testing.T) {
		rteams, _, err := th.Client.SearchTeams(context.Background(), &model.TeamSearch{Term: t.Name()})
		require.NoError(t, err)
		for _, rteam := range rteams {
			if rteam.Id == team.Id || rteam.Id == team2.Id || rteam.Id == th.BasicTeam.Id {
				require.NotEmpty(t, rteam.Email, "should not have sanitized email")
				require.NotEmpty(t, rteam.InviteId, "should have not sanitized inviteid")
			}
		}
	})

	t.Run("system admin", func(t *testing.T) {
		rteams, _, err := th.SystemAdminClient.SearchTeams(context.Background(), &model.TeamSearch{Term: t.Name()})
		require.NoError(t, err)
		for _, rteam := range rteams {
			require.NotEmpty(t, rteam.Email, "should not have sanitized email")
			require.NotEmpty(t, rteam.InviteId, "should have not sanitized inviteid")
		}
	})
}

func TestGetTeamsForUser(t *testing.T) {
	mainHelper.Parallel(t)
	th := Setup(t).InitBasic(t)
	client := th.Client

	team2 := &model.Team{DisplayName: "Name", Name: GenerateTestTeamName(), Email: th.GenerateTestEmail(), Type: model.TeamInvite}
	rteam2, _, _ := client.CreateTeam(context.Background(), team2)

	teams, _, err := client.GetTeamsForUser(context.Background(), th.BasicUser.Id, "")
	require.NoError(t, err)

	require.Len(t, teams, 2, "wrong number of teams")

	found1 := false
	found2 := false
	for _, t := range teams {
		if t.Id == th.BasicTeam.Id {
			found1 = true
		} else if t.Id == rteam2.Id {
			found2 = true
		}
	}

	require.True(t, found1, "missing team")
	require.True(t, found2, "missing team")

	_, resp, err := client.GetTeamsForUser(context.Background(), "junk", "")
	require.Error(t, err)
	CheckBadRequestStatus(t, resp)

	_, resp, err = client.GetTeamsForUser(context.Background(), model.NewId(), "")
	require.Error(t, err)
	CheckForbiddenStatus(t, resp)

	_, resp, err = client.GetTeamsForUser(context.Background(), th.BasicUser2.Id, "")
	require.Error(t, err)
	CheckForbiddenStatus(t, resp)

	_, _, err = th.SystemAdminClient.GetTeamsForUser(context.Background(), th.BasicUser2.Id, "")
	require.NoError(t, err)
}

func TestGetTeamsForUserSanitization(t *testing.T) {
	mainHelper.Parallel(t)
	th := Setup(t).InitBasic(t)

	team, _, err := th.Client.CreateTeam(context.Background(), &model.Team{
		DisplayName:    t.Name() + "_1",
		Name:           GenerateTestTeamName(),
		Email:          th.GenerateTestEmail(),
		Type:           model.TeamOpen,
		AllowedDomains: "simulator.amazonses.com,localhost",
	})
	require.NoError(t, err)
	team2, _, err := th.Client.CreateTeam(context.Background(), &model.Team{
		DisplayName:    t.Name() + "_2",
		Name:           GenerateTestTeamName(),
		Email:          th.GenerateTestEmail(),
		Type:           model.TeamOpen,
		AllowedDomains: "simulator.amazonses.com,localhost",
	})
	require.NoError(t, err)

	t.Run("team user", func(t *testing.T) {
		th.LinkUserToTeam(th.BasicUser2, team)
		th.LinkUserToTeam(th.BasicUser2, team2)

		client := th.CreateClient()
		th.LoginBasic2WithClient(client)

		rteams, _, err := client.GetTeamsForUser(context.Background(), th.BasicUser2.Id, "")
		require.NoError(t, err)
		for _, rteam := range rteams {
			if rteam.Id != team.Id && rteam.Id != team2.Id {
				continue
			}

			require.Empty(t, rteam.Email, "should've sanitized email")
			require.NotEmpty(t, rteam.InviteId, "should have not sanitized inviteid")
		}
	})

	t.Run("team user without invite permissions", func(t *testing.T) {
		th.LinkUserToTeam(th.BasicUser2, team)
		th.LinkUserToTeam(th.BasicUser2, team2)

		client := th.CreateClient()
		th.RemovePermissionFromRole(model.PermissionInviteUser.Id, model.TeamUserRoleId)
		defer th.AddPermissionToRole(model.PermissionInviteUser.Id, model.TeamUserRoleId)

		th.LoginBasic2WithClient(client)

		rteams, _, err := client.GetTeamsForUser(context.Background(), th.BasicUser2.Id, "")
		require.NoError(t, err)
		for _, rteam := range rteams {
			if rteam.Id != team.Id && rteam.Id != team2.Id {
				continue
			}

			require.Empty(t, rteam.Email, "should have sanitized email")
			require.Empty(t, rteam.InviteId, "should have sanitized inviteid")
		}
	})

	t.Run("team admin", func(t *testing.T) {
		rteams, _, err := th.Client.GetTeamsForUser(context.Background(), th.BasicUser.Id, "")
		require.NoError(t, err)
		for _, rteam := range rteams {
			if rteam.Id != team.Id && rteam.Id != team2.Id {
				continue
			}

			require.NotEmpty(t, rteam.Email, "should not have sanitized email")
			require.NotEmpty(t, rteam.InviteId, "should have not sanitized inviteid")
		}
		rteams, _, err2 := th.Client.GetTeamsForUser(context.Background(), th.BasicUser.Id, "")
		require.NoError(t, err2)
		for _, rteam := range rteams {
			if rteam.Id != team.Id && rteam.Id != team2.Id {
				continue
			}

			require.NotEmpty(t, rteam.Email, "should have not sanitized email")
			require.NotEmpty(t, rteam.InviteId, "should have not sanitized inviteid")
		}
	})

	t.Run("system admin", func(t *testing.T) {
		rteams, _, err := th.SystemAdminClient.GetTeamsForUser(context.Background(), th.BasicUser.Id, "")
		require.NoError(t, err)
		for _, rteam := range rteams {
			if rteam.Id != team.Id && rteam.Id != team2.Id {
				continue
			}

			require.NotEmpty(t, rteam.Email, "should not have sanitized email")
			require.NotEmpty(t, rteam.InviteId, "should have not sanitized inviteid")
		}
	})
}

func TestGetTeamMember(t *testing.T) {
	mainHelper.Parallel(t)
	th := Setup(t).InitBasic(t)
	client := th.Client
	team := th.BasicTeam
	user := th.BasicUser

	rmember, _, err := client.GetTeamMember(context.Background(), team.Id, user.Id, "")
	require.NoError(t, err)

	require.Equal(t, rmember.TeamId, team.Id, "wrong team id")

	require.Equal(t, rmember.UserId, user.Id, "wrong user id")

	_, resp, err := client.GetTeamMember(context.Background(), "junk", user.Id, "")
	require.Error(t, err)
	CheckBadRequestStatus(t, resp)

	_, resp, err = client.GetTeamMember(context.Background(), team.Id, "junk", "")
	require.Error(t, err)
	CheckBadRequestStatus(t, resp)

	_, resp, err = client.GetTeamMember(context.Background(), "junk", "junk", "")
	require.Error(t, err)
	CheckBadRequestStatus(t, resp)

	_, resp, err = client.GetTeamMember(context.Background(), team.Id, model.NewId(), "")
	require.Error(t, err)
	CheckNotFoundStatus(t, resp)

	_, resp, err = client.GetTeamMember(context.Background(), model.NewId(), user.Id, "")
	require.Error(t, err)
	CheckForbiddenStatus(t, resp)

	_, _, err = th.SystemAdminClient.GetTeamMember(context.Background(), team.Id, user.Id, "")
	require.NoError(t, err)
}

func TestGetTeamMembers(t *testing.T) {
	mainHelper.Parallel(t)
	th := Setup(t).InitBasic(t)
	client := th.Client
	team := th.BasicTeam
	userNotMember := th.CreateUser()

	rmembers, _, err := client.GetTeamMembers(context.Background(), team.Id, 0, 100, "")
	require.NoError(t, err)

	t.Logf("rmembers count %v\n", len(rmembers))

	require.NotEqual(t, len(rmembers), 0, "should have results")

	for _, rmember := range rmembers {
		require.Equal(t, rmember.TeamId, team.Id, "user should be a member of team")
		require.NotEqual(t, rmember.UserId, userNotMember.Id, "user should be a member of team")
	}

	rmembers, _, err = client.GetTeamMembers(context.Background(), team.Id, 0, 1, "")
	require.NoError(t, err)
	require.Len(t, rmembers, 1, "should be 1 per page")

	rmembers, _, err = client.GetTeamMembers(context.Background(), team.Id, 1, 1, "")
	require.NoError(t, err)
	require.Len(t, rmembers, 1, "should be 1 per page")

	rmembers, _, err = client.GetTeamMembers(context.Background(), team.Id, 10000, 100, "")
	require.NoError(t, err)
	require.Empty(t, rmembers, "should be no member")

	rmembers, _, err = client.GetTeamMembers(context.Background(), team.Id, 0, 2, "")
	require.NoError(t, err)
	rmembers2, _, err := client.GetTeamMembers(context.Background(), team.Id, 1, 2, "")
	require.NoError(t, err)

	for _, tm1 := range rmembers {
		for _, tm2 := range rmembers2 {
			assert.NotEqual(t, tm1.UserId+tm1.TeamId, tm2.UserId+tm2.TeamId, "different pages should not have the same members")
		}
	}

	_, resp, err := client.GetTeamMembers(context.Background(), "junk", 0, 100, "")
	require.Error(t, err)
	CheckBadRequestStatus(t, resp)

	_, resp, err = client.GetTeamMembers(context.Background(), model.NewId(), 0, 100, "")
	require.Error(t, err)
	CheckForbiddenStatus(t, resp)

	_, err = client.Logout(context.Background())
	require.NoError(t, err)
	_, resp, err = client.GetTeamMembers(context.Background(), team.Id, 0, 1, "")
	require.Error(t, err)
	CheckUnauthorizedStatus(t, resp)

	_, _, err = th.SystemAdminClient.GetTeamMembersSortAndWithoutDeletedUsers(context.Background(), team.Id, 0, 100, "", false, "")
	require.NoError(t, err)

	_, _, err = th.SystemAdminClient.GetTeamMembersSortAndWithoutDeletedUsers(context.Background(), team.Id, 0, 100, model.USERNAME, false, "")
	require.NoError(t, err)

	_, _, err = th.SystemAdminClient.GetTeamMembersSortAndWithoutDeletedUsers(context.Background(), team.Id, 0, 100, model.USERNAME, true, "")
	require.NoError(t, err)

	_, _, err = th.SystemAdminClient.GetTeamMembersSortAndWithoutDeletedUsers(context.Background(), team.Id, 0, 100, "", true, "")
	require.NoError(t, err)

	_, _, err = th.SystemAdminClient.GetTeamMembersSortAndWithoutDeletedUsers(context.Background(), team.Id, 0, 100, model.USERNAME, false, "")
	require.NoError(t, err)
}

func TestGetTeamMembersForUser(t *testing.T) {
	mainHelper.Parallel(t)
	th := Setup(t).InitBasic(t)
	client := th.Client

	members, _, err := client.GetTeamMembersForUser(context.Background(), th.BasicUser.Id, "")
	require.NoError(t, err)

	found := false
	for _, m := range members {
		if m.TeamId == th.BasicTeam.Id {
			found = true
		}
	}

	require.True(t, found, "missing team member")

	_, resp, err := client.GetTeamMembersForUser(context.Background(), "junk", "")
	require.Error(t, err)
	CheckBadRequestStatus(t, resp)

	_, resp, err = client.GetTeamMembersForUser(context.Background(), model.NewId(), "")
	require.Error(t, err)
	CheckForbiddenStatus(t, resp)

	_, err = client.Logout(context.Background())
	require.NoError(t, err)
	_, resp, err = client.GetTeamMembersForUser(context.Background(), th.BasicUser.Id, "")
	require.Error(t, err)
	CheckUnauthorizedStatus(t, resp)

	user := th.CreateUser()
	_, _, err = client.Login(context.Background(), user.Email, user.Password)
	require.NoError(t, err)
	_, resp, err = client.GetTeamMembersForUser(context.Background(), th.BasicUser.Id, "")
	require.Error(t, err)
	CheckForbiddenStatus(t, resp)

	_, _, err = th.SystemAdminClient.GetTeamMembersForUser(context.Background(), th.BasicUser.Id, "")
	require.NoError(t, err)
}

func TestGetTeamMembersByIds(t *testing.T) {
	mainHelper.Parallel(t)
	th := Setup(t).InitBasic(t)
	client := th.Client

	tm, _, err := client.GetTeamMembersByIds(context.Background(), th.BasicTeam.Id, []string{th.BasicUser.Id})
	require.NoError(t, err)

	require.Equal(t, tm[0].UserId, th.BasicUser.Id, "returned wrong user")

	_, resp, err := client.GetTeamMembersByIds(context.Background(), th.BasicTeam.Id, []string{})
	require.Error(t, err)
	CheckBadRequestStatus(t, resp)

	tm1, _, err := client.GetTeamMembersByIds(context.Background(), th.BasicTeam.Id, []string{"junk"})
	require.NoError(t, err)
	require.False(t, len(tm1) > 0, "no users should be returned")

	tm1, _, err = client.GetTeamMembersByIds(context.Background(), th.BasicTeam.Id, []string{"junk", th.BasicUser.Id})
	require.NoError(t, err)
	require.Len(t, tm1, 1, "1 user should be returned")

	_, resp, err = client.GetTeamMembersByIds(context.Background(), "junk", []string{th.BasicUser.Id})
	require.Error(t, err)
	CheckBadRequestStatus(t, resp)

	_, resp, err = client.GetTeamMembersByIds(context.Background(), model.NewId(), []string{th.BasicUser.Id})
	require.Error(t, err)
	CheckForbiddenStatus(t, resp)

	_, err = client.Logout(context.Background())
	require.NoError(t, err)
	_, resp, err = client.GetTeamMembersByIds(context.Background(), th.BasicTeam.Id, []string{th.BasicUser.Id})
	require.Error(t, err)
	CheckUnauthorizedStatus(t, resp)
}

func TestAddTeamMember(t *testing.T) {
	mainHelper.Parallel(t)
	th := Setup(t).InitBasic(t)
	client := th.Client
	team := th.BasicTeam
	otherUser := th.CreateUser()

	th.App.Srv().SetLicense(model.NewTestLicense(""))
	defer th.App.Srv().SetLicense(nil)

	enableGuestAccounts := *th.App.Config().GuestAccountsSettings.Enable
	defer func() {
		th.App.UpdateConfig(func(cfg *model.Config) { cfg.GuestAccountsSettings.Enable = &enableGuestAccounts })
	}()
	th.App.UpdateConfig(func(cfg *model.Config) { *cfg.GuestAccountsSettings.Enable = true })

	guest := th.CreateUser()
	_, err := th.SystemAdminClient.DemoteUserToGuest(context.Background(), guest.Id)
	require.NoError(t, err)

	appErr := th.App.RemoveUserFromTeam(th.Context, th.BasicTeam.Id, th.BasicUser2.Id, "")
	require.Nil(t, appErr)

	// Regular user can't add a member to a team they don't belong to.
	th.LoginBasic2()
	_, resp, err := client.AddTeamMember(context.Background(), team.Id, otherUser.Id)
	CheckForbiddenStatus(t, resp)
	require.Error(t, err, "Error is nil")
	_, err = client.Logout(context.Background())
	require.NoError(t, err)

	// SystemAdmin and mode can add member to a team
	th.TestForSystemAdminAndLocal(t, func(t *testing.T, client *model.Client4) {
		var tm *model.TeamMember
		tm, resp, err = client.AddTeamMember(context.Background(), team.Id, otherUser.Id)
		require.NoError(t, err)
		CheckCreatedStatus(t, resp)
		require.Equal(t, tm.UserId, otherUser.Id, "user ids should have matched")
		require.Equal(t, tm.TeamId, team.Id, "team ids should have matched")
	})

	// Regular user can add a member to a team they belong to.
	th.LoginBasic()
	tm, resp, err := client.AddTeamMember(context.Background(), team.Id, otherUser.Id)
	require.NoError(t, err)
	CheckCreatedStatus(t, resp)

	// Check all the returned data.
	require.NotNil(t, tm, "should have returned team member")

	require.Equal(t, tm.UserId, otherUser.Id, "user ids should have matched")

	require.Equal(t, tm.TeamId, team.Id, "team ids should have matched")

	// Check with various invalid requests.
	tm, resp, err = client.AddTeamMember(context.Background(), team.Id, "junk")
	require.Error(t, err)
	CheckBadRequestStatus(t, resp)

	require.Nil(t, tm, "should have not returned team member")

	_, resp, err = client.AddTeamMember(context.Background(), "junk", otherUser.Id)
	require.Error(t, err)
	CheckBadRequestStatus(t, resp)

	_, resp, err = client.AddTeamMember(context.Background(), GenerateTestID(), otherUser.Id)
	require.Error(t, err)
	CheckForbiddenStatus(t, resp)

	_, resp, err = client.AddTeamMember(context.Background(), team.Id, GenerateTestID())
	require.Error(t, err)
	CheckNotFoundStatus(t, resp)

	_, err = client.Logout(context.Background())
	require.NoError(t, err)

	// Check the appropriate permissions are enforced.
	defaultRolePermissions := th.SaveDefaultRolePermissions()
	defer func() {
		th.RestoreDefaultRolePermissions(defaultRolePermissions)
	}()

	// Set the config so that only team admins can add a user to a team.
	th.AddPermissionToRole(model.PermissionInviteUser.Id, model.TeamAdminRoleId)
	th.AddPermissionToRole(model.PermissionAddUserToTeam.Id, model.TeamAdminRoleId)
	th.RemovePermissionFromRole(model.PermissionInviteUser.Id, model.TeamUserRoleId)
	th.RemovePermissionFromRole(model.PermissionAddUserToTeam.Id, model.TeamUserRoleId)

	th.LoginBasic()

	// Check that a regular user can't add someone to the team.
	_, resp, err = client.AddTeamMember(context.Background(), team.Id, otherUser.Id)
	require.Error(t, err)
	CheckForbiddenStatus(t, resp)

	// Update user to team admin
	th.UpdateUserToTeamAdmin(th.BasicUser, th.BasicTeam)
	appErr = th.App.Srv().InvalidateAllCaches()
	require.Nil(t, appErr)
	th.LoginBasic()

	// Should work as a team admin.
	_, _, err = client.AddTeamMember(context.Background(), team.Id, otherUser.Id)
	require.NoError(t, err)

	// Change permission level to team user
	th.AddPermissionToRole(model.PermissionInviteUser.Id, model.TeamUserRoleId)
	th.AddPermissionToRole(model.PermissionAddUserToTeam.Id, model.TeamUserRoleId)
	th.RemovePermissionFromRole(model.PermissionInviteUser.Id, model.TeamAdminRoleId)
	th.RemovePermissionFromRole(model.PermissionAddUserToTeam.Id, model.TeamAdminRoleId)

	th.UpdateUserToNonTeamAdmin(th.BasicUser, th.BasicTeam)
	appErr = th.App.Srv().InvalidateAllCaches()
	require.Nil(t, appErr)
	th.LoginBasic()

	// Should work as a regular user.
	_, _, err = client.AddTeamMember(context.Background(), team.Id, otherUser.Id)
	require.NoError(t, err)

	// Should return error with invalid JSON in body.
	_, err = client.DoAPIPost(context.Background(), "/teams/"+team.Id+"/members", "invalid")
	require.Error(t, err)
	CheckErrorID(t, err, "api.team.add_team_member.invalid_body.app_error")

	// by token
	_, _, err = client.Login(context.Background(), otherUser.Email, otherUser.Password)
	require.NoError(t, err)

	token := model.NewToken(
		app.TokenTypeTeamInvitation,
		model.MapToJSON(map[string]string{"teamId": team.Id}),
	)
	require.NoError(t, th.App.Srv().Store().Token().Save(token))

	tm, _, err = client.AddTeamMemberFromInvite(context.Background(), token.Token, "")
	require.NoError(t, err)

	require.NotNil(t, tm, "should have returned team member")

	require.Equal(t, tm.UserId, otherUser.Id, "user ids should have matched")

	require.Equal(t, tm.TeamId, team.Id, "team ids should have matched")

	_, err = th.App.Srv().Store().Token().GetByToken(token.Token)
	require.Error(t, err, "The token must be deleted after be used")

	tm, resp, err = client.AddTeamMemberFromInvite(context.Background(), "junk", "")
	require.Error(t, err)
	CheckBadRequestStatus(t, resp)

	require.Nil(t, tm, "should have not returned team member")

	// expired token of more than 50 hours
	token = model.NewToken(app.TokenTypeTeamInvitation, "")
	token.CreateAt = model.GetMillis() - 1000*60*60*50
	require.NoError(t, th.App.Srv().Store().Token().Save(token))

	_, resp, err = client.AddTeamMemberFromInvite(context.Background(), token.Token, "")
	require.Error(t, err)
	CheckBadRequestStatus(t, resp)
	appErr = th.App.DeleteToken(token)
	require.Nil(t, appErr)

	// invalid team id
	testId := GenerateTestID()
	token = model.NewToken(
		app.TokenTypeTeamInvitation,
		model.MapToJSON(map[string]string{"teamId": testId}),
	)
	require.NoError(t, th.App.Srv().Store().Token().Save(token))

	_, resp, err = client.AddTeamMemberFromInvite(context.Background(), token.Token, "")
	require.Error(t, err)
	CheckNotFoundStatus(t, resp)
	appErr = th.App.DeleteToken(token)
	require.Nil(t, appErr)
	// by invite_id

	th.App.Srv().SetLicense(model.NewTestLicense(""))
	defer th.App.Srv().SetLicense(nil)
	_, _, err = client.Login(context.Background(), guest.Email, guest.Password)
	require.NoError(t, err)

	_, resp, err = client.AddTeamMemberFromInvite(context.Background(), "", team.InviteId)
	require.Error(t, err)
	CheckForbiddenStatus(t, resp)

	// by invite_id
	_, _, err = client.Login(context.Background(), otherUser.Email, otherUser.Password)
	require.NoError(t, err)

	tm, _, err = client.AddTeamMemberFromInvite(context.Background(), "", team.InviteId)
	require.NoError(t, err)

	require.NotNil(t, tm, "should have returned team member")

	require.Equal(t, tm.UserId, otherUser.Id, "user ids should have matched")

	require.Equal(t, tm.TeamId, team.Id, "team ids should have matched")

	tm, resp, err = client.AddTeamMemberFromInvite(context.Background(), "", "junk")
	require.Error(t, err)
	CheckNotFoundStatus(t, resp)

	require.Nil(t, tm, "should have not returned team member")

	// Set a team to group-constrained
	team.GroupConstrained = model.NewPointer(true)
	_, appErr = th.App.UpdateTeam(team)
	require.Nil(t, appErr)

	// Attempt to use a token on a group-constrained team
	token = model.NewToken(
		app.TokenTypeTeamInvitation,
		model.MapToJSON(map[string]string{"teamId": team.Id}),
	)
	require.NoError(t, th.App.Srv().Store().Token().Save(token))
	_, _, err = client.AddTeamMemberFromInvite(context.Background(), token.Token, "")
	CheckErrorID(t, err, "app.team.invite_token.group_constrained.error")

	// Attempt to use an invite id
	_, _, err = client.AddTeamMemberFromInvite(context.Background(), "", team.InviteId)
	CheckErrorID(t, err, "app.team.invite_id.group_constrained.error")

	// User is not in associated groups so shouldn't be allowed
	th.TestForSystemAdminAndLocal(t, func(t *testing.T, client *model.Client4) {
		_, _, err = client.AddTeamMember(context.Background(), team.Id, otherUser.Id)
		CheckErrorID(t, err, "api.team.add_members.user_denied")
	})

	// Associate group to team
	_, appErr = th.App.UpsertGroupSyncable(&model.GroupSyncable{
		GroupId:    th.Group.Id,
		SyncableId: team.Id,
		Type:       model.GroupSyncableTypeTeam,
	})
	require.Nil(t, appErr)

	// Add user to group
	_, appErr = th.App.UpsertGroupMember(th.Group.Id, otherUser.Id)
	require.Nil(t, appErr)

	th.TestForSystemAdminAndLocal(t, func(t *testing.T, client *model.Client4) {
		_, _, err = client.AddTeamMember(context.Background(), team.Id, otherUser.Id)
		require.NoError(t, err)
	})
}

func TestAddTeamMemberGuestPermissions(t *testing.T) {
	th := Setup(t).InitBasic(t)

	enableGuestAccounts := *th.App.Config().GuestAccountsSettings.Enable
	defer func() {
		th.App.UpdateConfig(func(cfg *model.Config) { *cfg.GuestAccountsSettings.Enable = enableGuestAccounts })
		appErr := th.App.Srv().RemoveLicense()
		require.Nil(t, appErr)
	}()
	th.App.UpdateConfig(func(cfg *model.Config) { *cfg.GuestAccountsSettings.Enable = true })
	th.App.Srv().SetLicense(model.NewTestLicense())

	defaultRolePermissions := th.SaveDefaultRolePermissions()
	defer func() {
		th.RestoreDefaultRolePermissions(defaultRolePermissions)
	}()

	t.Run("should be able to add guest user to team when you have permission to", func(t *testing.T) {
		th.AddPermissionToRole(model.PermissionInviteGuest.Id, model.TeamUserRoleId)

		guestUser := th.CreateGuestUser(t)

		member, _, err := th.Client.AddTeamMember(context.Background(), th.BasicTeam.Id, guestUser.Id)
		assert.NoError(t, err)
		assert.NotNil(t, member)
	})

	t.Run("should not be able to add guest user to team when you don't have permissino to", func(t *testing.T) {
		th.RemovePermissionFromRole(model.PermissionInviteGuest.Id, model.TeamUserRoleId)

		guestUser := th.CreateGuestUser(t)

		_, resp, err := th.Client.AddTeamMember(context.Background(), th.BasicTeam.Id, guestUser.Id)
		assert.Error(t, err)
		assert.Equal(t, http.StatusForbidden, resp.StatusCode)
	})
}

func TestAddTeamMemberMyself(t *testing.T) {
	mainHelper.Parallel(t)
	th := Setup(t).InitBasic(t)
	client := th.Client

	// Check the appropriate permissions are enforced.
	defaultRolePermissions := th.SaveDefaultRolePermissions()
	defer func() {
		th.RestoreDefaultRolePermissions(defaultRolePermissions)
	}()

	th.LoginBasic()

	testCases := []struct {
		Name              string
		Public            bool
		PublicPermission  bool
		PrivatePermission bool
		ExpectedSuccess   bool
	}{
		{
			Name:              "Try to join an open team without the permissions",
			Public:            true,
			PublicPermission:  false,
			PrivatePermission: false,
			ExpectedSuccess:   false,
		},
		{
			Name:              "Try to join a private team without the permissions",
			Public:            false,
			PublicPermission:  false,
			PrivatePermission: false,
			ExpectedSuccess:   false,
		},
		{
			Name:              "Try to join an open team without public permission but with private permissions",
			Public:            true,
			PublicPermission:  false,
			PrivatePermission: true,
			ExpectedSuccess:   false,
		},
		{
			Name:              "Try to join a private team without private permission but with public permission",
			Public:            false,
			PublicPermission:  true,
			PrivatePermission: false,
			ExpectedSuccess:   false,
		},
		{
			Name:              "Join an open team with the permissions",
			Public:            true,
			PublicPermission:  true,
			PrivatePermission: false,
			ExpectedSuccess:   true,
		},
		{
			Name:              "Join a private team with the permissions",
			Public:            false,
			PublicPermission:  false,
			PrivatePermission: true,
			ExpectedSuccess:   true,
		},
	}

	for _, tc := range testCases {
		t.Run(tc.Name, func(t *testing.T) {
			team := th.CreateTeam()
			team.AllowOpenInvite = tc.Public
			_, appErr := th.App.UpdateTeam(team)
			require.Nil(t, appErr)
			if tc.PublicPermission {
				th.AddPermissionToRole(model.PermissionJoinPublicTeams.Id, model.SystemUserRoleId)
			} else {
				th.RemovePermissionFromRole(model.PermissionJoinPublicTeams.Id, model.SystemUserRoleId)
			}
			if tc.PrivatePermission {
				th.AddPermissionToRole(model.PermissionJoinPrivateTeams.Id, model.SystemUserRoleId)
			} else {
				th.RemovePermissionFromRole(model.PermissionJoinPrivateTeams.Id, model.SystemUserRoleId)
			}
			_, resp, err := client.AddTeamMember(context.Background(), team.Id, th.BasicUser.Id)
			if tc.ExpectedSuccess {
				require.NoError(t, err)
			} else {
				CheckForbiddenStatus(t, resp)
			}
		})
	}
}

func TestAddTeamMembersDomainConstrained(t *testing.T) {
	mainHelper.Parallel(t)
	th := Setup(t).InitBasic(t)
	client := th.SystemAdminClient
	team := th.BasicTeam
	team.AllowedDomains = "domain1.com, domain2.com"
	_, _, err := client.UpdateTeam(context.Background(), team)
	require.NoError(t, err)

	// create two users on allowed domains
	user1, _, err := client.CreateUser(context.Background(), &model.User{
		Email:    "user@domain1.com",
		Password: "Pa$$word11",
		Username: GenerateTestUsername(),
	})
	require.NoError(t, err)
	user2, _, err := client.CreateUser(context.Background(), &model.User{
		Email:    "user@domain2.com",
		Password: "Pa$$word11",
		Username: GenerateTestUsername(),
	})
	require.NoError(t, err)

	userList := []string{
		user1.Id,
		user2.Id,
	}

	// validate that they can be added
	tm, _, err := client.AddTeamMembers(context.Background(), team.Id, userList)
	require.NoError(t, err)
	require.Len(t, tm, 2)

	// cleanup
	_, err = client.RemoveTeamMember(context.Background(), team.Id, user1.Id)
	require.NoError(t, err)
	_, err = client.RemoveTeamMember(context.Background(), team.Id, user2.Id)
	require.NoError(t, err)

	// disable one of the allowed domains
	team.AllowedDomains = "domain1.com"
	_, _, err = client.UpdateTeam(context.Background(), team)
	require.NoError(t, err)

	// validate that they cannot be added
	_, _, err = client.AddTeamMembers(context.Background(), team.Id, userList)
	require.Error(t, err)

	// validate that one user can be added gracefully
	members, _, err := client.AddTeamMembersGracefully(context.Background(), team.Id, userList)
	require.NoError(t, err)
	require.Len(t, members, 2)
	require.NotNil(t, members[0].Member)
	require.NotNil(t, members[1].Error)
	require.Equal(t, members[0].UserId, user1.Id)
	require.Equal(t, members[1].UserId, user2.Id)
	require.Nil(t, members[0].Error)
	require.Nil(t, members[1].Member)
}

func TestAddTeamMembers(t *testing.T) {
	mainHelper.Parallel(t)
	th := Setup(t).InitBasic(t)
	client := th.Client
	team := th.BasicTeam
	otherUser := th.CreateUser()
	userList := []string{
		otherUser.Id,
	}

	guestUser := th.CreateGuestUser(t)
	guestList := []string{
		guestUser.Id,
	}

	th.App.UpdateConfig(func(cfg *model.Config) {
		*cfg.ServiceSettings.EnableBotAccountCreation = true
	})
	bot := th.CreateBotWithSystemAdminClient()

	appErr := th.App.RemoveUserFromTeam(th.Context, th.BasicTeam.Id, th.BasicUser2.Id, "")
	require.Nil(t, appErr)

	// Regular user can't add a member to a team they don't belong to.
	th.LoginBasic2()
	_, resp, err := client.AddTeamMembers(context.Background(), team.Id, userList)
	require.Error(t, err)
	CheckForbiddenStatus(t, resp)
	_, err = client.Logout(context.Background())
	require.NoError(t, err)

	// Regular user can add a member to a team they belong to.
	th.LoginBasic()
	tm, resp, err := client.AddTeamMembers(context.Background(), team.Id, userList)
	require.NoError(t, err)
	CheckCreatedStatus(t, resp)

	// Check all the returned data.
	require.NotNil(t, tm[0], "should have returned team member")

	require.Equal(t, tm[0].UserId, otherUser.Id, "user ids should have matched")

	require.Equal(t, tm[0].TeamId, team.Id, "team ids should have matched")

	// Check the appropriate permissions are enforced.
	defaultRolePermissions := th.SaveDefaultRolePermissions()
	defer func() {
		th.RestoreDefaultRolePermissions(defaultRolePermissions)
	}()

	// Regular user can add a guest member to a team they belong to.
	th.AddPermissionToRole(model.PermissionInviteGuest.Id, model.TeamUserRoleId)
	tm, resp, err = client.AddTeamMembers(context.Background(), team.Id, guestList)
	require.NoError(t, err)
	CheckCreatedStatus(t, resp)

	// Check all the returned data.
	require.NotNil(t, tm[0], "should have returned team member")
	require.Equal(t, tm[0].UserId, guestUser.Id, "user ids should have matched")
	require.Equal(t, tm[0].TeamId, team.Id, "team ids should have matched")

	// Check with various invalid requests.
	_, resp, err = client.AddTeamMembers(context.Background(), "junk", userList)
	require.Error(t, err)
	CheckBadRequestStatus(t, resp)

	_, resp, err = client.AddTeamMembers(context.Background(), GenerateTestID(), userList)
	require.Error(t, err)
	CheckNotFoundStatus(t, resp)

	testUserList := append(userList, GenerateTestID())
	_, resp, err = client.AddTeamMembers(context.Background(), team.Id, testUserList)
	require.Error(t, err)
	CheckNotFoundStatus(t, resp)

	// Test with many users.
	for range 260 {
		testUserList = append(testUserList, GenerateTestID())
	}
	_, resp, err = client.AddTeamMembers(context.Background(), team.Id, testUserList)
	require.Error(t, err)
	CheckBadRequestStatus(t, resp)

	_, err = client.Logout(context.Background())
	require.NoError(t, err)

	// Set the config so that only team admins can add a user to a team.
	th.AddPermissionToRole(model.PermissionInviteUser.Id, model.TeamAdminRoleId)
	th.AddPermissionToRole(model.PermissionAddUserToTeam.Id, model.TeamAdminRoleId)
	th.RemovePermissionFromRole(model.PermissionInviteUser.Id, model.TeamUserRoleId)
	th.RemovePermissionFromRole(model.PermissionAddUserToTeam.Id, model.TeamUserRoleId)

	th.LoginBasic()

	// Check that a regular user can't add someone to the team.
	_, resp, err = client.AddTeamMembers(context.Background(), team.Id, userList)
	require.Error(t, err)
	CheckForbiddenStatus(t, resp)

	// Update user to team admin
	th.UpdateUserToTeamAdmin(th.BasicUser, th.BasicTeam)
	appErr = th.App.Srv().InvalidateAllCaches()
	require.Nil(t, appErr)
	th.LoginBasic()

	// Should work as a team admin.
	_, _, err = client.AddTeamMembers(context.Background(), team.Id, userList)
	require.NoError(t, err)

	// Change permission level to team user
	th.AddPermissionToRole(model.PermissionInviteUser.Id, model.TeamUserRoleId)
	th.AddPermissionToRole(model.PermissionAddUserToTeam.Id, model.TeamUserRoleId)
	th.RemovePermissionFromRole(model.PermissionInviteUser.Id, model.TeamAdminRoleId)
	th.RemovePermissionFromRole(model.PermissionAddUserToTeam.Id, model.TeamAdminRoleId)

	th.UpdateUserToNonTeamAdmin(th.BasicUser, th.BasicTeam)
	appErr = th.App.Srv().InvalidateAllCaches()
	require.Nil(t, appErr)
	th.LoginBasic()

	// Should work as a regular user.
	_, _, err = client.AddTeamMembers(context.Background(), team.Id, userList)
	require.NoError(t, err)

	// remove invite guests
	th.RemovePermissionFromRole(model.PermissionInviteGuest.Id, model.TeamUserRoleId)
	// Regular user can no longer add a guest member to a team they belong to.
	_, resp, err = client.AddTeamMembers(context.Background(), team.Id, guestList)
	require.Error(t, err)
	CheckForbiddenStatus(t, resp)

	// Set a team to group-constrained
	team.GroupConstrained = model.NewPointer(true)
	_, appErr = th.App.UpdateTeam(team)
	require.Nil(t, appErr)

	// User is not in associated groups so shouldn't be allowed
	_, _, err = client.AddTeamMembers(context.Background(), team.Id, userList)
	CheckErrorID(t, err, "api.team.add_members.user_denied")

	// Ensure that a group synced team can still add bots
	_, _, err = client.AddTeamMembers(context.Background(), team.Id, []string{bot.UserId})
	require.NoError(t, err)

	// Associate group to team
	_, appErr = th.App.UpsertGroupSyncable(&model.GroupSyncable{
		GroupId:    th.Group.Id,
		SyncableId: team.Id,
		Type:       model.GroupSyncableTypeTeam,
	})
	require.Nil(t, appErr)

	// Add user to group
	_, appErr = th.App.UpsertGroupMember(th.Group.Id, userList[0])
	require.Nil(t, appErr)

	_, _, err = client.AddTeamMembers(context.Background(), team.Id, userList)
	require.NoError(t, err)
}

func TestAddTeamMembersGuestPermissions(t *testing.T) {
	th := Setup(t).InitBasic(t)

	enableGuestAccounts := *th.App.Config().GuestAccountsSettings.Enable
	defer func() {
		th.App.UpdateConfig(func(cfg *model.Config) { *cfg.GuestAccountsSettings.Enable = enableGuestAccounts })
		appErr := th.App.Srv().RemoveLicense()
		require.Nil(t, appErr)
	}()
	th.App.UpdateConfig(func(cfg *model.Config) { *cfg.GuestAccountsSettings.Enable = true })
	th.App.Srv().SetLicense(model.NewTestLicense())

	defaultRolePermissions := th.SaveDefaultRolePermissions()
	defer func() {
		th.RestoreDefaultRolePermissions(defaultRolePermissions)
	}()

	t.Run("should be able to add guest user to team when you have permission to", func(t *testing.T) {
		th.AddPermissionToRole(model.PermissionInviteGuest.Id, model.TeamUserRoleId)

		guestUser := th.CreateGuestUser(t)

		members, _, err := th.Client.AddTeamMembers(context.Background(), th.BasicTeam.Id, []string{guestUser.Id})
		assert.NoError(t, err)
		assert.Len(t, members, 1)
	})

	t.Run("should not be able to add guest user to team when you don't have permissino to", func(t *testing.T) {
		th.RemovePermissionFromRole(model.PermissionInviteGuest.Id, model.TeamUserRoleId)

		guestUser := th.CreateGuestUser(t)

		_, resp, err := th.Client.AddTeamMembers(context.Background(), th.BasicTeam.Id, []string{guestUser.Id})
		assert.Error(t, err)
		assert.Equal(t, http.StatusForbidden, resp.StatusCode)
	})
}

func TestRemoveTeamMember(t *testing.T) {
	mainHelper.Parallel(t)
	th := Setup(t).InitBasic(t)
	client := th.Client

	th.App.UpdateConfig(func(cfg *model.Config) {
		*cfg.ServiceSettings.EnableBotAccountCreation = true
	})
	bot := th.CreateBotWithSystemAdminClient()

	th.TestForAllClients(t, func(t *testing.T, client *model.Client4) {
		_, err := client.RemoveTeamMember(context.Background(), th.BasicTeam.Id, th.BasicUser.Id)
		require.NoError(t, err)

		_, _, err = th.SystemAdminClient.AddTeamMember(context.Background(), th.BasicTeam.Id, th.BasicUser.Id)
		require.NoError(t, err)
	})

	th.TestForAllClients(t, func(t *testing.T, client *model.Client4) {
		resp, err := client.RemoveTeamMember(context.Background(), th.BasicTeam.Id, "junk")
		require.Error(t, err)
		CheckBadRequestStatus(t, resp)

		resp, err = client.RemoveTeamMember(context.Background(), "junk", th.BasicUser2.Id)
		require.Error(t, err)
		CheckBadRequestStatus(t, resp)
	})

	resp, err := client.RemoveTeamMember(context.Background(), th.BasicTeam.Id, th.BasicUser2.Id)
	require.Error(t, err)
	CheckForbiddenStatus(t, resp)

	th.TestForAllClients(t, func(t *testing.T, client *model.Client4) {
		resp, err = client.RemoveTeamMember(context.Background(), model.NewId(), th.BasicUser.Id)
		require.Error(t, err)
		CheckNotFoundStatus(t, resp)
	})

	_, _, err = th.SystemAdminClient.AddTeamMember(context.Background(), th.BasicTeam.Id, th.SystemAdminUser.Id)
	require.NoError(t, err)

	_, _, err = th.SystemAdminClient.AddTeamMember(context.Background(), th.BasicTeam.Id, bot.UserId)
	require.NoError(t, err)

	// If the team is group-constrained the user cannot be removed
	th.BasicTeam.GroupConstrained = model.NewPointer(true)
	_, appErr := th.App.UpdateTeam(th.BasicTeam)
	require.Nil(t, appErr)
	th.TestForSystemAdminAndLocal(t, func(t *testing.T, client *model.Client4) {
		_, err2 := client.RemoveTeamMember(context.Background(), th.BasicTeam.Id, th.BasicUser.Id)
		CheckErrorID(t, err2, "api.team.remove_member.group_constrained.app_error")
	})

	// Can remove a bot even if team is group-constrained

	th.TestForSystemAdminAndLocal(t, func(t *testing.T, client *model.Client4) {
		_, err2 := client.RemoveTeamMember(context.Background(), th.BasicTeam.Id, bot.UserId)
		require.NoError(t, err2)
		_, _, err2 = client.AddTeamMember(context.Background(), th.BasicTeam.Id, bot.UserId)
		require.NoError(t, err2)
	})

	// Can remove self even if team is group-constrained
	_, err = th.SystemAdminClient.RemoveTeamMember(context.Background(), th.BasicTeam.Id, th.SystemAdminUser.Id)
	require.NoError(t, err)
}

func TestRemoveTeamMemberEvents(t *testing.T) {
	mainHelper.Parallel(t)
	th := Setup(t).InitBasic(t)

	client1 := th.CreateClient()
	th.LoginBasicWithClient(client1)
	WebSocketClient := th.CreateConnectedWebSocketClientWithClient(t, client1)

	client2 := th.CreateClient()
	th.LoginBasic2WithClient(client2)
	WebSocketClient2 := th.CreateConnectedWebSocketClientWithClient(t, client2)

	th.TestForSystemAdminAndLocal(t, func(t *testing.T, client *model.Client4) {
		// remove second user from basic team
		_, err := client.RemoveTeamMember(context.Background(), th.BasicTeam.Id, th.BasicUser2.Id)
		require.NoError(t, err)

		assertExpectedWebsocketEvent(t, WebSocketClient, model.WebsocketEventLeaveTeam, func(event *model.WebSocketEvent) {
			eventUserId, ok := event.GetData()["user_id"].(string)
			require.True(t, ok, "expected user")
			// assert eventUser.Id is same as th.BasicUser.Id
			assert.Equal(t, eventUserId, th.BasicUser2.Id)
			// assert this event doesn't go to event creator
			assert.Equal(t, event.GetBroadcast().OmitUsers[eventUserId], true)
		})
		assertExpectedWebsocketEvent(t, WebSocketClient2, model.WebsocketEventLeaveTeam, func(event *model.WebSocketEvent) {
			eventUserId, ok := event.GetData()["user_id"].(string)
			require.True(t, ok, "expected user")
			// assert eventUser.Id is same as th.BasicUser.Id
			assert.Equal(t, eventUserId, th.BasicUser2.Id)
		})
	})
}

func TestGetTeamStats(t *testing.T) {
	mainHelper.Parallel(t)
	th := Setup(t).InitBasic(t)
	client := th.Client
	team := th.BasicTeam

	rstats, _, err := client.GetTeamStats(context.Background(), team.Id, "")
	require.NoError(t, err)

	require.Equal(t, rstats.TeamId, team.Id, "wrong team id")

	require.Equal(t, rstats.TotalMemberCount, int64(3), "wrong count")

	require.Equal(t, rstats.ActiveMemberCount, int64(3), "wrong count")

	_, resp, err := client.GetTeamStats(context.Background(), "junk", "")
	require.Error(t, err)
	CheckBadRequestStatus(t, resp)

	_, resp, err = client.GetTeamStats(context.Background(), model.NewId(), "")
	require.Error(t, err)
	CheckForbiddenStatus(t, resp)

	_, _, err = th.SystemAdminClient.GetTeamStats(context.Background(), team.Id, "")
	require.NoError(t, err)

	// deactivate BasicUser2
	th.UpdateActiveUser(th.BasicUser2, false)

	rstats, _, err = th.SystemAdminClient.GetTeamStats(context.Background(), team.Id, "")
	require.NoError(t, err)

	require.Equal(t, rstats.TotalMemberCount, int64(3), "wrong count")

	require.Equal(t, rstats.ActiveMemberCount, int64(2), "wrong count")

	// login with different user and test if forbidden
	user := th.CreateUser()
	_, _, err = client.Login(context.Background(), user.Email, user.Password)
	require.NoError(t, err)
	_, resp, err = client.GetTeamStats(context.Background(), th.BasicTeam.Id, "")
	require.Error(t, err)
	CheckForbiddenStatus(t, resp)

	_, err = client.Logout(context.Background())
	require.NoError(t, err)
	_, resp, err = client.GetTeamStats(context.Background(), th.BasicTeam.Id, "")
	require.Error(t, err)
	CheckUnauthorizedStatus(t, resp)
}

func TestUpdateTeamMemberRoles(t *testing.T) {
	mainHelper.Parallel(t)
	th := Setup(t).InitBasic(t)
	client := th.Client
	SystemAdminClient := th.SystemAdminClient

	const TeamMember = "team_user"
	const TeamAdmin = "team_user team_admin"

	// user 1 tries to promote user 2
	resp, err := client.UpdateTeamMemberRoles(context.Background(), th.BasicTeam.Id, th.BasicUser2.Id, TeamAdmin)
	require.Error(t, err)
	CheckForbiddenStatus(t, resp)

	// user 1 tries to promote himself
	resp, err = client.UpdateTeamMemberRoles(context.Background(), th.BasicTeam.Id, th.BasicUser.Id, TeamAdmin)
	require.Error(t, err)
	CheckForbiddenStatus(t, resp)

	// user 1 tries to demote someone
	resp, err = client.UpdateTeamMemberRoles(context.Background(), th.BasicTeam.Id, th.SystemAdminUser.Id, TeamMember)
	require.Error(t, err)
	CheckForbiddenStatus(t, resp)

	// system admin promotes user 1
	_, err = SystemAdminClient.UpdateTeamMemberRoles(context.Background(), th.BasicTeam.Id, th.BasicUser.Id, TeamAdmin)
	require.NoError(t, err)

	// user 1 (team admin) promotes user 2
	_, err = client.UpdateTeamMemberRoles(context.Background(), th.BasicTeam.Id, th.BasicUser2.Id, TeamAdmin)
	require.NoError(t, err)

	// user 1 (team admin) demotes user 2 (team admin)
	_, err = client.UpdateTeamMemberRoles(context.Background(), th.BasicTeam.Id, th.BasicUser2.Id, TeamMember)
	require.NoError(t, err)

	// user 1 (team admin) tries to demote system admin (not member of a team)
	resp, err = client.UpdateTeamMemberRoles(context.Background(), th.BasicTeam.Id, th.SystemAdminUser.Id, TeamMember)
	require.Error(t, err)
	CheckNotFoundStatus(t, resp)

	// user 1 (team admin) demotes system admin (member of a team)
	th.LinkUserToTeam(th.SystemAdminUser, th.BasicTeam)
	_, err = client.UpdateTeamMemberRoles(context.Background(), th.BasicTeam.Id, th.SystemAdminUser.Id, TeamMember)
	require.NoError(t, err)
	// Note from API v3
	// Note to anyone who thinks this (above) test is wrong:
	// This operation will not affect the system admin's permissions because they have global access to all teams.
	// Their team level permissions are irrelevant. A team admin should be able to manage team level permissions.

	// System admins should be able to manipulate permission no matter what their team level permissions are.
	// system admin promotes user 2
	_, err = SystemAdminClient.UpdateTeamMemberRoles(context.Background(), th.BasicTeam.Id, th.BasicUser2.Id, TeamAdmin)
	require.NoError(t, err)

	// system admin demotes user 2 (team admin)
	_, err = SystemAdminClient.UpdateTeamMemberRoles(context.Background(), th.BasicTeam.Id, th.BasicUser2.Id, TeamMember)
	require.NoError(t, err)

	// user 1 (team admin) tries to promote himself to a random team
	resp, err = client.UpdateTeamMemberRoles(context.Background(), model.NewId(), th.BasicUser.Id, TeamAdmin)
	require.Error(t, err)
	CheckForbiddenStatus(t, resp)

	// user 1 (team admin) tries to promote a random user
	resp, err = client.UpdateTeamMemberRoles(context.Background(), th.BasicTeam.Id, model.NewId(), TeamAdmin)
	require.Error(t, err)
	CheckNotFoundStatus(t, resp)

	// user 1 (team admin) tries to promote invalid team permission
	resp, err = client.UpdateTeamMemberRoles(context.Background(), th.BasicTeam.Id, th.BasicUser.Id, "junk")
	require.Error(t, err)
	CheckBadRequestStatus(t, resp)

	// user 1 (team admin) demotes himself
	_, err = client.UpdateTeamMemberRoles(context.Background(), th.BasicTeam.Id, th.BasicUser.Id, TeamMember)
	require.NoError(t, err)
}

func TestUpdateTeamMemberSchemeRoles(t *testing.T) {
	mainHelper.Parallel(t)
	th := Setup(t).InitBasic(t)
	enableGuestAccounts := *th.App.Config().GuestAccountsSettings.Enable
	defer func() {
		th.App.UpdateConfig(func(cfg *model.Config) { *cfg.GuestAccountsSettings.Enable = enableGuestAccounts })
		appErr := th.App.Srv().RemoveLicense()
		require.Nil(t, appErr)
	}()
	th.App.UpdateConfig(func(cfg *model.Config) { *cfg.GuestAccountsSettings.Enable = true })
	th.App.Srv().SetLicense(model.NewTestLicense())

	id := model.NewId()
	guest := &model.User{
		Email:         th.GenerateTestEmail(),
		Nickname:      "nn_" + id,
		FirstName:     "f_" + id,
		LastName:      "l_" + id,
		Password:      "Pa$$word11",
		EmailVerified: true,
	}
	guest, appError := th.App.CreateGuest(th.Context, guest)
	require.Nil(t, appError)
	_, _, appError = th.App.AddUserToTeam(th.Context, th.BasicTeam.Id, guest.Id, "")
	require.Nil(t, appError)

	SystemAdminClient := th.SystemAdminClient
	th.LoginBasic()

	// cannot change the user scheme to false
	s1 := &model.SchemeRoles{
		SchemeAdmin: false,
		SchemeUser:  false,
		SchemeGuest: false,
	}
	_, err := SystemAdminClient.UpdateTeamMemberSchemeRoles(context.Background(), th.BasicTeam.Id, th.BasicUser.Id, s1)
	require.Error(t, err)

	tm1, _, err := SystemAdminClient.GetTeamMember(context.Background(), th.BasicTeam.Id, th.BasicUser.Id, "")
	require.NoError(t, err)
	assert.Equal(t, false, tm1.SchemeGuest)
	assert.Equal(t, true, tm1.SchemeUser)
	assert.Equal(t, false, tm1.SchemeAdmin)

	s2 := &model.SchemeRoles{
		SchemeAdmin: false,
		SchemeUser:  true,
		SchemeGuest: false,
	}
	_, err = SystemAdminClient.UpdateTeamMemberSchemeRoles(context.Background(), th.BasicTeam.Id, th.BasicUser.Id, s2)
	require.NoError(t, err)

	tm2, _, err := SystemAdminClient.GetTeamMember(context.Background(), th.BasicTeam.Id, th.BasicUser.Id, "")
	require.NoError(t, err)
	assert.Equal(t, false, tm2.SchemeGuest)
	assert.Equal(t, true, tm2.SchemeUser)
	assert.Equal(t, false, tm2.SchemeAdmin)

	// cannot set Guest to User for single team
	resp, err := SystemAdminClient.UpdateTeamMemberSchemeRoles(context.Background(), th.BasicTeam.Id, guest.Id, s2)
	require.Error(t, err)
	CheckBadRequestStatus(t, resp)

	s3 := &model.SchemeRoles{
		SchemeAdmin: true,
		SchemeUser:  true,
		SchemeGuest: false,
	}
	_, err = SystemAdminClient.UpdateTeamMemberSchemeRoles(context.Background(), th.BasicTeam.Id, th.BasicUser.Id, s3)
	require.NoError(t, err)

	tm3, _, err := SystemAdminClient.GetTeamMember(context.Background(), th.BasicTeam.Id, th.BasicUser.Id, "")
	require.NoError(t, err)
	assert.Equal(t, false, tm3.SchemeGuest)
	assert.Equal(t, true, tm3.SchemeUser)
	assert.Equal(t, true, tm3.SchemeAdmin)

	s4 := &model.SchemeRoles{
		SchemeAdmin: false,
		SchemeUser:  false,
		SchemeGuest: true,
	}

	// cannot set user to guest for a single team
	resp, err = SystemAdminClient.UpdateTeamMemberSchemeRoles(context.Background(), th.BasicTeam.Id, th.BasicUser.Id, s4)
	require.Error(t, err)
	CheckBadRequestStatus(t, resp)

	s5 := &model.SchemeRoles{
		SchemeAdmin: false,
		SchemeUser:  true,
		SchemeGuest: true,
	}
	resp, err = SystemAdminClient.UpdateTeamMemberSchemeRoles(context.Background(), th.BasicTeam.Id, th.BasicUser.Id, s5)
	require.Error(t, err)
	CheckBadRequestStatus(t, resp)

	resp, err = SystemAdminClient.UpdateTeamMemberSchemeRoles(context.Background(), model.NewId(), th.BasicUser.Id, s3)
	require.Error(t, err)
	CheckNotFoundStatus(t, resp)

	resp, err = SystemAdminClient.UpdateTeamMemberSchemeRoles(context.Background(), th.BasicTeam.Id, model.NewId(), s3)
	require.Error(t, err)
	CheckNotFoundStatus(t, resp)

	resp, err = SystemAdminClient.UpdateTeamMemberSchemeRoles(context.Background(), th.BasicTeam.Id, guest.Id, s3)
	require.Error(t, err) // user is a guest, cannot be set as member or admin
	CheckBadRequestStatus(t, resp)

	resp, err = SystemAdminClient.UpdateTeamMemberSchemeRoles(context.Background(), "ASDF", th.BasicUser.Id, s3)
	require.Error(t, err)
	CheckBadRequestStatus(t, resp)

	resp, err = SystemAdminClient.UpdateTeamMemberSchemeRoles(context.Background(), th.BasicTeam.Id, "ASDF", s3)
	require.Error(t, err)
	CheckBadRequestStatus(t, resp)

	th.LoginBasic2()
	resp, err = th.Client.UpdateTeamMemberSchemeRoles(context.Background(), th.BasicTeam.Id, th.BasicUser.Id, s3)
	require.Error(t, err)
	CheckForbiddenStatus(t, resp)

	_, err = SystemAdminClient.Logout(context.Background())
	require.NoError(t, err)
	resp, err = SystemAdminClient.UpdateTeamMemberSchemeRoles(context.Background(), th.BasicTeam.Id, th.SystemAdminUser.Id, s3)
	require.Error(t, err)
	CheckUnauthorizedStatus(t, resp)
}

func TestGetMyTeamsUnread(t *testing.T) {
	mainHelper.Parallel(t)
	th := Setup(t).InitBasic(t)
	client := th.Client

	user := th.BasicUser
	_, _, err := client.Login(context.Background(), user.Email, user.Password)
	require.NoError(t, err)

	teams, _, err := client.GetTeamsUnreadForUser(context.Background(), user.Id, "", true)
	require.NoError(t, err)
	require.NotEqual(t, len(teams), 0, "should have results")

	teams, _, err = client.GetTeamsUnreadForUser(context.Background(), user.Id, th.BasicTeam.Id, true)
	require.NoError(t, err)
	require.Empty(t, teams, "should not have results")

	_, resp, err := client.GetTeamsUnreadForUser(context.Background(), "fail", "", true)
	require.Error(t, err)
	CheckBadRequestStatus(t, resp)

	_, resp, err = client.GetTeamsUnreadForUser(context.Background(), model.NewId(), "", true)
	require.Error(t, err)
	CheckForbiddenStatus(t, resp)

	_, err = client.Logout(context.Background())
	require.NoError(t, err)
	_, resp, err = client.GetTeamsUnreadForUser(context.Background(), user.Id, "", true)
	require.Error(t, err)
	CheckUnauthorizedStatus(t, resp)
}

func TestTeamExists(t *testing.T) {
	mainHelper.Parallel(t)
	th := Setup(t).InitBasic(t)
	client := th.Client
	public_member_team := th.BasicTeam
	err := th.App.UpdateTeamPrivacy(public_member_team.Id, model.TeamOpen, true)
	require.Nil(t, err)

	public_not_member_team := th.CreateTeamWithClient(th.SystemAdminClient)
	err = th.App.UpdateTeamPrivacy(public_not_member_team.Id, model.TeamOpen, true)
	require.Nil(t, err)

	private_member_team := th.CreateTeamWithClient(th.SystemAdminClient)
	th.LinkUserToTeam(th.BasicUser, private_member_team)
	err = th.App.UpdateTeamPrivacy(private_member_team.Id, model.TeamInvite, false)
	require.Nil(t, err)

	private_not_member_team := th.CreateTeamWithClient(th.SystemAdminClient)
	err = th.App.UpdateTeamPrivacy(private_not_member_team.Id, model.TeamInvite, false)
	require.Nil(t, err)

	// Check the appropriate permissions are enforced.
	defaultRolePermissions := th.SaveDefaultRolePermissions()
	defer func() {
		th.RestoreDefaultRolePermissions(defaultRolePermissions)
	}()

	th.AddPermissionToRole(model.PermissionListPublicTeams.Id, model.SystemUserRoleId)
	th.AddPermissionToRole(model.PermissionListPrivateTeams.Id, model.SystemUserRoleId)

	t.Run("Logged user with permissions and valid public team", func(t *testing.T) {
		th.LoginBasic()
		exists, _, err := client.TeamExists(context.Background(), public_not_member_team.Name, "")
		require.NoError(t, err)
		assert.True(t, exists, "team should exist")
	})

	t.Run("Logged user with permissions and valid private team", func(t *testing.T) {
		th.LoginBasic()
		exists, _, err := client.TeamExists(context.Background(), private_not_member_team.Name, "")
		require.NoError(t, err)
		assert.True(t, exists, "team should exist")
	})

	t.Run("Logged user and invalid team", func(t *testing.T) {
		th.LoginBasic()
		exists, _, err := client.TeamExists(context.Background(), "testingteam", "")
		require.NoError(t, err)
		assert.False(t, exists, "team should not exist")
	})

	t.Run("Logged out user", func(t *testing.T) {
		_, err := client.Logout(context.Background())
		require.NoError(t, err)
		_, resp, err := client.TeamExists(context.Background(), public_not_member_team.Name, "")
		require.Error(t, err)
		CheckUnauthorizedStatus(t, resp)
	})

	t.Run("Logged without LIST_PUBLIC_TEAMS permissions and member public team", func(t *testing.T) {
		th.LoginBasic()
		th.RemovePermissionFromRole(model.PermissionListPublicTeams.Id, model.SystemUserRoleId)

		exists, _, err := client.TeamExists(context.Background(), public_member_team.Name, "")
		require.NoError(t, err)
		assert.True(t, exists, "team should be visible")
	})

	t.Run("Logged without LIST_PUBLIC_TEAMS permissions and not member public team", func(t *testing.T) {
		th.LoginBasic()
		th.RemovePermissionFromRole(model.PermissionListPublicTeams.Id, model.SystemUserRoleId)

		exists, _, err := client.TeamExists(context.Background(), public_not_member_team.Name, "")
		require.NoError(t, err)
		assert.False(t, exists, "team should not be visible")
	})

	t.Run("Logged without LIST_PRIVATE_TEAMS permissions and member private team", func(t *testing.T) {
		th.LoginBasic()
		th.RemovePermissionFromRole(model.PermissionListPrivateTeams.Id, model.SystemUserRoleId)

		exists, _, err := client.TeamExists(context.Background(), private_member_team.Name, "")
		require.NoError(t, err)
		assert.True(t, exists, "team should be visible")
	})

	t.Run("Logged without LIST_PRIVATE_TEAMS permissions and not member private team", func(t *testing.T) {
		th.LoginBasic()
		th.RemovePermissionFromRole(model.PermissionListPrivateTeams.Id, model.SystemUserRoleId)

		exists, _, err := client.TeamExists(context.Background(), private_not_member_team.Name, "")
		require.NoError(t, err)
		assert.False(t, exists, "team should not be visible")
	})
}

func TestImportTeam(t *testing.T) {
	mainHelper.Parallel(t)
	th := Setup(t).InitBasic(t)

	th.TestForAllClients(t, func(T *testing.T, c *model.Client4) {
		data, err := testutils.ReadTestFile("Fake_Team_Import.zip")

		require.False(t, err != nil && len(data) == 0, "Error while reading the test file.")
		_, resp, err := th.SystemAdminClient.ImportTeam(context.Background(), data, binary.Size(data), "XYZ", "Fake_Team_Import.zip", th.BasicTeam.Id)
		require.Error(t, err)
		CheckBadRequestStatus(t, resp)

		_, resp, err = th.SystemAdminClient.ImportTeam(context.Background(), data, binary.Size(data), "", "Fake_Team_Import.zip", th.BasicTeam.Id)
		require.Error(t, err)
		CheckBadRequestStatus(t, resp)
	}, "Import from unknown and source")

	t.Run("ImportTeam", func(t *testing.T) {
		var data []byte
		var err error
		data, err = testutils.ReadTestFile("Fake_Team_Import.zip")

		require.False(t, err != nil && len(data) == 0, "Error while reading the test file.")

		// Import the channels/users/posts
		fileResp, _, err := th.SystemAdminClient.ImportTeam(context.Background(), data, binary.Size(data), "slack", "Fake_Team_Import.zip", th.BasicTeam.Id)
		require.NoError(t, err)

		fileData, err := base64.StdEncoding.DecodeString(fileResp["results"])
		require.NoError(t, err, "failed to decode base64 results data")

		fileReturned := string(fileData)
		require.Truef(t, strings.Contains(fileReturned, "darth.vader@stardeath.com"), "failed to report the user was imported, fileReturned: %s", fileReturned)

		// Checking the imported users
		importedUser, _, err := th.SystemAdminClient.GetUserByUsername(context.Background(), "bot_test", "")
		require.NoError(t, err)
		require.Equal(t, importedUser.Username, "bot_test", "username should match with the imported user")

		importedUser, _, err = th.SystemAdminClient.GetUserByUsername(context.Background(), "lordvader", "")
		require.NoError(t, err)
		require.Equal(t, importedUser.Username, "lordvader", "username should match with the imported user")

		// Checking the imported Channels
		importedChannel, _, err := th.SystemAdminClient.GetChannelByName(context.Background(), "testchannel", th.BasicTeam.Id, "")
		require.NoError(t, err)
		require.Equal(t, importedChannel.Name, "testchannel", "names did not match expected: testchannel")

		importedChannel, _, err = th.SystemAdminClient.GetChannelByName(context.Background(), "general", th.BasicTeam.Id, "")
		require.NoError(t, err)
		require.Equal(t, importedChannel.Name, "general", "names did not match expected: general")

		posts, _, err := th.SystemAdminClient.GetPostsForChannel(context.Background(), importedChannel.Id, 0, 60, "", false, false)
		require.NoError(t, err)
		require.Equal(t, posts.Posts[posts.Order[3]].Message, "This is a test post to test the import process", "missing posts in the import process")
	})

	t.Run("Cloud Forbidden", func(t *testing.T) {
		var data []byte
		var err error
		data, err = testutils.ReadTestFile("Fake_Team_Import.zip")

		require.False(t, err != nil && len(data) == 0, "Error while reading the test file.")
		th.App.Srv().SetLicense(model.NewTestLicense("cloud"))

		// Import the channels/users/posts
		_, resp, err := th.SystemAdminClient.ImportTeam(context.Background(), data, binary.Size(data), "slack", "Fake_Team_Import.zip", th.BasicTeam.Id)
		require.Error(t, err)
		CheckForbiddenStatus(t, resp)
		th.App.Srv().SetLicense(nil)
	})

	t.Run("MissingFile", func(t *testing.T) {
		_, resp, err := th.SystemAdminClient.ImportTeam(context.Background(), nil, 4343, "slack", "Fake_Team_Import.zip", th.BasicTeam.Id)
		require.Error(t, err)
		CheckBadRequestStatus(t, resp)
	})

	t.Run("WrongPermission", func(t *testing.T) {
		var data []byte
		var err error
		data, err = testutils.ReadTestFile("Fake_Team_Import.zip")
		require.False(t, err != nil && len(data) == 0, "Error while reading the test file.")

		// Import the channels/users/posts
		_, resp, err := th.Client.ImportTeam(context.Background(), data, binary.Size(data), "slack", "Fake_Team_Import.zip", th.BasicTeam.Id)
		require.Error(t, err)
		CheckForbiddenStatus(t, resp)
	})
}

func TestValidateUserPermissionsOnChannels(t *testing.T) {
	mainHelper.Parallel(t)
	th := Setup(t).InitBasic(t)

	t.Run("User WITH permissions on private channel CAN invite members to it", func(t *testing.T) {
		channelIds := []string{th.BasicChannel.Id, th.BasicPrivateChannel.Id}

		require.Len(t, channelIds, 2)

		channelIds = th.App.ValidateUserPermissionsOnChannels(th.Context, th.BasicUser.Id, channelIds)

		// basicUser has permission onBasicChannel and BasicPrivateChannel so he can invite to both channels
		require.Len(t, channelIds, 2)
	})

	t.Run("User WITHOUT permissions on private channel CAN NOT invite members to it", func(t *testing.T) {
		channelIdWithoutPermissions := th.BasicPrivateChannel2.Id
		channelIds := []string{th.BasicChannel.Id, channelIdWithoutPermissions}

		require.Len(t, channelIds, 2)

		channelIds = th.App.ValidateUserPermissionsOnChannels(th.Context, th.BasicUser.Id, channelIds)

		// basicUser DOES NOT have permission on BasicPrivateChannel2 so he can only invite to BasicChannel
		require.Len(t, channelIds, 1)
	})
}

func TestInviteUsersToTeam(t *testing.T) {
	mainHelper.Parallel(t)
	th := Setup(t).InitBasic(t)

	user1 := th.GenerateTestEmail()
	user2 := th.GenerateTestEmail()

	memberInvite := &model.MemberInvite{Emails: []string{user1, user2}}
	emailList := memberInvite.Emails

	// Delete all the messages before check the sample email
	err := mail.DeleteMailBox(user1)
	require.NoError(t, err)
	err = mail.DeleteMailBox(user2)
	require.NoError(t, err)

	enableEmailInvitations := *th.App.Config().ServiceSettings.EnableEmailInvitations
	restrictCreationToDomains := th.App.Config().TeamSettings.RestrictCreationToDomains
	defer func() {
		th.App.UpdateConfig(func(cfg *model.Config) { cfg.ServiceSettings.EnableEmailInvitations = &enableEmailInvitations })
		th.App.UpdateConfig(func(cfg *model.Config) { cfg.TeamSettings.RestrictCreationToDomains = restrictCreationToDomains })
	}()

	th.App.UpdateConfig(func(cfg *model.Config) { *cfg.ServiceSettings.EnableEmailInvitations = false })
	th.TestForAllClients(t, func(t *testing.T, client *model.Client4) {
		_, err = client.InviteUsersToTeam(context.Background(), th.BasicTeam.Id, emailList)
		require.Error(t, err, "Should be disabled")
	})

	checkEmail := func(t *testing.T, expectedSubject string) {
		// Check if the email was sent to the right email address
		for _, email := range emailList {
			var resultsMailbox mail.JSONMessageHeaderInbucket
			err = mail.RetryInbucket(5, func() error {
				var innerErr error
				resultsMailbox, innerErr = mail.GetMailBox(email)
				return innerErr
			})
			if err != nil {
				t.Log(err)
				t.Log("No email was received, maybe due load on the server. Disabling this verification")
			}
			if err == nil && len(resultsMailbox) > 0 {
				require.True(t, strings.ContainsAny(resultsMailbox[len(resultsMailbox)-1].To[0], email), "Wrong To recipient")
				resultsEmail, mailErr := mail.GetMessageFromMailbox(email, resultsMailbox[len(resultsMailbox)-1].ID)
				if mailErr == nil {
					require.Equalf(t, resultsEmail.Subject, expectedSubject, "Wrong Subject, \nactual: %s, \nexpected: %s", resultsEmail.Subject, expectedSubject)
				}
			}
		}
	}

	th.App.UpdateConfig(func(cfg *model.Config) { *cfg.ServiceSettings.EnableEmailInvitations = true })
	_, err = th.SystemAdminClient.InviteUsersToTeam(context.Background(), th.BasicTeam.Id, emailList)
	require.NoError(t, err)
	nameFormat := *th.App.Config().TeamSettings.TeammateNameDisplay
	expectedSubject := i18n.T("api.templates.invite_subject",
		map[string]any{
			"SenderName":      th.SystemAdminUser.GetDisplayName(nameFormat),
			"TeamDisplayName": th.BasicTeam.DisplayName,
			"SiteName":        th.App.ClientConfig()["SiteName"],
		})
	checkEmail(t, expectedSubject)

	// Test the invite to team and channel
	err = mail.DeleteMailBox(user1)
	require.NoError(t, err)
	err = mail.DeleteMailBox(user2)
	require.NoError(t, err)
	_, _, err = th.SystemAdminClient.InviteUsersToTeamAndChannelsGracefully(context.Background(), th.BasicTeam.Id, []string{user1, user2}, []string{th.BasicChannel.Id}, "")
	require.NoError(t, err)
	expectedSubject = i18n.T("api.templates.invite_team_and_channel_subject",
		map[string]any{
			"SenderName":      th.SystemAdminUser.GetDisplayName(nameFormat),
			"TeamDisplayName": th.BasicTeam.DisplayName,
			"ChannelName":     th.BasicChannel.DisplayName,
			"SiteName":        th.App.ClientConfig()["SiteName"],
		})
	checkEmail(t, expectedSubject)

	err = mail.DeleteMailBox(user1)
	require.NoError(t, err)
	err = mail.DeleteMailBox(user2)
	require.NoError(t, err)
	_, err = th.LocalClient.InviteUsersToTeam(context.Background(), th.BasicTeam.Id, emailList)
	require.NoError(t, err)
	expectedSubject = i18n.T("api.templates.invite_subject",
		map[string]any{
			"SenderName":      "Administrator",
			"TeamDisplayName": th.BasicTeam.DisplayName,
			"SiteName":        th.App.ClientConfig()["SiteName"],
		})
	checkEmail(t, expectedSubject)

	// Test the invite local to team and channel
	err = mail.DeleteMailBox(user1)
	require.NoError(t, err)
	err = mail.DeleteMailBox(user2)
	require.NoError(t, err)
	_, _, err = th.LocalClient.InviteUsersToTeamAndChannelsGracefully(context.Background(), th.BasicTeam.Id, []string{user1, user2}, []string{th.BasicChannel.Id}, "")
	require.NoError(t, err)
	expectedSubject = i18n.T("api.templates.invite_team_and_channel_subject",
		map[string]any{
			"SenderName":      "Administrator",
			"TeamDisplayName": th.BasicTeam.DisplayName,
			"ChannelName":     th.BasicChannel.DisplayName,
			"SiteName":        th.App.ClientConfig()["SiteName"],
		})
	checkEmail(t, expectedSubject)

	th.App.UpdateConfig(func(cfg *model.Config) { *cfg.TeamSettings.RestrictCreationToDomains = "@global.com,@common.com" })

	th.TestForAllClients(t, func(t *testing.T, client *model.Client4) {
		_, err := client.InviteUsersToTeam(context.Background(), th.BasicTeam.Id, emailList)
		require.Error(t, err, "Adding users with non-restricted domains was allowed")

		invitesWithErrors, _, err := client.InviteUsersToTeamGracefully(context.Background(), th.BasicTeam.Id, emailList)
		require.NoError(t, err)
		require.Len(t, invitesWithErrors, 2)
		require.NotNil(t, invitesWithErrors[0].Error)
		require.NotNil(t, invitesWithErrors[1].Error)
	}, "restricted domains")

	th.TestForAllClients(t, func(t *testing.T, client *model.Client4) {
		th.BasicTeam.AllowedDomains = "invalid.com,common.com"
		_, appErr := th.App.UpdateTeam(th.BasicTeam)
		require.NotNil(t, appErr, "Should not update the team")

		th.BasicTeam.AllowedDomains = "common.com"
		_, appErr = th.App.UpdateTeam(th.BasicTeam)
		require.Nilf(t, appErr, "%v, Should update the team", appErr)

		_, err := client.InviteUsersToTeam(context.Background(), th.BasicTeam.Id, []string{"test@global.com"})
		require.Errorf(t, err, "%v, Per team restriction should take precedence over the globally allowed domains", err)

		_, err = client.InviteUsersToTeam(context.Background(), th.BasicTeam.Id, []string{"test@common.com"})
		require.NoErrorf(t, err, "%v, Failed to invite user which was common between team and global domain restriction", err)

		_, err = client.InviteUsersToTeam(context.Background(), th.BasicTeam.Id, []string{"test@invalid.com"})
		require.Errorf(t, err, "%v, Should not invite user", err)

		invitesWithErrors, _, err := client.InviteUsersToTeamGracefully(context.Background(), th.BasicTeam.Id, []string{"test@invalid.com", "test@common.com"})
		require.NoError(t, err)
		require.Len(t, invitesWithErrors, 2)
		require.NotNil(t, invitesWithErrors[0].Error)
		require.Nil(t, invitesWithErrors[1].Error)
	}, "override restricted domains")

	th.TestForAllClients(t, func(t *testing.T, client *model.Client4) {
		th.BasicTeam.AllowedDomains = "common.com"
		_, appErr := th.App.UpdateTeam(th.BasicTeam)
		require.Nilf(t, appErr, "%v, Should update the team", appErr)

		emailList := make([]string, 22)
		for i := range 22 {
			emailList[i] = "test-" + strconv.Itoa(i) + "@common.com"
		}
		resp, err := client.InviteUsersToTeam(context.Background(), th.BasicTeam.Id, emailList)
		require.Error(t, err)
		CheckRequestEntityTooLargeStatus(t, resp)
		CheckErrorID(t, err, "app.email.rate_limit_exceeded.app_error")

		_, resp, err = client.InviteUsersToTeamGracefully(context.Background(), th.BasicTeam.Id, emailList)
		require.Error(t, err)
		CheckRequestEntityTooLargeStatus(t, resp)
		CheckErrorID(t, err, "app.email.rate_limit_exceeded.app_error")
	}, "rate limits")
}

func TestInviteGuestsToTeam(t *testing.T) {
	mainHelper.Parallel(t)
	th := Setup(t).InitBasic(t)

	guest1 := th.GenerateTestEmail()
	guest2 := th.GenerateTestEmail()

	emailList := []string{guest1, guest2}

	// Delete all the messages before check the sample email
	err := mail.DeleteMailBox(guest1)
	require.NoError(t, err)
	err = mail.DeleteMailBox(guest2)
	require.NoError(t, err)

	enableEmailInvitations := *th.App.Config().ServiceSettings.EnableEmailInvitations
	restrictCreationToDomains := th.App.Config().TeamSettings.RestrictCreationToDomains
	guestRestrictCreationToDomains := th.App.Config().GuestAccountsSettings.RestrictCreationToDomains
	enableGuestAccounts := *th.App.Config().GuestAccountsSettings.Enable
	defer func() {
		th.App.UpdateConfig(func(cfg *model.Config) { cfg.ServiceSettings.EnableEmailInvitations = &enableEmailInvitations })
		th.App.UpdateConfig(func(cfg *model.Config) { cfg.TeamSettings.RestrictCreationToDomains = restrictCreationToDomains })
		th.App.UpdateConfig(func(cfg *model.Config) {
			cfg.GuestAccountsSettings.RestrictCreationToDomains = guestRestrictCreationToDomains
		})
		th.App.UpdateConfig(func(cfg *model.Config) { cfg.GuestAccountsSettings.Enable = &enableGuestAccounts })
	}()

	th.App.Srv().SetLicense(model.NewTestLicense(""))

	th.App.UpdateConfig(func(cfg *model.Config) { *cfg.GuestAccountsSettings.Enable = false })
	_, err = th.SystemAdminClient.InviteGuestsToTeam(context.Background(), th.BasicTeam.Id, emailList, []string{th.BasicChannel.Id}, "test-message")
	assert.Error(t, err, "Should be disabled")

	th.App.UpdateConfig(func(cfg *model.Config) { *cfg.GuestAccountsSettings.Enable = true })
	th.App.UpdateConfig(func(cfg *model.Config) { *cfg.ServiceSettings.EnableEmailInvitations = false })
	_, err = th.SystemAdminClient.InviteGuestsToTeam(context.Background(), th.BasicTeam.Id, emailList, []string{th.BasicChannel.Id}, "test-message")
	require.Error(t, err, "Should be disabled")

	th.App.UpdateConfig(func(cfg *model.Config) { *cfg.ServiceSettings.EnableEmailInvitations = true })

	th.App.Srv().SetLicense(nil)

	_, err = th.SystemAdminClient.InviteGuestsToTeam(context.Background(), th.BasicTeam.Id, emailList, []string{th.BasicChannel.Id}, "test-message")
	require.Error(t, err, "Should be disabled")

	th.App.Srv().SetLicense(model.NewTestLicense(""))
	defer th.App.Srv().SetLicense(nil)

	_, err = th.SystemAdminClient.InviteGuestsToTeam(context.Background(), th.BasicTeam.Id, emailList, []string{th.BasicChannel.Id}, "test-message")
	require.NoError(t, err)

	t.Run("invalid data in request body", func(t *testing.T) {
		res, err := th.SystemAdminClient.DoAPIPost(context.Background(), "/teams/"+th.BasicTeam.Id+"/invite-guests/email", "bad data")
		require.Error(t, err)
		CheckErrorID(t, err, "api.team.invite_guests_to_channels.invalid_body.app_error")
		require.Equal(t, http.StatusBadRequest, res.StatusCode)
	})

	nameFormat := *th.App.Config().TeamSettings.TeammateNameDisplay
	expectedSubject := i18n.T("api.templates.invite_guest_subject",
		map[string]any{
			"SenderName":      th.SystemAdminUser.GetDisplayName(nameFormat),
			"TeamDisplayName": th.BasicTeam.DisplayName,
			"SiteName":        th.App.ClientConfig()["SiteName"],
		})

	// Check if the email was send to the right email address
	for _, email := range emailList {
		var resultsMailbox mail.JSONMessageHeaderInbucket
		err := mail.RetryInbucket(5, func() error {
			var err error
			resultsMailbox, err = mail.GetMailBox(email)
			return err
		})
		if err != nil {
			t.Log(err)
			t.Log("No email was received, maybe due load on the server. Disabling this verification")
		}
		if err == nil && len(resultsMailbox) > 0 {
			require.True(t, strings.ContainsAny(resultsMailbox[len(resultsMailbox)-1].To[0], email), "Wrong To recipient")
			resultsEmail, err := mail.GetMessageFromMailbox(email, resultsMailbox[len(resultsMailbox)-1].ID)
			if err == nil {
				require.Equalf(t, resultsEmail.Subject, expectedSubject, "Wrong Subject, actual: %s, expected: %s", resultsEmail.Subject, expectedSubject)
			}
		}
	}

	th.App.UpdateConfig(func(cfg *model.Config) { *cfg.TeamSettings.RestrictCreationToDomains = "@global.com,@common.com" })

	t.Run("team domain restrictions should not affect inviting guests", func(t *testing.T) {
		err := th.App.InviteGuestsToChannels(th.Context, th.BasicTeam.Id, &model.GuestsInvite{Emails: emailList, Channels: []string{th.BasicChannel.Id}, Message: "test message"}, th.BasicUser.Id)
		require.Nil(t, err, "guest user invites should not be affected by team restrictions")
	})

	t.Run("guest restrictions should affect guest users", func(t *testing.T) {
		th.App.UpdateConfig(func(cfg *model.Config) { *cfg.GuestAccountsSettings.RestrictCreationToDomains = "@guest.com" })

		err := th.App.InviteGuestsToChannels(th.Context, th.BasicTeam.Id, &model.GuestsInvite{Emails: []string{"guest1@invalid.com"}, Channels: []string{th.BasicChannel.Id}, Message: "test message"}, th.BasicUser.Id)
		require.NotNil(t, err, "guest user invites should be affected by the guest domain restrictions")

		res, err := th.App.InviteGuestsToChannelsGracefully(th.Context, th.BasicTeam.Id, &model.GuestsInvite{Emails: []string{"guest1@invalid.com", "guest1@guest.com"}, Channels: []string{th.BasicChannel.Id}, Message: "test message"}, th.BasicUser.Id)
		require.Nil(t, err)
		require.Len(t, res, 2)
		require.NotNil(t, res[0].Error)
		require.Nil(t, res[1].Error)

		err = th.App.InviteGuestsToChannels(th.Context, th.BasicTeam.Id, &model.GuestsInvite{Emails: []string{"guest1@guest.com"}, Channels: []string{th.BasicChannel.Id}, Message: "test message"}, th.BasicUser.Id)
		require.Nil(t, err, "whitelisted guest user email should be allowed by the guest domain restrictions")
	})

	t.Run("guest restrictions should not affect inviting new team members", func(t *testing.T) {
		th.App.UpdateConfig(func(cfg *model.Config) { *cfg.GuestAccountsSettings.RestrictCreationToDomains = "@guest.com" })

		err := th.App.InviteNewUsersToTeam(th.Context, []string{"user@global.com"}, th.BasicTeam.Id, th.BasicUser.Id)
		require.Nil(t, err, "non guest user invites should not be affected by the guest domain restrictions")
	})

	t.Run("rate limit", func(t *testing.T) {
		th.App.UpdateConfig(func(cfg *model.Config) { *cfg.GuestAccountsSettings.RestrictCreationToDomains = "@guest.com" })

		_, err := th.App.UpdateTeam(th.BasicTeam)
		require.Nilf(t, err, "%v, Should update the team", err)

		emailList := make([]string, 22)
		for i := range 22 {
			emailList[i] = "test-" + strconv.Itoa(i) + "@guest.com"
		}
		invite := &model.GuestsInvite{
			Emails:   emailList,
			Channels: []string{th.BasicChannel.Id},
			Message:  "test message",
		}
		err = th.App.InviteGuestsToChannels(th.Context, th.BasicTeam.Id, invite, th.BasicUser.Id)
		require.NotNil(t, err)
		assert.Equal(t, "app.email.rate_limit_exceeded.app_error", err.Id)
		assert.Equal(t, http.StatusRequestEntityTooLarge, err.StatusCode)

		_, appErr := th.App.InviteGuestsToChannelsGracefully(th.Context, th.BasicTeam.Id, invite, th.BasicUser.Id)
		require.NotNil(t, appErr)
		assert.Equal(t, "app.email.rate_limit_exceeded.app_error", err.Id)
		assert.Equal(t, http.StatusRequestEntityTooLarge, err.StatusCode)
	})
}

func TestInviteGuest(t *testing.T) {
	mainHelper.Parallel(t)
	th := Setup(t).InitBasic(t)
	guest1 := th.GenerateTestEmail()
	guest2 := th.GenerateTestEmail()

	emailList := []string{guest1, guest2}
	th.App.UpdateConfig(func(cfg *model.Config) { *cfg.GuestAccountsSettings.Enable = true })
	th.App.UpdateConfig(func(cfg *model.Config) { *cfg.ServiceSettings.EnableEmailInvitations = true })

	t.Run("Guest Account not available in license returns forbidden", func(t *testing.T) {
		th.App.Srv().SetLicense(model.NewTestLicenseWithFalseDefaults("guest_accounts"))

		guestsInvite := model.GuestsInvite{
			Emails:   emailList,
			Channels: []string{th.BasicChannel.Id},
			Message:  "test message",
		}
		buf, err := json.Marshal(guestsInvite)
		require.NoError(t, err)

		res, err := th.SystemAdminClient.DoAPIPost(context.Background(), "/teams/"+th.BasicTeam.Id+"/invite-guests/email", string(buf))

		require.Equal(t, http.StatusForbidden, res.StatusCode)
		require.True(t, strings.Contains(err.Error(), "Guest accounts are disabled"))
		require.Error(t, err)
	})

	t.Run("Guest Account available in license returns OK", func(t *testing.T) {
		th.App.Srv().SetLicense(model.NewTestLicense("guest_accounts"))

		guestsInvite := model.GuestsInvite{
			Emails:   emailList,
			Channels: []string{th.BasicChannel.Id},
			Message:  "test message",
		}
		buf, err := json.Marshal(guestsInvite)
		require.NoError(t, err)

		res, err := th.SystemAdminClient.DoAPIPost(context.Background(), "/teams/"+th.BasicTeam.Id+"/invite-guests/email", string(buf))

		require.Equal(t, http.StatusOK, res.StatusCode)
		require.NoError(t, err)
	})
}

func TestGetTeamInviteInfo(t *testing.T) {
	mainHelper.Parallel(t)
	th := Setup(t).InitBasic(t)
	client := th.Client
	team := th.BasicTeam

	team, _, err := client.GetTeamInviteInfo(context.Background(), team.InviteId)
	require.NoError(t, err)

	require.NotEmpty(t, team.DisplayName, "should not be empty")

	require.Empty(t, team.Email, "should be empty")

	team.InviteId = "12345678901234567890123456789012"
	team, _, err = th.SystemAdminClient.UpdateTeam(context.Background(), team)
	require.NoError(t, err)

	_, _, err = client.GetTeamInviteInfo(context.Background(), team.InviteId)
	require.NoError(t, err)

	_, resp, err := client.GetTeamInviteInfo(context.Background(), "junk")
	require.Error(t, err)
	CheckNotFoundStatus(t, resp)
}

func TestSetTeamIcon(t *testing.T) {
	mainHelper.Parallel(t)
	th := Setup(t).InitBasic(t)
	client := th.Client
	team := th.BasicTeam

	data, err := testutils.ReadTestFile("test.png")
	require.NoError(t, err, err)

	th.LoginTeamAdmin()

	_, err = client.SetTeamIcon(context.Background(), team.Id, data)
	require.NoError(t, err)

	resp, err := client.SetTeamIcon(context.Background(), model.NewId(), data)
	require.Error(t, err)
	CheckForbiddenStatus(t, resp)

	th.LoginBasic()

	resp, err = client.SetTeamIcon(context.Background(), team.Id, data)
	require.Error(t, err)
	if resp.StatusCode == http.StatusForbidden {
		CheckForbiddenStatus(t, resp)
	} else if resp.StatusCode == http.StatusUnauthorized {
		CheckUnauthorizedStatus(t, resp)
	} else {
		require.Fail(t, "Should have failed either forbidden or unauthorized")
	}

	_, err = client.Logout(context.Background())
	require.NoError(t, err)

	resp, err = client.SetTeamIcon(context.Background(), team.Id, data)
	require.Error(t, err)
	if resp.StatusCode == http.StatusForbidden {
		CheckForbiddenStatus(t, resp)
	} else if resp.StatusCode == http.StatusUnauthorized {
		CheckUnauthorizedStatus(t, resp)
	} else {
		require.Fail(t, "Should have failed either forbidden or unauthorized")
	}

	teamBefore, appErr := th.App.GetTeam(team.Id)
	require.Nil(t, appErr)

	_, err = th.SystemAdminClient.SetTeamIcon(context.Background(), team.Id, data)
	require.NoError(t, err)

	teamAfter, appErr := th.App.GetTeam(team.Id)
	require.Nil(t, appErr)
	assert.True(t, teamBefore.LastTeamIconUpdate < teamAfter.LastTeamIconUpdate, "LastTeamIconUpdate should have been updated for team")

	info := &model.FileInfo{Path: "teams/" + team.Id + "/teamIcon.png"}
	err = th.cleanupTestFile(info)
	require.NoError(t, err)
}

func TestGetTeamIcon(t *testing.T) {
	mainHelper.Parallel(t)
	th := Setup(t).InitBasic(t)
	client := th.Client
	team := th.BasicTeam

	// should always fail because no initial image and no auto creation
	_, resp, err := client.GetTeamIcon(context.Background(), team.Id, "")
	require.Error(t, err)
	CheckNotFoundStatus(t, resp)

	_, err = client.Logout(context.Background())
	require.NoError(t, err)

	_, resp, err = client.GetTeamIcon(context.Background(), team.Id, "")
	require.Error(t, err)
	CheckUnauthorizedStatus(t, resp)
}

func TestRemoveTeamIcon(t *testing.T) {
	mainHelper.Parallel(t)
	th := Setup(t).InitBasic(t)
	client := th.Client
	team := th.BasicTeam

	th.LoginTeamAdmin()
	data, _ := testutils.ReadTestFile("test.png")
	_, err := client.SetTeamIcon(context.Background(), team.Id, data)
	require.NoError(t, err)

	_, err = client.RemoveTeamIcon(context.Background(), team.Id)
	require.NoError(t, err)
	teamAfter, _ := th.App.GetTeam(team.Id)
	require.Equal(t, teamAfter.LastTeamIconUpdate, int64(0), "should update LastTeamIconUpdate to 0")

	_, err = client.SetTeamIcon(context.Background(), team.Id, data)
	require.NoError(t, err)

	_, err = th.SystemAdminClient.RemoveTeamIcon(context.Background(), team.Id)
	require.NoError(t, err)
	teamAfter, _ = th.App.GetTeam(team.Id)
	require.Equal(t, teamAfter.LastTeamIconUpdate, int64(0), "should update LastTeamIconUpdate to 0")

	_, err = client.SetTeamIcon(context.Background(), team.Id, data)
	require.NoError(t, err)
	_, err = client.Logout(context.Background())
	require.NoError(t, err)

	resp, err := client.RemoveTeamIcon(context.Background(), team.Id)
	require.Error(t, err)
	CheckUnauthorizedStatus(t, resp)

	th.LoginBasic()
	resp, err = client.RemoveTeamIcon(context.Background(), team.Id)
	require.Error(t, err)
	CheckForbiddenStatus(t, resp)
}

func TestUpdateTeamScheme(t *testing.T) {
	mainHelper.Parallel(t)
	th := Setup(t)

	th.App.Srv().SetLicense(model.NewTestLicense(""))

	err := th.App.SetPhase2PermissionsMigrationStatus(true)
	require.NoError(t, err)

	team := &model.Team{
		DisplayName:     "Name",
		Description:     "Some description",
		CompanyName:     "Some company name",
		AllowOpenInvite: false,
		InviteId:        "inviteid0",
		Name:            "z-z-" + model.NewId() + "a",
		Email:           "success+" + model.NewId() + "@simulator.amazonses.com",
		Type:            model.TeamOpen,
	}
	team, _, _ = th.SystemAdminClient.CreateTeam(context.Background(), team)

	teamScheme := &model.Scheme{
		DisplayName: "DisplayName",
		Name:        model.NewId(),
		Description: "Some description",
		Scope:       model.SchemeScopeTeam,
	}
	teamScheme, _, _ = th.SystemAdminClient.CreateScheme(context.Background(), teamScheme)
	channelScheme := &model.Scheme{
		DisplayName: "DisplayName",
		Name:        model.NewId(),
		Description: "Some description",
		Scope:       model.SchemeScopeChannel,
	}
	channelScheme, _, _ = th.SystemAdminClient.CreateScheme(context.Background(), channelScheme)

	// Test the setup/base case.
	_, err = th.SystemAdminClient.UpdateTeamScheme(context.Background(), team.Id, teamScheme.Id)
	require.NoError(t, err)

	// Test the return to default scheme
	_, err = th.SystemAdminClient.UpdateTeamScheme(context.Background(), team.Id, "")
	require.NoError(t, err)

	// Test various invalid team and scheme id combinations.
	resp, err := th.SystemAdminClient.UpdateTeamScheme(context.Background(), team.Id, "x")
	require.Error(t, err)
	CheckBadRequestStatus(t, resp)
	resp, err = th.SystemAdminClient.UpdateTeamScheme(context.Background(), "x", teamScheme.Id)
	require.Error(t, err)
	CheckBadRequestStatus(t, resp)
	resp, err = th.SystemAdminClient.UpdateTeamScheme(context.Background(), "x", "x")
	require.Error(t, err)
	CheckBadRequestStatus(t, resp)

	// Test that permissions are required.
	resp, err = th.Client.UpdateTeamScheme(context.Background(), team.Id, teamScheme.Id)
	require.Error(t, err)
	CheckForbiddenStatus(t, resp)

	// Test that a license is required.
	th.App.Srv().SetLicense(nil)
	resp, err = th.SystemAdminClient.UpdateTeamScheme(context.Background(), team.Id, teamScheme.Id)
	require.Error(t, err)
	CheckNotImplementedStatus(t, resp)
	th.App.Srv().SetLicense(model.NewTestLicense(""))

	// Test an invalid scheme scope.
	resp, err = th.SystemAdminClient.UpdateTeamScheme(context.Background(), team.Id, channelScheme.Id)
	require.Error(t, err)
	CheckBadRequestStatus(t, resp)

	// Test that an unauthenticated user gets rejected.
	_, err = th.SystemAdminClient.Logout(context.Background())
	require.NoError(t, err)
	resp, err = th.SystemAdminClient.UpdateTeamScheme(context.Background(), team.Id, teamScheme.Id)
	require.Error(t, err)
	CheckUnauthorizedStatus(t, resp)
}

func TestTeamMembersMinusGroupMembers(t *testing.T) {
	mainHelper.Parallel(t)
	th := Setup(t).InitBasic(t)

	user1 := th.BasicUser
	user2 := th.BasicUser2

	team := th.CreateTeam()
	team.GroupConstrained = model.NewPointer(true)
	team, appErr := th.App.UpdateTeam(team)
	require.Nil(t, appErr)

	_, appErr = th.App.AddTeamMember(th.Context, team.Id, user1.Id)
	require.Nil(t, appErr)
	_, appErr = th.App.AddTeamMember(th.Context, team.Id, user2.Id)
	require.Nil(t, appErr)

	group1 := th.CreateGroup()
	group2 := th.CreateGroup()

	_, appErr = th.App.UpsertGroupMember(group1.Id, user1.Id)
	require.Nil(t, appErr)
	_, appErr = th.App.UpsertGroupMember(group2.Id, user2.Id)
	require.Nil(t, appErr)

	// No permissions
	_, _, _, err := th.Client.TeamMembersMinusGroupMembers(context.Background(), team.Id, []string{group1.Id, group2.Id}, 0, 100, "")
	CheckErrorID(t, err, "api.context.permissions.app_error")

	testCases := map[string]struct {
		groupIDs        []string
		page            int
		perPage         int
		length          int
		count           int
		otherAssertions func([]*model.UserWithGroups)
	}{
		"All groups, expect no users removed": {
			groupIDs: []string{group1.Id, group2.Id},
			page:     0,
			perPage:  100,
			length:   0,
			count:    0,
		},
		"Some nonexistent group, page 0": {
			groupIDs: []string{model.NewId()},
			page:     0,
			perPage:  1,
			length:   1,
			count:    2,
		},
		"Some nonexistent group, page 1": {
			groupIDs: []string{model.NewId()},
			page:     1,
			perPage:  1,
			length:   1,
			count:    2,
		},
		"One group, expect one user removed": {
			groupIDs: []string{group1.Id},
			page:     0,
			perPage:  100,
			length:   1,
			count:    1,
			otherAssertions: func(uwg []*model.UserWithGroups) {
				require.Equal(t, uwg[0].Id, user2.Id)
			},
		},
		"Other group, expect other user removed": {
			groupIDs: []string{group2.Id},
			page:     0,
			perPage:  100,
			length:   1,
			count:    1,
			otherAssertions: func(uwg []*model.UserWithGroups) {
				require.Equal(t, uwg[0].Id, user1.Id)
			},
		},
	}

	for name, tc := range testCases {
		t.Run(name, func(t *testing.T) {
			uwg, count, _, err := th.SystemAdminClient.TeamMembersMinusGroupMembers(context.Background(), team.Id, tc.groupIDs, tc.page, tc.perPage, "")
			require.NoError(t, err)
			require.Len(t, uwg, tc.length)
			require.Equal(t, tc.count, int(count))
			if tc.otherAssertions != nil {
				tc.otherAssertions(uwg)
			}
		})
	}
}

func TestInvalidateAllEmailInvites(t *testing.T) {
	mainHelper.Parallel(t)
	th := Setup(t)

	t.Run("Forbidden when request performed by system user", func(t *testing.T) {
		res, err := th.Client.InvalidateEmailInvites(context.Background())
		require.Error(t, err)
		CheckForbiddenStatus(t, res)
	})

	t.Run("OK when request performed by system user with requisite system permission", func(t *testing.T) {
		th.AddPermissionToRole(model.PermissionInvalidateEmailInvite.Id, model.SystemUserRoleId)
		defer th.RemovePermissionFromRole(model.PermissionInvalidateEmailInvite.Id, model.SystemUserRoleId)
		res, err := th.Client.InvalidateEmailInvites(context.Background())
		require.NoError(t, err)
		CheckOKStatus(t, res)
	})

	t.Run("OK when request performed by system admin", func(t *testing.T) {
		res, err := th.SystemAdminClient.InvalidateEmailInvites(context.Background())
		require.NoError(t, err)
		CheckOKStatus(t, res)
	})
}<|MERGE_RESOLUTION|>--- conflicted
+++ resolved
@@ -237,17 +237,12 @@
 
 func TestGetTeam(t *testing.T) {
 	mainHelper.Parallel(t)
-<<<<<<< HEAD
-	th := Setup(t).InitBasic(t)
-=======
 	os.Setenv("MM_FEATUREFLAGS_ContentFlagging", "true")
 	defer func() {
 		os.Unsetenv("MM_FEATUREFLAGS_ContentFlagging")
 	}()
 
-	th := Setup(t).InitBasic()
-	defer th.TearDown()
->>>>>>> 08d5ce85
+	th := Setup(t).InitBasic(t)
 	client := th.Client
 	team := th.BasicTeam
 

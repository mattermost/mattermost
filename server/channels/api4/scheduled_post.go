// Copyright (c) 2015-present Mattermost, Inc. All Rights Reserved.
// See LICENSE.txt for license information.

package api4

import (
	"encoding/json"
	"net/http"

	"github.com/mattermost/mattermost/server/v8/channels/app"
	"github.com/mattermost/mattermost/server/v8/channels/audit"

	"github.com/mattermost/mattermost/server/public/model"
	"github.com/mattermost/mattermost/server/public/shared/mlog"
)

func (api *API) InitScheduledPost() {
	api.BaseRoutes.Posts.Handle("/schedule", api.APISessionRequired(createSchedulePost)).Methods(http.MethodPost)
	api.BaseRoutes.Posts.Handle("/scheduled/team/{team_id:[A-Za-z0-9]+}", api.APISessionRequired(getTeamScheduledPosts)).Methods(http.MethodGet)
}

func createSchedulePost(c *Context, w http.ResponseWriter, r *http.Request) {
	var scheduledPost model.ScheduledPost
	if err := json.NewDecoder(r.Body).Decode(&scheduledPost); err != nil {
		c.SetInvalidParamWithErr("schedule_post", err)
		return
	}
	scheduledPost.UserId = c.AppContext.Session().UserId

	auditRec := c.MakeAuditRecord("createSchedulePost", audit.Fail)
	defer c.LogAuditRecWithLevel(auditRec, app.LevelContent)
	audit.AddEventParameterAuditable(auditRec, "scheduledPost", &scheduledPost)

	hasPermissionToCreatePostInChannel := c.App.SessionHasPermissionToChannel(c.AppContext, *c.AppContext.Session(), scheduledPost.ChannelId, model.PermissionCreatePost)
	if !hasPermissionToCreatePostInChannel {
		c.SetPermissionError(model.PermissionCreatePost)
		return
	}

	createdScheduledPost, appErr := c.App.SaveScheduledPost(c.AppContext, &scheduledPost)
	if appErr != nil {
		c.Err = appErr
		return
	}

	auditRec.Success()
	auditRec.AddEventResultState(createdScheduledPost)
	auditRec.AddEventObjectType("scheduledPost")

	w.WriteHeader(http.StatusCreated)
	if err := json.NewEncoder(w).Encode(createdScheduledPost); err != nil {
		mlog.Error("failed to encode scheduled post to return API response", mlog.Err(err))
		return
	}
}

func getTeamScheduledPosts(c *Context, w http.ResponseWriter, r *http.Request) {
	c.RequireTeamId()
	if c.Err != nil {
		return
	}

	teamId := c.Params.TeamId
	userId := c.AppContext.Session().UserId

	scheduledPosts, appErr := c.App.GetUserTeamScheduledPosts(c.AppContext, userId, teamId)
	if appErr != nil {
		c.Err = appErr
		return
	}

<<<<<<< HEAD
	w.WriteHeader(http.StatusOK)
	if err := json.NewEncoder(w).Encode(scheduledPosts); err != nil {
=======
	response := map[string][]*model.ScheduledPost{}
	response[teamId] = scheduledPosts

	if r.URL.Query().Get("includeDirectChannels") == "true" {
		directChannelScheduledPosts, appErr := c.App.GetUserTeamScheduledPosts(c.AppContext, userId, "")
		if appErr != nil {
			c.Err = appErr
			return
		}

		response["directChannels"] = directChannelScheduledPosts
	}

	w.WriteHeader(http.StatusOK)
	if err := json.NewEncoder(w).Encode(response); err != nil {
>>>>>>> bbac7b64
		mlog.Error("failed to encode scheduled posts to return API response", mlog.Err(err))
		return
	}
}<|MERGE_RESOLUTION|>--- conflicted
+++ resolved
@@ -69,10 +69,6 @@
 		return
 	}
 
-<<<<<<< HEAD
-	w.WriteHeader(http.StatusOK)
-	if err := json.NewEncoder(w).Encode(scheduledPosts); err != nil {
-=======
 	response := map[string][]*model.ScheduledPost{}
 	response[teamId] = scheduledPosts
 
@@ -88,7 +84,6 @@
 
 	w.WriteHeader(http.StatusOK)
 	if err := json.NewEncoder(w).Encode(response); err != nil {
->>>>>>> bbac7b64
 		mlog.Error("failed to encode scheduled posts to return API response", mlog.Err(err))
 		return
 	}

// Copyright (c) 2015-present Mattermost, Inc. All Rights Reserved.
// See LICENSE.txt for license information.

package api4

import (
	"context"
	"encoding/json"
	"net/http"
	"os"
	"testing"
	"time"

	"github.com/mattermost/mattermost/server/public/model"
	"github.com/stretchr/testify/require"
)

func TestCreateChannelBookmark(t *testing.T) {
	t.Skip("MM-60279")
	os.Setenv("MM_FEATUREFLAGS_ChannelBookmarks", "true")
	defer os.Unsetenv("MM_FEATUREFLAGS_ChannelBookmarks")

	th := Setup(t).InitBasic()
	defer th.TearDown()
	err := th.App.SetPhase2PermissionsMigrationStatus(true)
	require.NoError(t, err)

	t.Run("should not work without a license", func(t *testing.T) {
		channelBookmark := &model.ChannelBookmark{
			ChannelId:   th.BasicChannel.Id,
			DisplayName: "Link bookmark test",
			LinkUrl:     "https://mattermost.com",
			Type:        model.ChannelBookmarkLink,
			Emoji:       ":smile:",
		}

		_, _, err := th.Client.CreateChannelBookmark(context.Background(), channelBookmark)
		CheckErrorID(t, err, "api.channel.bookmark.channel_bookmark.license.error")
	})

	// enable guest accounts and add the license
	th.App.UpdateConfig(func(cfg *model.Config) { *cfg.GuestAccountsSettings.Enable = true })
	th.App.Srv().SetLicense(model.NewTestLicense())

	guest, guestClient := th.CreateGuestAndClient()

	t.Run("a user should be able to create a channel bookmark in a public channel", func(t *testing.T) {
		channelBookmark := &model.ChannelBookmark{
			ChannelId:   th.BasicChannel.Id,
			DisplayName: "Link bookmark test",
			LinkUrl:     "https://mattermost.com",
			Type:        model.ChannelBookmarkLink,
			Emoji:       ":smile:",
		}

		cb, resp, err := th.Client.CreateChannelBookmark(context.Background(), channelBookmark)
		require.NoError(t, err)
		CheckCreatedStatus(t, resp)
		require.NotNil(t, cb)
		require.Equal(t, cb.DisplayName, channelBookmark.DisplayName)
	})

	t.Run("a user should be able to create a channel bookmark in a private channel", func(t *testing.T) {
		channelBookmark := &model.ChannelBookmark{
			ChannelId:   th.BasicPrivateChannel.Id,
			DisplayName: "Link bookmark test",
			LinkUrl:     "https://mattermost.com",
			Type:        model.ChannelBookmarkLink,
			Emoji:       ":smile:",
		}

		cb, resp, err := th.Client.CreateChannelBookmark(context.Background(), channelBookmark)
		require.NoError(t, err)
		CheckCreatedStatus(t, resp)
		require.NotNil(t, cb)
		require.Equal(t, cb.DisplayName, channelBookmark.DisplayName)
	})

	t.Run("without the necessary permission on public channels, the creation should fail", func(t *testing.T) {
		th.RemovePermissionFromRole(model.PermissionAddBookmarkPublicChannel.Id, model.ChannelUserRoleId)
		defer th.AddPermissionToRole(model.PermissionAddBookmarkPublicChannel.Id, model.ChannelUserRoleId)

		channelBookmark := &model.ChannelBookmark{
			ChannelId:   th.BasicChannel.Id,
			DisplayName: "Link bookmark test",
			LinkUrl:     "https://mattermost.com",
			Type:        model.ChannelBookmarkLink,
			Emoji:       ":smile:",
		}

		cb, resp, err := th.Client.CreateChannelBookmark(context.Background(), channelBookmark)
		require.Error(t, err)
		CheckForbiddenStatus(t, resp)
		require.Nil(t, cb)
	})

	t.Run("without the necessary permission on private channels, the creation should fail", func(t *testing.T) {
		th.RemovePermissionFromRole(model.PermissionAddBookmarkPrivateChannel.Id, model.ChannelUserRoleId)
		defer th.AddPermissionToRole(model.PermissionAddBookmarkPrivateChannel.Id, model.ChannelUserRoleId)

		channelBookmark := &model.ChannelBookmark{
			ChannelId:   th.BasicPrivateChannel.Id,
			DisplayName: "Link bookmark test",
			LinkUrl:     "https://mattermost.com",
			Type:        model.ChannelBookmarkLink,
			Emoji:       ":smile:",
		}

		cb, resp, err := th.Client.CreateChannelBookmark(context.Background(), channelBookmark)
		require.Error(t, err)
		CheckForbiddenStatus(t, resp)
		require.Nil(t, cb)
	})

	t.Run("bookmark creation should not work in a moderated channel", func(t *testing.T) {
		// moderate the channel to restrict bookmarks for members
		manageBookmarks := model.ChannelModeratedPermissions[4]
		th.PatchChannelModerationsForMembers(th.BasicChannel.Id, manageBookmarks, false)
		defer th.PatchChannelModerationsForMembers(th.BasicChannel.Id, manageBookmarks, true)

		channelBookmark := &model.ChannelBookmark{
			ChannelId:   th.BasicChannel.Id,
			DisplayName: "Link bookmark test",
			LinkUrl:     "https://mattermost.com",
			Type:        model.ChannelBookmarkLink,
			Emoji:       ":smile:",
		}

		cb, resp, err := th.Client.CreateChannelBookmark(context.Background(), channelBookmark)
		require.Error(t, err)
		CheckForbiddenStatus(t, resp)
		require.Nil(t, cb)
	})

	t.Run("a guest user should not be able to create a channel bookmark", func(t *testing.T) {
		channelBookmark := &model.ChannelBookmark{
			ChannelId:   th.BasicChannel.Id,
			DisplayName: "Link bookmark test",
			LinkUrl:     "https://mattermost.com",
			Type:        model.ChannelBookmarkLink,
			Emoji:       ":smile:",
		}

		// test in public channel
		cb, resp, err := guestClient.CreateChannelBookmark(context.Background(), channelBookmark)
		require.Error(t, err)
		CheckForbiddenStatus(t, resp)
		require.Nil(t, cb)

		// test in private channel
		channelBookmark.ChannelId = th.BasicPrivateChannel.Id
		cb, resp, err = guestClient.CreateChannelBookmark(context.Background(), channelBookmark)
		require.Error(t, err)
		CheckForbiddenStatus(t, resp)
		require.Nil(t, cb)
	})

	t.Run("a user should always be able to create channel bookmarks on DMs and GMs", func(t *testing.T) {
		// this should work independently of the permissions applied
		th.RemovePermissionFromRole(model.PermissionAddBookmarkPublicChannel.Id, model.ChannelUserRoleId)
		th.RemovePermissionFromRole(model.PermissionAddBookmarkPrivateChannel.Id, model.ChannelUserRoleId)
		defer func() {
			th.AddPermissionToRole(model.PermissionAddBookmarkPublicChannel.Id, model.ChannelUserRoleId)
			th.AddPermissionToRole(model.PermissionAddBookmarkPrivateChannel.Id, model.ChannelUserRoleId)
		}()

		// DM
		dm, dmErr := th.App.GetOrCreateDirectChannel(th.Context, th.BasicUser.Id, guest.Id)
		require.Nil(t, dmErr)

		channelBookmark := &model.ChannelBookmark{
			ChannelId:   dm.Id,
			DisplayName: "Link bookmark test",
			LinkUrl:     "https://mattermost.com",
			Type:        model.ChannelBookmarkLink,
			Emoji:       ":smile:",
		}

		cb, resp, err := th.Client.CreateChannelBookmark(context.Background(), channelBookmark)
		require.NoError(t, err)
		CheckCreatedStatus(t, resp)
		require.NotNil(t, cb)

		// GM
		gm, appErr := th.App.CreateGroupChannel(th.Context, []string{th.BasicUser.Id, th.SystemAdminUser.Id, guest.Id}, th.BasicUser.Id)
		require.Nil(t, appErr)

		channelBookmark.ChannelId = gm.Id
		cb, resp, err = th.Client.CreateChannelBookmark(context.Background(), channelBookmark)
		require.NoError(t, err)
		CheckCreatedStatus(t, resp)
		require.NotNil(t, cb)
	})

	t.Run("a guest should not be able to create channel bookmarks on DMs and GMs", func(t *testing.T) {
		// DM
		dm, dmErr := th.App.GetOrCreateDirectChannel(th.Context, th.BasicUser.Id, guest.Id)
		require.Nil(t, dmErr)

		channelBookmark := &model.ChannelBookmark{
			ChannelId:   dm.Id,
			DisplayName: "Link bookmark test",
			LinkUrl:     "https://mattermost.com",
			Type:        model.ChannelBookmarkLink,
			Emoji:       ":smile:",
		}

		cb, resp, err := guestClient.CreateChannelBookmark(context.Background(), channelBookmark)
		require.Error(t, err)
		CheckForbiddenStatus(t, resp)
		require.Nil(t, cb)

		// GM
		gm, appErr := th.App.CreateGroupChannel(th.Context, []string{th.BasicUser.Id, th.SystemAdminUser.Id, guest.Id}, th.BasicUser.Id)
		require.Nil(t, appErr)

		channelBookmark.ChannelId = gm.Id
		cb, resp, err = guestClient.CreateChannelBookmark(context.Background(), channelBookmark)
		require.Error(t, err)
		CheckForbiddenStatus(t, resp)
		require.Nil(t, cb)
	})

	t.Run("a websockets event should be fired as part of creating a bookmark", func(t *testing.T) {
		webSocketClient, err := th.CreateWebSocketClient()
		require.NoError(t, err)
		webSocketClient.Listen()
		defer webSocketClient.Close()

		bookmark1 := &model.ChannelBookmark{
			ChannelId:   th.BasicChannel.Id,
			DisplayName: "Link bookmark test",
			LinkUrl:     "https://mattermost.com",
			Type:        model.ChannelBookmarkLink,
			Emoji:       ":smile:",
		}

		// set the user for the session
		originalSessionUserId := th.Context.Session().UserId
		th.Context.Session().UserId = th.BasicUser.Id
		defer func() { th.Context.Session().UserId = originalSessionUserId }()

		_, appErr := th.App.CreateChannelBookmark(th.Context, bookmark1, "")
		require.Nil(t, appErr)

		var b model.ChannelBookmarkWithFileInfo
		timeout := time.After(5 * time.Second)
		waiting := true
		for waiting {
			select {
			case event := <-webSocketClient.EventChannel:
				if event.EventType() == model.WebsocketEventChannelBookmarkCreated {
					err := json.Unmarshal([]byte(event.GetData()["bookmark"].(string)), &b)
					require.NoError(t, err)
				}
			case <-timeout:
				waiting = false
			}
		}

		require.NotNil(t, b)
		require.NotEmpty(t, b.Id)
	})
}

func TestEditChannelBookmark(t *testing.T) {
	os.Setenv("MM_FEATUREFLAGS_ChannelBookmarks", "true")
	defer os.Unsetenv("MM_FEATUREFLAGS_ChannelBookmarks")

	th := Setup(t).InitBasic()
	defer th.TearDown()
	err := th.App.SetPhase2PermissionsMigrationStatus(true)
	require.NoError(t, err)

	t.Run("should not work without a license", func(t *testing.T) {
		_, _, err := th.Client.UpdateChannelBookmark(context.Background(), th.BasicChannel.Id, model.NewId(), &model.ChannelBookmarkPatch{})
		CheckErrorID(t, err, "api.channel.bookmark.channel_bookmark.license.error")
	})

	// enable guest accounts and add the license
	th.App.UpdateConfig(func(cfg *model.Config) { *cfg.GuestAccountsSettings.Enable = true })
	th.App.Srv().SetLicense(model.NewTestLicense())

	guest, guestClient := th.CreateGuestAndClient()

	t.Run("a user editing a channel bookmark in public and private channels", func(t *testing.T) {
		testCases := []struct {
			name             string
			channelId        string
			userClient       *model.Client4
			removePermission string
			expectedError    bool
			expectedStatus   int
		}{
			{
				name:           "public channel with permissions, should succeed",
				channelId:      th.BasicChannel.Id,
				userClient:     th.Client,
				expectedError:  false,
				expectedStatus: http.StatusOK,
			},
			{
				name:           "private channel with permissions, should succeed",
				channelId:      th.BasicPrivateChannel.Id,
				userClient:     th.Client,
				expectedError:  false,
				expectedStatus: http.StatusOK,
			},
			{
				name:             "public channel without permissions, should fail",
				channelId:        th.BasicChannel.Id,
				userClient:       th.Client,
				removePermission: model.PermissionEditBookmarkPublicChannel.Id,
				expectedError:    true,
				expectedStatus:   http.StatusForbidden,
			},
			{
				name:             "private channel without permissions, should fail",
				channelId:        th.BasicPrivateChannel.Id,
				userClient:       th.Client,
				removePermission: model.PermissionEditBookmarkPrivateChannel.Id,
				expectedError:    true,
				expectedStatus:   http.StatusForbidden,
			},
			{
				name:           "guest user in a public channel, should fail",
				channelId:      th.BasicChannel.Id,
				userClient:     guestClient,
				expectedError:  true,
				expectedStatus: http.StatusForbidden,
			},
			{
				name:           "guest user in a private channel, should fail",
				channelId:      th.BasicPrivateChannel.Id,
				userClient:     guestClient,
				expectedError:  true,
				expectedStatus: http.StatusForbidden,
			},
		}

		for _, tc := range testCases {
			t.Run(tc.name, func(t *testing.T) {
				if tc.removePermission != "" {
					th.RemovePermissionFromRole(tc.removePermission, model.ChannelUserRoleId)
					defer th.AddPermissionToRole(tc.removePermission, model.ChannelUserRoleId)
				}

				channelBookmark := &model.ChannelBookmark{
					ChannelId:   tc.channelId,
					DisplayName: "Link bookmark test",
					LinkUrl:     "https://mattermost.com",
					Type:        model.ChannelBookmarkLink,
					Emoji:       ":smile:",
				}

				cb, resp, err := th.Client.CreateChannelBookmark(context.Background(), channelBookmark)
				require.NoError(t, err)
				CheckCreatedStatus(t, resp)
				require.NotNil(t, cb)

				patch := &model.ChannelBookmarkPatch{
					DisplayName: model.NewPointer("Edited bookmark test"),
					LinkUrl:     model.NewPointer("http://edited.url"),
				}

				ucb, resp, err := tc.userClient.UpdateChannelBookmark(context.Background(), cb.ChannelId, cb.Id, patch)
				if tc.expectedError {
					require.Error(t, err)
					require.Nil(t, ucb)
				} else {
					require.NoError(t, err)
					require.Nil(t, ucb.Deleted)
					require.NotNil(t, ucb.Updated)
					require.Equal(t, "Edited bookmark test", ucb.Updated.DisplayName)
					require.Equal(t, "http://edited.url", ucb.Updated.LinkUrl)
				}
				checkHTTPStatus(t, resp, tc.expectedStatus)
			})
		}
	})

	t.Run("bookmark editing should not work in a moderated channel", func(t *testing.T) {
		channelBookmark := &model.ChannelBookmark{
			ChannelId:   th.BasicChannel.Id,
			DisplayName: "Link bookmark test",
			LinkUrl:     "https://mattermost.com",
			Type:        model.ChannelBookmarkLink,
			Emoji:       ":smile:",
		}

		cb, resp, err := th.Client.CreateChannelBookmark(context.Background(), channelBookmark)
		require.NoError(t, err)
		CheckCreatedStatus(t, resp)
		require.NotNil(t, cb)

		// moderate the channel to restrict bookmarks for members
		manageBookmarks := model.ChannelModeratedPermissions[4]
		th.PatchChannelModerationsForMembers(th.BasicChannel.Id, manageBookmarks, false)
		defer th.PatchChannelModerationsForMembers(th.BasicChannel.Id, manageBookmarks, true)

		// try to patch the channel bookmark
		patch := &model.ChannelBookmarkPatch{
			DisplayName: model.NewPointer("Edited bookmark test"),
			LinkUrl:     model.NewPointer("http://edited.url"),
		}

		ucb, resp, err := th.Client.UpdateChannelBookmark(context.Background(), cb.ChannelId, cb.Id, patch)
		require.Error(t, err)
		CheckForbiddenStatus(t, resp)
		require.Nil(t, ucb)
	})

	t.Run("trying to edit a nonexistent bookmark should fail", func(t *testing.T) {
		patch := &model.ChannelBookmarkPatch{
			DisplayName: model.NewPointer("Edited bookmark test"),
			LinkUrl:     model.NewPointer("http://edited.url"),
		}

		ucb, resp, err := th.Client.UpdateChannelBookmark(context.Background(), th.BasicChannel.Id, model.NewId(), patch)
		require.Error(t, err)
		CheckNotFoundStatus(t, resp)
		require.Nil(t, ucb)
	})

	t.Run("trying to edit an already deleted bookmark should fail", func(t *testing.T) {
		channelBookmark := &model.ChannelBookmark{
			ChannelId:   th.BasicChannel.Id,
			DisplayName: "Link bookmark test",
			LinkUrl:     "https://mattermost.com",
			Type:        model.ChannelBookmarkLink,
			Emoji:       ":smile:",
		}

		cb, resp, err := th.Client.CreateChannelBookmark(context.Background(), channelBookmark)
		CheckCreatedStatus(t, resp)
		require.NoError(t, err)
		require.NotNil(t, cb)

		_, appErr := th.App.DeleteChannelBookmark(cb.Id, "")
		require.Nil(t, appErr)

		patch := &model.ChannelBookmarkPatch{
			DisplayName: model.NewPointer("Edited bookmark test"),
			LinkUrl:     model.NewPointer("http://edited.url"),
		}

		ucb, resp, err := th.Client.UpdateChannelBookmark(context.Background(), cb.ChannelId, cb.Id, patch)
		require.Error(t, err)
		CheckNotFoundStatus(t, resp)
		require.Nil(t, ucb)
	})

	t.Run("a user should always be able to edit channel bookmarks on DMs and GMs", func(t *testing.T) {
		// this should work independently of the permissions applied
		th.RemovePermissionFromRole(model.PermissionEditBookmarkPublicChannel.Id, model.ChannelUserRoleId)
		th.RemovePermissionFromRole(model.PermissionEditBookmarkPrivateChannel.Id, model.ChannelUserRoleId)
		defer func() {
			th.AddPermissionToRole(model.PermissionEditBookmarkPublicChannel.Id, model.ChannelUserRoleId)
			th.AddPermissionToRole(model.PermissionEditBookmarkPrivateChannel.Id, model.ChannelUserRoleId)
		}()

		// DM
		dm, dmErr := th.App.GetOrCreateDirectChannel(th.Context, th.BasicUser.Id, guest.Id)
		require.Nil(t, dmErr)

		channelBookmark := &model.ChannelBookmark{
			ChannelId:   dm.Id,
			DisplayName: "Link bookmark test",
			LinkUrl:     "https://mattermost.com",
			Type:        model.ChannelBookmarkLink,
			Emoji:       ":smile:",
		}

		cb, resp, err := th.Client.CreateChannelBookmark(context.Background(), channelBookmark)
		CheckCreatedStatus(t, resp)
		require.NoError(t, err)
		require.NotNil(t, cb)

		patch := &model.ChannelBookmarkPatch{
			DisplayName: model.NewPointer("Edited bookmark test"),
			LinkUrl:     model.NewPointer("http://edited.url"),
		}

		ucb, resp, err := th.Client.UpdateChannelBookmark(context.Background(), cb.ChannelId, cb.Id, patch)
		require.NoError(t, err)
		CheckOKStatus(t, resp)
		require.Nil(t, ucb.Deleted)
		require.NotNil(t, ucb.Updated)
		require.Equal(t, "Edited bookmark test", ucb.Updated.DisplayName)
		require.Equal(t, "http://edited.url", ucb.Updated.LinkUrl)

		// GM
		gm, appErr := th.App.CreateGroupChannel(th.Context, []string{th.BasicUser.Id, th.SystemAdminUser.Id, guest.Id}, th.BasicUser.Id)
		require.Nil(t, appErr)

		channelBookmark.ChannelId = gm.Id
		gcb, resp, err := th.Client.CreateChannelBookmark(context.Background(), channelBookmark)
		require.NoError(t, err)
		CheckCreatedStatus(t, resp)
		require.NotNil(t, gcb)

		gucb, resp, err := th.Client.UpdateChannelBookmark(context.Background(), gcb.ChannelId, gcb.Id, patch)
		require.NoError(t, err)
		CheckOKStatus(t, resp)
		require.Nil(t, gucb.Deleted)
		require.NotNil(t, gucb.Updated)
		require.Equal(t, "Edited bookmark test", gucb.Updated.DisplayName)
		require.Equal(t, "http://edited.url", gucb.Updated.LinkUrl)
	})

	t.Run("a guest should not be able to edit channel bookmarks on DMs and GMs", func(t *testing.T) {
		// DM
		dm, dmErr := th.App.GetOrCreateDirectChannel(th.Context, th.BasicUser.Id, guest.Id)
		require.Nil(t, dmErr)

		channelBookmark := &model.ChannelBookmark{
			ChannelId:   dm.Id,
			DisplayName: "Link bookmark test",
			LinkUrl:     "https://mattermost.com",
			Type:        model.ChannelBookmarkLink,
			Emoji:       ":smile:",
		}

		cb, resp, err := th.Client.CreateChannelBookmark(context.Background(), channelBookmark)
		require.NoError(t, err)
		CheckCreatedStatus(t, resp)
		require.NotNil(t, cb)

		patch := &model.ChannelBookmarkPatch{
			DisplayName: model.NewPointer("Edited bookmark test"),
			LinkUrl:     model.NewPointer("http://edited.url"),
		}

		ucb, resp, err := guestClient.UpdateChannelBookmark(context.Background(), cb.ChannelId, cb.Id, patch)
		require.Error(t, err)
		CheckForbiddenStatus(t, resp)
		require.Nil(t, ucb)

		// GM
		gm, appErr := th.App.CreateGroupChannel(th.Context, []string{th.BasicUser.Id, th.SystemAdminUser.Id, guest.Id}, th.BasicUser.Id)
		require.Nil(t, appErr)

		channelBookmark.ChannelId = gm.Id
		gcb, resp, err := th.Client.CreateChannelBookmark(context.Background(), channelBookmark)
		require.NoError(t, err)
		CheckCreatedStatus(t, resp)
		require.NotNil(t, cb)

		gucb, resp, err := guestClient.UpdateChannelBookmark(context.Background(), gcb.ChannelId, gcb.Id, patch)
		require.Error(t, err)
		CheckForbiddenStatus(t, resp)
		require.Nil(t, gucb)
	})

	t.Run("a user should be able to edit another user's bookmark", func(t *testing.T) {
		channelBookmark := &model.ChannelBookmark{
			ChannelId:   th.BasicChannel.Id,
			DisplayName: "Link bookmark test",
			LinkUrl:     "https://mattermost.com",
			Type:        model.ChannelBookmarkLink,
			Emoji:       ":smile:",
		}

		cb, resp, err := th.Client.CreateChannelBookmark(context.Background(), channelBookmark)
		require.NoError(t, err)
		CheckCreatedStatus(t, resp)
		require.NotNil(t, cb)

		patch := &model.ChannelBookmarkPatch{
			DisplayName: model.NewPointer("Edited bookmark test"),
			LinkUrl:     model.NewPointer("http://edited.url"),
		}

		// create a client for basic user 2
		client2 := th.CreateClient()
		_, _, lErr := client2.Login(context.Background(), th.BasicUser2.Username, "Pa$$word11")
		require.NoError(t, lErr)

		ucb, resp, err := client2.UpdateChannelBookmark(context.Background(), cb.ChannelId, cb.Id, patch)
		require.NoError(t, err)
		CheckOKStatus(t, resp)

		// Deleted should contain old channel bookmark
		require.NotNil(t, ucb.Deleted)
		require.Equal(t, cb.DisplayName, ucb.Deleted.DisplayName)
		require.Equal(t, cb.LinkUrl, ucb.Deleted.LinkUrl)
		require.Equal(t, th.BasicUser.Id, ucb.Deleted.OwnerId)

		// Updated should contain the new channel bookmark
		require.NotNil(t, ucb.Updated)
		require.Equal(t, *patch.DisplayName, ucb.Updated.DisplayName)
		require.Equal(t, *patch.LinkUrl, ucb.Updated.LinkUrl)
		require.Equal(t, th.BasicUser2.Id, ucb.Updated.OwnerId)
	})

	t.Run("a websockets event should be fired as part of editing a bookmark", func(t *testing.T) {
		webSocketClient, err := th.CreateWebSocketClient()
		require.NoError(t, err)
		webSocketClient.Listen()
		defer webSocketClient.Close()

		bookmark1 := &model.ChannelBookmark{
			ChannelId:   th.BasicChannel.Id,
			DisplayName: "Link bookmark test",
			LinkUrl:     "https://mattermost.com",
			Type:        model.ChannelBookmarkLink,
			Emoji:       ":smile:",
		}

		// set the user for the session
		originalSessionUserId := th.Context.Session().UserId
		th.Context.Session().UserId = th.BasicUser.Id
		defer func() { th.Context.Session().UserId = originalSessionUserId }()

		cb, appErr := th.App.CreateChannelBookmark(th.Context, bookmark1, "")
		require.Nil(t, appErr)
		require.NotNil(t, cb)

		patch := &model.ChannelBookmarkPatch{DisplayName: model.NewPointer("Edited bookmark test")}
		_, resp, err := th.Client.UpdateChannelBookmark(context.Background(), cb.ChannelId, cb.Id, patch)
		require.NoError(t, err)
		CheckOKStatus(t, resp)

		var ucb model.UpdateChannelBookmarkResponse
		timeout := time.After(5 * time.Second)
		waiting := true
		for waiting {
			select {
			case event := <-webSocketClient.EventChannel:
				if event.EventType() == model.WebsocketEventChannelBookmarkUpdated {
					err := json.Unmarshal([]byte(event.GetData()["bookmarks"].(string)), &ucb)
					require.NoError(t, err)
				}
			case <-timeout:
				waiting = false
			}
		}

		require.NotNil(t, ucb)
		require.NotEmpty(t, ucb.Updated)
		require.Equal(t, "Edited bookmark test", ucb.Updated.DisplayName)
	})
}

func TestUpdateChannelBookmarkSortOrder(t *testing.T) {
	os.Setenv("MM_FEATUREFLAGS_ChannelBookmarks", "true")
	defer os.Unsetenv("MM_FEATUREFLAGS_ChannelBookmarks")

	th := Setup(t).InitBasic()
	defer th.TearDown()
	err := th.App.SetPhase2PermissionsMigrationStatus(true)
	require.NoError(t, err)

	createBookmark := func(name, channelId string) *model.ChannelBookmarkWithFileInfo {
		b := &model.ChannelBookmark{
			ChannelId:   channelId,
			DisplayName: name,
			Type:        model.ChannelBookmarkLink,
			LinkUrl:     "https://sample.com",
		}

		nb, appErr := th.App.CreateChannelBookmark(th.Context, b, "")
		require.Nil(t, appErr)
		return nb
	}

	th.Context.Session().UserId = th.BasicUser.Id // set the user for the session

	publicBookmark1 := createBookmark("one", th.BasicChannel.Id)
	publicBookmark2 := createBookmark("two", th.BasicChannel.Id)
	publicBookmark3 := createBookmark("three", th.BasicChannel.Id)
	_ = createBookmark("four", th.BasicChannel.Id)

	privateBookmark1 := createBookmark("one", th.BasicPrivateChannel.Id)
	privateBookmark2 := createBookmark("two", th.BasicPrivateChannel.Id)
	_ = createBookmark("three", th.BasicPrivateChannel.Id)
	privateBookmark4 := createBookmark("four", th.BasicPrivateChannel.Id)

	t.Run("should not work without a license", func(t *testing.T) {
		_, _, err := th.Client.UpdateChannelBookmarkSortOrder(context.Background(), th.BasicChannel.Id, model.NewId(), 1)
		CheckErrorID(t, err, "api.channel.bookmark.channel_bookmark.license.error")
	})

	// enable guest accounts and add the license
	th.App.UpdateConfig(func(cfg *model.Config) { *cfg.GuestAccountsSettings.Enable = true })
	th.App.Srv().SetLicense(model.NewTestLicense())

	guest, guestClient := th.CreateGuestAndClient()

	t.Run("a user updating a bookmark's order in public and private channels", func(t *testing.T) {
		testCases := []struct {
			name             string
			channelId        string
			bookmarkId       string
			sortOrder        int64
			userClient       *model.Client4
			removePermission string
			expectedError    bool
			expectedStatus   int
		}{
			{
				name:           "public channel with permissions, should succeed",
				channelId:      th.BasicChannel.Id,
				bookmarkId:     publicBookmark2.Id,
				sortOrder:      3,
				userClient:     th.Client,
				expectedStatus: http.StatusOK,
			},
			{
				name:           "private channel with permissions, should succeed",
				channelId:      th.BasicPrivateChannel.Id,
				bookmarkId:     privateBookmark1.Id,
				sortOrder:      3,
				userClient:     th.Client,
				expectedStatus: http.StatusOK,
			},
			{
				name:             "public channel without permissions, should fail",
				channelId:        th.BasicChannel.Id,
				bookmarkId:       publicBookmark1.Id,
				sortOrder:        3,
				userClient:       th.Client,
				removePermission: model.PermissionOrderBookmarkPublicChannel.Id,
				expectedError:    true,
				expectedStatus:   http.StatusForbidden,
			},
			{
				name:             "private channel without permissions, should fail",
				channelId:        th.BasicPrivateChannel.Id,
				bookmarkId:       privateBookmark2.Id,
				sortOrder:        1,
				userClient:       th.Client,
				removePermission: model.PermissionOrderBookmarkPrivateChannel.Id,
				expectedError:    true,
				expectedStatus:   http.StatusForbidden,
			},
			{
				name:           "guest user in a public channel, should fail",
				channelId:      th.BasicChannel.Id,
				bookmarkId:     publicBookmark3.Id,
				sortOrder:      2,
				userClient:     guestClient,
				expectedError:  true,
				expectedStatus: http.StatusForbidden,
			},
			{
				name:           "guest user in a private channel, should fail",
				channelId:      th.BasicPrivateChannel.Id,
				bookmarkId:     privateBookmark4.Id,
				sortOrder:      2,
				userClient:     guestClient,
				expectedError:  true,
				expectedStatus: http.StatusForbidden,
			},
			{
				name:           "public channel with permissions, setting order to a negative number, should fail",
				channelId:      th.BasicChannel.Id,
				bookmarkId:     publicBookmark2.Id,
				sortOrder:      -1,
				userClient:     th.Client,
				expectedError:  true,
				expectedStatus: http.StatusBadRequest,
			},
			{
				name:           "public channel with permissions, setting order to a number greater than the amount of bookmarks of the channel, should fail",
				channelId:      th.BasicChannel.Id,
				bookmarkId:     publicBookmark2.Id,
				sortOrder:      300,
				userClient:     th.Client,
				expectedError:  true,
				expectedStatus: http.StatusBadRequest,
			},
		}

		for _, tc := range testCases {
			t.Run(tc.name, func(t *testing.T) {
				if tc.removePermission != "" {
					th.RemovePermissionFromRole(tc.removePermission, model.ChannelUserRoleId)
					defer th.AddPermissionToRole(tc.removePermission, model.ChannelUserRoleId)
				}

				// first we capture and later restore original bookmark's sort order
				originalBookmark, appErr := th.App.GetBookmark(tc.bookmarkId, false)
				require.Nil(t, appErr)
				defer func() {
					_, err := th.App.UpdateChannelBookmarkSortOrder(originalBookmark.Id, originalBookmark.ChannelId, originalBookmark.SortOrder, "")
					require.Nil(t, err)
				}()

				bookmarks, resp, err := tc.userClient.UpdateChannelBookmarkSortOrder(context.Background(), tc.channelId, tc.bookmarkId, tc.sortOrder)
				if tc.expectedError {
					require.Error(t, err)
					require.Nil(t, bookmarks)
				} else {
					require.NoError(t, err)
					require.Len(t, bookmarks, 4)

					// find and compare bookmark's new sort order
					var bookmark *model.ChannelBookmarkWithFileInfo
					for _, b := range bookmarks {
						if b.Id == tc.bookmarkId {
							bookmark = b
							break
						}
					}
					require.NotNil(t, bookmark, "updated bookmark should be in the client's response")
					require.Equal(t, tc.sortOrder, bookmark.SortOrder)
				}
				checkHTTPStatus(t, resp, tc.expectedStatus)
			})
		}
	})

	t.Run("bookmark ordering should not work in a moderated channel", func(t *testing.T) {
		channelBookmark := &model.ChannelBookmark{
			ChannelId:   th.BasicChannel.Id,
			DisplayName: "Link bookmark test",
			LinkUrl:     "https://mattermost.com",
			Type:        model.ChannelBookmarkLink,
			Emoji:       ":smile:",
		}

		cb, resp, err := th.Client.CreateChannelBookmark(context.Background(), channelBookmark)
		require.NoError(t, err)
		CheckCreatedStatus(t, resp)
		require.NotNil(t, cb)

		// moderate the channel to restrict bookmarks for members
		manageBookmarks := model.ChannelModeratedPermissions[4]
		th.PatchChannelModerationsForMembers(th.BasicChannel.Id, manageBookmarks, false)
		defer th.PatchChannelModerationsForMembers(th.BasicChannel.Id, manageBookmarks, true)

		// try to update the channel bookmark's order
		bookmarks, resp, err := th.Client.UpdateChannelBookmarkSortOrder(context.Background(), cb.ChannelId, cb.Id, 0)
		require.Error(t, err)
		CheckForbiddenStatus(t, resp)
		require.Nil(t, bookmarks)
	})

	t.Run("trying to update the order of a nonexistent bookmark should fail", func(t *testing.T) {
		bookmarks, resp, err := th.Client.UpdateChannelBookmarkSortOrder(context.Background(), th.BasicChannel.Id, model.NewId(), 1)
		require.Error(t, err)
		CheckNotFoundStatus(t, resp)
		require.Nil(t, bookmarks)
	})

	t.Run("trying to update the order of an already deleted bookmark should fail", func(t *testing.T) {
		channelBookmark := &model.ChannelBookmark{
			ChannelId:   th.BasicChannel.Id,
			DisplayName: "Link bookmark test",
			LinkUrl:     "https://mattermost.com",
			Type:        model.ChannelBookmarkLink,
			Emoji:       ":smile:",
		}

		cb, resp, err := th.Client.CreateChannelBookmark(context.Background(), channelBookmark)
		CheckCreatedStatus(t, resp)
		require.NoError(t, err)
		require.NotNil(t, cb)

		_, appErr := th.App.DeleteChannelBookmark(cb.Id, "")
		require.Nil(t, appErr)

		bookmarks, resp, err := th.Client.UpdateChannelBookmarkSortOrder(context.Background(), th.BasicChannel.Id, cb.Id, 1)
		require.Error(t, err)
		CheckNotFoundStatus(t, resp)
		require.Nil(t, bookmarks)
	})

	t.Run("a user should always be able to update the channel bookmarks sort order on DMs and GMs", func(t *testing.T) {
		// this should work independently of the permissions applied
		th.RemovePermissionFromRole(model.PermissionOrderBookmarkPublicChannel.Id, model.ChannelUserRoleId)
		th.RemovePermissionFromRole(model.PermissionOrderBookmarkPrivateChannel.Id, model.ChannelUserRoleId)
		defer func() {
			th.AddPermissionToRole(model.PermissionOrderBookmarkPublicChannel.Id, model.ChannelUserRoleId)
			th.AddPermissionToRole(model.PermissionOrderBookmarkPrivateChannel.Id, model.ChannelUserRoleId)
		}()

		// DM
		dm, dmErr := th.App.GetOrCreateDirectChannel(th.Context, th.BasicUser.Id, guest.Id)
		require.Nil(t, dmErr)

		dmBookmark1 := createBookmark("one", dm.Id)
		dmBookmark2 := createBookmark("two", dm.Id)

		bookmarks, resp, err := th.Client.UpdateChannelBookmarkSortOrder(context.Background(), dm.Id, dmBookmark1.Id, 1)
		require.NoError(t, err)
		CheckOKStatus(t, resp)
		require.Len(t, bookmarks, 2)
		require.Equal(t, dmBookmark2.Id, bookmarks[0].Id)
		require.Equal(t, int64(0), bookmarks[0].SortOrder)
		require.Equal(t, dmBookmark1.Id, bookmarks[1].Id)
		require.Equal(t, int64(1), bookmarks[1].SortOrder)

		// GM
		gm, appErr := th.App.CreateGroupChannel(th.Context, []string{th.BasicUser.Id, th.SystemAdminUser.Id, guest.Id}, th.BasicUser.Id)
		require.Nil(t, appErr)

		gmBookmark1 := createBookmark("one", gm.Id)
		gmBookmark2 := createBookmark("two", gm.Id)

		bookmarks, resp, err = th.Client.UpdateChannelBookmarkSortOrder(context.Background(), gm.Id, gmBookmark2.Id, 0)
		require.NoError(t, err)
		CheckOKStatus(t, resp)
		require.Len(t, bookmarks, 2)
		require.Equal(t, gmBookmark2.Id, bookmarks[0].Id)
		require.Equal(t, int64(0), bookmarks[0].SortOrder)
		require.Equal(t, gmBookmark1.Id, bookmarks[1].Id)
		require.Equal(t, int64(1), bookmarks[1].SortOrder)
	})

	t.Run("a guest should not be able to edit channel bookmarks sort order on DMs and GMs", func(t *testing.T) {
		// DM
		dm, dmErr := th.App.GetOrCreateDirectChannel(th.Context, th.BasicUser.Id, guest.Id)
		require.Nil(t, dmErr)

		dmBookmark1 := createBookmark("one", dm.Id)
		_ = createBookmark("two", dm.Id)

		bookmarks, resp, err := guestClient.UpdateChannelBookmarkSortOrder(context.Background(), dm.Id, dmBookmark1.Id, 1)
		require.Error(t, err)
		CheckForbiddenStatus(t, resp)
		require.Nil(t, bookmarks)

		// GM
		gm, appErr := th.App.CreateGroupChannel(th.Context, []string{th.BasicUser.Id, th.SystemAdminUser.Id, guest.Id}, th.BasicUser.Id)
		require.Nil(t, appErr)

		_ = createBookmark("one", gm.Id)
		gmBookmark2 := createBookmark("two", gm.Id)

		bookmarks, resp, err = guestClient.UpdateChannelBookmarkSortOrder(context.Background(), gm.Id, gmBookmark2.Id, 0)
		require.Error(t, err)
		CheckForbiddenStatus(t, resp)
		require.Nil(t, bookmarks)
	})

	t.Run("a user should be able to edit another user's bookmark sort order", func(t *testing.T) {
		channelBookmark := &model.ChannelBookmark{
			ChannelId:   th.BasicChannel.Id,
			DisplayName: "Link bookmark test",
			LinkUrl:     "https://mattermost.com",
			Type:        model.ChannelBookmarkLink,
			Emoji:       ":smile:",
		}

		cb, resp, err := th.Client.CreateChannelBookmark(context.Background(), channelBookmark)
		require.NoError(t, err)
		CheckCreatedStatus(t, resp)
		require.NotNil(t, cb)

		// create a client for basic user 2
		client2 := th.CreateClient()
		_, _, lErr := client2.Login(context.Background(), th.BasicUser2.Username, "Pa$$word11")
		require.NoError(t, lErr)

		bookmarks, resp, err := client2.UpdateChannelBookmarkSortOrder(context.Background(), th.BasicChannel.Id, cb.Id, 0)
		require.NoError(t, err)
		CheckOKStatus(t, resp)
		require.NotEmpty(t, bookmarks)
		require.Equal(t, cb.Id, bookmarks[0].Id)
		require.Equal(t, int64(0), bookmarks[0].SortOrder)
	})

	t.Run("a websockets event should be fired as part of editing a bookmark's sort order", func(t *testing.T) {
<<<<<<< HEAD
		t.Skip("MM-60499")

=======
		now := model.GetMillis()
>>>>>>> e55b018d
		webSocketClient, err := th.CreateWebSocketClient()
		require.NoError(t, err)
		webSocketClient.Listen()
		defer webSocketClient.Close()

		bookmark := &model.ChannelBookmark{
			ChannelId:   th.BasicChannel.Id,
			DisplayName: "Link bookmark test",
			LinkUrl:     "https://mattermost.com",
			Type:        model.ChannelBookmarkLink,
			Emoji:       ":smile:",
		}

		bookmark2 := &model.ChannelBookmark{
			ChannelId:   th.BasicChannel.Id,
			DisplayName: "Link bookmark test 2",
			LinkUrl:     "https://mattermost.com",
			Type:        model.ChannelBookmarkLink,
			Emoji:       ":smile:",
		}

		// set the user for the session
		originalSessionUserId := th.Context.Session().UserId
		th.Context.Session().UserId = th.BasicUser.Id
		defer func() { th.Context.Session().UserId = originalSessionUserId }()

		cb, appErr := th.App.CreateChannelBookmark(th.Context, bookmark, "")
		require.Nil(t, appErr)
		require.NotNil(t, cb)

		cb, appErr = th.App.CreateChannelBookmark(th.Context, bookmark2, "")
		require.Nil(t, appErr)
		require.NotNil(t, cb)

		bookmarks, resp, err := th.Client.UpdateChannelBookmarkSortOrder(context.Background(), th.BasicChannel.Id, cb.Id, 0)
		require.NoError(t, err)
		CheckOKStatus(t, resp)
		require.NotEmpty(t, bookmarks)

		var bl []*model.ChannelBookmarkWithFileInfo
		timeout := time.After(5 * time.Second)
		waiting := true
		for waiting {
			select {
			case event := <-webSocketClient.EventChannel:
				if event.EventType() == model.WebsocketEventChannelBookmarkSorted {
					err := json.Unmarshal([]byte(event.GetData()["bookmarks"].(string)), &bl)
					require.NoError(t, err)

					for _, b := range bl {
						require.Greater(t, b.UpdateAt, now)
					}
				}
			case <-timeout:
				waiting = false
			}
		}

		require.NotEmpty(t, bl)
		require.Equal(t, cb.Id, bl[0].Id)
		require.Equal(t, int64(0), bl[0].SortOrder)
	})
}

func TestDeleteChannelBookmark(t *testing.T) {
	os.Setenv("MM_FEATUREFLAGS_ChannelBookmarks", "true")
	defer os.Unsetenv("MM_FEATUREFLAGS_ChannelBookmarks")

	th := Setup(t).InitBasic()
	defer th.TearDown()
	err := th.App.SetPhase2PermissionsMigrationStatus(true)
	require.NoError(t, err)

	th.Context.Session().UserId = th.BasicUser.Id // set the user for the session

	t.Run("should not work without a license", func(t *testing.T) {
		_, _, err := th.Client.DeleteChannelBookmark(context.Background(), th.BasicChannel.Id, model.NewId())
		CheckErrorID(t, err, "api.channel.bookmark.channel_bookmark.license.error")
	})

	// enable guest accounts and add the license
	th.App.UpdateConfig(func(cfg *model.Config) { *cfg.GuestAccountsSettings.Enable = true })
	th.App.Srv().SetLicense(model.NewTestLicense())

	guest, guestClient := th.CreateGuestAndClient()

	t.Run("a user deleting bookmarks in public and private channels", func(t *testing.T) {
		testCases := []struct {
			name             string
			channelId        string
			userClient       *model.Client4
			removePermission string
			expectedError    bool
			expectedStatus   int
		}{
			{
				name:           "public channel with permissions, should succeed",
				channelId:      th.BasicChannel.Id,
				userClient:     th.Client,
				expectedStatus: http.StatusOK,
			},
			{
				name:           "private channel with permissions, should succeed",
				channelId:      th.BasicPrivateChannel.Id,
				userClient:     th.Client,
				expectedStatus: http.StatusOK,
			},
			{
				name:             "public channel without permissions, should fail",
				channelId:        th.BasicChannel.Id,
				userClient:       th.Client,
				removePermission: model.PermissionDeleteBookmarkPublicChannel.Id,
				expectedError:    true,
				expectedStatus:   http.StatusForbidden,
			},
			{
				name:             "private channel without permissions, should fail",
				channelId:        th.BasicPrivateChannel.Id,
				userClient:       th.Client,
				removePermission: model.PermissionDeleteBookmarkPrivateChannel.Id,
				expectedError:    true,
				expectedStatus:   http.StatusForbidden,
			},
			{
				name:           "guest user in a public channel, should fail",
				channelId:      th.BasicChannel.Id,
				userClient:     guestClient,
				expectedError:  true,
				expectedStatus: http.StatusForbidden,
			},
			{
				name:           "guest user in a private channel, should fail",
				channelId:      th.BasicPrivateChannel.Id,
				userClient:     guestClient,
				expectedError:  true,
				expectedStatus: http.StatusForbidden,
			},
		}

		for _, tc := range testCases {
			t.Run(tc.name, func(t *testing.T) {
				if tc.removePermission != "" {
					th.RemovePermissionFromRole(tc.removePermission, model.ChannelUserRoleId)
					defer th.AddPermissionToRole(tc.removePermission, model.ChannelUserRoleId)
				}

				// first we create a bookmark for the test case channel
				bookmark := &model.ChannelBookmark{
					ChannelId:   tc.channelId,
					DisplayName: "Bookmark",
					Type:        model.ChannelBookmarkLink,
					LinkUrl:     "https://sample.com",
				}

				cb, appErr := th.App.CreateChannelBookmark(th.Context, bookmark, "")
				require.Nil(t, appErr)
				require.NotNil(t, cb)

				// then we try to delete with the parameters of the test
				b, resp, err := tc.userClient.DeleteChannelBookmark(context.Background(), tc.channelId, cb.Id)
				if tc.expectedError {
					require.Error(t, err)
					require.Nil(t, b)
				} else {
					require.NoError(t, err)
					require.Equal(t, cb.Id, b.Id)
				}
				checkHTTPStatus(t, resp, tc.expectedStatus)
			})
		}
	})

	t.Run("bookmark deletion should not work in a moderated channel", func(t *testing.T) {
		channelBookmark := &model.ChannelBookmark{
			ChannelId:   th.BasicChannel.Id,
			DisplayName: "Link bookmark test",
			LinkUrl:     "https://mattermost.com",
			Type:        model.ChannelBookmarkLink,
			Emoji:       ":smile:",
		}

		cb, resp, err := th.Client.CreateChannelBookmark(context.Background(), channelBookmark)
		require.NoError(t, err)
		CheckCreatedStatus(t, resp)
		require.NotNil(t, cb)

		// moderate the channel to restrict bookmarks for members
		manageBookmarks := model.ChannelModeratedPermissions[4]
		th.PatchChannelModerationsForMembers(th.BasicChannel.Id, manageBookmarks, false)
		defer th.PatchChannelModerationsForMembers(th.BasicChannel.Id, manageBookmarks, true)

		// try to delete the channel bookmark's order
		bookmarks, resp, err := th.Client.DeleteChannelBookmark(context.Background(), cb.ChannelId, cb.Id)
		require.Error(t, err)
		CheckForbiddenStatus(t, resp)
		require.Nil(t, bookmarks)
	})

	t.Run("trying to delete a nonexistent bookmark should fail", func(t *testing.T) {
		bookmarks, resp, err := th.Client.DeleteChannelBookmark(context.Background(), th.BasicChannel.Id, model.NewId())
		require.Error(t, err)
		CheckNotFoundStatus(t, resp)
		require.Nil(t, bookmarks)
	})

	t.Run("trying to delete an already deleted bookmark should fail", func(t *testing.T) {
		channelBookmark := &model.ChannelBookmark{
			ChannelId:   th.BasicChannel.Id,
			DisplayName: "Link bookmark test",
			LinkUrl:     "https://mattermost.com",
			Type:        model.ChannelBookmarkLink,
			Emoji:       ":smile:",
		}

		cb, resp, err := th.Client.CreateChannelBookmark(context.Background(), channelBookmark)
		CheckCreatedStatus(t, resp)
		require.NoError(t, err)
		require.NotNil(t, cb)

		_, appErr := th.App.DeleteChannelBookmark(cb.Id, "")
		require.Nil(t, appErr)

		bookmarks, resp, err := th.Client.DeleteChannelBookmark(context.Background(), th.BasicChannel.Id, cb.Id)
		require.Error(t, err)
		CheckNotFoundStatus(t, resp)
		require.Nil(t, bookmarks)
	})

	t.Run("a user should always be able to delete the channel bookmarks on DMs and GMs", func(t *testing.T) {
		// this should work independently of the permissions applied
		th.RemovePermissionFromRole(model.PermissionDeleteBookmarkPublicChannel.Id, model.ChannelUserRoleId)
		th.RemovePermissionFromRole(model.PermissionDeleteBookmarkPrivateChannel.Id, model.ChannelUserRoleId)
		defer func() {
			th.AddPermissionToRole(model.PermissionDeleteBookmarkPublicChannel.Id, model.ChannelUserRoleId)
			th.AddPermissionToRole(model.PermissionDeleteBookmarkPrivateChannel.Id, model.ChannelUserRoleId)
		}()

		// DM
		dm, dmErr := th.App.GetOrCreateDirectChannel(th.Context, th.BasicUser.Id, guest.Id)
		require.Nil(t, dmErr)

		dmBookmark := &model.ChannelBookmark{
			ChannelId:   dm.Id,
			DisplayName: "Link bookmark test",
			LinkUrl:     "https://mattermost.com",
			Type:        model.ChannelBookmarkLink,
			Emoji:       ":smile:",
		}

		dmb, appErr := th.App.CreateChannelBookmark(th.Context, dmBookmark, "")
		require.Nil(t, appErr)

		ddmb, resp, err := th.Client.DeleteChannelBookmark(context.Background(), dm.Id, dmb.Id)
		require.NoError(t, err)
		CheckOKStatus(t, resp)
		require.Equal(t, dmb.Id, ddmb.Id)
		require.NotZero(t, ddmb.DeleteAt)

		// GM
		gm, appErr := th.App.CreateGroupChannel(th.Context, []string{th.BasicUser.Id, th.SystemAdminUser.Id, guest.Id}, th.BasicUser.Id)
		require.Nil(t, appErr)

		gmBookmark := &model.ChannelBookmark{
			ChannelId:   gm.Id,
			DisplayName: "Link bookmark test",
			LinkUrl:     "https://mattermost.com",
			Type:        model.ChannelBookmarkLink,
			Emoji:       ":smile:",
		}

		gmb, appErr := th.App.CreateChannelBookmark(th.Context, gmBookmark, "")
		require.Nil(t, appErr)

		dgmb, resp, err := th.Client.DeleteChannelBookmark(context.Background(), gm.Id, gmb.Id)
		require.NoError(t, err)
		CheckOKStatus(t, resp)
		require.Equal(t, gmb.Id, dgmb.Id)
		require.NotZero(t, dgmb.DeleteAt)
	})

	t.Run("a guest should not be able to delete channel bookmarks on DMs and GMs", func(t *testing.T) {
		// DM
		dm, dmErr := th.App.GetOrCreateDirectChannel(th.Context, th.BasicUser.Id, guest.Id)
		require.Nil(t, dmErr)

		dmBookmark := &model.ChannelBookmark{
			ChannelId:   dm.Id,
			DisplayName: "Link bookmark test",
			LinkUrl:     "https://mattermost.com",
			Type:        model.ChannelBookmarkLink,
			Emoji:       ":smile:",
		}

		dmb, appErr := th.App.CreateChannelBookmark(th.Context, dmBookmark, "")
		require.Nil(t, appErr)

		ddmb, resp, err := guestClient.DeleteChannelBookmark(context.Background(), dm.Id, dmb.Id)
		require.Error(t, err)
		CheckForbiddenStatus(t, resp)
		require.Nil(t, ddmb)

		// GM
		gm, appErr := th.App.CreateGroupChannel(th.Context, []string{th.BasicUser.Id, th.SystemAdminUser.Id, guest.Id}, th.BasicUser.Id)
		require.Nil(t, appErr)

		gmBookmark := &model.ChannelBookmark{
			ChannelId:   gm.Id,
			DisplayName: "Link bookmark test",
			LinkUrl:     "https://mattermost.com",
			Type:        model.ChannelBookmarkLink,
			Emoji:       ":smile:",
		}

		gmb, appErr := th.App.CreateChannelBookmark(th.Context, gmBookmark, "")
		require.Nil(t, appErr)

		dgmb, resp, err := guestClient.DeleteChannelBookmark(context.Background(), gm.Id, gmb.Id)
		require.Error(t, err)
		CheckForbiddenStatus(t, resp)
		require.Nil(t, dgmb)
	})

	t.Run("a user should be able to delete another user's bookmark", func(t *testing.T) {
		channelBookmark := &model.ChannelBookmark{
			ChannelId:   th.BasicChannel.Id,
			DisplayName: "Link bookmark test",
			LinkUrl:     "https://mattermost.com",
			Type:        model.ChannelBookmarkLink,
			Emoji:       ":smile:",
		}

		cb, resp, err := th.Client.CreateChannelBookmark(context.Background(), channelBookmark)
		require.NoError(t, err)
		CheckCreatedStatus(t, resp)
		require.NotNil(t, cb)

		// create a client for basic user 2
		client2 := th.CreateClient()
		_, _, lErr := client2.Login(context.Background(), th.BasicUser2.Username, "Pa$$word11")
		require.NoError(t, lErr)

		dbm, resp, err := client2.DeleteChannelBookmark(context.Background(), th.BasicChannel.Id, cb.Id)
		require.NoError(t, err)
		CheckOKStatus(t, resp)
		require.NotEmpty(t, dbm)
		require.Equal(t, cb.Id, dbm.Id)
		require.NotZero(t, dbm.DeleteAt)
	})

	t.Run("a websockets event should be fired as part of deleting a bookmark", func(t *testing.T) {
		webSocketClient, err := th.CreateWebSocketClient()
		require.NoError(t, err)
		webSocketClient.Listen()
		defer webSocketClient.Close()

		bookmark := &model.ChannelBookmark{
			ChannelId:   th.BasicChannel.Id,
			DisplayName: "Link bookmark test",
			LinkUrl:     "https://mattermost.com",
			Type:        model.ChannelBookmarkLink,
			Emoji:       ":smile:",
		}

		// set the user for the session
		originalSessionUserId := th.Context.Session().UserId
		th.Context.Session().UserId = th.BasicUser.Id
		defer func() { th.Context.Session().UserId = originalSessionUserId }()

		cb, appErr := th.App.CreateChannelBookmark(th.Context, bookmark, "")
		require.Nil(t, appErr)
		require.NotNil(t, cb)

		dbm, resp, err := th.Client.DeleteChannelBookmark(context.Background(), th.BasicChannel.Id, cb.Id)
		require.NoError(t, err)
		CheckOKStatus(t, resp)
		require.NotEmpty(t, dbm)

		var b *model.ChannelBookmarkWithFileInfo
		timeout := time.After(5 * time.Second)
		waiting := true
		for waiting {
			select {
			case event := <-webSocketClient.EventChannel:
				if event.EventType() == model.WebsocketEventChannelBookmarkDeleted {
					err := json.Unmarshal([]byte(event.GetData()["bookmark"].(string)), &b)
					require.NoError(t, err)
				}
			case <-timeout:
				waiting = false
			}
		}
		require.NotEmpty(t, b)
		require.Equal(t, cb.Id, b.Id)
		require.NotEmpty(t, b.DeleteAt)
	})
}

func TestListChannelBookmarksForChannel(t *testing.T) {
	os.Setenv("MM_FEATUREFLAGS_ChannelBookmarks", "true")
	defer os.Unsetenv("MM_FEATUREFLAGS_ChannelBookmarks")

	th := Setup(t).InitBasic()
	defer th.TearDown()
	err := th.App.SetPhase2PermissionsMigrationStatus(true)
	require.NoError(t, err)

	createBookmark := func(name, channelId string) *model.ChannelBookmarkWithFileInfo {
		b := &model.ChannelBookmark{
			ChannelId:   channelId,
			DisplayName: name,
			Type:        model.ChannelBookmarkLink,
			LinkUrl:     "https://sample.com",
		}

		nb, appErr := th.App.CreateChannelBookmark(th.Context, b, "")
		require.Nil(t, appErr)
		time.Sleep(1 * time.Millisecond)
		return nb
	}

	th.Context.Session().UserId = th.BasicUser.Id // set the user for the session

	t.Run("should not work without a license", func(t *testing.T) {
		_, _, err := th.Client.DeleteChannelBookmark(context.Background(), th.BasicChannel.Id, model.NewId())
		CheckErrorID(t, err, "api.channel.bookmark.channel_bookmark.license.error")
	})

	// enable guest accounts and add the license
	th.App.UpdateConfig(func(cfg *model.Config) { *cfg.GuestAccountsSettings.Enable = true })
	th.App.Srv().SetLicense(model.NewTestLicense())

	guest, guestClient := th.CreateGuestAndClient()

	publicBookmark1 := createBookmark("one", th.BasicChannel.Id)
	publicBookmark2 := createBookmark("two", th.BasicChannel.Id)
	publicBookmark3 := createBookmark("three", th.BasicChannel.Id)
	publicBookmark4 := createBookmark("four", th.BasicChannel.Id)
	_, dErr := th.App.DeleteChannelBookmark(publicBookmark1.Id, "")
	require.Nil(t, dErr)

	privateBookmark1 := createBookmark("one", th.BasicPrivateChannel.Id)
	privateBookmark2 := createBookmark("two", th.BasicPrivateChannel.Id)
	privateBookmark3 := createBookmark("three", th.BasicPrivateChannel.Id)
	privateBookmark4 := createBookmark("four", th.BasicPrivateChannel.Id)
	_, dErr = th.App.DeleteChannelBookmark(privateBookmark1.Id, "")
	require.Nil(t, dErr)

	// an open channel for which the guest is a member but the basic
	// user is not
	onlyGuestChannel := th.CreateChannelWithClient(th.SystemAdminClient, model.ChannelTypePrivate)
	th.AddUserToChannel(guest, onlyGuestChannel)
	guestBookmark := createBookmark("guest", onlyGuestChannel.Id)

	// DM
	dm, dmErr := th.App.GetOrCreateDirectChannel(th.Context, th.BasicUser.Id, guest.Id)
	require.Nil(t, dmErr)
	dmBookmark := createBookmark("dm-one", dm.Id)

	// GM
	gm, appErr := th.App.CreateGroupChannel(th.Context, []string{th.BasicUser.Id, th.SystemAdminUser.Id, guest.Id}, th.BasicUser.Id)
	require.Nil(t, appErr)
	gmBookmark := createBookmark("gm-one", gm.Id)

	t.Run("a user listing bookmarks in public and private channels", func(t *testing.T) {
		testCases := []struct {
			name              string
			channelId         string
			since             int64
			userClient        *model.Client4
			expectedBookmarks []string
			expectedError     bool
			expectedStatus    int
		}{
			{
				name:              "public channel without since, should retrieve all non deleted bookmarks",
				channelId:         th.BasicChannel.Id,
				userClient:        th.Client,
				expectedBookmarks: []string{publicBookmark2.Id, publicBookmark3.Id, publicBookmark4.Id},
				expectedStatus:    http.StatusOK,
			},
			{
				name:              "private channel without since, should retrieve all non deleted bookmarks",
				channelId:         th.BasicPrivateChannel.Id,
				userClient:        th.Client,
				expectedBookmarks: []string{privateBookmark2.Id, privateBookmark3.Id, privateBookmark4.Id},
				expectedStatus:    http.StatusOK,
			},
			{
				name:              "public channel with since set early, should retrieve all bookmarks include the deleted one",
				channelId:         th.BasicChannel.Id,
				since:             publicBookmark1.CreateAt,
				userClient:        th.Client,
				expectedBookmarks: []string{publicBookmark1.Id, publicBookmark2.Id, publicBookmark3.Id, publicBookmark4.Id},
				expectedStatus:    http.StatusOK,
			},
			{
				name:              "Private channel with since set early, should retrieve all bookmarks include the deleted one",
				channelId:         th.BasicPrivateChannel.Id,
				since:             privateBookmark1.CreateAt,
				userClient:        th.Client,
				expectedBookmarks: []string{privateBookmark1.Id, privateBookmark2.Id, privateBookmark3.Id, privateBookmark4.Id},
				expectedStatus:    http.StatusOK,
			},
			{
				name:              "public channel with since, should retrieve some of the bookmarks",
				channelId:         th.BasicChannel.Id,
				since:             publicBookmark3.CreateAt,
				userClient:        th.Client,
				expectedBookmarks: []string{publicBookmark1.Id, publicBookmark3.Id, publicBookmark4.Id},
				expectedStatus:    http.StatusOK,
			},
			{
				name:              "private channel with since, should retrieve some of the bookmarks",
				channelId:         th.BasicPrivateChannel.Id,
				since:             privateBookmark4.CreateAt,
				userClient:        th.Client,
				expectedBookmarks: []string{privateBookmark1.Id, privateBookmark4.Id},
				expectedStatus:    http.StatusOK,
			},
			{
				name:              "guest user, public channel without since, should retrieve all non deleted bookmarks",
				channelId:         th.BasicChannel.Id,
				userClient:        guestClient,
				expectedBookmarks: []string{publicBookmark2.Id, publicBookmark3.Id, publicBookmark4.Id},
				expectedStatus:    http.StatusOK,
			},
			{
				name:              "guest user, private channel without since, should retrieve all non deleted bookmarks",
				channelId:         th.BasicPrivateChannel.Id,
				userClient:        guestClient,
				expectedBookmarks: []string{privateBookmark2.Id, privateBookmark3.Id, privateBookmark4.Id},
				expectedStatus:    http.StatusOK,
			},
			{
				name:              "guest user, guest channel without since, should retrieve all non deleted bookmarks",
				channelId:         onlyGuestChannel.Id,
				userClient:        guestClient,
				expectedBookmarks: []string{guestBookmark.Id},
				expectedStatus:    http.StatusOK,
			},
			{
				name:              "normal user, guest channel without since, should fail as user is not a member",
				channelId:         onlyGuestChannel.Id,
				userClient:        th.Client,
				expectedBookmarks: []string{},
				expectedError:     true,
				expectedStatus:    http.StatusForbidden,
			},
			{
				name:              "guest user, dm without since, should retrieve all non deleted bookmarks",
				channelId:         dm.Id,
				userClient:        guestClient,
				expectedBookmarks: []string{dmBookmark.Id},
				expectedStatus:    http.StatusOK,
			},
			{
				name:              "normal user, dm without since, should retrieve all non deleted bookmarks",
				channelId:         dm.Id,
				userClient:        th.Client,
				expectedBookmarks: []string{dmBookmark.Id},
				expectedStatus:    http.StatusOK,
			},
			{
				name:              "guest user, gm without since, should retrieve all non deleted bookmarks",
				channelId:         gm.Id,
				userClient:        guestClient,
				expectedBookmarks: []string{gmBookmark.Id},
				expectedStatus:    http.StatusOK,
			},
			{
				name:              "normal user, gm without since, should retrieve all non deleted bookmarks",
				channelId:         gm.Id,
				userClient:        th.Client,
				expectedBookmarks: []string{gmBookmark.Id},
				expectedStatus:    http.StatusOK,
			},
		}

		for _, tc := range testCases {
			t.Run(tc.name, func(t *testing.T) {
				bookmarks, resp, err := tc.userClient.ListChannelBookmarksForChannel(context.Background(), tc.channelId, tc.since)
				if tc.expectedError {
					require.Error(t, err)
					require.Nil(t, bookmarks)
				} else {
					require.NoError(t, err)

					bookmarkIDs := make([]string, len(bookmarks))
					for i, b := range bookmarks {
						bookmarkIDs[i] = b.Id
					}

					require.ElementsMatch(t, tc.expectedBookmarks, bookmarkIDs)
				}
				checkHTTPStatus(t, resp, tc.expectedStatus)
			})
		}
	})

	t.Run("bookmark listing should work in a moderated channel", func(t *testing.T) {
		channelBookmark := &model.ChannelBookmark{
			ChannelId:   th.BasicChannel.Id,
			DisplayName: "Link bookmark test",
			LinkUrl:     "https://mattermost.com",
			Type:        model.ChannelBookmarkLink,
			Emoji:       ":smile:",
		}

		cb, resp, err := th.Client.CreateChannelBookmark(context.Background(), channelBookmark)
		require.NoError(t, err)
		CheckCreatedStatus(t, resp)
		require.NotNil(t, cb)

		// moderate the channel to restrict bookmarks for members
		manageBookmarks := model.ChannelModeratedPermissions[4]
		th.PatchChannelModerationsForMembers(th.BasicChannel.Id, manageBookmarks, false)
		defer th.PatchChannelModerationsForMembers(th.BasicChannel.Id, manageBookmarks, true)

		// try to list existing channel bookmarks
		bookmarks, resp, err := th.Client.ListChannelBookmarksForChannel(context.Background(), th.BasicChannel.Id, 0)
		require.NoError(t, err)
		CheckOKStatus(t, resp)
		require.NotEmpty(t, bookmarks)
	})
}<|MERGE_RESOLUTION|>--- conflicted
+++ resolved
@@ -963,12 +963,7 @@
 	})
 
 	t.Run("a websockets event should be fired as part of editing a bookmark's sort order", func(t *testing.T) {
-<<<<<<< HEAD
-		t.Skip("MM-60499")
-
-=======
 		now := model.GetMillis()
->>>>>>> e55b018d
 		webSocketClient, err := th.CreateWebSocketClient()
 		require.NoError(t, err)
 		webSocketClient.Listen()

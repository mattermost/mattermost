--- conflicted
+++ resolved
@@ -394,19 +394,11 @@
 
 	offset := c.Params.Page * c.Params.PerPage
 	if channelId != "" {
-<<<<<<< HEAD
-		posts, err = c.App.GetFlaggedPostsForChannel(c.Params.UserId, channelId, offset, c.Params.PerPage)
+		posts, err = c.App.GetFlaggedPostsForChannel(c.AppContext, c.Params.UserId, channelId, offset, c.Params.PerPage)
 	} else if teamId != "" {
-		posts, err = c.App.GetFlaggedPostsForTeam(c.Params.UserId, teamId, offset, c.Params.PerPage)
+		posts, err = c.App.GetFlaggedPostsForTeam(c.AppContext, c.Params.UserId, teamId, offset, c.Params.PerPage)
 	} else {
-		posts, err = c.App.GetFlaggedPosts(c.Params.UserId, offset, c.Params.PerPage)
-=======
-		posts, err = c.App.GetFlaggedPostsForChannel(c.AppContext, c.Params.UserId, channelId, c.Params.Page, c.Params.PerPage)
-	} else if teamId != "" {
-		posts, err = c.App.GetFlaggedPostsForTeam(c.AppContext, c.Params.UserId, teamId, c.Params.Page, c.Params.PerPage)
-	} else {
-		posts, err = c.App.GetFlaggedPosts(c.AppContext, c.Params.UserId, c.Params.Page, c.Params.PerPage)
->>>>>>> bbac5014
+		posts, err = c.App.GetFlaggedPosts(c.AppContext, c.Params.UserId, offset, c.Params.PerPage)
 	}
 	if err != nil {
 		c.Err = err

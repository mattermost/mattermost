--- conflicted
+++ resolved
@@ -645,15 +645,9 @@
 		return
 	}
 
-<<<<<<< HEAD
-	post, err := c.App.GetSinglePost(c.AppContext, c.Params.PostId, includeDeleted)
-	if err != nil {
-		c.SetPermissionError(model.PermissionDeletePost)
-=======
 	post, appErr := c.App.GetSinglePost(c.AppContext, c.Params.PostId, includeDeleted)
 	if appErr != nil {
 		c.Err = appErr
->>>>>>> 8b6b8e8f
 		return
 	}
 	auditRec.AddEventPriorState(post)
@@ -672,15 +666,6 @@
 	}
 
 	if permanent {
-<<<<<<< HEAD
-		err = c.App.PermanentDeletePost(c.AppContext, c.Params.PostId, c.AppContext.Session().UserId)
-	} else {
-		_, err = c.App.DeletePost(c.AppContext, c.Params.PostId, c.AppContext.Session().UserId)
-	}
-
-	if err != nil {
-		c.Err = err
-=======
 		appErr = c.App.PermanentDeletePost(c.AppContext, c.Params.PostId, c.AppContext.Session().UserId)
 	} else {
 		_, appErr = c.App.DeletePost(c.AppContext, c.Params.PostId, c.AppContext.Session().UserId)
@@ -688,7 +673,6 @@
 
 	if appErr != nil {
 		c.Err = appErr
->>>>>>> 8b6b8e8f
 		return
 	}
 

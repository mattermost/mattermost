// Copyright (c) 2015-present Mattermost, Inc. All Rights Reserved.
// See LICENSE.txt for license information.

package api4

import (
	"bytes"
	"encoding/json"
	"fmt"
	"io"
	"net/http"

	"github.com/mattermost/mattermost/server/public/shared/mlog"
	"github.com/mattermost/mattermost/server/v8/channels/utils"

	"github.com/mattermost/mattermost/server/public/model"
	"github.com/mattermost/mattermost/server/v8/channels/audit"
)

func (api *API) InitLicense() {
	api.BaseRoutes.APIRoot.Handle("/trial-license", api.APISessionRequired(requestTrialLicense)).Methods("POST")
	api.BaseRoutes.APIRoot.Handle("/trial-license/prev", api.APISessionRequired(getPrevTrialLicense)).Methods("GET")
	api.BaseRoutes.APIRoot.Handle("/license", api.APISessionRequired(addLicense, handlerParamFileAPI)).Methods("POST")
	api.BaseRoutes.APIRoot.Handle("/license", api.APISessionRequired(removeLicense)).Methods("DELETE")
	api.BaseRoutes.APIRoot.Handle("/license/renewal", api.APISessionRequired(requestRenewalLink)).Methods("GET")
	api.BaseRoutes.APIRoot.Handle("/license/client", api.APIHandler(getClientLicense)).Methods("GET")
}

func getClientLicense(c *Context, w http.ResponseWriter, r *http.Request) {
	format := r.URL.Query().Get("format")

	if format == "" {
		c.Err = model.NewAppError("getClientLicense", "api.license.client.old_format.app_error", nil, "", http.StatusBadRequest)
		return
	}

	if format != "old" {
		c.SetInvalidParam("format")
		return
	}

	var clientLicense map[string]string

	if c.App.SessionHasPermissionTo(*c.AppContext.Session(), model.PermissionReadLicenseInformation) {
		clientLicense = c.App.Srv().ClientLicense()
	} else {
		clientLicense = c.App.Srv().GetSanitizedClientLicense()
	}

	w.Write([]byte(model.MapToJSON(clientLicense)))
}

func addLicense(c *Context, w http.ResponseWriter, r *http.Request) {
	auditRec := c.MakeAuditRecord("addLicense", audit.Fail)
	defer c.LogAuditRec(auditRec)
	c.LogAudit("attempt")

	if !c.App.SessionHasPermissionTo(*c.AppContext.Session(), model.PermissionManageLicenseInformation) {
		c.SetPermissionError(model.PermissionManageLicenseInformation)
		return
	}

	if *c.App.Config().ExperimentalSettings.RestrictSystemAdmin {
		c.Err = model.NewAppError("addLicense", "api.restricted_system_admin", nil, "", http.StatusForbidden)
		return
	}

	err := r.ParseMultipartForm(*c.App.Config().FileSettings.MaxFileSize)
	if err != nil {
		http.Error(w, err.Error(), http.StatusBadRequest)
		return
	}

	m := r.MultipartForm

	fileArray, ok := m.File["license"]
	if !ok {
		c.Err = model.NewAppError("addLicense", "api.license.add_license.no_file.app_error", nil, "", http.StatusBadRequest)
		return
	}

	if len(fileArray) <= 0 {
		c.Err = model.NewAppError("addLicense", "api.license.add_license.array.app_error", nil, "", http.StatusBadRequest)
		return
	}

	fileData := fileArray[0]
	audit.AddEventParameter(auditRec, "filename", fileData.Filename)

	file, err := fileData.Open()
	if err != nil {
		c.Err = model.NewAppError("addLicense", "api.license.add_license.open.app_error", nil, "", http.StatusBadRequest).Wrap(err)
		return
	}
	defer file.Close()

	buf := bytes.NewBuffer(nil)
	io.Copy(buf, file)

	licenseBytes := buf.Bytes()
	license, appErr := utils.LicenseValidator.LicenseFromBytes(licenseBytes)
	if appErr != nil {
		c.Err = appErr
		return
	}

	// skip the restrictions if license is a sanctioned trial
	if !license.IsSanctionedTrial() && license.IsTrialLicense() {
		lm := c.App.Srv().Platform().LicenseManager()
		if lm == nil {
			c.Err = model.NewAppError("addLicense", "api.license.upgrade_needed.app_error", nil, "", http.StatusInternalServerError)
			return
		}

		canStartTrialLicense, err := lm.CanStartTrial()
		if err != nil {
			c.Err = model.NewAppError("addLicense", "api.license.add_license.open.app_error", nil, "", http.StatusInternalServerError)
			return
		}

		if !canStartTrialLicense {
			c.Err = model.NewAppError("addLicense", "api.license.request-trial.can-start-trial.not-allowed", nil, "", http.StatusBadRequest)
			return
		}
	}

	license, appErr = c.App.Srv().SaveLicense(licenseBytes)
	if appErr != nil {
		if appErr.Id == model.ExpiredLicenseError {
			c.LogAudit("failed - expired or non-started license")
		} else if appErr.Id == model.InvalidLicenseError {
			c.LogAudit("failed - invalid license")
		} else {
			c.LogAudit("failed - unable to save license")
		}
		c.Err = appErr
		return
	}

	if c.App.Channels().License().IsCloud() {
		// If cloud, invalidate the caches when a new license is loaded
		defer c.App.Srv().Cloud.HandleLicenseChange()
	}

	auditRec.Success()
	c.LogAudit("success")

	if err := json.NewEncoder(w).Encode(license); err != nil {
		c.Logger.Warn("Error while writing response", mlog.Err(err))
	}
}

func removeLicense(c *Context, w http.ResponseWriter, r *http.Request) {
	auditRec := c.MakeAuditRecord("removeLicense", audit.Fail)
	defer c.LogAuditRec(auditRec)
	c.LogAudit("attempt")

	if !c.App.SessionHasPermissionTo(*c.AppContext.Session(), model.PermissionManageLicenseInformation) {
		c.SetPermissionError(model.PermissionManageLicenseInformation)
		return
	}

	if *c.App.Config().ExperimentalSettings.RestrictSystemAdmin {
		c.Err = model.NewAppError("removeLicense", "api.restricted_system_admin", nil, "", http.StatusForbidden)
		return
	}

	if err := c.App.Srv().RemoveLicense(); err != nil {
		c.Err = err
		return
	}

	auditRec.Success()
	c.LogAudit("success")

	ReturnStatusOK(w)
}

func requestTrialLicense(c *Context, w http.ResponseWriter, r *http.Request) {
	auditRec := c.MakeAuditRecord("requestTrialLicense", audit.Fail)
	defer c.LogAuditRec(auditRec)
	c.LogAudit("attempt")

	if !c.App.SessionHasPermissionTo(*c.AppContext.Session(), model.PermissionManageLicenseInformation) {
		c.SetPermissionError(model.PermissionManageLicenseInformation)
		return
	}

	if *c.App.Config().ExperimentalSettings.RestrictSystemAdmin {
		c.Err = model.NewAppError("requestTrialLicense", "api.restricted_system_admin", nil, "", http.StatusForbidden)
		return
	}

	if c.App.Srv().Platform().LicenseManager() == nil {
		c.Err = model.NewAppError("requestTrialLicense", "api.license.upgrade_needed.app_error", nil, "", http.StatusForbidden)
		return
	}

	canStartTrialLicense, err := c.App.Srv().Platform().LicenseManager().CanStartTrial()
	if err != nil {
		c.Err = model.NewAppError("requestTrialLicense", "api.license.request-trial.can-start-trial.error", nil, "", http.StatusInternalServerError).Wrap(err)
		return
	}

	if !canStartTrialLicense {
		c.Err = model.NewAppError("requestTrialLicense", "api.license.request-trial.can-start-trial.not-allowed", nil, "", http.StatusBadRequest)
		return
	}

	var trialRequest *model.TrialLicenseRequest

	b, readErr := io.ReadAll(r.Body)
	if readErr != nil {
		c.Err = model.NewAppError("requestTrialLicense", "api.license.request-trial.bad-request", nil, "", http.StatusBadRequest)
		return
	}
	json.Unmarshal(b, &trialRequest)

	var appErr *model.AppError
	// If any of the newly supported trial request fields are set (ie, not a legacy request), process this as a new trial request (requiring the new fields) otherwise fall back on the old method.
	if !trialRequest.IsLegacy() {
		appErr = c.App.Channels().RequestTrialLicenseWithExtraFields(c.AppContext.Session().UserId, trialRequest)
	} else {
		appErr = c.App.Channels().RequestTrialLicense(c.AppContext.Session().UserId, trialRequest.Users, trialRequest.TermsAccepted, trialRequest.ReceiveEmailsAccepted)
	}

	if appErr != nil {
		c.Err = appErr
		return
	}

	auditRec.Success()
	c.LogAudit("success")

	ReturnStatusOK(w)
}

func requestRenewalLink(c *Context, w http.ResponseWriter, r *http.Request) {
	auditRec := c.MakeAuditRecord("requestRenewalLink", audit.Fail)
	defer c.LogAuditRec(auditRec)
	c.LogAudit("attempt")

	if !c.App.SessionHasPermissionTo(*c.AppContext.Session(), model.PermissionManageLicenseInformation) {
		c.SetPermissionError(model.PermissionManageLicenseInformation)
		return
	}

	if *c.App.Config().ExperimentalSettings.RestrictSystemAdmin {
		c.Err = model.NewAppError("requestRenewalLink", "api.restricted_system_admin", nil, "", http.StatusForbidden)
		return
	}

	renewalLink, token, err := c.App.Srv().GenerateLicenseRenewalLink()
	if err != nil {
		c.Err = err
		return
	}

	if c.App.Cloud() == nil {
		c.Err = model.NewAppError("requestRenewalLink", "api.license.upgrade_needed.app_error", nil, "", http.StatusForbidden)
		return
	}

	// check if it is possible to renew license on the portal with generated token
	status, e := c.App.Cloud().GetLicenseSelfServeStatus(c.AppContext.Session().UserId, token)
	if e != nil {
		c.Err = model.NewAppError("requestRenewalLink", "api.license.request_renewal_link.cannot_renew_on_cws", nil, "", http.StatusInternalServerError).Wrap(e)
		return
	}

	if !status.IsRenewable {
		c.Err = model.NewAppError("requestRenewalLink", "api.license.request_renewal_link.cannot_renew_on_cws", nil, "License is not self-serve renewable", http.StatusBadRequest)
		return
	}

	auditRec.Success()
	c.LogAudit("success")

	_, werr := w.Write([]byte(fmt.Sprintf(`{"renewal_link": "%s"}`, renewalLink)))
	if werr != nil {
		c.Err = model.NewAppError("requestRenewalLink", "api.license.request_renewal_link.app_error", nil, "", http.StatusForbidden).Wrap(werr)
		return
	}
}

func getPrevTrialLicense(c *Context, w http.ResponseWriter, r *http.Request) {
	if c.App.Srv().Platform().LicenseManager() == nil {
		c.Err = model.NewAppError("getPrevTrialLicense", "api.license.upgrade_needed.app_error", nil, "", http.StatusForbidden)
		return
	}

	license, err := c.App.Srv().Platform().LicenseManager().GetPrevTrial()
	if err != nil {
		http.Error(w, err.Error(), http.StatusInternalServerError)
		return
	}

	var clientLicense map[string]string

	if c.App.SessionHasPermissionTo(*c.AppContext.Session(), model.PermissionReadLicenseInformation) {
		clientLicense = utils.GetClientLicense(license)
	} else {
		clientLicense = utils.GetSanitizedClientLicense(utils.GetClientLicense(license))
	}

	w.Write([]byte(model.MapToJSON(clientLicense)))
<<<<<<< HEAD
}

func requestTrueUpReview(c *Context, w http.ResponseWriter, r *http.Request) {
	// Only admins can request a true up review.
	if !c.App.SessionHasPermissionTo(*c.AppContext.Session(), model.PermissionManageSystem) {
		c.SetPermissionError(model.PermissionManageLicenseInformation)
		return
	}

	license := c.App.Channels().License()
	if license == nil {
		c.Err = model.NewAppError("requestTrueUpReview", "api.license.true_up_review.license_required", nil, "", http.StatusNotImplemented)
		return
	}

	if license.IsCloud() {
		c.Err = model.NewAppError("requestTrueUpReview", "api.license.true_up_review.not_allowed_for_cloud", nil, "", http.StatusNotImplemented)
		return
	}

	status, appErr := c.App.GetOrCreateTrueUpReviewStatus()
	if appErr != nil {
		c.Err = appErr
		return
	}

	// If a true up review has already been submitted for the current due date, complete the request
	// with no errors.
	if status.Completed {
		ReturnStatusOK(w)
	}

	profileMap, err := c.App.GetTrueUpProfile()
	if err != nil {
		c.Err = model.NewAppError("requestTrueUpReview", "api.license.true_up_review.get_status_error", nil, "", http.StatusInternalServerError)
		return
	}

	profileMapJson, err := json.Marshal(profileMap)
	if err != nil {
		c.SetJSONEncodingError(err)
		return
	}

	// Only report the true up review to CWS if the connection is available.
	if err := c.App.Cloud().CheckCWSConnection(c.AppContext.Session().UserId); err == nil {
		err = c.App.Cloud().SubmitTrueUpReview(c.AppContext.Session().UserId, profileMap)
		if err != nil {
			c.Err = model.NewAppError("requestTrueUpReview", "api.license.true_up_review.failed_to_submit", nil, "", http.StatusInternalServerError).Wrap(err)
			return
		}
	}

	// Update the review status to reflect the completion.
	status.Completed = true
	c.App.Srv().Store().TrueUpReview().Update(status)

	// Encode to string rather than byte[] otherwise json.Marshal will encode it further.
	encodedData := b64.StdEncoding.EncodeToString(profileMapJson)
	responseContent := struct {
		Content string `json:"content"`
	}{Content: encodedData}
	response, _ := json.Marshal(responseContent)

	w.WriteHeader(http.StatusOK)
	w.Write(response)
}

func trueUpReviewStatus(c *Context, w http.ResponseWriter, r *http.Request) {
	// Only admins can request a true up review.
	if !c.App.SessionHasPermissionTo(*c.AppContext.Session(), model.PermissionManageSystem) {
		c.SetPermissionError(model.PermissionManageLicenseInformation)
		return
	}

	// Check for license
	license := c.App.Channels().License()
	if license == nil {
		c.Err = model.NewAppError("cloudTrueUpReviewNotAllowed", "api.license.true_up_review.license_required", nil, "True up review requires a license", http.StatusNotImplemented)
		return
	}

	if license.IsCloud() {
		c.Err = model.NewAppError("cloudTrueUpReviewNotAllowed", "api.license.true_up_review.not_allowed_for_cloud", nil, "True up review is not allowed for cloud instances", http.StatusNotImplemented)
		return
	}

	status, appErr := c.App.GetOrCreateTrueUpReviewStatus()
	if appErr != nil {
		c.Err = appErr
	}

	json, err := json.Marshal(status)
	if err != nil {
		c.Err = model.NewAppError("trueUpReviewStatus", "api.marshal_error", nil, "", http.StatusInternalServerError)
		return
	}

	w.Write(json)
=======
>>>>>>> b8869762
}<|MERGE_RESOLUTION|>--- conflicted
+++ resolved
@@ -304,106 +304,4 @@
 	}
 
 	w.Write([]byte(model.MapToJSON(clientLicense)))
-<<<<<<< HEAD
-}
-
-func requestTrueUpReview(c *Context, w http.ResponseWriter, r *http.Request) {
-	// Only admins can request a true up review.
-	if !c.App.SessionHasPermissionTo(*c.AppContext.Session(), model.PermissionManageSystem) {
-		c.SetPermissionError(model.PermissionManageLicenseInformation)
-		return
-	}
-
-	license := c.App.Channels().License()
-	if license == nil {
-		c.Err = model.NewAppError("requestTrueUpReview", "api.license.true_up_review.license_required", nil, "", http.StatusNotImplemented)
-		return
-	}
-
-	if license.IsCloud() {
-		c.Err = model.NewAppError("requestTrueUpReview", "api.license.true_up_review.not_allowed_for_cloud", nil, "", http.StatusNotImplemented)
-		return
-	}
-
-	status, appErr := c.App.GetOrCreateTrueUpReviewStatus()
-	if appErr != nil {
-		c.Err = appErr
-		return
-	}
-
-	// If a true up review has already been submitted for the current due date, complete the request
-	// with no errors.
-	if status.Completed {
-		ReturnStatusOK(w)
-	}
-
-	profileMap, err := c.App.GetTrueUpProfile()
-	if err != nil {
-		c.Err = model.NewAppError("requestTrueUpReview", "api.license.true_up_review.get_status_error", nil, "", http.StatusInternalServerError)
-		return
-	}
-
-	profileMapJson, err := json.Marshal(profileMap)
-	if err != nil {
-		c.SetJSONEncodingError(err)
-		return
-	}
-
-	// Only report the true up review to CWS if the connection is available.
-	if err := c.App.Cloud().CheckCWSConnection(c.AppContext.Session().UserId); err == nil {
-		err = c.App.Cloud().SubmitTrueUpReview(c.AppContext.Session().UserId, profileMap)
-		if err != nil {
-			c.Err = model.NewAppError("requestTrueUpReview", "api.license.true_up_review.failed_to_submit", nil, "", http.StatusInternalServerError).Wrap(err)
-			return
-		}
-	}
-
-	// Update the review status to reflect the completion.
-	status.Completed = true
-	c.App.Srv().Store().TrueUpReview().Update(status)
-
-	// Encode to string rather than byte[] otherwise json.Marshal will encode it further.
-	encodedData := b64.StdEncoding.EncodeToString(profileMapJson)
-	responseContent := struct {
-		Content string `json:"content"`
-	}{Content: encodedData}
-	response, _ := json.Marshal(responseContent)
-
-	w.WriteHeader(http.StatusOK)
-	w.Write(response)
-}
-
-func trueUpReviewStatus(c *Context, w http.ResponseWriter, r *http.Request) {
-	// Only admins can request a true up review.
-	if !c.App.SessionHasPermissionTo(*c.AppContext.Session(), model.PermissionManageSystem) {
-		c.SetPermissionError(model.PermissionManageLicenseInformation)
-		return
-	}
-
-	// Check for license
-	license := c.App.Channels().License()
-	if license == nil {
-		c.Err = model.NewAppError("cloudTrueUpReviewNotAllowed", "api.license.true_up_review.license_required", nil, "True up review requires a license", http.StatusNotImplemented)
-		return
-	}
-
-	if license.IsCloud() {
-		c.Err = model.NewAppError("cloudTrueUpReviewNotAllowed", "api.license.true_up_review.not_allowed_for_cloud", nil, "True up review is not allowed for cloud instances", http.StatusNotImplemented)
-		return
-	}
-
-	status, appErr := c.App.GetOrCreateTrueUpReviewStatus()
-	if appErr != nil {
-		c.Err = appErr
-	}
-
-	json, err := json.Marshal(status)
-	if err != nil {
-		c.Err = model.NewAppError("trueUpReviewStatus", "api.marshal_error", nil, "", http.StatusInternalServerError)
-		return
-	}
-
-	w.Write(json)
-=======
->>>>>>> b8869762
 }
--- conflicted
+++ resolved
@@ -594,43 +594,6 @@
 	}
 
 	switch event.Event {
-<<<<<<< HEAD
-=======
-	case model.EventTypeFailedPayment:
-		if nErr := c.App.SendPaymentFailedEmail(event.FailedPayment); nErr != nil {
-			c.Err = nErr
-			return
-		}
-	case model.EventTypeFailedPaymentNoCard:
-		if nErr := c.App.SendNoCardPaymentFailedEmail(); nErr != nil {
-			c.Err = nErr
-			return
-		}
-	case model.EventTypeSendUpgradeConfirmationEmail:
-
-		// isYearly determines whether to send the yearly or monthly Upgrade email
-		isYearly := false
-		if event.Subscription != nil && event.CloudWorkspaceOwner != nil {
-			user, appErr := c.App.GetUserByUsername(event.CloudWorkspaceOwner.UserName)
-			if appErr != nil {
-				c.Err = model.NewAppError("Api4.handleCWSWebhook", appErr.Id, nil, "", appErr.StatusCode).Wrap(appErr)
-				return
-			}
-
-			// Get the current cloud product to determine whether it's a monthly or yearly product
-			product, err := c.App.Cloud().GetCloudProduct(user.Id, event.Subscription.ProductID)
-			if err != nil {
-				c.Err = model.NewAppError("Api4.handleCWSWebhook", "api.cloud.request_error", nil, "", http.StatusInternalServerError).Wrap(err)
-				return
-			}
-			isYearly = product.IsYearly()
-		}
-
-		if nErr := c.App.SendUpgradeConfirmationEmail(isYearly); nErr != nil {
-			c.Err = nErr
-			return
-		}
->>>>>>> 5aa31d50
 	case model.EventTypeSendAdminWelcomeEmail:
 		user, appErr := c.App.GetUserByUsername(event.CloudWorkspaceOwner.UserName)
 		if appErr != nil {
@@ -676,41 +639,4 @@
 	}
 
 	ReturnStatusOK(w)
-<<<<<<< HEAD
-=======
-}
-
-func selfServeDeleteWorkspace(c *Context, w http.ResponseWriter, r *http.Request) {
-	ensured := ensureCloudInterface(c, "Api4.selfServeDeleteWorkspace")
-	if !ensured {
-		return
-	}
-
-	bodyBytes, err := io.ReadAll(r.Body)
-	if err != nil {
-		c.Err = model.NewAppError("Api4.selfServeDeleteWorkspace", "api.cloud.app_error", nil, "", http.StatusBadRequest).Wrap(err)
-		return
-	}
-	defer r.Body.Close()
-
-	if !c.App.SessionHasPermissionTo(*c.AppContext.Session(), model.PermissionSysconsoleWriteBilling) {
-		c.SetPermissionError(model.PermissionSysconsoleWriteBilling)
-		return
-	}
-
-	var deleteRequest *model.WorkspaceDeletionRequest
-	if err = json.Unmarshal(bodyBytes, &deleteRequest); err != nil || deleteRequest == nil {
-		c.Err = model.NewAppError("Api4.selfServeDeleteWorkspace", "api.cloud.app_error", nil, "", http.StatusInternalServerError).Wrap(err)
-		return
-	}
-
-	if err := c.App.Cloud().SelfServeDeleteWorkspace(c.AppContext.Session().UserId, deleteRequest); err != nil {
-		c.Err = model.NewAppError("Api4.selfServeDeleteWorkspace", "api.server.cws.delete_workspace.app_error", nil, "CWS Server failed to delete workspace.", http.StatusInternalServerError)
-		return
-	}
-
-	c.App.Srv().GetTelemetryService().SendTelemetry("delete_workspace_feedback", deleteRequest.Feedback.ToMap())
-
-	ReturnStatusOK(w)
->>>>>>> 5aa31d50
 }
--- conflicted
+++ resolved
@@ -87,22 +87,8 @@
 	return result
 }
 
-<<<<<<< HEAD
-func InsertElementToSliceAtIndex[T comparable](slice []T, element T, index int) []T {
-	if len(slice) == index {
-		return append(slice, element)
-	}
-	slice = append(slice[:index+1], slice[index:]...)
-	slice[index] = element
-	return slice
-}
-
-func RemoveElementFromSliceAtIndex[T comparable](slice []T, index int) []T {
-	return append(slice[:index], slice[index+1:]...)
-=======
 func RemoveElementFromSliceAtIndex[S ~[]E, E any](slice S, index int) S {
 	return slices.Delete(slice, index, index+1)
->>>>>>> 96825e23
 }
 
 func GetIPAddress(r *http.Request, trustedProxyIPHeader []string) string {

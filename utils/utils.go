// Copyright (c) 2015-present Mattermost, Inc. All Rights Reserved.
// See LICENSE.txt for license information.

package utils

import (
	"io/ioutil"
	"math"
	"net"
	"net/http"
	"net/url"
	"strings"
	"unsafe"

	"github.com/pkg/errors"

	"github.com/mattermost/mattermost-server/v6/model"
)

func StringInSlice(a string, slice []string) bool {
	for _, b := range slice {
		if b == a {
			return true
		}
	}
	return false
}

// RemoveStringFromSlice removes the first occurrence of a from slice.
func RemoveStringFromSlice(a string, slice []string) []string {
	for i, str := range slice {
		if str == a {
			return append(slice[:i], slice[i+1:]...)
		}
	}
	return slice
}

// RemoveStringsFromSlice removes all occurrences of strings from slice.
func RemoveStringsFromSlice(slice []string, strings ...string) []string {
	newSlice := []string{}

	for _, item := range slice {
		if !StringInSlice(item, strings) {
			newSlice = append(newSlice, item)
		}
	}

	return newSlice
}

func StringArrayIntersection(arr1, arr2 []string) []string {
	arrMap := map[string]bool{}
	result := []string{}

	for _, value := range arr1 {
		arrMap[value] = true
	}

	for _, value := range arr2 {
		if arrMap[value] {
			result = append(result, value)
		}
	}

	return result
}

func RemoveDuplicatesFromStringArray(arr []string) []string {
	result := make([]string, 0, len(arr))
	seen := make(map[string]bool)

	for _, item := range arr {
		if !seen[item] {
			result = append(result, item)
			seen[item] = true
		}
	}

	return result
}

func StringSliceDiff(a, b []string) []string {
	m := make(map[string]bool)
	result := []string{}

	for _, item := range b {
		m[item] = true
	}

	for _, item := range a {
		if !m[item] {
			result = append(result, item)
		}
	}
	return result
}

func GetIPAddress(r *http.Request, trustedProxyIPHeader []string) string {
	address := ""

	for _, proxyHeader := range trustedProxyIPHeader {
		header := r.Header.Get(proxyHeader)
		if header != "" {
			addresses := strings.Split(header, ",")
			if len(addresses) > 0 {
				address = strings.TrimSpace(addresses[0])
			}
		}

		if address != "" {
			return address
		}
	}

	if address == "" {
		address, _, _ = net.SplitHostPort(r.RemoteAddr)
	}

	return address
}

func GetHostnameFromSiteURL(siteURL string) string {
	u, err := url.Parse(siteURL)
	if err != nil {
		return ""
	}

	return u.Hostname()
}

type RequestCache struct {
	Data []byte
	Date string
	Key  string
}

// Fetch JSON data from the notices server
// if skip is passed, does a fetch without touching the cache
func GetURLWithCache(url string, cache *RequestCache, skip bool) ([]byte, error) {
	// Build a GET Request, including optional If-None-Match header.
	req, err := http.NewRequest("GET", url, nil)
	if err != nil {
		cache.Data = nil
		return nil, err
	}
	if !skip && cache.Data != nil {
		req.Header.Add("If-None-Match", cache.Key)
		req.Header.Add("If-Modified-Since", cache.Date)
	}

	client := &http.Client{}
	resp, err := client.Do(req)
	if err != nil {
		cache.Data = nil
		return nil, err
	}
	defer resp.Body.Close()
	// No change from latest known Etag?
	if resp.StatusCode == http.StatusNotModified {
		return cache.Data, nil
	}

	if resp.StatusCode != 200 {
		cache.Data = nil
		return nil, errors.Errorf("Fetching notices failed with status code %d", resp.StatusCode)
	}

	cache.Data, err = ioutil.ReadAll(resp.Body)
	if err != nil {
		cache.Data = nil
		return nil, err
	}

	// If etags headers are missing, ignore.
	cache.Key = resp.Header.Get("ETag")
	cache.Date = resp.Header.Get("Date")
	return cache.Data, err
}

// Append tokens to passed baseURL as query params
func AppendQueryParamsToURL(baseURL string, params map[string]string) string {
	u, err := url.Parse(baseURL)
	if err != nil {
		return ""
	}
	q, err := url.ParseQuery(u.RawQuery)
	if err != nil {
		return ""
	}
	for key, value := range params {
		q.Add(key, value)
	}
	u.RawQuery = q.Encode()
	return u.String()
}

// Validates RedirectURL passed during OAuth or SAML
func IsValidWebAuthRedirectURL(config *model.Config, redirectURL string) bool {
	u, err := url.Parse(redirectURL)
	if err == nil && (u.Scheme == "http" || u.Scheme == "https") {
		if config.ServiceSettings.SiteURL != nil {
			siteURL := *config.ServiceSettings.SiteURL
			return strings.Index(strings.ToLower(redirectURL), strings.ToLower(siteURL)) == 0
		}
		return false
	}
	return true
}

// Validates Mobile Custom URL Scheme passed during OAuth or SAML
func IsValidMobileAuthRedirectURL(config *model.Config, redirectURL string) bool {
	for _, URLScheme := range config.NativeAppSettings.AppCustomURLSchemes {
		if strings.Index(strings.ToLower(redirectURL), strings.ToLower(URLScheme)) == 0 {
			return true
		}
	}
	return false
}

<<<<<<< HEAD
/**
 * Create a copy of s1.
 * This is to make up for lack of a `strings.Clone` in golang1.14
 * https://stackoverflow.com/a/68972665 for the tip
 */
func StringClone(s string) string {
	b := make([]byte, len(s))
	copy(b, s)
	return *(*string)(unsafe.Pointer(&b))
=======
// RoundOffToZeroes converts all digits to 0 except the 1st one.
// Special case: If there is only 1 digit, then returns 0.
func RoundOffToZeroes(n float64) int64 {
	if n >= -9 && n <= 9 {
		return 0
	}

	zeroes := int(math.Log10(math.Abs(n)))
	tens := int64(math.Pow10(zeroes))
	firstDigit := int64(n) / tens
	return firstDigit * tens
>>>>>>> 950d1be4
}<|MERGE_RESOLUTION|>--- conflicted
+++ resolved
@@ -218,7 +218,6 @@
 	return false
 }
 
-<<<<<<< HEAD
 /**
  * Create a copy of s1.
  * This is to make up for lack of a `strings.Clone` in golang1.14
@@ -228,7 +227,8 @@
 	b := make([]byte, len(s))
 	copy(b, s)
 	return *(*string)(unsafe.Pointer(&b))
-=======
+}
+
 // RoundOffToZeroes converts all digits to 0 except the 1st one.
 // Special case: If there is only 1 digit, then returns 0.
 func RoundOffToZeroes(n float64) int64 {
@@ -240,5 +240,4 @@
 	tens := int64(math.Pow10(zeroes))
 	firstDigit := int64(n) / tens
 	return firstDigit * tens
->>>>>>> 950d1be4
 }
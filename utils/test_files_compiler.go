// Copyright (c) 2015-present Mattermost, Inc. All Rights Reserved.
// See License.txt for license information.

package utils

import (
	"bytes"
	"io/ioutil"
	"os"
	"os/exec"
	"path/filepath"
	"runtime"
	"testing"

	"github.com/stretchr/testify/require"
)

<<<<<<< HEAD
func goMod(t *testing.T, dir string, args ...string) {
	cmd := exec.Command("go", append([]string{"mod"}, args...)...)
	cmd.Dir = dir
	output, err := cmd.CombinedOutput()
	require.NoErrorf(t, err, "Failed to %s: %s", strings.Join(args, " "), string(output))
}

=======
>>>>>>> a39f4f10
func CompileGo(t *testing.T, sourceCode, outputPath string) {
	dir, err := ioutil.TempDir(".", "")
	require.NoError(t, err)
	defer os.RemoveAll(dir)

	dir, err = filepath.Abs(dir)
	require.NoError(t, err)

	// Write out main.go given the source code.
	main := filepath.Join(dir, "main.go")
	err = ioutil.WriteFile(main, []byte(sourceCode), 0600)
	require.NoError(t, err)

	_, sourceFile, _, ok := runtime.Caller(0)
	require.True(t, ok)
	serverPath := filepath.Dir(filepath.Dir(sourceFile))

	out := &bytes.Buffer{}
	cmd := exec.Command("go", "build", "-mod=vendor", "-o", outputPath, main)
	cmd.Dir = serverPath
	cmd.Stdout = out
	cmd.Stderr = out
	err = cmd.Run()
	if err != nil {
		t.Log("Go compile errors:\n", out.String())
	}
	require.NoError(t, err, "failed to compile go")
}<|MERGE_RESOLUTION|>--- conflicted
+++ resolved
@@ -15,16 +15,6 @@
 	"github.com/stretchr/testify/require"
 )
 
-<<<<<<< HEAD
-func goMod(t *testing.T, dir string, args ...string) {
-	cmd := exec.Command("go", append([]string{"mod"}, args...)...)
-	cmd.Dir = dir
-	output, err := cmd.CombinedOutput()
-	require.NoErrorf(t, err, "Failed to %s: %s", strings.Join(args, " "), string(output))
-}
-
-=======
->>>>>>> a39f4f10
 func CompileGo(t *testing.T, sourceCode, outputPath string) {
 	dir, err := ioutil.TempDir(".", "")
 	require.NoError(t, err)

// Copyright (c) 2015-present Mattermost, Inc. All Rights Reserved.
// See LICENSE.txt for license information.

package utils

import (
	"crypto"
	"crypto/rsa"
	"crypto/sha512"
	"crypto/x509"
	"encoding/base64"
	"encoding/json"
	"encoding/pem"
	"io/ioutil"
	"net/http"
	"os"
	"path/filepath"
	"strconv"

	"github.com/mattermost/mattermost-server/v6/model"
	"github.com/mattermost/mattermost-server/v6/shared/mlog"
	"github.com/mattermost/mattermost-server/v6/utils/fileutils"
)

var publicKey []byte = []byte(`-----BEGIN PUBLIC KEY-----
MIIBIjANBgkqhkiG9w0BAQEFAAOCAQ8AMIIBCgKCAQEAyZmShlU8Z8HdG0IWSZ8r
tSyzyxrXkJjsFUf0Ke7bm/TLtIggRdqOcUF3XEWqQk5RGD5vuq7Rlg1zZqMEBk8N
EZeRhkxyaZW8pLjxwuBUOnXfJew31+gsTNdKZzRjrvPumKr3EtkleuoxNdoatu4E
HrKmR/4Yi71EqAvkhk7ZjQFuF0osSWJMEEGGCSUYQnTEqUzcZSh1BhVpkIkeu8Kk
1wCtptODixvEujgqVe+SrE3UlZjBmPjC/CL+3cYmufpSNgcEJm2mwsdaXp2OPpfn
a0v85XL6i9ote2P+fLZ3wX9EoioHzgdgB7arOxY50QRJO7OyCqpKFKv6lRWTXuSt
hwIDAQAB
-----END PUBLIC KEY-----`)

var LicenseValidator LicenseValidatorIface

func init() {
	if LicenseValidator == nil {
		LicenseValidator = &LicenseValidatorImpl{}
	}
}

type LicenseValidatorIface interface {
	LicenseFromBytes(licenseBytes []byte) (*model.License, *model.AppError)
	ValidateLicense(signed []byte) (bool, string)
}

type LicenseValidatorImpl struct {
}

func (l *LicenseValidatorImpl) LicenseFromBytes(licenseBytes []byte) (*model.License, *model.AppError) {
	success, licenseStr := l.ValidateLicense(licenseBytes)
	if !success {
		return nil, model.NewAppError("LicenseFromBytes", model.InvalidLicenseError, nil, "", http.StatusBadRequest)
	}

<<<<<<< HEAD
	license := model.LicenseFromJson(strings.NewReader(licenseStr))
	return license, nil
=======
	var license model.License
	if jsonErr := json.Unmarshal([]byte(licenseStr), &license); jsonErr != nil {
		return nil, model.NewAppError("LicenseFromBytes", "api.unmarshal_error", nil, jsonErr.Error(), http.StatusInternalServerError)
	}

	return &license, nil
>>>>>>> 28ef5856
}

func (l *LicenseValidatorImpl) ValidateLicense(signed []byte) (bool, string) {
	decoded := make([]byte, base64.StdEncoding.DecodedLen(len(signed)))

	_, err := base64.StdEncoding.Decode(decoded, signed)
	if err != nil {
		mlog.Error("Encountered error decoding license", mlog.Err(err))
		return false, ""
	}

	// remove null terminator
	for len(decoded) > 0 && decoded[len(decoded)-1] == byte(0) {
		decoded = decoded[:len(decoded)-1]
	}

	if len(decoded) <= 256 {
		mlog.Error("Signed license not long enough")
		return false, ""
	}

	plaintext := decoded[:len(decoded)-256]
	signature := decoded[len(decoded)-256:]

	block, _ := pem.Decode(publicKey)

	public, err := x509.ParsePKIXPublicKey(block.Bytes)
	if err != nil {
		mlog.Error("Encountered error signing license", mlog.Err(err))
		return false, ""
	}

	rsaPublic := public.(*rsa.PublicKey)

	h := sha512.New()
	h.Write(plaintext)
	d := h.Sum(nil)

	err = rsa.VerifyPKCS1v15(rsaPublic, crypto.SHA512, d, signature)
	if err != nil {
		mlog.Error("Invalid signature", mlog.Err(err))
		return false, ""
	}

	return true, string(plaintext)
}

func GetAndValidateLicenseFileFromDisk(location string) (*model.License, []byte) {
	fileName := GetLicenseFileLocation(location)

	if _, err := os.Stat(fileName); err != nil {
		mlog.Debug("We could not find the license key in the database or on disk at", mlog.String("filename", fileName))
		return nil, nil
	}

	mlog.Info("License key has not been uploaded.  Loading license key from disk at", mlog.String("filename", fileName))
	licenseBytes := GetLicenseFileFromDisk(fileName)

	success, licenseStr := LicenseValidator.ValidateLicense(licenseBytes)
	if !success {
		mlog.Error("Found license key at %v but it appears to be invalid.", mlog.String("filename", fileName))
		return nil, nil
	}

	var license model.License
	if jsonErr := json.Unmarshal([]byte(licenseStr), &license); jsonErr != nil {
		mlog.Error("Failed to decode license from JSON", mlog.Err(jsonErr))
		return nil, nil
	}

	return &license, licenseBytes
}

func GetLicenseFileFromDisk(fileName string) []byte {
	file, err := os.Open(fileName)
	if err != nil {
		mlog.Error("Failed to open license key from disk at", mlog.String("filename", fileName), mlog.Err(err))
		return nil
	}
	defer file.Close()

	licenseBytes, err := ioutil.ReadAll(file)
	if err != nil {
		mlog.Error("Failed to read license key from disk at", mlog.String("filename", fileName), mlog.Err(err))
		return nil
	}

	return licenseBytes
}

func GetLicenseFileLocation(fileLocation string) string {
	if fileLocation == "" {
		configDir, _ := fileutils.FindDir("config")
		return filepath.Join(configDir, "mattermost.mattermost-license")
	}
	return fileLocation
}

func GetClientLicense(l *model.License) map[string]string {
	props := make(map[string]string)

	props["IsLicensed"] = strconv.FormatBool(l != nil)

	if l != nil {
		props["Id"] = l.Id
		props["SkuName"] = l.SkuName
		props["SkuShortName"] = l.SkuShortName
		props["Users"] = strconv.Itoa(*l.Features.Users)
		props["LDAP"] = strconv.FormatBool(*l.Features.LDAP)
		props["LDAPGroups"] = strconv.FormatBool(*l.Features.LDAPGroups)
		props["MFA"] = strconv.FormatBool(*l.Features.MFA)
		props["SAML"] = strconv.FormatBool(*l.Features.SAML)
		props["Cluster"] = strconv.FormatBool(*l.Features.Cluster)
		props["Metrics"] = strconv.FormatBool(*l.Features.Metrics)
		props["GoogleOAuth"] = strconv.FormatBool(*l.Features.GoogleOAuth)
		props["Office365OAuth"] = strconv.FormatBool(*l.Features.Office365OAuth)
		props["OpenId"] = strconv.FormatBool(*l.Features.OpenId)
		props["Compliance"] = strconv.FormatBool(*l.Features.Compliance)
		props["MHPNS"] = strconv.FormatBool(*l.Features.MHPNS)
		props["Announcement"] = strconv.FormatBool(*l.Features.Announcement)
		props["Elasticsearch"] = strconv.FormatBool(*l.Features.Elasticsearch)
		props["DataRetention"] = strconv.FormatBool(*l.Features.DataRetention)
		props["IDLoadedPushNotifications"] = strconv.FormatBool(*l.Features.IDLoadedPushNotifications)
		props["IssuedAt"] = strconv.FormatInt(l.IssuedAt, 10)
		props["StartsAt"] = strconv.FormatInt(l.StartsAt, 10)
		props["ExpiresAt"] = strconv.FormatInt(l.ExpiresAt, 10)
		props["Name"] = l.Customer.Name
		props["Email"] = l.Customer.Email
		props["Company"] = l.Customer.Company
		props["EmailNotificationContents"] = strconv.FormatBool(*l.Features.EmailNotificationContents)
		props["MessageExport"] = strconv.FormatBool(*l.Features.MessageExport)
		props["CustomPermissionsSchemes"] = strconv.FormatBool(*l.Features.CustomPermissionsSchemes)
		props["GuestAccounts"] = strconv.FormatBool(*l.Features.GuestAccounts)
		props["GuestAccountsPermissions"] = strconv.FormatBool(*l.Features.GuestAccountsPermissions)
		props["CustomTermsOfService"] = strconv.FormatBool(*l.Features.CustomTermsOfService)
		props["LockTeammateNameDisplay"] = strconv.FormatBool(*l.Features.LockTeammateNameDisplay)
		props["Cloud"] = strconv.FormatBool(*l.Features.Cloud)
		props["SharedChannels"] = strconv.FormatBool(*l.Features.SharedChannels)
		props["RemoteClusterService"] = strconv.FormatBool(*l.Features.RemoteClusterService)
		props["IsTrial"] = strconv.FormatBool(l.IsTrial)
	}

	return props
}

func GetSanitizedClientLicense(l map[string]string) map[string]string {
	sanitizedLicense := make(map[string]string)

	for k, v := range l {
		sanitizedLicense[k] = v
	}

	delete(sanitizedLicense, "Id")
	delete(sanitizedLicense, "Name")
	delete(sanitizedLicense, "Email")
	delete(sanitizedLicense, "IssuedAt")
	delete(sanitizedLicense, "StartsAt")
	delete(sanitizedLicense, "ExpiresAt")
	delete(sanitizedLicense, "SkuName")
	delete(sanitizedLicense, "SkuShortName")

	return sanitizedLicense
}<|MERGE_RESOLUTION|>--- conflicted
+++ resolved
@@ -54,17 +54,12 @@
 		return nil, model.NewAppError("LicenseFromBytes", model.InvalidLicenseError, nil, "", http.StatusBadRequest)
 	}
 
-<<<<<<< HEAD
-	license := model.LicenseFromJson(strings.NewReader(licenseStr))
-	return license, nil
-=======
 	var license model.License
 	if jsonErr := json.Unmarshal([]byte(licenseStr), &license); jsonErr != nil {
 		return nil, model.NewAppError("LicenseFromBytes", "api.unmarshal_error", nil, jsonErr.Error(), http.StatusInternalServerError)
 	}
 
 	return &license, nil
->>>>>>> 28ef5856
 }
 
 func (l *LicenseValidatorImpl) ValidateLicense(signed []byte) (bool, string) {

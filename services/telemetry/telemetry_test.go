--- conflicted
+++ resolved
@@ -274,11 +274,7 @@
 
 	testLogger, _ := mlog.NewLogger()
 	logCfg, _ := config.MloggerConfigFromLoggerConfig(&cfg.LogSettings, nil, config.GetLogFileLocation)
-<<<<<<< HEAD
-	if errCfg := testLogger.ConfigureTargets(logCfg); errCfg != nil {
-=======
 	if errCfg := testLogger.ConfigureTargets(logCfg, nil); errCfg != nil {
->>>>>>> 28ef5856
 		panic("failed to configure test logger: " + errCfg.Error())
 	}
 	defer testLogger.Shutdown()

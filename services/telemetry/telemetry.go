--- conflicted
+++ resolved
@@ -1038,7 +1038,6 @@
 		systemReadOnlyAdminCount = 0
 	}
 
-<<<<<<< HEAD
 	systemCustomGroupAdminPermissions := ""
 	systemCustomGroupAdminPermissionsModified := false
 	if role, err := ts.srv.GetRoleByName(context.Background(), model.SystemCustomGroupAdminRoleId); err == nil {
@@ -1050,7 +1049,7 @@
 		systemCustomGroupAdminCount = 0
 	}
 
-	ts.SendTelemetry(TrackPermissionsSystemScheme, map[string]interface{}{
+	ts.SendTelemetry(TrackPermissionsSystemScheme, map[string]any{
 		"system_admin_permissions":                       systemAdminPermissions,
 		"system_user_permissions":                        systemUserPermissions,
 		"system_manager_permissions":                     systemManagerPermissions,
@@ -1071,26 +1070,6 @@
 		"system_custom_group_admin_permissions":          systemCustomGroupAdminPermissions,
 		"system_custom_group_admin_permissions_modified": systemCustomGroupAdminPermissionsModified,
 		"system_custom_group_admin_count":                systemCustomGroupAdminCount,
-=======
-	ts.SendTelemetry(TrackPermissionsSystemScheme, map[string]any{
-		"system_admin_permissions":                    systemAdminPermissions,
-		"system_user_permissions":                     systemUserPermissions,
-		"system_manager_permissions":                  systemManagerPermissions,
-		"system_user_manager_permissions":             systemUserManagerPermissions,
-		"system_read_only_admin_permissions":          systemReadOnlyAdminPermissions,
-		"team_admin_permissions":                      teamAdminPermissions,
-		"team_user_permissions":                       teamUserPermissions,
-		"team_guest_permissions":                      teamGuestPermissions,
-		"channel_admin_permissions":                   channelAdminPermissions,
-		"channel_user_permissions":                    channelUserPermissions,
-		"channel_guest_permissions":                   channelGuestPermissions,
-		"system_manager_permissions_modified":         systemManagerPermissionsModified,
-		"system_manager_count":                        systemManagerCount,
-		"system_user_manager_permissions_modified":    systemUserManagerPermissionsModified,
-		"system_user_manager_count":                   systemUserManagerCount,
-		"system_read_only_admin_permissions_modified": systemReadOnlyAdminPermissionsModified,
-		"system_read_only_admin_count":                systemReadOnlyAdminCount,
->>>>>>> a3754b0b
 	})
 
 	if schemes, err := ts.srv.GetSchemes(model.SchemeScopeTeam, 0, 100); err == nil {

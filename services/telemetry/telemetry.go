--- conflicted
+++ resolved
@@ -437,11 +437,7 @@
 		"restrict_link_previews":                                  isDefault(*cfg.ServiceSettings.RestrictLinkPreviews, ""),
 	})
 
-<<<<<<< HEAD
-	ts.sendTelemetry(TrackConfigTeam, map[string]interface{}{
-=======
 	ts.SendTelemetry(TrackConfigTeam, map[string]interface{}{
->>>>>>> 929caaff
 		"enable_user_creation":                    cfg.TeamSettings.EnableUserCreation,
 		"enable_open_server":                      *cfg.TeamSettings.EnableOpenServer,
 		"enable_user_deactivation":                *cfg.TeamSettings.EnableUserDeactivation,
@@ -592,11 +588,7 @@
 		"allowed_themes":          len(cfg.ThemeSettings.AllowedThemes),
 	})
 
-<<<<<<< HEAD
-	ts.sendTelemetry(TrackConfigOAuth, map[string]interface{}{
-=======
 	ts.SendTelemetry(TrackConfigOAuth, map[string]interface{}{
->>>>>>> 929caaff
 		"enable_gitlab":    cfg.GitLabSettings.Enable,
 		"openid_gitlab":    *cfg.GitLabSettings.Enable && strings.Contains(*cfg.GitLabSettings.Scope, model.ServiceOpenid),
 		"enable_google":    cfg.GoogleSettings.Enable,
@@ -606,11 +598,7 @@
 		"enable_openid":    cfg.OpenIdSettings.Enable,
 	})
 
-<<<<<<< HEAD
-	ts.sendTelemetry(TrackConfigSupport, map[string]interface{}{
-=======
 	ts.SendTelemetry(TrackConfigSupport, map[string]interface{}{
->>>>>>> 929caaff
 		"isdefault_terms_of_service_link":              isDefault(*cfg.SupportSettings.TermsOfServiceLink, model.SupportSettingsDefaultTermsOfServiceLink),
 		"isdefault_privacy_policy_link":                isDefault(*cfg.SupportSettings.PrivacyPolicyLink, model.SupportSettingsDefaultPrivacyPolicyLink),
 		"isdefault_about_link":                         isDefault(*cfg.SupportSettings.AboutLink, model.SupportSettingsDefaultAboutLink),
@@ -729,11 +717,7 @@
 		"enable_remote_cluster_service":      *cfg.ExperimentalSettings.EnableRemoteClusterService && cfg.FeatureFlags.EnableRemoteClusterService,
 	})
 
-<<<<<<< HEAD
-	ts.sendTelemetry(TrackConfigAnalytics, map[string]interface{}{
-=======
 	ts.SendTelemetry(TrackConfigAnalytics, map[string]interface{}{
->>>>>>> 929caaff
 		"isdefault_max_users_for_statistics": isDefault(*cfg.AnalyticsSettings.MaxUsersForStatistics, model.AnalyticsSettingsDefaultMaxUsersForStatistics),
 	})
 
@@ -746,11 +730,7 @@
 		"user_notices_enabled":        *cfg.AnnouncementSettings.UserNoticesEnabled,
 	})
 
-<<<<<<< HEAD
-	ts.sendTelemetry(TrackConfigElasticsearch, map[string]interface{}{
-=======
 	ts.SendTelemetry(TrackConfigElasticsearch, map[string]interface{}{
->>>>>>> 929caaff
 		"isdefault_connection_url":          isDefault(*cfg.ElasticsearchSettings.ConnectionURL, model.ElasticsearchSettingsDefaultConnectionURL),
 		"isdefault_username":                isDefault(*cfg.ElasticsearchSettings.Username, model.ElasticsearchSettingsDefaultUsername),
 		"isdefault_password":                isDefault(*cfg.ElasticsearchSettings.Password, model.ElasticsearchSettingsDefaultPassword),
@@ -774,15 +754,6 @@
 
 	ts.trackPluginConfig(cfg, model.PluginSettingsDefaultMarketplaceURL)
 
-<<<<<<< HEAD
-	ts.sendTelemetry(TrackConfigDataRetention, map[string]interface{}{
-		"enable_message_deletion": *cfg.DataRetentionSettings.EnableMessageDeletion,
-		"enable_file_deletion":    *cfg.DataRetentionSettings.EnableFileDeletion,
-		"message_retention_days":  *cfg.DataRetentionSettings.MessageRetentionDays,
-		"file_retention_days":     *cfg.DataRetentionSettings.FileRetentionDays,
-		"deletion_job_start_time": *cfg.DataRetentionSettings.DeletionJobStartTime,
-		"batch_size":              *cfg.DataRetentionSettings.BatchSize,
-=======
 	ts.SendTelemetry(TrackConfigDataRetention, map[string]interface{}{
 		"enable_message_deletion":     *cfg.DataRetentionSettings.EnableMessageDeletion,
 		"enable_file_deletion":        *cfg.DataRetentionSettings.EnableFileDeletion,
@@ -791,7 +762,6 @@
 		"deletion_job_start_time":     *cfg.DataRetentionSettings.DeletionJobStartTime,
 		"batch_size":                  *cfg.DataRetentionSettings.BatchSize,
 		"cleanup_jobs_threshold_days": *cfg.JobSettings.CleanupJobsThresholdDays,
->>>>>>> 929caaff
 	})
 
 	ts.SendTelemetry(TrackConfigMessageExport, map[string]interface{}{

--- conflicted
+++ resolved
@@ -439,11 +439,8 @@
 		"enable_legacy_sidebar":                                   *cfg.ServiceSettings.EnableLegacySidebar,
 		"thread_auto_follow":                                      *cfg.ServiceSettings.ThreadAutoFollow,
 		"enable_link_previews":                                    *cfg.ServiceSettings.EnableLinkPreviews,
-<<<<<<< HEAD
+		"enable_file_search":                                      *cfg.ServiceSettings.EnableFileSearch,
 		"restrict_link_previews":                                  isDefault(*cfg.ServiceSettings.RestrictLinkPreviews, ""),
-=======
-		"enable_file_search":                                      *cfg.ServiceSettings.EnableFileSearch,
->>>>>>> 5203fc86
 	})
 
 	ts.sendTelemetry(TrackConfigTeam, map[string]interface{}{

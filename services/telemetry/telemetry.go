// Copyright (c) 2015-present Mattermost, Inc. All Rights Reserved.
// See LICENSE.txt for license information.

package telemetry

import (
	"context"
	"os"
	"path/filepath"
	"runtime"
	"strings"
	"time"

	rudder "github.com/rudderlabs/analytics-go"

	"github.com/mattermost/mattermost-server/v6/model"
	"github.com/mattermost/mattermost-server/v6/plugin"
	"github.com/mattermost/mattermost-server/v6/services/httpservice"
	"github.com/mattermost/mattermost-server/v6/services/marketplace"
	"github.com/mattermost/mattermost-server/v6/services/searchengine"
	"github.com/mattermost/mattermost-server/v6/shared/mlog"
	"github.com/mattermost/mattermost-server/v6/store"
	"github.com/mattermost/mattermost-server/v6/utils"
)

const (
	DayMilliseconds   = 24 * 60 * 60 * 1000
	MonthMilliseconds = 31 * DayMilliseconds

	RudderKey          = "placeholder_rudder_key"
	RudderDataplaneURL = "placeholder_rudder_dataplane_url"

	EnvVarInstallType = "MM_INSTALL_TYPE"

	TrackConfigService           = "config_service"
	TrackConfigTeam              = "config_team"
	TrackConfigClientReq         = "config_client_requirements"
	TrackConfigSQL               = "config_sql"
	TrackConfigLog               = "config_log"
	TrackConfigAudit             = "config_audit"
	TrackConfigNotificationLog   = "config_notifications_log"
	TrackConfigFile              = "config_file"
	TrackConfigRate              = "config_rate"
	TrackConfigEmail             = "config_email"
	TrackConfigPrivacy           = "config_privacy"
	TrackConfigTheme             = "config_theme"
	TrackConfigOAuth             = "config_oauth"
	TrackConfigLDAP              = "config_ldap"
	TrackConfigCompliance        = "config_compliance"
	TrackConfigLocalization      = "config_localization"
	TrackConfigSAML              = "config_saml"
	TrackConfigPassword          = "config_password"
	TrackConfigCluster           = "config_cluster"
	TrackConfigMetrics           = "config_metrics"
	TrackConfigSupport           = "config_support"
	TrackConfigNativeApp         = "config_nativeapp"
	TrackConfigExperimental      = "config_experimental"
	TrackConfigAnalytics         = "config_analytics"
	TrackConfigAnnouncement      = "config_announcement"
	TrackConfigElasticsearch     = "config_elasticsearch"
	TrackConfigPlugin            = "config_plugin"
	TrackConfigDataRetention     = "config_data_retention"
	TrackConfigMessageExport     = "config_message_export"
	TrackConfigDisplay           = "config_display"
	TrackConfigGuestAccounts     = "config_guest_accounts"
	TrackConfigImageProxy        = "config_image_proxy"
	TrackConfigBleve             = "config_bleve"
	TrackConfigExport            = "config_export"
	TrackFeatureFlags            = "config_feature_flags"
	TrackConfigProducts          = "products"
	TrackPermissionsGeneral      = "permissions_general"
	TrackPermissionsSystemScheme = "permissions_system_scheme"
	TrackPermissionsTeamSchemes  = "permissions_team_schemes"
	TrackPermissionsSystemRoles  = "permissions_system_roles"
	TrackElasticsearch           = "elasticsearch"
	TrackGroups                  = "groups"
	TrackChannelModeration       = "channel_moderation"
	TrackWarnMetrics             = "warn_metrics"

	TrackActivity = "activity"
	TrackLicense  = "license"
	TrackServer   = "server"
	TrackPlugins  = "plugins"
)

type ServerIface interface {
	Config() *model.Config
	IsLeader() bool
	HTTPService() httpservice.HTTPService
	GetPluginsEnvironment() *plugin.Environment
	License() *model.License
	GetRoleByName(context.Context, string) (*model.Role, *model.AppError)
	GetSchemes(string, int, int) ([]*model.Scheme, *model.AppError)
}

type TelemetryService struct {
	srv                        ServerIface
	dbStore                    store.Store
	searchEngine               *searchengine.Broker
	log                        *mlog.Logger
	rudderClient               rudder.Client
	TelemetryID                string
	timestampLastTelemetrySent time.Time
	verbose                    bool
}

type RudderConfig struct {
	RudderKey    string
	DataplaneURL string
}

func New(srv ServerIface, dbStore store.Store, searchEngine *searchengine.Broker, log *mlog.Logger, verbose bool) *TelemetryService {
	service := &TelemetryService{
		srv:          srv,
		dbStore:      dbStore,
		searchEngine: searchEngine,
		log:          log,
		verbose:      verbose,
	}
	service.ensureTelemetryID()
	return service
}

func (ts *TelemetryService) ensureTelemetryID() {
	if ts.TelemetryID != "" {
		return
	}

	id := model.NewId()
	systemID := &model.System{Name: model.SystemTelemetryId, Value: id}
	systemID, err := ts.dbStore.System().InsertIfExists(systemID)
	if err != nil {
		ts.log.Error("unable to get the telemetry ID", mlog.Err(err))
		return
	}

	ts.TelemetryID = systemID.Value
}

func (ts *TelemetryService) getRudderConfig() RudderConfig {
	if !strings.Contains(RudderKey, "placeholder") && !strings.Contains(RudderDataplaneURL, "placeholder") {
		return RudderConfig{RudderKey, RudderDataplaneURL}
	} else if os.Getenv("RudderKey") != "" && os.Getenv("RudderDataplaneURL") != "" {
		return RudderConfig{os.Getenv("RudderKey"), os.Getenv("RudderDataplaneURL")}
	} else {
		return RudderConfig{}
	}
}

func (ts *TelemetryService) telemetryEnabled() bool {
	return *ts.srv.Config().LogSettings.EnableDiagnostics && ts.srv.IsLeader()
}

func (ts *TelemetryService) sendDailyTelemetry(override bool) {
	config := ts.getRudderConfig()
	if ts.telemetryEnabled() && ((config.DataplaneURL != "" && config.RudderKey != "") || override) {
		ts.initRudder(config.DataplaneURL, config.RudderKey)
		ts.trackActivity()
		ts.trackConfig()
		ts.trackLicense()
		ts.trackPlugins()
		ts.trackServer()
		ts.trackPermissions()
		ts.trackElasticsearch()
		ts.trackGroups()
		ts.trackChannelModeration()
		ts.trackWarnMetrics()
	}
}

func (ts *TelemetryService) SendTelemetry(event string, properties map[string]any) {
	if ts.rudderClient != nil {
		var context *rudder.Context
		// if we are part of a cloud installation, add it's ID to the tracked event's context
		if installationId := os.Getenv("MM_CLOUD_INSTALLATION_ID"); installationId != "" {
			context = &rudder.Context{Traits: map[string]any{"installationId": installationId}}
		}
		err := ts.rudderClient.Enqueue(rudder.Track{
			Event:      event,
			UserId:     ts.TelemetryID,
			Properties: properties,
			Context:    context,
		})
		if err != nil {
			ts.log.Warn("Error sending telemetry", mlog.Err(err))
		}
	}
}

func isDefaultArray(setting, defaultValue []string) bool {
	if len(setting) != len(defaultValue) {
		return false
	}
	for i := 0; i < len(setting); i++ {
		if setting[i] != defaultValue[i] {
			return false
		}
	}
	return true
}

func isDefault(setting any, defaultValue any) bool {
	return setting == defaultValue
}

func pluginSetting(pluginSettings *model.PluginSettings, plugin, key string, defaultValue any) any {
	settings, ok := pluginSettings.Plugins[plugin]
	if !ok {
		return defaultValue
	}
	if value, ok := settings[key]; ok {
		return value
	}
	return defaultValue
}

func pluginActivated(pluginStates map[string]*model.PluginState, pluginId string) bool {
	state, ok := pluginStates[pluginId]
	if !ok {
		return false
	}
	return state.Enable
}

func pluginVersion(pluginsAvailable []*model.BundleInfo, pluginId string) string {
	for _, plugin := range pluginsAvailable {
		if plugin.Manifest != nil && plugin.Manifest.Id == pluginId {
			return plugin.Manifest.Version
		}
	}
	return ""
}

func (ts *TelemetryService) trackActivity() {
	var userCount int64
	var guestAccountsCount int64
	var botAccountsCount int64
	var inactiveUserCount int64
	var publicChannelCount int64
	var privateChannelCount int64
	var directChannelCount int64
	var deletedPublicChannelCount int64
	var deletedPrivateChannelCount int64
	var postsCount int64
	var postsCountPreviousDay int64
	var botPostsCountPreviousDay int64
	var slashCommandsCount int64
	var incomingWebhooksCount int64
	var outgoingWebhooksCount int64

	activeUsersDailyCountChan := make(chan store.StoreResult, 1)
	go func() {
		count, err := ts.dbStore.User().AnalyticsActiveCount(DayMilliseconds, model.UserCountOptions{IncludeBotAccounts: false, IncludeDeleted: false})
		activeUsersDailyCountChan <- store.StoreResult{Data: count, NErr: err}
		close(activeUsersDailyCountChan)
	}()

	activeUsersMonthlyCountChan := make(chan store.StoreResult, 1)
	go func() {
		count, err := ts.dbStore.User().AnalyticsActiveCount(MonthMilliseconds, model.UserCountOptions{IncludeBotAccounts: false, IncludeDeleted: false})
		activeUsersMonthlyCountChan <- store.StoreResult{Data: count, NErr: err}
		close(activeUsersMonthlyCountChan)
	}()

	if count, err := ts.dbStore.User().Count(model.UserCountOptions{IncludeDeleted: true}); err == nil {
		userCount = count
	}

	if count, err := ts.dbStore.User().AnalyticsGetGuestCount(); err == nil {
		guestAccountsCount = count
	}

	if count, err := ts.dbStore.User().Count(model.UserCountOptions{IncludeBotAccounts: true, ExcludeRegularUsers: true}); err == nil {
		botAccountsCount = count
	}

	if iucr, err := ts.dbStore.User().AnalyticsGetInactiveUsersCount(); err == nil {
		inactiveUserCount = iucr
	}

	teamCount, err := ts.dbStore.Team().AnalyticsTeamCount(nil)
	if err != nil {
		mlog.Info("Could not get team count", mlog.Err(err))
	}

	if ucc, err := ts.dbStore.Channel().AnalyticsTypeCount("", model.ChannelTypeOpen); err == nil {
		publicChannelCount = ucc
	}

	if pcc, err := ts.dbStore.Channel().AnalyticsTypeCount("", model.ChannelTypePrivate); err == nil {
		privateChannelCount = pcc
	}

	if dcc, err := ts.dbStore.Channel().AnalyticsTypeCount("", model.ChannelTypeDirect); err == nil {
		directChannelCount = dcc
	}

	if duccr, err := ts.dbStore.Channel().AnalyticsDeletedTypeCount("", model.ChannelTypeOpen); err == nil {
		deletedPublicChannelCount = duccr
	}

	if dpccr, err := ts.dbStore.Channel().AnalyticsDeletedTypeCount("", model.ChannelTypePrivate); err == nil {
		deletedPrivateChannelCount = dpccr
	}

	postsCount, _ = ts.dbStore.Post().AnalyticsPostCount(&model.PostCountOptions{})

	postCountsOptions := &model.AnalyticsPostCountsOptions{TeamId: "", BotsOnly: false, YesterdayOnly: true}
	postCountsYesterday, _ := ts.dbStore.Post().AnalyticsPostCountsByDay(postCountsOptions)
	postsCountPreviousDay = 0
	if len(postCountsYesterday) > 0 {
		postsCountPreviousDay = int64(postCountsYesterday[0].Value)
	}

	postCountsOptions = &model.AnalyticsPostCountsOptions{TeamId: "", BotsOnly: true, YesterdayOnly: true}
	botPostCountsYesterday, _ := ts.dbStore.Post().AnalyticsPostCountsByDay(postCountsOptions)
	botPostsCountPreviousDay = 0
	if len(botPostCountsYesterday) > 0 {
		botPostsCountPreviousDay = int64(botPostCountsYesterday[0].Value)
	}

	slashCommandsCount, _ = ts.dbStore.Command().AnalyticsCommandCount("")

	if c, err := ts.dbStore.Webhook().AnalyticsIncomingCount(""); err == nil {
		incomingWebhooksCount = c
	}

	outgoingWebhooksCount, _ = ts.dbStore.Webhook().AnalyticsOutgoingCount("")

	var activeUsersDailyCount int64
	if r := <-activeUsersDailyCountChan; r.NErr == nil {
		activeUsersDailyCount = r.Data.(int64)
	}

	var activeUsersMonthlyCount int64
	if r := <-activeUsersMonthlyCountChan; r.NErr == nil {
		activeUsersMonthlyCount = r.Data.(int64)
	}

	activity := map[string]any{
		"registered_users":             userCount,
		"bot_accounts":                 botAccountsCount,
		"guest_accounts":               guestAccountsCount,
		"active_users_daily":           activeUsersDailyCount,
		"active_users_monthly":         activeUsersMonthlyCount,
		"registered_deactivated_users": inactiveUserCount,
		"teams":                        teamCount,
		"public_channels":              publicChannelCount,
		"private_channels":             privateChannelCount,
		"direct_message_channels":      directChannelCount,
		"public_channels_deleted":      deletedPublicChannelCount,
		"private_channels_deleted":     deletedPrivateChannelCount,
		"posts_previous_day":           postsCountPreviousDay,
		"bot_posts_previous_day":       botPostsCountPreviousDay,
		"posts":                        postsCount,
		"slash_commands":               slashCommandsCount,
		"incoming_webhooks":            incomingWebhooksCount,
		"outgoing_webhooks":            outgoingWebhooksCount,
	}

	if license := ts.srv.License(); license.IsCloud() {
		var tmpStorage int64
		if usage, err := ts.dbStore.FileInfo().GetStorageUsage(true, false); err == nil {
			tmpStorage = usage
		}
		activity["storage_bytes"] = utils.RoundOffToZeroesResolution(float64(tmpStorage), 8)
	}

	ts.SendTelemetry(TrackActivity, activity)
}

func (ts *TelemetryService) trackConfig() {
	cfg := ts.srv.Config()
	ts.SendTelemetry(TrackConfigService, map[string]any{
		"web_server_mode":                                         *cfg.ServiceSettings.WebserverMode,
		"enable_security_fix_alert":                               *cfg.ServiceSettings.EnableSecurityFixAlert,
		"enable_insecure_outgoing_connections":                    *cfg.ServiceSettings.EnableInsecureOutgoingConnections,
		"enable_incoming_webhooks":                                cfg.ServiceSettings.EnableIncomingWebhooks,
		"enable_outgoing_webhooks":                                cfg.ServiceSettings.EnableOutgoingWebhooks,
		"enable_commands":                                         *cfg.ServiceSettings.EnableCommands,
		"enable_post_username_override":                           cfg.ServiceSettings.EnablePostUsernameOverride,
		"enable_post_icon_override":                               cfg.ServiceSettings.EnablePostIconOverride,
		"enable_user_access_tokens":                               *cfg.ServiceSettings.EnableUserAccessTokens,
		"enable_custom_emoji":                                     *cfg.ServiceSettings.EnableCustomEmoji,
		"enable_emoji_picker":                                     *cfg.ServiceSettings.EnableEmojiPicker,
		"enable_gif_picker":                                       *cfg.ServiceSettings.EnableGifPicker,
		"gfycat_api_key":                                          isDefault(*cfg.ServiceSettings.GfycatAPIKey, model.ServiceSettingsDefaultGfycatAPIKey),
		"gfycat_api_secret":                                       isDefault(*cfg.ServiceSettings.GfycatAPISecret, model.ServiceSettingsDefaultGfycatAPISecret),
		"experimental_enable_authentication_transfer":             *cfg.ServiceSettings.ExperimentalEnableAuthenticationTransfer,
		"enable_testing":                                          cfg.ServiceSettings.EnableTesting,
		"enable_developer":                                        *cfg.ServiceSettings.EnableDeveloper,
		"developer_flags":                                         isDefault(*cfg.ServiceSettings.DeveloperFlags, model.ServiceSettingsDefaultDeveloperFlags),
		"enable_client_performance_debugging":                     *cfg.ServiceSettings.EnableClientPerformanceDebugging,
		"enable_multifactor_authentication":                       *cfg.ServiceSettings.EnableMultifactorAuthentication,
		"enforce_multifactor_authentication":                      *cfg.ServiceSettings.EnforceMultifactorAuthentication,
		"enable_oauth_service_provider":                           cfg.ServiceSettings.EnableOAuthServiceProvider,
		"connection_security":                                     *cfg.ServiceSettings.ConnectionSecurity,
		"tls_strict_transport":                                    *cfg.ServiceSettings.TLSStrictTransport,
		"uses_letsencrypt":                                        *cfg.ServiceSettings.UseLetsEncrypt,
		"forward_80_to_443":                                       *cfg.ServiceSettings.Forward80To443,
		"maximum_login_attempts":                                  *cfg.ServiceSettings.MaximumLoginAttempts,
		"extend_session_length_with_activity":                     *cfg.ServiceSettings.ExtendSessionLengthWithActivity,
		"session_length_web_in_hours":                             *cfg.ServiceSettings.SessionLengthWebInHours,
		"session_length_mobile_in_hours":                          *cfg.ServiceSettings.SessionLengthMobileInHours,
		"session_length_sso_in_hours":                             *cfg.ServiceSettings.SessionLengthSSOInHours,
		"session_cache_in_minutes":                                *cfg.ServiceSettings.SessionCacheInMinutes,
		"session_idle_timeout_in_minutes":                         *cfg.ServiceSettings.SessionIdleTimeoutInMinutes,
		"isdefault_site_url":                                      isDefault(*cfg.ServiceSettings.SiteURL, model.ServiceSettingsDefaultSiteURL),
		"isdefault_tls_cert_file":                                 isDefault(*cfg.ServiceSettings.TLSCertFile, model.ServiceSettingsDefaultTLSCertFile),
		"isdefault_tls_key_file":                                  isDefault(*cfg.ServiceSettings.TLSKeyFile, model.ServiceSettingsDefaultTLSKeyFile),
		"isdefault_read_timeout":                                  isDefault(*cfg.ServiceSettings.ReadTimeout, model.ServiceSettingsDefaultReadTimeout),
		"isdefault_write_timeout":                                 isDefault(*cfg.ServiceSettings.WriteTimeout, model.ServiceSettingsDefaultWriteTimeout),
		"isdefault_idle_timeout":                                  isDefault(*cfg.ServiceSettings.IdleTimeout, model.ServiceSettingsDefaultIdleTimeout),
		"isdefault_google_developer_key":                          isDefault(cfg.ServiceSettings.GoogleDeveloperKey, ""),
		"isdefault_allow_cors_from":                               isDefault(*cfg.ServiceSettings.AllowCorsFrom, model.ServiceSettingsDefaultAllowCorsFrom),
		"isdefault_cors_exposed_headers":                          isDefault(cfg.ServiceSettings.CorsExposedHeaders, ""),
		"cors_allow_credentials":                                  *cfg.ServiceSettings.CorsAllowCredentials,
		"cors_debug":                                              *cfg.ServiceSettings.CorsDebug,
		"isdefault_allowed_untrusted_internal_connections":        isDefault(*cfg.ServiceSettings.AllowedUntrustedInternalConnections, ""),
		"post_edit_time_limit":                                    *cfg.ServiceSettings.PostEditTimeLimit,
		"enable_user_typing_messages":                             *cfg.ServiceSettings.EnableUserTypingMessages,
		"enable_channel_viewed_messages":                          *cfg.ServiceSettings.EnableChannelViewedMessages,
		"time_between_user_typing_updates_milliseconds":           *cfg.ServiceSettings.TimeBetweenUserTypingUpdatesMilliseconds,
		"cluster_log_timeout_milliseconds":                        *cfg.ServiceSettings.ClusterLogTimeoutMilliseconds,
		"enable_post_search":                                      *cfg.ServiceSettings.EnablePostSearch,
		"minimum_hashtag_length":                                  *cfg.ServiceSettings.MinimumHashtagLength,
		"enable_user_statuses":                                    *cfg.ServiceSettings.EnableUserStatuses,
		"enable_preview_features":                                 *cfg.ServiceSettings.EnablePreviewFeatures,
		"enable_tutorial":                                         *cfg.ServiceSettings.EnableTutorial,
		"enable_onboarding_flow":                                  *cfg.ServiceSettings.EnableOnboardingFlow,
		"experimental_enable_default_channel_leave_join_messages": *cfg.ServiceSettings.ExperimentalEnableDefaultChannelLeaveJoinMessages,
		"experimental_group_unread_channels":                      *cfg.ServiceSettings.ExperimentalGroupUnreadChannels,
		"collapsed_threads":                                       *cfg.ServiceSettings.CollapsedThreads,
		"websocket_url":                                           isDefault(*cfg.ServiceSettings.WebsocketURL, ""),
		"allow_cookies_for_subdomains":                            *cfg.ServiceSettings.AllowCookiesForSubdomains,
		"enable_api_team_deletion":                                *cfg.ServiceSettings.EnableAPITeamDeletion,
		"enable_api_trigger_admin_notification":                   *cfg.ServiceSettings.EnableAPITriggerAdminNotifications,
		"enable_api_user_deletion":                                *cfg.ServiceSettings.EnableAPIUserDeletion,
		"enable_api_channel_deletion":                             *cfg.ServiceSettings.EnableAPIChannelDeletion,
		"experimental_enable_hardened_mode":                       *cfg.ServiceSettings.ExperimentalEnableHardenedMode,
		"experimental_strict_csrf_enforcement":                    *cfg.ServiceSettings.ExperimentalStrictCSRFEnforcement,
		"enable_email_invitations":                                *cfg.ServiceSettings.EnableEmailInvitations,
		"disable_bots_when_owner_is_deactivated":                  *cfg.ServiceSettings.DisableBotsWhenOwnerIsDeactivated,
		"enable_bot_account_creation":                             *cfg.ServiceSettings.EnableBotAccountCreation,
		"enable_svgs":                                             *cfg.ServiceSettings.EnableSVGs,
		"enable_latex":                                            *cfg.ServiceSettings.EnableLatex,
		"enable_inline_latex":                                     *cfg.ServiceSettings.EnableInlineLatex,
		"enable_opentracing":                                      *cfg.ServiceSettings.EnableOpenTracing,
		"enable_local_mode":                                       *cfg.ServiceSettings.EnableLocalMode,
		"managed_resource_paths":                                  isDefault(*cfg.ServiceSettings.ManagedResourcePaths, ""),
		"thread_auto_follow":                                      *cfg.ServiceSettings.ThreadAutoFollow,
		"enable_link_previews":                                    *cfg.ServiceSettings.EnableLinkPreviews,
		"enable_permalink_previews":                               *cfg.ServiceSettings.EnablePermalinkPreviews,
		"enable_file_search":                                      *cfg.ServiceSettings.EnableFileSearch,
		"restrict_link_previews":                                  isDefault(*cfg.ServiceSettings.RestrictLinkPreviews, ""),
		"enable_custom_groups":                                    *cfg.ServiceSettings.EnableCustomGroups,
		"post_priority":                                           *cfg.ServiceSettings.PostPriority,
<<<<<<< HEAD
		"allow_persistent_notifications":                          *cfg.ServiceSettings.AllowPersistentNotifications,
		"allow_persistent_notifications_for_guests":               *cfg.ServiceSettings.AllowPersistentNotificationsForGuests,
		"persistent_notification_interval":                        *cfg.ServiceSettings.PersistentNotificationInterval,
		"persistent_notification_max_count":                       *cfg.ServiceSettings.PersistentNotificationMaxCount,
		"persistent_notification_max_recipients":                  *cfg.ServiceSettings.PersistentNotificationMaxRecipients,
		"self_hosted_first_time_purchase":                         *cfg.ServiceSettings.SelfHostedFirstTimePurchase,
=======
		"self_hosted_purchase":                                    *cfg.ServiceSettings.SelfHostedPurchase,
>>>>>>> 61317883
		"allow_synced_drafts":                                     *cfg.ServiceSettings.AllowSyncedDrafts,
	})

	ts.SendTelemetry(TrackConfigTeam, map[string]any{
		"enable_user_creation":                    cfg.TeamSettings.EnableUserCreation,
		"enable_open_server":                      *cfg.TeamSettings.EnableOpenServer,
		"enable_user_deactivation":                *cfg.TeamSettings.EnableUserDeactivation,
		"enable_custom_user_statuses":             *cfg.TeamSettings.EnableCustomUserStatuses,
		"enable_last_active_time":                 *cfg.TeamSettings.EnableLastActiveTime,
		"enable_custom_brand":                     *cfg.TeamSettings.EnableCustomBrand,
		"restrict_direct_message":                 *cfg.TeamSettings.RestrictDirectMessage,
		"max_notifications_per_channel":           *cfg.TeamSettings.MaxNotificationsPerChannel,
		"enable_confirm_notifications_to_channel": *cfg.TeamSettings.EnableConfirmNotificationsToChannel,
		"max_users_per_team":                      *cfg.TeamSettings.MaxUsersPerTeam,
		"max_channels_per_team":                   *cfg.TeamSettings.MaxChannelsPerTeam,
		"teammate_name_display":                   *cfg.TeamSettings.TeammateNameDisplay,
		"experimental_view_archived_channels":     *cfg.TeamSettings.ExperimentalViewArchivedChannels,
		"lock_teammate_name_display":              *cfg.TeamSettings.LockTeammateNameDisplay,
		"isdefault_site_name":                     isDefault(cfg.TeamSettings.SiteName, "Mattermost"),
		"isdefault_custom_brand_text":             isDefault(*cfg.TeamSettings.CustomBrandText, model.TeamSettingsDefaultCustomBrandText),
		"isdefault_custom_description_text":       isDefault(*cfg.TeamSettings.CustomDescriptionText, model.TeamSettingsDefaultCustomDescriptionText),
		"isdefault_user_status_away_timeout":      isDefault(*cfg.TeamSettings.UserStatusAwayTimeout, model.TeamSettingsDefaultUserStatusAwayTimeout),
		"experimental_enable_automatic_replies":   *cfg.TeamSettings.ExperimentalEnableAutomaticReplies,
		"experimental_primary_team":               isDefault(*cfg.TeamSettings.ExperimentalPrimaryTeam, ""),
		"experimental_default_channels":           len(cfg.TeamSettings.ExperimentalDefaultChannels),
	})

	ts.SendTelemetry(TrackConfigClientReq, map[string]any{
		"android_latest_version": cfg.ClientRequirements.AndroidLatestVersion,
		"android_min_version":    cfg.ClientRequirements.AndroidMinVersion,
		"ios_latest_version":     cfg.ClientRequirements.IosLatestVersion,
		"ios_min_version":        cfg.ClientRequirements.IosMinVersion,
	})

	ts.SendTelemetry(TrackConfigSQL, map[string]any{
		"driver_name":                          *cfg.SqlSettings.DriverName,
		"trace":                                cfg.SqlSettings.Trace,
		"max_idle_conns":                       *cfg.SqlSettings.MaxIdleConns,
		"conn_max_lifetime_milliseconds":       *cfg.SqlSettings.ConnMaxLifetimeMilliseconds,
		"conn_max_idletime_milliseconds":       *cfg.SqlSettings.ConnMaxIdleTimeMilliseconds,
		"max_open_conns":                       *cfg.SqlSettings.MaxOpenConns,
		"data_source_replicas":                 len(cfg.SqlSettings.DataSourceReplicas),
		"data_source_search_replicas":          len(cfg.SqlSettings.DataSourceSearchReplicas),
		"query_timeout":                        *cfg.SqlSettings.QueryTimeout,
		"disable_database_search":              *cfg.SqlSettings.DisableDatabaseSearch,
		"migrations_statement_timeout_seconds": *cfg.SqlSettings.MigrationsStatementTimeoutSeconds,
	})

	ts.SendTelemetry(TrackConfigLog, map[string]any{
		"enable_console":           cfg.LogSettings.EnableConsole,
		"console_level":            cfg.LogSettings.ConsoleLevel,
		"console_json":             *cfg.LogSettings.ConsoleJson,
		"enable_file":              cfg.LogSettings.EnableFile,
		"file_level":               cfg.LogSettings.FileLevel,
		"file_json":                cfg.LogSettings.FileJson,
		"enable_webhook_debugging": cfg.LogSettings.EnableWebhookDebugging,
		"isdefault_file_location":  isDefault(cfg.LogSettings.FileLocation, ""),
		"advanced_logging_config":  *cfg.LogSettings.AdvancedLoggingConfig != "",
	})

	ts.SendTelemetry(TrackConfigAudit, map[string]any{
		"file_enabled":            *cfg.ExperimentalAuditSettings.FileEnabled,
		"file_max_size_mb":        *cfg.ExperimentalAuditSettings.FileMaxSizeMB,
		"file_max_age_days":       *cfg.ExperimentalAuditSettings.FileMaxAgeDays,
		"file_max_backups":        *cfg.ExperimentalAuditSettings.FileMaxBackups,
		"file_compress":           *cfg.ExperimentalAuditSettings.FileCompress,
		"file_max_queue_size":     *cfg.ExperimentalAuditSettings.FileMaxQueueSize,
		"advanced_logging_config": *cfg.ExperimentalAuditSettings.AdvancedLoggingConfig != "",
	})

	ts.SendTelemetry(TrackConfigNotificationLog, map[string]any{
		"enable_console":          *cfg.NotificationLogSettings.EnableConsole,
		"console_level":           *cfg.NotificationLogSettings.ConsoleLevel,
		"console_json":            *cfg.NotificationLogSettings.ConsoleJson,
		"enable_file":             *cfg.NotificationLogSettings.EnableFile,
		"file_level":              *cfg.NotificationLogSettings.FileLevel,
		"file_json":               *cfg.NotificationLogSettings.FileJson,
		"isdefault_file_location": isDefault(*cfg.NotificationLogSettings.FileLocation, ""),
		"advanced_logging_config": *cfg.NotificationLogSettings.AdvancedLoggingConfig != "",
	})

	ts.SendTelemetry(TrackConfigPassword, map[string]any{
		"minimum_length": *cfg.PasswordSettings.MinimumLength,
		"lowercase":      *cfg.PasswordSettings.Lowercase,
		"number":         *cfg.PasswordSettings.Number,
		"uppercase":      *cfg.PasswordSettings.Uppercase,
		"symbol":         *cfg.PasswordSettings.Symbol,
	})

	ts.SendTelemetry(TrackConfigFile, map[string]any{
		"enable_public_links":           cfg.FileSettings.EnablePublicLink,
		"driver_name":                   *cfg.FileSettings.DriverName,
		"isdefault_directory":           isDefault(*cfg.FileSettings.Directory, model.FileSettingsDefaultDirectory),
		"isabsolute_directory":          filepath.IsAbs(*cfg.FileSettings.Directory),
		"extract_content":               *cfg.FileSettings.ExtractContent,
		"archive_recursion":             *cfg.FileSettings.ArchiveRecursion,
		"amazon_s3_ssl":                 *cfg.FileSettings.AmazonS3SSL,
		"amazon_s3_sse":                 *cfg.FileSettings.AmazonS3SSE,
		"amazon_s3_signv2":              *cfg.FileSettings.AmazonS3SignV2,
		"amazon_s3_trace":               *cfg.FileSettings.AmazonS3Trace,
		"max_file_size":                 *cfg.FileSettings.MaxFileSize,
		"max_image_resolution":          *cfg.FileSettings.MaxImageResolution,
		"max_image_decoder_concurrency": *cfg.FileSettings.MaxImageDecoderConcurrency,
		"enable_file_attachments":       *cfg.FileSettings.EnableFileAttachments,
		"enable_mobile_upload":          *cfg.FileSettings.EnableMobileUpload,
		"enable_mobile_download":        *cfg.FileSettings.EnableMobileDownload,
	})

	ts.SendTelemetry(TrackConfigEmail, map[string]any{
		"enable_sign_up_with_email":            cfg.EmailSettings.EnableSignUpWithEmail,
		"enable_sign_in_with_email":            *cfg.EmailSettings.EnableSignInWithEmail,
		"enable_sign_in_with_username":         *cfg.EmailSettings.EnableSignInWithUsername,
		"require_email_verification":           cfg.EmailSettings.RequireEmailVerification,
		"send_email_notifications":             cfg.EmailSettings.SendEmailNotifications,
		"use_channel_in_email_notifications":   *cfg.EmailSettings.UseChannelInEmailNotifications,
		"email_notification_contents_type":     *cfg.EmailSettings.EmailNotificationContentsType,
		"enable_smtp_auth":                     *cfg.EmailSettings.EnableSMTPAuth,
		"connection_security":                  cfg.EmailSettings.ConnectionSecurity,
		"send_push_notifications":              *cfg.EmailSettings.SendPushNotifications,
		"push_notification_contents":           *cfg.EmailSettings.PushNotificationContents,
		"enable_email_batching":                *cfg.EmailSettings.EnableEmailBatching,
		"email_batching_buffer_size":           *cfg.EmailSettings.EmailBatchingBufferSize,
		"email_batching_interval":              *cfg.EmailSettings.EmailBatchingInterval,
		"enable_preview_mode_banner":           *cfg.EmailSettings.EnablePreviewModeBanner,
		"isdefault_feedback_name":              isDefault(cfg.EmailSettings.FeedbackName, ""),
		"isdefault_feedback_email":             isDefault(cfg.EmailSettings.FeedbackEmail, ""),
		"isdefault_reply_to_address":           isDefault(cfg.EmailSettings.ReplyToAddress, ""),
		"isdefault_feedback_organization":      isDefault(*cfg.EmailSettings.FeedbackOrganization, model.EmailSettingsDefaultFeedbackOrganization),
		"skip_server_certificate_verification": *cfg.EmailSettings.SkipServerCertificateVerification,
		"isdefault_login_button_color":         isDefault(*cfg.EmailSettings.LoginButtonColor, ""),
		"isdefault_login_button_border_color":  isDefault(*cfg.EmailSettings.LoginButtonBorderColor, ""),
		"isdefault_login_button_text_color":    isDefault(*cfg.EmailSettings.LoginButtonTextColor, ""),
		"smtp_server_timeout":                  *cfg.EmailSettings.SMTPServerTimeout,
		"enable_inactivity_email":              *cfg.EmailSettings.EnableInactivityEmail,
	})

	ts.SendTelemetry(TrackConfigRate, map[string]any{
		"enable_rate_limiter":      *cfg.RateLimitSettings.Enable,
		"vary_by_remote_address":   *cfg.RateLimitSettings.VaryByRemoteAddr,
		"vary_by_user":             *cfg.RateLimitSettings.VaryByUser,
		"per_sec":                  *cfg.RateLimitSettings.PerSec,
		"max_burst":                *cfg.RateLimitSettings.MaxBurst,
		"memory_store_size":        *cfg.RateLimitSettings.MemoryStoreSize,
		"isdefault_vary_by_header": isDefault(cfg.RateLimitSettings.VaryByHeader, ""),
	})

	ts.SendTelemetry(TrackConfigPrivacy, map[string]any{
		"show_email_address": cfg.PrivacySettings.ShowEmailAddress,
		"show_full_name":     cfg.PrivacySettings.ShowFullName,
	})

	ts.SendTelemetry(TrackConfigTheme, map[string]any{
		"enable_theme_selection":  *cfg.ThemeSettings.EnableThemeSelection,
		"isdefault_default_theme": isDefault(*cfg.ThemeSettings.DefaultTheme, model.TeamSettingsDefaultTeamText),
		"allow_custom_themes":     *cfg.ThemeSettings.AllowCustomThemes,
		"allowed_themes":          len(cfg.ThemeSettings.AllowedThemes),
	})

	ts.SendTelemetry(TrackConfigOAuth, map[string]any{
		"enable_gitlab":    cfg.GitLabSettings.Enable,
		"openid_gitlab":    *cfg.GitLabSettings.Enable && strings.Contains(*cfg.GitLabSettings.Scope, model.ServiceOpenid),
		"enable_google":    cfg.GoogleSettings.Enable,
		"openid_google":    *cfg.GoogleSettings.Enable && strings.Contains(*cfg.GoogleSettings.Scope, model.ServiceOpenid),
		"enable_office365": cfg.Office365Settings.Enable,
		"openid_office365": *cfg.Office365Settings.Enable && strings.Contains(*cfg.Office365Settings.Scope, model.ServiceOpenid),
		"enable_openid":    cfg.OpenIdSettings.Enable,
	})

	ts.SendTelemetry(TrackConfigSupport, map[string]any{
		"isdefault_terms_of_service_link":              isDefault(*cfg.SupportSettings.TermsOfServiceLink, model.SupportSettingsDefaultTermsOfServiceLink),
		"isdefault_privacy_policy_link":                isDefault(*cfg.SupportSettings.PrivacyPolicyLink, model.SupportSettingsDefaultPrivacyPolicyLink),
		"isdefault_about_link":                         isDefault(*cfg.SupportSettings.AboutLink, model.SupportSettingsDefaultAboutLink),
		"isdefault_help_link":                          isDefault(*cfg.SupportSettings.HelpLink, model.SupportSettingsDefaultHelpLink),
		"isdefault_report_a_problem_link":              isDefault(*cfg.SupportSettings.ReportAProblemLink, model.SupportSettingsDefaultReportAProblemLink),
		"isdefault_support_email":                      isDefault(*cfg.SupportSettings.SupportEmail, model.SupportSettingsDefaultSupportEmail),
		"custom_terms_of_service_enabled":              *cfg.SupportSettings.CustomTermsOfServiceEnabled,
		"custom_terms_of_service_re_acceptance_period": *cfg.SupportSettings.CustomTermsOfServiceReAcceptancePeriod,
		"enable_ask_community_link":                    *cfg.SupportSettings.EnableAskCommunityLink,
	})

	ts.SendTelemetry(TrackConfigLDAP, map[string]any{
		"enable":                                 *cfg.LdapSettings.Enable,
		"enable_sync":                            *cfg.LdapSettings.EnableSync,
		"enable_admin_filter":                    *cfg.LdapSettings.EnableAdminFilter,
		"connection_security":                    *cfg.LdapSettings.ConnectionSecurity,
		"skip_certificate_verification":          *cfg.LdapSettings.SkipCertificateVerification,
		"sync_interval_minutes":                  *cfg.LdapSettings.SyncIntervalMinutes,
		"query_timeout":                          *cfg.LdapSettings.QueryTimeout,
		"max_page_size":                          *cfg.LdapSettings.MaxPageSize,
		"isdefault_first_name_attribute":         isDefault(*cfg.LdapSettings.FirstNameAttribute, model.LdapSettingsDefaultFirstNameAttribute),
		"isdefault_last_name_attribute":          isDefault(*cfg.LdapSettings.LastNameAttribute, model.LdapSettingsDefaultLastNameAttribute),
		"isdefault_email_attribute":              isDefault(*cfg.LdapSettings.EmailAttribute, model.LdapSettingsDefaultEmailAttribute),
		"isdefault_username_attribute":           isDefault(*cfg.LdapSettings.UsernameAttribute, model.LdapSettingsDefaultUsernameAttribute),
		"isdefault_nickname_attribute":           isDefault(*cfg.LdapSettings.NicknameAttribute, model.LdapSettingsDefaultNicknameAttribute),
		"isdefault_id_attribute":                 isDefault(*cfg.LdapSettings.IdAttribute, model.LdapSettingsDefaultIdAttribute),
		"isdefault_position_attribute":           isDefault(*cfg.LdapSettings.PositionAttribute, model.LdapSettingsDefaultPositionAttribute),
		"isdefault_login_id_attribute":           isDefault(*cfg.LdapSettings.LoginIdAttribute, ""),
		"isdefault_login_field_name":             isDefault(*cfg.LdapSettings.LoginFieldName, model.LdapSettingsDefaultLoginFieldName),
		"isdefault_login_button_color":           isDefault(*cfg.LdapSettings.LoginButtonColor, ""),
		"isdefault_login_button_border_color":    isDefault(*cfg.LdapSettings.LoginButtonBorderColor, ""),
		"isdefault_login_button_text_color":      isDefault(*cfg.LdapSettings.LoginButtonTextColor, ""),
		"isempty_group_filter":                   isDefault(*cfg.LdapSettings.GroupFilter, ""),
		"isdefault_group_display_name_attribute": isDefault(*cfg.LdapSettings.GroupDisplayNameAttribute, model.LdapSettingsDefaultGroupDisplayNameAttribute),
		"isdefault_group_id_attribute":           isDefault(*cfg.LdapSettings.GroupIdAttribute, model.LdapSettingsDefaultGroupIdAttribute),
		"isempty_guest_filter":                   isDefault(*cfg.LdapSettings.GuestFilter, ""),
		"isempty_admin_filter":                   isDefault(*cfg.LdapSettings.AdminFilter, ""),
		"isnotempty_picture_attribute":           !isDefault(*cfg.LdapSettings.PictureAttribute, ""),
		"isnotempty_public_certificate":          !isDefault(*cfg.LdapSettings.PublicCertificateFile, ""),
		"isnotempty_private_key":                 !isDefault(*cfg.LdapSettings.PrivateKeyFile, ""),
	})

	ts.SendTelemetry(TrackConfigCompliance, map[string]any{
		"enable":       *cfg.ComplianceSettings.Enable,
		"enable_daily": *cfg.ComplianceSettings.EnableDaily,
	})

	ts.SendTelemetry(TrackConfigLocalization, map[string]any{
		"default_server_locale": *cfg.LocalizationSettings.DefaultServerLocale,
		"default_client_locale": *cfg.LocalizationSettings.DefaultClientLocale,
		"available_locales":     *cfg.LocalizationSettings.AvailableLocales,
	})

	ts.SendTelemetry(TrackConfigSAML, map[string]any{
		"enable":                              *cfg.SamlSettings.Enable,
		"enable_sync_with_ldap":               *cfg.SamlSettings.EnableSyncWithLdap,
		"enable_sync_with_ldap_include_auth":  *cfg.SamlSettings.EnableSyncWithLdapIncludeAuth,
		"ignore_guests_ldap_sync":             *cfg.SamlSettings.IgnoreGuestsLdapSync,
		"enable_admin_attribute":              *cfg.SamlSettings.EnableAdminAttribute,
		"verify":                              *cfg.SamlSettings.Verify,
		"encrypt":                             *cfg.SamlSettings.Encrypt,
		"sign_request":                        *cfg.SamlSettings.SignRequest,
		"isdefault_signature_algorithm":       isDefault(*cfg.SamlSettings.SignatureAlgorithm, ""),
		"isdefault_canonical_algorithm":       isDefault(*cfg.SamlSettings.CanonicalAlgorithm, ""),
		"isdefault_scoping_idp_provider_id":   isDefault(*cfg.SamlSettings.ScopingIDPProviderId, ""),
		"isdefault_scoping_idp_name":          isDefault(*cfg.SamlSettings.ScopingIDPName, ""),
		"isdefault_id_attribute":              isDefault(*cfg.SamlSettings.IdAttribute, model.SamlSettingsDefaultIdAttribute),
		"isdefault_guest_attribute":           isDefault(*cfg.SamlSettings.GuestAttribute, model.SamlSettingsDefaultGuestAttribute),
		"isdefault_admin_attribute":           isDefault(*cfg.SamlSettings.AdminAttribute, model.SamlSettingsDefaultAdminAttribute),
		"isdefault_first_name_attribute":      isDefault(*cfg.SamlSettings.FirstNameAttribute, model.SamlSettingsDefaultFirstNameAttribute),
		"isdefault_last_name_attribute":       isDefault(*cfg.SamlSettings.LastNameAttribute, model.SamlSettingsDefaultLastNameAttribute),
		"isdefault_email_attribute":           isDefault(*cfg.SamlSettings.EmailAttribute, model.SamlSettingsDefaultEmailAttribute),
		"isdefault_username_attribute":        isDefault(*cfg.SamlSettings.UsernameAttribute, model.SamlSettingsDefaultUsernameAttribute),
		"isdefault_nickname_attribute":        isDefault(*cfg.SamlSettings.NicknameAttribute, model.SamlSettingsDefaultNicknameAttribute),
		"isdefault_locale_attribute":          isDefault(*cfg.SamlSettings.LocaleAttribute, model.SamlSettingsDefaultLocaleAttribute),
		"isdefault_position_attribute":        isDefault(*cfg.SamlSettings.PositionAttribute, model.SamlSettingsDefaultPositionAttribute),
		"isdefault_login_button_text":         isDefault(*cfg.SamlSettings.LoginButtonText, model.UserAuthServiceSamlText),
		"isdefault_login_button_color":        isDefault(*cfg.SamlSettings.LoginButtonColor, ""),
		"isdefault_login_button_border_color": isDefault(*cfg.SamlSettings.LoginButtonBorderColor, ""),
		"isdefault_login_button_text_color":   isDefault(*cfg.SamlSettings.LoginButtonTextColor, ""),
	})

	ts.SendTelemetry(TrackConfigCluster, map[string]any{
		"enable":                                *cfg.ClusterSettings.Enable,
		"network_interface":                     isDefault(*cfg.ClusterSettings.NetworkInterface, ""),
		"bind_address":                          isDefault(*cfg.ClusterSettings.BindAddress, ""),
		"advertise_address":                     isDefault(*cfg.ClusterSettings.AdvertiseAddress, ""),
		"use_ip_address":                        *cfg.ClusterSettings.UseIPAddress,
		"enable_experimental_gossip_encryption": *cfg.ClusterSettings.EnableExperimentalGossipEncryption,
		"enable_gossip_compression":             *cfg.ClusterSettings.EnableGossipCompression,
		"read_only_config":                      *cfg.ClusterSettings.ReadOnlyConfig,
	})

	ts.SendTelemetry(TrackConfigMetrics, map[string]any{
		"enable":             *cfg.MetricsSettings.Enable,
		"block_profile_rate": *cfg.MetricsSettings.BlockProfileRate,
	})

	ts.SendTelemetry(TrackConfigNativeApp, map[string]any{
		"isdefault_app_custom_url_schemes":    isDefaultArray(cfg.NativeAppSettings.AppCustomURLSchemes, model.GetDefaultAppCustomURLSchemes()),
		"isdefault_app_download_link":         isDefault(*cfg.NativeAppSettings.AppDownloadLink, model.NativeappSettingsDefaultAppDownloadLink),
		"isdefault_android_app_download_link": isDefault(*cfg.NativeAppSettings.AndroidAppDownloadLink, model.NativeappSettingsDefaultAndroidAppDownloadLink),
		"isdefault_iosapp_download_link":      isDefault(*cfg.NativeAppSettings.IosAppDownloadLink, model.NativeappSettingsDefaultIosAppDownloadLink),
	})

	ts.SendTelemetry(TrackConfigExperimental, map[string]any{
		"client_side_cert_enable":            *cfg.ExperimentalSettings.ClientSideCertEnable,
		"isdefault_client_side_cert_check":   isDefault(*cfg.ExperimentalSettings.ClientSideCertCheck, model.ClientSideCertCheckPrimaryAuth),
		"link_metadata_timeout_milliseconds": *cfg.ExperimentalSettings.LinkMetadataTimeoutMilliseconds,
		"restrict_system_admin":              *cfg.ExperimentalSettings.RestrictSystemAdmin,
		"use_new_saml_library":               *cfg.ExperimentalSettings.UseNewSAMLLibrary,
		"enable_shared_channels":             *cfg.ExperimentalSettings.EnableSharedChannels,
		"enable_remote_cluster_service":      *cfg.ExperimentalSettings.EnableRemoteClusterService && cfg.FeatureFlags.EnableRemoteClusterService,
		"enable_app_bar":                     *cfg.ExperimentalSettings.EnableAppBar,
		"patch_plugins_react_dom":            *cfg.ExperimentalSettings.PatchPluginsReactDOM,
	})

	ts.SendTelemetry(TrackConfigAnalytics, map[string]any{
		"isdefault_max_users_for_statistics": isDefault(*cfg.AnalyticsSettings.MaxUsersForStatistics, model.AnalyticsSettingsDefaultMaxUsersForStatistics),
	})

	ts.SendTelemetry(TrackConfigAnnouncement, map[string]any{
		"enable_banner":               *cfg.AnnouncementSettings.EnableBanner,
		"isdefault_banner_color":      isDefault(*cfg.AnnouncementSettings.BannerColor, model.AnnouncementSettingsDefaultBannerColor),
		"isdefault_banner_text_color": isDefault(*cfg.AnnouncementSettings.BannerTextColor, model.AnnouncementSettingsDefaultBannerTextColor),
		"allow_banner_dismissal":      *cfg.AnnouncementSettings.AllowBannerDismissal,
		"admin_notices_enabled":       *cfg.AnnouncementSettings.AdminNoticesEnabled,
		"user_notices_enabled":        *cfg.AnnouncementSettings.UserNoticesEnabled,
	})

	ts.SendTelemetry(TrackConfigElasticsearch, map[string]any{
		"isdefault_connection_url": isDefault(*cfg.ElasticsearchSettings.ConnectionURL, model.ElasticsearchSettingsDefaultConnectionURL),
		"isdefault_username":       isDefault(*cfg.ElasticsearchSettings.Username, model.ElasticsearchSettingsDefaultUsername),
		"isdefault_password":       isDefault(*cfg.ElasticsearchSettings.Password, model.ElasticsearchSettingsDefaultPassword),
		"enable_indexing":          *cfg.ElasticsearchSettings.EnableIndexing,
		"enable_searching":         *cfg.ElasticsearchSettings.EnableSearching,
		"enable_autocomplete":      *cfg.ElasticsearchSettings.EnableAutocomplete,
		"sniff":                    *cfg.ElasticsearchSettings.Sniff,
		"post_index_replicas":      *cfg.ElasticsearchSettings.PostIndexReplicas,
		"post_index_shards":        *cfg.ElasticsearchSettings.PostIndexShards,
		"channel_index_replicas":   *cfg.ElasticsearchSettings.ChannelIndexReplicas,
		"channel_index_shards":     *cfg.ElasticsearchSettings.ChannelIndexShards,
		"user_index_replicas":      *cfg.ElasticsearchSettings.UserIndexReplicas,
		"user_index_shards":        *cfg.ElasticsearchSettings.UserIndexShards,
		"isdefault_index_prefix":   isDefault(*cfg.ElasticsearchSettings.IndexPrefix, model.ElasticsearchSettingsDefaultIndexPrefix),
		"live_indexing_batch_size": *cfg.ElasticsearchSettings.LiveIndexingBatchSize,
		"bulk_indexing_batch_size": *cfg.ElasticsearchSettings.BatchSize,
		"request_timeout_seconds":  *cfg.ElasticsearchSettings.RequestTimeoutSeconds,
		"skip_tls_verification":    *cfg.ElasticsearchSettings.SkipTLSVerification,
		"trace":                    *cfg.ElasticsearchSettings.Trace,
	})

	ts.trackPluginConfig(cfg, model.PluginSettingsDefaultMarketplaceURL)

	ts.SendTelemetry(TrackConfigDataRetention, map[string]any{
		"enable_message_deletion":       *cfg.DataRetentionSettings.EnableMessageDeletion,
		"enable_file_deletion":          *cfg.DataRetentionSettings.EnableFileDeletion,
		"enable_boards_deletion":        *cfg.DataRetentionSettings.EnableBoardsDeletion,
		"message_retention_days":        *cfg.DataRetentionSettings.MessageRetentionDays,
		"file_retention_days":           *cfg.DataRetentionSettings.FileRetentionDays,
		"boards_retention_days":         *cfg.DataRetentionSettings.BoardsRetentionDays,
		"deletion_job_start_time":       *cfg.DataRetentionSettings.DeletionJobStartTime,
		"batch_size":                    *cfg.DataRetentionSettings.BatchSize,
		"cleanup_jobs_threshold_days":   *cfg.JobSettings.CleanupJobsThresholdDays,
		"cleanup_config_threshold_days": *cfg.JobSettings.CleanupConfigThresholdDays,
	})

	ts.SendTelemetry(TrackConfigMessageExport, map[string]any{
		"enable_message_export":                 *cfg.MessageExportSettings.EnableExport,
		"export_format":                         *cfg.MessageExportSettings.ExportFormat,
		"daily_run_time":                        *cfg.MessageExportSettings.DailyRunTime,
		"default_export_from_timestamp":         *cfg.MessageExportSettings.ExportFromTimestamp,
		"batch_size":                            *cfg.MessageExportSettings.BatchSize,
		"global_relay_customer_type":            *cfg.MessageExportSettings.GlobalRelaySettings.CustomerType,
		"is_default_global_relay_smtp_username": isDefault(*cfg.MessageExportSettings.GlobalRelaySettings.SMTPUsername, ""),
		"is_default_global_relay_smtp_password": isDefault(*cfg.MessageExportSettings.GlobalRelaySettings.SMTPPassword, ""),
		"is_default_global_relay_email_address": isDefault(*cfg.MessageExportSettings.GlobalRelaySettings.EmailAddress, ""),
		"global_relay_smtp_server_timeout":      *cfg.MessageExportSettings.GlobalRelaySettings.SMTPServerTimeout,
		"download_export_results":               *cfg.MessageExportSettings.DownloadExportResults,
	})

	ts.SendTelemetry(TrackConfigDisplay, map[string]any{
		"experimental_timezone":        *cfg.DisplaySettings.ExperimentalTimezone,
		"isdefault_custom_url_schemes": len(cfg.DisplaySettings.CustomURLSchemes) != 0,
	})

	ts.SendTelemetry(TrackConfigGuestAccounts, map[string]any{
		"enable":                                 *cfg.GuestAccountsSettings.Enable,
		"allow_email_accounts":                   *cfg.GuestAccountsSettings.AllowEmailAccounts,
		"enforce_multifactor_authentication":     *cfg.GuestAccountsSettings.EnforceMultifactorAuthentication,
		"isdefault_restrict_creation_to_domains": isDefault(*cfg.GuestAccountsSettings.RestrictCreationToDomains, ""),
	})

	ts.SendTelemetry(TrackConfigImageProxy, map[string]any{
		"enable":                               *cfg.ImageProxySettings.Enable,
		"image_proxy_type":                     *cfg.ImageProxySettings.ImageProxyType,
		"isdefault_remote_image_proxy_url":     isDefault(*cfg.ImageProxySettings.RemoteImageProxyURL, ""),
		"isdefault_remote_image_proxy_options": isDefault(*cfg.ImageProxySettings.RemoteImageProxyOptions, ""),
	})

	ts.SendTelemetry(TrackConfigBleve, map[string]any{
		"enable_indexing":          *cfg.BleveSettings.EnableIndexing,
		"enable_searching":         *cfg.BleveSettings.EnableSearching,
		"enable_autocomplete":      *cfg.BleveSettings.EnableAutocomplete,
		"bulk_indexing_batch_size": *cfg.BleveSettings.BatchSize,
	})

	ts.SendTelemetry(TrackConfigExport, map[string]any{
		"retention_days": *cfg.ExportSettings.RetentionDays,
	})

	ts.SendTelemetry(TrackConfigProducts, map[string]any{
		"enable_public_shared_boards": *cfg.ProductSettings.EnablePublicSharedBoards,
	})

	// Convert feature flags to map[string]any for sending
	flags := cfg.FeatureFlags.ToMap()
	interfaceFlags := make(map[string]any)
	for k, v := range flags {
		interfaceFlags[k] = v
	}
	ts.SendTelemetry(TrackFeatureFlags, interfaceFlags)
}

func (ts *TelemetryService) trackLicense() {
	if license := ts.srv.License(); license != nil {
		data := map[string]any{
			"customer_id": license.Customer.Id,
			"license_id":  license.Id,
			"issued":      license.IssuedAt,
			"start":       license.StartsAt,
			"expire":      license.ExpiresAt,
			"users":       *license.Features.Users,
			"edition":     license.SkuShortName,
		}

		features := license.Features.ToMap()
		for featureName, featureValue := range features {
			data["feature_"+featureName] = featureValue
		}

		ts.SendTelemetry(TrackLicense, data)
	}
}

func (ts *TelemetryService) trackPlugins() {
	pluginsEnvironment := ts.srv.GetPluginsEnvironment()
	if pluginsEnvironment == nil {
		return
	}

	totalEnabledCount := 0
	webappEnabledCount := 0
	backendEnabledCount := 0
	totalDisabledCount := 0
	totalCoreDisabledCount := 0
	webappDisabledCount := 0
	backendDisabledCount := 0
	brokenManifestCount := 0
	settingsCount := 0

	pluginStates := ts.srv.Config().PluginSettings.PluginStates
	plugins, _ := pluginsEnvironment.Available()

	if pluginStates != nil && plugins != nil {
		for _, plugin := range plugins {
			if plugin.Manifest == nil {
				brokenManifestCount += 1
				continue
			}

			if state, ok := pluginStates[plugin.Manifest.Id]; ok && state.Enable {
				totalEnabledCount += 1
				if plugin.Manifest.HasServer() {
					backendEnabledCount += 1
				}
				if plugin.Manifest.HasWebapp() {
					webappEnabledCount += 1
				}
			} else {
				totalDisabledCount += 1
				if plugin.Manifest.HasServer() {
					backendDisabledCount += 1
				}
				if plugin.Manifest.HasWebapp() {
					webappDisabledCount += 1
				}
				if _, isCorePlugin := model.InstalledIntegrationsIgnoredPlugins[plugin.Manifest.Id]; isCorePlugin {
					totalCoreDisabledCount += 1
				}
			}
			if plugin.Manifest.SettingsSchema != nil {
				settingsCount += 1
			}
		}
	} else {
		totalEnabledCount = -1      // -1 to indicate disabled or error
		totalCoreDisabledCount = -1 // -1 to indicate disabled or error
		totalDisabledCount = -1     // -1 to indicate disabled or error
	}

	ts.SendTelemetry(TrackPlugins, map[string]any{
		"enabled_plugins":               totalEnabledCount,
		"enabled_webapp_plugins":        webappEnabledCount,
		"enabled_backend_plugins":       backendEnabledCount,
		"disabled_plugins":              totalDisabledCount,
		"disabled_default_plugins":      totalCoreDisabledCount,
		"disabled_webapp_plugins":       webappDisabledCount,
		"disabled_backend_plugins":      backendDisabledCount,
		"plugins_with_settings":         settingsCount,
		"plugins_with_broken_manifests": brokenManifestCount,
	})

	pluginsEnvironment.RunMultiPluginHook(func(hooks plugin.Hooks) bool {
		hooks.OnSendDailyTelemetry()
		return true
	}, plugin.OnSendDailyTelemetryID)
}

func (ts *TelemetryService) trackServer() {
	data := map[string]any{
		"edition":           model.BuildEnterpriseReady,
		"version":           model.CurrentVersion,
		"database_type":     *ts.srv.Config().SqlSettings.DriverName,
		"operating_system":  runtime.GOOS,
		"installation_type": os.Getenv(EnvVarInstallType),
	}

	if scr, err := ts.dbStore.User().AnalyticsGetSystemAdminCount(); err == nil {
		data["system_admins"] = scr
	}

	if scr, err := ts.dbStore.GetDbVersion(false); err == nil {
		data["database_version"] = scr
	}

	ts.SendTelemetry(TrackServer, data)
}

func (ts *TelemetryService) trackPermissions() {
	phase1Complete := false
	if _, err := ts.dbStore.System().GetByName(model.AdvancedPermissionsMigrationKey); err == nil {
		phase1Complete = true
	}

	phase2Complete := false
	if _, err := ts.dbStore.System().GetByName(model.MigrationKeyAdvancedPermissionsPhase2); err == nil {
		phase2Complete = true
	}

	ts.SendTelemetry(TrackPermissionsGeneral, map[string]any{
		"phase_1_migration_complete": phase1Complete,
		"phase_2_migration_complete": phase2Complete,
	})

	systemAdminPermissions := ""
	if role, err := ts.srv.GetRoleByName(context.Background(), model.SystemAdminRoleId); err == nil {
		systemAdminPermissions = strings.Join(role.Permissions, " ")
	}

	systemUserPermissions := ""
	if role, err := ts.srv.GetRoleByName(context.Background(), model.SystemUserRoleId); err == nil {
		systemUserPermissions = strings.Join(role.Permissions, " ")
	}

	teamAdminPermissions := ""
	if role, err := ts.srv.GetRoleByName(context.Background(), model.TeamAdminRoleId); err == nil {
		teamAdminPermissions = strings.Join(role.Permissions, " ")
	}

	teamUserPermissions := ""
	if role, err := ts.srv.GetRoleByName(context.Background(), model.TeamUserRoleId); err == nil {
		teamUserPermissions = strings.Join(role.Permissions, " ")
	}

	teamGuestPermissions := ""
	if role, err := ts.srv.GetRoleByName(context.Background(), model.TeamGuestRoleId); err == nil {
		teamGuestPermissions = strings.Join(role.Permissions, " ")
	}

	channelAdminPermissions := ""
	if role, err := ts.srv.GetRoleByName(context.Background(), model.ChannelAdminRoleId); err == nil {
		channelAdminPermissions = strings.Join(role.Permissions, " ")
	}

	channelUserPermissions := ""
	if role, err := ts.srv.GetRoleByName(context.Background(), model.ChannelUserRoleId); err == nil {
		channelUserPermissions = strings.Join(role.Permissions, " ")
	}

	channelGuestPermissions := ""
	if role, err := ts.srv.GetRoleByName(context.Background(), model.ChannelGuestRoleId); err == nil {
		channelGuestPermissions = strings.Join(role.Permissions, " ")
	}

	systemManagerPermissions := ""
	systemManagerPermissionsModified := false
	if role, err := ts.srv.GetRoleByName(context.Background(), model.SystemManagerRoleId); err == nil {
		systemManagerPermissionsModified = len(model.PermissionsChangedByPatch(role, &model.RolePatch{Permissions: &model.SystemManagerDefaultPermissions})) > 0
		systemManagerPermissions = strings.Join(role.Permissions, " ")
	}
	systemManagerCount, countErr := ts.dbStore.User().Count(model.UserCountOptions{Roles: []string{model.SystemManagerRoleId}})
	if countErr != nil {
		systemManagerCount = 0
	}

	systemUserManagerPermissions := ""
	systemUserManagerPermissionsModified := false
	if role, err := ts.srv.GetRoleByName(context.Background(), model.SystemUserManagerRoleId); err == nil {
		systemUserManagerPermissionsModified = len(model.PermissionsChangedByPatch(role, &model.RolePatch{Permissions: &model.SystemUserManagerDefaultPermissions})) > 0
		systemUserManagerPermissions = strings.Join(role.Permissions, " ")
	}
	systemUserManagerCount, countErr := ts.dbStore.User().Count(model.UserCountOptions{Roles: []string{model.SystemUserManagerRoleId}})
	if countErr != nil {
		systemManagerCount = 0
	}

	systemReadOnlyAdminPermissions := ""
	systemReadOnlyAdminPermissionsModified := false
	if role, err := ts.srv.GetRoleByName(context.Background(), model.SystemReadOnlyAdminRoleId); err == nil {
		systemReadOnlyAdminPermissionsModified = len(model.PermissionsChangedByPatch(role, &model.RolePatch{Permissions: &model.SystemReadOnlyAdminDefaultPermissions})) > 0
		systemReadOnlyAdminPermissions = strings.Join(role.Permissions, " ")
	}
	systemReadOnlyAdminCount, countErr := ts.dbStore.User().Count(model.UserCountOptions{Roles: []string{model.SystemReadOnlyAdminRoleId}})
	if countErr != nil {
		systemReadOnlyAdminCount = 0
	}

	systemCustomGroupAdminPermissions := ""
	systemCustomGroupAdminPermissionsModified := false
	if role, err := ts.srv.GetRoleByName(context.Background(), model.SystemCustomGroupAdminRoleId); err == nil {
		systemCustomGroupAdminPermissionsModified = len(model.PermissionsChangedByPatch(role, &model.RolePatch{Permissions: &model.SystemReadOnlyAdminDefaultPermissions})) > 0
		systemCustomGroupAdminPermissions = strings.Join(role.Permissions, " ")
	}
	systemCustomGroupAdminCount, countErr := ts.dbStore.User().Count(model.UserCountOptions{Roles: []string{model.SystemCustomGroupAdminRoleId}})
	if countErr != nil {
		systemCustomGroupAdminCount = 0
	}

	ts.SendTelemetry(TrackPermissionsSystemScheme, map[string]any{
		"system_admin_permissions":                       systemAdminPermissions,
		"system_user_permissions":                        systemUserPermissions,
		"system_manager_permissions":                     systemManagerPermissions,
		"system_user_manager_permissions":                systemUserManagerPermissions,
		"system_read_only_admin_permissions":             systemReadOnlyAdminPermissions,
		"team_admin_permissions":                         teamAdminPermissions,
		"team_user_permissions":                          teamUserPermissions,
		"team_guest_permissions":                         teamGuestPermissions,
		"channel_admin_permissions":                      channelAdminPermissions,
		"channel_user_permissions":                       channelUserPermissions,
		"channel_guest_permissions":                      channelGuestPermissions,
		"system_manager_permissions_modified":            systemManagerPermissionsModified,
		"system_manager_count":                           systemManagerCount,
		"system_user_manager_permissions_modified":       systemUserManagerPermissionsModified,
		"system_user_manager_count":                      systemUserManagerCount,
		"system_read_only_admin_permissions_modified":    systemReadOnlyAdminPermissionsModified,
		"system_read_only_admin_count":                   systemReadOnlyAdminCount,
		"system_custom_group_admin_permissions":          systemCustomGroupAdminPermissions,
		"system_custom_group_admin_permissions_modified": systemCustomGroupAdminPermissionsModified,
		"system_custom_group_admin_count":                systemCustomGroupAdminCount,
	})

	if schemes, err := ts.srv.GetSchemes(model.SchemeScopeTeam, 0, 100); err == nil {
		for _, scheme := range schemes {
			teamAdminPermissions := ""
			if role, err := ts.srv.GetRoleByName(context.Background(), scheme.DefaultTeamAdminRole); err == nil {
				teamAdminPermissions = strings.Join(role.Permissions, " ")
			}

			teamUserPermissions := ""
			if role, err := ts.srv.GetRoleByName(context.Background(), scheme.DefaultTeamUserRole); err == nil {
				teamUserPermissions = strings.Join(role.Permissions, " ")
			}

			teamGuestPermissions := ""
			if role, err := ts.srv.GetRoleByName(context.Background(), scheme.DefaultTeamGuestRole); err == nil {
				teamGuestPermissions = strings.Join(role.Permissions, " ")
			}

			channelAdminPermissions := ""
			if role, err := ts.srv.GetRoleByName(context.Background(), scheme.DefaultChannelAdminRole); err == nil {
				channelAdminPermissions = strings.Join(role.Permissions, " ")
			}

			channelUserPermissions := ""
			if role, err := ts.srv.GetRoleByName(context.Background(), scheme.DefaultChannelUserRole); err == nil {
				channelUserPermissions = strings.Join(role.Permissions, " ")
			}

			channelGuestPermissions := ""
			if role, err := ts.srv.GetRoleByName(context.Background(), scheme.DefaultChannelGuestRole); err == nil {
				channelGuestPermissions = strings.Join(role.Permissions, " ")
			}

			count, _ := ts.dbStore.Team().AnalyticsGetTeamCountForScheme(scheme.Id)

			ts.SendTelemetry(TrackPermissionsTeamSchemes, map[string]any{
				"scheme_id":                 scheme.Id,
				"team_admin_permissions":    teamAdminPermissions,
				"team_user_permissions":     teamUserPermissions,
				"team_guest_permissions":    teamGuestPermissions,
				"channel_admin_permissions": channelAdminPermissions,
				"channel_user_permissions":  channelUserPermissions,
				"channel_guest_permissions": channelGuestPermissions,
				"team_count":                count,
			})
		}
	}
}

func (ts *TelemetryService) trackElasticsearch() {
	data := map[string]any{}

	for _, engine := range ts.searchEngine.GetActiveEngines() {
		if engine.GetVersion() != 0 && engine.GetName() == "elasticsearch" {
			data["elasticsearch_server_version"] = engine.GetVersion()
		}
	}

	ts.SendTelemetry(TrackElasticsearch, data)
}

func (ts *TelemetryService) trackGroups() {
	groupCount, err := ts.dbStore.Group().GroupCount()
	if err != nil {
		ts.log.Debug("Could not get group_count", mlog.Err(err))
	}

	ldapGroupCount, err := ts.dbStore.Group().GroupCountBySource(model.GroupSourceLdap)
	if err != nil {
		ts.log.Debug("Could not get group_count", mlog.Err(err))
	}

	customGroupCount, err := ts.dbStore.Group().GroupCountBySource(model.GroupSourceCustom)
	if err != nil {
		ts.log.Debug("Could not get group_count", mlog.Err(err))
	}

	groupTeamCount, err := ts.dbStore.Group().GroupTeamCount()
	if err != nil {
		ts.log.Debug("Could not get group_team_count", mlog.Err(err))
	}

	groupChannelCount, err := ts.dbStore.Group().GroupChannelCount()
	if err != nil {
		ts.log.Debug("Could not get group_channel_count", mlog.Err(err))
	}

	groupSyncedTeamCount, nErr := ts.dbStore.Team().GroupSyncedTeamCount()
	if nErr != nil {
		ts.log.Debug("Could not get group_synced_team_count", mlog.Err(nErr))
	}

	groupSyncedChannelCount, nErr := ts.dbStore.Channel().GroupSyncedChannelCount()
	if nErr != nil {
		ts.log.Debug("Could not get group_synced_channel_count", mlog.Err(nErr))
	}

	groupMemberCount, err := ts.dbStore.Group().GroupMemberCount()
	if err != nil {
		ts.log.Debug("Could not get group_member_count", mlog.Err(err))
	}

	distinctGroupMemberCount, err := ts.dbStore.Group().DistinctGroupMemberCount()
	if err != nil {
		ts.log.Debug("Could not get distinct_group_member_count", mlog.Err(err))
	}

	distinctCustomGroupMemberCount, err := ts.dbStore.Group().DistinctGroupMemberCountForSource(model.GroupSourceCustom)
	if err != nil {
		ts.log.Debug("Could not get distinct_custom_group_member_count", mlog.Err(err))
	}

	distinctLdapGroupMemberCount, err := ts.dbStore.Group().DistinctGroupMemberCountForSource(model.GroupSourceLdap)
	if err != nil {
		ts.log.Debug("Could not get distinct_ldap_group_member_count", mlog.Err(err))
	}

	groupCountWithAllowReference, err := ts.dbStore.Group().GroupCountWithAllowReference()
	if err != nil {
		ts.log.Debug("Could not get group_count_with_allow_reference", mlog.Err(err))
	}

	ts.SendTelemetry(TrackGroups, map[string]any{
		"group_count":                        groupCount,
		"ldap_group_count":                   ldapGroupCount,
		"custom_group_count":                 customGroupCount,
		"group_team_count":                   groupTeamCount,
		"group_channel_count":                groupChannelCount,
		"group_synced_team_count":            groupSyncedTeamCount,
		"group_synced_channel_count":         groupSyncedChannelCount,
		"group_member_count":                 groupMemberCount,
		"distinct_group_member_count":        distinctGroupMemberCount,
		"distinct_custom_group_member_count": distinctCustomGroupMemberCount,
		"distinct_ldap_group_member_count":   distinctLdapGroupMemberCount,
		"group_count_with_allow_reference":   groupCountWithAllowReference,
	})
}

func (ts *TelemetryService) trackChannelModeration() {
	channelSchemeCount, err := ts.dbStore.Scheme().CountByScope(model.SchemeScopeChannel)
	if err != nil {
		ts.log.Debug("Could not get channel_scheme_count", mlog.Err(err))
	}

	createPostUser, err := ts.dbStore.Scheme().CountWithoutPermission(model.SchemeScopeChannel, model.PermissionCreatePost.Id, model.RoleScopeChannel, model.RoleTypeUser)
	if err != nil {
		ts.log.Debug("Could not get create_post_user_disabled_count", mlog.Err(err))
	}

	createPostGuest, err := ts.dbStore.Scheme().CountWithoutPermission(model.SchemeScopeChannel, model.PermissionCreatePost.Id, model.RoleScopeChannel, model.RoleTypeGuest)
	if err != nil {
		ts.log.Debug("Could not get create_post_guest_disabled_count", mlog.Err(err))
	}

	// only need to track one of 'add_reaction' or 'remove_reaction` because they're both toggled together by the channel moderation feature
	postReactionsUser, err := ts.dbStore.Scheme().CountWithoutPermission(model.SchemeScopeChannel, model.PermissionAddReaction.Id, model.RoleScopeChannel, model.RoleTypeUser)
	if err != nil {
		ts.log.Debug("Could not get post_reactions_user_disabled_count", mlog.Err(err))
	}

	postReactionsGuest, err := ts.dbStore.Scheme().CountWithoutPermission(model.SchemeScopeChannel, model.PermissionAddReaction.Id, model.RoleScopeChannel, model.RoleTypeGuest)
	if err != nil {
		ts.log.Debug("Could not get post_reactions_guest_disabled_count", mlog.Err(err))
	}

	// only need to track one of 'manage_public_channel_members' or 'manage_private_channel_members` because they're both toggled together by the channel moderation feature
	manageMembersUser, err := ts.dbStore.Scheme().CountWithoutPermission(model.SchemeScopeChannel, model.PermissionManagePublicChannelMembers.Id, model.RoleScopeChannel, model.RoleTypeUser)
	if err != nil {
		ts.log.Debug("Could not get manage_members_user_disabled_count", mlog.Err(err))
	}

	useChannelMentionsUser, err := ts.dbStore.Scheme().CountWithoutPermission(model.SchemeScopeChannel, model.PermissionUseChannelMentions.Id, model.RoleScopeChannel, model.RoleTypeUser)
	if err != nil {
		ts.log.Debug("Could not get use_channel_mentions_user_disabled_count", mlog.Err(err))
	}

	useChannelMentionsGuest, err := ts.dbStore.Scheme().CountWithoutPermission(model.SchemeScopeChannel, model.PermissionUseChannelMentions.Id, model.RoleScopeChannel, model.RoleTypeGuest)
	if err != nil {
		ts.log.Debug("Could not get use_channel_mentions_guest_disabled_count", mlog.Err(err))
	}

	ts.SendTelemetry(TrackChannelModeration, map[string]any{
		"channel_scheme_count": channelSchemeCount,

		"create_post_user_disabled_count":  createPostUser,
		"create_post_guest_disabled_count": createPostGuest,

		"post_reactions_user_disabled_count":  postReactionsUser,
		"post_reactions_guest_disabled_count": postReactionsGuest,

		"manage_members_user_disabled_count": manageMembersUser, // the UI does not allow this to be removed for guests

		"use_channel_mentions_user_disabled_count":  useChannelMentionsUser,
		"use_channel_mentions_guest_disabled_count": useChannelMentionsGuest,
	})
}

func (ts *TelemetryService) initRudder(endpoint string, rudderKey string) {
	if ts.rudderClient == nil {
		config := rudder.Config{}
		config.Logger = rudder.StdLogger(ts.log.With(mlog.String("source", "rudder")).StdLogger(mlog.LvlDebug))
		config.Endpoint = endpoint
		config.Verbose = ts.verbose
		// For testing
		if endpoint != RudderDataplaneURL {
			config.BatchSize = 1
		}
		client, err := rudder.NewWithConfig(rudderKey, endpoint, config)
		if err != nil {
			ts.log.Error("Failed to create Rudder instance", mlog.Err(err))
			return
		}
		client.Enqueue(rudder.Identify{
			UserId: ts.TelemetryID,
		})

		ts.rudderClient = client
	}
}

func (ts *TelemetryService) doTelemetryIfNeeded(firstRun time.Time) {
	hoursSinceFirstServerRun := time.Since(firstRun).Hours()
	// Send once every 10 minutes for the first hour
	// Send once every hour thereafter for the first 12 hours
	// Send at the 24 hour mark and every 24 hours after
	if hoursSinceFirstServerRun < 1 {
		ts.doTelemetry()
	} else if hoursSinceFirstServerRun <= 12 && time.Since(ts.timestampLastTelemetrySent) >= time.Hour {
		ts.doTelemetry()
	} else if hoursSinceFirstServerRun > 12 && time.Since(ts.timestampLastTelemetrySent) >= 24*time.Hour {
		ts.doTelemetry()
	}
}

func (ts *TelemetryService) RunTelemetryJob(firstRun int64) {
	// Send on boot
	ts.doTelemetry()
	model.CreateRecurringTask("Telemetry", func() {
		ts.doTelemetryIfNeeded(utils.TimeFromMillis(firstRun))
	}, time.Minute*10)
}

func (ts *TelemetryService) doTelemetry() {
	if *ts.srv.Config().LogSettings.EnableDiagnostics {
		ts.timestampLastTelemetrySent = time.Now()
		ts.sendDailyTelemetry(false)
	}
}

// Shutdown closes the telemetry client.
func (ts *TelemetryService) Shutdown() error {
	if ts.rudderClient != nil {
		return ts.rudderClient.Close()
	}
	return nil
}

func (ts *TelemetryService) trackWarnMetrics() {
	systemDataList, nErr := ts.dbStore.System().Get()
	if nErr != nil {
		return
	}
	for key, value := range systemDataList {
		if strings.HasPrefix(key, model.WarnMetricStatusStorePrefix) {
			if _, ok := model.WarnMetricsTable[key]; ok {
				ts.SendTelemetry(TrackWarnMetrics, map[string]any{
					key: value != "false",
				})
			}
		}
	}
}

func (ts *TelemetryService) trackPluginConfig(cfg *model.Config, marketplaceURL string) {
	pluginConfigData := map[string]any{
		"enable_nps_survey":             pluginSetting(&cfg.PluginSettings, model.PluginIdNPS, "enablesurvey", true),
		"enable":                        *cfg.PluginSettings.Enable,
		"enable_uploads":                *cfg.PluginSettings.EnableUploads,
		"allow_insecure_download_url":   *cfg.PluginSettings.AllowInsecureDownloadURL,
		"enable_health_check":           *cfg.PluginSettings.EnableHealthCheck,
		"enable_marketplace":            *cfg.PluginSettings.EnableMarketplace,
		"require_pluginSignature":       *cfg.PluginSettings.RequirePluginSignature,
		"enable_remote_marketplace":     *cfg.PluginSettings.EnableRemoteMarketplace,
		"automatic_prepackaged_plugins": *cfg.PluginSettings.AutomaticPrepackagedPlugins,
		"is_default_marketplace_url":    isDefault(*cfg.PluginSettings.MarketplaceURL, model.PluginSettingsDefaultMarketplaceURL),
		"signature_public_key_files":    len(cfg.PluginSettings.SignaturePublicKeyFiles),
		"chimera_oauth_proxy_url":       *cfg.PluginSettings.ChimeraOAuthProxyURL,
	}

	// knownPluginIDs lists all known plugin IDs in the Marketplace
	knownPluginIDs := []string{
		"antivirus",
		"com.github.manland.mattermost-plugin-gitlab",
		"com.github.moussetc.mattermost.plugin.giphy",
		"com.github.phillipahereza.mattermost-plugin-digitalocean",
		"com.mattermost.aws-sns",
		"com.mattermost.confluence",
		"com.mattermost.custom-attributes",
		"com.mattermost.mscalendar",
		"com.mattermost.nps",
		"com.mattermost.plugin-channel-export",
		"com.mattermost.plugin-incident-management",
		"playbooks",
		"com.mattermost.plugin-todo",
		"com.mattermost.webex",
		"com.mattermost.welcomebot",
		"github",
		"jenkins",
		"jira",
		"jitsi",
		"mattermost-autolink",
		"memes",
		"skype4business",
		"zoom",
		"focalboard",
	}

	marketplacePlugins, err := ts.getAllMarketplaceplugins(marketplaceURL)
	if err != nil {
		mlog.Info("Failed to fetch marketplace plugins for telemetry. Using predefined list.", mlog.Err(err))

		for _, id := range knownPluginIDs {
			pluginConfigData["enable_"+id] = pluginActivated(cfg.PluginSettings.PluginStates, id)
		}
	} else {
		for _, p := range marketplacePlugins {
			id := p.Manifest.Id

			pluginConfigData["enable_"+id] = pluginActivated(cfg.PluginSettings.PluginStates, id)
		}
	}

	pluginsEnvironment := ts.srv.GetPluginsEnvironment()
	if pluginsEnvironment != nil {
		if plugins, appErr := pluginsEnvironment.Available(); appErr != nil {
			ts.log.Warn("Unable to add plugin versions to telemetry", mlog.Err(appErr))
		} else {
			// If marketplace request failed, use predefined list
			if marketplacePlugins == nil {
				for _, id := range knownPluginIDs {
					pluginConfigData["version_"+id] = pluginVersion(plugins, id)
				}
			} else {
				for _, p := range marketplacePlugins {
					id := p.Manifest.Id

					pluginConfigData["version_"+id] = pluginVersion(plugins, id)
				}
			}
		}
	}

	ts.SendTelemetry(TrackConfigPlugin, pluginConfigData)
}

func (ts *TelemetryService) getAllMarketplaceplugins(marketplaceURL string) ([]*model.BaseMarketplacePlugin, error) {
	marketplaceClient, err := marketplace.NewClient(
		marketplaceURL,
		ts.srv.HTTPService(),
	)
	if err != nil {
		return nil, err
	}

	// Fetch all plugins from marketplace.
	filter := &model.MarketplacePluginFilter{
		PerPage:       -1,
		ServerVersion: model.CurrentVersion,
	}

	license := ts.srv.License()
	if license != nil && *license.Features.EnterprisePlugins {
		filter.EnterprisePlugins = true
	}

	if model.BuildEnterpriseReady == "true" {
		filter.BuildEnterpriseReady = true
	}

	return marketplaceClient.GetPlugins(filter)
}<|MERGE_RESOLUTION|>--- conflicted
+++ resolved
@@ -455,16 +455,12 @@
 		"restrict_link_previews":                                  isDefault(*cfg.ServiceSettings.RestrictLinkPreviews, ""),
 		"enable_custom_groups":                                    *cfg.ServiceSettings.EnableCustomGroups,
 		"post_priority":                                           *cfg.ServiceSettings.PostPriority,
-<<<<<<< HEAD
 		"allow_persistent_notifications":                          *cfg.ServiceSettings.AllowPersistentNotifications,
 		"allow_persistent_notifications_for_guests":               *cfg.ServiceSettings.AllowPersistentNotificationsForGuests,
 		"persistent_notification_interval":                        *cfg.ServiceSettings.PersistentNotificationInterval,
 		"persistent_notification_max_count":                       *cfg.ServiceSettings.PersistentNotificationMaxCount,
 		"persistent_notification_max_recipients":                  *cfg.ServiceSettings.PersistentNotificationMaxRecipients,
-		"self_hosted_first_time_purchase":                         *cfg.ServiceSettings.SelfHostedFirstTimePurchase,
-=======
 		"self_hosted_purchase":                                    *cfg.ServiceSettings.SelfHostedPurchase,
->>>>>>> 61317883
 		"allow_synced_drafts":                                     *cfg.ServiceSettings.AllowSyncedDrafts,
 	})
 

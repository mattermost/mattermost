--- conflicted
+++ resolved
@@ -4,11 +4,6 @@
 package configservice
 
 import (
-<<<<<<< HEAD
-	"crypto/ecdsa"
-
-=======
->>>>>>> 3181a376
 	"github.com/mattermost/mattermost-server/v6/model"
 )
 

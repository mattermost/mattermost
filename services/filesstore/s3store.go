// Copyright (c) 2015-present Mattermost, Inc. All Rights Reserved.
// See LICENSE.txt for license information.

package filesstore

import (
	"context"
	"io"
	"io/ioutil"
	"os"
	"path/filepath"
	"strings"

	s3 "github.com/minio/minio-go/v7"
	"github.com/minio/minio-go/v7/pkg/credentials"
	"github.com/minio/minio-go/v7/pkg/encrypt"
	"github.com/pkg/errors"

	"github.com/mattermost/mattermost-server/v5/mlog"
	"github.com/mattermost/mattermost-server/v5/model"
)

// S3FileBackend contains all necessary information to communicate with
// an AWS S3 compatible API backend.
type S3FileBackend struct {
	endpoint   string
	accessKey  string
	secretKey  string
	secure     bool
	signV2     bool
	region     string
	bucket     string
	pathPrefix string
	encrypt    bool
	trace      bool
	client     *s3.Client
}

const (
	// This is not exported by minio. See: https://github.com/minio/minio-go/issues/1339
	bucketNotFound = "NoSuchBucket"
)

// NewS3FileBackend returns an instance of an S3FileBackend.
func NewS3FileBackend(settings *model.FileSettings, enableComplianceFeatures bool) (*S3FileBackend, error) {
	backend := &S3FileBackend{
		endpoint:   *settings.AmazonS3Endpoint,
		accessKey:  *settings.AmazonS3AccessKeyId,
		secretKey:  *settings.AmazonS3SecretAccessKey,
		secure:     settings.AmazonS3SSL == nil || *settings.AmazonS3SSL,
		signV2:     settings.AmazonS3SignV2 != nil && *settings.AmazonS3SignV2,
		region:     *settings.AmazonS3Region,
		bucket:     *settings.AmazonS3Bucket,
		pathPrefix: *settings.AmazonS3PathPrefix,
		encrypt:    settings.AmazonS3SSE != nil && *settings.AmazonS3SSE && enableComplianceFeatures,
		trace:      settings.AmazonS3Trace != nil && *settings.AmazonS3Trace,
	}
	cli, err := backend.s3New()
	if err != nil {
		return nil, err
	}
	backend.client = cli
	return backend, nil
}

// Similar to s3.New() but allows initialization of signature v2 or signature v4 client.
// If signV2 input is false, function always returns signature v4.
//
// Additionally this function also takes a user defined region, if set
// disables automatic region lookup.
func (b *S3FileBackend) s3New() (*s3.Client, error) {
	var creds *credentials.Credentials

	isCloud := os.Getenv("MM_CLOUD_FILESTORE_BIFROST") != ""
	if isCloud {
		creds = credentials.New(customProvider{isSignV2: b.signV2})
	} else if b.accessKey == "" && b.secretKey == "" {
		creds = credentials.NewIAM("")
	} else if b.signV2 {
		creds = credentials.NewStatic(b.accessKey, b.secretKey, "", credentials.SignatureV2)
	} else {
		creds = credentials.NewStatic(b.accessKey, b.secretKey, "", credentials.SignatureV4)
	}

	opts := s3.Options{
		Creds:  creds,
		Secure: b.secure,
		Region: b.region,
	}

	// If this is a cloud installation, we override the default transport.
	if isCloud {
		tr, err := s3.DefaultTransport(b.secure)
		if err != nil {
			return nil, err
		}
		scheme := "http"
		if b.secure {
			scheme = "https"
		}
		opts.Transport = &customTransport{
			base:   tr,
			host:   b.endpoint,
			scheme: scheme,
		}
	}

	s3Clnt, err := s3.New(b.endpoint, &opts)
	if err != nil {
		return nil, err
	}

	if b.trace {
		s3Clnt.TraceOn(os.Stdout)
	}

	return s3Clnt, nil
}

func (b *S3FileBackend) TestConnection() error {
	exists := true
	var err error
	// If a path prefix is present, we attempt to test the bucket by listing objects under the path
	// and just checking the first response. This is because the BucketExists call is only at a bucket level
	// and sometimes the user might only be allowed access to the specified path prefix.
	if b.pathPrefix != "" {
		obj := <-b.client.ListObjects(context.Background(), b.bucket, s3.ListObjectsOptions{Prefix: b.pathPrefix})
		if obj.Err != nil {
			typedErr := s3.ToErrorResponse(obj.Err)
			if typedErr.Code != bucketNotFound {
				return errors.Wrap(err, "unable to list objects in the s3 bucket")
			}
			exists = false
		}
	} else {
		exists, err = b.client.BucketExists(context.Background(), b.bucket)
		if err != nil {
			return errors.Wrap(err, "unable to check if the s3 bucket exists")
		}
	}

	if exists {
		mlog.Debug("Connection to S3 or minio is good. Bucket exists.")
	} else {
		mlog.Warn("Bucket specified does not exist. Attempting to create...")
		err := b.client.MakeBucket(context.Background(), b.bucket, s3.MakeBucketOptions{Region: b.region})
		if err != nil {
			return errors.Wrap(err, "unable to create the s3 bucket")
		}
	}

	return nil
}

// Caller must close the first return value
func (b *S3FileBackend) Reader(path string) (ReadCloseSeeker, error) {
	path = filepath.Join(b.pathPrefix, path)
	minioObject, err := b.client.GetObject(context.Background(), b.bucket, path, s3.GetObjectOptions{})
	if err != nil {
		return nil, errors.Wrapf(err, "unable to open file %s", path)
	}

	return minioObject, nil
}

func (b *S3FileBackend) ReadFile(path string) ([]byte, error) {
	path = filepath.Join(b.pathPrefix, path)
	minioObject, err := b.client.GetObject(context.Background(), b.bucket, path, s3.GetObjectOptions{})
	if err != nil {
		return nil, errors.Wrapf(err, "unable to open file %s", path)
	}

	defer minioObject.Close()
	if f, err := ioutil.ReadAll(minioObject); err != nil {
		return nil, errors.Wrapf(err, "unable to read file %s", path)
	} else {
		return f, nil
	}
}

func (b *S3FileBackend) FileExists(path string) (bool, error) {
	path = filepath.Join(b.pathPrefix, path)

	_, err := b.client.StatObject(context.Background(), b.bucket, path, s3.StatObjectOptions{})
	if err == nil {
		return true, nil
	}

	var s3Err s3.ErrorResponse
	if errors.As(err, &s3Err); s3Err.Code == "NoSuchKey" {
		return false, nil
	}

	return false, errors.Wrapf(err, "unable to know if file %s exists", path)
}

<<<<<<< HEAD
func (b *S3FileBackend) CopyFile(oldPath, newPath string) error {
=======
func (b *S3FileBackend) FileSize(path string) (int64, *model.AppError) {
	path = filepath.Join(b.pathPrefix, path)

	info, err := b.client.StatObject(context.Background(), b.bucket, path, s3.StatObjectOptions{})
	if err != nil {
		return 0, model.NewAppError("FileSize", "api.file.file_size.s3.app_error", nil, err.Error(), http.StatusInternalServerError)
	}

	return info.Size, nil
}

func (b *S3FileBackend) CopyFile(oldPath, newPath string) *model.AppError {
>>>>>>> e057e5b1
	oldPath = filepath.Join(b.pathPrefix, oldPath)
	newPath = filepath.Join(b.pathPrefix, newPath)
	srcOpts := s3.CopySrcOptions{
		Bucket:     b.bucket,
		Object:     oldPath,
		Encryption: encrypt.NewSSE(),
	}
	dstOpts := s3.CopyDestOptions{
		Bucket:     b.bucket,
		Object:     newPath,
		Encryption: encrypt.NewSSE(),
	}
	if _, err := b.client.CopyObject(context.Background(), dstOpts, srcOpts); err != nil {
		return errors.Wrapf(err, "unable to copy file from %s to %s", oldPath, newPath)
	}
	return nil
}

func (b *S3FileBackend) MoveFile(oldPath, newPath string) error {
	oldPath = filepath.Join(b.pathPrefix, oldPath)
	newPath = filepath.Join(b.pathPrefix, newPath)
	srcOpts := s3.CopySrcOptions{
		Bucket:     b.bucket,
		Object:     oldPath,
		Encryption: encrypt.NewSSE(),
	}
	dstOpts := s3.CopyDestOptions{
		Bucket:     b.bucket,
		Object:     newPath,
		Encryption: encrypt.NewSSE(),
	}

	if _, err := b.client.CopyObject(context.Background(), dstOpts, srcOpts); err != nil {
		return errors.Wrapf(err, "unable to copy the file to %s to the new destionation", newPath)
	}

	if err := b.client.RemoveObject(context.Background(), b.bucket, oldPath, s3.RemoveObjectOptions{}); err != nil {
		return errors.Wrapf(err, "unable to remove the file old file %s", oldPath)
	}

	return nil
}

func (b *S3FileBackend) WriteFile(fr io.Reader, path string) (int64, error) {
	var contentType string
	path = filepath.Join(b.pathPrefix, path)
	if ext := filepath.Ext(path); model.IsFileExtImage(ext) {
		contentType = model.GetImageMimeType(ext)
	} else {
		contentType = "binary/octet-stream"
	}

	options := s3PutOptions(b.encrypt, contentType)
	info, err := b.client.PutObject(context.Background(), b.bucket, path, fr, -1, options)
	if err != nil {
		return info.Size, errors.Wrapf(err, "unable write the data in the file %s", path)
	}

	return info.Size, nil
}

func (b *S3FileBackend) AppendFile(fr io.Reader, path string) (int64, error) {
	fp := filepath.Join(b.pathPrefix, path)
	if _, err := b.client.StatObject(context.Background(), b.bucket, fp, s3.StatObjectOptions{}); err != nil {
		return 0, errors.Wrapf(err, "unable to find the file %s to append the data", path)
	}

	var contentType string
	if ext := filepath.Ext(fp); model.IsFileExtImage(ext) {
		contentType = model.GetImageMimeType(ext)
	} else {
		contentType = "binary/octet-stream"
	}

	options := s3PutOptions(b.encrypt, contentType)
	sse := options.ServerSideEncryption
	partName := fp + ".part"
	info, err := b.client.PutObject(context.Background(), b.bucket, partName, fr, -1, options)
	defer b.client.RemoveObject(context.Background(), b.bucket, partName, s3.RemoveObjectOptions{})
	if info.Size > 0 {
		src1Opts := s3.CopySrcOptions{
			Bucket: b.bucket,
			Object: fp,
		}
		src2Opts := s3.CopySrcOptions{
			Bucket: b.bucket,
			Object: partName,
		}
		dstOpts := s3.CopyDestOptions{
			Bucket:     b.bucket,
			Object:     fp,
			Encryption: sse,
		}
		_, err = b.client.ComposeObject(context.Background(), dstOpts, src1Opts, src2Opts)
		if err != nil {
			return 0, errors.Wrapf(err, "unable append the data in the file %s", path)
		}
		return info.Size, nil
	}

	return 0, errors.Wrapf(err, "unable append the data in the file %s", path)
}

func (b *S3FileBackend) RemoveFile(path string) error {
	path = filepath.Join(b.pathPrefix, path)
	if err := b.client.RemoveObject(context.Background(), b.bucket, path, s3.RemoveObjectOptions{}); err != nil {
		return errors.Wrapf(err, "unable to remove the file %s", path)
	}

	return nil
}

func getPathsFromObjectInfos(in <-chan s3.ObjectInfo) <-chan s3.ObjectInfo {
	out := make(chan s3.ObjectInfo, 1)

	go func() {
		defer close(out)

		for {
			info, done := <-in

			if !done {
				break
			}

			out <- info
		}
	}()

	return out
}

func (b *S3FileBackend) ListDirectory(path string) (*[]string, error) {
	path = filepath.Join(b.pathPrefix, path)
	if !strings.HasSuffix(path, "/") && len(path) > 0 {
		// s3Clnt returns only the path itself when "/" is not present
		// appending "/" to make it consistent across all filesstores
		path = path + "/"
	}

	opts := s3.ListObjectsOptions{
		Prefix: path,
	}
	var paths []string
	for object := range b.client.ListObjects(context.Background(), b.bucket, opts) {
		if object.Err != nil {
			return nil, errors.Wrapf(object.Err, "unable to list the directory %s", path)
		}
		// We strip the path prefix that gets applied,
		// so that it remains transparent to the application.
		object.Key = strings.TrimPrefix(object.Key, b.pathPrefix)
		trimmed := strings.Trim(object.Key, "/")
		if trimmed != "" {
			paths = append(paths, trimmed)
		}
	}

	return &paths, nil
}

func (b *S3FileBackend) RemoveDirectory(path string) error {
	opts := s3.ListObjectsOptions{
		Prefix:    filepath.Join(b.pathPrefix, path),
		Recursive: true,
	}
	list := b.client.ListObjects(context.Background(), b.bucket, opts)
	objectsCh := b.client.RemoveObjects(context.Background(), b.bucket, getPathsFromObjectInfos(list), s3.RemoveObjectsOptions{})
	for err := range objectsCh {
		if err.Err != nil {
			return errors.Wrapf(err.Err, "unable to remove the directory %s", path)
		}
	}

	return nil
}

func s3PutOptions(encrypted bool, contentType string) s3.PutObjectOptions {
	options := s3.PutObjectOptions{}
	if encrypted {
		options.ServerSideEncryption = encrypt.NewSSE()
	}
	options.ContentType = contentType
	// We set the part size to the minimum allowed value of 5MBs
	// to avoid an excessive allocation in minio.PutObject implementation.
	options.PartSize = 1024 * 1024 * 5

	return options
}

func CheckMandatoryS3Fields(settings *model.FileSettings) error {
	if settings.AmazonS3Bucket == nil || len(*settings.AmazonS3Bucket) == 0 {
		return errors.New("missing s3 bucket settings")
	}

	// if S3 endpoint is not set call the set defaults to set that
	if settings.AmazonS3Endpoint == nil || len(*settings.AmazonS3Endpoint) == 0 {
		settings.SetDefaults(true)
	}

	return nil
}<|MERGE_RESOLUTION|>--- conflicted
+++ resolved
@@ -194,22 +194,18 @@
 	return false, errors.Wrapf(err, "unable to know if file %s exists", path)
 }
 
-<<<<<<< HEAD
+func (b *S3FileBackend) FileSize(path string) (int64, error) {
+	path = filepath.Join(b.pathPrefix, path)
+
+	info, err := b.client.StatObject(context.Background(), b.bucket, path, s3.StatObjectOptions{})
+	if err != nil {
+		return 0, errors.Wrapf(err, "unable to get file size for %s", path)
+	}
+
+	return info.Size, nil
+}
+
 func (b *S3FileBackend) CopyFile(oldPath, newPath string) error {
-=======
-func (b *S3FileBackend) FileSize(path string) (int64, *model.AppError) {
-	path = filepath.Join(b.pathPrefix, path)
-
-	info, err := b.client.StatObject(context.Background(), b.bucket, path, s3.StatObjectOptions{})
-	if err != nil {
-		return 0, model.NewAppError("FileSize", "api.file.file_size.s3.app_error", nil, err.Error(), http.StatusInternalServerError)
-	}
-
-	return info.Size, nil
-}
-
-func (b *S3FileBackend) CopyFile(oldPath, newPath string) *model.AppError {
->>>>>>> e057e5b1
 	oldPath = filepath.Join(b.pathPrefix, oldPath)
 	newPath = filepath.Join(b.pathPrefix, newPath)
 	srcOpts := s3.CopySrcOptions{

--- conflicted
+++ resolved
@@ -12,20 +12,12 @@
 )
 
 // AcceptInvitation is called when accepting an invitation to connect with a remote cluster.
-<<<<<<< HEAD
-func (rcs *Service) AcceptInvitation(invite *model.RemoteClusterInvite, name string, displayname, creatorId string, teamId string, siteURL string) (*model.RemoteCluster, error) {
-=======
 func (rcs *Service) AcceptInvitation(invite *model.RemoteClusterInvite, name string, displayName, creatorId string, teamId string, siteURL string) (*model.RemoteCluster, error) {
->>>>>>> 6f87eb99
 	rc := &model.RemoteCluster{
 		RemoteId:     invite.RemoteId,
 		RemoteTeamId: invite.RemoteTeamId,
 		Name:         name,
-<<<<<<< HEAD
-		DisplayName:  displayname,
-=======
 		DisplayName:  displayName,
->>>>>>> 6f87eb99
 		Token:        model.NewId(),
 		RemoteToken:  invite.Token,
 		SiteURL:      invite.SiteURL,

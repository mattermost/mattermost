--- conflicted
+++ resolved
@@ -17,7 +17,6 @@
 
 	"github.com/mattermost/mattermost-server/v5/mlog"
 	"github.com/mattermost/mattermost-server/v5/model"
-	"github.com/wiggin77/merror"
 )
 
 type SendResultFunc func(msg model.RemoteClusterMsg, rc *model.RemoteCluster, resp Response, err error)
@@ -39,13 +38,6 @@
 	// get list of interested remotes.
 	filter := model.RemoteClusterQueryFilter{
 		Topic: msg.Topic,
-<<<<<<< HEAD
-	}
-	list, err := rcs.server.GetStore().RemoteCluster().GetAll(filter)
-	if err != nil {
-		return err
-=======
->>>>>>> cb2bf486
 	}
 	list, err := rcs.server.GetStore().RemoteCluster().GetAll(filter)
 	if err != nil {
@@ -54,11 +46,6 @@
 
 	errs := merror.New()
 
-<<<<<<< HEAD
-	errs := merror.New()
-
-=======
->>>>>>> cb2bf486
 	for _, rc := range list {
 		if err := rcs.SendMsg(ctx, msg, rc, f); err != nil {
 			errs.Append(err)

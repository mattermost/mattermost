--- conflicted
+++ resolved
@@ -84,13 +84,8 @@
 	UpdateActive           func(*model.User, bool) (*model.User, *model.AppError)
 	AddUserToChannel       func(*model.User, *model.Channel) (*model.ChannelMember, *model.AppError)
 	JoinUserToTeam         func(*model.Team, *model.User, string) *model.AppError
-<<<<<<< HEAD
 	CreateDirectChannel    func(string, string, ...model.ChannelOption) (*model.Channel, *model.AppError)
-	CreateGroupChannel     func([]string, string) (*model.Channel, *model.AppError)
-=======
-	CreateDirectChannel    func(string, string) (*model.Channel, *model.AppError)
 	CreateGroupChannel     func([]string) (*model.Channel, *model.AppError)
->>>>>>> 5648e67e
 	CreateChannel          func(*model.Channel, bool) (*model.Channel, *model.AppError)
 	DoUploadFile           func(time.Time, string, string, string, string, []byte) (*model.FileInfo, *model.AppError)
 	GenerateThumbnailImage func(image.Image, string)

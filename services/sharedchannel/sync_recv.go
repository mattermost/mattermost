--- conflicted
+++ resolved
@@ -33,20 +33,19 @@
 		mlog.Int("sync_msg_count", len(syncMessages)),
 	)
 
-	return scs.processSyncMessagesViaAppAddUsers(syncMessages, rc, response)
-}
-
-func (scs *Service) processSyncMessagesViaAppAddUsers(syncMessages []syncMsg, rc *model.RemoteCluster, response remotecluster.Response) error {
+	return scs.processSyncMessages(syncMessages, rc, response)
+}
+
+func (scs *Service) processSyncMessages(syncMessages []syncMsg, rc *model.RemoteCluster, response remotecluster.Response) error {
 	var channel *model.Channel
-<<<<<<< HEAD
 	postErrors := make([]string, 0)
 	usersSyncd := make([]string, 0)
 	var lastSyncAt int64
 	var err error
 
+	chanToTeamMap := make(map[string]*model.Team)
+
 	for _, sm := range syncMessages {
-
-		// TODO: modify perma-links (MM-31596)
 
 		scs.server.GetLogger().Log(mlog.LvlSharedChannelServiceDebug, "Sync msg received",
 			mlog.String("post_id", sm.PostId),
@@ -55,15 +54,6 @@
 			mlog.Int("user_count", len(sm.Users)),
 			mlog.Bool("has_post", sm.Post != nil),
 		)
-=======
-	chanToTeamMap := make(map[string]*model.Team)
-
-	for _, sm := range syncMessages {
-		scs.server.GetLogger().Log(mlog.LvlSharedChannelServiceDebug, "Sync post received",
-			mlog.String("post_id", sm.Post.Id),
-			mlog.String("channel_id", sm.Post.ChannelId),
-			mlog.Int("reaction_count", len(sm.Reactions)))
->>>>>>> efbad329
 
 		if _, ok := chanToTeamMap[sm.Post.ChannelId]; !ok {
 			team, err2 := scs.server.GetStore().Channel().GetTeamForChannel(sm.Post.ChannelId)

stages:
  - test
  - build
  - publish
  - create-vars
  - trigger-build-ee

include:
  - project: mattermost/ci/mattermost-server
    ref: release-5.38
    file: private.yml

variables:
  BUILD: "yes"
<<<<<<< HEAD
  IMAGE_BUILD_SERVER: $CI_REGISTRY/mattermost/ci/images/mattermost-build-server:20201119_golang-1.15.5
=======
  IMAGE_BUILD_SERVER: $CI_REGISTRY/mattermost/ci/images/mattermost-build-server:20210810_golang-1.16.7
>>>>>>> de5efdb8
  IMAGE_BUILD_DOCKER: $CI_REGISTRY/mattermost/ci/images/mattermost-build-docker:19.03.14-1
  IMAGE_DIND: $CI_REGISTRY/mattermost/ci/images/docker-dind:19.03.14-1

empty:
  stage: create-vars
  script:
    - echo "empty"

.lint: # Commenting this job, because it is run in CircleCI
  image: $CI_REGISTRY/mattermost/ci/images/golangci-lint:v1.39.0-1
  stage: test
  script:
    - GO111MODULE=off GOBIN=$PWD/bin go get -u github.com/mattermost/mattermost-govet
    - make config-reset
    - make check-style #todo MM_VET_OPENSPEC_PATH='$CI_PROJECT_DIR/mattermost-api-reference/v4/html/static/mattermost-openapi-v4.yaml'
  timeout: 60 mins
  rules:
    - if: '$CI_COMMIT_REF_NAME == "master"'

.layers: # Commenting this job, because it is run in CircleCI
  image: $IMAGE_BUILD_SERVER
  stage: test
  script:
    - make store-layers
    - if [[ -n $(git status --porcelain) ]]; then echo "Please update the store layers using make store-layers"; exit 1; fi
    - git reset --hard
    - make app-layers
    - if [[ -n $(git status --porcelain) ]]; then echo "Please update the app layers using make app-layers"; exit 1; fi
    - git reset --hard
  rules:
    - if: '$CI_COMMIT_REF_NAME == "master"'

.test-mysql: # Commenting this job, because it is run in CircleCI
  stage: test
  image: $IMAGE_BUILD_DOCKER
  services:
    - name: $IMAGE_DIND
      alias: docker
  variables:
    DOCKER_TLS_CERTDIR: ""
    DOCKER_HOST: tcp://docker:2375
    DOCKER_DRIVER: overlay2
    DOCKER_CONTENT_TRUST: 0
    DOCKER_CONTENT_TRUST_REPOSITORY_PASSPHRASE: ""
  before_script:
    - docker login ${CI_REGISTRY} --username ${CI_REGISTRY_USER} --password ${CI_REGISTRY_PASSWORD}
  script:
    - export COMPOSE_PROJECT_NAME="${CI_PIPELINE_IID}mysql"
    - export RACE_MODE=""
    - time cat .gitlab-ci/scripts/test/mysql.sh | /bin/bash
  artifacts:
    when: always
    reports:
      junit: report.xml
    paths:
      - build/logs
  timeout: 2 hours
  tags:
    - k8s-memory
  rules:
    - if: '$CI_COMMIT_REF_NAME == "master"'

.test-postgres: # Commenting this job, because it is run in CircleCI
  stage: test
  image: $IMAGE_BUILD_DOCKER
  services:
    - name: $IMAGE_DIND
      alias: docker
  variables:
    DOCKER_TLS_CERTDIR: ""
    DOCKER_HOST: tcp://docker:2375
    DOCKER_DRIVER: overlay2
    DOCKER_CONTENT_TRUST: 0
    DOCKER_CONTENT_TRUST_REPOSITORY_PASSPHRASE: ""
  before_script:
    - docker login ${CI_REGISTRY} --username ${CI_REGISTRY_USER} --password ${CI_REGISTRY_PASSWORD}
  script:
    - export COMPOSE_PROJECT_NAME="${CI_PIPELINE_IID}postgres"
    - export RACE_MODE=""
    - time cat .gitlab-ci/scripts/test/postgres.sh | /bin/bash
  artifacts:
    when: always
    reports:
      junit: report.xml
    paths:
      - build/logs
  timeout: 2 hours
  tags:
    - k8s-memory
  rules:
    - if: '$CI_COMMIT_REF_NAME == "master"'

test-schema-mysql:
  stage: test
  image: $IMAGE_BUILD_DOCKER
  services:
    - name: $IMAGE_DIND
      alias: docker
  variables:
    DOCKER_TLS_CERTDIR: ""
    DOCKER_HOST: tcp://docker:2375
    DOCKER_DRIVER: overlay2
    DOCKER_CONTENT_TRUST: 0
    DOCKER_CONTENT_TRUST_REPOSITORY_PASSPHRASE: ""
  before_script:
    - docker login ${CI_REGISTRY} --username ${CI_REGISTRY_USER} --password ${CI_REGISTRY_PASSWORD}
  script:
    - export COMPOSE_PROJECT_NAME="${CI_PIPELINE_IID}schemamysql"
    - time cat .gitlab-ci/scripts/test-schema/mysql.sh | /bin/bash
  tags:
    - k8s-memory
  rules:
    - if: '$CI_COMMIT_REF_NAME == "master"'
<<<<<<< HEAD
=======
    - if: '$CI_COMMIT_REF_NAME == "cloud"'
    - if: '$CI_COMMIT_REF_NAME =~ /^release-/'
>>>>>>> de5efdb8

test-schema-postgres:
  stage: test
  image: $IMAGE_BUILD_DOCKER
  services:
    - name: $IMAGE_DIND
      alias: docker
  variables:
    DOCKER_TLS_CERTDIR: ""
    DOCKER_HOST: tcp://docker:2375
    DOCKER_DRIVER: overlay2
    DOCKER_CONTENT_TRUST: 0
    DOCKER_CONTENT_TRUST_REPOSITORY_PASSPHRASE: ""
  before_script:
    - docker login ${CI_REGISTRY} --username ${CI_REGISTRY_USER} --password ${CI_REGISTRY_PASSWORD}
  script:
    - export COMPOSE_PROJECT_NAME="${CI_PIPELINE_IID}schemapostgres"
    - time cat .gitlab-ci/scripts/test-schema/postgres.sh | /bin/bash
  tags:
    - k8s-memory
  rules:
<<<<<<< HEAD
    - if: '$CI_COMMIT_REF_NAME == "master"'
=======
    - if: '$CI_COMMIT_REF_NAME == "master"'
    - if: '$CI_COMMIT_REF_NAME == "cloud"'
    - if: '$CI_COMMIT_REF_NAME =~ /^release-/'
>>>>>>> de5efdb8
<|MERGE_RESOLUTION|>--- conflicted
+++ resolved
@@ -12,11 +12,7 @@
 
 variables:
   BUILD: "yes"
-<<<<<<< HEAD
-  IMAGE_BUILD_SERVER: $CI_REGISTRY/mattermost/ci/images/mattermost-build-server:20201119_golang-1.15.5
-=======
   IMAGE_BUILD_SERVER: $CI_REGISTRY/mattermost/ci/images/mattermost-build-server:20210810_golang-1.16.7
->>>>>>> de5efdb8
   IMAGE_BUILD_DOCKER: $CI_REGISTRY/mattermost/ci/images/mattermost-build-docker:19.03.14-1
   IMAGE_DIND: $CI_REGISTRY/mattermost/ci/images/docker-dind:19.03.14-1
 
@@ -130,11 +126,8 @@
     - k8s-memory
   rules:
     - if: '$CI_COMMIT_REF_NAME == "master"'
-<<<<<<< HEAD
-=======
     - if: '$CI_COMMIT_REF_NAME == "cloud"'
     - if: '$CI_COMMIT_REF_NAME =~ /^release-/'
->>>>>>> de5efdb8
 
 test-schema-postgres:
   stage: test
@@ -156,10 +149,6 @@
   tags:
     - k8s-memory
   rules:
-<<<<<<< HEAD
-    - if: '$CI_COMMIT_REF_NAME == "master"'
-=======
     - if: '$CI_COMMIT_REF_NAME == "master"'
     - if: '$CI_COMMIT_REF_NAME == "cloud"'
-    - if: '$CI_COMMIT_REF_NAME =~ /^release-/'
->>>>>>> de5efdb8
+    - if: '$CI_COMMIT_REF_NAME =~ /^release-/'
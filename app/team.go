// Copyright (c) 2015-present Mattermost, Inc. All Rights Reserved.
// See LICENSE.txt for license information.

package app

import (
	"bytes"
	"context"
	"encoding/json"
	"errors"
	"fmt"
	"image"
	"io"
	"mime/multipart"
	"net/http"
	"net/url"
	"strings"

	"github.com/mattermost/mattermost-server/v6/app/email"
	"github.com/mattermost/mattermost-server/v6/app/imaging"
	"github.com/mattermost/mattermost-server/v6/app/request"
	"github.com/mattermost/mattermost-server/v6/app/teams"
	"github.com/mattermost/mattermost-server/v6/app/users"
	"github.com/mattermost/mattermost-server/v6/model"
	"github.com/mattermost/mattermost-server/v6/plugin"
	"github.com/mattermost/mattermost-server/v6/shared/i18n"
	"github.com/mattermost/mattermost-server/v6/shared/mlog"
	"github.com/mattermost/mattermost-server/v6/store"
	"github.com/mattermost/mattermost-server/v6/store/sqlstore"
)

func (a *App) CreateTeam(c *request.Context, team *model.Team) (*model.Team, *model.AppError) {
	rteam, err := a.ch.srv.teamService.CreateTeam(team)
	if err != nil {
		var invErr *store.ErrInvalidInput

		var cErr *store.ErrConflict
		var ltErr *store.ErrLimitExceeded
		var appErr *model.AppError
		switch {
		case errors.As(err, &invErr):
			switch {
			case invErr.Entity == "Channel" && invErr.Field == "DeleteAt":
				return nil, model.NewAppError("CreateTeam", "store.sql_channel.save.archived_channel.app_error", nil, "", http.StatusBadRequest)
			case invErr.Entity == "Channel" && invErr.Field == "Type":
				return nil, model.NewAppError("CreateTeam", "store.sql_channel.save.direct_channel.app_error", nil, "", http.StatusBadRequest)
			case invErr.Entity == "Channel" && invErr.Field == "Id":
				return nil, model.NewAppError("CreateTeam", "store.sql_channel.save_channel.existing.app_error", nil, "id="+invErr.Value.(string), http.StatusBadRequest)
			default:
				return nil, model.NewAppError("CreateTeam", "app.team.save.existing.app_error", nil, invErr.Error(), http.StatusBadRequest)
			}
		case errors.As(err, &cErr):
			return nil, model.NewAppError("CreateTeam", store.ChannelExistsError, nil, cErr.Error(), http.StatusBadRequest)
		case errors.As(err, &ltErr):
			return nil, model.NewAppError("CreateTeam", "store.sql_channel.save_channel.limit.app_error", nil, ltErr.Error(), http.StatusBadRequest)
		case errors.As(err, &appErr):
			return nil, appErr
		default:
			return nil, model.NewAppError("CreateTeam", "app.team.save.app_error", nil, err.Error(), http.StatusInternalServerError)
		}
	}

<<<<<<< HEAD
	if _, err := a.createDefaultChannels(c, rteam.Id); err != nil {
		return nil, err
	}

=======
>>>>>>> d639e3c8
	return rteam, nil
}

func (a *App) CreateTeamWithUser(c *request.Context, team *model.Team, userID string) (*model.Team, *model.AppError) {
	user, err := a.GetUser(userID)
	if err != nil {
		return nil, err
	}
	team.Email = user.Email

	if !a.ch.srv.teamService.IsTeamEmailAllowed(user, team) {
		return nil, model.NewAppError("CreateTeamWithUser", "api.team.is_team_creation_allowed.domain.app_error", nil, "", http.StatusBadRequest)
	}

	rteam, err := a.CreateTeam(c, team)
	if err != nil {
		return nil, err
	}

	if _, err := a.JoinUserToTeam(c, rteam, user, ""); err != nil {
		return nil, err
	}

	return rteam, nil
}

func (a *App) normalizeDomains(domains string) []string {
	// commas and @ signs are optional
	// can be in the form of "@corp.mattermost.com, mattermost.com mattermost.org" -> corp.mattermost.com mattermost.com mattermost.org
	return strings.Fields(strings.TrimSpace(strings.ToLower(strings.Replace(strings.Replace(domains, "@", " ", -1), ",", " ", -1))))
}

<<<<<<< HEAD
func (a *App) isEmailAddressAllowed(email string, allowedDomains []string) bool {
	for _, restriction := range allowedDomains {
		domains := a.normalizeDomains(restriction)
		if len(domains) <= 0 {
			continue
		}
		matched := false
		for _, d := range domains {
			if strings.HasSuffix(email, "@"+d) {
				matched = true
				break
			}
		}
		if !matched {
			return false
		}
	}

	return true
}

func (a *App) isTeamEmailAllowed(user *model.User, team *model.Team) bool {
	if user.IsBot {
		return true
	}
	email := strings.ToLower(user.Email)
	allowedDomains := a.getAllowedDomains(user, team)
	return a.isEmailAddressAllowed(email, allowedDomains)
}

func (a *App) getAllowedDomains(user *model.User, team *model.Team) []string {
	if user.IsGuest() {
		return []string{*a.Config().GuestAccountsSettings.RestrictCreationToDomains}
	}
	// First check per team allowedDomains, then app wide restrictions
	return []string{team.AllowedDomains, *a.Config().TeamSettings.RestrictCreationToDomains}
}

func (a *App) checkValidDomains(team *model.Team) *model.AppError {
	validDomains := a.normalizeDomains(*a.Config().TeamSettings.RestrictCreationToDomains)
	if len(validDomains) > 0 {
		for _, domain := range a.normalizeDomains(team.AllowedDomains) {
			matched := false
			for _, d := range validDomains {
				if domain == d {
					matched = true
					break
				}
			}
			if !matched {
				err := model.NewAppError("UpdateTeam", "api.team.update_restricted_domains.mismatch.app_error", map[string]interface{}{"Domain": domain}, "", http.StatusBadRequest)
				return err
			}
		}
	}

	return nil
}

func (a *App) UpdateTeam(team *model.Team) (*model.Team, *model.AppError) {
	oldTeam, err := a.GetTeam(team.Id)
	if err != nil {
		return nil, err
	}

	if err = a.checkValidDomains(team); err != nil {
		return nil, err
	}

	oldTeam.DisplayName = team.DisplayName
	oldTeam.Description = team.Description
	oldTeam.AllowOpenInvite = team.AllowOpenInvite
	oldTeam.CompanyName = team.CompanyName
	oldTeam.AllowedDomains = team.AllowedDomains
	oldTeam.LastTeamIconUpdate = team.LastTeamIconUpdate
	oldTeam.GroupConstrained = team.GroupConstrained

	oldTeam, err = a.updateTeamUnsanitized(oldTeam)
	if err != nil {
		return team, err
	}

	a.sendTeamEvent(oldTeam, model.WebsocketEventUpdateTeam)

	return oldTeam, nil
}

func (a *App) updateTeamUnsanitized(team *model.Team) (*model.Team, *model.AppError) {
	team, err := a.Srv().Store.Team().Update(team)
=======
func (a *App) UpdateTeam(team *model.Team) (*model.Team, *model.AppError) {
	oldTeam, err := a.ch.srv.teamService.UpdateTeam(team, teams.UpdateOptions{Sanitized: true})
>>>>>>> d639e3c8
	if err != nil {
		var invErr *store.ErrInvalidInput
		var appErr *model.AppError
		var domErr *teams.DomainError
		var nfErr *store.ErrNotFound
		switch {
		case errors.As(err, &nfErr):
			return nil, model.NewAppError("UpdateTeam", "app.team.get.find.app_error", nil, nfErr.Error(), http.StatusNotFound)
		case errors.As(err, &invErr):
			return nil, model.NewAppError("UpdateTeam", "app.team.update.find.app_error", nil, invErr.Error(), http.StatusBadRequest)
		case errors.As(err, &appErr):
			return nil, appErr
		case errors.As(err, &domErr):
			return nil, model.NewAppError("UpdateTeam", "api.team.update_restricted_domains.mismatch.app_error", map[string]interface{}{"Domain": domErr.Domain}, "", http.StatusBadRequest)
		default:
			return nil, model.NewAppError("UpdateTeam", "app.team.update.updating.app_error", nil, err.Error(), http.StatusInternalServerError)
		}
	}

	a.sendTeamEvent(oldTeam, model.WebsocketEventUpdateTeam)

	return oldTeam, nil
}

<<<<<<< HEAD
=======
// RenameTeam is used to rename the team Name and the DisplayName fields
func (a *App) RenameTeam(team *model.Team, newTeamName string, newDisplayName string) (*model.Team, *model.AppError) {

	// check if name is occupied
	_, errnf := a.GetTeamByName(newTeamName)

	// "-" can be used as a newTeamName if only DisplayName change is wanted
	if errnf == nil && newTeamName != "-" {
		errbody := fmt.Sprintf("team with name %s already exists", newTeamName)
		return nil, model.NewAppError("RenameTeam", "app.team.rename_team.name_occupied", nil, errbody, http.StatusBadRequest)
	}

	if newTeamName != "-" {
		team.Name = newTeamName
	}

	if newDisplayName != "" {
		team.DisplayName = newDisplayName
	}

	newTeam, err := a.ch.srv.teamService.UpdateTeam(team, teams.UpdateOptions{})
	if err != nil {
		var invErr *store.ErrInvalidInput
		var appErr *model.AppError
		var domErr *teams.DomainError
		var nfErr *store.ErrNotFound
		switch {
		case errors.As(err, &nfErr):
			return nil, model.NewAppError("RenameTeam", "app.team.get.find.app_error", nil, nfErr.Error(), http.StatusNotFound)
		case errors.As(err, &invErr):
			return nil, model.NewAppError("RenameTeam", "app.team.update.find.app_error", nil, invErr.Error(), http.StatusBadRequest)
		case errors.As(err, &appErr):
			return nil, appErr
		case errors.As(err, &domErr):
			return nil, model.NewAppError("RenameTeam", "api.team.update_restricted_domains.mismatch.app_error", map[string]interface{}{"Domain": domErr.Domain}, "", http.StatusBadRequest)
		default:
			return nil, model.NewAppError("RenameTeam", "app.team.update.updating.app_error", nil, err.Error(), http.StatusInternalServerError)
		}
	}

	return newTeam, nil
}

>>>>>>> d639e3c8
func (a *App) UpdateTeamScheme(team *model.Team) (*model.Team, *model.AppError) {
	oldTeam, err := a.GetTeam(team.Id)
	if err != nil {
		return nil, err
	}

	oldTeam.SchemeId = team.SchemeId

	oldTeam, nErr := a.Srv().Store.Team().Update(oldTeam)
	if nErr != nil {
		var invErr *store.ErrInvalidInput
		var appErr *model.AppError
		switch {
		case errors.As(nErr, &invErr):
			return nil, model.NewAppError("UpdateTeamScheme", "app.team.update.find.app_error", nil, invErr.Error(), http.StatusBadRequest)
		case errors.As(nErr, &appErr):
			return nil, appErr
		default:
			return nil, model.NewAppError("UpdateTeamScheme", "app.team.update.updating.app_error", nil, nErr.Error(), http.StatusInternalServerError)
		}
	}

	a.ClearTeamMembersCache(team.Id)

	a.sendTeamEvent(oldTeam, model.WebsocketEventUpdateTeamScheme)

	return oldTeam, nil
}

func (a *App) UpdateTeamPrivacy(teamID string, teamType string, allowOpenInvite bool) *model.AppError {
	oldTeam, err := a.GetTeam(teamID)
	if err != nil {
		return err
	}

	// Force a regeneration of the invite token if changing a team to restricted.
	if (allowOpenInvite != oldTeam.AllowOpenInvite || teamType != oldTeam.Type) && (!allowOpenInvite || teamType == model.TeamInvite) {
		oldTeam.InviteId = model.NewId()
	}

	oldTeam.Type = teamType
	oldTeam.AllowOpenInvite = allowOpenInvite

	oldTeam, nErr := a.Srv().Store.Team().Update(oldTeam)
	if nErr != nil {
		var invErr *store.ErrInvalidInput
		var appErr *model.AppError
		switch {
		case errors.As(nErr, &invErr):
			return model.NewAppError("UpdateTeamPrivacy", "app.team.update.find.app_error", nil, invErr.Error(), http.StatusBadRequest)
		case errors.As(nErr, &appErr):
			return appErr
		default:
			return model.NewAppError("UpdateTeamPrivacy", "app.team.update.updating.app_error", nil, nErr.Error(), http.StatusInternalServerError)
		}
	}

	a.sendTeamEvent(oldTeam, model.WebsocketEventUpdateTeam)

	return nil
}

func (a *App) PatchTeam(teamID string, patch *model.TeamPatch) (*model.Team, *model.AppError) {
<<<<<<< HEAD
	team, err := a.GetTeam(teamID)
	if err != nil {
		return nil, err
	}

	team.Patch(patch)
	if patch.AllowOpenInvite != nil && !*patch.AllowOpenInvite {
		team.InviteId = model.NewId()
	}

	if err = a.checkValidDomains(team); err != nil {
		return nil, err
	}

	team, err = a.updateTeamUnsanitized(team)
=======
	team, err := a.ch.srv.teamService.PatchTeam(teamID, patch)
>>>>>>> d639e3c8
	if err != nil {
		var invErr *store.ErrInvalidInput
		var appErr *model.AppError
		var domErr *teams.DomainError
		var nfErr *store.ErrNotFound
		switch {
		case errors.As(err, &nfErr):
			return nil, model.NewAppError("PatchTeam", "app.team.get.find.app_error", nil, nfErr.Error(), http.StatusNotFound)
		case errors.As(err, &invErr):
			return nil, model.NewAppError("PatchTeam", "app.team.update.find.app_error", nil, invErr.Error(), http.StatusBadRequest)
		case errors.As(err, &appErr):
			return nil, appErr
		case errors.As(err, &domErr):
			return nil, model.NewAppError("PatchTeam", "api.team.update_restricted_domains.mismatch.app_error", map[string]interface{}{"Domain": domErr.Domain}, "", http.StatusBadRequest)
		default:
			return nil, model.NewAppError("PatchTeam", "app.team.update.updating.app_error", nil, err.Error(), http.StatusInternalServerError)
		}
	}

	a.sendTeamEvent(team, model.WebsocketEventUpdateTeam)

	return team, nil
}

func (a *App) RegenerateTeamInviteId(teamID string) (*model.Team, *model.AppError) {
	team, err := a.GetTeam(teamID)
	if err != nil {
		return nil, err
	}

	team.InviteId = model.NewId()

	updatedTeam, nErr := a.Srv().Store.Team().Update(team)
	if nErr != nil {
		var invErr *store.ErrInvalidInput
		var appErr *model.AppError
		switch {
		case errors.As(nErr, &invErr):
			return nil, model.NewAppError("RegenerateTeamInviteId", "app.team.update.find.app_error", nil, invErr.Error(), http.StatusBadRequest)
		case errors.As(nErr, &appErr):
			return nil, appErr
		default:
			return nil, model.NewAppError("RegenerateTeamInviteId", "app.team.update.updating.app_error", nil, nErr.Error(), http.StatusInternalServerError)
		}
	}

	a.sendTeamEvent(updatedTeam, model.WebsocketEventUpdateTeam)

	return updatedTeam, nil
}

func (a *App) sendTeamEvent(team *model.Team, event string) {
	sanitizedTeam := &model.Team{}
	*sanitizedTeam = *team
	sanitizedTeam.Sanitize()

	teamID := "" // no filtering by teamID by default
	if event == model.WebsocketEventUpdateTeam {
		// in case of update_team event - we send the message only to members of that team
		teamID = team.Id
	}
	message := model.NewWebSocketEvent(event, teamID, "", "", nil)
	teamJSON, jsonErr := json.Marshal(team)
	if jsonErr != nil {
		mlog.Warn("Failed to encode team to JSON", mlog.Err(jsonErr))
	}
	message.Add("team", string(teamJSON))
	a.Publish(message)
}

func (a *App) getSchemeRolesForTeam(teamID string) (string, string, string, *model.AppError) {
	team, err := a.GetTeam(teamID)
	if err != nil {
		return "", "", "", err
	}

	if team.SchemeId != nil && *team.SchemeId != "" {
		scheme, err := a.GetScheme(*team.SchemeId)
		if err != nil {
			return "", "", "", err
		}
		return scheme.DefaultTeamGuestRole, scheme.DefaultTeamUserRole, scheme.DefaultTeamAdminRole, nil
	}

	return model.TeamGuestRoleId, model.TeamUserRoleId, model.TeamAdminRoleId, nil
}

func (a *App) UpdateTeamMemberRoles(teamID string, userID string, newRoles string) (*model.TeamMember, *model.AppError) {
	member, nErr := a.Srv().Store.Team().GetMember(context.Background(), teamID, userID)
	if nErr != nil {
		var nfErr *store.ErrNotFound
		switch {
		case errors.As(nErr, &nfErr):
			return nil, model.NewAppError("UpdateTeamMemberRoles", "app.team.get_member.missing.app_error", nil, nfErr.Error(), http.StatusNotFound)
		default:
			return nil, model.NewAppError("UpdateTeamMemberRoles", "app.team.get_member.app_error", nil, nErr.Error(), http.StatusInternalServerError)
		}
	}

	if member == nil {
		return nil, model.NewAppError("UpdateTeamMemberRoles", "api.team.update_member_roles.not_a_member", nil, "userId="+userID+" teamId="+teamID, http.StatusBadRequest)
	}

	schemeGuestRole, schemeUserRole, schemeAdminRole, err := a.getSchemeRolesForTeam(teamID)
	if err != nil {
		return nil, err
	}

	prevSchemeGuestValue := member.SchemeGuest

	var newExplicitRoles []string
	member.SchemeGuest = false
	member.SchemeUser = false
	member.SchemeAdmin = false

	for _, roleName := range strings.Fields(newRoles) {
		var role *model.Role
		role, err = a.GetRoleByName(context.Background(), roleName)
		if err != nil {
			err.StatusCode = http.StatusBadRequest
			return nil, err
		}
		if !role.SchemeManaged {
			// The role is not scheme-managed, so it's OK to apply it to the explicit roles field.
			newExplicitRoles = append(newExplicitRoles, roleName)
		} else {
			// The role is scheme-managed, so need to check if it is part of the scheme for this channel or not.
			switch roleName {
			case schemeAdminRole:
				member.SchemeAdmin = true
			case schemeUserRole:
				member.SchemeUser = true
			case schemeGuestRole:
				member.SchemeGuest = true
			default:
				// If not part of the scheme for this team, then it is not allowed to apply it as an explicit role.
				return nil, model.NewAppError("UpdateTeamMemberRoles", "api.channel.update_team_member_roles.scheme_role.app_error", nil, "role_name="+roleName, http.StatusBadRequest)
			}
		}
	}

	if member.SchemeGuest && member.SchemeUser {
		return nil, model.NewAppError("UpdateTeamMemberRoles", "api.team.update_team_member_roles.guest_and_user.app_error", nil, "", http.StatusBadRequest)
	}

	if prevSchemeGuestValue != member.SchemeGuest {
		return nil, model.NewAppError("UpdateTeamMemberRoles", "api.channel.update_team_member_roles.changing_guest_role.app_error", nil, "", http.StatusBadRequest)
	}

	member.ExplicitRoles = strings.Join(newExplicitRoles, " ")

	member, nErr = a.Srv().Store.Team().UpdateMember(member)
	if nErr != nil {
		var appErr *model.AppError
		switch {
		case errors.As(nErr, &appErr):
			return nil, appErr
		default:
			return nil, model.NewAppError("UpdateTeamMemberRoles", "app.team.save_member.save.app_error", nil, nErr.Error(), http.StatusInternalServerError)
		}
	}

	a.ClearSessionCacheForUser(userID)

	a.sendUpdatedMemberRoleEvent(userID, member)

	return member, nil
}

func (a *App) UpdateTeamMemberSchemeRoles(teamID string, userID string, isSchemeGuest bool, isSchemeUser bool, isSchemeAdmin bool) (*model.TeamMember, *model.AppError) {
	member, err := a.GetTeamMember(teamID, userID)
	if err != nil {
		return nil, err
	}

	member.SchemeAdmin = isSchemeAdmin
	member.SchemeUser = isSchemeUser
	member.SchemeGuest = isSchemeGuest

	if member.SchemeUser && member.SchemeGuest {
		return nil, model.NewAppError("UpdateTeamMemberSchemeRoles", "api.team.update_team_member_roles.guest_and_user.app_error", nil, "", http.StatusBadRequest)
	}

	// If the migration is not completed, we also need to check the default team_admin/team_user roles are not present in the roles field.
	if err = a.isPhase2MigrationCompleted(); err != nil {
		member.ExplicitRoles = RemoveRoles([]string{model.TeamGuestRoleId, model.TeamUserRoleId, model.TeamAdminRoleId}, member.ExplicitRoles)
	}

	member, nErr := a.Srv().Store.Team().UpdateMember(member)
	if nErr != nil {
		var appErr *model.AppError
		switch {
		case errors.As(nErr, &appErr):
			return nil, appErr
		default:
			return nil, model.NewAppError("UpdateTeamMemberSchemeRoles", "app.team.save_member.save.app_error", nil, nErr.Error(), http.StatusInternalServerError)
		}
	}

	a.ClearSessionCacheForUser(userID)

	a.sendUpdatedMemberRoleEvent(userID, member)

	return member, nil
}

func (a *App) sendUpdatedMemberRoleEvent(userID string, member *model.TeamMember) {
	message := model.NewWebSocketEvent(model.WebsocketEventMemberroleUpdated, "", "", userID, nil)
	tmJSON, jsonErr := json.Marshal(member)
	if jsonErr != nil {
		mlog.Warn("Failed to encode team member to JSON", mlog.Err(jsonErr))
	}
	message.Add("member", string(tmJSON))
	a.Publish(message)
}

func (a *App) AddUserToTeam(c *request.Context, teamID string, userID string, userRequestorId string) (*model.Team, *model.TeamMember, *model.AppError) {
	tchan := make(chan store.StoreResult, 1)
	go func() {
		team, err := a.Srv().Store.Team().Get(teamID)
		tchan <- store.StoreResult{Data: team, NErr: err}
		close(tchan)
	}()

	uchan := make(chan store.StoreResult, 1)
	go func() {
		user, err := a.Srv().Store.User().Get(context.Background(), userID)
		uchan <- store.StoreResult{Data: user, NErr: err}
		close(uchan)
	}()

	result := <-tchan
	if result.NErr != nil {
		var nfErr *store.ErrNotFound
		switch {
		case errors.As(result.NErr, &nfErr):
			return nil, nil, model.NewAppError("AddUserToTeam", "app.team.get.find.app_error", nil, nfErr.Error(), http.StatusNotFound)
		default:
			return nil, nil, model.NewAppError("AddUserToTeam", "app.team.get.finding.app_error", nil, result.NErr.Error(), http.StatusInternalServerError)
		}
	}
	team := result.Data.(*model.Team)

	result = <-uchan
	if result.NErr != nil {
		var nfErr *store.ErrNotFound
		switch {
		case errors.As(result.NErr, &nfErr):
			return nil, nil, model.NewAppError("AddUserToTeam", MissingAccountError, nil, nfErr.Error(), http.StatusNotFound)
		default:
			return nil, nil, model.NewAppError("AddUserToTeam", "app.user.get.app_error", nil, result.NErr.Error(), http.StatusInternalServerError)
		}
	}
	user := result.Data.(*model.User)

	teamMember, err := a.JoinUserToTeam(c, team, user, userRequestorId)
	if err != nil {
		return nil, nil, err
	}

	return team, teamMember, nil
}

func (a *App) AddUserToTeamByTeamId(c *request.Context, teamID string, user *model.User) *model.AppError {
	team, err := a.Srv().Store.Team().Get(teamID)
	if err != nil {
		var nfErr *store.ErrNotFound
		switch {
		case errors.As(err, &nfErr):
			return model.NewAppError("AddUserToTeamByTeamId", "app.team.get.find.app_error", nil, nfErr.Error(), http.StatusNotFound)
		default:
			return model.NewAppError("AddUserToTeamByTeamId", "app.team.get.finding.app_error", nil, err.Error(), http.StatusInternalServerError)
		}
	}

	if _, err := a.JoinUserToTeam(c, team, user, ""); err != nil {
		return err
	}
	return nil
}

func (a *App) addUserToTeamByToken(c *request.Context, userID string, tokenID string) (*model.Team, *model.TeamMember, *model.AppError) {
	token, err := a.Srv().Store.Token().GetByToken(tokenID)
	if err != nil {
		return nil, nil, model.NewAppError("AddUserToTeamByToken", "api.user.create_user.signup_link_invalid.app_error", nil, err.Error(), http.StatusBadRequest)
	}

	if token.Type != TokenTypeTeamInvitation && token.Type != TokenTypeGuestInvitation {
		return nil, nil, model.NewAppError("AddUserToTeamByToken", "api.user.create_user.signup_link_invalid.app_error", nil, "", http.StatusBadRequest)
	}

	if model.GetMillis()-token.CreateAt >= InvitationExpiryTime {
		a.DeleteToken(token)
		return nil, nil, model.NewAppError("AddUserToTeamByToken", "api.user.create_user.signup_link_expired.app_error", nil, "", http.StatusBadRequest)
	}

	tokenData := model.MapFromJSON(strings.NewReader(token.Extra))

	tchan := make(chan store.StoreResult, 1)
	go func() {
		team, err := a.Srv().Store.Team().Get(tokenData["teamId"])
		tchan <- store.StoreResult{Data: team, NErr: err}
		close(tchan)
	}()

	uchan := make(chan store.StoreResult, 1)
	go func() {
		user, err := a.Srv().Store.User().Get(context.Background(), userID)
		uchan <- store.StoreResult{Data: user, NErr: err}
		close(uchan)
	}()

	result := <-tchan
	if result.NErr != nil {
		var nfErr *store.ErrNotFound
		switch {
		case errors.As(result.NErr, &nfErr):
			return nil, nil, model.NewAppError("AddUserToTeamByToken", "app.team.get.find.app_error", nil, nfErr.Error(), http.StatusNotFound)
		default:
			return nil, nil, model.NewAppError("AddUserToTeamByToken", "app.team.get.finding.app_error", nil, result.NErr.Error(), http.StatusInternalServerError)
		}
	}
	team := result.Data.(*model.Team)

	if team.IsGroupConstrained() {
		return nil, nil, model.NewAppError("AddUserToTeamByToken", "app.team.invite_token.group_constrained.error", nil, "", http.StatusForbidden)
	}

	result = <-uchan
	if result.NErr != nil {
		var nfErr *store.ErrNotFound
		switch {
		case errors.As(result.NErr, &nfErr):
			return nil, nil, model.NewAppError("AddUserToTeamByToken", MissingAccountError, nil, nfErr.Error(), http.StatusNotFound)
		default:
			return nil, nil, model.NewAppError("AddUserToTeamByToken", "app.user.get.app_error", nil, result.NErr.Error(), http.StatusInternalServerError)
		}
	}
	user := result.Data.(*model.User)

	if user.IsGuest() && token.Type == TokenTypeTeamInvitation {
		return nil, nil, model.NewAppError("AddUserToTeamByToken", "api.user.create_user.invalid_invitation_type.app_error", nil, "", http.StatusBadRequest)
	}
	if !user.IsGuest() && token.Type == TokenTypeGuestInvitation {
		return nil, nil, model.NewAppError("AddUserToTeamByToken", "api.user.create_user.invalid_invitation_type.app_error", nil, "", http.StatusBadRequest)
	}

	teamMember, appErr := a.JoinUserToTeam(c, team, user, "")
	if appErr != nil {
		return nil, nil, appErr
	}

	if token.Type == TokenTypeGuestInvitation {
		channels, err := a.Srv().Store.Channel().GetChannelsByIds(strings.Split(tokenData["channels"], " "), false)
		if err != nil {
			return nil, nil, model.NewAppError("AddUserToTeamByToken", "app.channel.get_channels_by_ids.app_error", nil, err.Error(), http.StatusInternalServerError)
		}

		for _, channel := range channels {
			_, err := a.AddUserToChannel(user, channel, false)
			if err != nil {
				mlog.Warn("Error adding user to channel", mlog.Err(err))
			}
		}
	}

	if err := a.DeleteToken(token); err != nil {
		mlog.Warn("Error while deleting token", mlog.Err(err))
	}

	return team, teamMember, nil
}

func (a *App) addUserToTeamByInviteId(c *request.Context, inviteId string, userID string) (*model.Team, *model.TeamMember, *model.AppError) {
	tchan := make(chan store.StoreResult, 1)
	go func() {
		team, err := a.Srv().Store.Team().GetByInviteId(inviteId)
		tchan <- store.StoreResult{Data: team, NErr: err}
		close(tchan)
	}()

	uchan := make(chan store.StoreResult, 1)
	go func() {
		user, err := a.Srv().Store.User().Get(context.Background(), userID)
		uchan <- store.StoreResult{Data: user, NErr: err}
		close(uchan)
	}()

	result := <-tchan
	if result.NErr != nil {
		var nfErr *store.ErrNotFound
		switch {
		case errors.As(result.NErr, &nfErr):
			return nil, nil, model.NewAppError("AddUserToTeamByInviteId", "app.team.get_by_invite_id.finding.app_error", nil, nfErr.Error(), http.StatusNotFound)
		default:
			return nil, nil, model.NewAppError("AddUserToTeamByInviteId", "app.team.get_by_invite_id.finding.app_error", nil, result.NErr.Error(), http.StatusInternalServerError)
		}
	}
	team := result.Data.(*model.Team)

	result = <-uchan
	if result.NErr != nil {
		var nfErr *store.ErrNotFound
		switch {
		case errors.As(result.NErr, &nfErr):
			return nil, nil, model.NewAppError("AddUserToTeamByInviteId", MissingAccountError, nil, nfErr.Error(), http.StatusNotFound)
		default:
			return nil, nil, model.NewAppError("AddUserToTeamByInviteId", "app.user.get.app_error", nil, result.NErr.Error(), http.StatusInternalServerError)
		}
	}
	user := result.Data.(*model.User)

	teamMember, err := a.JoinUserToTeam(c, team, user, "")
	if err != nil {
		return nil, nil, err
	}

	return team, teamMember, nil
}

<<<<<<< HEAD
// Returns three values:
// 1. a pointer to the team member, if successful
// 2. a boolean: true if the user has a non-deleted team member for that team already, otherwise false.
// 3. a pointer to an AppError if something went wrong.
func (a *App) joinUserToTeam(team *model.Team, user *model.User) (*model.TeamMember, bool, *model.AppError) {
	tm := &model.TeamMember{
		TeamId:      team.Id,
		UserId:      user.Id,
		SchemeGuest: user.IsGuest(),
		SchemeUser:  !user.IsGuest(),
	}

	if !user.IsGuest() {
		userShouldBeAdmin, err := a.userIsInAdminRoleGroup(user.Id, team.Id, model.GroupSyncableTypeTeam)
		if err != nil {
			return nil, false, err
		}
		tm.SchemeAdmin = userShouldBeAdmin
	}

	if team.Email == user.Email {
		tm.SchemeAdmin = true
	}

	rtm, err := a.Srv().Store.Team().GetMember(context.Background(), team.Id, user.Id)
	if err != nil {
		// Membership appears to be missing. Lets try to add.
		tmr, nErr := a.Srv().Store.Team().SaveMember(tm, *a.Config().TeamSettings.MaxUsersPerTeam)
		if nErr != nil {
			var appErr *model.AppError
			var conflictErr *store.ErrConflict
			var limitExeededErr *store.ErrLimitExceeded
			switch {
			case errors.As(nErr, &appErr): // in case we haven't converted to plain error.
				return nil, false, appErr
			case errors.As(nErr, &conflictErr):
				return nil, false, model.NewAppError("joinUserToTeam", "app.team.join_user_to_team.save_member.conflict.app_error", nil, nErr.Error(), http.StatusBadRequest)
			case errors.As(nErr, &limitExeededErr):
				return nil, false, model.NewAppError("joinUserToTeam", "app.team.join_user_to_team.save_member.max_accounts.app_error", nil, nErr.Error(), http.StatusBadRequest)
			default: // last fallback in case it doesn't map to an existing app error.
				return nil, false, model.NewAppError("joinUserToTeam", "app.team.join_user_to_team.save_member.app_error", nil, nErr.Error(), http.StatusInternalServerError)
			}
		}
		return tmr, false, nil
	}

	// Membership already exists.  Check if deleted and update, otherwise do nothing
	// Do nothing if already added
	if rtm.DeleteAt == 0 {
		return rtm, true, nil
	}

	membersCount, err := a.Srv().Store.Team().GetActiveMemberCount(tm.TeamId, nil)
=======
func (a *App) JoinUserToTeam(c *request.Context, team *model.Team, user *model.User, userRequestorId string) (*model.TeamMember, *model.AppError) {
	teamMember, alreadyAdded, err := a.ch.srv.teamService.JoinUserToTeam(team, user)
>>>>>>> d639e3c8
	if err != nil {
		var appErr *model.AppError
		var conflictErr *store.ErrConflict
		var limitExeededErr *store.ErrLimitExceeded
		switch {
		case errors.Is(err, teams.AcceptedDomainError):
			return nil, model.NewAppError("JoinUserToTeam", "api.team.join_user_to_team.allowed_domains.app_error", nil, "", http.StatusBadRequest)
		case errors.Is(err, teams.MemberCountError):
			return nil, model.NewAppError("JoinUserToTeam", "app.team.get_active_member_count.app_error", nil, err.Error(), http.StatusInternalServerError)
		case errors.Is(err, teams.MaxMemberCountError):
			return nil, model.NewAppError("JoinUserToTeam", "app.team.join_user_to_team.max_accounts.app_error", nil, "teamId="+team.Id, http.StatusBadRequest)
		case errors.As(err, &appErr): // in case we haven't converted to plain error.
			return nil, appErr
		case errors.As(err, &conflictErr):
			return nil, model.NewAppError("JoinUserToTeam", "app.team.join_user_to_team.save_member.conflict.app_error", nil, err.Error(), http.StatusBadRequest)
		case errors.As(err, &limitExeededErr):
			return nil, model.NewAppError("JoinUserToTeam", "app.team.join_user_to_team.save_member.max_accounts.app_error", nil, err.Error(), http.StatusBadRequest)
		default: // last fallback in case it doesn't map to an existing app error.
			return nil, model.NewAppError("JoinUserToTeam", "app.team.join_user_to_team.save_member.app_error", nil, err.Error(), http.StatusInternalServerError)
		}
	}
	if alreadyAdded {
		return teamMember, nil
	}

	if pluginsEnvironment := a.GetPluginsEnvironment(); pluginsEnvironment != nil {
		var actor *model.User
		if userRequestorId != "" {
			actor, _ = a.GetUser(userRequestorId)
		}

		a.Srv().Go(func() {
			pluginContext := pluginContext(c)
			pluginsEnvironment.RunMultiPluginHook(func(hooks plugin.Hooks) bool {
				hooks.UserHasJoinedTeam(pluginContext, teamMember, actor)
				return true
			}, plugin.UserHasJoinedTeamID)
		})
	}

	if _, err := a.Srv().Store.User().UpdateUpdateAt(user.Id); err != nil {
		return nil, model.NewAppError("JoinUserToTeam", "app.user.update_update.app_error", nil, err.Error(), http.StatusInternalServerError)
	}

	if _, err := a.createInitialSidebarCategories(user.Id, team.Id); err != nil {
		mlog.Warn(
			"Encountered an issue creating default sidebar categories.",
			mlog.String("user_id", user.Id),
			mlog.String("team_id", team.Id),
			mlog.Err(err),
		)
	}

	shouldBeAdmin := team.Email == user.Email

	if !user.IsGuest() {
		// Soft error if there is an issue joining the default channels
		if err := a.joinDefaultChannels(c, team.Id, user, shouldBeAdmin, userRequestorId); err != nil {
			mlog.Warn(
				"Encountered an issue joining default channels.",
				mlog.String("user_id", user.Id),
				mlog.String("team_id", team.Id),
				mlog.Err(err),
			)
		}
	}

	a.ClearSessionCacheForUser(user.Id)
	a.InvalidateCacheForUser(user.Id)
	a.invalidateCacheForUserTeams(user.Id)

	message := model.NewWebSocketEvent(model.WebsocketEventAddedToTeam, "", "", user.Id, nil)
	message.Add("team_id", team.Id)
	message.Add("user_id", user.Id)
	a.Publish(message)

	return teamMember, nil
}

func (a *App) GetTeam(teamID string) (*model.Team, *model.AppError) {
	team, err := a.ch.srv.teamService.GetTeam(teamID)
	if err != nil {
		var nfErr *store.ErrNotFound
		switch {
		case errors.As(err, &nfErr):
			return nil, model.NewAppError("GetTeam", "app.team.get.find.app_error", nil, nfErr.Error(), http.StatusNotFound)
		default:
			return nil, model.NewAppError("GetTeam", "app.team.get.finding.app_error", nil, err.Error(), http.StatusInternalServerError)
		}
	}

	return team, nil
}

func (a *App) GetTeamByName(name string) (*model.Team, *model.AppError) {
	team, err := a.Srv().Store.Team().GetByName(name)
	if err != nil {
		var nfErr *store.ErrNotFound
		switch {
		case errors.As(err, &nfErr):
			return nil, model.NewAppError("GetTeamByName", "app.team.get_by_name.missing.app_error", nil, nfErr.Error(), http.StatusNotFound)
		default:
			return nil, model.NewAppError("GetTeamByName", "app.team.get_by_name.app_error", nil, err.Error(), http.StatusNotFound)
		}
	}

	return team, nil
}

func (a *App) GetTeamByInviteId(inviteId string) (*model.Team, *model.AppError) {
	team, err := a.Srv().Store.Team().GetByInviteId(inviteId)
	if err != nil {
		var nfErr *store.ErrNotFound
		switch {
		case errors.As(err, &nfErr):
			return nil, model.NewAppError("GetTeamByInviteId", "app.team.get_by_invite_id.finding.app_error", nil, nfErr.Error(), http.StatusNotFound)
		default:
			return nil, model.NewAppError("GetTeamByInviteId", "app.team.get_by_invite_id.finding.app_error", nil, err.Error(), http.StatusInternalServerError)
		}
	}

	return team, nil
}

func (a *App) GetAllTeams() ([]*model.Team, *model.AppError) {
	teams, err := a.Srv().Store.Team().GetAll()
	if err != nil {
		return nil, model.NewAppError("GetAllTeams", "app.team.get_all.app_error", nil, err.Error(), http.StatusInternalServerError)
	}

	return teams, nil
}

func (a *App) GetAllTeamsPage(offset int, limit int, opts *model.TeamSearch) ([]*model.Team, *model.AppError) {
	teams, err := a.Srv().Store.Team().GetAllPage(offset, limit, opts)
	if err != nil {
		return nil, model.NewAppError("GetAllTeamsPage", "app.team.get_all.app_error", nil, err.Error(), http.StatusInternalServerError)
	}

	return teams, nil
}

func (a *App) GetAllTeamsPageWithCount(offset int, limit int, opts *model.TeamSearch) (*model.TeamsWithCount, *model.AppError) {
	totalCount, err := a.Srv().Store.Team().AnalyticsTeamCount(opts)
	if err != nil {
		return nil, model.NewAppError("GetAllTeamsPageWithCount", "app.team.analytics_team_count.app_error", nil, err.Error(), http.StatusInternalServerError)
	}
	teams, err := a.Srv().Store.Team().GetAllPage(offset, limit, opts)
	if err != nil {
		return nil, model.NewAppError("GetAllTeamsPageWithCount", "app.team.get_all.app_error", nil, err.Error(), http.StatusInternalServerError)
	}
	return &model.TeamsWithCount{Teams: teams, TotalCount: totalCount}, nil
}

// SearchAllTeams returns a team list and the total count of the results
func (a *App) SearchAllTeams(searchOpts *model.TeamSearch) ([]*model.Team, int64, *model.AppError) {
	if searchOpts.IsPaginated() {
		teams, count, err := a.Srv().Store.Team().SearchAllPaged(searchOpts)
		if err != nil {
			return nil, 0, model.NewAppError("SearchAllTeams", "app.team.search_all_team.app_error", nil, err.Error(), http.StatusInternalServerError)
		}

		return teams, count, nil
	}
	results, err := a.Srv().Store.Team().SearchAll(searchOpts)
	if err != nil {
		return nil, 0, model.NewAppError("SearchAllTeams", "app.team.search_all_team.app_error", nil, err.Error(), http.StatusInternalServerError)
	}
	return results, int64(len(results)), nil
}

func (a *App) SearchPublicTeams(searchOpts *model.TeamSearch) ([]*model.Team, *model.AppError) {
	teams, err := a.Srv().Store.Team().SearchOpen(searchOpts)
	if err != nil {
		return nil, model.NewAppError("SearchPublicTeams", "app.team.search_open_team.app_error", nil, err.Error(), http.StatusInternalServerError)
	}

	return teams, nil
}

func (a *App) SearchPrivateTeams(searchOpts *model.TeamSearch) ([]*model.Team, *model.AppError) {
	teams, err := a.Srv().Store.Team().SearchPrivate(searchOpts)
	if err != nil {
		return nil, model.NewAppError("SearchPrivateTeams", "app.team.search_private_team.app_error", nil, err.Error(), http.StatusInternalServerError)
	}

	return teams, nil
}

func (a *App) GetTeamsForUser(userID string) ([]*model.Team, *model.AppError) {
	teams, err := a.Srv().Store.Team().GetTeamsByUserId(userID)
	if err != nil {
		return nil, model.NewAppError("GetTeamsForUser", "app.team.get_all.app_error", nil, err.Error(), http.StatusInternalServerError)
	}

	return teams, nil
}

func (a *App) GetTeamMember(teamID, userID string) (*model.TeamMember, *model.AppError) {
	teamMember, err := a.Srv().Store.Team().GetMember(sqlstore.WithMaster(context.Background()), teamID, userID)
	if err != nil {
		var nfErr *store.ErrNotFound
		switch {
		case errors.As(err, &nfErr):
			return nil, model.NewAppError("GetTeamMember", "app.team.get_member.missing.app_error", nil, nfErr.Error(), http.StatusNotFound)
		default:
			return nil, model.NewAppError("GetTeamMember", "app.team.get_member.app_error", nil, err.Error(), http.StatusInternalServerError)
		}
	}

	return teamMember, nil
}

func (a *App) GetTeamMembersForUser(userID string) ([]*model.TeamMember, *model.AppError) {
	teamMembers, err := a.Srv().Store.Team().GetTeamsForUser(context.Background(), userID)
	if err != nil {
		return nil, model.NewAppError("GetTeamMembersForUser", "app.team.get_members.app_error", nil, err.Error(), http.StatusInternalServerError)
	}

	return teamMembers, nil
}

func (a *App) getTeamMembersForUserWithPagination(userID string, page, perPage int) ([]*model.TeamMember, *model.AppError) {
	teamMembers, err := a.Srv().Store.Team().GetTeamsForUserWithPagination(userID, page, perPage)
	if err != nil {
		return nil, model.NewAppError("GetTeamMembersForUserWithPagination", "app.team.get_members.app_error", nil, err.Error(), http.StatusInternalServerError)
	}

	return teamMembers, nil
}

func (a *App) GetTeamMembers(teamID string, offset int, limit int, teamMembersGetOptions *model.TeamMembersGetOptions) ([]*model.TeamMember, *model.AppError) {
	teamMembers, err := a.Srv().Store.Team().GetMembers(teamID, offset, limit, teamMembersGetOptions)
	if err != nil {
		return nil, model.NewAppError("GetTeamMembers", "app.team.get_members.app_error", nil, err.Error(), http.StatusInternalServerError)
	}

	return teamMembers, nil
}

func (a *App) GetTeamMembersByIds(teamID string, userIDs []string, restrictions *model.ViewUsersRestrictions) ([]*model.TeamMember, *model.AppError) {
	teamMembers, err := a.Srv().Store.Team().GetMembersByIds(teamID, userIDs, restrictions)
	if err != nil {
		return nil, model.NewAppError("GetTeamMembersByIds", "app.team.get_members_by_ids.app_error", nil, err.Error(), http.StatusInternalServerError)
	}

	return teamMembers, nil
}

func (a *App) getCommonTeamIDsForTwoUsers(userID, otherUserID string) ([]string, *model.AppError) {
	teamIDs, err := a.Srv().Store.Team().GetCommonTeamIDsForTwoUsers(userID, otherUserID)
	if err != nil {
		return nil, model.NewAppError("GetCommonTeamIDsForUsers", "app.team.get_common_team_ids_for_users.app_error", nil, err.Error(), http.StatusInternalServerError)
	}
	return teamIDs, nil
}

func (a *App) AddTeamMember(c *request.Context, teamID, userID string) (*model.TeamMember, *model.AppError) {
	_, teamMember, err := a.AddUserToTeam(c, teamID, userID, "")
	if err != nil {
		return nil, err
	}

	message := model.NewWebSocketEvent(model.WebsocketEventAddedToTeam, "", "", userID, nil)
	message.Add("team_id", teamID)
	message.Add("user_id", userID)
	a.Publish(message)

	return teamMember, nil
}

func (a *App) AddTeamMembers(c *request.Context, teamID string, userIDs []string, userRequestorId string, graceful bool) ([]*model.TeamMemberWithError, *model.AppError) {
	var membersWithErrors []*model.TeamMemberWithError

	for _, userID := range userIDs {
		_, teamMember, err := a.AddUserToTeam(c, teamID, userID, userRequestorId)
		if err != nil {
			if graceful {
				membersWithErrors = append(membersWithErrors, &model.TeamMemberWithError{
					UserId: userID,
					Error:  err,
				})
				continue
			}
			return nil, err
		}

		membersWithErrors = append(membersWithErrors, &model.TeamMemberWithError{
			UserId: userID,
			Member: teamMember,
		})

		message := model.NewWebSocketEvent(model.WebsocketEventAddedToTeam, "", "", userID, nil)
		message.Add("team_id", teamID)
		message.Add("user_id", userID)
		a.Publish(message)
	}

	return membersWithErrors, nil
}

func (a *App) AddTeamMemberByToken(c *request.Context, userID, tokenID string) (*model.TeamMember, *model.AppError) {
	_, teamMember, err := a.addUserToTeamByToken(c, userID, tokenID)
	if err != nil {
		return nil, err
	}

	return teamMember, nil
}

func (a *App) AddTeamMemberByInviteId(c *request.Context, inviteId, userID string) (*model.TeamMember, *model.AppError) {
	team, teamMember, err := a.addUserToTeamByInviteId(c, inviteId, userID)
	if err != nil {
		return nil, err
	}

	if team.IsGroupConstrained() {
		return nil, model.NewAppError("AddTeamMemberByInviteId", "app.team.invite_id.group_constrained.error", nil, "", http.StatusForbidden)
	}

	return teamMember, nil
}

func (a *App) GetTeamUnread(teamID, userID string) (*model.TeamUnread, *model.AppError) {
	channelUnreads, err := a.Srv().Store.Team().GetChannelUnreadsForTeam(teamID, userID)

	if err != nil {
		return nil, model.NewAppError("GetTeamUnread", "app.team.get_unread.app_error", nil, err.Error(), http.StatusInternalServerError)
	}

	var teamUnread = &model.TeamUnread{
		MsgCount:         0,
		MentionCount:     0,
		MentionCountRoot: 0,
		MsgCountRoot:     0,
		TeamId:           teamID,
	}
	for _, cu := range channelUnreads {
		teamUnread.MentionCount += cu.MentionCount
		teamUnread.MentionCountRoot += cu.MentionCountRoot

		if cu.NotifyProps[model.MarkUnreadNotifyProp] != model.ChannelMarkUnreadMention {
			teamUnread.MsgCount += cu.MsgCount
			teamUnread.MsgCountRoot += cu.MsgCountRoot
		}
	}

	return teamUnread, nil
}

func (a *App) RemoveUserFromTeam(c *request.Context, teamID string, userID string, requestorId string) *model.AppError {
	tchan := make(chan store.StoreResult, 1)
	go func() {
		team, err := a.Srv().Store.Team().Get(teamID)
		tchan <- store.StoreResult{Data: team, NErr: err}
		close(tchan)
	}()

	uchan := make(chan store.StoreResult, 1)
	go func() {
		user, err := a.Srv().Store.User().Get(context.Background(), userID)
		uchan <- store.StoreResult{Data: user, NErr: err}
		close(uchan)
	}()

	result := <-tchan
	if result.NErr != nil {
		var nfErr *store.ErrNotFound
		switch {
		case errors.As(result.NErr, &nfErr):
			return model.NewAppError("RemoveUserFromTeam", "app.team.get_by_invite_id.finding.app_error", nil, nfErr.Error(), http.StatusNotFound)
		default:
			return model.NewAppError("RemoveUserFromTeam", "app.team.get_by_invite_id.finding.app_error", nil, result.NErr.Error(), http.StatusInternalServerError)
		}
	}
	team := result.Data.(*model.Team)

	result = <-uchan
	if result.NErr != nil {
		var nfErr *store.ErrNotFound
		switch {
		case errors.As(result.NErr, &nfErr):
			return model.NewAppError("RemoveUserFromTeam", MissingAccountError, nil, nfErr.Error(), http.StatusNotFound)
		default:
			return model.NewAppError("RemoveUserFromTeam", "app.user.get.app_error", nil, result.NErr.Error(), http.StatusInternalServerError)
		}
	}
	user := result.Data.(*model.User)

	if err := a.leaveTeam(c, team, user, requestorId); err != nil {
		return err
	}

	return nil
}

<<<<<<< HEAD
func (a *App) removeTeamMemberFromTeam(c *request.Context, teamMember *model.TeamMember, requestorId string) *model.AppError {
	// Send the websocket message before we actually do the remove so the user being removed gets it.
	message := model.NewWebSocketEvent(model.WebsocketEventLeaveTeam, teamMember.TeamId, "", "", nil)
	message.Add("user_id", teamMember.UserId)
	message.Add("team_id", teamMember.TeamId)
	a.Publish(message)

	user, nErr := a.Srv().Store.User().Get(context.Background(), teamMember.UserId)
	if nErr != nil {
		var nfErr *store.ErrNotFound
		switch {
		case errors.As(nErr, &nfErr):
			return model.NewAppError("RemoveTeamMemberFromTeam", MissingAccountError, nil, nfErr.Error(), http.StatusNotFound)
		default:
			return model.NewAppError("RemoveTeamMemberFromTeam", "app.user.get.app_error", nil, nErr.Error(), http.StatusInternalServerError)
		}
	}

	teamMember.Roles = ""
	teamMember.DeleteAt = model.GetMillis()

	if _, nErr := a.Srv().Store.Team().UpdateMember(teamMember); nErr != nil {
		var appErr *model.AppError
		switch {
		case errors.As(nErr, &appErr):
			return appErr
		default:
			return model.NewAppError("RemoveTeamMemberFromTeam", "app.team.save_member.save.app_error", nil, nErr.Error(), http.StatusInternalServerError)
		}
	}

=======
func (a *App) postProcessTeamMemberLeave(c *request.Context, teamMember *model.TeamMember, requestorId string) *model.AppError {
>>>>>>> d639e3c8
	if pluginsEnvironment := a.GetPluginsEnvironment(); pluginsEnvironment != nil {
		var actor *model.User
		if requestorId != "" {
			actor, _ = a.GetUser(requestorId)
		}

		a.Srv().Go(func() {
			pluginContext := pluginContext(c)
			pluginsEnvironment.RunMultiPluginHook(func(hooks plugin.Hooks) bool {
				hooks.UserHasLeftTeam(pluginContext, teamMember, actor)
				return true
			}, plugin.UserHasLeftTeamID)
		})
	}

	user, nErr := a.Srv().Store.User().Get(context.Background(), teamMember.UserId)
	if nErr != nil {
		var nfErr *store.ErrNotFound
		switch {
		case errors.As(nErr, &nfErr):
			return model.NewAppError("postProcessTeamMemberLeave", MissingAccountError, nil, nfErr.Error(), http.StatusNotFound)
		default:
			return model.NewAppError("postProcessTeamMemberLeave", "app.user.get.app_error", nil, nErr.Error(), http.StatusInternalServerError)
		}
	}

	if _, err := a.Srv().Store.User().UpdateUpdateAt(user.Id); err != nil {
		return model.NewAppError("postProcessTeamMemberLeave", "app.user.update_update.app_error", nil, err.Error(), http.StatusInternalServerError)
	}

	if err := a.Srv().Store.Channel().ClearSidebarOnTeamLeave(user.Id, teamMember.TeamId); err != nil {
		return model.NewAppError("postProcessTeamMemberLeave", "app.channel.sidebar_categories.app_error", nil, err.Error(), http.StatusInternalServerError)
	}

	// delete the preferences that set the last channel used in the team and other team specific preferences
	if err := a.Srv().Store.Preference().DeleteCategory(user.Id, teamMember.TeamId); err != nil {
		return model.NewAppError("postProcessTeamMemberLeave", "app.preference.delete.app_error", nil, err.Error(), http.StatusInternalServerError)
	}

	a.ClearSessionCacheForUser(user.Id)
	a.InvalidateCacheForUser(user.Id)
	a.invalidateCacheForUserTeams(user.Id)

	return nil
}

func (a *App) leaveTeam(c *request.Context, team *model.Team, user *model.User, requestorId string) *model.AppError {
	teamMember, err := a.GetTeamMember(team.Id, user.Id)
	if err != nil {
		return model.NewAppError("LeaveTeam", "api.team.remove_user_from_team.missing.app_error", nil, err.Error(), http.StatusBadRequest)
	}

	var channelList model.ChannelList
	var nErr error
	if channelList, nErr = a.Srv().Store.Channel().GetChannels(team.Id, user.Id, true, 0); nErr != nil {
		var nfErr *store.ErrNotFound
		if errors.As(nErr, &nfErr) {
			channelList = model.ChannelList{}
		} else {
			return model.NewAppError("LeaveTeam", "app.channel.get_channels.get.app_error", nil, nErr.Error(), http.StatusInternalServerError)
		}
	}

	for _, channel := range channelList {
		if !channel.IsGroupOrDirect() {
			a.invalidateCacheForChannelMembers(channel.Id)
			if nErr = a.Srv().Store.Channel().RemoveMember(channel.Id, user.Id); nErr != nil {
				return model.NewAppError("LeaveTeam", "app.channel.remove_member.app_error", nil, nErr.Error(), http.StatusInternalServerError)
			}
		}
	}

	if *a.Config().ServiceSettings.ExperimentalEnableDefaultChannelLeaveJoinMessages {
		channel, cErr := a.Srv().Store.Channel().GetByName(team.Id, model.DefaultChannelName, false)
		if cErr != nil {
			var nfErr *store.ErrNotFound
			switch {
			case errors.As(cErr, &nfErr):
				return model.NewAppError("LeaveTeam", "app.channel.get_by_name.missing.app_error", nil, nfErr.Error(), http.StatusNotFound)
			default:
				return model.NewAppError("LeaveTeam", "app.channel.get_by_name.existing.app_error", nil, cErr.Error(), http.StatusInternalServerError)
			}
		}

		if requestorId == user.Id {
			if err = a.postLeaveTeamMessage(c, user, channel); err != nil {
				mlog.Warn("Failed to post join/leave message", mlog.Err(err))
			}
		} else {
			if err = a.postRemoveFromTeamMessage(c, user, channel); err != nil {
				mlog.Warn("Failed to post join/leave message", mlog.Err(err))
			}
		}
	}

<<<<<<< HEAD
	if err := a.removeTeamMemberFromTeam(c, teamMember, requestorId); err != nil {
=======
	if err := a.ch.srv.teamService.RemoveTeamMember(teamMember); err != nil {
		return model.NewAppError("RemoveTeamMemberFromTeam", "app.team.save_member.save.app_error", nil, nErr.Error(), http.StatusInternalServerError)
	}

	if err := a.postProcessTeamMemberLeave(c, teamMember, requestorId); err != nil {
>>>>>>> d639e3c8
		return err
	}

	return nil
}

func (a *App) postLeaveTeamMessage(c *request.Context, user *model.User, channel *model.Channel) *model.AppError {
	post := &model.Post{
		ChannelId: channel.Id,
		Message:   fmt.Sprintf(i18n.T("api.team.leave.left"), user.Username),
		Type:      model.PostTypeLeaveTeam,
		UserId:    user.Id,
		Props: model.StringInterface{
			"username": user.Username,
		},
	}

	if _, err := a.CreatePost(c, post, channel, false, true); err != nil {
		return model.NewAppError("postRemoveFromChannelMessage", "api.channel.post_user_add_remove_message_and_forget.error", nil, err.Error(), http.StatusInternalServerError)
	}

	return nil
}

func (a *App) postRemoveFromTeamMessage(c *request.Context, user *model.User, channel *model.Channel) *model.AppError {
	post := &model.Post{
		ChannelId: channel.Id,
		Message:   fmt.Sprintf(i18n.T("api.team.remove_user_from_team.removed"), user.Username),
		Type:      model.PostTypeRemoveFromTeam,
		UserId:    user.Id,
		Props: model.StringInterface{
			"username": user.Username,
		},
	}

	if _, err := a.CreatePost(c, post, channel, false, true); err != nil {
		return model.NewAppError("postRemoveFromTeamMessage", "api.channel.post_user_add_remove_message_and_forget.error", nil, err.Error(), http.StatusInternalServerError)
	}

	return nil
}

func (a *App) prepareInviteNewUsersToTeam(teamID, senderId string) (*model.User, *model.Team, *model.AppError) {
	tchan := make(chan store.StoreResult, 1)
	go func() {
		team, err := a.Srv().Store.Team().Get(teamID)
		tchan <- store.StoreResult{Data: team, NErr: err}
		close(tchan)
	}()

	uchan := make(chan store.StoreResult, 1)
	go func() {
		user, err := a.Srv().Store.User().Get(context.Background(), senderId)
		uchan <- store.StoreResult{Data: user, NErr: err}
		close(uchan)
	}()

	result := <-tchan
	if result.NErr != nil {
		var nfErr *store.ErrNotFound
		switch {
		case errors.As(result.NErr, &nfErr):
			return nil, nil, model.NewAppError("prepareInviteNewUsersToTeam", "app.team.get_by_invite_id.finding.app_error", nil, nfErr.Error(), http.StatusNotFound)
		default:
			return nil, nil, model.NewAppError("prepareInviteNewUsersToTeam", "app.team.get_by_invite_id.finding.app_error", nil, result.NErr.Error(), http.StatusInternalServerError)
		}
	}
	team := result.Data.(*model.Team)

	result = <-uchan
	if result.NErr != nil {
		var nfErr *store.ErrNotFound
		switch {
		case errors.As(result.NErr, &nfErr):
			return nil, nil, model.NewAppError("prepareInviteNewUsersToTeam", MissingAccountError, nil, nfErr.Error(), http.StatusNotFound)
		default:
			return nil, nil, model.NewAppError("prepareInviteNewUsersToTeam", "app.user.get.app_error", nil, result.NErr.Error(), http.StatusInternalServerError)
		}
	}
	user := result.Data.(*model.User)
	return user, team, nil
}

func genEmailInviteWithErrorList(emailList []string) []*model.EmailInviteWithError {
	invitesNotSent := make([]*model.EmailInviteWithError, len(emailList))
	for i := range emailList {
		invite := &model.EmailInviteWithError{
			Email: emailList[i],
			Error: model.NewAppError("inviteUsersToTeam", "api.team.invite_members.limit_reached.app_error", map[string]interface{}{"Addresses": emailList[i]}, "", http.StatusBadRequest),
		}
		invitesNotSent[i] = invite
	}
	return invitesNotSent
}

func (a *App) GetErrorListForEmailsOverLimit(emailList []string, cloudUserLimit int64) ([]string, []*model.EmailInviteWithError, *model.AppError) {
	var invitesNotSent []*model.EmailInviteWithError
	if cloudUserLimit <= 0 {
		return emailList, invitesNotSent, nil
	}
	systemUserCount, _ := a.Srv().Store.User().Count(model.UserCountOptions{})
	remainingUsers := cloudUserLimit - systemUserCount
	if remainingUsers <= 0 {
		// No remaining users so all fail
		invitesNotSent = genEmailInviteWithErrorList(emailList)
		emailList = nil
	} else if remainingUsers < int64(len(emailList)) {
		// Trim the email list to only invite as many users as are remaining in subscription
		// Set graceful errors for the remaining email addresses
		emailsAboveLimit := emailList[remainingUsers:]
		invitesNotSent = genEmailInviteWithErrorList(emailsAboveLimit)
		// If 1 user remaining we have to prevent 0:0 reslicing
		if remainingUsers == 1 {
			email := emailList[0]
			emailList = nil
			emailList = append(emailList, email)
		} else {
			emailList = emailList[:(remainingUsers - 1)]
		}
	}

	return emailList, invitesNotSent, nil
}

func (a *App) InviteNewUsersToTeamGracefully(emailList []string, teamID, senderId string, reminderInterval string) ([]*model.EmailInviteWithError, *model.AppError) {
	if !*a.Config().ServiceSettings.EnableEmailInvitations {
		return nil, model.NewAppError("InviteNewUsersToTeam", "api.team.invite_members.disabled.app_error", nil, "", http.StatusNotImplemented)
	}

	if len(emailList) == 0 {
		err := model.NewAppError("InviteNewUsersToTeam", "api.team.invite_members.no_one.app_error", nil, "", http.StatusBadRequest)
		return nil, err
	}
	user, team, err := a.prepareInviteNewUsersToTeam(teamID, senderId)
	if err != nil {
		return nil, err
	}
	allowedDomains := a.ch.srv.teamService.GetAllowedDomains(user, team)
	var inviteListWithErrors []*model.EmailInviteWithError
	var goodEmails []string
	for _, email := range emailList {
		invite := &model.EmailInviteWithError{
			Email: email,
			Error: nil,
		}
		if !teams.IsEmailAddressAllowed(email, allowedDomains) {
			invite.Error = model.NewAppError("InviteNewUsersToTeam", "api.team.invite_members.invalid_email.app_error", map[string]interface{}{"Addresses": email}, "", http.StatusBadRequest)
		} else {
			goodEmails = append(goodEmails, email)
		}
		inviteListWithErrors = append(inviteListWithErrors, invite)
	}

	var reminderData *model.TeamInviteReminderData
	if reminderInterval != "" {
		reminderData = &model.TeamInviteReminderData{Interval: reminderInterval}
	}

	if len(goodEmails) > 0 {
		nameFormat := *a.Config().TeamSettings.TeammateNameDisplay
		eErr := a.Srv().EmailService.SendInviteEmails(team, user.GetDisplayName(nameFormat), user.Id, goodEmails, a.GetSiteURL(), reminderData)
		if eErr != nil {
			switch {
			case errors.Is(eErr, email.NoRateLimiterError):
				return nil, model.NewAppError("SendInviteEmails", "app.email.no_rate_limiter.app_error", nil, fmt.Sprintf("user_id=%s, team_id=%s", user.Id, team.Id), http.StatusInternalServerError)
			case errors.Is(eErr, email.SetupRateLimiterError):
				return nil, model.NewAppError("SendInviteEmails", "app.email.setup_rate_limiter.app_error", nil, fmt.Sprintf("user_id=%s, team_id=%s, error=%v", user.Id, team.Id, eErr), http.StatusInternalServerError)
			default:
				return nil, model.NewAppError("SendInviteEmails", "app.email.rate_limit_exceeded.app_error", nil, fmt.Sprintf("user_id=%s, team_id=%s, error=%v", user.Id, team.Id, eErr), http.StatusRequestEntityTooLarge)
			}
		}
	}

	return inviteListWithErrors, nil
}

func (a *App) prepareInviteGuestsToChannels(teamID string, guestsInvite *model.GuestsInvite, senderId string) (*model.User, *model.Team, []*model.Channel, *model.AppError) {
	if err := guestsInvite.IsValid(); err != nil {
		return nil, nil, nil, err
	}

	tchan := make(chan store.StoreResult, 1)
	go func() {
		team, err := a.Srv().Store.Team().Get(teamID)
		tchan <- store.StoreResult{Data: team, NErr: err}
		close(tchan)
	}()
	cchan := make(chan store.StoreResult, 1)
	go func() {
		channels, err := a.Srv().Store.Channel().GetChannelsByIds(guestsInvite.Channels, false)
		cchan <- store.StoreResult{Data: channels, NErr: err}
		close(cchan)
	}()
	uchan := make(chan store.StoreResult, 1)
	go func() {
		user, err := a.Srv().Store.User().Get(context.Background(), senderId)
		uchan <- store.StoreResult{Data: user, NErr: err}
		close(uchan)
	}()

	result := <-cchan
	if result.NErr != nil {
		return nil, nil, nil, model.NewAppError("prepareInviteGuestsToChannels", "app.channel.get_channels_by_ids.app_error", nil, result.NErr.Error(), http.StatusInternalServerError)
	}
	channels := result.Data.([]*model.Channel)

	result = <-uchan
	if result.NErr != nil {
		var nfErr *store.ErrNotFound
		switch {
		case errors.As(result.NErr, &nfErr):
			return nil, nil, nil, model.NewAppError("prepareInviteGuestsToChannels", MissingAccountError, nil, nfErr.Error(), http.StatusNotFound)
		default:
			return nil, nil, nil, model.NewAppError("prepareInviteGuestsToChannels", "app.user.get.app_error", nil, result.NErr.Error(), http.StatusInternalServerError)
		}
	}
	user := result.Data.(*model.User)

	result = <-tchan
	if result.NErr != nil {
		var nfErr *store.ErrNotFound
		switch {
		case errors.As(result.NErr, &nfErr):
			return nil, nil, nil, model.NewAppError("prepareInviteGuestsToChannels", "app.team.get_by_invite_id.finding.app_error", nil, nfErr.Error(), http.StatusNotFound)
		default:
			return nil, nil, nil, model.NewAppError("prepareInviteGuestsToChannels", "app.team.get_by_invite_id.finding.app_error", nil, result.NErr.Error(), http.StatusInternalServerError)
		}
	}
	team := result.Data.(*model.Team)

	for _, channel := range channels {
		if channel.TeamId != teamID {
			return nil, nil, nil, model.NewAppError("prepareInviteGuestsToChannels", "api.team.invite_guests.channel_in_invalid_team.app_error", nil, "", http.StatusBadRequest)
		}
	}
	return user, team, channels, nil
}

func (a *App) InviteGuestsToChannelsGracefully(teamID string, guestsInvite *model.GuestsInvite, senderId string) ([]*model.EmailInviteWithError, *model.AppError) {
	if !*a.Config().ServiceSettings.EnableEmailInvitations {
		return nil, model.NewAppError("InviteGuestsToChannelsGracefully", "api.team.invite_members.disabled.app_error", nil, "", http.StatusNotImplemented)
	}

	user, team, channels, err := a.prepareInviteGuestsToChannels(teamID, guestsInvite, senderId)
	if err != nil {
		return nil, err
	}

	var inviteListWithErrors []*model.EmailInviteWithError
	var goodEmails []string
	for _, email := range guestsInvite.Emails {
		invite := &model.EmailInviteWithError{
			Email: email,
			Error: nil,
		}
		if !users.CheckEmailDomain(email, *a.Config().GuestAccountsSettings.RestrictCreationToDomains) {
			invite.Error = model.NewAppError("InviteGuestsToChannelsGracefully", "api.team.invite_members.invalid_email.app_error", map[string]interface{}{"Addresses": email}, "", http.StatusBadRequest)
		} else {
			goodEmails = append(goodEmails, email)
		}
		inviteListWithErrors = append(inviteListWithErrors, invite)
	}

	if len(goodEmails) > 0 {
		nameFormat := *a.Config().TeamSettings.TeammateNameDisplay
		senderProfileImage, _, err := a.GetProfileImage(user)
		if err != nil {
			a.Log().Warn("Unable to get the sender user profile image.", mlog.String("user_id", user.Id), mlog.String("team_id", team.Id), mlog.Err(err))
		}
		eErr := a.Srv().EmailService.SendGuestInviteEmails(team, channels, user.GetDisplayName(nameFormat), user.Id, senderProfileImage, goodEmails, a.GetSiteURL(), guestsInvite.Message)
		if eErr != nil {
			switch {
			case errors.Is(eErr, email.NoRateLimiterError):
				return nil, model.NewAppError("SendInviteEmails", "app.email.no_rate_limiter.app_error", nil, fmt.Sprintf("user_id=%s, team_id=%s", user.Id, team.Id), http.StatusInternalServerError)
			case errors.Is(eErr, email.SetupRateLimiterError):
				return nil, model.NewAppError("SendInviteEmails", "app.email.setup_rate_limiter.app_error", nil, fmt.Sprintf("user_id=%s, team_id=%s, error=%v", user.Id, team.Id, eErr), http.StatusInternalServerError)
			default:
				return nil, model.NewAppError("SendInviteEmails", "app.email.rate_limit_exceeded.app_error", nil, fmt.Sprintf("user_id=%s, team_id=%s, error=%v", user.Id, team.Id, eErr), http.StatusRequestEntityTooLarge)
			}
		}
	}

	return inviteListWithErrors, nil
}

func (a *App) InviteNewUsersToTeam(emailList []string, teamID, senderId string) *model.AppError {
	if !*a.Config().ServiceSettings.EnableEmailInvitations {
		return model.NewAppError("InviteNewUsersToTeam", "api.team.invite_members.disabled.app_error", nil, "", http.StatusNotImplemented)
	}

	if len(emailList) == 0 {
		err := model.NewAppError("InviteNewUsersToTeam", "api.team.invite_members.no_one.app_error", nil, "", http.StatusBadRequest)
		return err
	}

	user, team, err := a.prepareInviteNewUsersToTeam(teamID, senderId)
	if err != nil {
		return err
	}

	allowedDomains := a.ch.srv.teamService.GetAllowedDomains(user, team)
	var invalidEmailList []string

	for _, email := range emailList {
		if !teams.IsEmailAddressAllowed(email, allowedDomains) {
			invalidEmailList = append(invalidEmailList, email)
		}
	}

	if len(invalidEmailList) > 0 {
		s := strings.Join(invalidEmailList, ", ")
		return model.NewAppError("InviteNewUsersToTeam", "api.team.invite_members.invalid_email.app_error", map[string]interface{}{"Addresses": s}, "", http.StatusBadRequest)
	}

	nameFormat := *a.Config().TeamSettings.TeammateNameDisplay
	eErr := a.Srv().EmailService.SendInviteEmails(team, user.GetDisplayName(nameFormat), user.Id, emailList, a.GetSiteURL(), nil)
	if eErr != nil {
		switch {
		case errors.Is(eErr, email.NoRateLimiterError):
			return model.NewAppError("SendInviteEmails", "app.email.no_rate_limiter.app_error", nil, fmt.Sprintf("user_id=%s, team_id=%s", user.Id, team.Id), http.StatusInternalServerError)
		case errors.Is(eErr, email.SetupRateLimiterError):
			return model.NewAppError("SendInviteEmails", "app.email.setup_rate_limiter.app_error", nil, fmt.Sprintf("user_id=%s, team_id=%s, error=%v", user.Id, team.Id, eErr), http.StatusInternalServerError)
		default:
			return model.NewAppError("SendInviteEmails", "app.email.rate_limit_exceeded.app_error", nil, fmt.Sprintf("user_id=%s, team_id=%s, error=%v", user.Id, team.Id, eErr), http.StatusRequestEntityTooLarge)
		}
	}

	return nil
}

func (a *App) InviteGuestsToChannels(teamID string, guestsInvite *model.GuestsInvite, senderId string) *model.AppError {
	if !*a.Config().ServiceSettings.EnableEmailInvitations {
		return model.NewAppError("InviteNewUsersToTeam", "api.team.invite_members.disabled.app_error", nil, "", http.StatusNotImplemented)
	}

	user, team, channels, err := a.prepareInviteGuestsToChannels(teamID, guestsInvite, senderId)
	if err != nil {
		return err
	}

	var invalidEmailList []string
	for _, email := range guestsInvite.Emails {
		if !users.CheckEmailDomain(email, *a.Config().GuestAccountsSettings.RestrictCreationToDomains) {
			invalidEmailList = append(invalidEmailList, email)
		}
	}

	if len(invalidEmailList) > 0 {
		s := strings.Join(invalidEmailList, ", ")
		return model.NewAppError("InviteGuestsToChannels", "api.team.invite_members.invalid_email.app_error", map[string]interface{}{"Addresses": s}, "", http.StatusBadRequest)
	}

	nameFormat := *a.Config().TeamSettings.TeammateNameDisplay
	senderProfileImage, _, err := a.GetProfileImage(user)
	if err != nil {
		a.Log().Warn("Unable to get the sender user profile image.", mlog.String("user_id", user.Id), mlog.String("team_id", team.Id), mlog.Err(err))
	}
	eErr := a.Srv().EmailService.SendGuestInviteEmails(team, channels, user.GetDisplayName(nameFormat), user.Id, senderProfileImage, guestsInvite.Emails, a.GetSiteURL(), guestsInvite.Message)
	if eErr != nil {
		switch {
		case errors.Is(eErr, email.NoRateLimiterError):
			return model.NewAppError("SendInviteEmails", "app.email.no_rate_limiter.app_error", nil, fmt.Sprintf("user_id=%s, team_id=%s", user.Id, team.Id), http.StatusInternalServerError)
		case errors.Is(eErr, email.SetupRateLimiterError):
			return model.NewAppError("SendInviteEmails", "app.email.setup_rate_limiter.app_error", nil, fmt.Sprintf("user_id=%s, team_id=%s, error=%v", user.Id, team.Id, err), http.StatusInternalServerError)
		default:
			return model.NewAppError("SendInviteEmails", "app.email.rate_limit_exceeded.app_error", nil, fmt.Sprintf("user_id=%s, team_id=%s, error=%v", user.Id, team.Id, err), http.StatusRequestEntityTooLarge)
		}
	}

	return nil
}

func (a *App) GetTeamsUnreadForUser(excludeTeamId string, userID string, includeCollapsedThreads bool) ([]*model.TeamUnread, *model.AppError) {
	data, err := a.Srv().Store.Team().GetChannelUnreadsForAllTeams(excludeTeamId, userID)
	if err != nil {
		return nil, model.NewAppError("GetTeamsUnreadForUser", "app.team.get_unread.app_error", nil, err.Error(), http.StatusInternalServerError)
	}

	members := []*model.TeamUnread{}
	membersMap := make(map[string]*model.TeamUnread)

	unreads := func(cu *model.ChannelUnread, tu *model.TeamUnread) *model.TeamUnread {
		tu.MentionCount += cu.MentionCount
		tu.MentionCountRoot += cu.MentionCountRoot

		if cu.NotifyProps[model.MarkUnreadNotifyProp] != model.ChannelMarkUnreadMention {
			tu.MsgCount += cu.MsgCount
			tu.MsgCountRoot += cu.MsgCountRoot
		}

		return tu
	}

	for i := range data {
		id := data[i].TeamId
		if mu, ok := membersMap[id]; ok {
			membersMap[id] = unreads(data[i], mu)
		} else {
			membersMap[id] = unreads(data[i], &model.TeamUnread{
				MsgCount:           0,
				MentionCount:       0,
				MentionCountRoot:   0,
				MsgCountRoot:       0,
				ThreadCount:        0,
				ThreadMentionCount: 0,
				TeamId:             id,
			})
		}
	}

	includeCollapsedThreads = includeCollapsedThreads && *a.Config().ServiceSettings.CollapsedThreads != model.CollapsedThreadsDisabled

	for _, member := range membersMap {
		if includeCollapsedThreads {
			data, err := a.Srv().Store.Thread().GetThreadsForUser(userID, member.TeamId, model.GetUserThreadsOpts{TotalsOnly: true, TeamOnly: true})
			if err != nil {
				return nil, model.NewAppError("GetTeamsUnreadForUser", "app.team.get_unread.app_error", nil, err.Error(), http.StatusInternalServerError)
			}
			member.ThreadCount = data.TotalUnreadThreads
			member.ThreadMentionCount = data.TotalUnreadMentions
		}
		members = append(members, member)
	}

	return members, nil
}

func (a *App) PermanentDeleteTeamId(teamID string) *model.AppError {
	team, err := a.GetTeam(teamID)
	if err != nil {
		return err
	}

	return a.PermanentDeleteTeam(team)
}

func (a *App) PermanentDeleteTeam(team *model.Team) *model.AppError {
	team.DeleteAt = model.GetMillis()
	if _, err := a.Srv().Store.Team().Update(team); err != nil {
		var invErr *store.ErrInvalidInput
		var appErr *model.AppError
		switch {
		case errors.As(err, &invErr):
			return model.NewAppError("PermanentDeleteTeam", "app.team.update.find.app_error", nil, invErr.Error(), http.StatusBadRequest)
		case errors.As(err, &appErr):
			return appErr
		default:
			return model.NewAppError("PermanentDeleteTeam", "app.team.update.updating.app_error", nil, err.Error(), http.StatusInternalServerError)
		}
	}

	if channels, err := a.Srv().Store.Channel().GetTeamChannels(team.Id); err != nil {
		var nfErr *store.ErrNotFound
		if !errors.As(err, &nfErr) {
			return model.NewAppError("PermanentDeleteTeam", "app.channel.get_channels.get.app_error", nil, err.Error(), http.StatusInternalServerError)
		}
	} else {
		for _, c := range channels {
			a.PermanentDeleteChannel(c)
		}
	}

	if err := a.Srv().Store.Team().RemoveAllMembersByTeam(team.Id); err != nil {
		return model.NewAppError("PermanentDeleteTeam", "app.team.remove_member.app_error", nil, err.Error(), http.StatusInternalServerError)
	}

	if err := a.Srv().Store.Command().PermanentDeleteByTeam(team.Id); err != nil {
		return model.NewAppError("PermanentDeleteTeam", "app.team.permanentdeleteteam.internal_error", nil, err.Error(), http.StatusInternalServerError)
	}

	if err := a.Srv().Store.Team().PermanentDelete(team.Id); err != nil {
		return model.NewAppError("PermanentDeleteTeam", "app.team.permanent_delete.app_error", nil, err.Error(), http.StatusInternalServerError)
	}

	a.sendTeamEvent(team, model.WebsocketEventDeleteTeam)

	return nil
}

func (a *App) SoftDeleteTeam(teamID string) *model.AppError {
	team, err := a.GetTeam(teamID)
	if err != nil {
		return err
	}

	team.DeleteAt = model.GetMillis()
	team, nErr := a.Srv().Store.Team().Update(team)
	if nErr != nil {
		var invErr *store.ErrInvalidInput
		var appErr *model.AppError
		switch {
		case errors.As(nErr, &invErr):
			return model.NewAppError("SoftDeleteTeam", "app.team.update.find.app_error", nil, invErr.Error(), http.StatusBadRequest)
		case errors.As(nErr, &appErr):
			return appErr
		default:
			return model.NewAppError("SoftDeleteTeam", "app.team.update.updating.app_error", nil, nErr.Error(), http.StatusInternalServerError)
		}
	}

	a.sendTeamEvent(team, model.WebsocketEventDeleteTeam)

	return nil
}

func (a *App) RestoreTeam(teamID string) *model.AppError {
	team, err := a.GetTeam(teamID)
	if err != nil {
		return err
	}

	team.DeleteAt = 0
	team, nErr := a.Srv().Store.Team().Update(team)
	if nErr != nil {
		var invErr *store.ErrInvalidInput
		var appErr *model.AppError
		switch {
		case errors.As(nErr, &invErr):
			return model.NewAppError("RestoreTeam", "app.team.update.find.app_error", nil, invErr.Error(), http.StatusBadRequest)
		case errors.As(nErr, &appErr):
			return appErr
		default:
			return model.NewAppError("RestoreTeam", "app.team.update.updating.app_error", nil, nErr.Error(), http.StatusInternalServerError)
		}
	}

	a.sendTeamEvent(team, model.WebsocketEventRestoreTeam)
	return nil
}

func (a *App) GetTeamStats(teamID string, restrictions *model.ViewUsersRestrictions) (*model.TeamStats, *model.AppError) {
	tchan := make(chan store.StoreResult, 1)
	go func() {
		totalMemberCount, err := a.Srv().Store.Team().GetTotalMemberCount(teamID, restrictions)
		tchan <- store.StoreResult{Data: totalMemberCount, NErr: err}
		close(tchan)
	}()
	achan := make(chan store.StoreResult, 1)
	go func() {
		memberCount, err := a.Srv().Store.Team().GetActiveMemberCount(teamID, restrictions)
		achan <- store.StoreResult{Data: memberCount, NErr: err}
		close(achan)
	}()

	stats := &model.TeamStats{}
	stats.TeamId = teamID

	result := <-tchan
	if result.NErr != nil {
		return nil, model.NewAppError("GetTeamStats", "app.team.get_member_count.app_error", nil, result.NErr.Error(), http.StatusInternalServerError)
	}
	stats.TotalMemberCount = result.Data.(int64)

	result = <-achan
	if result.NErr != nil {
		return nil, model.NewAppError("GetTeamStats", "app.team.get_active_member_count.app_error", nil, result.NErr.Error(), http.StatusInternalServerError)
	}
	stats.ActiveMemberCount = result.Data.(int64)

	return stats, nil
}

func (a *App) GetTeamIdFromQuery(query url.Values) (string, *model.AppError) {
	tokenID := query.Get("t")
	inviteId := query.Get("id")

	if tokenID != "" {
		token, err := a.Srv().Store.Token().GetByToken(tokenID)
		if err != nil {
			return "", model.NewAppError("GetTeamIdFromQuery", "api.oauth.singup_with_oauth.invalid_link.app_error", nil, "", http.StatusBadRequest)
		}

		if token.Type != TokenTypeTeamInvitation && token.Type != TokenTypeGuestInvitation {
			return "", model.NewAppError("GetTeamIdFromQuery", "api.oauth.singup_with_oauth.invalid_link.app_error", nil, "", http.StatusBadRequest)
		}

		if model.GetMillis()-token.CreateAt >= InvitationExpiryTime {
			a.DeleteToken(token)
			return "", model.NewAppError("GetTeamIdFromQuery", "api.oauth.singup_with_oauth.expired_link.app_error", nil, "", http.StatusBadRequest)
		}

		tokenData := model.MapFromJSON(strings.NewReader(token.Extra))

		return tokenData["teamId"], nil
	}
	if inviteId != "" {
		team, err := a.Srv().Store.Team().GetByInviteId(inviteId)
		if err == nil {
			return team.Id, nil
		}
		// soft fail, so we still create user but don't auto-join team
		mlog.Warn("Error getting team by inviteId.", mlog.String("invite_id", inviteId), mlog.Err(err))
	}

	return "", nil
}

func (a *App) SanitizeTeam(session model.Session, team *model.Team) *model.Team {
	if a.SessionHasPermissionToTeam(session, team.Id, model.PermissionManageTeam) {
		return team
	}

	if a.SessionHasPermissionToTeam(session, team.Id, model.PermissionInviteUser) {
		inviteId := team.InviteId
		team.Sanitize()
		team.InviteId = inviteId
		return team
	}

	team.Sanitize()

	return team
}

func (a *App) SanitizeTeams(session model.Session, teams []*model.Team) []*model.Team {
	for _, team := range teams {
		a.SanitizeTeam(session, team)
	}

	return teams
}

func (a *App) GetTeamIcon(team *model.Team) ([]byte, *model.AppError) {
	if *a.Config().FileSettings.DriverName == "" {
		return nil, model.NewAppError("GetTeamIcon", "api.team.get_team_icon.filesettings_no_driver.app_error", nil, "", http.StatusNotImplemented)
	}

	path := "teams/" + team.Id + "/teamIcon.png"
	data, err := a.ReadFile(path)
	if err != nil {
		return nil, model.NewAppError("GetTeamIcon", "api.team.get_team_icon.read_file.app_error", nil, err.Error(), http.StatusNotFound)
	}

	return data, nil
}

func (a *App) SetTeamIcon(teamID string, imageData *multipart.FileHeader) *model.AppError {
	file, err := imageData.Open()
	if err != nil {
		return model.NewAppError("SetTeamIcon", "api.team.set_team_icon.open.app_error", nil, err.Error(), http.StatusBadRequest)
	}
	defer file.Close()
	return a.setTeamIconFromMultiPartFile(teamID, file)
}

func (a *App) setTeamIconFromMultiPartFile(teamID string, file multipart.File) *model.AppError {
	team, getTeamErr := a.GetTeam(teamID)

	if getTeamErr != nil {
		return model.NewAppError("SetTeamIcon", "api.team.set_team_icon.get_team.app_error", nil, getTeamErr.Error(), http.StatusBadRequest)
	}

	if *a.Config().FileSettings.DriverName == "" {
		return model.NewAppError("setTeamIcon", "api.team.set_team_icon.storage.app_error", nil, "", http.StatusNotImplemented)
	}

	if limitErr := checkImageLimits(file, *a.Config().FileSettings.MaxImageResolution); limitErr != nil {
		return model.NewAppError("SetTeamIcon", "api.team.set_team_icon.check_image_limits.app_error",
			nil, limitErr.Error(), http.StatusBadRequest)
	}

	return a.setTeamIconFromFile(team, file)
}

func (a *App) setTeamIconFromFile(team *model.Team, file io.Reader) *model.AppError {
	// Decode image into Image object
	img, _, err := image.Decode(file)
	if err != nil {
		return model.NewAppError("SetTeamIcon", "api.team.set_team_icon.decode.app_error", nil, err.Error(), http.StatusBadRequest)
	}

	orientation, _ := imaging.GetImageOrientation(file)
	img = imaging.MakeImageUpright(img, orientation)

	// Scale team icon
	teamIconWidthAndHeight := 128
	img = imaging.FillCenter(img, teamIconWidthAndHeight, teamIconWidthAndHeight)

	buf := new(bytes.Buffer)
	err = a.ch.imgEncoder.EncodePNG(buf, img)
	if err != nil {
		return model.NewAppError("SetTeamIcon", "api.team.set_team_icon.encode.app_error", nil, err.Error(), http.StatusInternalServerError)
	}

	path := "teams/" + team.Id + "/teamIcon.png"

	if _, err := a.WriteFile(buf, path); err != nil {
		return model.NewAppError("SetTeamIcon", "api.team.set_team_icon.write_file.app_error", nil, err.Error(), http.StatusInternalServerError)
	}

	curTime := model.GetMillis()

	if err := a.Srv().Store.Team().UpdateLastTeamIconUpdate(team.Id, curTime); err != nil {
		return model.NewAppError("SetTeamIcon", "api.team.team_icon.update.app_error", nil, err.Error(), http.StatusBadRequest)
	}

	// manually set time to avoid possible cluster inconsistencies
	team.LastTeamIconUpdate = curTime

	a.sendTeamEvent(team, model.WebsocketEventUpdateTeam)

	return nil
}

func (a *App) RemoveTeamIcon(teamID string) *model.AppError {
	team, err := a.GetTeam(teamID)
	if err != nil {
		return model.NewAppError("RemoveTeamIcon", "api.team.remove_team_icon.get_team.app_error", nil, err.Error(), http.StatusBadRequest)
	}

	if err := a.Srv().Store.Team().UpdateLastTeamIconUpdate(teamID, 0); err != nil {
		return model.NewAppError("RemoveTeamIcon", "api.team.team_icon.update.app_error", nil, err.Error(), http.StatusBadRequest)
	}

	team.LastTeamIconUpdate = 0

	a.sendTeamEvent(team, model.WebsocketEventUpdateTeam)

	return nil
}

func (a *App) InvalidateAllEmailInvites() *model.AppError {
	if err := a.Srv().Store.Token().RemoveAllTokensByType(TokenTypeTeamInvitation); err != nil {
		return model.NewAppError("InvalidateAllEmailInvites", "api.team.invalidate_all_email_invites.app_error", nil, err.Error(), http.StatusBadRequest)
	}
	if err := a.Srv().Store.Token().RemoveAllTokensByType(TokenTypeGuestInvitation); err != nil {
		return model.NewAppError("InvalidateAllEmailInvites", "api.team.invalidate_all_email_invites.app_error", nil, err.Error(), http.StatusBadRequest)
	}
	return nil
}

func (a *App) ClearTeamMembersCache(teamID string) {
	perPage := 100
	page := 0

	for {
		teamMembers, err := a.Srv().Store.Team().GetMembers(teamID, page*perPage, perPage, nil)
		if err != nil {
			a.Log().Warn("error clearing cache for team members", mlog.String("team_id", teamID), mlog.String("err", err.Error()))
			break
		}

		for _, teamMember := range teamMembers {
			a.ClearSessionCacheForUser(teamMember.UserId)

			message := model.NewWebSocketEvent(model.WebsocketEventMemberroleUpdated, "", "", teamMember.UserId, nil)
			tmJSON, jsonErr := json.Marshal(teamMember)
			if jsonErr != nil {
				mlog.Warn("Failed to encode team member to JSON", mlog.Err(jsonErr))
			}
			message.Add("member", string(tmJSON))
			a.Publish(message)
		}

		length := len(teamMembers)
		if length < perPage {
			break
		}

		page++
	}
}<|MERGE_RESOLUTION|>--- conflicted
+++ resolved
@@ -60,13 +60,6 @@
 		}
 	}
 
-<<<<<<< HEAD
-	if _, err := a.createDefaultChannels(c, rteam.Id); err != nil {
-		return nil, err
-	}
-
-=======
->>>>>>> d639e3c8
 	return rteam, nil
 }
 
@@ -99,100 +92,8 @@
 	return strings.Fields(strings.TrimSpace(strings.ToLower(strings.Replace(strings.Replace(domains, "@", " ", -1), ",", " ", -1))))
 }
 
-<<<<<<< HEAD
-func (a *App) isEmailAddressAllowed(email string, allowedDomains []string) bool {
-	for _, restriction := range allowedDomains {
-		domains := a.normalizeDomains(restriction)
-		if len(domains) <= 0 {
-			continue
-		}
-		matched := false
-		for _, d := range domains {
-			if strings.HasSuffix(email, "@"+d) {
-				matched = true
-				break
-			}
-		}
-		if !matched {
-			return false
-		}
-	}
-
-	return true
-}
-
-func (a *App) isTeamEmailAllowed(user *model.User, team *model.Team) bool {
-	if user.IsBot {
-		return true
-	}
-	email := strings.ToLower(user.Email)
-	allowedDomains := a.getAllowedDomains(user, team)
-	return a.isEmailAddressAllowed(email, allowedDomains)
-}
-
-func (a *App) getAllowedDomains(user *model.User, team *model.Team) []string {
-	if user.IsGuest() {
-		return []string{*a.Config().GuestAccountsSettings.RestrictCreationToDomains}
-	}
-	// First check per team allowedDomains, then app wide restrictions
-	return []string{team.AllowedDomains, *a.Config().TeamSettings.RestrictCreationToDomains}
-}
-
-func (a *App) checkValidDomains(team *model.Team) *model.AppError {
-	validDomains := a.normalizeDomains(*a.Config().TeamSettings.RestrictCreationToDomains)
-	if len(validDomains) > 0 {
-		for _, domain := range a.normalizeDomains(team.AllowedDomains) {
-			matched := false
-			for _, d := range validDomains {
-				if domain == d {
-					matched = true
-					break
-				}
-			}
-			if !matched {
-				err := model.NewAppError("UpdateTeam", "api.team.update_restricted_domains.mismatch.app_error", map[string]interface{}{"Domain": domain}, "", http.StatusBadRequest)
-				return err
-			}
-		}
-	}
-
-	return nil
-}
-
-func (a *App) UpdateTeam(team *model.Team) (*model.Team, *model.AppError) {
-	oldTeam, err := a.GetTeam(team.Id)
-	if err != nil {
-		return nil, err
-	}
-
-	if err = a.checkValidDomains(team); err != nil {
-		return nil, err
-	}
-
-	oldTeam.DisplayName = team.DisplayName
-	oldTeam.Description = team.Description
-	oldTeam.AllowOpenInvite = team.AllowOpenInvite
-	oldTeam.CompanyName = team.CompanyName
-	oldTeam.AllowedDomains = team.AllowedDomains
-	oldTeam.LastTeamIconUpdate = team.LastTeamIconUpdate
-	oldTeam.GroupConstrained = team.GroupConstrained
-
-	oldTeam, err = a.updateTeamUnsanitized(oldTeam)
-	if err != nil {
-		return team, err
-	}
-
-	a.sendTeamEvent(oldTeam, model.WebsocketEventUpdateTeam)
-
-	return oldTeam, nil
-}
-
-func (a *App) updateTeamUnsanitized(team *model.Team) (*model.Team, *model.AppError) {
-	team, err := a.Srv().Store.Team().Update(team)
-=======
 func (a *App) UpdateTeam(team *model.Team) (*model.Team, *model.AppError) {
 	oldTeam, err := a.ch.srv.teamService.UpdateTeam(team, teams.UpdateOptions{Sanitized: true})
->>>>>>> d639e3c8
 	if err != nil {
 		var invErr *store.ErrInvalidInput
 		var appErr *model.AppError
@@ -217,8 +118,6 @@
 	return oldTeam, nil
 }
 
-<<<<<<< HEAD
-=======
 // RenameTeam is used to rename the team Name and the DisplayName fields
 func (a *App) RenameTeam(team *model.Team, newTeamName string, newDisplayName string) (*model.Team, *model.AppError) {
 
@@ -262,7 +161,6 @@
 	return newTeam, nil
 }
 
->>>>>>> d639e3c8
 func (a *App) UpdateTeamScheme(team *model.Team) (*model.Team, *model.AppError) {
 	oldTeam, err := a.GetTeam(team.Id)
 	if err != nil {
@@ -326,25 +224,7 @@
 }
 
 func (a *App) PatchTeam(teamID string, patch *model.TeamPatch) (*model.Team, *model.AppError) {
-<<<<<<< HEAD
-	team, err := a.GetTeam(teamID)
-	if err != nil {
-		return nil, err
-	}
-
-	team.Patch(patch)
-	if patch.AllowOpenInvite != nil && !*patch.AllowOpenInvite {
-		team.InviteId = model.NewId()
-	}
-
-	if err = a.checkValidDomains(team); err != nil {
-		return nil, err
-	}
-
-	team, err = a.updateTeamUnsanitized(team)
-=======
 	team, err := a.ch.srv.teamService.PatchTeam(teamID, patch)
->>>>>>> d639e3c8
 	if err != nil {
 		var invErr *store.ErrInvalidInput
 		var appErr *model.AppError
@@ -765,64 +645,8 @@
 	return team, teamMember, nil
 }
 
-<<<<<<< HEAD
-// Returns three values:
-// 1. a pointer to the team member, if successful
-// 2. a boolean: true if the user has a non-deleted team member for that team already, otherwise false.
-// 3. a pointer to an AppError if something went wrong.
-func (a *App) joinUserToTeam(team *model.Team, user *model.User) (*model.TeamMember, bool, *model.AppError) {
-	tm := &model.TeamMember{
-		TeamId:      team.Id,
-		UserId:      user.Id,
-		SchemeGuest: user.IsGuest(),
-		SchemeUser:  !user.IsGuest(),
-	}
-
-	if !user.IsGuest() {
-		userShouldBeAdmin, err := a.userIsInAdminRoleGroup(user.Id, team.Id, model.GroupSyncableTypeTeam)
-		if err != nil {
-			return nil, false, err
-		}
-		tm.SchemeAdmin = userShouldBeAdmin
-	}
-
-	if team.Email == user.Email {
-		tm.SchemeAdmin = true
-	}
-
-	rtm, err := a.Srv().Store.Team().GetMember(context.Background(), team.Id, user.Id)
-	if err != nil {
-		// Membership appears to be missing. Lets try to add.
-		tmr, nErr := a.Srv().Store.Team().SaveMember(tm, *a.Config().TeamSettings.MaxUsersPerTeam)
-		if nErr != nil {
-			var appErr *model.AppError
-			var conflictErr *store.ErrConflict
-			var limitExeededErr *store.ErrLimitExceeded
-			switch {
-			case errors.As(nErr, &appErr): // in case we haven't converted to plain error.
-				return nil, false, appErr
-			case errors.As(nErr, &conflictErr):
-				return nil, false, model.NewAppError("joinUserToTeam", "app.team.join_user_to_team.save_member.conflict.app_error", nil, nErr.Error(), http.StatusBadRequest)
-			case errors.As(nErr, &limitExeededErr):
-				return nil, false, model.NewAppError("joinUserToTeam", "app.team.join_user_to_team.save_member.max_accounts.app_error", nil, nErr.Error(), http.StatusBadRequest)
-			default: // last fallback in case it doesn't map to an existing app error.
-				return nil, false, model.NewAppError("joinUserToTeam", "app.team.join_user_to_team.save_member.app_error", nil, nErr.Error(), http.StatusInternalServerError)
-			}
-		}
-		return tmr, false, nil
-	}
-
-	// Membership already exists.  Check if deleted and update, otherwise do nothing
-	// Do nothing if already added
-	if rtm.DeleteAt == 0 {
-		return rtm, true, nil
-	}
-
-	membersCount, err := a.Srv().Store.Team().GetActiveMemberCount(tm.TeamId, nil)
-=======
 func (a *App) JoinUserToTeam(c *request.Context, team *model.Team, user *model.User, userRequestorId string) (*model.TeamMember, *model.AppError) {
 	teamMember, alreadyAdded, err := a.ch.srv.teamService.JoinUserToTeam(team, user)
->>>>>>> d639e3c8
 	if err != nil {
 		var appErr *model.AppError
 		var conflictErr *store.ErrConflict
@@ -1219,41 +1043,7 @@
 	return nil
 }
 
-<<<<<<< HEAD
-func (a *App) removeTeamMemberFromTeam(c *request.Context, teamMember *model.TeamMember, requestorId string) *model.AppError {
-	// Send the websocket message before we actually do the remove so the user being removed gets it.
-	message := model.NewWebSocketEvent(model.WebsocketEventLeaveTeam, teamMember.TeamId, "", "", nil)
-	message.Add("user_id", teamMember.UserId)
-	message.Add("team_id", teamMember.TeamId)
-	a.Publish(message)
-
-	user, nErr := a.Srv().Store.User().Get(context.Background(), teamMember.UserId)
-	if nErr != nil {
-		var nfErr *store.ErrNotFound
-		switch {
-		case errors.As(nErr, &nfErr):
-			return model.NewAppError("RemoveTeamMemberFromTeam", MissingAccountError, nil, nfErr.Error(), http.StatusNotFound)
-		default:
-			return model.NewAppError("RemoveTeamMemberFromTeam", "app.user.get.app_error", nil, nErr.Error(), http.StatusInternalServerError)
-		}
-	}
-
-	teamMember.Roles = ""
-	teamMember.DeleteAt = model.GetMillis()
-
-	if _, nErr := a.Srv().Store.Team().UpdateMember(teamMember); nErr != nil {
-		var appErr *model.AppError
-		switch {
-		case errors.As(nErr, &appErr):
-			return appErr
-		default:
-			return model.NewAppError("RemoveTeamMemberFromTeam", "app.team.save_member.save.app_error", nil, nErr.Error(), http.StatusInternalServerError)
-		}
-	}
-
-=======
 func (a *App) postProcessTeamMemberLeave(c *request.Context, teamMember *model.TeamMember, requestorId string) *model.AppError {
->>>>>>> d639e3c8
 	if pluginsEnvironment := a.GetPluginsEnvironment(); pluginsEnvironment != nil {
 		var actor *model.User
 		if requestorId != "" {
@@ -1349,15 +1139,11 @@
 		}
 	}
 
-<<<<<<< HEAD
-	if err := a.removeTeamMemberFromTeam(c, teamMember, requestorId); err != nil {
-=======
 	if err := a.ch.srv.teamService.RemoveTeamMember(teamMember); err != nil {
 		return model.NewAppError("RemoveTeamMemberFromTeam", "app.team.save_member.save.app_error", nil, nErr.Error(), http.StatusInternalServerError)
 	}
 
 	if err := a.postProcessTeamMemberLeave(c, teamMember, requestorId); err != nil {
->>>>>>> d639e3c8
 		return err
 	}
 

--- conflicted
+++ resolved
@@ -846,30 +846,14 @@
 	a.InvalidateCacheForUser(user.Id)
 	a.invalidateCacheForUserTeams(user.Id)
 
-<<<<<<< HEAD
-	if pluginsEnvironment := a.GetPluginsEnvironment(); pluginsEnvironment != nil {
-		var actor *model.User
-		if userRequestorId != "" {
-			actor, _ = a.GetUser(userRequestorId)
-		}
-
-		a.Srv().Go(func() {
-			pluginContext := pluginContext(c)
-			a.Srv().RunMultiHook(func(hooks plugin.Hooks) bool {
-				hooks.UserHasJoinedTeam(pluginContext, teamMember, actor)
-				return true
-			}, plugin.UserHasJoinedTeamID)
-		})
-=======
 	var actor *model.User
 	if userRequestorId != "" {
 		actor, _ = a.GetUser(userRequestorId)
->>>>>>> 617c0244
 	}
 
 	a.Srv().Go(func() {
 		pluginContext := pluginContext(c)
-		a.ch.RunMultiHook(func(hooks plugin.Hooks) bool {
+		a.Srv().RunMultiHook(func(hooks plugin.Hooks) bool {
 			hooks.UserHasJoinedTeam(pluginContext, teamMember, actor)
 			return true
 		}, plugin.UserHasJoinedTeamID)
@@ -1234,30 +1218,14 @@
 }
 
 func (a *App) postProcessTeamMemberLeave(c request.CTX, teamMember *model.TeamMember, requestorId string) *model.AppError {
-<<<<<<< HEAD
-	if pluginsEnvironment := a.GetPluginsEnvironment(); pluginsEnvironment != nil {
-		var actor *model.User
-		if requestorId != "" {
-			actor, _ = a.GetUser(requestorId)
-		}
-
-		a.Srv().Go(func() {
-			pluginContext := pluginContext(c)
-			a.Srv().RunMultiHook(func(hooks plugin.Hooks) bool {
-				hooks.UserHasLeftTeam(pluginContext, teamMember, actor)
-				return true
-			}, plugin.UserHasLeftTeamID)
-		})
-=======
 	var actor *model.User
 	if requestorId != "" {
 		actor, _ = a.GetUser(requestorId)
->>>>>>> 617c0244
 	}
 
 	a.Srv().Go(func() {
 		pluginContext := pluginContext(c)
-		a.ch.RunMultiHook(func(hooks plugin.Hooks) bool {
+		a.Srv().RunMultiHook(func(hooks plugin.Hooks) bool {
 			hooks.UserHasLeftTeam(pluginContext, teamMember, actor)
 			return true
 		}, plugin.UserHasLeftTeamID)

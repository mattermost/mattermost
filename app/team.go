--- conflicted
+++ resolved
@@ -1016,7 +1016,7 @@
 	return teamMembers, nil
 }
 
-<<<<<<< HEAD
+
 func (a *App) GetCommonTeamIDsForTwoUsers(userID, otherUserID string) ([]string, *model.AppError) {
 	teamIDs, err := a.Srv().Store.Team().GetCommonTeamIDsForTwoUsers(userID, otherUserID)
 	if err != nil {
@@ -1025,12 +1025,9 @@
 	return teamIDs, nil
 }
 
-func (a *App) AddTeamMember(teamID, userID string) (*model.TeamMember, *model.AppError) {
-	_, teamMember, err := a.AddUserToTeam(teamID, userID, "")
-=======
+
 func (a *App) AddTeamMember(c *request.Context, teamID, userID string) (*model.TeamMember, *model.AppError) {
 	_, teamMember, err := a.AddUserToTeam(c, teamID, userID, "")
->>>>>>> b810a400
 	if err != nil {
 		return nil, err
 	}

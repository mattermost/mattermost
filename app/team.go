// Copyright (c) 2016-present Mattermost, Inc. All Rights Reserved.
// See License.txt for license information.

package app

import (
	"bytes"
	"fmt"
	"image"
	"image/png"
	"io"
	"mime/multipart"
	"net/http"
	"net/url"
	"strings"

	"github.com/disintegration/imaging"
	"github.com/mattermost/mattermost-server/mlog"
	"github.com/mattermost/mattermost-server/model"
	"github.com/mattermost/mattermost-server/plugin"
	"github.com/mattermost/mattermost-server/store"
	"github.com/mattermost/mattermost-server/utils"
)

func (a *App) CreateTeam(team *model.Team) (*model.Team, *model.AppError) {
	team.InviteId = ""
	rteam, err := a.Srv.Store.Team().Save(team)
	if err != nil {
		return nil, err
	}

	if _, err := a.CreateDefaultChannels(rteam.Id); err != nil {
		return nil, err
	}

	return rteam, nil
}

func (a *App) CreateTeamWithUser(team *model.Team, userId string) (*model.Team, *model.AppError) {
	user, err := a.GetUser(userId)
	if err != nil {
		return nil, err
	}
	team.Email = user.Email

	if !a.isTeamEmailAllowed(user, team) {
		return nil, model.NewAppError("isTeamEmailAllowed", "api.team.is_team_creation_allowed.domain.app_error", nil, "", http.StatusBadRequest)
	}

	rteam, err := a.CreateTeam(team)
	if err != nil {
		return nil, err
	}

	if err = a.JoinUserToTeam(rteam, user, ""); err != nil {
		return nil, err
	}

	return rteam, nil
}

func (a *App) normalizeDomains(domains string) []string {
	// commas and @ signs are optional
	// can be in the form of "@corp.mattermost.com, mattermost.com mattermost.org" -> corp.mattermost.com mattermost.com mattermost.org
	return strings.Fields(strings.TrimSpace(strings.ToLower(strings.Replace(strings.Replace(domains, "@", " ", -1), ",", " ", -1))))
}

func (a *App) isTeamEmailAddressAllowed(email string, allowedDomains string) bool {
	email = strings.ToLower(email)
	// First check per team allowedDomains, then app wide restrictions
	for _, restriction := range []string{allowedDomains, *a.Config().TeamSettings.RestrictCreationToDomains} {
		domains := a.normalizeDomains(restriction)
		if len(domains) <= 0 {
			continue
		}
		matched := false
		for _, d := range domains {
			if strings.HasSuffix(email, "@"+d) {
				matched = true
				break
			}
		}
		if !matched {
			return false
		}
	}

	return true
}

func (a *App) isTeamEmailAllowed(user *model.User, team *model.Team) bool {
	email := strings.ToLower(user.Email)
	return a.isTeamEmailAddressAllowed(email, team.AllowedDomains)
}

func (a *App) UpdateTeam(team *model.Team) (*model.Team, *model.AppError) {
	oldTeam, err := a.GetTeam(team.Id)
	if err != nil {
		return nil, err
	}

	validDomains := a.normalizeDomains(*a.Config().TeamSettings.RestrictCreationToDomains)
	if len(validDomains) > 0 {
		for _, domain := range a.normalizeDomains(team.AllowedDomains) {
			matched := false
			for _, d := range validDomains {
				if domain == d {
					matched = true
					break
				}
			}
			if !matched {
				err = model.NewAppError("UpdateTeam", "api.team.update_restricted_domains.mismatch.app_error", map[string]interface{}{"Domain": domain}, "", http.StatusBadRequest)
				return nil, err
			}
		}
	}

	oldTeam.DisplayName = team.DisplayName
	oldTeam.Description = team.Description
	oldTeam.AllowOpenInvite = team.AllowOpenInvite
	oldTeam.CompanyName = team.CompanyName
	oldTeam.AllowedDomains = team.AllowedDomains
	oldTeam.LastTeamIconUpdate = team.LastTeamIconUpdate
	oldTeam.GroupConstrained = team.GroupConstrained

	oldTeam, err = a.updateTeamUnsanitized(oldTeam)
	if err != nil {
		return team, err
	}

	a.sendTeamEvent(oldTeam, model.WEBSOCKET_EVENT_UPDATE_TEAM)

	return oldTeam, nil
}

func (a *App) updateTeamUnsanitized(team *model.Team) (*model.Team, *model.AppError) {
	return a.Srv.Store.Team().Update(team)
}

// RenameTeam is used to rename the team Name and the DisplayName fields
func (a *App) RenameTeam(team *model.Team, newTeamName string, newDisplayName string) (*model.Team, *model.AppError) {

	// check if name is occupied
	_, errnf := a.GetTeamByName(newTeamName)

	// "-" can be used as a newTeamName if only DisplayName change is wanted
	if errnf == nil && newTeamName != "-" {
		errbody := fmt.Sprintf("team with name %s already exists", newTeamName)
		return nil, model.NewAppError("RenameTeam", "app.team.rename_team.name_occupied", nil, errbody, http.StatusBadRequest)
	}

	if newTeamName != "-" {
		team.Name = newTeamName
	}

	if newDisplayName != "" {
		team.DisplayName = newDisplayName
	}

	newTeam, err := a.updateTeamUnsanitized(team)
	if err != nil {
		return nil, err
	}

	return newTeam, nil
}

func (a *App) UpdateTeamScheme(team *model.Team) (*model.Team, *model.AppError) {
	oldTeam, err := a.GetTeam(team.Id)
	if err != nil {
		return nil, err
	}

	oldTeam.SchemeId = team.SchemeId

	if oldTeam, err = a.Srv.Store.Team().Update(oldTeam); err != nil {
		return nil, err
	}

	a.sendTeamEvent(oldTeam, model.WEBSOCKET_EVENT_UPDATE_TEAM)

	return oldTeam, nil
}

func (a *App) PatchTeam(teamId string, patch *model.TeamPatch) (*model.Team, *model.AppError) {
	team, err := a.GetTeam(teamId)
	if err != nil {
		return nil, err
	}

	team.Patch(patch)

	updatedTeam, err := a.UpdateTeam(team)
	if err != nil {
		return nil, err
	}

	a.sendTeamEvent(updatedTeam, model.WEBSOCKET_EVENT_UPDATE_TEAM)

	return updatedTeam, nil
}

func (a *App) RegenerateTeamInviteId(teamId string) (*model.Team, *model.AppError) {
	team, err := a.GetTeam(teamId)
	if err != nil {
		return nil, err
	}

	team.InviteId = model.NewId()

	updatedTeam, err := a.Srv.Store.Team().Update(team)
	if err != nil {
		return nil, err
	}

	a.sendTeamEvent(updatedTeam, model.WEBSOCKET_EVENT_UPDATE_TEAM)

	return updatedTeam, nil
}

func (a *App) sendTeamEvent(team *model.Team, event string) {
	sanitizedTeam := &model.Team{}
	*sanitizedTeam = *team
	sanitizedTeam.Sanitize()

	message := model.NewWebSocketEvent(event, "", "", "", nil)
	message.Add("team", sanitizedTeam.ToJson())
	a.Publish(message)
}

func (a *App) GetSchemeRolesForTeam(teamId string) (string, string, string, *model.AppError) {
	team, err := a.GetTeam(teamId)
	if err != nil {
		return "", "", "", err
	}

	if team.SchemeId != nil && len(*team.SchemeId) != 0 {
		scheme, err := a.GetScheme(*team.SchemeId)
		if err != nil {
			return "", "", "", err
		}
		return scheme.DefaultTeamGuestRole, scheme.DefaultTeamUserRole, scheme.DefaultTeamAdminRole, nil
	}

	return model.TEAM_GUEST_ROLE_ID, model.TEAM_USER_ROLE_ID, model.TEAM_ADMIN_ROLE_ID, nil
}

func (a *App) UpdateTeamMemberRoles(teamId string, userId string, newRoles string) (*model.TeamMember, *model.AppError) {
	member, err := a.Srv.Store.Team().GetMember(teamId, userId)
	if err != nil {
		return nil, err
	}

	if member == nil {
		err = model.NewAppError("UpdateTeamMemberRoles", "api.team.update_member_roles.not_a_member", nil, "userId="+userId+" teamId="+teamId, http.StatusBadRequest)
		return nil, err
	}

	schemeGuestRole, schemeUserRole, schemeAdminRole, err := a.GetSchemeRolesForTeam(teamId)
	if err != nil {
		return nil, err
	}

	prevSchemeGuestValue := member.SchemeGuest

	var newExplicitRoles []string
	member.SchemeGuest = false
	member.SchemeUser = false
	member.SchemeAdmin = false

	for _, roleName := range strings.Fields(newRoles) {
		var role *model.Role
		role, err = a.GetRoleByName(roleName)
		if err != nil {
			err.StatusCode = http.StatusBadRequest
			return nil, err
		}
		if !role.SchemeManaged {
			// The role is not scheme-managed, so it's OK to apply it to the explicit roles field.
			newExplicitRoles = append(newExplicitRoles, roleName)
		} else {
			// The role is scheme-managed, so need to check if it is part of the scheme for this channel or not.
			switch roleName {
			case schemeAdminRole:
				member.SchemeAdmin = true
			case schemeUserRole:
				member.SchemeUser = true
			case schemeGuestRole:
				member.SchemeGuest = true
			default:
				// If not part of the scheme for this team, then it is not allowed to apply it as an explicit role.
				return nil, model.NewAppError("UpdateTeamMemberRoles", "api.channel.update_team_member_roles.scheme_role.app_error", nil, "role_name="+roleName, http.StatusBadRequest)
			}
		}
	}

	if member.SchemeGuest && member.SchemeUser {
		return nil, model.NewAppError("UpdateTeamMemberRoles", "api.team.update_team_member_roles.guest_and_user.app_error", nil, "", http.StatusBadRequest)
	}

	if prevSchemeGuestValue != member.SchemeGuest {
		return nil, model.NewAppError("UpdateTeamMemberRoles", "api.channel.update_team_member_roles.changing_guest_role.app_error", nil, "", http.StatusBadRequest)
	}

	member.ExplicitRoles = strings.Join(newExplicitRoles, " ")

<<<<<<< HEAD
	member, err = a.Srv.Store.Team().UpdateMember(member)
	if err != nil {
		return nil, err
=======
	result := <-a.Srv.Store.Team().UpdateMember(member)
	if result.Err != nil {
		return nil, result.Err
>>>>>>> 693017a3
	}

	a.ClearSessionCacheForUser(userId)

	a.sendUpdatedMemberRoleEvent(userId, member)

	return member, nil
}

func (a *App) UpdateTeamMemberSchemeRoles(teamId string, userId string, isSchemeGuest bool, isSchemeUser bool, isSchemeAdmin bool) (*model.TeamMember, *model.AppError) {
	member, err := a.GetTeamMember(teamId, userId)
	if err != nil {
		return nil, err
	}

	member.SchemeAdmin = isSchemeAdmin
	member.SchemeUser = isSchemeUser
	member.SchemeGuest = isSchemeGuest

	if member.SchemeUser && member.SchemeGuest {
		return nil, model.NewAppError("UpdateTeamMemberSchemeRoles", "api.team.update_team_member_roles.guest_and_user.app_error", nil, "", http.StatusBadRequest)
	}

	// If the migration is not completed, we also need to check the default team_admin/team_user roles are not present in the roles field.
	if err = a.IsPhase2MigrationCompleted(); err != nil {
		member.ExplicitRoles = RemoveRoles([]string{model.TEAM_GUEST_ROLE_ID, model.TEAM_USER_ROLE_ID, model.TEAM_ADMIN_ROLE_ID}, member.ExplicitRoles)
	}

	member, err = a.Srv.Store.Team().UpdateMember(member)
	if err != nil {
		return nil, err
	}

	a.ClearSessionCacheForUser(userId)

	a.sendUpdatedMemberRoleEvent(userId, member)

	return member, nil
}

func (a *App) sendUpdatedMemberRoleEvent(userId string, member *model.TeamMember) {
	message := model.NewWebSocketEvent(model.WEBSOCKET_EVENT_MEMBERROLE_UPDATED, "", "", userId, nil)
	message.Add("member", member.ToJson())
	a.Publish(message)
}

func (a *App) AddUserToTeam(teamId string, userId string, userRequestorId string) (*model.Team, *model.AppError) {
	tchan := make(chan store.StoreResult, 1)
	go func() {
		team, err := a.Srv.Store.Team().Get(teamId)
		tchan <- store.StoreResult{Data: team, Err: err}
		close(tchan)
	}()

	uchan := make(chan store.StoreResult, 1)
	go func() {
		user, err := a.Srv.Store.User().Get(userId)
		uchan <- store.StoreResult{Data: user, Err: err}
		close(uchan)
	}()

	result := <-tchan
	if result.Err != nil {
		return nil, result.Err
	}
	team := result.Data.(*model.Team)

	result = <-uchan
	if result.Err != nil {
		return nil, result.Err
	}
	user := result.Data.(*model.User)

	if err := a.JoinUserToTeam(team, user, userRequestorId); err != nil {
		return nil, err
	}

	return team, nil
}

func (a *App) AddUserToTeamByTeamId(teamId string, user *model.User) *model.AppError {
	team, err := a.Srv.Store.Team().Get(teamId)
	if err != nil {
		return err
	}

	return a.JoinUserToTeam(team, user, "")
}

func (a *App) AddUserToTeamByToken(userId string, tokenId string) (*model.Team, *model.AppError) {
	result := <-a.Srv.Store.Token().GetByToken(tokenId)
	if result.Err != nil {
		return nil, model.NewAppError("AddUserToTeamByToken", "api.user.create_user.signup_link_invalid.app_error", nil, result.Err.Error(), http.StatusBadRequest)
	}

	token := result.Data.(*model.Token)
	if token.Type != TOKEN_TYPE_TEAM_INVITATION {
		return nil, model.NewAppError("AddUserToTeamByToken", "api.user.create_user.signup_link_invalid.app_error", nil, "", http.StatusBadRequest)
	}

	if model.GetMillis()-token.CreateAt >= TEAM_INVITATION_EXPIRY_TIME {
		a.DeleteToken(token)
		return nil, model.NewAppError("AddUserToTeamByToken", "api.user.create_user.signup_link_expired.app_error", nil, "", http.StatusBadRequest)
	}

	tokenData := model.MapFromJson(strings.NewReader(token.Extra))

	tchan := make(chan store.StoreResult, 1)
	go func() {
		team, err := a.Srv.Store.Team().Get(tokenData["teamId"])
		tchan <- store.StoreResult{Data: team, Err: err}
		close(tchan)
	}()

	uchan := make(chan store.StoreResult, 1)
	go func() {
		user, err := a.Srv.Store.User().Get(userId)
		uchan <- store.StoreResult{Data: user, Err: err}
		close(uchan)
	}()

	result = <-tchan
	if result.Err != nil {
		return nil, result.Err
	}
	team := result.Data.(*model.Team)

	if team.IsGroupConstrained() {
		return nil, model.NewAppError("AddUserToTeamByToken", "app.team.invite_token.group_constrained.error", nil, "", http.StatusForbidden)
	}

	result = <-uchan
	if result.Err != nil {
		return nil, result.Err
	}
	user := result.Data.(*model.User)

	if err := a.JoinUserToTeam(team, user, ""); err != nil {
		return nil, err
	}

	if err := a.DeleteToken(token); err != nil {
		return nil, err
	}

	return team, nil
}

func (a *App) AddUserToTeamByInviteId(inviteId string, userId string) (*model.Team, *model.AppError) {
	tchan := make(chan store.StoreResult, 1)
	go func() {
		team, err := a.Srv.Store.Team().GetByInviteId(inviteId)
		tchan <- store.StoreResult{Data: team, Err: err}
		close(tchan)
	}()

	uchan := make(chan store.StoreResult, 1)
	go func() {
		user, err := a.Srv.Store.User().Get(userId)
		uchan <- store.StoreResult{Data: user, Err: err}
		close(uchan)
	}()

	result := <-tchan
	if result.Err != nil {
		return nil, result.Err
	}
	team := result.Data.(*model.Team)

	result = <-uchan
	if result.Err != nil {
		return nil, result.Err
	}
	user := result.Data.(*model.User)

	if err := a.JoinUserToTeam(team, user, ""); err != nil {
		return nil, err
	}

	return team, nil
}

// Returns three values:
// 1. a pointer to the team member, if successful
// 2. a boolean: true if the user has a non-deleted team member for that team already, otherwise false.
// 3. a pointer to an AppError if something went wrong.
func (a *App) joinUserToTeam(team *model.Team, user *model.User) (*model.TeamMember, bool, *model.AppError) {
	tm := &model.TeamMember{
		TeamId:      team.Id,
		UserId:      user.Id,
		SchemeGuest: user.IsGuest(),
		SchemeUser:  !user.IsGuest(),
	}

	if team.Email == user.Email {
		tm.SchemeAdmin = true
	}

	rtm, err := a.Srv.Store.Team().GetMember(team.Id, user.Id)
	if err != nil {
		// Membership appears to be missing. Lets try to add.
		tmr := <-a.Srv.Store.Team().SaveMember(tm, *a.Config().TeamSettings.MaxUsersPerTeam)
		if tmr.Err != nil {
			return nil, false, tmr.Err
		}
		return tmr.Data.(*model.TeamMember), false, nil
	}

	// Membership already exists.  Check if deleted and update, otherwise do nothing
	// Do nothing if already added
	if rtm.DeleteAt == 0 {
		return rtm, true, nil
	}

	membersCount := <-a.Srv.Store.Team().GetActiveMemberCount(tm.TeamId)
	if membersCount.Err != nil {
		return nil, false, membersCount.Err
	}

	if membersCount.Data.(int64) >= int64(*a.Config().TeamSettings.MaxUsersPerTeam) {
		return nil, false, model.NewAppError("joinUserToTeam", "app.team.join_user_to_team.max_accounts.app_error", nil, "teamId="+tm.TeamId, http.StatusBadRequest)
	}

	member, err := a.Srv.Store.Team().UpdateMember(tm)
	if err != nil {
		return nil, false, err
	}

	return member, false, nil
}

func (a *App) JoinUserToTeam(team *model.Team, user *model.User, userRequestorId string) *model.AppError {
	if !a.isTeamEmailAllowed(user, team) {
		return model.NewAppError("JoinUserToTeam", "api.team.join_user_to_team.allowed_domains.app_error", nil, "", http.StatusBadRequest)
	}
	tm, alreadyAdded, err := a.joinUserToTeam(team, user)
	if err != nil {
		return err
	}
	if alreadyAdded {
		return nil
	}

	if pluginsEnvironment := a.GetPluginsEnvironment(); pluginsEnvironment != nil {
		var actor *model.User
		if userRequestorId != "" {
			actor, _ = a.GetUser(userRequestorId)
		}

		a.Srv.Go(func() {
			pluginContext := a.PluginContext()
			pluginsEnvironment.RunMultiPluginHook(func(hooks plugin.Hooks) bool {
				hooks.UserHasJoinedTeam(pluginContext, tm, actor)
				return true
			}, plugin.UserHasJoinedTeamId)
		})
	}

	if uua := <-a.Srv.Store.User().UpdateUpdateAt(user.Id); uua.Err != nil {
		return uua.Err
	}

	shouldBeAdmin := team.Email == user.Email

	// Soft error if there is an issue joining the default channels
	if err := a.JoinDefaultChannels(team.Id, user, shouldBeAdmin, userRequestorId); err != nil {
		mlog.Error(fmt.Sprintf("Encountered an issue joining default channels err=%v", err), mlog.String("user_id", user.Id), mlog.String("team_id", team.Id))
	}

	a.ClearSessionCacheForUser(user.Id)
	a.InvalidateCacheForUser(user.Id)
	a.InvalidateCacheForUserTeams(user.Id)

	message := model.NewWebSocketEvent(model.WEBSOCKET_EVENT_ADDED_TO_TEAM, "", "", user.Id, nil)
	message.Add("team_id", team.Id)
	message.Add("user_id", user.Id)
	a.Publish(message)

	return nil
}

func (a *App) GetTeam(teamId string) (*model.Team, *model.AppError) {
	return a.Srv.Store.Team().Get(teamId)
}

func (a *App) GetTeamByName(name string) (*model.Team, *model.AppError) {
	team, err := a.Srv.Store.Team().GetByName(name)
	if err != nil {
		err.StatusCode = http.StatusNotFound
		return nil, err
	}
	return team, nil
}

func (a *App) GetTeamByInviteId(inviteId string) (*model.Team, *model.AppError) {
	return a.Srv.Store.Team().GetByInviteId(inviteId)
}

func (a *App) GetAllTeams() ([]*model.Team, *model.AppError) {
	return a.Srv.Store.Team().GetAll()
}

func (a *App) GetAllTeamsPage(offset int, limit int) ([]*model.Team, *model.AppError) {
	result := <-a.Srv.Store.Team().GetAllPage(offset, limit)
	if result.Err != nil {
		return nil, result.Err
	}
	return result.Data.([]*model.Team), nil
}

func (a *App) GetAllPrivateTeams() ([]*model.Team, *model.AppError) {
	result := <-a.Srv.Store.Team().GetAllPrivateTeamListing()
	if result.Err != nil {
		return nil, result.Err
	}
	return result.Data.([]*model.Team), nil
}

func (a *App) GetAllPrivateTeamsPage(offset int, limit int) ([]*model.Team, *model.AppError) {
	return a.Srv.Store.Team().GetAllPrivateTeamPageListing(offset, limit)
}

func (a *App) GetAllPublicTeams() ([]*model.Team, *model.AppError) {
	result := <-a.Srv.Store.Team().GetAllTeamListing()
	if result.Err != nil {
		return nil, result.Err
	}
	return result.Data.([]*model.Team), nil
}

func (a *App) GetAllPublicTeamsPage(offset int, limit int) ([]*model.Team, *model.AppError) {
	result := <-a.Srv.Store.Team().GetAllTeamPageListing(offset, limit)
	if result.Err != nil {
		return nil, result.Err
	}
	return result.Data.([]*model.Team), nil
}

func (a *App) SearchAllTeams(term string) ([]*model.Team, *model.AppError) {
	result := <-a.Srv.Store.Team().SearchAll(term)
	if result.Err != nil {
		return nil, result.Err
	}
	return result.Data.([]*model.Team), nil
}

func (a *App) SearchPublicTeams(term string) ([]*model.Team, *model.AppError) {
	result := <-a.Srv.Store.Team().SearchOpen(term)
	if result.Err != nil {
		return nil, result.Err
	}
	return result.Data.([]*model.Team), nil
}

func (a *App) SearchPrivateTeams(term string) ([]*model.Team, *model.AppError) {
	return a.Srv.Store.Team().SearchPrivate(term)
}

func (a *App) GetTeamsForUser(userId string) ([]*model.Team, *model.AppError) {
	result := <-a.Srv.Store.Team().GetTeamsByUserId(userId)
	if result.Err != nil {
		return nil, result.Err
	}
	return result.Data.([]*model.Team), nil
}

func (a *App) GetTeamMember(teamId, userId string) (*model.TeamMember, *model.AppError) {
	return a.Srv.Store.Team().GetMember(teamId, userId)
}

func (a *App) GetTeamMembersForUser(userId string) ([]*model.TeamMember, *model.AppError) {
	result := <-a.Srv.Store.Team().GetTeamsForUser(userId)
	if result.Err != nil {
		return nil, result.Err
	}
	return result.Data.([]*model.TeamMember), nil
}

func (a *App) GetTeamMembersForUserWithPagination(userId string, page, perPage int) ([]*model.TeamMember, *model.AppError) {
	result := <-a.Srv.Store.Team().GetTeamsForUserWithPagination(userId, page, perPage)
	if result.Err != nil {
		return nil, result.Err
	}
	return result.Data.([]*model.TeamMember), nil
}

func (a *App) GetTeamMembers(teamId string, offset int, limit int, restrictions *model.ViewUsersRestrictions) ([]*model.TeamMember, *model.AppError) {
	return a.Srv.Store.Team().GetMembers(teamId, offset, limit, restrictions)
}

func (a *App) GetTeamMembersByIds(teamId string, userIds []string, restrictions *model.ViewUsersRestrictions) ([]*model.TeamMember, *model.AppError) {
	return a.Srv.Store.Team().GetMembersByIds(teamId, userIds, restrictions)
}

func (a *App) AddTeamMember(teamId, userId string) (*model.TeamMember, *model.AppError) {
	if _, err := a.AddUserToTeam(teamId, userId, ""); err != nil {
		return nil, err
	}

	teamMember, err := a.GetTeamMember(teamId, userId)
	if err != nil {
		return nil, err
	}

	message := model.NewWebSocketEvent(model.WEBSOCKET_EVENT_ADDED_TO_TEAM, "", "", userId, nil)
	message.Add("team_id", teamId)
	message.Add("user_id", userId)
	a.Publish(message)

	return teamMember, nil
}

func (a *App) AddTeamMembers(teamId string, userIds []string, userRequestorId string) ([]*model.TeamMember, *model.AppError) {
	var members []*model.TeamMember

	for _, userId := range userIds {
		if _, err := a.AddUserToTeam(teamId, userId, userRequestorId); err != nil {
			return nil, err
		}

		teamMember, err := a.GetTeamMember(teamId, userId)
		if err != nil {
			return nil, err
		}
		members = append(members, teamMember)

		message := model.NewWebSocketEvent(model.WEBSOCKET_EVENT_ADDED_TO_TEAM, "", "", userId, nil)
		message.Add("team_id", teamId)
		message.Add("user_id", userId)
		a.Publish(message)
	}

	return members, nil
}

func (a *App) AddTeamMemberByToken(userId, tokenId string) (*model.TeamMember, *model.AppError) {
	team, err := a.AddUserToTeamByToken(userId, tokenId)
	if err != nil {
		return nil, err
	}

	teamMember, err := a.GetTeamMember(team.Id, userId)
	if err != nil {
		return nil, err
	}

	return teamMember, nil
}

func (a *App) AddTeamMemberByInviteId(inviteId, userId string) (*model.TeamMember, *model.AppError) {
	team, err := a.AddUserToTeamByInviteId(inviteId, userId)
	if err != nil {
		return nil, err
	}

	if team.IsGroupConstrained() {
		return nil, model.NewAppError("AddTeamMemberByInviteId", "app.team.invite_id.group_constrained.error", nil, "", http.StatusForbidden)
	}

	teamMember, err := a.GetTeamMember(team.Id, userId)
	if err != nil {
		return nil, err
	}
	return teamMember, nil
}

func (a *App) GetTeamUnread(teamId, userId string) (*model.TeamUnread, *model.AppError) {
	channelUnreads, err := a.Srv.Store.Team().GetChannelUnreadsForTeam(teamId, userId)
	if err != nil {
		return nil, err
	}

	var teamUnread = &model.TeamUnread{
		MsgCount:     0,
		MentionCount: 0,
		TeamId:       teamId,
	}

	for _, cu := range channelUnreads {
		teamUnread.MentionCount += cu.MentionCount

		if cu.NotifyProps[model.MARK_UNREAD_NOTIFY_PROP] != model.CHANNEL_MARK_UNREAD_MENTION {
			teamUnread.MsgCount += cu.MsgCount
		}
	}

	return teamUnread, nil
}

func (a *App) RemoveUserFromTeam(teamId string, userId string, requestorId string) *model.AppError {
	tchan := make(chan store.StoreResult, 1)
	go func() {
		team, err := a.Srv.Store.Team().Get(teamId)
		tchan <- store.StoreResult{Data: team, Err: err}
		close(tchan)
	}()

	uchan := make(chan store.StoreResult, 1)
	go func() {
		user, err := a.Srv.Store.User().Get(userId)
		uchan <- store.StoreResult{Data: user, Err: err}
		close(uchan)
	}()

	result := <-tchan
	if result.Err != nil {
		return result.Err
	}
	team := result.Data.(*model.Team)

	result = <-uchan
	if result.Err != nil {
		return result.Err
	}
	user := result.Data.(*model.User)

	if err := a.LeaveTeam(team, user, requestorId); err != nil {
		return err
	}

	return nil
}

func (a *App) LeaveTeam(team *model.Team, user *model.User, requestorId string) *model.AppError {
	teamMember, err := a.GetTeamMember(team.Id, user.Id)
	if err != nil {
		return model.NewAppError("LeaveTeam", "api.team.remove_user_from_team.missing.app_error", nil, err.Error(), http.StatusBadRequest)
	}

	var channelList *model.ChannelList

	if result := <-a.Srv.Store.Channel().GetChannels(team.Id, user.Id, true); result.Err != nil {
		if result.Err.Id == "store.sql_channel.get_channels.not_found.app_error" {
			channelList = &model.ChannelList{}
		} else {
			return result.Err
		}
	} else {
		channelList = result.Data.(*model.ChannelList)
	}

	for _, channel := range *channelList {
		if !channel.IsGroupOrDirect() {
			a.InvalidateCacheForChannelMembers(channel.Id)
			if result := <-a.Srv.Store.Channel().RemoveMember(channel.Id, user.Id); result.Err != nil {
				return result.Err
			}
		}
	}

	result := <-a.Srv.Store.Channel().GetByName(team.Id, model.DEFAULT_CHANNEL, false)
	if result.Err != nil {
		return result.Err
	}
	channel := result.Data.(*model.Channel)

	if *a.Config().ServiceSettings.ExperimentalEnableDefaultChannelLeaveJoinMessages {
		if requestorId == user.Id {
			if err := a.postLeaveTeamMessage(user, channel); err != nil {
				mlog.Error(fmt.Sprint("Failed to post join/leave message", err))
			}
		} else {
			if err := a.postRemoveFromTeamMessage(user, channel); err != nil {
				mlog.Error(fmt.Sprint("Failed to post join/leave message", err))
			}
		}
	}

	// Send the websocket message before we actually do the remove so the user being removed gets it.
	message := model.NewWebSocketEvent(model.WEBSOCKET_EVENT_LEAVE_TEAM, team.Id, "", "", nil)
	message.Add("user_id", user.Id)
	message.Add("team_id", team.Id)
	a.Publish(message)

	teamMember.Roles = ""
	teamMember.DeleteAt = model.GetMillis()

	if _, err := a.Srv.Store.Team().UpdateMember(teamMember); err != nil {
		return err
	}

	if pluginsEnvironment := a.GetPluginsEnvironment(); pluginsEnvironment != nil {
		var actor *model.User
		if requestorId != "" {
			actor, _ = a.GetUser(requestorId)
		}

		a.Srv.Go(func() {
			pluginContext := a.PluginContext()
			pluginsEnvironment.RunMultiPluginHook(func(hooks plugin.Hooks) bool {
				hooks.UserHasLeftTeam(pluginContext, teamMember, actor)
				return true
			}, plugin.UserHasLeftTeamId)
		})
	}

	esInterface := a.Elasticsearch
	if esInterface != nil && *a.Config().ElasticsearchSettings.EnableIndexing {
		a.Srv.Go(func() {
			if err := a.indexUser(user); err != nil {
				mlog.Error("Encountered error indexing user", mlog.String("user_id", user.Id), mlog.Err(err))
			}
		})
	}

	if uua := <-a.Srv.Store.User().UpdateUpdateAt(user.Id); uua.Err != nil {
		return uua.Err
	}

	// delete the preferences that set the last channel used in the team and other team specific preferences
	if err := a.Srv.Store.Preference().DeleteCategory(user.Id, team.Id); err != nil {
		return err
	}

	a.ClearSessionCacheForUser(user.Id)
	a.InvalidateCacheForUser(user.Id)
	a.InvalidateCacheForUserTeams(user.Id)

	return nil
}

func (a *App) postLeaveTeamMessage(user *model.User, channel *model.Channel) *model.AppError {
	post := &model.Post{
		ChannelId: channel.Id,
		Message:   fmt.Sprintf(utils.T("api.team.leave.left"), user.Username),
		Type:      model.POST_LEAVE_TEAM,
		UserId:    user.Id,
		Props: model.StringInterface{
			"username": user.Username,
		},
	}

	if _, err := a.CreatePost(post, channel, false); err != nil {
		return model.NewAppError("postRemoveFromChannelMessage", "api.channel.post_user_add_remove_message_and_forget.error", nil, err.Error(), http.StatusInternalServerError)
	}

	return nil
}

func (a *App) postRemoveFromTeamMessage(user *model.User, channel *model.Channel) *model.AppError {
	post := &model.Post{
		ChannelId: channel.Id,
		Message:   fmt.Sprintf(utils.T("api.team.remove_user_from_team.removed"), user.Username),
		Type:      model.POST_REMOVE_FROM_TEAM,
		UserId:    user.Id,
		Props: model.StringInterface{
			"username": user.Username,
		},
	}

	if _, err := a.CreatePost(post, channel, false); err != nil {
		return model.NewAppError("postRemoveFromTeamMessage", "api.channel.post_user_add_remove_message_and_forget.error", nil, err.Error(), http.StatusInternalServerError)
	}

	return nil
}

func (a *App) InviteNewUsersToTeam(emailList []string, teamId, senderId string) *model.AppError {
	if !*a.Config().ServiceSettings.EnableEmailInvitations {
		return model.NewAppError("InviteNewUsersToTeam", "api.team.invite_members.disabled.app_error", nil, "", http.StatusNotImplemented)
	}

	if len(emailList) == 0 {
		err := model.NewAppError("InviteNewUsersToTeam", "api.team.invite_members.no_one.app_error", nil, "", http.StatusBadRequest)
		return err
	}

	tchan := make(chan store.StoreResult, 1)
	go func() {
		team, err := a.Srv.Store.Team().Get(teamId)
		tchan <- store.StoreResult{Data: team, Err: err}
		close(tchan)
	}()

	uchan := make(chan store.StoreResult, 1)
	go func() {
		user, err := a.Srv.Store.User().Get(senderId)
		uchan <- store.StoreResult{Data: user, Err: err}
		close(uchan)
	}()

	result := <-tchan
	if result.Err != nil {
		return result.Err
	}
	team := result.Data.(*model.Team)

	result = <-uchan
	if result.Err != nil {
		return result.Err
	}
	user := result.Data.(*model.User)

	var invalidEmailList []string

	for _, email := range emailList {
		if !a.isTeamEmailAddressAllowed(email, team.AllowedDomains) {
			invalidEmailList = append(invalidEmailList, email)
		}
	}

	if len(invalidEmailList) > 0 {
		s := strings.Join(invalidEmailList, ", ")
		err := model.NewAppError("InviteNewUsersToTeam", "api.team.invite_members.invalid_email.app_error", map[string]interface{}{"Addresses": s}, "", http.StatusBadRequest)
		return err
	}

	nameFormat := *a.Config().TeamSettings.TeammateNameDisplay
	a.SendInviteEmails(team, user.GetDisplayName(nameFormat), user.Id, emailList, a.GetSiteURL())

	return nil
}

func (a *App) FindTeamByName(name string) bool {
	if _, err := a.Srv.Store.Team().GetByName(name); err != nil {
		return false
	}
	return true
}

func (a *App) GetTeamsUnreadForUser(excludeTeamId string, userId string) ([]*model.TeamUnread, *model.AppError) {
	result := <-a.Srv.Store.Team().GetChannelUnreadsForAllTeams(excludeTeamId, userId)
	if result.Err != nil {
		return nil, result.Err
	}
	data := result.Data.([]*model.ChannelUnread)
	members := []*model.TeamUnread{}
	membersMap := make(map[string]*model.TeamUnread)

	unreads := func(cu *model.ChannelUnread, tu *model.TeamUnread) *model.TeamUnread {
		tu.MentionCount += cu.MentionCount

		if cu.NotifyProps[model.MARK_UNREAD_NOTIFY_PROP] != model.CHANNEL_MARK_UNREAD_MENTION {
			tu.MsgCount += cu.MsgCount
		}

		return tu
	}

	for i := range data {
		id := data[i].TeamId
		if mu, ok := membersMap[id]; ok {
			membersMap[id] = unreads(data[i], mu)
		} else {
			membersMap[id] = unreads(data[i], &model.TeamUnread{
				MsgCount:     0,
				MentionCount: 0,
				TeamId:       id,
			})
		}
	}

	for _, val := range membersMap {
		members = append(members, val)
	}

	return members, nil
}

func (a *App) PermanentDeleteTeamId(teamId string) *model.AppError {
	team, err := a.GetTeam(teamId)
	if err != nil {
		return err
	}

	return a.PermanentDeleteTeam(team)
}

func (a *App) PermanentDeleteTeam(team *model.Team) *model.AppError {
	team.DeleteAt = model.GetMillis()
	if _, err := a.Srv.Store.Team().Update(team); err != nil {
		return err
	}

	if result := <-a.Srv.Store.Channel().GetTeamChannels(team.Id); result.Err != nil {
		if result.Err.Id != "store.sql_channel.get_channels.not_found.app_error" {
			return result.Err
		}
	} else {
		channels := result.Data.(*model.ChannelList)
		for _, c := range *channels {
			a.PermanentDeleteChannel(c)
		}
	}

	if result := <-a.Srv.Store.Team().RemoveAllMembersByTeam(team.Id); result.Err != nil {
		return result.Err
	}

	if err := a.Srv.Store.Command().PermanentDeleteByTeam(team.Id); err != nil {
		return err
	}

	if result := <-a.Srv.Store.Team().PermanentDelete(team.Id); result.Err != nil {
		return result.Err
	}

	a.sendTeamEvent(team, model.WEBSOCKET_EVENT_DELETE_TEAM)

	return nil
}

func (a *App) SoftDeleteTeam(teamId string) *model.AppError {
	team, err := a.GetTeam(teamId)
	if err != nil {
		return err
	}

	team.DeleteAt = model.GetMillis()
	if team, err = a.Srv.Store.Team().Update(team); err != nil {
		return err
	}

	a.sendTeamEvent(team, model.WEBSOCKET_EVENT_DELETE_TEAM)

	return nil
}

func (a *App) RestoreTeam(teamId string) *model.AppError {
	team, err := a.GetTeam(teamId)
	if err != nil {
		return err
	}

	team.DeleteAt = 0
	if team, err = a.Srv.Store.Team().Update(team); err != nil {
		return err
	}

	a.sendTeamEvent(team, model.WEBSOCKET_EVENT_RESTORE_TEAM)
	return nil
}

func (a *App) GetTeamStats(teamId string) (*model.TeamStats, *model.AppError) {
	tchan := make(chan store.StoreResult, 1)
	go func() {
		totalMemberCount, err := a.Srv.Store.Team().GetTotalMemberCount(teamId)
		tchan <- store.StoreResult{Data: totalMemberCount, Err: err}
		close(tchan)
	}()
	achan := a.Srv.Store.Team().GetActiveMemberCount(teamId)

	stats := &model.TeamStats{}
	stats.TeamId = teamId

	result := <-tchan
	if result.Err != nil {
		return nil, result.Err
	}
	stats.TotalMemberCount = result.Data.(int64)

	result = <-achan
	if result.Err != nil {
		return nil, result.Err
	}
	stats.ActiveMemberCount = result.Data.(int64)

	return stats, nil
}

func (a *App) GetTeamIdFromQuery(query url.Values) (string, *model.AppError) {
	tokenId := query.Get("t")
	inviteId := query.Get("id")

	if len(tokenId) > 0 {
		result := <-a.Srv.Store.Token().GetByToken(tokenId)
		if result.Err != nil {
			return "", model.NewAppError("GetTeamIdFromQuery", "api.oauth.singup_with_oauth.invalid_link.app_error", nil, "", http.StatusBadRequest)
		}

		token := result.Data.(*model.Token)
		if token.Type != TOKEN_TYPE_TEAM_INVITATION {
			return "", model.NewAppError("GetTeamIdFromQuery", "api.oauth.singup_with_oauth.invalid_link.app_error", nil, "", http.StatusBadRequest)
		}

		if model.GetMillis()-token.CreateAt >= TEAM_INVITATION_EXPIRY_TIME {
			a.DeleteToken(token)
			return "", model.NewAppError("GetTeamIdFromQuery", "api.oauth.singup_with_oauth.expired_link.app_error", nil, "", http.StatusBadRequest)
		}

		tokenData := model.MapFromJson(strings.NewReader(token.Extra))

		return tokenData["teamId"], nil
	}
	if len(inviteId) > 0 {
		team, err := a.Srv.Store.Team().GetByInviteId(inviteId)
		if err == nil {
			return team.Id, nil
		}
		// soft fail, so we still create user but don't auto-join team
		mlog.Error(fmt.Sprintf("%v", err))
	}

	return "", nil
}

func (a *App) SanitizeTeam(session model.Session, team *model.Team) *model.Team {
	if !a.SessionHasPermissionToTeam(session, team.Id, model.PERMISSION_MANAGE_TEAM) {
		team.Sanitize()
	}

	return team
}

func (a *App) SanitizeTeams(session model.Session, teams []*model.Team) []*model.Team {
	for _, team := range teams {
		a.SanitizeTeam(session, team)
	}

	return teams
}

func (a *App) GetTeamIcon(team *model.Team) ([]byte, *model.AppError) {
	if len(*a.Config().FileSettings.DriverName) == 0 {
		return nil, model.NewAppError("GetTeamIcon", "api.team.get_team_icon.filesettings_no_driver.app_error", nil, "", http.StatusNotImplemented)
	}

	path := "teams/" + team.Id + "/teamIcon.png"
	data, err := a.ReadFile(path)
	if err != nil {
		return nil, model.NewAppError("GetTeamIcon", "api.team.get_team_icon.read_file.app_error", nil, err.Error(), http.StatusNotFound)
	}

	return data, nil
}

func (a *App) SetTeamIcon(teamId string, imageData *multipart.FileHeader) *model.AppError {
	file, err := imageData.Open()
	if err != nil {
		return model.NewAppError("SetTeamIcon", "api.team.set_team_icon.open.app_error", nil, err.Error(), http.StatusBadRequest)
	}
	defer file.Close()
	return a.SetTeamIconFromMultiPartFile(teamId, file)
}

func (a *App) SetTeamIconFromMultiPartFile(teamId string, file multipart.File) *model.AppError {
	team, getTeamErr := a.GetTeam(teamId)

	if getTeamErr != nil {
		return model.NewAppError("SetTeamIcon", "api.team.set_team_icon.get_team.app_error", nil, getTeamErr.Error(), http.StatusBadRequest)
	}

	if len(*a.Config().FileSettings.DriverName) == 0 {
		return model.NewAppError("setTeamIcon", "api.team.set_team_icon.storage.app_error", nil, "", http.StatusNotImplemented)
	}

	// Decode image config first to check dimensions before loading the whole thing into memory later on
	config, _, err := image.DecodeConfig(file)
	if err != nil {
		return model.NewAppError("SetTeamIcon", "api.team.set_team_icon.decode_config.app_error", nil, err.Error(), http.StatusBadRequest)
	}
	if config.Width*config.Height > model.MaxImageSize {
		return model.NewAppError("SetTeamIcon", "api.team.set_team_icon.too_large.app_error", nil, err.Error(), http.StatusBadRequest)
	}

	file.Seek(0, 0)

	return a.SetTeamIconFromFile(team, file)
}

func (a *App) SetTeamIconFromFile(team *model.Team, file io.Reader) *model.AppError {
	// Decode image into Image object
	img, _, err := image.Decode(file)
	if err != nil {
		return model.NewAppError("SetTeamIcon", "api.team.set_team_icon.decode.app_error", nil, err.Error(), http.StatusBadRequest)
	}

	orientation, _ := getImageOrientation(file)
	img = makeImageUpright(img, orientation)

	// Scale team icon
	teamIconWidthAndHeight := 128
	img = imaging.Fill(img, teamIconWidthAndHeight, teamIconWidthAndHeight, imaging.Center, imaging.Lanczos)

	buf := new(bytes.Buffer)
	err = png.Encode(buf, img)
	if err != nil {
		return model.NewAppError("SetTeamIcon", "api.team.set_team_icon.encode.app_error", nil, err.Error(), http.StatusInternalServerError)
	}

	path := "teams/" + team.Id + "/teamIcon.png"

	if _, err := a.WriteFile(buf, path); err != nil {
		return model.NewAppError("SetTeamIcon", "api.team.set_team_icon.write_file.app_error", nil, "", http.StatusInternalServerError)
	}

	curTime := model.GetMillis()

	if result := <-a.Srv.Store.Team().UpdateLastTeamIconUpdate(team.Id, curTime); result.Err != nil {
		return model.NewAppError("SetTeamIcon", "api.team.team_icon.update.app_error", nil, result.Err.Error(), http.StatusBadRequest)
	}

	// manually set time to avoid possible cluster inconsistencies
	team.LastTeamIconUpdate = curTime

	a.sendTeamEvent(team, model.WEBSOCKET_EVENT_UPDATE_TEAM)

	return nil
}

func (a *App) RemoveTeamIcon(teamId string) *model.AppError {
	team, err := a.GetTeam(teamId)
	if err != nil {
		return model.NewAppError("RemoveTeamIcon", "api.team.remove_team_icon.get_team.app_error", nil, err.Error(), http.StatusBadRequest)
	}

	if result := <-a.Srv.Store.Team().UpdateLastTeamIconUpdate(teamId, 0); result.Err != nil {
		return model.NewAppError("RemoveTeamIcon", "api.team.team_icon.update.app_error", nil, result.Err.Error(), http.StatusBadRequest)
	}

	team.LastTeamIconUpdate = 0

	a.sendTeamEvent(team, model.WEBSOCKET_EVENT_UPDATE_TEAM)

	return nil
}

func (a *App) InvalidateAllEmailInvites() *model.AppError {
	if result := <-a.Srv.Store.Token().RemoveAllTokensByType(TOKEN_TYPE_TEAM_INVITATION); result.Err != nil {
		return model.NewAppError("InvalidateAllEmailInvites", "api.team.invalidate_all_email_invites.app_error", nil, result.Err.Error(), http.StatusBadRequest)
	}
	return nil
}<|MERGE_RESOLUTION|>--- conflicted
+++ resolved
@@ -270,8 +270,7 @@
 	member.SchemeAdmin = false
 
 	for _, roleName := range strings.Fields(newRoles) {
-		var role *model.Role
-		role, err = a.GetRoleByName(roleName)
+		role, err := a.GetRoleByName(roleName)
 		if err != nil {
 			err.StatusCode = http.StatusBadRequest
 			return nil, err
@@ -305,15 +304,9 @@
 
 	member.ExplicitRoles = strings.Join(newExplicitRoles, " ")
 
-<<<<<<< HEAD
 	member, err = a.Srv.Store.Team().UpdateMember(member)
 	if err != nil {
 		return nil, err
-=======
-	result := <-a.Srv.Store.Team().UpdateMember(member)
-	if result.Err != nil {
-		return nil, result.Err
->>>>>>> 693017a3
 	}
 
 	a.ClearSessionCacheForUser(userId)

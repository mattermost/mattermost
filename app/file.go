--- conflicted
+++ resolved
@@ -1118,21 +1118,6 @@
 // will save fileinfo with the preview added
 func (a *App) generateMiniPreview(fi *model.FileInfo) {
 	if fi.IsImage() && fi.MiniPreview == nil {
-<<<<<<< HEAD
-		file, err := a.FileReader(fi.Path)
-		if err != nil {
-			mlog.Debug("error reading image file", mlog.Err(err))
-			return
-		}
-		defer file.Close()
-		img, release, imgErr := prepareImage(a.srv.imgDecoder, file)
-		if imgErr != nil {
-			mlog.Debug("generateMiniPreview: prepareImage failed", mlog.Err(imgErr))
-			return
-		}
-		defer release()
-		if miniPreview, err := imaging.GenerateMiniPreviewImage(img,
-=======
 		file, appErr := a.FileReader(fi.Path)
 		if appErr != nil {
 			mlog.Debug("error reading image file", mlog.Err(appErr))
@@ -1158,19 +1143,13 @@
 		defer release()
 		var miniPreview []byte
 		if miniPreview, err = imaging.GenerateMiniPreviewImage(img,
->>>>>>> 177680f0
 			miniPreviewImageWidth, miniPreviewImageHeight, jpegEncQuality); err != nil {
 			mlog.Info("Unable to generate mini preview image", mlog.Err(err))
 		} else {
 			fi.MiniPreview = &miniPreview
 		}
-<<<<<<< HEAD
-		if _, appErr := a.Srv().Store.FileInfo().Upsert(fi); appErr != nil {
-			mlog.Debug("creating mini preview failed", mlog.Err(appErr))
-=======
 		if _, err = a.Srv().Store.FileInfo().Upsert(fi); err != nil {
 			mlog.Debug("creating mini preview failed", mlog.Err(err))
->>>>>>> 177680f0
 		} else {
 			a.Srv().Store.FileInfo().InvalidateFileInfosForPostCache(fi.PostId, false)
 		}

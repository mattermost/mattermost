--- conflicted
+++ resolved
@@ -12,11 +12,7 @@
 	"fmt"
 	"image"
 	"io"
-<<<<<<< HEAD
 	"math"
-	"mime/multipart"
-=======
->>>>>>> 5ea2ca8a
 	"net/http"
 	"net/url"
 	"os"

// Copyright (c) 2015-present Mattermost, Inc. All Rights Reserved.
// See LICENSE.txt for license information.

package app

import (
	"archive/zip"
	"bytes"
	"context"
	"crypto/sha256"
	"encoding/base64"
	"fmt"
	"image"
	"io"
	"math"
	"net/http"
	"net/url"
	"os"
	"path"
	"path/filepath"
	"regexp"
	"strconv"
	"strings"
	"sync"
	"time"

	"github.com/mattermost/mattermost-server/v6/app/imaging"
	"github.com/mattermost/mattermost-server/v6/app/request"
	"github.com/mattermost/mattermost-server/v6/model"
	"github.com/mattermost/mattermost-server/v6/plugin"
	"github.com/mattermost/mattermost-server/v6/product"
	"github.com/mattermost/mattermost-server/v6/services/docextractor"
	"github.com/mattermost/mattermost-server/v6/shared/filestore"
	"github.com/mattermost/mattermost-server/v6/shared/mlog"
	"github.com/mattermost/mattermost-server/v6/store"
	"github.com/mattermost/mattermost-server/v6/utils"

	"github.com/pkg/errors"
)

const (
	imageThumbnailWidth        = 120
	imageThumbnailHeight       = 100
	imagePreviewWidth          = 1920
	miniPreviewImageWidth      = 16
	miniPreviewImageHeight     = 16
	jpegEncQuality             = 90
	maxUploadInitialBufferSize = 1024 * 1024 // 1MB
	maxContentExtractionSize   = 1024 * 1024 // 1MB
)

// Ensure fileInfo service wrapper implements `product.FileInfoStoreService`
var _ product.FileInfoStoreService = (*fileInfoWrapper)(nil)

// fileInfoWrapper implements `product.FileInfoStoreService` for use by products.
type fileInfoWrapper struct {
	srv *Server
}

func (f *fileInfoWrapper) GetFileInfo(fileID string) (*model.FileInfo, *model.AppError) {
	return f.srv.getFileInfo(fileID)
}

func (a *App) FileBackend() filestore.FileBackend {
	return a.ch.filestore
}

func (a *App) CheckMandatoryS3Fields(settings *model.FileSettings) *model.AppError {
	fileBackendSettings := settings.ToFileBackendSettings(false, false)
	err := fileBackendSettings.CheckMandatoryS3Fields()
	if err != nil {
		return model.NewAppError("CheckMandatoryS3Fields", "api.admin.test_s3.missing_s3_bucket", nil, "", http.StatusBadRequest).Wrap(err)
	}
	return nil
}

func connectionTestErrorToAppError(connTestErr error) *model.AppError {
	switch err := connTestErr.(type) {
	case *filestore.S3FileBackendAuthError:
		return model.NewAppError("TestConnection", "api.file.test_connection_s3_auth.app_error", nil, "", http.StatusInternalServerError).Wrap(err)
	case *filestore.S3FileBackendNoBucketError:
		return model.NewAppError("TestConnection", "api.file.test_connection_s3_bucket_does_not_exist.app_error", nil, "", http.StatusInternalServerError).Wrap(err)
	default:
		return model.NewAppError("TestConnection", "api.file.test_connection.app_error", nil, "", http.StatusInternalServerError).Wrap(connTestErr)
	}
}

func (a *App) TestFileStoreConnection() *model.AppError {
	nErr := a.FileBackend().TestConnection()
	if nErr != nil {
		return connectionTestErrorToAppError(nErr)
	}
	return nil
}

func (a *App) TestFileStoreConnectionWithConfig(cfg *model.FileSettings) *model.AppError {
	license := a.Srv().License()
	insecure := a.Config().ServiceSettings.EnableInsecureOutgoingConnections
	backend, err := filestore.NewFileBackend(cfg.ToFileBackendSettings(license != nil && *license.Features.Compliance, insecure != nil && *insecure))
	if err != nil {
		return model.NewAppError("FileBackend", "api.file.no_driver.app_error", nil, "", http.StatusInternalServerError).Wrap(err)
	}
	nErr := backend.TestConnection()
	if nErr != nil {
		return connectionTestErrorToAppError(nErr)
	}
	return nil
}

func (a *App) ReadFile(path string) ([]byte, *model.AppError) {
	return a.ch.srv.ReadFile(path)
}

func (s *Server) fileReader(path string) (filestore.ReadCloseSeeker, *model.AppError) {
	result, nErr := s.FileBackend().Reader(path)
	if nErr != nil {
		return nil, model.NewAppError("FileReader", "api.file.file_reader.app_error", nil, "", http.StatusInternalServerError).Wrap(nErr)
	}
	return result, nil
}

// Caller must close the first return value
func (a *App) FileReader(path string) (filestore.ReadCloseSeeker, *model.AppError) {
	return a.Srv().fileReader(path)
}

func (a *App) FileExists(path string) (bool, *model.AppError) {
	return a.Srv().fileExists(path)
}

func (s *Server) fileExists(path string) (bool, *model.AppError) {
	result, nErr := s.FileBackend().FileExists(path)
	if nErr != nil {
		return false, model.NewAppError("FileExists", "api.file.file_exists.app_error", nil, "", http.StatusInternalServerError).Wrap(nErr)
	}
	return result, nil
}

func (a *App) FileSize(path string) (int64, *model.AppError) {
	size, nErr := a.FileBackend().FileSize(path)
	if nErr != nil {
		return 0, model.NewAppError("FileSize", "api.file.file_size.app_error", nil, "", http.StatusInternalServerError).Wrap(nErr)
	}
	return size, nil
}

func (a *App) FileModTime(path string) (time.Time, *model.AppError) {
	modTime, nErr := a.FileBackend().FileModTime(path)
	if nErr != nil {
		return time.Time{}, model.NewAppError("FileModTime", "api.file.file_mod_time.app_error", nil, "", http.StatusInternalServerError).Wrap(nErr)
	}

	return modTime, nil
}

func (a *App) MoveFile(oldPath, newPath string) *model.AppError {
	nErr := a.FileBackend().MoveFile(oldPath, newPath)
	if nErr != nil {
		return model.NewAppError("MoveFile", "api.file.move_file.app_error", nil, "", http.StatusInternalServerError).Wrap(nErr)
	}
	return nil
}

func (a *App) WriteFile(fr io.Reader, path string) (int64, *model.AppError) {
	return a.Srv().writeFile(fr, path)
}

func (s *Server) writeFile(fr io.Reader, path string) (int64, *model.AppError) {
	result, nErr := s.FileBackend().WriteFile(fr, path)
	if nErr != nil {
		return result, model.NewAppError("WriteFile", "api.file.write_file.app_error", nil, "", http.StatusInternalServerError).Wrap(nErr)
	}
	return result, nil
}

func (a *App) AppendFile(fr io.Reader, path string) (int64, *model.AppError) {
	result, nErr := a.FileBackend().AppendFile(fr, path)
	if nErr != nil {
		return result, model.NewAppError("AppendFile", "api.file.append_file.app_error", nil, "", http.StatusInternalServerError).Wrap(nErr)
	}
	return result, nil
}

func (a *App) RemoveFile(path string) *model.AppError {
	return a.Srv().removeFile(path)
}

func (s *Server) removeFile(path string) *model.AppError {
	nErr := s.FileBackend().RemoveFile(path)
	if nErr != nil {
		return model.NewAppError("RemoveFile", "api.file.remove_file.app_error", nil, "", http.StatusInternalServerError).Wrap(nErr)
	}
	return nil
}

func (a *App) ListDirectory(path string) ([]string, *model.AppError) {
	return a.Srv().listDirectory(path, false)
}

func (a *App) ListDirectoryRecursively(path string) ([]string, *model.AppError) {
	return a.Srv().listDirectory(path, true)
}

func (s *Server) listDirectory(path string, recursion bool) ([]string, *model.AppError) {
	backend := s.FileBackend()
	var paths []string
	var nErr error

	if recursion {
		paths, nErr = backend.ListDirectoryRecursively(path)
	} else {
		paths, nErr = backend.ListDirectory(path)
	}

	if nErr != nil {
		return nil, model.NewAppError("ListDirectory", "api.file.list_directory.app_error", nil, "", http.StatusInternalServerError).Wrap(nErr)
	}

	return paths, nil
}

func (a *App) RemoveDirectory(path string) *model.AppError {
	nErr := a.FileBackend().RemoveDirectory(path)
	if nErr != nil {
		return model.NewAppError("RemoveDirectory", "api.file.remove_directory.app_error", nil, "", http.StatusInternalServerError).Wrap(nErr)
	}

	return nil
}

func (a *App) getInfoForFilename(post *model.Post, teamID, channelID, userID, oldId, filename string) *model.FileInfo {
	name, _ := url.QueryUnescape(filename)
	pathPrefix := fmt.Sprintf("teams/%s/channels/%s/users/%s/%s/", teamID, channelID, userID, oldId)
	path := pathPrefix + name

	// Open the file and populate the fields of the FileInfo
	data, err := a.ReadFile(path)
	if err != nil {
		mlog.Error(
			"File not found when migrating post to use FileInfos",
			mlog.String("post_id", post.Id),
			mlog.String("filename", filename),
			mlog.String("path", path),
			mlog.Err(err),
		)
		return nil
	}

	info, err := model.GetInfoForBytes(name, bytes.NewReader(data), len(data))
	if err != nil {
		mlog.Warn(
			"Unable to fully decode file info when migrating post to use FileInfos",
			mlog.String("post_id", post.Id),
			mlog.String("filename", filename),
			mlog.Err(err),
		)
	}

	// Generate a new ID because with the old system, you could very rarely get multiple posts referencing the same file
	info.Id = model.NewId()
	info.CreatorId = post.UserId
	info.PostId = post.Id
	info.CreateAt = post.CreateAt
	info.UpdateAt = post.UpdateAt
	info.Path = path

	if info.IsImage() && !info.IsSvg() {
		nameWithoutExtension := name[:strings.LastIndex(name, ".")]
		info.PreviewPath = pathPrefix + nameWithoutExtension + "_preview.jpg"
		info.ThumbnailPath = pathPrefix + nameWithoutExtension + "_thumb.jpg"
	}

	return info
}

func (a *App) findTeamIdForFilename(post *model.Post, id, filename string) string {
	name, _ := url.QueryUnescape(filename)

	// This post is in a direct channel so we need to figure out what team the files are stored under.
	teams, err := a.Srv().Store.Team().GetTeamsByUserId(post.UserId)
	if err != nil {
		mlog.Error("Unable to get teams when migrating post to use FileInfo", mlog.Err(err), mlog.String("post_id", post.Id))
		return ""
	}

	if len(teams) == 1 {
		// The user has only one team so the post must've been sent from it
		return teams[0].Id
	}

	for _, team := range teams {
		path := fmt.Sprintf("teams/%s/channels/%s/users/%s/%s/%s", team.Id, post.ChannelId, post.UserId, id, name)
		if ok, err := a.FileExists(path); ok && err == nil {
			// Found the team that this file was posted from
			return team.Id
		}
	}

	return ""
}

var fileMigrationLock sync.Mutex
var oldFilenameMatchExp *regexp.Regexp = regexp.MustCompile(`^\/([a-z\d]{26})\/([a-z\d]{26})\/([a-z\d]{26})\/([^\/]+)$`)

// Parse the path from the Filename of the form /{channelID}/{userID}/{uid}/{nameWithExtension}
func parseOldFilenames(filenames []string, channelID, userID string) [][]string {
	parsed := [][]string{}
	for _, filename := range filenames {
		matches := oldFilenameMatchExp.FindStringSubmatch(filename)
		if len(matches) != 5 {
			mlog.Error("Failed to parse old Filename", mlog.String("filename", filename))
			continue
		}
		if matches[1] != channelID {
			mlog.Error("ChannelId in Filename does not match", mlog.String("channel_id", channelID), mlog.String("matched", matches[1]))
		} else if matches[2] != userID {
			mlog.Error("UserId in Filename does not match", mlog.String("user_id", userID), mlog.String("matched", matches[2]))
		} else {
			parsed = append(parsed, matches[1:])
		}
	}
	return parsed
}

// Creates and stores FileInfos for a post created before the FileInfos table existed.
func (a *App) MigrateFilenamesToFileInfos(post *model.Post) []*model.FileInfo {
	if len(post.Filenames) == 0 {
		mlog.Warn("Unable to migrate post to use FileInfos with an empty Filenames field", mlog.String("post_id", post.Id))
		return []*model.FileInfo{}
	}

	channel, errCh := a.Srv().Store.Channel().Get(post.ChannelId, true)
	// There's a weird bug that rarely happens where a post ends up with duplicate Filenames so remove those
	filenames := utils.RemoveDuplicatesFromStringArray(post.Filenames)
	if errCh != nil {
		mlog.Error(
			"Unable to get channel when migrating post to use FileInfos",
			mlog.String("post_id", post.Id),
			mlog.String("channel_id", post.ChannelId),
			mlog.Err(errCh),
		)
		return []*model.FileInfo{}
	}

	// Parse and validate filenames before further processing
	parsedFilenames := parseOldFilenames(filenames, post.ChannelId, post.UserId)

	if len(parsedFilenames) == 0 {
		mlog.Error("Unable to parse filenames")
		return []*model.FileInfo{}
	}

	// Find the team that was used to make this post since its part of the file path that isn't saved in the Filename
	var teamID string
	if channel.TeamId == "" {
		// This post was made in a cross-team DM channel, so we need to find where its files were saved
		teamID = a.findTeamIdForFilename(post, parsedFilenames[0][2], parsedFilenames[0][3])
	} else {
		teamID = channel.TeamId
	}

	// Create FileInfo objects for this post
	infos := make([]*model.FileInfo, 0, len(filenames))
	if teamID == "" {
		mlog.Error(
			"Unable to find team id for files when migrating post to use FileInfos",
			mlog.String("filenames", strings.Join(filenames, ",")),
			mlog.String("post_id", post.Id),
		)
	} else {
		for _, parsed := range parsedFilenames {
			info := a.getInfoForFilename(post, teamID, parsed[0], parsed[1], parsed[2], parsed[3])
			if info == nil {
				continue
			}

			infos = append(infos, info)
		}
	}

	// Lock to prevent only one migration thread from trying to update the post at once, preventing duplicate FileInfos from being created
	fileMigrationLock.Lock()
	defer fileMigrationLock.Unlock()

	result, nErr := a.Srv().Store.Post().Get(context.Background(), post.Id, model.GetPostsOptions{}, "", a.Config().GetSanitizeOptions())
	if nErr != nil {
		mlog.Error("Unable to get post when migrating post to use FileInfos", mlog.Err(nErr), mlog.String("post_id", post.Id))
		return []*model.FileInfo{}
	}

	if newPost := result.Posts[post.Id]; len(newPost.Filenames) != len(post.Filenames) {
		// Another thread has already created FileInfos for this post, so just return those
		var fileInfos []*model.FileInfo
		fileInfos, nErr = a.Srv().Store.FileInfo().GetForPost(post.Id, true, false, false)
		if nErr != nil {
			mlog.Error("Unable to get FileInfos for migrated post", mlog.Err(nErr), mlog.String("post_id", post.Id))
			return []*model.FileInfo{}
		}

		mlog.Debug("Post already migrated to use FileInfos", mlog.String("post_id", post.Id))
		return fileInfos
	}

	mlog.Debug("Migrating post to use FileInfos", mlog.String("post_id", post.Id))

	savedInfos := make([]*model.FileInfo, 0, len(infos))
	fileIDs := make([]string, 0, len(filenames))
	for _, info := range infos {
		if _, nErr = a.Srv().Store.FileInfo().Save(info); nErr != nil {
			mlog.Error(
				"Unable to save file info when migrating post to use FileInfos",
				mlog.String("post_id", post.Id),
				mlog.String("file_info_id", info.Id),
				mlog.String("file_info_path", info.Path),
				mlog.Err(nErr),
			)
			continue
		}

		savedInfos = append(savedInfos, info)
		fileIDs = append(fileIDs, info.Id)
	}

	// Copy and save the updated post
	newPost := post.Clone()

	newPost.Filenames = []string{}
	newPost.FileIds = fileIDs

	// Update Posts to clear Filenames and set FileIds
	if _, nErr = a.Srv().Store.Post().Update(newPost, post); nErr != nil {
		mlog.Error(
			"Unable to save migrated post when migrating to use FileInfos",
			mlog.String("new_file_ids", strings.Join(newPost.FileIds, ",")),
			mlog.String("old_filenames", strings.Join(post.Filenames, ",")),
			mlog.String("post_id", post.Id),
			mlog.Err(nErr),
		)
		return []*model.FileInfo{}
	}
	return savedInfos
}

func (a *App) GeneratePublicLink(siteURL string, info *model.FileInfo) string {
	hash := GeneratePublicLinkHash(info.Id, *a.Config().FileSettings.PublicLinkSalt)
	return fmt.Sprintf("%s/files/%v/public?h=%s", siteURL, info.Id, hash)
}

func GeneratePublicLinkHash(fileID, salt string) string {
	hash := sha256.New()
	hash.Write([]byte(salt))
	hash.Write([]byte(fileID))

	return base64.RawURLEncoding.EncodeToString(hash.Sum(nil))
}

// UploadFile uploads a single file in form of a completely constructed byte array for a channel.
func (a *App) UploadFile(c request.CTX, data []byte, channelID string, filename string) (*model.FileInfo, *model.AppError) {
	_, err := a.GetChannel(c, channelID)
	if err != nil && channelID != "" {
		return nil, model.NewAppError("UploadFile", "api.file.upload_file.incorrect_channelId.app_error",
			map[string]any{"channelId": channelID}, "", http.StatusBadRequest)
	}

	info, _, appError := a.DoUploadFileExpectModification(c, time.Now(), "noteam", channelID, "nouser", filename, data)
	if appError != nil {
		return nil, appError
	}

	if info.PreviewPath != "" || info.ThumbnailPath != "" {
		previewPathList := []string{info.PreviewPath}
		thumbnailPathList := []string{info.ThumbnailPath}
		imageDataList := [][]byte{data}

		a.HandleImages(previewPathList, thumbnailPathList, imageDataList)
	}

	return info, nil
}

func (a *App) DoUploadFile(c request.CTX, now time.Time, rawTeamId string, rawChannelId string, rawUserId string, rawFilename string, data []byte) (*model.FileInfo, *model.AppError) {
	info, _, err := a.DoUploadFileExpectModification(c, now, rawTeamId, rawChannelId, rawUserId, rawFilename, data)
	return info, err
}

func UploadFileSetTeamId(teamID string) func(t *UploadFileTask) {
	return func(t *UploadFileTask) {
		t.TeamId = filepath.Base(teamID)
	}
}

func UploadFileSetUserId(userID string) func(t *UploadFileTask) {
	return func(t *UploadFileTask) {
		t.UserId = filepath.Base(userID)
	}
}

func UploadFileSetTimestamp(timestamp time.Time) func(t *UploadFileTask) {
	return func(t *UploadFileTask) {
		t.Timestamp = timestamp
	}
}

func UploadFileSetContentLength(contentLength int64) func(t *UploadFileTask) {
	return func(t *UploadFileTask) {
		t.ContentLength = contentLength
	}
}

func UploadFileSetClientId(clientId string) func(t *UploadFileTask) {
	return func(t *UploadFileTask) {
		t.ClientId = clientId
	}
}

func UploadFileSetRaw() func(t *UploadFileTask) {
	return func(t *UploadFileTask) {
		t.Raw = true
	}
}

type UploadFileTask struct {
	// File name.
	Name string

	ChannelId string
	TeamId    string
	UserId    string

	// Time stamp to use when creating the file.
	Timestamp time.Time

	// The value of the Content-Length http header, when available.
	ContentLength int64

	// The file data stream.
	Input io.Reader

	// An optional, client-assigned Id field.
	ClientId string

	// If Raw, do not execute special processing for images, just upload
	// the file.  Plugins are still invoked.
	Raw bool

	//=============================================================
	// Internal state

	buf          *bytes.Buffer
	limit        int64
	limitedInput io.Reader
	teeInput     io.Reader
	fileinfo     *model.FileInfo
	maxFileSize  int64
	maxImageRes  int64

	// Cached image data that (may) get initialized in preprocessImage and
	// is used in postprocessImage
	decoded          image.Image
	imageType        string
	imageOrientation int

	// Testing: overridable dependency functions
	pluginsEnvironment *plugin.Environment
	writeFile          func(io.Reader, string) (int64, *model.AppError)
	saveToDatabase     func(*model.FileInfo) (*model.FileInfo, error)

	imgDecoder *imaging.Decoder
	imgEncoder *imaging.Encoder
}

func (t *UploadFileTask) init(a *App) {
	t.buf = &bytes.Buffer{}
	if t.ContentLength > 0 {
		t.limit = t.ContentLength
	} else {
		t.limit = t.maxFileSize
	}

	if t.ContentLength > 0 && t.ContentLength < maxUploadInitialBufferSize {
		t.buf.Grow(int(t.ContentLength))
	} else {
		t.buf.Grow(maxUploadInitialBufferSize)
	}

	t.fileinfo = model.NewInfo(filepath.Base(t.Name))
	t.fileinfo.Id = model.NewId()
	t.fileinfo.CreatorId = t.UserId
	t.fileinfo.CreateAt = t.Timestamp.UnixNano() / int64(time.Millisecond)
	t.fileinfo.Path = t.pathPrefix() + t.Name

	t.limitedInput = &io.LimitedReader{
		R: t.Input,
		N: t.limit + 1,
	}
	t.teeInput = io.TeeReader(t.limitedInput, t.buf)

	t.pluginsEnvironment = a.GetPluginsEnvironment()
	t.writeFile = a.WriteFile
	t.saveToDatabase = a.Srv().Store.FileInfo().Save
}

// UploadFileX uploads a single file as specified in t. It applies the upload
// constraints, executes plugins and image processing logic as needed. It
// returns a filled-out FileInfo and an optional error. A plugin may reject the
// upload, returning a rejection error. In this case FileInfo would have
// contained the last "good" FileInfo before the execution of that plugin.
func (a *App) UploadFileX(c *request.Context, channelID, name string, input io.Reader,
	opts ...func(*UploadFileTask)) (*model.FileInfo, *model.AppError) {

	t := &UploadFileTask{
		ChannelId:   filepath.Base(channelID),
		Name:        filepath.Base(name),
		Input:       input,
		maxFileSize: *a.Config().FileSettings.MaxFileSize,
		maxImageRes: *a.Config().FileSettings.MaxImageResolution,
		imgDecoder:  a.ch.imgDecoder,
		imgEncoder:  a.ch.imgEncoder,
	}
	for _, o := range opts {
		o(t)
	}

	if *a.Config().FileSettings.DriverName == "" {
		return nil, t.newAppError("api.file.upload_file.storage.app_error", http.StatusNotImplemented)
	}
	if t.ContentLength > t.maxFileSize {
		return nil, t.newAppError("api.file.upload_file.too_large_detailed.app_error", http.StatusRequestEntityTooLarge, "Length", t.ContentLength, "Limit", t.maxFileSize)
	}

	t.init(a)

	var aerr *model.AppError
	if !t.Raw && t.fileinfo.IsImage() {
		aerr = t.preprocessImage()
		if aerr != nil {
			return t.fileinfo, aerr
		}
	}

	written, aerr := t.writeFile(io.MultiReader(t.buf, t.limitedInput), t.fileinfo.Path)
	if aerr != nil {
		return nil, aerr
	}

	if written > t.maxFileSize {
		if fileErr := a.RemoveFile(t.fileinfo.Path); fileErr != nil {
			mlog.Error("Failed to remove file", mlog.Err(fileErr))
		}
		return nil, t.newAppError("api.file.upload_file.too_large_detailed.app_error", http.StatusRequestEntityTooLarge, "Length", t.ContentLength, "Limit", t.maxFileSize)
	}

	t.fileinfo.Size = written

	file, aerr := a.FileReader(t.fileinfo.Path)
	if aerr != nil {
		return nil, aerr
	}
	defer file.Close()

	aerr = a.runPluginsHook(c, t.fileinfo, file)
	if aerr != nil {
		return nil, aerr
	}

	if !t.Raw && t.fileinfo.IsImage() {
		file, aerr = a.FileReader(t.fileinfo.Path)
		if aerr != nil {
			return nil, aerr
		}
		defer file.Close()
		t.postprocessImage(file)
	}

	if _, err := t.saveToDatabase(t.fileinfo); err != nil {
		var appErr *model.AppError
		switch {
		case errors.As(err, &appErr):
			return nil, appErr
		default:
			return nil, model.NewAppError("UploadFileX", "app.file_info.save.app_error", nil, "", http.StatusInternalServerError).Wrap(err)
		}
	}

	if *a.Config().FileSettings.ExtractContent {
		infoCopy := *t.fileinfo
		a.Srv().Go(func() {
			err := a.ExtractContentFromFileInfo(&infoCopy)
			if err != nil {
				mlog.Error("Failed to extract file content", mlog.Err(err), mlog.String("fileInfoId", infoCopy.Id))
			}
		})
	}

	return t.fileinfo, nil
}

func (t *UploadFileTask) preprocessImage() *model.AppError {
	// If SVG, attempt to extract dimensions and then return
	if t.fileinfo.IsSvg() {
		svgInfo, err := imaging.ParseSVG(t.teeInput)
		if err != nil {
			mlog.Warn("Failed to parse SVG", mlog.Err(err))
		}
		if svgInfo.Width > 0 && svgInfo.Height > 0 {
			t.fileinfo.Width = svgInfo.Width
			t.fileinfo.Height = svgInfo.Height
		}
		t.fileinfo.HasPreviewImage = false
		return nil
	}

	// If we fail to decode, return "as is".
	w, h, err := imaging.GetDimensions(t.teeInput)
	if err != nil {
		return nil
	}
	t.fileinfo.Width = w
	t.fileinfo.Height = h

	if err = checkImageResolutionLimit(w, h, t.maxImageRes); err != nil {
		return t.newAppError("api.file.upload_file.large_image_detailed.app_error", http.StatusBadRequest)
	}

	t.fileinfo.HasPreviewImage = true
	nameWithoutExtension := t.Name[:strings.LastIndex(t.Name, ".")]
	t.fileinfo.PreviewPath = t.pathPrefix() + nameWithoutExtension + "_preview.jpg"
	t.fileinfo.ThumbnailPath = t.pathPrefix() + nameWithoutExtension + "_thumb.jpg"

	// check the image orientation with goexif; consume the bytes we
	// already have first, then keep Tee-ing from input.
	// TODO: try to reuse exif's .Raw buffer rather than Tee-ing
	if t.imageOrientation, err = imaging.GetImageOrientation(io.MultiReader(bytes.NewReader(t.buf.Bytes()), t.teeInput)); err == nil &&
		(t.imageOrientation == imaging.RotatedCWMirrored ||
			t.imageOrientation == imaging.RotatedCCW ||
			t.imageOrientation == imaging.RotatedCCWMirrored ||
			t.imageOrientation == imaging.RotatedCW) {
		t.fileinfo.Width, t.fileinfo.Height = t.fileinfo.Height, t.fileinfo.Width
	}

	// For animated GIFs disable the preview; since we have to Decode gifs
	// anyway, cache the decoded image for later.
	if t.fileinfo.MimeType == "image/gif" {
		image, format, err := t.imgDecoder.Decode(io.MultiReader(bytes.NewReader(t.buf.Bytes()), t.teeInput))
		if err == nil && image != nil {
			t.fileinfo.HasPreviewImage = false
			t.decoded = image
			t.imageType = format
		}
	}

	return nil
}

func (t *UploadFileTask) postprocessImage(file io.Reader) {
	// don't try to process SVG files
	if t.fileinfo.IsSvg() {
		return
	}

	decoded, imgType := t.decoded, t.imageType
	if decoded == nil {
		var err error
		var release func()
		decoded, imgType, release, err = t.imgDecoder.DecodeMemBounded(file)
		if err != nil {
			mlog.Error("Unable to decode image", mlog.Err(err))
			return
		}
		defer release()
	}

	// Fill in the background of a potentially-transparent png file as white
	if imgType == "png" {
		imaging.FillImageTransparency(decoded, image.White)
	}

	decoded = imaging.MakeImageUpright(decoded, t.imageOrientation)
	if decoded == nil {
		return
	}

	writeJPEG := func(img image.Image, path string) {
		r, w := io.Pipe()
		go func() {
			err := t.imgEncoder.EncodeJPEG(w, img, jpegEncQuality)
			if err != nil {
				mlog.Error("Unable to encode image as jpeg", mlog.String("path", path), mlog.Err(err))
				w.CloseWithError(err)
			} else {
				w.Close()
			}
		}()
		_, aerr := t.writeFile(r, path)
		if aerr != nil {
			mlog.Error("Unable to upload", mlog.String("path", path), mlog.Err(aerr))
			return
		}
	}

	var wg sync.WaitGroup
	wg.Add(3)
	// Generating thumbnail and preview regardless of HasPreviewImage value.
	// This is needed on mobile in case of animated GIFs.
	go func() {
		defer wg.Done()
		writeJPEG(imaging.GenerateThumbnail(decoded, imageThumbnailWidth, imageThumbnailHeight), t.fileinfo.ThumbnailPath)
	}()

	go func() {
		defer wg.Done()
		writeJPEG(imaging.GeneratePreview(decoded, imagePreviewWidth), t.fileinfo.PreviewPath)
	}()

	go func() {
		defer wg.Done()
		if t.fileinfo.MiniPreview == nil {
			if miniPreview, err := imaging.GenerateMiniPreviewImage(decoded,
				miniPreviewImageWidth, miniPreviewImageHeight, jpegEncQuality); err != nil {
				mlog.Info("Unable to generate mini preview image", mlog.Err(err))
			} else {
				t.fileinfo.MiniPreview = &miniPreview
			}
		}
	}()
	wg.Wait()
}

func (t UploadFileTask) pathPrefix() string {
	return t.Timestamp.Format("20060102") +
		"/teams/" + t.TeamId +
		"/channels/" + t.ChannelId +
		"/users/" + t.UserId +
		"/" + t.fileinfo.Id + "/"
}

func (t UploadFileTask) newAppError(id string, httpStatus int, extra ...any) *model.AppError {
	params := map[string]any{
		"Name":          t.Name,
		"Filename":      t.Name,
		"ChannelId":     t.ChannelId,
		"TeamId":        t.TeamId,
		"UserId":        t.UserId,
		"ContentLength": t.ContentLength,
		"ClientId":      t.ClientId,
	}
	if t.fileinfo != nil {
		params["Width"] = t.fileinfo.Width
		params["Height"] = t.fileinfo.Height
	}
	for i := 0; i+1 < len(extra); i += 2 {
		params[fmt.Sprintf("%v", extra[i])] = extra[i+1]
	}

	return model.NewAppError("uploadFileTask", id, params, "", httpStatus)
}

func (a *App) DoUploadFileExpectModification(c request.CTX, now time.Time, rawTeamId string, rawChannelId string, rawUserId string, rawFilename string, data []byte) (*model.FileInfo, []byte, *model.AppError) {
	filename := filepath.Base(rawFilename)
	teamID := filepath.Base(rawTeamId)
	channelID := filepath.Base(rawChannelId)
	userID := filepath.Base(rawUserId)

	info, err := model.GetInfoForBytes(filename, bytes.NewReader(data), len(data))
	if err != nil {
		err.StatusCode = http.StatusBadRequest
		return nil, data, err
	}

	if orientation, err := imaging.GetImageOrientation(bytes.NewReader(data)); err == nil &&
		(orientation == imaging.RotatedCWMirrored ||
			orientation == imaging.RotatedCCW ||
			orientation == imaging.RotatedCCWMirrored ||
			orientation == imaging.RotatedCW) {
		info.Width, info.Height = info.Height, info.Width
	}

	info.Id = model.NewId()
	info.CreatorId = userID
	info.CreateAt = now.UnixNano() / int64(time.Millisecond)

	pathPrefix := now.Format("20060102") + "/teams/" + teamID + "/channels/" + channelID + "/users/" + userID + "/" + info.Id + "/"
	info.Path = pathPrefix + filename

	if info.IsImage() && !info.IsSvg() {
		if limitErr := checkImageResolutionLimit(info.Width, info.Height, *a.Config().FileSettings.MaxImageResolution); limitErr != nil {
			err := model.NewAppError("uploadFile", "api.file.upload_file.large_image.app_error", map[string]any{"Filename": filename}, "", http.StatusBadRequest).Wrap(limitErr)
			return nil, data, err
		}

		nameWithoutExtension := filename[:strings.LastIndex(filename, ".")]
		info.PreviewPath = pathPrefix + nameWithoutExtension + "_preview.jpg"
		info.ThumbnailPath = pathPrefix + nameWithoutExtension + "_thumb.jpg"
	}

	if pluginsEnvironment := a.GetPluginsEnvironment(); pluginsEnvironment != nil {
		var rejectionError *model.AppError
		pluginContext := pluginContext(c)
		pluginsEnvironment.RunMultiPluginHook(func(hooks plugin.Hooks) bool {
			var newBytes bytes.Buffer
			replacementInfo, rejectionReason := hooks.FileWillBeUploaded(pluginContext, info, bytes.NewReader(data), &newBytes)
			if rejectionReason != "" {
				rejectionError = model.NewAppError("DoUploadFile", "File rejected by plugin. "+rejectionReason, nil, "", http.StatusBadRequest)
				return false
			}
			if replacementInfo != nil {
				info = replacementInfo
			}
			if newBytes.Len() != 0 {
				data = newBytes.Bytes()
				info.Size = int64(len(data))
			}

			return true
		}, plugin.FileWillBeUploadedID)
		if rejectionError != nil {
			return nil, data, rejectionError
		}
	}

	if _, err := a.WriteFile(bytes.NewReader(data), info.Path); err != nil {
		return nil, data, err
	}

	if _, err := a.Srv().Store.FileInfo().Save(info); err != nil {
		var appErr *model.AppError
		switch {
		case errors.As(err, &appErr):
			return nil, data, appErr
		default:
			return nil, data, model.NewAppError("DoUploadFileExpectModification", "app.file_info.save.app_error", nil, "", http.StatusInternalServerError).Wrap(err)
		}
	}

	if *a.Config().FileSettings.ExtractContent {
		infoCopy := *info
		a.Srv().Go(func() {
			err := a.ExtractContentFromFileInfo(&infoCopy)
			if err != nil {
				mlog.Error("Failed to extract file content", mlog.Err(err), mlog.String("fileInfoId", infoCopy.Id))
			}
		})
	}

	return info, data, nil
}

func (a *App) HandleImages(previewPathList []string, thumbnailPathList []string, fileData [][]byte) {
	wg := new(sync.WaitGroup)

	for i := range fileData {
		img, release, err := prepareImage(a.ch.imgDecoder, bytes.NewReader(fileData[i]))
		if err != nil {
			mlog.Debug("Failed to prepare image", mlog.Err(err))
			continue
		}
		wg.Add(2)
		go func(img image.Image, path string) {
			defer wg.Done()
			a.generateThumbnailImage(img, path)
		}(img, thumbnailPathList[i])

		go func(img image.Image, path string) {
			defer wg.Done()
			a.generatePreviewImage(img, path)
		}(img, previewPathList[i])

		wg.Wait()
		release()
	}
}

func prepareImage(imgDecoder *imaging.Decoder, imgData io.ReadSeeker) (img image.Image, release func(), err error) {
	// Decode image bytes into Image object
	var imgType string
	img, imgType, release, err = imgDecoder.DecodeMemBounded(imgData)
	if err != nil {
		return nil, nil, fmt.Errorf("prepareImage: failed to decode image: %w", err)
	}

	// Fill in the background of a potentially-transparent png file as white
	if imgType == "png" {
		imaging.FillImageTransparency(img, image.White)
	}

	imgData.Seek(0, io.SeekStart)

	// Flip the image to be upright
	orientation, err := imaging.GetImageOrientation(imgData)
	if err != nil {
		mlog.Debug("GetImageOrientation failed", mlog.Err(err))
	}
	img = imaging.MakeImageUpright(img, orientation)

	return img, release, nil
}

func (a *App) generateThumbnailImage(img image.Image, thumbnailPath string) {
	var buf bytes.Buffer
	if err := a.ch.imgEncoder.EncodeJPEG(&buf, imaging.GenerateThumbnail(img, imageThumbnailWidth, imageThumbnailHeight), jpegEncQuality); err != nil {
		mlog.Error("Unable to encode image as jpeg", mlog.String("path", thumbnailPath), mlog.Err(err))
		return
	}

	if _, err := a.WriteFile(&buf, thumbnailPath); err != nil {
		mlog.Error("Unable to upload thumbnail", mlog.String("path", thumbnailPath), mlog.Err(err))
		return
	}
}

func (a *App) generatePreviewImage(img image.Image, previewPath string) {
	var buf bytes.Buffer
	preview := imaging.GeneratePreview(img, imagePreviewWidth)

	if err := a.ch.imgEncoder.EncodeJPEG(&buf, preview, jpegEncQuality); err != nil {
		mlog.Error("Unable to encode image as preview jpg", mlog.Err(err), mlog.String("path", previewPath))
		return
	}

	if _, err := a.WriteFile(&buf, previewPath); err != nil {
		mlog.Error("Unable to upload preview", mlog.Err(err), mlog.String("path", previewPath))
		return
	}
}

// generateMiniPreview updates mini preview if needed
// will save fileinfo with the preview added
func (a *App) generateMiniPreview(fi *model.FileInfo) {
	if fi.IsImage() && !fi.IsSvg() && fi.MiniPreview == nil {
		file, appErr := a.FileReader(fi.Path)
		if appErr != nil {
			mlog.Debug("error reading image file", mlog.Err(appErr))
			return
		}
		defer file.Close()
		img, release, err := prepareImage(a.ch.imgDecoder, file)
		if err != nil {
			mlog.Debug("generateMiniPreview: prepareImage failed", mlog.Err(err),
				mlog.String("fileinfo_id", fi.Id), mlog.String("channel_id", fi.ChannelId),
				mlog.String("creator_id", fi.CreatorId))
			return
		}
		defer release()
		var miniPreview []byte
		if miniPreview, err = imaging.GenerateMiniPreviewImage(img,
			miniPreviewImageWidth, miniPreviewImageHeight, jpegEncQuality); err != nil {
			mlog.Info("Unable to generate mini preview image", mlog.Err(err))
		} else {
			fi.MiniPreview = &miniPreview
		}
		if _, err = a.Srv().Store.FileInfo().Upsert(fi); err != nil {
			mlog.Debug("creating mini preview failed", mlog.Err(err))
		} else {
			a.Srv().Store.FileInfo().InvalidateFileInfosForPostCache(fi.PostId, false)
		}
	}
}

func (a *App) generateMiniPreviewForInfos(fileInfos []*model.FileInfo) {
	wg := new(sync.WaitGroup)

	wg.Add(len(fileInfos))
	for _, fileInfo := range fileInfos {
		go func(fi *model.FileInfo) {
			defer wg.Done()
			a.generateMiniPreview(fi)
		}(fileInfo)
	}
	wg.Wait()
}

func (s *Server) getFileInfo(fileID string) (*model.FileInfo, *model.AppError) {
	fileInfo, err := s.Store.FileInfo().Get(fileID)
	if err != nil {
		var nfErr *store.ErrNotFound
		switch {
		case errors.As(err, &nfErr):
			return nil, model.NewAppError("GetFileInfo", "app.file_info.get.app_error", nil, "", http.StatusNotFound).Wrap(err)
		default:
			return nil, model.NewAppError("GetFileInfo", "app.file_info.get.app_error", nil, "", http.StatusInternalServerError).Wrap(err)
		}
	}
	return fileInfo, nil
}

func (a *App) GetFileInfo(fileID string) (*model.FileInfo, *model.AppError) {
	fileInfo, appErr := a.Srv().getFileInfo(fileID)
	if appErr != nil {
		return nil, appErr
<<<<<<< HEAD
	}

	firstInaccessibleFileTime, appErr := a.isInaccessibleFile(fileInfo)
	if appErr != nil {
		return nil, appErr
	}
	if firstInaccessibleFileTime > 0 {
		return nil, model.NewAppError("GetFileInfo", "app.file.cloud.get.app_error", nil, "", http.StatusForbidden)
	}

	a.generateMiniPreview(fileInfo)
=======
	}

	firstInaccessibleFileTime, appErr := a.isInaccessibleFile(fileInfo)
	if appErr != nil {
		return nil, appErr
	}
	if firstInaccessibleFileTime > 0 {
		return nil, model.NewAppError("GetFileInfo", "app.file.cloud.get.app_error", nil, "", http.StatusForbidden)
	}

	a.generateMiniPreview(fileInfo)
	return fileInfo, appErr
}

func (a *App) getFileInfoIgnoreCloudLimit(fileID string) (*model.FileInfo, *model.AppError) {
	fileInfo, appErr := a.Srv().getFileInfo(fileID)
	if appErr == nil {
		a.generateMiniPreview(fileInfo)
	}

>>>>>>> 8bc38552
	return fileInfo, appErr
}

func (a *App) GetFileInfos(page, perPage int, opt *model.GetFileInfosOptions) ([]*model.FileInfo, *model.AppError) {
	fileInfos, err := a.Srv().Store.FileInfo().GetWithOptions(page, perPage, opt)
	if err != nil {
		var invErr *store.ErrInvalidInput
		var ltErr *store.ErrLimitExceeded
		switch {
		case errors.As(err, &invErr):
			return nil, model.NewAppError("GetFileInfos", "app.file_info.get_with_options.app_error", nil, "", http.StatusBadRequest).Wrap(err)
		case errors.As(err, &ltErr):
			return nil, model.NewAppError("GetFileInfos", "app.file_info.get_with_options.app_error", nil, "", http.StatusBadRequest).Wrap(err)
		default:
			return nil, model.NewAppError("GetFileInfos", "app.file_info.get_with_options.app_error", nil, "", http.StatusInternalServerError).Wrap(err)
		}
	}

<<<<<<< HEAD
	fileInfos, _, appErr := a.getFilteredAccessibleFiles(fileInfos, filterPostOptions{
		assumeSortedCreatedAt: opt.SortBy == "" || opt.SortBy == model.FileinfoSortByCreated,
	})
=======
	filterOptions := filterFileOptions{}
	if opt != nil && (opt.SortBy == "" || opt.SortBy == model.FileinfoSortByCreated) {
		filterOptions.assumeSortedCreatedAt = true
	}

	fileInfos, _, appErr := a.getFilteredAccessibleFiles(fileInfos, filterOptions)
>>>>>>> 8bc38552
	if appErr != nil {
		return nil, appErr
	}

	a.generateMiniPreviewForInfos(fileInfos)

	return fileInfos, nil
}

func (a *App) GetFile(fileID string) ([]byte, *model.AppError) {
	info, err := a.GetFileInfo(fileID)
	if err != nil {
		return nil, err
	}

	data, err := a.ReadFile(info.Path)
	if err != nil {
		return nil, err
	}

	return data, nil
}

func (a *App) getFileIgnoreCloudLimit(fileID string) ([]byte, *model.AppError) {
	info, err := a.getFileInfoIgnoreCloudLimit(fileID)
	if err != nil {
		return nil, err
	}

	data, err := a.ReadFile(info.Path)
	if err != nil {
		return nil, err
	}

	return data, nil
}

func (a *App) CopyFileInfos(userID string, fileIDs []string) ([]string, *model.AppError) {
	var newFileIds []string

	now := model.GetMillis()

	for _, fileID := range fileIDs {
		fileInfo, err := a.Srv().Store.FileInfo().Get(fileID)
		if err != nil {
			var nfErr *store.ErrNotFound
			switch {
			case errors.As(err, &nfErr):
				return nil, model.NewAppError("CopyFileInfos", "app.file_info.get.app_error", nil, "", http.StatusNotFound).Wrap(err)
			default:
				return nil, model.NewAppError("CopyFileInfos", "app.file_info.get.app_error", nil, "", http.StatusInternalServerError).Wrap(err)
			}
		}

		fileInfo.Id = model.NewId()
		fileInfo.CreatorId = userID
		fileInfo.CreateAt = now
		fileInfo.UpdateAt = now
		fileInfo.PostId = ""

		if _, err := a.Srv().Store.FileInfo().Save(fileInfo); err != nil {
			var appErr *model.AppError
			switch {
			case errors.As(err, &appErr):
				return nil, appErr
			default:
				return nil, model.NewAppError("CopyFileInfos", "app.file_info.save.app_error", nil, "", http.StatusInternalServerError).Wrap(err)
			}
		}

		newFileIds = append(newFileIds, fileInfo.Id)
	}

	return newFileIds, nil
}

// This function zip's up all the files in fileDatas array and then saves it to the directory specified with the specified zip file name
// Ensure the zip file name ends with a .zip
func (a *App) CreateZipFileAndAddFiles(fileBackend filestore.FileBackend, fileDatas []model.FileData, zipFileName, directory string) error {
	// Create Zip File (temporarily stored on disk)
	conglomerateZipFile, err := os.Create(zipFileName)
	if err != nil {
		return err
	}
	defer os.Remove(zipFileName)

	// Create a new zip archive.
	zipFileWriter := zip.NewWriter(conglomerateZipFile)

	// Populate Zip file with File Datas array
	err = populateZipfile(zipFileWriter, fileDatas)
	if err != nil {
		return err
	}

	conglomerateZipFile.Seek(0, 0)
	_, err = fileBackend.WriteFile(conglomerateZipFile, path.Join(directory, zipFileName))
	if err != nil {
		return err
	}

	return nil
}

// This is a implementation of Go's example of writing files to zip (with slight modification)
// https://golang.org/src/archive/zip/example_test.go
func populateZipfile(w *zip.Writer, fileDatas []model.FileData) error {
	defer w.Close()
	for _, fd := range fileDatas {
		f, err := w.Create(fd.Filename)
		if err != nil {
			return err
		}

		_, err = f.Write(fd.Body)
		if err != nil {
			return err
		}
	}
	return nil
}

func (a *App) SearchFilesInTeamForUser(c *request.Context, terms string, userId string, teamId string, isOrSearch bool, includeDeletedChannels bool, timeZoneOffset int, page, perPage int, modifier string) (*model.FileInfoList, *model.AppError) {
	paramsList := model.ParseSearchParams(strings.TrimSpace(terms), timeZoneOffset)
	includeDeleted := includeDeletedChannels && *a.Config().TeamSettings.ExperimentalViewArchivedChannels

	if !*a.Config().ServiceSettings.EnableFileSearch {
		return nil, model.NewAppError("SearchFilesInTeamForUser", "store.sql_file_info.search.disabled", nil, fmt.Sprintf("teamId=%v userId=%v", teamId, userId), http.StatusNotImplemented)
	}

	finalParamsList := []*model.SearchParams{}

	for _, params := range paramsList {
		params.Modifier = modifier
		params.OrTerms = isOrSearch
		params.IncludeDeletedChannels = includeDeleted
		// Don't allow users to search for "*"
		if params.Terms != "*" {
			// Convert channel names to channel IDs
			params.InChannels = a.convertChannelNamesToChannelIds(c, params.InChannels, userId, teamId, includeDeletedChannels)
			params.ExcludedChannels = a.convertChannelNamesToChannelIds(c, params.ExcludedChannels, userId, teamId, includeDeletedChannels)

			// Convert usernames to user IDs
			params.FromUsers = a.convertUserNameToUserIds(params.FromUsers)
			params.ExcludedUsers = a.convertUserNameToUserIds(params.ExcludedUsers)

			finalParamsList = append(finalParamsList, params)
		}
	}

	// If the processed search params are empty, return empty search results.
	if len(finalParamsList) == 0 {
		return model.NewFileInfoList(), nil
	}

	fileInfoSearchResults, nErr := a.Srv().Store.FileInfo().Search(finalParamsList, userId, teamId, page, perPage)
	if nErr != nil {
		var appErr *model.AppError
		switch {
		case errors.As(nErr, &appErr):
			return nil, appErr
		default:
			return nil, model.NewAppError("SearchFilesInTeamForUser", "app.post.search.app_error", nil, "", http.StatusInternalServerError).Wrap(nErr)
		}
	}

<<<<<<< HEAD
	return fileInfoSearchResults, a.filterInaccessibleFiles(fileInfoSearchResults, filterPostOptions{assumeSortedCreatedAt: true})
=======
	return fileInfoSearchResults, a.filterInaccessibleFiles(fileInfoSearchResults, filterFileOptions{assumeSortedCreatedAt: true})
>>>>>>> 8bc38552
}

func (a *App) ExtractContentFromFileInfo(fileInfo *model.FileInfo) error {
	// We don't process images.
	if fileInfo.IsImage() {
		return nil
	}

	file, aerr := a.FileReader(fileInfo.Path)
	if aerr != nil {
		return errors.Wrap(aerr, "failed to open file for extract file content")
	}
	defer file.Close()
	text, err := docextractor.Extract(fileInfo.Name, file, docextractor.ExtractSettings{
		ArchiveRecursion: *a.Config().FileSettings.ArchiveRecursion,
	})
	if err != nil {
		return errors.Wrap(err, "failed to extract file content")
	}
	if text != "" {
		if len(text) > maxContentExtractionSize {
			text = text[0:maxContentExtractionSize]
		}
		if storeErr := a.Srv().Store.FileInfo().SetContent(fileInfo.Id, text); storeErr != nil {
			return errors.Wrap(storeErr, "failed to save the extracted file content")
		}
		reloadFileInfo, storeErr := a.Srv().Store.FileInfo().Get(fileInfo.Id)
		if storeErr != nil {
			mlog.Warn("Failed to invalidate the fileInfo cache.", mlog.Err(storeErr), mlog.String("file_info_id", fileInfo.Id))
		} else {
			a.Srv().Store.FileInfo().InvalidateFileInfosForPostCache(reloadFileInfo.PostId, false)
		}
	}
	return nil
}

// GetLastAccessibleFileTime returns CreateAt time(from cache) of the last accessible post as per the cloud limit
func (a *App) GetLastAccessibleFileTime() (int64, *model.AppError) {
	license := a.Srv().License()
	if license == nil || !*license.Features.Cloud {
		return 0, nil
	}

	system, err := a.Srv().Store.System().GetByName(model.SystemLastAccessibleFileTime)
	if err != nil {
		var nfErr *store.ErrNotFound
		switch {
		case errors.As(err, &nfErr):
			// All files are accessible
			return 0, nil
		default:
			return 0, model.NewAppError("GetLastAccessibleFileTime", "app.system.get_by_name.app_error", nil, err.Error(), http.StatusInternalServerError)
		}
	}

	lastAccessibleFileTime, err := strconv.ParseInt(system.Value, 10, 64)
	if err != nil {
		return 0, model.NewAppError("GetLastAccessibleFileTime", "common.parse_error_int64", map[string]interface{}{"Value": system.Value}, err.Error(), http.StatusInternalServerError)
	}

	return lastAccessibleFileTime, nil
}

// ComputeLastAccessibleFileTime updates cache with CreateAt time of the last accessible file as per the cloud plan's limit.
// Use GetLastAccessibleFileTime() to access the result.
func (a *App) ComputeLastAccessibleFileTime() error {
	limit, appErr := a.getCloudFilesSizeLimit()
	if appErr != nil {
		return appErr
	}

	createdAt, err := a.Srv().GetStore().FileInfo().GetUptoNSizeFileTime(limit)
	if err != nil {
		var nfErr *store.ErrNotFound
		if !errors.As(err, &nfErr) {
			return model.NewAppError("ComputeLastAccessibleFileTime", "app.last_accessible_file.app_error", nil, err.Error(), http.StatusInternalServerError)
		}
	}

	// Update Cache
	err = a.Srv().Store.System().SaveOrUpdate(&model.System{
		Name:  model.SystemLastAccessibleFileTime,
		Value: strconv.FormatInt(createdAt, 10),
	})
	if err != nil {
		return model.NewAppError("ComputeLastAccessibleFileTime", "app.system.save.app_error", nil, err.Error(), http.StatusInternalServerError)
	}

	return nil
}

<<<<<<< HEAD
=======
// getCloudFilesSizeLimit returns size in bytes
>>>>>>> 8bc38552
func (a *App) getCloudFilesSizeLimit() (int64, *model.AppError) {
	license := a.Srv().License()
	if license == nil || !*license.Features.Cloud {
		return 0, nil
	}

<<<<<<< HEAD
=======
	// limits is in bits
>>>>>>> 8bc38552
	limits, err := a.Cloud().GetCloudLimits("")
	if err != nil {
		return 0, model.NewAppError("getCloudFilesSizeLimit", "api.cloud.app_error", nil, err.Error(), http.StatusInternalServerError)
	}

	if limits == nil || limits.Files == nil || limits.Files.TotalStorage == nil {
		// Cloud limit is not applicable
		return 0, nil
	}

<<<<<<< HEAD
	return *limits.Files.TotalStorage, nil
=======
	return int64(math.Ceil(float64(*limits.Files.TotalStorage) / 8)), nil
>>>>>>> 8bc38552
}<|MERGE_RESOLUTION|>--- conflicted
+++ resolved
@@ -1087,19 +1087,6 @@
 	fileInfo, appErr := a.Srv().getFileInfo(fileID)
 	if appErr != nil {
 		return nil, appErr
-<<<<<<< HEAD
-	}
-
-	firstInaccessibleFileTime, appErr := a.isInaccessibleFile(fileInfo)
-	if appErr != nil {
-		return nil, appErr
-	}
-	if firstInaccessibleFileTime > 0 {
-		return nil, model.NewAppError("GetFileInfo", "app.file.cloud.get.app_error", nil, "", http.StatusForbidden)
-	}
-
-	a.generateMiniPreview(fileInfo)
-=======
 	}
 
 	firstInaccessibleFileTime, appErr := a.isInaccessibleFile(fileInfo)
@@ -1120,7 +1107,6 @@
 		a.generateMiniPreview(fileInfo)
 	}
 
->>>>>>> 8bc38552
 	return fileInfo, appErr
 }
 
@@ -1139,18 +1125,12 @@
 		}
 	}
 
-<<<<<<< HEAD
-	fileInfos, _, appErr := a.getFilteredAccessibleFiles(fileInfos, filterPostOptions{
-		assumeSortedCreatedAt: opt.SortBy == "" || opt.SortBy == model.FileinfoSortByCreated,
-	})
-=======
 	filterOptions := filterFileOptions{}
 	if opt != nil && (opt.SortBy == "" || opt.SortBy == model.FileinfoSortByCreated) {
 		filterOptions.assumeSortedCreatedAt = true
 	}
 
 	fileInfos, _, appErr := a.getFilteredAccessibleFiles(fileInfos, filterOptions)
->>>>>>> 8bc38552
 	if appErr != nil {
 		return nil, appErr
 	}
@@ -1317,11 +1297,7 @@
 		}
 	}
 
-<<<<<<< HEAD
-	return fileInfoSearchResults, a.filterInaccessibleFiles(fileInfoSearchResults, filterPostOptions{assumeSortedCreatedAt: true})
-=======
 	return fileInfoSearchResults, a.filterInaccessibleFiles(fileInfoSearchResults, filterFileOptions{assumeSortedCreatedAt: true})
->>>>>>> 8bc38552
 }
 
 func (a *App) ExtractContentFromFileInfo(fileInfo *model.FileInfo) error {
@@ -1413,20 +1389,14 @@
 	return nil
 }
 
-<<<<<<< HEAD
-=======
 // getCloudFilesSizeLimit returns size in bytes
->>>>>>> 8bc38552
 func (a *App) getCloudFilesSizeLimit() (int64, *model.AppError) {
 	license := a.Srv().License()
 	if license == nil || !*license.Features.Cloud {
 		return 0, nil
 	}
 
-<<<<<<< HEAD
-=======
 	// limits is in bits
->>>>>>> 8bc38552
 	limits, err := a.Cloud().GetCloudLimits("")
 	if err != nil {
 		return 0, model.NewAppError("getCloudFilesSizeLimit", "api.cloud.app_error", nil, err.Error(), http.StatusInternalServerError)
@@ -1437,9 +1407,5 @@
 		return 0, nil
 	}
 
-<<<<<<< HEAD
-	return *limits.Files.TotalStorage, nil
-=======
 	return int64(math.Ceil(float64(*limits.Files.TotalStorage) / 8)), nil
->>>>>>> 8bc38552
 }
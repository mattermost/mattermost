// Copyright (c) 2015-present Mattermost, Inc. All Rights Reserved.
// See LICENSE.txt for license information.

package app

import (
	"bytes"
	"crypto/sha256"
	"encoding/base64"
	"fmt"
	"image"
	"image/color"
	"image/draw"
	"image/gif"
	"image/jpeg"
	"io"
	"mime/multipart"
	"net/http"
	"net/url"
	"path/filepath"
	"regexp"
	"strings"
	"sync"
	"time"

	"github.com/disintegration/imaging"
	"github.com/rwcarlsen/goexif/exif"
	_ "golang.org/x/image/bmp"

	"github.com/mattermost/mattermost-server/v5/mlog"
	"github.com/mattermost/mattermost-server/v5/model"
	"github.com/mattermost/mattermost-server/v5/plugin"
	"github.com/mattermost/mattermost-server/v5/services/filesstore"
	"github.com/mattermost/mattermost-server/v5/utils"
)

const (
	/*
	  EXIF Image Orientations
	  1        2       3      4         5            6           7          8

	  888888  888888      88  88      8888888888  88                  88  8888888888
	  88          88      88  88      88  88      88  88          88  88      88  88
	  8888      8888    8888  8888    88          8888888888  8888888888          88
	  88          88      88  88
	  88          88  888888  888888
	*/
	Upright            = 1
	UprightMirrored    = 2
	UpsideDown         = 3
	UpsideDownMirrored = 4
	RotatedCWMirrored  = 5
	RotatedCCW         = 6
	RotatedCCWMirrored = 7
	RotatedCW          = 8

	MaxImageSize         = 6048 * 4032 // 24 megapixels, roughly 36MB as a raw image
	ImageThumbnailWidth  = 120
	ImageThumbnailHeight = 100
	ImageThumbnailRatio  = float64(ImageThumbnailHeight) / float64(ImageThumbnailWidth)
	ImagePreviewWidth    = 1920

	UploadFileInitialBufferSize = 2 * 1024 * 1024 // 2Mb

	// Deprecated
	IMAGE_THUMBNAIL_PIXEL_WIDTH  = 120
	IMAGE_THUMBNAIL_PIXEL_HEIGHT = 100
	IMAGE_PREVIEW_PIXEL_WIDTH    = 1920
)

func (a *App) FileBackend() (filesstore.FileBackend, *model.AppError) {
	license := a.License()
	return filesstore.NewFileBackend(&a.Config().FileSettings, license != nil && *license.Features.Compliance)
}

func (a *App) ReadFile(path string) ([]byte, *model.AppError) {
	backend, err := a.FileBackend()
	if err != nil {
		return nil, err
	}
	return backend.ReadFile(path)
}

// Caller must close the first return value
func (a *App) FileReader(path string) (filesstore.ReadCloseSeeker, *model.AppError) {
	backend, err := a.FileBackend()
	if err != nil {
		return nil, err
	}
	return backend.Reader(path)
}

func (a *App) FileExists(path string) (bool, *model.AppError) {
	backend, err := a.FileBackend()
	if err != nil {
		return false, err
	}
	return backend.FileExists(path)
}

func (a *App) MoveFile(oldPath, newPath string) *model.AppError {
	backend, err := a.FileBackend()
	if err != nil {
		return err
	}
	return backend.MoveFile(oldPath, newPath)
}

func (a *App) WriteFile(fr io.Reader, path string) (int64, *model.AppError) {
	backend, err := a.FileBackend()
	if err != nil {
		return 0, err
	}

	return backend.WriteFile(fr, path)
}

func (a *App) RemoveFile(path string) *model.AppError {
	backend, err := a.FileBackend()
	if err != nil {
		return err
	}
	return backend.RemoveFile(path)
}

func (a *App) ListDirectory(path string) ([]string, *model.AppError) {
	backend, err := a.FileBackend()
	if err != nil {
		return nil, err
	}
	paths, err := backend.ListDirectory(path)
	if err != nil {
		return nil, err
	}

	return *paths, nil
}

func (a *App) getInfoForFilename(post *model.Post, teamId, channelId, userId, oldId, filename string) *model.FileInfo {
	name, _ := url.QueryUnescape(filename)
	pathPrefix := fmt.Sprintf("teams/%s/channels/%s/users/%s/%s/", teamId, channelId, userId, oldId)
	path := pathPrefix + name

	// Open the file and populate the fields of the FileInfo
	data, err := a.ReadFile(path)
	if err != nil {
		mlog.Error(
			"File not found when migrating post to use FileInfos",
			mlog.String("post_id", post.Id),
			mlog.String("filename", filename),
			mlog.String("path", path),
			mlog.Err(err),
		)
		return nil
	}

	info, err := model.GetInfoForBytes(name, data)
	if err != nil {
		mlog.Warn(
			"Unable to fully decode file info when migrating post to use FileInfos",
			mlog.String("post_id", post.Id),
			mlog.String("filename", filename),
			mlog.Err(err),
		)
	}

	// Generate a new ID because with the old system, you could very rarely get multiple posts referencing the same file
	info.Id = model.NewId()
	info.CreatorId = post.UserId
	info.PostId = post.Id
	info.CreateAt = post.CreateAt
	info.UpdateAt = post.UpdateAt
	info.Path = path

	if info.IsImage() {
		nameWithoutExtension := name[:strings.LastIndex(name, ".")]
		info.PreviewPath = pathPrefix + nameWithoutExtension + "_preview.jpg"
		info.ThumbnailPath = pathPrefix + nameWithoutExtension + "_thumb.jpg"
	}

	return info
}

func (a *App) findTeamIdForFilename(post *model.Post, id, filename string) string {
	name, _ := url.QueryUnescape(filename)

	// This post is in a direct channel so we need to figure out what team the files are stored under.
<<<<<<< HEAD
	teams, err := a.Store().Team().GetTeamsByUserId(post.UserId)
=======
	teams, err := a.Srv().Store.Team().GetTeamsByUserId(post.UserId)
>>>>>>> 17523fa5
	if err != nil {
		mlog.Error("Unable to get teams when migrating post to use FileInfo", mlog.Err(err), mlog.String("post_id", post.Id))
		return ""
	}

	if len(teams) == 1 {
		// The user has only one team so the post must've been sent from it
		return teams[0].Id
	}

	for _, team := range teams {
		path := fmt.Sprintf("teams/%s/channels/%s/users/%s/%s/%s", team.Id, post.ChannelId, post.UserId, id, name)
		if ok, err := a.FileExists(path); ok && err == nil {
			// Found the team that this file was posted from
			return team.Id
		}
	}

	return ""
}

var fileMigrationLock sync.Mutex
var oldFilenameMatchExp *regexp.Regexp = regexp.MustCompile(`^\/([a-z\d]{26})\/([a-z\d]{26})\/([a-z\d]{26})\/([^\/]+)$`)

// Parse the path from the Filename of the form /{channelId}/{userId}/{uid}/{nameWithExtension}
func parseOldFilenames(filenames []string, channelId, userId string) [][]string {
	parsed := [][]string{}
	for _, filename := range filenames {
		matches := oldFilenameMatchExp.FindStringSubmatch(filename)
		if len(matches) != 5 {
			mlog.Error("Failed to parse old Filename", mlog.String("filename", filename))
			continue
		}
		if matches[1] != channelId {
			mlog.Error("ChannelId in Filename does not match", mlog.String("channel_id", channelId), mlog.String("matched", matches[1]))
		} else if matches[2] != userId {
			mlog.Error("UserId in Filename does not match", mlog.String("user_id", userId), mlog.String("matched", matches[2]))
		} else {
			parsed = append(parsed, matches[1:])
		}
	}
	return parsed
}

// Creates and stores FileInfos for a post created before the FileInfos table existed.
func (a *App) MigrateFilenamesToFileInfos(post *model.Post) []*model.FileInfo {
	if len(post.Filenames) == 0 {
		mlog.Warn("Unable to migrate post to use FileInfos with an empty Filenames field", mlog.String("post_id", post.Id))
		return []*model.FileInfo{}
	}

<<<<<<< HEAD
	channel, errCh := a.Store().Channel().Get(post.ChannelId, true)
=======
	channel, errCh := a.Srv().Store.Channel().Get(post.ChannelId, true)
>>>>>>> 17523fa5
	// There's a weird bug that rarely happens where a post ends up with duplicate Filenames so remove those
	filenames := utils.RemoveDuplicatesFromStringArray(post.Filenames)
	if errCh != nil {
		mlog.Error(
			"Unable to get channel when migrating post to use FileInfos",
			mlog.String("post_id", post.Id),
			mlog.String("channel_id", post.ChannelId),
			mlog.Err(errCh),
		)
		return []*model.FileInfo{}
	}

	// Parse and validate filenames before further processing
	parsedFilenames := parseOldFilenames(filenames, post.ChannelId, post.UserId)

	if len(parsedFilenames) == 0 {
		mlog.Error("Unable to parse filenames")
		return []*model.FileInfo{}
	}

	// Find the team that was used to make this post since its part of the file path that isn't saved in the Filename
	var teamId string
	if channel.TeamId == "" {
		// This post was made in a cross-team DM channel, so we need to find where its files were saved
		teamId = a.findTeamIdForFilename(post, parsedFilenames[0][2], parsedFilenames[0][3])
	} else {
		teamId = channel.TeamId
	}

	// Create FileInfo objects for this post
	infos := make([]*model.FileInfo, 0, len(filenames))
	if teamId == "" {
		mlog.Error(
			"Unable to find team id for files when migrating post to use FileInfos",
			mlog.String("filenames", strings.Join(filenames, ",")),
			mlog.String("post_id", post.Id),
		)
	} else {
		for _, parsed := range parsedFilenames {
			info := a.getInfoForFilename(post, teamId, parsed[0], parsed[1], parsed[2], parsed[3])
			if info == nil {
				continue
			}

			infos = append(infos, info)
		}
	}

	// Lock to prevent only one migration thread from trying to update the post at once, preventing duplicate FileInfos from being created
	fileMigrationLock.Lock()
	defer fileMigrationLock.Unlock()

<<<<<<< HEAD
	result, err := a.Store().Post().Get(post.Id, false)
=======
	result, err := a.Srv().Store.Post().Get(post.Id, false)
>>>>>>> 17523fa5
	if err != nil {
		mlog.Error("Unable to get post when migrating post to use FileInfos", mlog.Err(err), mlog.String("post_id", post.Id))
		return []*model.FileInfo{}
	}

	if newPost := result.Posts[post.Id]; len(newPost.Filenames) != len(post.Filenames) {
		// Another thread has already created FileInfos for this post, so just return those
		var fileInfos []*model.FileInfo
<<<<<<< HEAD
		fileInfos, err = a.Store().FileInfo().GetForPost(post.Id, true, false, false)
=======
		fileInfos, err = a.Srv().Store.FileInfo().GetForPost(post.Id, true, false, false)
>>>>>>> 17523fa5
		if err != nil {
			mlog.Error("Unable to get FileInfos for migrated post", mlog.Err(err), mlog.String("post_id", post.Id))
			return []*model.FileInfo{}
		}

		mlog.Debug("Post already migrated to use FileInfos", mlog.String("post_id", post.Id))
		return fileInfos
	}

	mlog.Debug("Migrating post to use FileInfos", mlog.String("post_id", post.Id))

	savedInfos := make([]*model.FileInfo, 0, len(infos))
	fileIds := make([]string, 0, len(filenames))
	for _, info := range infos {
<<<<<<< HEAD
		if _, err = a.Store().FileInfo().Save(info); err != nil {
=======
		if _, err = a.Srv().Store.FileInfo().Save(info); err != nil {
>>>>>>> 17523fa5
			mlog.Error(
				"Unable to save file info when migrating post to use FileInfos",
				mlog.String("post_id", post.Id),
				mlog.String("file_info_id", info.Id),
				mlog.String("file_info_path", info.Path),
				mlog.Err(err),
			)
			continue
		}

		savedInfos = append(savedInfos, info)
		fileIds = append(fileIds, info.Id)
	}

	// Copy and save the updated post
	newPost := &model.Post{}
	*newPost = *post

	newPost.Filenames = []string{}
	newPost.FileIds = fileIds

	// Update Posts to clear Filenames and set FileIds
<<<<<<< HEAD
	if _, err = a.Store().Post().Update(newPost, post); err != nil {
=======
	if _, err = a.Srv().Store.Post().Update(newPost, post); err != nil {
>>>>>>> 17523fa5
		mlog.Error(
			"Unable to save migrated post when migrating to use FileInfos",
			mlog.String("new_file_ids", strings.Join(newPost.FileIds, ",")),
			mlog.String("old_filenames", strings.Join(post.Filenames, ",")),
			mlog.String("post_id", post.Id),
			mlog.Err(err),
		)
		return []*model.FileInfo{}
	}
	return savedInfos
}

func (a *App) GeneratePublicLink(siteURL string, info *model.FileInfo) string {
	hash := GeneratePublicLinkHash(info.Id, *a.Config().FileSettings.PublicLinkSalt)
	return fmt.Sprintf("%s/files/%v/public?h=%s", siteURL, info.Id, hash)
}

func GeneratePublicLinkHash(fileId, salt string) string {
	hash := sha256.New()
	hash.Write([]byte(salt))
	hash.Write([]byte(fileId))

	return base64.RawURLEncoding.EncodeToString(hash.Sum(nil))
}

func (a *App) UploadMultipartFiles(teamId string, channelId string, userId string, fileHeaders []*multipart.FileHeader, clientIds []string, now time.Time) (*model.FileUploadResponse, *model.AppError) {
	files := make([]io.ReadCloser, len(fileHeaders))
	filenames := make([]string, len(fileHeaders))

	for i, fileHeader := range fileHeaders {
		file, fileErr := fileHeader.Open()
		if fileErr != nil {
			return nil, model.NewAppError("UploadFiles", "api.file.upload_file.read_request.app_error",
				map[string]interface{}{"Filename": fileHeader.Filename}, fileErr.Error(), http.StatusBadRequest)
		}

		// Will be closed after UploadFiles returns
		defer file.Close()

		files[i] = file
		filenames[i] = fileHeader.Filename
	}

	return a.UploadFiles(teamId, channelId, userId, files, filenames, clientIds, now)
}

// Uploads some files to the given team and channel as the given user. files and filenames should have
// the same length. clientIds should either not be provided or have the same length as files and filenames.
// The provided files should be closed by the caller so that they are not leaked.
func (a *App) UploadFiles(teamId string, channelId string, userId string, files []io.ReadCloser, filenames []string, clientIds []string, now time.Time) (*model.FileUploadResponse, *model.AppError) {
	if len(*a.Config().FileSettings.DriverName) == 0 {
		return nil, model.NewAppError("UploadFiles", "api.file.upload_file.storage.app_error", nil, "", http.StatusNotImplemented)
	}

	if len(filenames) != len(files) || (len(clientIds) > 0 && len(clientIds) != len(files)) {
		return nil, model.NewAppError("UploadFiles", "api.file.upload_file.incorrect_number_of_files.app_error", nil, "", http.StatusBadRequest)
	}

	resStruct := &model.FileUploadResponse{
		FileInfos: []*model.FileInfo{},
		ClientIds: []string{},
	}

	previewPathList := []string{}
	thumbnailPathList := []string{}
	imageDataList := [][]byte{}

	for i, file := range files {
		buf := bytes.NewBuffer(nil)
		io.Copy(buf, file)
		data := buf.Bytes()

		info, data, err := a.DoUploadFileExpectModification(now, teamId, channelId, userId, filenames[i], data)
		if err != nil {
			return nil, err
		}

		if info.PreviewPath != "" || info.ThumbnailPath != "" {
			previewPathList = append(previewPathList, info.PreviewPath)
			thumbnailPathList = append(thumbnailPathList, info.ThumbnailPath)
			imageDataList = append(imageDataList, data)
		}

		resStruct.FileInfos = append(resStruct.FileInfos, info)

		if len(clientIds) > 0 {
			resStruct.ClientIds = append(resStruct.ClientIds, clientIds[i])
		}
	}

	a.HandleImages(previewPathList, thumbnailPathList, imageDataList)

	return resStruct, nil
}

// UploadFile uploads a single file in form of a completely constructed byte array for a channel.
func (a *App) UploadFile(data []byte, channelId string, filename string) (*model.FileInfo, *model.AppError) {
	info, _, appError := a.DoUploadFileExpectModification(time.Now(), "noteam", channelId, "nouser", filename, data)

	if appError != nil {
		return nil, appError
	}

	if info.PreviewPath != "" || info.ThumbnailPath != "" {
		previewPathList := []string{info.PreviewPath}
		thumbnailPathList := []string{info.ThumbnailPath}
		imageDataList := [][]byte{data}

		a.HandleImages(previewPathList, thumbnailPathList, imageDataList)
	}

	return info, nil
}

func (a *App) DoUploadFile(now time.Time, rawTeamId string, rawChannelId string, rawUserId string, rawFilename string, data []byte) (*model.FileInfo, *model.AppError) {
	info, _, err := a.DoUploadFileExpectModification(now, rawTeamId, rawChannelId, rawUserId, rawFilename, data)
	return info, err
}

func UploadFileSetTeamId(teamId string) func(t *UploadFileTask) {
	return func(t *UploadFileTask) {
		t.TeamId = filepath.Base(teamId)
	}
}

func UploadFileSetUserId(userId string) func(t *UploadFileTask) {
	return func(t *UploadFileTask) {
		t.UserId = filepath.Base(userId)
	}
}

func UploadFileSetTimestamp(timestamp time.Time) func(t *UploadFileTask) {
	return func(t *UploadFileTask) {
		t.Timestamp = timestamp
	}
}

func UploadFileSetContentLength(contentLength int64) func(t *UploadFileTask) {
	return func(t *UploadFileTask) {
		t.ContentLength = contentLength
	}
}

func UploadFileSetClientId(clientId string) func(t *UploadFileTask) {
	return func(t *UploadFileTask) {
		t.ClientId = clientId
	}
}

func UploadFileSetRaw() func(t *UploadFileTask) {
	return func(t *UploadFileTask) {
		t.Raw = true
	}
}

type UploadFileTask struct {
	// File name.
	Name string

	ChannelId string
	TeamId    string
	UserId    string

	// Time stamp to use when creating the file.
	Timestamp time.Time

	// The value of the Content-Length http header, when available.
	ContentLength int64

	// The file data stream.
	Input io.Reader

	// An optional, client-assigned Id field.
	ClientId string

	// If Raw, do not execute special processing for images, just upload
	// the file.  Plugins are still invoked.
	Raw bool

	//=============================================================
	// Internal state

	buf          *bytes.Buffer
	limit        int64
	limitedInput io.Reader
	teeInput     io.Reader
	fileinfo     *model.FileInfo
	maxFileSize  int64

	// Cached image data that (may) get initialized in preprocessImage and
	// is used in postprocessImage
	decoded          image.Image
	imageType        string
	imageOrientation int

	// Testing: overrideable dependency functions
	pluginsEnvironment *plugin.Environment
	writeFile          func(io.Reader, string) (int64, *model.AppError)
	saveToDatabase     func(*model.FileInfo) (*model.FileInfo, *model.AppError)
}

func (t *UploadFileTask) init(a *App) {
	t.buf = &bytes.Buffer{}
	t.maxFileSize = *a.Config().FileSettings.MaxFileSize
	t.limit = *a.Config().FileSettings.MaxFileSize

	t.fileinfo = model.NewInfo(filepath.Base(t.Name))
	t.fileinfo.Id = model.NewId()
	t.fileinfo.CreatorId = t.UserId
	t.fileinfo.CreateAt = t.Timestamp.UnixNano() / int64(time.Millisecond)
	t.fileinfo.Path = t.pathPrefix() + t.Name

	// Prepare to read ContentLength if it is known, otherwise limit
	// ourselves to MaxFileSize. Add an extra byte to check and fail if the
	// client sent too many bytes.
	if t.ContentLength > 0 {
		t.limit = t.ContentLength
		// Over-Grow the buffer to prevent bytes.ReadFrom from doing it
		// at the very end.
		t.buf.Grow(int(t.limit + 1 + bytes.MinRead))
	} else {
		// If we don't know the upload size, grow the buffer somewhat
		// anyway to avoid extra reslicing.
		t.buf.Grow(UploadFileInitialBufferSize)
	}
	t.limitedInput = &io.LimitedReader{
		R: t.Input,
		N: t.limit + 1,
	}
	t.teeInput = io.TeeReader(t.limitedInput, t.buf)

	t.pluginsEnvironment = a.GetPluginsEnvironment()
	t.writeFile = a.WriteFile
<<<<<<< HEAD
	t.saveToDatabase = a.Store().FileInfo().Save
=======
	t.saveToDatabase = a.Srv().Store.FileInfo().Save
>>>>>>> 17523fa5
}

// UploadFileX uploads a single file as specified in t. It applies the upload
// constraints, executes plugins and image processing logic as needed. It
// returns a filled-out FileInfo and an optional error. A plugin may reject the
// upload, returning a rejection error. In this case FileInfo would have
// contained the last "good" FileInfo before the execution of that plugin.
func (a *App) UploadFileX(channelId, name string, input io.Reader,
	opts ...func(*UploadFileTask)) (*model.FileInfo, *model.AppError) {

	t := &UploadFileTask{
		ChannelId: filepath.Base(channelId),
		Name:      filepath.Base(name),
		Input:     input,
	}
	for _, o := range opts {
		o(t)
	}
	t.init(a)

	if len(*a.Config().FileSettings.DriverName) == 0 {
		return nil, t.newAppError("api.file.upload_file.storage.app_error",
			"", http.StatusNotImplemented)
	}
	if t.ContentLength > t.maxFileSize {
		return nil, t.newAppError("api.file.upload_file.too_large_detailed.app_error",
			"", http.StatusRequestEntityTooLarge, "Length", t.ContentLength, "Limit", t.maxFileSize)
	}

	var aerr *model.AppError
	if !t.Raw && t.fileinfo.IsImage() {
		aerr = t.preprocessImage()
		if aerr != nil {
			return t.fileinfo, aerr
		}
	}

	aerr = t.readAll()
	if aerr != nil {
		return t.fileinfo, aerr
	}

	aerr = t.runPlugins()
	if aerr != nil {
		return t.fileinfo, aerr
	}

	// Concurrently upload and update DB, and post-process the image.
	wg := sync.WaitGroup{}

	if !t.Raw && t.fileinfo.IsImage() {
		wg.Add(1)
		go func() {
			t.postprocessImage()
			wg.Done()
		}()
	}

	_, aerr = t.writeFile(t.newReader(), t.fileinfo.Path)
	if aerr != nil {
		return nil, aerr
	}

	if _, err := t.saveToDatabase(t.fileinfo); err != nil {
		return nil, err
	}

	wg.Wait()

	return t.fileinfo, nil
}

func (t *UploadFileTask) readAll() *model.AppError {
	_, err := t.buf.ReadFrom(t.limitedInput)
	if err != nil {
		// Ugly hack: the error is not exported from net/http.
		if err.Error() == "http: request body too large" {
			return t.newAppError("api.file.upload_file.too_large_detailed.app_error",
				"", http.StatusRequestEntityTooLarge, "Length", t.buf.Len(), "Limit", t.limit)
		}
		return t.newAppError("api.file.upload_file.read_request.app_error",
			err.Error(), http.StatusBadRequest)
	}
	if int64(t.buf.Len()) > t.limit {
		return t.newAppError("api.file.upload_file.too_large_detailed.app_error",
			"", http.StatusRequestEntityTooLarge, "Length", t.buf.Len(), "Limit", t.limit)
	}
	t.fileinfo.Size = int64(t.buf.Len())

	t.limitedInput = nil
	t.teeInput = nil
	return nil
}

func (t *UploadFileTask) runPlugins() *model.AppError {
	if t.pluginsEnvironment == nil {
		return nil
	}

	pluginContext := &plugin.Context{}
	var rejectionError *model.AppError

	t.pluginsEnvironment.RunMultiPluginHook(func(hooks plugin.Hooks) bool {
		buf := &bytes.Buffer{}
		replacementInfo, rejectionReason := hooks.FileWillBeUploaded(pluginContext,
			t.fileinfo, t.newReader(), buf)
		if rejectionReason != "" {
			rejectionError = t.newAppError("api.file.upload_file.rejected_by_plugin.app_error",
				rejectionReason, http.StatusForbidden, "Reason", rejectionReason)
			return false
		}
		if replacementInfo != nil {
			t.fileinfo = replacementInfo
		}
		if buf.Len() != 0 {
			t.buf = buf
			t.teeInput = nil
			t.limitedInput = nil
			t.fileinfo.Size = int64(buf.Len())
		}

		return true
	}, plugin.FileWillBeUploadedId)

	if rejectionError != nil {
		return rejectionError
	}

	return nil
}

func (t *UploadFileTask) preprocessImage() *model.AppError {
	// If SVG, attempt to extract dimensions and then return
	if t.fileinfo.MimeType == "image/svg+xml" {
		svgInfo, err := parseSVG(t.newReader())
		if err != nil {
			mlog.Error("Failed to parse SVG", mlog.Err(err))
		}
		if svgInfo.Width > 0 && svgInfo.Height > 0 {
			t.fileinfo.Width = svgInfo.Width
			t.fileinfo.Height = svgInfo.Height
		}
		t.fileinfo.HasPreviewImage = false
		return nil
	}

	// If we fail to decode, return "as is".
	config, _, err := image.DecodeConfig(t.newReader())
	if err != nil {
		return nil
	}

	t.fileinfo.Width = config.Width
	t.fileinfo.Height = config.Height

	// Check dimensions before loading the whole thing into memory later on.
	if t.fileinfo.Width*t.fileinfo.Height > MaxImageSize {
		return t.newAppError("api.file.upload_file.large_image_detailed.app_error",
			"", http.StatusBadRequest)
	}
	t.fileinfo.HasPreviewImage = true
	nameWithoutExtension := t.Name[:strings.LastIndex(t.Name, ".")]
	t.fileinfo.PreviewPath = t.pathPrefix() + nameWithoutExtension + "_preview.jpg"
	t.fileinfo.ThumbnailPath = t.pathPrefix() + nameWithoutExtension + "_thumb.jpg"

	// check the image orientation with goexif; consume the bytes we
	// already have first, then keep Tee-ing from input.
	// TODO: try to reuse exif's .Raw buffer rather than Tee-ing
	if t.imageOrientation, err = getImageOrientation(t.newReader()); err == nil &&
		(t.imageOrientation == RotatedCWMirrored ||
			t.imageOrientation == RotatedCCW ||
			t.imageOrientation == RotatedCCWMirrored ||
			t.imageOrientation == RotatedCW) {
		t.fileinfo.Width, t.fileinfo.Height = t.fileinfo.Height, t.fileinfo.Width
	}

	// For animated GIFs disable the preview; since we have to Decode gifs
	// anyway, cache the decoded image for later.
	if t.fileinfo.MimeType == "image/gif" {
		gifConfig, err := gif.DecodeAll(t.newReader())
		if err == nil {
			if len(gifConfig.Image) >= 1 {
				t.fileinfo.HasPreviewImage = false

			}
			if len(gifConfig.Image) > 0 {
				t.decoded = gifConfig.Image[0]
				t.imageType = "gif"
			}
		}
	}

	return nil
}

func (t *UploadFileTask) postprocessImage() {
	// don't try to process SVG files
	if t.fileinfo.MimeType == "image/svg+xml" {
		return
	}

	decoded, typ := t.decoded, t.imageType
	if decoded == nil {
		var err error
		decoded, typ, err = image.Decode(t.newReader())
		if err != nil {
			mlog.Error("Unable to decode image", mlog.Err(err))
			return
		}
	}

	// Fill in the background of a potentially-transparent png file as
	// white.
	if typ == "png" {
		dst := image.NewRGBA(decoded.Bounds())
		draw.Draw(dst, dst.Bounds(), image.NewUniform(color.White), image.Point{}, draw.Src)
		draw.Draw(dst, dst.Bounds(), decoded, decoded.Bounds().Min, draw.Over)
		decoded = dst
	}

	decoded = makeImageUpright(decoded, t.imageOrientation)
	if decoded == nil {
		return
	}

	writeJPEG := func(img image.Image, path string) {
		r, w := io.Pipe()
		go func() {
			_, aerr := t.writeFile(r, path)
			if aerr != nil {
				mlog.Error("Unable to upload", mlog.String("path", path), mlog.Err(aerr))
				return
			}
		}()

		err := jpeg.Encode(w, img, &jpeg.Options{Quality: 90})
		if err != nil {
			mlog.Error("Unable to encode image as jpeg", mlog.String("path", path), mlog.Err(err))
			w.CloseWithError(err)
		} else {
			w.Close()
		}
	}

	w := decoded.Bounds().Dx()
	h := decoded.Bounds().Dy()

	wg := &sync.WaitGroup{}
	wg.Add(2)
	go func() {
		defer wg.Done()
		thumb := decoded
		if h > ImageThumbnailHeight || w > ImageThumbnailWidth {
			if float64(h)/float64(w) < ImageThumbnailRatio {
				thumb = imaging.Resize(decoded, 0, ImageThumbnailHeight, imaging.Lanczos)
			} else {
				thumb = imaging.Resize(decoded, ImageThumbnailWidth, 0, imaging.Lanczos)
			}
		}
		writeJPEG(thumb, t.fileinfo.ThumbnailPath)
	}()

	go func() {
		defer wg.Done()
		preview := decoded
		if w > ImagePreviewWidth {
			preview = imaging.Resize(decoded, ImagePreviewWidth, 0, imaging.Lanczos)
		}
		writeJPEG(preview, t.fileinfo.PreviewPath)
	}()
	wg.Wait()
}

func (t UploadFileTask) newReader() io.Reader {
	if t.teeInput != nil {
		return io.MultiReader(bytes.NewReader(t.buf.Bytes()), t.teeInput)
	} else {
		return bytes.NewReader(t.buf.Bytes())
	}
}

func (t UploadFileTask) pathPrefix() string {
	return t.Timestamp.Format("20060102") +
		"/teams/" + t.TeamId +
		"/channels/" + t.ChannelId +
		"/users/" + t.UserId +
		"/" + t.fileinfo.Id + "/"
}

func (t UploadFileTask) newAppError(id string, details interface{}, httpStatus int, extra ...interface{}) *model.AppError {
	params := map[string]interface{}{
		"Name":          t.Name,
		"Filename":      t.Name,
		"ChannelId":     t.ChannelId,
		"TeamId":        t.TeamId,
		"UserId":        t.UserId,
		"ContentLength": t.ContentLength,
		"ClientId":      t.ClientId,
	}
	if t.fileinfo != nil {
		params["Width"] = t.fileinfo.Width
		params["Height"] = t.fileinfo.Height
	}
	for i := 0; i+1 < len(extra); i += 2 {
		params[fmt.Sprintf("%v", extra[i])] = extra[i+1]
	}

	return model.NewAppError("uploadFileTask", id, params, fmt.Sprintf("%v", details), httpStatus)
}

func (a *App) DoUploadFileExpectModification(now time.Time, rawTeamId string, rawChannelId string, rawUserId string, rawFilename string, data []byte) (*model.FileInfo, []byte, *model.AppError) {
	filename := filepath.Base(rawFilename)
	teamId := filepath.Base(rawTeamId)
	channelId := filepath.Base(rawChannelId)
	userId := filepath.Base(rawUserId)

	info, err := model.GetInfoForBytes(filename, data)
	if err != nil {
		err.StatusCode = http.StatusBadRequest
		return nil, data, err
	}

	if orientation, err := getImageOrientation(bytes.NewReader(data)); err == nil &&
		(orientation == RotatedCWMirrored ||
			orientation == RotatedCCW ||
			orientation == RotatedCCWMirrored ||
			orientation == RotatedCW) {
		info.Width, info.Height = info.Height, info.Width
	}

	info.Id = model.NewId()
	info.CreatorId = userId
	info.CreateAt = now.UnixNano() / int64(time.Millisecond)

	pathPrefix := now.Format("20060102") + "/teams/" + teamId + "/channels/" + channelId + "/users/" + userId + "/" + info.Id + "/"
	info.Path = pathPrefix + filename

	if info.IsImage() {
		// Check dimensions before loading the whole thing into memory later on
		if info.Width*info.Height > MaxImageSize {
			err := model.NewAppError("uploadFile", "api.file.upload_file.large_image.app_error", map[string]interface{}{"Filename": filename}, "", http.StatusBadRequest)
			return nil, data, err
		}

		nameWithoutExtension := filename[:strings.LastIndex(filename, ".")]
		info.PreviewPath = pathPrefix + nameWithoutExtension + "_preview.jpg"
		info.ThumbnailPath = pathPrefix + nameWithoutExtension + "_thumb.jpg"
	}

	if pluginsEnvironment := a.GetPluginsEnvironment(); pluginsEnvironment != nil {
		var rejectionError *model.AppError
		pluginContext := a.PluginContext()
		pluginsEnvironment.RunMultiPluginHook(func(hooks plugin.Hooks) bool {
			var newBytes bytes.Buffer
			replacementInfo, rejectionReason := hooks.FileWillBeUploaded(pluginContext, info, bytes.NewReader(data), &newBytes)
			if rejectionReason != "" {
				rejectionError = model.NewAppError("DoUploadFile", "File rejected by plugin. "+rejectionReason, nil, "", http.StatusBadRequest)
				return false
			}
			if replacementInfo != nil {
				info = replacementInfo
			}
			if newBytes.Len() != 0 {
				data = newBytes.Bytes()
				info.Size = int64(len(data))
			}

			return true
		}, plugin.FileWillBeUploadedId)
		if rejectionError != nil {
			return nil, data, rejectionError
		}
	}

	if _, err := a.WriteFile(bytes.NewReader(data), info.Path); err != nil {
		return nil, data, err
	}

<<<<<<< HEAD
	if _, err := a.Store().FileInfo().Save(info); err != nil {
=======
	if _, err := a.Srv().Store.FileInfo().Save(info); err != nil {
>>>>>>> 17523fa5
		return nil, data, err
	}

	return info, data, nil
}

func (a *App) HandleImages(previewPathList []string, thumbnailPathList []string, fileData [][]byte) {
	wg := new(sync.WaitGroup)

	for i := range fileData {
		img, width, height := prepareImage(fileData[i])
		if img != nil {
			wg.Add(2)
			go func(img image.Image, path string, width int, height int) {
				defer wg.Done()
				a.generateThumbnailImage(img, path, width, height)
			}(img, thumbnailPathList[i], width, height)

			go func(img image.Image, path string, width int) {
				defer wg.Done()
				a.generatePreviewImage(img, path, width)
			}(img, previewPathList[i], width)
		}
	}
	wg.Wait()
}

func prepareImage(fileData []byte) (image.Image, int, int) {
	// Decode image bytes into Image object
	img, imgType, err := image.Decode(bytes.NewReader(fileData))
	if err != nil {
		mlog.Error("Unable to decode image", mlog.Err(err))
		return nil, 0, 0
	}

	width := img.Bounds().Dx()
	height := img.Bounds().Dy()

	// Fill in the background of a potentially-transparent png file as white
	if imgType == "png" {
		dst := image.NewRGBA(img.Bounds())
		draw.Draw(dst, dst.Bounds(), image.NewUniform(color.White), image.Point{}, draw.Src)
		draw.Draw(dst, dst.Bounds(), img, img.Bounds().Min, draw.Over)
		img = dst
	}

	// Flip the image to be upright
	orientation, _ := getImageOrientation(bytes.NewReader(fileData))
	img = makeImageUpright(img, orientation)

	return img, width, height
}

func makeImageUpright(img image.Image, orientation int) image.Image {
	switch orientation {
	case UprightMirrored:
		return imaging.FlipH(img)
	case UpsideDown:
		return imaging.Rotate180(img)
	case UpsideDownMirrored:
		return imaging.FlipV(img)
	case RotatedCWMirrored:
		return imaging.Transpose(img)
	case RotatedCCW:
		return imaging.Rotate270(img)
	case RotatedCCWMirrored:
		return imaging.Transverse(img)
	case RotatedCW:
		return imaging.Rotate90(img)
	default:
		return img
	}
}

func getImageOrientation(input io.Reader) (int, error) {
	exifData, err := exif.Decode(input)
	if err != nil {
		return Upright, err
	}

	tag, err := exifData.Get("Orientation")
	if err != nil {
		return Upright, err
	}

	orientation, err := tag.Int(0)
	if err != nil {
		return Upright, err
	}

	return orientation, nil
}

func (a *App) generateThumbnailImage(img image.Image, thumbnailPath string, width int, height int) {
	thumbWidth := float64(IMAGE_THUMBNAIL_PIXEL_WIDTH)
	thumbHeight := float64(IMAGE_THUMBNAIL_PIXEL_HEIGHT)
	imgWidth := float64(width)
	imgHeight := float64(height)

	var thumbnail image.Image
	if imgHeight < IMAGE_THUMBNAIL_PIXEL_HEIGHT && imgWidth < thumbWidth {
		thumbnail = img
	} else if imgHeight/imgWidth < thumbHeight/thumbWidth {
		thumbnail = imaging.Resize(img, 0, IMAGE_THUMBNAIL_PIXEL_HEIGHT, imaging.Lanczos)
	} else {
		thumbnail = imaging.Resize(img, IMAGE_THUMBNAIL_PIXEL_WIDTH, 0, imaging.Lanczos)
	}

	buf := new(bytes.Buffer)
	if err := jpeg.Encode(buf, thumbnail, &jpeg.Options{Quality: 90}); err != nil {
		mlog.Error("Unable to encode image as jpeg", mlog.String("path", thumbnailPath), mlog.Err(err))
		return
	}

	if _, err := a.WriteFile(buf, thumbnailPath); err != nil {
		mlog.Error("Unable to upload thumbnail", mlog.String("path", thumbnailPath), mlog.Err(err))
		return
	}
}

func (a *App) generatePreviewImage(img image.Image, previewPath string, width int) {
	var preview image.Image

	if width > IMAGE_PREVIEW_PIXEL_WIDTH {
		preview = imaging.Resize(img, IMAGE_PREVIEW_PIXEL_WIDTH, 0, imaging.Lanczos)
	} else {
		preview = img
	}

	buf := new(bytes.Buffer)

	if err := jpeg.Encode(buf, preview, &jpeg.Options{Quality: 90}); err != nil {
		mlog.Error("Unable to encode image as preview jpg", mlog.Err(err), mlog.String("path", previewPath))
		return
	}

	if _, err := a.WriteFile(buf, previewPath); err != nil {
		mlog.Error("Unable to upload preview", mlog.Err(err), mlog.String("path", previewPath))
		return
	}
}

func (a *App) GetFileInfo(fileId string) (*model.FileInfo, *model.AppError) {
<<<<<<< HEAD
	return a.Store().FileInfo().Get(fileId)
=======
	return a.Srv().Store.FileInfo().Get(fileId)
>>>>>>> 17523fa5
}

func (a *App) GetFile(fileId string) ([]byte, *model.AppError) {
	info, err := a.GetFileInfo(fileId)
	if err != nil {
		return nil, err
	}

	data, err := a.ReadFile(info.Path)
	if err != nil {
		return nil, err
	}

	return data, nil
}

func (a *App) CopyFileInfos(userId string, fileIds []string) ([]string, *model.AppError) {
	var newFileIds []string

	now := model.GetMillis()

	for _, fileId := range fileIds {
<<<<<<< HEAD
		fileInfo, err := a.Store().FileInfo().Get(fileId)
=======
		fileInfo, err := a.Srv().Store.FileInfo().Get(fileId)
>>>>>>> 17523fa5
		if err != nil {
			return nil, err
		}

		fileInfo.Id = model.NewId()
		fileInfo.CreatorId = userId
		fileInfo.CreateAt = now
		fileInfo.UpdateAt = now
		fileInfo.PostId = ""

<<<<<<< HEAD
		if _, err := a.Store().FileInfo().Save(fileInfo); err != nil {
=======
		if _, err := a.Srv().Store.FileInfo().Save(fileInfo); err != nil {
>>>>>>> 17523fa5
			return newFileIds, err
		}

		newFileIds = append(newFileIds, fileInfo.Id)
	}

	return newFileIds, nil
}<|MERGE_RESOLUTION|>--- conflicted
+++ resolved
@@ -185,11 +185,7 @@
 	name, _ := url.QueryUnescape(filename)
 
 	// This post is in a direct channel so we need to figure out what team the files are stored under.
-<<<<<<< HEAD
-	teams, err := a.Store().Team().GetTeamsByUserId(post.UserId)
-=======
 	teams, err := a.Srv().Store.Team().GetTeamsByUserId(post.UserId)
->>>>>>> 17523fa5
 	if err != nil {
 		mlog.Error("Unable to get teams when migrating post to use FileInfo", mlog.Err(err), mlog.String("post_id", post.Id))
 		return ""
@@ -241,11 +237,7 @@
 		return []*model.FileInfo{}
 	}
 
-<<<<<<< HEAD
-	channel, errCh := a.Store().Channel().Get(post.ChannelId, true)
-=======
 	channel, errCh := a.Srv().Store.Channel().Get(post.ChannelId, true)
->>>>>>> 17523fa5
 	// There's a weird bug that rarely happens where a post ends up with duplicate Filenames so remove those
 	filenames := utils.RemoveDuplicatesFromStringArray(post.Filenames)
 	if errCh != nil {
@@ -298,11 +290,7 @@
 	fileMigrationLock.Lock()
 	defer fileMigrationLock.Unlock()
 
-<<<<<<< HEAD
-	result, err := a.Store().Post().Get(post.Id, false)
-=======
 	result, err := a.Srv().Store.Post().Get(post.Id, false)
->>>>>>> 17523fa5
 	if err != nil {
 		mlog.Error("Unable to get post when migrating post to use FileInfos", mlog.Err(err), mlog.String("post_id", post.Id))
 		return []*model.FileInfo{}
@@ -311,11 +299,7 @@
 	if newPost := result.Posts[post.Id]; len(newPost.Filenames) != len(post.Filenames) {
 		// Another thread has already created FileInfos for this post, so just return those
 		var fileInfos []*model.FileInfo
-<<<<<<< HEAD
-		fileInfos, err = a.Store().FileInfo().GetForPost(post.Id, true, false, false)
-=======
 		fileInfos, err = a.Srv().Store.FileInfo().GetForPost(post.Id, true, false, false)
->>>>>>> 17523fa5
 		if err != nil {
 			mlog.Error("Unable to get FileInfos for migrated post", mlog.Err(err), mlog.String("post_id", post.Id))
 			return []*model.FileInfo{}
@@ -330,11 +314,7 @@
 	savedInfos := make([]*model.FileInfo, 0, len(infos))
 	fileIds := make([]string, 0, len(filenames))
 	for _, info := range infos {
-<<<<<<< HEAD
-		if _, err = a.Store().FileInfo().Save(info); err != nil {
-=======
 		if _, err = a.Srv().Store.FileInfo().Save(info); err != nil {
->>>>>>> 17523fa5
 			mlog.Error(
 				"Unable to save file info when migrating post to use FileInfos",
 				mlog.String("post_id", post.Id),
@@ -357,11 +337,7 @@
 	newPost.FileIds = fileIds
 
 	// Update Posts to clear Filenames and set FileIds
-<<<<<<< HEAD
-	if _, err = a.Store().Post().Update(newPost, post); err != nil {
-=======
 	if _, err = a.Srv().Store.Post().Update(newPost, post); err != nil {
->>>>>>> 17523fa5
 		mlog.Error(
 			"Unable to save migrated post when migrating to use FileInfos",
 			mlog.String("new_file_ids", strings.Join(newPost.FileIds, ",")),
@@ -595,11 +571,7 @@
 
 	t.pluginsEnvironment = a.GetPluginsEnvironment()
 	t.writeFile = a.WriteFile
-<<<<<<< HEAD
-	t.saveToDatabase = a.Store().FileInfo().Save
-=======
 	t.saveToDatabase = a.Srv().Store.FileInfo().Save
->>>>>>> 17523fa5
 }
 
 // UploadFileX uploads a single file as specified in t. It applies the upload
@@ -978,11 +950,7 @@
 		return nil, data, err
 	}
 
-<<<<<<< HEAD
-	if _, err := a.Store().FileInfo().Save(info); err != nil {
-=======
 	if _, err := a.Srv().Store.FileInfo().Save(info); err != nil {
->>>>>>> 17523fa5
 		return nil, data, err
 	}
 
@@ -1126,11 +1094,7 @@
 }
 
 func (a *App) GetFileInfo(fileId string) (*model.FileInfo, *model.AppError) {
-<<<<<<< HEAD
-	return a.Store().FileInfo().Get(fileId)
-=======
 	return a.Srv().Store.FileInfo().Get(fileId)
->>>>>>> 17523fa5
 }
 
 func (a *App) GetFile(fileId string) ([]byte, *model.AppError) {
@@ -1153,11 +1117,7 @@
 	now := model.GetMillis()
 
 	for _, fileId := range fileIds {
-<<<<<<< HEAD
-		fileInfo, err := a.Store().FileInfo().Get(fileId)
-=======
 		fileInfo, err := a.Srv().Store.FileInfo().Get(fileId)
->>>>>>> 17523fa5
 		if err != nil {
 			return nil, err
 		}
@@ -1168,11 +1128,7 @@
 		fileInfo.UpdateAt = now
 		fileInfo.PostId = ""
 
-<<<<<<< HEAD
-		if _, err := a.Store().FileInfo().Save(fileInfo); err != nil {
-=======
 		if _, err := a.Srv().Store.FileInfo().Save(fileInfo); err != nil {
->>>>>>> 17523fa5
 			return newFileIds, err
 		}
 

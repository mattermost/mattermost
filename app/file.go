// Copyright (c) 2015-present Mattermost, Inc. All Rights Reserved.
// See LICENSE.txt for license information.

package app

import (
	"bytes"
	"crypto/sha256"
	"encoding/base64"
	"errors"
	"fmt"
	"image"
	"image/color"
	"image/draw"
	"image/gif"
	"image/jpeg"
	"io"
	"mime/multipart"
	"net/http"
	"net/url"
	"path/filepath"
	"regexp"
	"strings"
	"sync"
	"time"

	"github.com/disintegration/imaging"
	_ "github.com/oov/psd"
	"github.com/rwcarlsen/goexif/exif"
	_ "golang.org/x/image/bmp"
	_ "golang.org/x/image/tiff"

	"github.com/mattermost/mattermost-server/v5/mlog"
	"github.com/mattermost/mattermost-server/v5/model"
	"github.com/mattermost/mattermost-server/v5/plugin"
	"github.com/mattermost/mattermost-server/v5/services/filesstore"
	"github.com/mattermost/mattermost-server/v5/store"
	"github.com/mattermost/mattermost-server/v5/utils"
)

const (
	/*
	  EXIF Image Orientations
	  1        2       3      4         5            6           7          8

	  888888  888888      88  88      8888888888  88                  88  8888888888
	  88          88      88  88      88  88      88  88          88  88      88  88
	  8888      8888    8888  8888    88          8888888888  8888888888          88
	  88          88      88  88
	  88          88  888888  888888
	*/
	Upright            = 1
	UprightMirrored    = 2
	UpsideDown         = 3
	UpsideDownMirrored = 4
	RotatedCWMirrored  = 5
	RotatedCCW         = 6
	RotatedCCWMirrored = 7
	RotatedCW          = 8

	MaxImageSize         = int64(6048 * 4032) // 24 megapixels, roughly 36MB as a raw image
	ImageThumbnailWidth  = 120
	ImageThumbnailHeight = 100
	ImageThumbnailRatio  = float64(ImageThumbnailHeight) / float64(ImageThumbnailWidth)
	ImagePreviewWidth    = 1920

	maxUploadInitialBufferSize = 1024 * 1024 // 1Mb

	// Deprecated
	IMAGE_THUMBNAIL_PIXEL_WIDTH  = 120
	IMAGE_THUMBNAIL_PIXEL_HEIGHT = 100
	IMAGE_PREVIEW_PIXEL_WIDTH    = 1920
)

func (a *App) FileBackend() (filesstore.FileBackend, *model.AppError) {
	return a.Srv().FileBackend()
}

func (a *App) ReadFile(path string) ([]byte, *model.AppError) {
	backend, err := a.FileBackend()
	if err != nil {
		return nil, err
	}
	return backend.ReadFile(path)
}

// Caller must close the first return value
func (a *App) FileReader(path string) (filesstore.ReadCloseSeeker, *model.AppError) {
	backend, err := a.FileBackend()
	if err != nil {
		return nil, err
	}
	return backend.Reader(path)
}

func (a *App) FileExists(path string) (bool, *model.AppError) {
	backend, err := a.FileBackend()
	if err != nil {
		return false, err
	}
	return backend.FileExists(path)
}

func (a *App) MoveFile(oldPath, newPath string) *model.AppError {
	backend, err := a.FileBackend()
	if err != nil {
		return err
	}
	return backend.MoveFile(oldPath, newPath)
}

func (a *App) WriteFile(fr io.Reader, path string) (int64, *model.AppError) {
	backend, err := a.FileBackend()
	if err != nil {
		return 0, err
	}

	return backend.WriteFile(fr, path)
}

func (a *App) AppendFile(fr io.Reader, path string) (int64, *model.AppError) {
	backend, err := a.FileBackend()
	if err != nil {
		return 0, err
	}

	return backend.AppendFile(fr, path)
}

func (a *App) RemoveFile(path string) *model.AppError {
	backend, err := a.FileBackend()
	if err != nil {
		return err
	}
	return backend.RemoveFile(path)
}

func (a *App) ListDirectory(path string) ([]string, *model.AppError) {
	backend, err := a.FileBackend()
	if err != nil {
		return nil, err
	}
	paths, err := backend.ListDirectory(path)
	if err != nil {
		return nil, err
	}

	return *paths, nil
}

func (a *App) getInfoForFilename(post *model.Post, teamId, channelId, userId, oldId, filename string) *model.FileInfo {
	name, _ := url.QueryUnescape(filename)
	pathPrefix := fmt.Sprintf("teams/%s/channels/%s/users/%s/%s/", teamId, channelId, userId, oldId)
	path := pathPrefix + name

	// Open the file and populate the fields of the FileInfo
	data, err := a.ReadFile(path)
	if err != nil {
		mlog.Error(
			"File not found when migrating post to use FileInfos",
			mlog.String("post_id", post.Id),
			mlog.String("filename", filename),
			mlog.String("path", path),
			mlog.Err(err),
		)
		return nil
	}

	info, err := model.GetInfoForBytes(name, bytes.NewReader(data), len(data))
	if err != nil {
		mlog.Warn(
			"Unable to fully decode file info when migrating post to use FileInfos",
			mlog.String("post_id", post.Id),
			mlog.String("filename", filename),
			mlog.Err(err),
		)
	}

	// Generate a new ID because with the old system, you could very rarely get multiple posts referencing the same file
	info.Id = model.NewId()
	info.CreatorId = post.UserId
	info.PostId = post.Id
	info.CreateAt = post.CreateAt
	info.UpdateAt = post.UpdateAt
	info.Path = path

	if info.IsImage() {
		nameWithoutExtension := name[:strings.LastIndex(name, ".")]
		info.PreviewPath = pathPrefix + nameWithoutExtension + "_preview.jpg"
		info.ThumbnailPath = pathPrefix + nameWithoutExtension + "_thumb.jpg"
	}

	return info
}

func (a *App) findTeamIdForFilename(post *model.Post, id, filename string) string {
	name, _ := url.QueryUnescape(filename)

	// This post is in a direct channel so we need to figure out what team the files are stored under.
	teams, err := a.Srv().Store.Team().GetTeamsByUserId(post.UserId)
	if err != nil {
		mlog.Error("Unable to get teams when migrating post to use FileInfo", mlog.Err(err), mlog.String("post_id", post.Id))
		return ""
	}

	if len(teams) == 1 {
		// The user has only one team so the post must've been sent from it
		return teams[0].Id
	}

	for _, team := range teams {
		path := fmt.Sprintf("teams/%s/channels/%s/users/%s/%s/%s", team.Id, post.ChannelId, post.UserId, id, name)
		if ok, err := a.FileExists(path); ok && err == nil {
			// Found the team that this file was posted from
			return team.Id
		}
	}

	return ""
}

var fileMigrationLock sync.Mutex
var oldFilenameMatchExp *regexp.Regexp = regexp.MustCompile(`^\/([a-z\d]{26})\/([a-z\d]{26})\/([a-z\d]{26})\/([^\/]+)$`)

// Parse the path from the Filename of the form /{channelId}/{userId}/{uid}/{nameWithExtension}
func parseOldFilenames(filenames []string, channelId, userId string) [][]string {
	parsed := [][]string{}
	for _, filename := range filenames {
		matches := oldFilenameMatchExp.FindStringSubmatch(filename)
		if len(matches) != 5 {
			mlog.Error("Failed to parse old Filename", mlog.String("filename", filename))
			continue
		}
		if matches[1] != channelId {
			mlog.Error("ChannelId in Filename does not match", mlog.String("channel_id", channelId), mlog.String("matched", matches[1]))
		} else if matches[2] != userId {
			mlog.Error("UserId in Filename does not match", mlog.String("user_id", userId), mlog.String("matched", matches[2]))
		} else {
			parsed = append(parsed, matches[1:])
		}
	}
	return parsed
}

// Creates and stores FileInfos for a post created before the FileInfos table existed.
func (a *App) MigrateFilenamesToFileInfos(post *model.Post) []*model.FileInfo {
	if len(post.Filenames) == 0 {
		mlog.Warn("Unable to migrate post to use FileInfos with an empty Filenames field", mlog.String("post_id", post.Id))
		return []*model.FileInfo{}
	}

	channel, errCh := a.Srv().Store.Channel().Get(post.ChannelId, true)
	// There's a weird bug that rarely happens where a post ends up with duplicate Filenames so remove those
	filenames := utils.RemoveDuplicatesFromStringArray(post.Filenames)
	if errCh != nil {
		mlog.Error(
			"Unable to get channel when migrating post to use FileInfos",
			mlog.String("post_id", post.Id),
			mlog.String("channel_id", post.ChannelId),
			mlog.Err(errCh),
		)
		return []*model.FileInfo{}
	}

	// Parse and validate filenames before further processing
	parsedFilenames := parseOldFilenames(filenames, post.ChannelId, post.UserId)

	if len(parsedFilenames) == 0 {
		mlog.Error("Unable to parse filenames")
		return []*model.FileInfo{}
	}

	// Find the team that was used to make this post since its part of the file path that isn't saved in the Filename
	var teamId string
	if channel.TeamId == "" {
		// This post was made in a cross-team DM channel, so we need to find where its files were saved
		teamId = a.findTeamIdForFilename(post, parsedFilenames[0][2], parsedFilenames[0][3])
	} else {
		teamId = channel.TeamId
	}

	// Create FileInfo objects for this post
	infos := make([]*model.FileInfo, 0, len(filenames))
	if teamId == "" {
		mlog.Error(
			"Unable to find team id for files when migrating post to use FileInfos",
			mlog.String("filenames", strings.Join(filenames, ",")),
			mlog.String("post_id", post.Id),
		)
	} else {
		for _, parsed := range parsedFilenames {
			info := a.getInfoForFilename(post, teamId, parsed[0], parsed[1], parsed[2], parsed[3])
			if info == nil {
				continue
			}

			infos = append(infos, info)
		}
	}

	// Lock to prevent only one migration thread from trying to update the post at once, preventing duplicate FileInfos from being created
	fileMigrationLock.Lock()
	defer fileMigrationLock.Unlock()

	result, nErr := a.Srv().Store.Post().Get(post.Id, false)
	if nErr != nil {
		mlog.Error("Unable to get post when migrating post to use FileInfos", mlog.Err(nErr), mlog.String("post_id", post.Id))
		return []*model.FileInfo{}
	}

	if newPost := result.Posts[post.Id]; len(newPost.Filenames) != len(post.Filenames) {
		// Another thread has already created FileInfos for this post, so just return those
		var fileInfos []*model.FileInfo
		fileInfos, nErr = a.Srv().Store.FileInfo().GetForPost(post.Id, true, false, false)
		if nErr != nil {
			mlog.Error("Unable to get FileInfos for migrated post", mlog.Err(nErr), mlog.String("post_id", post.Id))
			return []*model.FileInfo{}
		}

		mlog.Debug("Post already migrated to use FileInfos", mlog.String("post_id", post.Id))
		return fileInfos
	}

	mlog.Debug("Migrating post to use FileInfos", mlog.String("post_id", post.Id))

	savedInfos := make([]*model.FileInfo, 0, len(infos))
	fileIds := make([]string, 0, len(filenames))
	for _, info := range infos {
		if _, nErr = a.Srv().Store.FileInfo().Save(info); nErr != nil {
			mlog.Error(
				"Unable to save file info when migrating post to use FileInfos",
				mlog.String("post_id", post.Id),
				mlog.String("file_info_id", info.Id),
				mlog.String("file_info_path", info.Path),
				mlog.Err(nErr),
			)
			continue
		}

		savedInfos = append(savedInfos, info)
		fileIds = append(fileIds, info.Id)
	}

	// Copy and save the updated post
	newPost := post.Clone()

	newPost.Filenames = []string{}
	newPost.FileIds = fileIds

	// Update Posts to clear Filenames and set FileIds
	if _, nErr = a.Srv().Store.Post().Update(newPost, post); nErr != nil {
		mlog.Error(
			"Unable to save migrated post when migrating to use FileInfos",
			mlog.String("new_file_ids", strings.Join(newPost.FileIds, ",")),
			mlog.String("old_filenames", strings.Join(post.Filenames, ",")),
			mlog.String("post_id", post.Id),
			mlog.Err(nErr),
		)
		return []*model.FileInfo{}
	}
	return savedInfos
}

func (a *App) GeneratePublicLink(siteURL string, info *model.FileInfo) string {
	hash := GeneratePublicLinkHash(info.Id, *a.Config().FileSettings.PublicLinkSalt)
	return fmt.Sprintf("%s/files/%v/public?h=%s", siteURL, info.Id, hash)
}

func GeneratePublicLinkHash(fileId, salt string) string {
	hash := sha256.New()
	hash.Write([]byte(salt))
	hash.Write([]byte(fileId))

	return base64.RawURLEncoding.EncodeToString(hash.Sum(nil))
}

func (a *App) UploadMultipartFiles(teamId string, channelId string, userId string, fileHeaders []*multipart.FileHeader, clientIds []string, now time.Time) (*model.FileUploadResponse, *model.AppError) {
	files := make([]io.ReadCloser, len(fileHeaders))
	filenames := make([]string, len(fileHeaders))

	for i, fileHeader := range fileHeaders {
		file, fileErr := fileHeader.Open()
		if fileErr != nil {
			return nil, model.NewAppError("UploadFiles", "api.file.upload_file.read_request.app_error",
				map[string]interface{}{"Filename": fileHeader.Filename}, fileErr.Error(), http.StatusBadRequest)
		}

		// Will be closed after UploadFiles returns
		defer file.Close()

		files[i] = file
		filenames[i] = fileHeader.Filename
	}

	return a.UploadFiles(teamId, channelId, userId, files, filenames, clientIds, now)
}

// Uploads some files to the given team and channel as the given user. files and filenames should have
// the same length. clientIds should either not be provided or have the same length as files and filenames.
// The provided files should be closed by the caller so that they are not leaked.
func (a *App) UploadFiles(teamId string, channelId string, userId string, files []io.ReadCloser, filenames []string, clientIds []string, now time.Time) (*model.FileUploadResponse, *model.AppError) {
	if len(*a.Config().FileSettings.DriverName) == 0 {
		return nil, model.NewAppError("UploadFiles", "api.file.upload_file.storage.app_error", nil, "", http.StatusNotImplemented)
	}

	if len(filenames) != len(files) || (len(clientIds) > 0 && len(clientIds) != len(files)) {
		return nil, model.NewAppError("UploadFiles", "api.file.upload_file.incorrect_number_of_files.app_error", nil, "", http.StatusBadRequest)
	}

	resStruct := &model.FileUploadResponse{
		FileInfos: []*model.FileInfo{},
		ClientIds: []string{},
	}

	previewPathList := []string{}
	thumbnailPathList := []string{}
	imageDataList := [][]byte{}

	for i, file := range files {
		buf := bytes.NewBuffer(nil)
		io.Copy(buf, file)
		data := buf.Bytes()

		info, data, err := a.DoUploadFileExpectModification(now, teamId, channelId, userId, filenames[i], data)
		if err != nil {
			return nil, err
		}

		if info.PreviewPath != "" || info.ThumbnailPath != "" {
			previewPathList = append(previewPathList, info.PreviewPath)
			thumbnailPathList = append(thumbnailPathList, info.ThumbnailPath)
			imageDataList = append(imageDataList, data)
		}

		resStruct.FileInfos = append(resStruct.FileInfos, info)

		if len(clientIds) > 0 {
			resStruct.ClientIds = append(resStruct.ClientIds, clientIds[i])
		}
	}

	a.HandleImages(previewPathList, thumbnailPathList, imageDataList)

	return resStruct, nil
}

// UploadFile uploads a single file in form of a completely constructed byte array for a channel.
func (a *App) UploadFile(data []byte, channelId string, filename string) (*model.FileInfo, *model.AppError) {
	_, err := a.GetChannel(channelId)
	if err != nil && channelId != "" {
		return nil, model.NewAppError("UploadFile", "api.file.upload_file.incorrect_channelId.app_error",
			map[string]interface{}{"channelId": channelId}, "", http.StatusBadRequest)
	}

	info, _, appError := a.DoUploadFileExpectModification(time.Now(), "noteam", channelId, "nouser", filename, data)
	if appError != nil {
		return nil, appError
	}

	if info.PreviewPath != "" || info.ThumbnailPath != "" {
		previewPathList := []string{info.PreviewPath}
		thumbnailPathList := []string{info.ThumbnailPath}
		imageDataList := [][]byte{data}

		a.HandleImages(previewPathList, thumbnailPathList, imageDataList)
	}

	return info, nil
}

func (a *App) DoUploadFile(now time.Time, rawTeamId string, rawChannelId string, rawUserId string, rawFilename string, data []byte) (*model.FileInfo, *model.AppError) {
	info, _, err := a.DoUploadFileExpectModification(now, rawTeamId, rawChannelId, rawUserId, rawFilename, data)
	return info, err
}

func UploadFileSetTeamId(teamId string) func(t *UploadFileTask) {
	return func(t *UploadFileTask) {
		t.TeamId = filepath.Base(teamId)
	}
}

func UploadFileSetUserId(userId string) func(t *UploadFileTask) {
	return func(t *UploadFileTask) {
		t.UserId = filepath.Base(userId)
	}
}

func UploadFileSetTimestamp(timestamp time.Time) func(t *UploadFileTask) {
	return func(t *UploadFileTask) {
		t.Timestamp = timestamp
	}
}

func UploadFileSetContentLength(contentLength int64) func(t *UploadFileTask) {
	return func(t *UploadFileTask) {
		t.ContentLength = contentLength
	}
}

func UploadFileSetClientId(clientId string) func(t *UploadFileTask) {
	return func(t *UploadFileTask) {
		t.ClientId = clientId
	}
}

func UploadFileSetRaw() func(t *UploadFileTask) {
	return func(t *UploadFileTask) {
		t.Raw = true
	}
}

type UploadFileTask struct {
	// File name.
	Name string

	ChannelId string
	TeamId    string
	UserId    string

	// Time stamp to use when creating the file.
	Timestamp time.Time

	// The value of the Content-Length http header, when available.
	ContentLength int64

	// The file data stream.
	Input io.Reader

	// An optional, client-assigned Id field.
	ClientId string

	// If Raw, do not execute special processing for images, just upload
	// the file.  Plugins are still invoked.
	Raw bool

	//=============================================================
	// Internal state

	buf          *bytes.Buffer
	limit        int64
	limitedInput io.Reader
	teeInput     io.Reader
	fileinfo     *model.FileInfo
	maxFileSize  int64

	// Cached image data that (may) get initialized in preprocessImage and
	// is used in postprocessImage
	decoded          image.Image
	imageType        string
	imageOrientation int

	// Testing: overrideable dependency functions
	pluginsEnvironment *plugin.Environment
	writeFile          func(io.Reader, string) (int64, *model.AppError)
	saveToDatabase     func(*model.FileInfo) (*model.FileInfo, error)
}

func (t *UploadFileTask) init(a *App) {
	t.buf = &bytes.Buffer{}
	if t.ContentLength > 0 {
		t.limit = t.ContentLength
	} else {
		t.limit = t.maxFileSize
	}

	if t.ContentLength > 0 && t.ContentLength < maxUploadInitialBufferSize {
		t.buf.Grow(int(t.ContentLength))
	} else {
		t.buf.Grow(maxUploadInitialBufferSize)
	}

	t.fileinfo = model.NewInfo(filepath.Base(t.Name))
	t.fileinfo.Id = model.NewId()
	t.fileinfo.CreatorId = t.UserId
	t.fileinfo.CreateAt = t.Timestamp.UnixNano() / int64(time.Millisecond)
	t.fileinfo.Path = t.pathPrefix() + t.Name

	t.limitedInput = &io.LimitedReader{
		R: t.Input,
		N: t.limit + 1,
	}
	t.teeInput = io.TeeReader(t.limitedInput, t.buf)

	t.pluginsEnvironment = a.GetPluginsEnvironment()
	t.writeFile = a.WriteFile
	t.saveToDatabase = a.Srv().Store.FileInfo().Save
}

// UploadFileX uploads a single file as specified in t. It applies the upload
// constraints, executes plugins and image processing logic as needed. It
// returns a filled-out FileInfo and an optional error. A plugin may reject the
// upload, returning a rejection error. In this case FileInfo would have
// contained the last "good" FileInfo before the execution of that plugin.
func (a *App) UploadFileX(channelId, name string, input io.Reader,
	opts ...func(*UploadFileTask)) (*model.FileInfo, *model.AppError) {

	t := &UploadFileTask{
		ChannelId:   filepath.Base(channelId),
		Name:        filepath.Base(name),
		Input:       input,
		maxFileSize: *a.Config().FileSettings.MaxFileSize,
	}
	for _, o := range opts {
		o(t)
	}

	if len(*a.Config().FileSettings.DriverName) == 0 {
		return nil, t.newAppError("api.file.upload_file.storage.app_error",
			"", http.StatusNotImplemented)
	}
	if t.ContentLength > t.maxFileSize {
		return nil, t.newAppError("api.file.upload_file.too_large_detailed.app_error",
			"", http.StatusRequestEntityTooLarge, "Length", t.ContentLength, "Limit", t.maxFileSize)
	}

	t.init(a)

	var aerr *model.AppError
	if !t.Raw && t.fileinfo.IsImage() {
		aerr = t.preprocessImage()
		if aerr != nil {
			return t.fileinfo, aerr
		}
	}

	written, aerr := t.writeFile(io.MultiReader(t.buf, t.limitedInput), t.fileinfo.Path)
	if aerr != nil {
		return nil, aerr
	}

	if written > t.maxFileSize {
		if fileErr := a.RemoveFile(t.fileinfo.Path); fileErr != nil {
			mlog.Error("Failed to remove file", mlog.Err(fileErr))
		}
		return nil, t.newAppError("api.file.upload_file.too_large_detailed.app_error",
			"", http.StatusRequestEntityTooLarge, "Length", t.ContentLength, "Limit", t.maxFileSize)
	}

	t.fileinfo.Size = written

	file, aerr := a.FileReader(t.fileinfo.Path)
	if aerr != nil {
		return nil, aerr
	}
	defer file.Close()

	aerr = a.runPluginsHook(t.fileinfo, file)
	if aerr != nil {
		return nil, aerr
	}

	if !t.Raw && t.fileinfo.IsImage() {
		file, aerr = a.FileReader(t.fileinfo.Path)
		if aerr != nil {
			return nil, aerr
		}
		defer file.Close()
		t.postprocessImage(file)
	}

	if _, err := t.saveToDatabase(t.fileinfo); err != nil {
		var appErr *model.AppError
		switch {
		case errors.As(err, &appErr):
			return nil, appErr
		default:
			return nil, model.NewAppError("UploadFileX", "app.file_info.save.app_error", nil, err.Error(), http.StatusInternalServerError)
		}
	}

	return t.fileinfo, nil
}

func (t *UploadFileTask) preprocessImage() *model.AppError {
	// If SVG, attempt to extract dimensions and then return
	if t.fileinfo.MimeType == "image/svg+xml" {
		svgInfo, err := parseSVG(t.teeInput)
		if err != nil {
			mlog.Error("Failed to parse SVG", mlog.Err(err))
		}
		if svgInfo.Width > 0 && svgInfo.Height > 0 {
			t.fileinfo.Width = svgInfo.Width
			t.fileinfo.Height = svgInfo.Height
		}
		t.fileinfo.HasPreviewImage = false
		return nil
	}

	// If we fail to decode, return "as is".
	config, _, err := image.DecodeConfig(t.teeInput)
	if err != nil {
		return nil
	}

	t.fileinfo.Width = config.Width
	t.fileinfo.Height = config.Height

	// Check dimensions before loading the whole thing into memory later on.
	// This casting is done to prevent overflow on 32 bit systems (not needed
	// in 64 bits systems because images can't have more than 32 bits height or
	// width)
	if int64(t.fileinfo.Width)*int64(t.fileinfo.Height) > MaxImageSize {
		return t.newAppError("api.file.upload_file.large_image_detailed.app_error",
			"", http.StatusBadRequest)
	}
	t.fileinfo.HasPreviewImage = true
	nameWithoutExtension := t.Name[:strings.LastIndex(t.Name, ".")]
	t.fileinfo.PreviewPath = t.pathPrefix() + nameWithoutExtension + "_preview.jpg"
	t.fileinfo.ThumbnailPath = t.pathPrefix() + nameWithoutExtension + "_thumb.jpg"

	// check the image orientation with goexif; consume the bytes we
	// already have first, then keep Tee-ing from input.
	// TODO: try to reuse exif's .Raw buffer rather than Tee-ing
	if t.imageOrientation, err = getImageOrientation(io.MultiReader(bytes.NewReader(t.buf.Bytes()), t.teeInput)); err == nil &&
		(t.imageOrientation == RotatedCWMirrored ||
			t.imageOrientation == RotatedCCW ||
			t.imageOrientation == RotatedCCWMirrored ||
			t.imageOrientation == RotatedCW) {
		t.fileinfo.Width, t.fileinfo.Height = t.fileinfo.Height, t.fileinfo.Width
	}

	// For animated GIFs disable the preview; since we have to Decode gifs
	// anyway, cache the decoded image for later.
	if t.fileinfo.MimeType == "image/gif" {
		gifConfig, err := gif.DecodeAll(io.MultiReader(bytes.NewReader(t.buf.Bytes()), t.teeInput))
		if err == nil {
			if len(gifConfig.Image) > 0 {
				t.fileinfo.HasPreviewImage = false
				t.decoded = gifConfig.Image[0]
				t.imageType = "gif"
			}
		}
	}

	return nil
}

func (t *UploadFileTask) postprocessImage(file io.Reader) {
	// don't try to process SVG files
	if t.fileinfo.MimeType == "image/svg+xml" {
		return
	}

	decoded, typ := t.decoded, t.imageType
	if decoded == nil {
		var err error
		decoded, typ, err = image.Decode(file)
		if err != nil {
			mlog.Error("Unable to decode image", mlog.Err(err))
			return
		}
	}

	// Fill in the background of a potentially-transparent png file as
	// white.
	if typ == "png" {
		dst := image.NewRGBA(decoded.Bounds())
		draw.Draw(dst, dst.Bounds(), image.NewUniform(color.White), image.Point{}, draw.Src)
		draw.Draw(dst, dst.Bounds(), decoded, decoded.Bounds().Min, draw.Over)
		decoded = dst
	}

	decoded = makeImageUpright(decoded, t.imageOrientation)
	if decoded == nil {
		return
	}

	const jpegQuality = 90
	writeJPEG := func(img image.Image, path string) {
		r, w := io.Pipe()
		go func() {
			err := jpeg.Encode(w, img, &jpeg.Options{Quality: jpegQuality})
			if err != nil {
				mlog.Error("Unable to encode image as jpeg", mlog.String("path", path), mlog.Err(err))
				w.CloseWithError(err)
			} else {
				w.Close()
			}
		}()
		_, aerr := t.writeFile(r, path)
		if aerr != nil {
			mlog.Error("Unable to upload", mlog.String("path", path), mlog.Err(aerr))
			return
		}
	}

	var wg sync.WaitGroup
	wg.Add(3)
	go func() {
		defer wg.Done()
<<<<<<< HEAD
		if !t.fileinfo.HasPreviewImage {
			return
		}
		thumb := decoded
		if h > ImageThumbnailHeight || w > ImageThumbnailWidth {
			if float64(h)/float64(w) < ImageThumbnailRatio {
				thumb = imaging.Resize(decoded, 0, ImageThumbnailHeight, imaging.Lanczos)
			} else {
				thumb = imaging.Resize(decoded, ImageThumbnailWidth, 0, imaging.Lanczos)
			}
		}
		writeJPEG(thumb, t.fileinfo.ThumbnailPath)
=======
		writeJPEG(genThumbnail(decoded), t.fileinfo.ThumbnailPath)
>>>>>>> 73c41ef8
	}()

	go func() {
		defer wg.Done()
<<<<<<< HEAD
		if !t.fileinfo.HasPreviewImage {
			return
		}
		preview := decoded
		if w > ImagePreviewWidth {
			preview = imaging.Resize(decoded, ImagePreviewWidth, 0, imaging.Lanczos)
		}
		writeJPEG(preview, t.fileinfo.PreviewPath)
=======
		writeJPEG(genPreview(decoded), t.fileinfo.PreviewPath)
>>>>>>> 73c41ef8
	}()

	go func() {
		defer wg.Done()
		if t.fileinfo.MiniPreview == nil {
			t.fileinfo.MiniPreview = model.GenerateMiniPreviewImage(decoded)
		}
	}()
	wg.Wait()
}

func (t UploadFileTask) pathPrefix() string {
	return t.Timestamp.Format("20060102") +
		"/teams/" + t.TeamId +
		"/channels/" + t.ChannelId +
		"/users/" + t.UserId +
		"/" + t.fileinfo.Id + "/"
}

func (t UploadFileTask) newAppError(id string, details interface{}, httpStatus int, extra ...interface{}) *model.AppError {
	params := map[string]interface{}{
		"Name":          t.Name,
		"Filename":      t.Name,
		"ChannelId":     t.ChannelId,
		"TeamId":        t.TeamId,
		"UserId":        t.UserId,
		"ContentLength": t.ContentLength,
		"ClientId":      t.ClientId,
	}
	if t.fileinfo != nil {
		params["Width"] = t.fileinfo.Width
		params["Height"] = t.fileinfo.Height
	}
	for i := 0; i+1 < len(extra); i += 2 {
		params[fmt.Sprintf("%v", extra[i])] = extra[i+1]
	}

	return model.NewAppError("uploadFileTask", id, params, fmt.Sprintf("%v", details), httpStatus)
}

func (a *App) DoUploadFileExpectModification(now time.Time, rawTeamId string, rawChannelId string, rawUserId string, rawFilename string, data []byte) (*model.FileInfo, []byte, *model.AppError) {
	filename := filepath.Base(rawFilename)
	teamId := filepath.Base(rawTeamId)
	channelId := filepath.Base(rawChannelId)
	userId := filepath.Base(rawUserId)

	info, err := model.GetInfoForBytes(filename, bytes.NewReader(data), len(data))
	if err != nil {
		err.StatusCode = http.StatusBadRequest
		return nil, data, err
	}

	if orientation, err := getImageOrientation(bytes.NewReader(data)); err == nil &&
		(orientation == RotatedCWMirrored ||
			orientation == RotatedCCW ||
			orientation == RotatedCCWMirrored ||
			orientation == RotatedCW) {
		info.Width, info.Height = info.Height, info.Width
	}

	info.Id = model.NewId()
	info.CreatorId = userId
	info.CreateAt = now.UnixNano() / int64(time.Millisecond)

	pathPrefix := now.Format("20060102") + "/teams/" + teamId + "/channels/" + channelId + "/users/" + userId + "/" + info.Id + "/"
	info.Path = pathPrefix + filename

	if info.IsImage() {
		// Check dimensions before loading the whole thing into memory later on
		// This casting is done to prevent overflow on 32 bit systems (not needed
		// in 64 bits systems because images can't have more than 32 bits height or
		// width)
		if int64(info.Width)*int64(info.Height) > MaxImageSize {
			err := model.NewAppError("uploadFile", "api.file.upload_file.large_image.app_error", map[string]interface{}{"Filename": filename}, "", http.StatusBadRequest)
			return nil, data, err
		}

		nameWithoutExtension := filename[:strings.LastIndex(filename, ".")]
		info.PreviewPath = pathPrefix + nameWithoutExtension + "_preview.jpg"
		info.ThumbnailPath = pathPrefix + nameWithoutExtension + "_thumb.jpg"
	}

	if pluginsEnvironment := a.GetPluginsEnvironment(); pluginsEnvironment != nil {
		var rejectionError *model.AppError
		pluginContext := a.PluginContext()
		pluginsEnvironment.RunMultiPluginHook(func(hooks plugin.Hooks) bool {
			var newBytes bytes.Buffer
			replacementInfo, rejectionReason := hooks.FileWillBeUploaded(pluginContext, info, bytes.NewReader(data), &newBytes)
			if rejectionReason != "" {
				rejectionError = model.NewAppError("DoUploadFile", "File rejected by plugin. "+rejectionReason, nil, "", http.StatusBadRequest)
				return false
			}
			if replacementInfo != nil {
				info = replacementInfo
			}
			if newBytes.Len() != 0 {
				data = newBytes.Bytes()
				info.Size = int64(len(data))
			}

			return true
		}, plugin.FileWillBeUploadedId)
		if rejectionError != nil {
			return nil, data, rejectionError
		}
	}

	if _, err := a.WriteFile(bytes.NewReader(data), info.Path); err != nil {
		return nil, data, err
	}

	if _, err := a.Srv().Store.FileInfo().Save(info); err != nil {
		var appErr *model.AppError
		switch {
		case errors.As(err, &appErr):
			return nil, data, appErr
		default:
			return nil, data, model.NewAppError("DoUploadFileExpectModification", "app.file_info.save.app_error", nil, err.Error(), http.StatusInternalServerError)
		}
	}

	return info, data, nil
}

func (a *App) HandleImages(previewPathList []string, thumbnailPathList []string, fileData [][]byte) {
	wg := new(sync.WaitGroup)

	for i := range fileData {
		img, width, height := prepareImage(fileData[i])
		if img != nil {
			wg.Add(2)
			go func(img image.Image, path string, width int, height int) {
				defer wg.Done()
				a.generateThumbnailImage(img, path, width, height)
			}(img, thumbnailPathList[i], width, height)

			go func(img image.Image, path string, width int) {
				defer wg.Done()
				a.generatePreviewImage(img, path, width)
			}(img, previewPathList[i], width)
		}
	}
	wg.Wait()
}

func prepareImage(fileData []byte) (image.Image, int, int) {
	// Decode image bytes into Image object
	img, imgType, err := image.Decode(bytes.NewReader(fileData))
	if err != nil {
		mlog.Error("Unable to decode image", mlog.Err(err))
		return nil, 0, 0
	}

	width := img.Bounds().Dx()
	height := img.Bounds().Dy()

	// Fill in the background of a potentially-transparent png file as white
	if imgType == "png" {
		dst := image.NewRGBA(img.Bounds())
		draw.Draw(dst, dst.Bounds(), image.NewUniform(color.White), image.Point{}, draw.Src)
		draw.Draw(dst, dst.Bounds(), img, img.Bounds().Min, draw.Over)
		img = dst
	}

	// Flip the image to be upright
	orientation, _ := getImageOrientation(bytes.NewReader(fileData))
	img = makeImageUpright(img, orientation)

	return img, width, height
}

func makeImageUpright(img image.Image, orientation int) image.Image {
	switch orientation {
	case UprightMirrored:
		return imaging.FlipH(img)
	case UpsideDown:
		return imaging.Rotate180(img)
	case UpsideDownMirrored:
		return imaging.FlipV(img)
	case RotatedCWMirrored:
		return imaging.Transpose(img)
	case RotatedCCW:
		return imaging.Rotate270(img)
	case RotatedCCWMirrored:
		return imaging.Transverse(img)
	case RotatedCW:
		return imaging.Rotate90(img)
	default:
		return img
	}
}

func getImageOrientation(input io.Reader) (int, error) {
	exifData, err := exif.Decode(input)
	if err != nil {
		return Upright, err
	}

	tag, err := exifData.Get("Orientation")
	if err != nil {
		return Upright, err
	}

	orientation, err := tag.Int(0)
	if err != nil {
		return Upright, err
	}

	return orientation, nil
}

func (a *App) generateThumbnailImage(img image.Image, thumbnailPath string, width int, height int) {
	buf := new(bytes.Buffer)
	if err := jpeg.Encode(buf, genThumbnail(img), &jpeg.Options{Quality: 90}); err != nil {
		mlog.Error("Unable to encode image as jpeg", mlog.String("path", thumbnailPath), mlog.Err(err))
		return
	}

	if _, err := a.WriteFile(buf, thumbnailPath); err != nil {
		mlog.Error("Unable to upload thumbnail", mlog.String("path", thumbnailPath), mlog.Err(err))
		return
	}
}

func (a *App) generatePreviewImage(img image.Image, previewPath string, width int) {
	preview := genPreview(img)

	buf := new(bytes.Buffer)

	if err := jpeg.Encode(buf, preview, &jpeg.Options{Quality: 90}); err != nil {
		mlog.Error("Unable to encode image as preview jpg", mlog.Err(err), mlog.String("path", previewPath))
		return
	}

	if _, err := a.WriteFile(buf, previewPath); err != nil {
		mlog.Error("Unable to upload preview", mlog.Err(err), mlog.String("path", previewPath))
		return
	}
}

// generateMiniPreview updates mini preview if needed
// will save fileinfo with the preview added
func (a *App) generateMiniPreview(fi *model.FileInfo) {
	if fi.IsImage() && fi.MiniPreview == nil {
		data, err := a.ReadFile(fi.Path)
		if err != nil {
			mlog.Error("error reading image file", mlog.Err(err))
			return
		}
		img, _, _ := prepareImage(data)
		if img == nil {
			return
		}
		fi.MiniPreview = model.GenerateMiniPreviewImage(img)
		if _, appErr := a.Srv().Store.FileInfo().Upsert(fi); appErr != nil {
			mlog.Error("creating mini preview failed", mlog.Err(appErr))
		} else {
			a.Srv().Store.FileInfo().InvalidateFileInfosForPostCache(fi.PostId, false)
		}
	}
}

func (a *App) generateMiniPreviewForInfos(fileInfos []*model.FileInfo) {
	wg := new(sync.WaitGroup)

	wg.Add(len(fileInfos))
	for _, fileInfo := range fileInfos {
		go func(fi *model.FileInfo) {
			defer wg.Done()
			a.generateMiniPreview(fi)
		}(fileInfo)
	}
	wg.Wait()
}

func (a *App) GetFileInfo(fileId string) (*model.FileInfo, *model.AppError) {
	fileInfo, err := a.Srv().Store.FileInfo().Get(fileId)
	if err != nil {
		var nfErr *store.ErrNotFound
		switch {
		case errors.As(err, &nfErr):
			return nil, model.NewAppError("GetFileInfo", "app.file_info.get.app_error", nil, nfErr.Error(), http.StatusNotFound)
		default:
			return nil, model.NewAppError("GetFileInfo", "app.file_info.get.app_error", nil, err.Error(), http.StatusInternalServerError)
		}
	}

	a.generateMiniPreview(fileInfo)
	return fileInfo, nil
}

func (a *App) GetFileInfos(page, perPage int, opt *model.GetFileInfosOptions) ([]*model.FileInfo, *model.AppError) {
	fileInfos, err := a.Srv().Store.FileInfo().GetWithOptions(page, perPage, opt)
	if err != nil {
		var invErr *store.ErrInvalidInput
		var ltErr *store.ErrLimitExceeded
		switch {
		case errors.As(err, &invErr):
			return nil, model.NewAppError("GetFileInfos", "app.file_info.get_with_options.app_error", nil, invErr.Error(), http.StatusBadRequest)
		case errors.As(err, &ltErr):
			return nil, model.NewAppError("GetFileInfos", "app.file_info.get_with_options.app_error", nil, ltErr.Error(), http.StatusBadRequest)
		default:
			return nil, model.NewAppError("GetFileInfos", "app.file_info.get_with_options.app_error", nil, err.Error(), http.StatusInternalServerError)
		}
	}

	a.generateMiniPreviewForInfos(fileInfos)

	return fileInfos, nil
}

func (a *App) GetFile(fileId string) ([]byte, *model.AppError) {
	info, err := a.GetFileInfo(fileId)
	if err != nil {
		return nil, err
	}

	data, err := a.ReadFile(info.Path)
	if err != nil {
		return nil, err
	}

	return data, nil
}

func (a *App) CopyFileInfos(userId string, fileIds []string) ([]string, *model.AppError) {
	var newFileIds []string

	now := model.GetMillis()

	for _, fileId := range fileIds {
		fileInfo, err := a.Srv().Store.FileInfo().Get(fileId)
		if err != nil {
			var nfErr *store.ErrNotFound
			switch {
			case errors.As(err, &nfErr):
				return nil, model.NewAppError("CopyFileInfos", "app.file_info.get.app_error", nil, nfErr.Error(), http.StatusNotFound)
			default:
				return nil, model.NewAppError("CopyFileInfos", "app.file_info.get.app_error", nil, err.Error(), http.StatusInternalServerError)
			}
		}

		fileInfo.Id = model.NewId()
		fileInfo.CreatorId = userId
		fileInfo.CreateAt = now
		fileInfo.UpdateAt = now
		fileInfo.PostId = ""

		if _, err := a.Srv().Store.FileInfo().Save(fileInfo); err != nil {
			var appErr *model.AppError
			switch {
			case errors.As(err, &appErr):
				return nil, appErr
			default:
				return nil, model.NewAppError("CopyFileInfos", "app.file_info.save.app_error", nil, err.Error(), http.StatusInternalServerError)
			}
		}

		newFileIds = append(newFileIds, fileInfo.Id)
	}

	return newFileIds, nil
}<|MERGE_RESOLUTION|>--- conflicted
+++ resolved
@@ -785,43 +785,19 @@
 	}
 
 	var wg sync.WaitGroup
-	wg.Add(3)
-	go func() {
-		defer wg.Done()
-<<<<<<< HEAD
-		if !t.fileinfo.HasPreviewImage {
-			return
-		}
-		thumb := decoded
-		if h > ImageThumbnailHeight || w > ImageThumbnailWidth {
-			if float64(h)/float64(w) < ImageThumbnailRatio {
-				thumb = imaging.Resize(decoded, 0, ImageThumbnailHeight, imaging.Lanczos)
-			} else {
-				thumb = imaging.Resize(decoded, ImageThumbnailWidth, 0, imaging.Lanczos)
-			}
-		}
-		writeJPEG(thumb, t.fileinfo.ThumbnailPath)
-=======
-		writeJPEG(genThumbnail(decoded), t.fileinfo.ThumbnailPath)
->>>>>>> 73c41ef8
-	}()
-
-	go func() {
-		defer wg.Done()
-<<<<<<< HEAD
-		if !t.fileinfo.HasPreviewImage {
-			return
-		}
-		preview := decoded
-		if w > ImagePreviewWidth {
-			preview = imaging.Resize(decoded, ImagePreviewWidth, 0, imaging.Lanczos)
-		}
-		writeJPEG(preview, t.fileinfo.PreviewPath)
-=======
-		writeJPEG(genPreview(decoded), t.fileinfo.PreviewPath)
->>>>>>> 73c41ef8
-	}()
-
+	wg.Add(1)
+	if t.fileinfo.HasPreviewImage {
+		wg.Add(2)
+		go func() {
+			defer wg.Done()
+			writeJPEG(genThumbnail(decoded), t.fileinfo.ThumbnailPath)
+		}()
+
+		go func() {
+			defer wg.Done()
+			writeJPEG(genPreview(decoded), t.fileinfo.PreviewPath)
+		}()
+	}
 	go func() {
 		defer wg.Done()
 		if t.fileinfo.MiniPreview == nil {

--- conflicted
+++ resolved
@@ -355,17 +355,12 @@
 
 	// Normally, we would let the API layer call PreparePostForClient, but we do it here since it also needs
 	// to be done when we send the post over the websocket in handlePostEvents
-<<<<<<< HEAD
-	rpost = a.PreparePostForClient(c, rpost, true, false, true)
-
-	if rpost.RootId != "" {
-		a.DeletePersistentNotificationsPost(parentPostList.Posts[post.RootId], rpost.UserId, true)
-	}
-=======
 	// PS: we don't want to include PostPriority from the db to avoid the replica lag,
 	// so we just return the one that was passed with post
 	rpost = a.PreparePostForClient(c, rpost, true, false, false)
->>>>>>> 06e964b8
+	if rpost.RootId != "" {
+		a.DeletePersistentNotificationsPost(parentPostList.Posts[post.RootId], rpost.UserId, true)
+	}
 
 	// Make sure poster is following the thread
 	if *a.Config().ServiceSettings.ThreadAutoFollow && rpost.RootId != "" {
@@ -1834,11 +1829,7 @@
 				if err != nil {
 					return 0, 0, 0, err
 				}
-<<<<<<< HEAD
-				if *priority.Priority == model.PostPriorityUrgent {
-=======
 				if priority != nil && *priority.Priority == model.PostPriorityUrgent {
->>>>>>> 06e964b8
 					urgentCount += 1
 				}
 			}

--- conflicted
+++ resolved
@@ -263,37 +263,18 @@
 		post.Metadata.Priority = nil
 	}
 
-<<<<<<< HEAD
-	if pluginsEnvironment := a.GetPluginsEnvironment(); pluginsEnvironment != nil {
-		var metadata *model.PostMetadata
-		if post.Metadata != nil {
-			metadata = post.Metadata.Copy()
-		}
-		var rejectionError *model.AppError
-		pluginContext := pluginContext(c)
-		a.Srv().RunMultiHook(func(hooks plugin.Hooks) bool {
-			replacementPost, rejectionReason := hooks.MessageWillBePosted(pluginContext, post.ForPlugin())
-			if rejectionReason != "" {
-				id := "Post rejected by plugin. " + rejectionReason
-				if rejectionReason == plugin.DismissPostError {
-					id = plugin.DismissPostError
-				}
-				rejectionError = model.NewAppError("createPost", id, nil, "", http.StatusBadRequest)
-				return false
-=======
 	var metadata *model.PostMetadata
 	if post.Metadata != nil {
 		metadata = post.Metadata.Copy()
 	}
 	var rejectionError *model.AppError
 	pluginContext := pluginContext(c)
-	a.ch.RunMultiHook(func(hooks plugin.Hooks) bool {
+	a.Srv().RunMultiHook(func(hooks plugin.Hooks) bool {
 		replacementPost, rejectionReason := hooks.MessageWillBePosted(pluginContext, post.ForPlugin())
 		if rejectionReason != "" {
 			id := "Post rejected by plugin. " + rejectionReason
 			if rejectionReason == plugin.DismissPostError {
 				id = plugin.DismissPostError
->>>>>>> 617c0244
 			}
 			rejectionError = model.NewAppError("createPost", id, nil, "", http.StatusBadRequest)
 			return false
@@ -345,26 +326,13 @@
 
 	// We make a copy of the post for the plugin hook to avoid a race condition,
 	// and to remove the non-GOB-encodable Metadata from it.
-<<<<<<< HEAD
-	if pluginsEnvironment := a.GetPluginsEnvironment(); pluginsEnvironment != nil {
-		pluginPost := rpost.ForPlugin()
-		a.Srv().Go(func() {
-			pluginContext := pluginContext(c)
-			a.Srv().RunMultiHook(func(hooks plugin.Hooks) bool {
-				hooks.MessageHasBeenPosted(pluginContext, pluginPost)
-				return true
-			}, plugin.MessageHasBeenPostedID)
-		})
-	}
-=======
 	pluginPost := rpost.ForPlugin()
 	a.Srv().Go(func() {
-		a.ch.RunMultiHook(func(hooks plugin.Hooks) bool {
+		a.Srv().RunMultiHook(func(hooks plugin.Hooks) bool {
 			hooks.MessageHasBeenPosted(pluginContext, pluginPost)
 			return true
 		}, plugin.MessageHasBeenPostedID)
 	})
->>>>>>> 617c0244
 
 	if a.Metrics() != nil {
 		a.Metrics().IncrementPostCreate()
@@ -685,30 +653,14 @@
 		oldPost.RemoteId = model.NewString(*post.RemoteId)
 	}
 
-<<<<<<< HEAD
-	if pluginsEnvironment := a.GetPluginsEnvironment(); pluginsEnvironment != nil {
-		var rejectionReason string
-		pluginContext := pluginContext(c)
-		a.Srv().RunMultiHook(func(hooks plugin.Hooks) bool {
-			newPost, rejectionReason = hooks.MessageWillBeUpdated(pluginContext, newPost.ForPlugin(), oldPost.ForPlugin())
-			return post != nil
-		}, plugin.MessageWillBeUpdatedID)
-		if newPost == nil {
-			return nil, model.NewAppError("UpdatePost", "Post rejected by plugin. "+rejectionReason, nil, "", http.StatusBadRequest)
-		}
-		// Restore the post metadata that was stripped by the plugin. Set it to
-		// the last known good.
-		newPost.Metadata = oldPost.Metadata
-=======
 	var rejectionReason string
 	pluginContext := pluginContext(c)
-	a.ch.RunMultiHook(func(hooks plugin.Hooks) bool {
+	a.Srv().RunMultiHook(func(hooks plugin.Hooks) bool {
 		newPost, rejectionReason = hooks.MessageWillBeUpdated(pluginContext, newPost.ForPlugin(), oldPost.ForPlugin())
 		return post != nil
 	}, plugin.MessageWillBeUpdatedID)
 	if newPost == nil {
 		return nil, model.NewAppError("UpdatePost", "Post rejected by plugin. "+rejectionReason, nil, "", http.StatusBadRequest)
->>>>>>> 617c0244
 	}
 	// Restore the post metadata that was stripped by the plugin. Set it to
 	// the last known good.
@@ -725,28 +677,14 @@
 		}
 	}
 
-<<<<<<< HEAD
-	if pluginsEnvironment := a.GetPluginsEnvironment(); pluginsEnvironment != nil {
-		pluginOldPost := oldPost.ForPlugin()
-		pluginNewPost := newPost.ForPlugin()
-		a.Srv().Go(func() {
-			pluginContext := pluginContext(c)
-			a.Srv().RunMultiHook(func(hooks plugin.Hooks) bool {
-				hooks.MessageHasBeenUpdated(pluginContext, pluginNewPost, pluginOldPost)
-				return true
-			}, plugin.MessageHasBeenUpdatedID)
-		})
-	}
-=======
 	pluginOldPost := oldPost.ForPlugin()
 	pluginNewPost := newPost.ForPlugin()
 	a.Srv().Go(func() {
-		a.ch.RunMultiHook(func(hooks plugin.Hooks) bool {
+		a.Srv().RunMultiHook(func(hooks plugin.Hooks) bool {
 			hooks.MessageHasBeenUpdated(pluginContext, pluginNewPost, pluginOldPost)
 			return true
 		}, plugin.MessageHasBeenUpdatedID)
 	})
->>>>>>> 617c0244
 
 	rpost = a.PreparePostForClientWithEmbedsAndImages(c, rpost, false, true, true)
 

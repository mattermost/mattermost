--- conflicted
+++ resolved
@@ -1774,7 +1774,6 @@
 		count, countRoot, nErr := a.Srv().Store().Channel().CountPostsAfter(post.ChannelId, post.CreateAt-1, channel.GetOtherUserIdForDM(user.Id))
 		if nErr != nil {
 			return 0, 0, 0, model.NewAppError("countMentionsFromPost", "app.channel.count_posts_since.app_error", nil, "", http.StatusInternalServerError).Wrap(nErr)
-<<<<<<< HEAD
 		}
 
 		var urgentCount int
@@ -1785,18 +1784,6 @@
 			}
 		}
 
-=======
-		}
-
-		var urgentCount int
-		if a.isPostPriorityEnabled() {
-			urgentCount, nErr = a.Srv().Store().Channel().CountUrgentPostsAfter(post.ChannelId, post.CreateAt-1, channel.GetOtherUserIdForDM(user.Id))
-			if nErr != nil {
-				return 0, 0, 0, model.NewAppError("countMentionsFromPost", "app.channel.count_urgent_posts_since.app_error", nil, "", http.StatusInternalServerError).Wrap(nErr)
-			}
-		}
-
->>>>>>> c44d3762
 		return count, countRoot, urgentCount, nil
 	}
 
@@ -1835,11 +1822,7 @@
 				if err != nil {
 					return 0, 0, 0, err
 				}
-<<<<<<< HEAD
-				if *priority.Priority == model.PostPriorityUrgent {
-=======
 				if priority != nil && *priority.Priority == model.PostPriorityUrgent {
->>>>>>> c44d3762
 					urgentCount += 1
 				}
 			}

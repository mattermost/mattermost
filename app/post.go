// Copyright (c) 2015-present Mattermost, Inc. All Rights Reserved.
// See LICENSE.txt for license information.

package app

import (
	"context"
	"encoding/json"
	"errors"
	"fmt"
	"net/http"
	"regexp"
	"strconv"
	"strings"
	"sync"
	"time"

	"github.com/mattermost/mattermost-server/v6/app/request"
	"github.com/mattermost/mattermost-server/v6/model"
	"github.com/mattermost/mattermost-server/v6/plugin"
	"github.com/mattermost/mattermost-server/v6/product"
	"github.com/mattermost/mattermost-server/v6/services/cache"
	"github.com/mattermost/mattermost-server/v6/shared/i18n"
	"github.com/mattermost/mattermost-server/v6/shared/mlog"
	"github.com/mattermost/mattermost-server/v6/store"
	"github.com/mattermost/mattermost-server/v6/store/sqlstore"
)

const (
	PendingPostIDsCacheSize = 25000
	PendingPostIDsCacheTTL  = 30 * time.Second
	PageDefault             = 0
)

var atMentionPattern = regexp.MustCompile(`\B@`)

// Ensure post service wrapper implements `product.PostService`
var _ product.PostService = (*postServiceWrapper)(nil)

// postServiceWrapper provides an implementation of `product.PostService` for use by products.
type postServiceWrapper struct {
	app AppIface
}

func (s *postServiceWrapper) CreatePost(ctx *request.Context, post *model.Post) (*model.Post, *model.AppError) {
	return s.app.CreatePostMissingChannel(ctx, post, true)
}

func (a *App) CreatePostAsUser(c request.CTX, post *model.Post, currentSessionId string, setOnline bool) (*model.Post, *model.AppError) {
	// Check that channel has not been deleted
	channel, errCh := a.Srv().Store.Channel().Get(post.ChannelId, true)
	if errCh != nil {
		err := model.NewAppError("CreatePostAsUser", "api.context.invalid_param.app_error", map[string]any{"Name": "post.channel_id"}, "", http.StatusBadRequest).Wrap(errCh)
		return nil, err
	}

	if strings.HasPrefix(post.Type, model.PostSystemMessagePrefix) {
		err := model.NewAppError("CreatePostAsUser", "api.context.invalid_param.app_error", map[string]any{"Name": "post.type"}, "", http.StatusBadRequest)
		return nil, err
	}

	if channel.DeleteAt != 0 {
		err := model.NewAppError("createPost", "api.post.create_post.can_not_post_to_deleted.error", nil, "", http.StatusBadRequest)
		return nil, err
	}

	rp, err := a.CreatePost(c, post, channel, true, setOnline)
	if err != nil {
		if err.Id == "api.post.create_post.root_id.app_error" ||
			err.Id == "api.post.create_post.channel_root_id.app_error" {
			err.StatusCode = http.StatusBadRequest
		}

		return nil, err
	}

	// Update the Channel LastViewAt only if:
	// the post does NOT have from_webhook prop set (e.g. Zapier app), and
	// the post does NOT have from_bot set (e.g. from discovering the user is a bot within CreatePost), and
	// the post is NOT a reply post with CRT enabled
	_, fromWebhook := post.GetProps()["from_webhook"]
	_, fromBot := post.GetProps()["from_bot"]
	isCRTReply := post.RootId != "" && a.IsCRTEnabledForUser(c, post.UserId)
	if !fromWebhook && !fromBot && !isCRTReply {
		if _, err := a.MarkChannelsAsViewed(c, []string{post.ChannelId}, post.UserId, currentSessionId, true); err != nil {
			c.Logger().Warn(
				"Encountered error updating last viewed",
				mlog.String("channel_id", post.ChannelId),
				mlog.String("user_id", post.UserId),
				mlog.Err(err),
			)
		}
	}

	return rp, nil
}

func (a *App) CreatePostMissingChannel(c request.CTX, post *model.Post, triggerWebhooks bool) (*model.Post, *model.AppError) {
	channel, err := a.Srv().Store.Channel().Get(post.ChannelId, true)
	if err != nil {
		var nfErr *store.ErrNotFound
		switch {
		case errors.As(err, &nfErr):
			return nil, model.NewAppError("CreatePostMissingChannel", "app.channel.get.existing.app_error", nil, "", http.StatusNotFound).Wrap(nfErr)
		default:
			return nil, model.NewAppError("CreatePostMissingChannel", "app.channel.get.find.app_error", nil, "", http.StatusInternalServerError).Wrap(err)
		}
	}

	return a.CreatePost(c, post, channel, triggerWebhooks, true)
}

// deduplicateCreatePost attempts to make posting idempotent within a caching window.
func (a *App) deduplicateCreatePost(post *model.Post) (foundPost *model.Post, err *model.AppError) {
	// We rely on the client sending the pending post id across "duplicate" requests. If there
	// isn't one, we can't deduplicate, so allow creation normally.
	if post.PendingPostId == "" {
		return nil, nil
	}

	const unknownPostId = ""

	// Query the cache atomically for the given pending post id, saving a record if
	// it hasn't previously been seen.
	var postID string
	nErr := a.Srv().seenPendingPostIdsCache.Get(post.PendingPostId, &postID)
	if nErr == cache.ErrKeyNotFound {
		a.Srv().seenPendingPostIdsCache.SetWithExpiry(post.PendingPostId, unknownPostId, PendingPostIDsCacheTTL)
		return nil, nil
	}

	if nErr != nil {
		return nil, model.NewAppError("errorGetPostId", "api.post.error_get_post_id.pending", nil, "", http.StatusInternalServerError)
	}

	// If another thread saved the cache record, but hasn't yet updated it with the actual post
	// id (because it's still saving), notify the client with an error. Ideally, we'd wait
	// for the other thread, but coordinating that adds complexity to the happy path.
	if postID == unknownPostId {
		return nil, model.NewAppError("deduplicateCreatePost", "api.post.deduplicate_create_post.pending", nil, "", http.StatusInternalServerError)
	}

	// If the other thread finished creating the post, return the created post back to the
	// client, making the API call feel idempotent.
	actualPost, err := a.GetSinglePost(postID, false)
	if err != nil {
		return nil, model.NewAppError("deduplicateCreatePost", "api.post.deduplicate_create_post.failed_to_get", nil, "", http.StatusInternalServerError).Wrap(err)
	}

	mlog.Debug("Deduplicated create post", mlog.String("post_id", actualPost.Id), mlog.String("pending_post_id", post.PendingPostId))

	return actualPost, nil
}

func (a *App) CreatePost(c request.CTX, post *model.Post, channel *model.Channel, triggerWebhooks, setOnline bool) (savedPost *model.Post, err *model.AppError) {
	foundPost, err := a.deduplicateCreatePost(post)
	if err != nil {
		return nil, err
	}
	if foundPost != nil {
		return foundPost, nil
	}

	// If we get this far, we've recorded the client-provided pending post id to the cache.
	// Remove it if we fail below, allowing a proper retry by the client.
	defer func() {
		if post.PendingPostId == "" {
			return
		}

		if err != nil {
			a.Srv().seenPendingPostIdsCache.Remove(post.PendingPostId)
			return
		}

		a.Srv().seenPendingPostIdsCache.SetWithExpiry(post.PendingPostId, savedPost.Id, PendingPostIDsCacheTTL)
	}()

	post.SanitizeProps()

	var pchan chan store.StoreResult
	if post.RootId != "" {
		pchan = make(chan store.StoreResult, 1)
		go func() {
			r, pErr := a.Srv().Store.Post().Get(sqlstore.WithMaster(context.Background()), post.RootId, model.GetPostsOptions{}, "", a.Config().GetSanitizeOptions())
			pchan <- store.StoreResult{Data: r, NErr: pErr}
			close(pchan)
		}()
	}

	user, nErr := a.Srv().Store.User().Get(context.Background(), post.UserId)
	if nErr != nil {
		var nfErr *store.ErrNotFound
		switch {
		case errors.As(nErr, &nfErr):
			return nil, model.NewAppError("CreatePost", MissingAccountError, nil, "", http.StatusNotFound).Wrap(nfErr)
		default:
			return nil, model.NewAppError("CreatePost", "app.user.get.app_error", nil, "", http.StatusInternalServerError).Wrap(nErr)
		}
	}

	if user.IsBot {
		post.AddProp("from_bot", "true")
	}

	var ephemeralPost *model.Post
	if post.Type == "" && !a.HasPermissionToChannel(c, user.Id, channel.Id, model.PermissionUseChannelMentions) {
		mention := post.DisableMentionHighlights()
		if mention != "" {
			T := i18n.GetUserTranslations(user.Locale)
			ephemeralPost = &model.Post{
				UserId:    user.Id,
				RootId:    post.RootId,
				ChannelId: channel.Id,
				Message:   T("model.post.channel_notifications_disabled_in_channel.message", model.StringInterface{"ChannelName": channel.Name, "Mention": mention}),
				Props:     model.StringInterface{model.PostPropsMentionHighlightDisabled: true},
			}
		}
	}

	// Verify the parent/child relationships are correct
	var parentPostList *model.PostList
	if pchan != nil {
		result := <-pchan
		if result.NErr != nil {
			return nil, model.NewAppError("createPost", "api.post.create_post.root_id.app_error", nil, "", http.StatusBadRequest)
		}
		parentPostList = result.Data.(*model.PostList)
		if len(parentPostList.Posts) == 0 || !parentPostList.IsChannelId(post.ChannelId) {
			return nil, model.NewAppError("createPost", "api.post.create_post.channel_root_id.app_error", nil, "", http.StatusInternalServerError)
		}

		rootPost := parentPostList.Posts[post.RootId]
		if rootPost.RootId != "" {
			return nil, model.NewAppError("createPost", "api.post.create_post.root_id.app_error", nil, "", http.StatusBadRequest)
		}
	}

	post.Hashtags, _ = model.ParseHashtags(post.Message)

	if err = a.FillInPostProps(c, post, channel); err != nil {
		return nil, err
	}

	// Temporary fix so old plugins don't clobber new fields in SlackAttachment struct, see MM-13088
	if attachments, ok := post.GetProp("attachments").([]*model.SlackAttachment); ok {
		jsonAttachments, err := json.Marshal(attachments)
		if err == nil {
			attachmentsInterface := []any{}
			err = json.Unmarshal(jsonAttachments, &attachmentsInterface)
			post.AddProp("attachments", attachmentsInterface)
		}
		if err != nil {
			c.Logger().Warn("Could not convert post attachments to map interface.", mlog.Err(err))
		}
	}

	if pluginsEnvironment := a.GetPluginsEnvironment(); pluginsEnvironment != nil {
		var rejectionError *model.AppError
		pluginContext := pluginContext(c)
		pluginsEnvironment.RunMultiPluginHook(func(hooks plugin.Hooks) bool {
			replacementPost, rejectionReason := hooks.MessageWillBePosted(pluginContext, post.ForPlugin())
			if rejectionReason != "" {
				id := "Post rejected by plugin. " + rejectionReason
				if rejectionReason == plugin.DismissPostError {
					id = plugin.DismissPostError
				}
				rejectionError = model.NewAppError("createPost", id, nil, "", http.StatusBadRequest)
				return false
			}
			if replacementPost != nil {
				// the original post's metadata (if there ever was any) is lost, and will be rebuilt.
				post = replacementPost
			}

			return true
		}, plugin.MessageWillBePostedID)

		if rejectionError != nil {
			return nil, rejectionError
		}
	}

	// Pre-fill the CreateAt field for link previews to get the correct timestamp.
	if post.CreateAt == 0 {
		post.CreateAt = model.GetMillis()
	}

	post = a.getEmbedsAndImages(c, post, true)
	previewPost := post.GetPreviewPost()
	if previewPost != nil {
		post.AddProp(model.PostPropsPreviewedPost, previewPost.PostID)
	}

	rpost, nErr := a.Srv().Store.Post().Save(post)
	if nErr != nil {
		var appErr *model.AppError
		var invErr *store.ErrInvalidInput
		switch {
		case errors.As(nErr, &appErr):
			return nil, appErr
		case errors.As(nErr, &invErr):
			return nil, model.NewAppError("CreatePost", "app.post.save.existing.app_error", nil, "", http.StatusBadRequest).Wrap(invErr)
		default:
			return nil, model.NewAppError("CreatePost", "app.post.save.app_error", nil, "", http.StatusInternalServerError).Wrap(nErr)
		}
	}

	// Update the mapping from pending post id to the actual post id, for any clients that
	// might be duplicating requests.
	a.Srv().seenPendingPostIdsCache.SetWithExpiry(post.PendingPostId, rpost.Id, PendingPostIDsCacheTTL)

	// We make a copy of the post for the plugin hook to avoid a race condition,
	// and to remove the non-GOB-encodable Metadata from it.
	if pluginsEnvironment := a.GetPluginsEnvironment(); pluginsEnvironment != nil {
		pluginPost := rpost.ForPlugin()
		a.Srv().Go(func() {
			pluginContext := pluginContext(c)
			pluginsEnvironment.RunMultiPluginHook(func(hooks plugin.Hooks) bool {
				hooks.MessageHasBeenPosted(pluginContext, pluginPost)
				return true
			}, plugin.MessageHasBeenPostedID)
		})
	}

	if a.Metrics() != nil {
		a.Metrics().IncrementPostCreate()
	}

	if len(post.FileIds) > 0 {
		if err = a.attachFilesToPost(post); err != nil {
			c.Logger().Warn("Encountered error attaching files to post", mlog.String("post_id", post.Id), mlog.Any("file_ids", post.FileIds), mlog.Err(err))
		}

		if a.Metrics() != nil {
			a.Metrics().IncrementPostFileAttachment(len(post.FileIds))
		}
	}

	// Normally, we would let the API layer call PreparePostForClient, but we do it here since it also needs
	// to be done when we send the post over the websocket in handlePostEvents
	rpost = a.PreparePostForClient(rpost, true, false)

	// Make sure poster is following the thread
	if *a.Config().ServiceSettings.ThreadAutoFollow && rpost.RootId != "" {
		_, err := a.Srv().Store.Thread().MaintainMembership(user.Id, rpost.RootId, store.ThreadMembershipOpts{
			Following:       true,
			UpdateFollowing: true,
		})
		if err != nil {
			c.Logger().Warn("Failed to update thread membership", mlog.Err(err))
		}
	}

	if err := a.handlePostEvents(c, rpost, user, channel, triggerWebhooks, parentPostList, setOnline); err != nil {
		c.Logger().Warn("Failed to handle post events", mlog.Err(err))
	}

	// Send any ephemeral posts after the post is created to ensure it shows up after the latest post created
	if ephemeralPost != nil {
		a.SendEphemeralPost(c, post.UserId, ephemeralPost)
	}

	rpost, err = a.SanitizePostMetadataForUser(c, rpost, c.Session().UserId)
	if err != nil {
		return nil, err
	}

	return rpost, nil
}

func (a *App) addPostPreviewProp(post *model.Post) (*model.Post, error) {
	previewPost := post.GetPreviewPost()
	if previewPost != nil {
		updatedPost := post.Clone()
		updatedPost.AddProp(model.PostPropsPreviewedPost, previewPost.PostID)
		updatedPost, err := a.Srv().Store.Post().Update(updatedPost, post)
		return updatedPost, err
	}
	return post, nil
}

func (a *App) attachFilesToPost(post *model.Post) *model.AppError {
	var attachedIds []string
	for _, fileID := range post.FileIds {
		err := a.Srv().Store.FileInfo().AttachToPost(fileID, post.Id, post.UserId)
		if err != nil {
			mlog.Warn("Failed to attach file to post", mlog.String("file_id", fileID), mlog.String("post_id", post.Id), mlog.Err(err))
			continue
		}

		attachedIds = append(attachedIds, fileID)
	}

	if len(post.FileIds) != len(attachedIds) {
		// We couldn't attach all files to the post, so ensure that post.FileIds reflects what was actually attached
		post.FileIds = attachedIds

		if _, err := a.Srv().Store.Post().Overwrite(post); err != nil {
			return model.NewAppError("attachFilesToPost", "app.post.overwrite.app_error", nil, "", http.StatusInternalServerError).Wrap(err)
		}
	}

	return nil
}

// FillInPostProps should be invoked before saving posts to fill in properties such as
// channel_mentions.
//
// If channel is nil, FillInPostProps will look up the channel corresponding to the post.
func (a *App) FillInPostProps(c request.CTX, post *model.Post, channel *model.Channel) *model.AppError {
	channelMentions := post.ChannelMentions()
	channelMentionsProp := make(map[string]any)

	if len(channelMentions) > 0 {
		if channel == nil {
			postChannel, err := a.Srv().Store.Channel().GetForPost(post.Id)
			if err != nil {
				return model.NewAppError("FillInPostProps", "api.context.invalid_param.app_error", map[string]any{"Name": "post.channel_id"}, "", http.StatusBadRequest).Wrap(err)
			}
			channel = postChannel
		}

		mentionedChannels, err := a.GetChannelsByNames(c, channelMentions, channel.TeamId)
		if err != nil {
			return err
		}

		for _, mentioned := range mentionedChannels {
			if mentioned.Type == model.ChannelTypeOpen {
				team, err := a.Srv().Store.Team().Get(mentioned.TeamId)
				if err != nil {
					mlog.Warn("Failed to get team of the channel mention", mlog.String("team_id", channel.TeamId), mlog.String("channel_id", channel.Id), mlog.Err(err))
					continue
				}
				channelMentionsProp[mentioned.Name] = map[string]any{
					"display_name": mentioned.DisplayName,
					"team_name":    team.Name,
				}
			}
		}
	}

	if len(channelMentionsProp) > 0 {
		post.AddProp("channel_mentions", channelMentionsProp)
	} else if post.GetProps() != nil {
		post.DelProp("channel_mentions")
	}

	matched := atMentionPattern.MatchString(post.Message)
	if a.Srv().License() != nil && *a.Srv().License().Features.LDAPGroups && matched && !a.HasPermissionToChannel(c, post.UserId, post.ChannelId, model.PermissionUseGroupMentions) {
		post.AddProp(model.PostPropsGroupHighlightDisabled, true)
	}

	return nil
}

func (a *App) handlePostEvents(c request.CTX, post *model.Post, user *model.User, channel *model.Channel, triggerWebhooks bool, parentPostList *model.PostList, setOnline bool) error {
	var team *model.Team
	if channel.TeamId != "" {
		t, err := a.Srv().Store.Team().Get(channel.TeamId)
		if err != nil {
			return err
		}
		team = t
	} else {
		// Blank team for DMs
		team = &model.Team{}
	}

	a.invalidateCacheForChannel(channel)
	a.invalidateCacheForChannelPosts(channel.Id)

	if _, err := a.SendNotifications(c, post, team, channel, user, parentPostList, setOnline); err != nil {
		return err
	}

	if post.Type != model.PostTypeAutoResponder { // don't respond to an auto-responder
		a.Srv().Go(func() {
			_, err := a.SendAutoResponseIfNecessary(c, channel, user, post)
			if err != nil {
				mlog.Error("Failed to send auto response", mlog.String("user_id", user.Id), mlog.String("post_id", post.Id), mlog.Err(err))
			}
		})
	}

	if triggerWebhooks {
		a.Srv().Go(func() {
			if err := a.handleWebhookEvents(c, post, team, channel, user); err != nil {
				mlog.Error(err.Error())
			}
		})
	}

	return nil
}

func (a *App) SendEphemeralPost(c request.CTX, userID string, post *model.Post) *model.Post {
	post.Type = model.PostTypeEphemeral

	// fill in fields which haven't been specified which have sensible defaults
	if post.Id == "" {
		post.Id = model.NewId()
	}
	if post.CreateAt == 0 {
		post.CreateAt = model.GetMillis()
	}
	if post.GetProps() == nil {
		post.SetProps(make(model.StringInterface))
	}

	post.GenerateActionIds()
	message := model.NewWebSocketEvent(model.WebsocketEventEphemeralMessage, "", post.ChannelId, userID, nil)
	post = a.PreparePostForClientWithEmbedsAndImages(c, post, true, false)
	post = model.AddPostActionCookies(post, a.PostActionCookieSecret())

	postJSON, jsonErr := post.ToJSON()
	if jsonErr != nil {
		mlog.Warn("Failed to encode post to JSON", mlog.Err(jsonErr))
	}
	message.Add("post", postJSON)
	a.Publish(message)

	return post
}

func (a *App) UpdateEphemeralPost(c request.CTX, userID string, post *model.Post) *model.Post {
	post.Type = model.PostTypeEphemeral

	post.UpdateAt = model.GetMillis()
	if post.GetProps() == nil {
		post.SetProps(make(model.StringInterface))
	}

	post.GenerateActionIds()
	message := model.NewWebSocketEvent(model.WebsocketEventPostEdited, "", post.ChannelId, userID, nil)
	post = a.PreparePostForClientWithEmbedsAndImages(c, post, true, false)
	post = model.AddPostActionCookies(post, a.PostActionCookieSecret())
	postJSON, jsonErr := post.ToJSON()
	if jsonErr != nil {
		mlog.Warn("Failed to encode post to JSON", mlog.Err(jsonErr))
	}
	message.Add("post", postJSON)
	a.Publish(message)

	return post
}

func (a *App) DeleteEphemeralPost(userID, postID string) {
	post := &model.Post{
		Id:       postID,
		UserId:   userID,
		Type:     model.PostTypeEphemeral,
		DeleteAt: model.GetMillis(),
		UpdateAt: model.GetMillis(),
	}

	message := model.NewWebSocketEvent(model.WebsocketEventPostDeleted, "", "", userID, nil)
	postJSON, jsonErr := post.ToJSON()
	if jsonErr != nil {
		mlog.Warn("Failed to encode post to JSON", mlog.Err(jsonErr))
	}
	message.Add("post", postJSON)
	a.Publish(message)
}

func (a *App) UpdatePost(c *request.Context, post *model.Post, safeUpdate bool) (*model.Post, *model.AppError) {
	post.SanitizeProps()

	postLists, nErr := a.Srv().Store.Post().Get(context.Background(), post.Id, model.GetPostsOptions{}, "", a.Config().GetSanitizeOptions())
	if nErr != nil {
		var nfErr *store.ErrNotFound
		var invErr *store.ErrInvalidInput
		switch {
		case errors.As(nErr, &invErr):
			return nil, model.NewAppError("UpdatePost", "app.post.get.app_error", nil, "", http.StatusBadRequest).Wrap(invErr)
		case errors.As(nErr, &nfErr):
			return nil, model.NewAppError("UpdatePost", "app.post.get.app_error", nil, "", http.StatusNotFound).Wrap(nfErr)
		default:
			return nil, model.NewAppError("UpdatePost", "app.post.get.app_error", nil, "", http.StatusInternalServerError).Wrap(nErr)
		}
	}
	oldPost := postLists.Posts[post.Id]

	var err *model.AppError
	if oldPost == nil {
		err = model.NewAppError("UpdatePost", "api.post.update_post.find.app_error", nil, "id="+post.Id, http.StatusBadRequest)
		return nil, err
	}

	if oldPost.DeleteAt != 0 {
		err = model.NewAppError("UpdatePost", "api.post.update_post.permissions_details.app_error", map[string]any{"PostId": post.Id}, "", http.StatusBadRequest)
		return nil, err
	}

	if oldPost.IsSystemMessage() {
		err = model.NewAppError("UpdatePost", "api.post.update_post.system_message.app_error", nil, "id="+post.Id, http.StatusBadRequest)
		return nil, err
	}

	if *a.Config().ServiceSettings.PostEditTimeLimit != -1 && model.GetMillis() > oldPost.CreateAt+int64(*a.Config().ServiceSettings.PostEditTimeLimit*1000) && post.Message != oldPost.Message {
		err = model.NewAppError("UpdatePost", "api.post.update_post.permissions_time_limit.app_error", map[string]any{"timeLimit": *a.Config().ServiceSettings.PostEditTimeLimit}, "", http.StatusBadRequest)
		return nil, err
	}

	channel, err := a.GetChannel(c, oldPost.ChannelId)
	if err != nil {
		return nil, err
	}

	if channel.DeleteAt != 0 {
		return nil, model.NewAppError("UpdatePost", "api.post.update_post.can_not_update_post_in_deleted.error", nil, "", http.StatusBadRequest)
	}

	newPost := oldPost.Clone()

	if newPost.Message != post.Message {
		newPost.Message = post.Message
		newPost.EditAt = model.GetMillis()
		newPost.Hashtags, _ = model.ParseHashtags(post.Message)
	}

	if !safeUpdate {
		newPost.IsPinned = post.IsPinned
		newPost.HasReactions = post.HasReactions
		newPost.FileIds = post.FileIds
		newPost.SetProps(post.GetProps())
	}

	// Avoid deep-equal checks if EditAt was already modified through message change
	if newPost.EditAt == oldPost.EditAt && (!oldPost.FileIds.Equals(newPost.FileIds) || !oldPost.AttachmentsEqual(newPost)) {
		newPost.EditAt = model.GetMillis()
	}

	if err = a.FillInPostProps(c, post, nil); err != nil {
		return nil, err
	}

	if post.IsRemote() {
		oldPost.RemoteId = model.NewString(*post.RemoteId)
	}

	if pluginsEnvironment := a.GetPluginsEnvironment(); pluginsEnvironment != nil {
		var rejectionReason string
		pluginContext := pluginContext(c)
		pluginsEnvironment.RunMultiPluginHook(func(hooks plugin.Hooks) bool {
			newPost, rejectionReason = hooks.MessageWillBeUpdated(pluginContext, newPost.ForPlugin(), oldPost.ForPlugin())
			return post != nil
		}, plugin.MessageWillBeUpdatedID)
		if newPost == nil {
			return nil, model.NewAppError("UpdatePost", "Post rejected by plugin. "+rejectionReason, nil, "", http.StatusBadRequest)
		}
		// Restore the post metadata that was stripped by the plugin. Set it to
		// the last known good.
		newPost.Metadata = oldPost.Metadata
	}

	rpost, nErr := a.Srv().Store.Post().Update(newPost, oldPost)
	if nErr != nil {
		var appErr *model.AppError
		switch {
		case errors.As(nErr, &appErr):
			return nil, appErr
		default:
			return nil, model.NewAppError("UpdatePost", "app.post.update.app_error", nil, "", http.StatusInternalServerError).Wrap(nErr)
		}
	}

	if pluginsEnvironment := a.GetPluginsEnvironment(); pluginsEnvironment != nil {
		pluginOldPost := oldPost.ForPlugin()
		pluginNewPost := newPost.ForPlugin()
		a.Srv().Go(func() {
			pluginContext := pluginContext(c)
			pluginsEnvironment.RunMultiPluginHook(func(hooks plugin.Hooks) bool {
				hooks.MessageHasBeenUpdated(pluginContext, pluginNewPost, pluginOldPost)
				return true
			}, plugin.MessageHasBeenUpdatedID)
		})
	}

	rpost = a.PreparePostForClientWithEmbedsAndImages(c, rpost, false, true)

	// Ensure IsFollowing is nil since this updated post will be broadcast to all users
	// and we don't want to have to populate it for every single user and broadcast to each
	// individually.
	rpost.IsFollowing = nil

	rpost, nErr = a.addPostPreviewProp(rpost)
	if nErr != nil {
		return nil, model.NewAppError("UpdatePost", "app.post.update.app_error", nil, "", http.StatusInternalServerError).Wrap(nErr)
	}

	message := model.NewWebSocketEvent(model.WebsocketEventPostEdited, "", rpost.ChannelId, "", nil)
	postJSON, jsonErr := rpost.ToJSON()
	if jsonErr != nil {
		return nil, model.NewAppError("UpdatePost", "app.post.marshal.app_error", nil, "", http.StatusInternalServerError).Wrap(jsonErr)
	}
	message.Add("post", postJSON)

	published, err := a.publishWebsocketEventForPermalinkPost(c, rpost, message)
	if err != nil {
		return nil, err
	}
	if !published {
		a.Publish(message)
	}

	a.invalidateCacheForChannelPosts(rpost.ChannelId)

	return rpost, nil
}

func (a *App) publishWebsocketEventForPermalinkPost(c request.CTX, post *model.Post, message *model.WebSocketEvent) (published bool, err *model.AppError) {
	var previewedPostID string
	if val, ok := post.GetProp(model.PostPropsPreviewedPost).(string); ok {
		previewedPostID = val
	} else {
		return false, nil
	}

	if !model.IsValidId(previewedPostID) {
		mlog.Warn("invalid post prop value", mlog.String("prop_key", model.PostPropsPreviewedPost), mlog.String("prop_value", previewedPostID))
		return false, nil
	}

	previewedPost, err := a.GetSinglePost(previewedPostID, false)
	if err != nil {
		if err.StatusCode == http.StatusNotFound {
			mlog.Warn("permalinked post not found", mlog.String("referenced_post_id", previewedPostID))
			return false, nil
		}
		return false, err
	}

	channelMembers, err := a.GetChannelMembersPage(c, post.ChannelId, 0, 10000000)
	if err != nil {
		return false, err
	}

	permalinkPreviewedChannel, err := a.GetChannel(c, previewedPost.ChannelId)
	if err != nil {
		if err.StatusCode == http.StatusNotFound {
			mlog.Warn("channel containing permalinked post not found", mlog.String("referenced_channel_id", previewedPost.ChannelId))
			return false, nil
		}
		return false, err
	}

	permalinkPreviewedPost := post.GetPreviewPost()
	for _, cm := range channelMembers {
		if permalinkPreviewedPost != nil {
			post.Metadata.Embeds[0].Data = permalinkPreviewedPost
		}

		postForUser := a.sanitizePostMetadataForUserAndChannel(c, post, permalinkPreviewedPost, permalinkPreviewedChannel, cm.UserId)

		// Using DeepCopy here to avoid a race condition
		// between publishing the event and setting the "post" data value below.
		messageCopy := message.DeepCopy()
		broadcastCopy := messageCopy.GetBroadcast()
		broadcastCopy.UserId = cm.UserId
		messageCopy.SetBroadcast(broadcastCopy)

		postJSON, jsonErr := postForUser.ToJSON()
		if jsonErr != nil {
			mlog.Warn("Failed to encode post to JSON", mlog.Err(jsonErr))
		}
		messageCopy.Add("post", postJSON)
		a.Publish(messageCopy)
	}

	return true, nil
}

func (a *App) PatchPost(c *request.Context, postID string, patch *model.PostPatch) (*model.Post, *model.AppError) {
	post, err := a.GetSinglePost(postID, false)
	if err != nil {
		return nil, err
	}

	channel, err := a.GetChannel(c, post.ChannelId)
	if err != nil {
		return nil, err
	}

	if channel.DeleteAt != 0 {
		err = model.NewAppError("PatchPost", "api.post.patch_post.can_not_update_post_in_deleted.error", nil, "", http.StatusBadRequest)
		return nil, err
	}

	if !a.HasPermissionToChannel(c, post.UserId, post.ChannelId, model.PermissionUseChannelMentions) {
		patch.DisableMentionHighlights()
	}

	post.Patch(patch)

	updatedPost, err := a.UpdatePost(c, post, false)
	if err != nil {
		return nil, err
	}

	return updatedPost, nil
}

func (a *App) GetPostsPage(options model.GetPostsOptions) (*model.PostList, *model.AppError) {
	postList, err := a.Srv().Store.Post().GetPosts(options, false, a.Config().GetSanitizeOptions())
	if err != nil {
		var invErr *store.ErrInvalidInput
		switch {
		case errors.As(err, &invErr):
			return nil, model.NewAppError("GetPostsPage", "app.post.get_posts.app_error", nil, "", http.StatusBadRequest).Wrap(invErr)
		default:
			return nil, model.NewAppError("GetPostsPage", "app.post.get_root_posts.app_error", nil, "", http.StatusInternalServerError).Wrap(err)
		}
	}

	// The postList is sorted as only rootPosts Order is included
	if appErr := a.filterInaccessiblePosts(postList, filterPostOptions{assumeSortedCreatedAt: true}); appErr != nil {
		return nil, appErr
	}

	return postList, nil
}

func (a *App) GetPosts(channelID string, offset int, limit int) (*model.PostList, *model.AppError) {
	postList, err := a.Srv().Store.Post().GetPosts(model.GetPostsOptions{ChannelId: channelID, Page: offset, PerPage: limit}, true, a.Config().GetSanitizeOptions())
	if err != nil {
		var invErr *store.ErrInvalidInput
		switch {
		case errors.As(err, &invErr):
			return nil, model.NewAppError("GetPosts", "app.post.get_posts.app_error", nil, "", http.StatusBadRequest).Wrap(invErr)
		default:
			return nil, model.NewAppError("GetPosts", "app.post.get_root_posts.app_error", nil, "", http.StatusInternalServerError).Wrap(err)
		}
	}

	if appErr := a.filterInaccessiblePosts(postList, filterPostOptions{}); appErr != nil {
		return nil, appErr
	}

	return postList, nil
}

func (a *App) GetPostsEtag(channelID string, collapsedThreads bool) string {
	return a.Srv().Store.Post().GetEtag(channelID, true, collapsedThreads)
}

func (a *App) GetPostsSince(options model.GetPostsSinceOptions) (*model.PostList, *model.AppError) {
	postList, err := a.Srv().Store.Post().GetPostsSince(options, true, a.Config().GetSanitizeOptions())
	if err != nil {
		return nil, model.NewAppError("GetPostsSince", "app.post.get_posts_since.app_error", nil, "", http.StatusInternalServerError).Wrap(err)
	}

	if appErr := a.filterInaccessiblePosts(postList, filterPostOptions{assumeSortedCreatedAt: true}); appErr != nil {
		return nil, appErr
	}

	return postList, nil
}

func (a *App) GetSinglePost(postID string, includeDeleted bool) (*model.Post, *model.AppError) {
	post, err := a.Srv().Store.Post().GetSingle(postID, includeDeleted)
	if err != nil {
		var nfErr *store.ErrNotFound
		switch {
		case errors.As(err, &nfErr):
			return nil, model.NewAppError("GetSinglePost", "app.post.get.app_error", nil, "", http.StatusNotFound).Wrap(nfErr)
		default:
			return nil, model.NewAppError("GetSinglePost", "app.post.get.app_error", nil, "", http.StatusInternalServerError).Wrap(err)
		}
	}

	firstInaccessiblePostTime, appErr := a.isInaccessiblePost(post)
	if appErr != nil {
		return nil, appErr
	}
	if firstInaccessiblePostTime != 0 {
		return nil, model.NewAppError("GetSinglePost", "app.post.cloud.get.app_error", nil, "", http.StatusForbidden)
	}

	return post, nil
}

func (a *App) GetPostThread(postID string, opts model.GetPostsOptions, userID string) (*model.PostList, *model.AppError) {
	posts, err := a.Srv().Store.Post().Get(context.Background(), postID, opts, userID, a.Config().GetSanitizeOptions())
	if err != nil {
		var nfErr *store.ErrNotFound
		var invErr *store.ErrInvalidInput
		switch {
		case errors.As(err, &invErr):
			return nil, model.NewAppError("GetPostThread", "app.post.get.app_error", nil, "", http.StatusBadRequest).Wrap(invErr)
		case errors.As(err, &nfErr):
			return nil, model.NewAppError("GetPostThread", "app.post.get.app_error", nil, "", http.StatusNotFound).Wrap(nfErr)
		default:
			return nil, model.NewAppError("GetPostThread", "app.post.get.app_error", nil, "", http.StatusInternalServerError).Wrap(err)
		}
	}

	// Get inserts the requested post first in the list, then adds the sorted threadPosts.
	// So, the whole postList.Order is not sorted.
	// The fully sorted list comes only when the CollapsedThreads is true and the Directions is not empty.
	filterOptions := filterPostOptions{}
	if opts.CollapsedThreads && opts.Direction != "" {
		filterOptions.assumeSortedCreatedAt = true
	}

	if appErr := a.filterInaccessiblePosts(posts, filterOptions); appErr != nil {
		return nil, appErr
	}

	return posts, nil
}

func (a *App) GetFlaggedPosts(userID string, offset int, limit int) (*model.PostList, *model.AppError) {
	postList, err := a.Srv().Store.Post().GetFlaggedPosts(userID, offset, limit)
	if err != nil {
		return nil, model.NewAppError("GetFlaggedPosts", "app.post.get_flagged_posts.app_error", nil, "", http.StatusInternalServerError).Wrap(err)
	}

	if appErr := a.filterInaccessiblePosts(postList, filterPostOptions{assumeSortedCreatedAt: true}); appErr != nil {
		return nil, appErr
	}

	return postList, nil
}

func (a *App) GetFlaggedPostsForTeam(userID, teamID string, offset int, limit int) (*model.PostList, *model.AppError) {
	postList, err := a.Srv().Store.Post().GetFlaggedPostsForTeam(userID, teamID, offset, limit)
	if err != nil {
		return nil, model.NewAppError("GetFlaggedPostsForTeam", "app.post.get_flagged_posts.app_error", nil, "", http.StatusInternalServerError).Wrap(err)
	}

	if appErr := a.filterInaccessiblePosts(postList, filterPostOptions{assumeSortedCreatedAt: true}); appErr != nil {
		return nil, appErr
	}

	return postList, nil
}

func (a *App) GetFlaggedPostsForChannel(userID, channelID string, offset int, limit int) (*model.PostList, *model.AppError) {
	postList, err := a.Srv().Store.Post().GetFlaggedPostsForChannel(userID, channelID, offset, limit)
	if err != nil {
		return nil, model.NewAppError("GetFlaggedPostsForChannel", "app.post.get_flagged_posts.app_error", nil, "", http.StatusInternalServerError).Wrap(err)
	}

	if appErr := a.filterInaccessiblePosts(postList, filterPostOptions{assumeSortedCreatedAt: true}); appErr != nil {
		return nil, appErr
	}

	return postList, nil
}

func (a *App) GetPermalinkPost(c request.CTX, postID string, userID string) (*model.PostList, *model.AppError) {
	list, nErr := a.Srv().Store.Post().Get(context.Background(), postID, model.GetPostsOptions{}, userID, a.Config().GetSanitizeOptions())
	if nErr != nil {
		var nfErr *store.ErrNotFound
		var invErr *store.ErrInvalidInput
		switch {
		case errors.As(nErr, &invErr):
			return nil, model.NewAppError("GetPermalinkPost", "app.post.get.app_error", nil, "", http.StatusBadRequest).Wrap(invErr)
		case errors.As(nErr, &nfErr):
			return nil, model.NewAppError("GetPermalinkPost", "app.post.get.app_error", nil, "", http.StatusNotFound).Wrap(nfErr)
		default:
			return nil, model.NewAppError("GetPermalinkPost", "app.post.get.app_error", nil, "", http.StatusInternalServerError).Wrap(nErr)
		}
	}

	if len(list.Order) != 1 {
		return nil, model.NewAppError("getPermalinkTmp", "api.post_get_post_by_id.get.app_error", nil, "", http.StatusNotFound)
	}
	post := list.Posts[list.Order[0]]

	channel, err := a.GetChannel(c, post.ChannelId)
	if err != nil {
		return nil, err
	}

	if err = a.JoinChannel(c, channel, userID); err != nil {
		return nil, err
	}

	if appErr := a.filterInaccessiblePosts(list, filterPostOptions{assumeSortedCreatedAt: true}); appErr != nil {
		return nil, appErr
	}

	return list, nil
}

func (a *App) GetPostsBeforePost(options model.GetPostsOptions) (*model.PostList, *model.AppError) {
	postList, err := a.Srv().Store.Post().GetPostsBefore(options, a.Config().GetSanitizeOptions())
	if err != nil {
		var invErr *store.ErrInvalidInput
		switch {
		case errors.As(err, &invErr):
			return nil, model.NewAppError("GetPostsBeforePost", "app.post.get_posts_around.get.app_error", nil, "", http.StatusBadRequest).Wrap(invErr)
		default:
			return nil, model.NewAppError("GetPostsBeforePost", "app.post.get_posts_around.get.app_error", nil, "", http.StatusInternalServerError).Wrap(err)
		}
	}

	// GetPostsBefore orders by channel id and deleted at,
	// before sorting based on created at.
	// but the deleted at is only ever where deleted at = 0,
	// and channel id may or may not be empty (all channels) or defined (single channel),
	// so we can still optimize if the search is for a single channel
	filterOptions := filterPostOptions{}
	if options.ChannelId != "" {
		filterOptions.assumeSortedCreatedAt = true
	}
	if appErr := a.filterInaccessiblePosts(postList, filterOptions); appErr != nil {
		return nil, appErr
	}

	return postList, nil
}

func (a *App) GetPostsAfterPost(options model.GetPostsOptions) (*model.PostList, *model.AppError) {
	postList, err := a.Srv().Store.Post().GetPostsAfter(options, a.Config().GetSanitizeOptions())
	if err != nil {
		var invErr *store.ErrInvalidInput
		switch {
		case errors.As(err, &invErr):
			return nil, model.NewAppError("GetPostsAfterPost", "app.post.get_posts_around.get.app_error", nil, "", http.StatusBadRequest).Wrap(invErr)
		default:
			return nil, model.NewAppError("GetPostsAfterPost", "app.post.get_posts_around.get.app_error", nil, "", http.StatusInternalServerError).Wrap(err)
		}
	}

	// GetPostsAfter orders by channel id and deleted at,
	// before sorting based on created at.
	// but the deleted at is only ever where deleted at = 0,
	// and channel id may or may not be empty (all channels) or defined (single channel),
	// so we can still optimize if the search is for a single channel
	filterOptions := filterPostOptions{}
	if options.ChannelId != "" {
		filterOptions.assumeSortedCreatedAt = true
	}
	if appErr := a.filterInaccessiblePosts(postList, filterOptions); appErr != nil {
		return nil, appErr
	}

	return postList, nil
}

func (a *App) GetPostsAroundPost(before bool, options model.GetPostsOptions) (*model.PostList, *model.AppError) {
	var postList *model.PostList
	var err error
	sanitize := a.Config().GetSanitizeOptions()
	if before {
		postList, err = a.Srv().Store.Post().GetPostsBefore(options, sanitize)
	} else {
		postList, err = a.Srv().Store.Post().GetPostsAfter(options, sanitize)
	}

	if err != nil {
		var invErr *store.ErrInvalidInput
		switch {
		case errors.As(err, &invErr):
			return nil, model.NewAppError("GetPostsAroundPost", "app.post.get_posts_around.get.app_error", nil, "", http.StatusBadRequest).Wrap(invErr)
		default:
			return nil, model.NewAppError("GetPostsAroundPost", "app.post.get_posts_around.get.app_error", nil, "", http.StatusInternalServerError).Wrap(err)
		}
	}

	// GetPostsBefore and GetPostsAfter order by channel id and deleted at,
	// before sorting based on created at.
	// but the deleted at is only ever where deleted at = 0,
	// and channel id may or may not be empty (all channels) or defined (single channel),
	// so we can still optimize if the search is for a single channel
	filterOptions := filterPostOptions{}
	if options.ChannelId != "" {
		filterOptions.assumeSortedCreatedAt = true
	}
	if appErr := a.filterInaccessiblePosts(postList, filterOptions); appErr != nil {
		return nil, appErr
	}

	return postList, nil
}

func (a *App) GetPostAfterTime(channelID string, time int64, collapsedThreads bool) (*model.Post, *model.AppError) {
	post, err := a.Srv().Store.Post().GetPostAfterTime(channelID, time, collapsedThreads)
	if err != nil {
		return nil, model.NewAppError("GetPostAfterTime", "app.post.get_post_after_time.app_error", nil, "", http.StatusInternalServerError).Wrap(err)
	}

	return post, nil
}

func (a *App) GetPostIdAfterTime(channelID string, time int64, collapsedThreads bool) (string, *model.AppError) {
	postID, err := a.Srv().Store.Post().GetPostIdAfterTime(channelID, time, collapsedThreads)
	if err != nil {
		return "", model.NewAppError("GetPostIdAfterTime", "app.post.get_post_id_around.app_error", nil, "", http.StatusInternalServerError).Wrap(err)
	}

	return postID, nil
}

func (a *App) GetPostIdBeforeTime(channelID string, time int64, collapsedThreads bool) (string, *model.AppError) {
	postID, err := a.Srv().Store.Post().GetPostIdBeforeTime(channelID, time, collapsedThreads)
	if err != nil {
		return "", model.NewAppError("GetPostIdBeforeTime", "app.post.get_post_id_around.app_error", nil, "", http.StatusInternalServerError).Wrap(err)
	}

	return postID, nil
}

func (a *App) GetNextPostIdFromPostList(postList *model.PostList, collapsedThreads bool) string {
	if len(postList.Order) > 0 {
		firstPostId := postList.Order[0]
		firstPost := postList.Posts[firstPostId]
		nextPostId, err := a.GetPostIdAfterTime(firstPost.ChannelId, firstPost.CreateAt, collapsedThreads)
		if err != nil {
			mlog.Warn("GetNextPostIdFromPostList: failed in getting next post", mlog.Err(err))
		}

		return nextPostId
	}

	return ""
}

func (a *App) GetPrevPostIdFromPostList(postList *model.PostList, collapsedThreads bool) string {
	if len(postList.Order) > 0 {
		lastPostId := postList.Order[len(postList.Order)-1]
		lastPost := postList.Posts[lastPostId]
		previousPostId, err := a.GetPostIdBeforeTime(lastPost.ChannelId, lastPost.CreateAt, collapsedThreads)
		if err != nil {
			mlog.Warn("GetPrevPostIdFromPostList: failed in getting previous post", mlog.Err(err))
		}

		return previousPostId
	}

	return ""
}

// AddCursorIdsForPostList adds NextPostId and PrevPostId as cursor to the PostList.
// The conditional blocks ensure that it sets those cursor IDs immediately as afterPost, beforePost or empty,
// and only query to database whenever necessary.
func (a *App) AddCursorIdsForPostList(originalList *model.PostList, afterPost, beforePost string, since int64, page, perPage int, collapsedThreads bool) {
	prevPostIdSet := false
	prevPostId := ""
	nextPostIdSet := false
	nextPostId := ""

	if since > 0 { // "since" query to return empty NextPostId and PrevPostId
		nextPostIdSet = true
		prevPostIdSet = true
	} else if afterPost != "" {
		if page == 0 {
			prevPostId = afterPost
			prevPostIdSet = true
		}

		if len(originalList.Order) < perPage {
			nextPostIdSet = true
		}
	} else if beforePost != "" {
		if page == 0 {
			nextPostId = beforePost
			nextPostIdSet = true
		}

		if len(originalList.Order) < perPage {
			prevPostIdSet = true
		}
	}

	if !nextPostIdSet {
		nextPostId = a.GetNextPostIdFromPostList(originalList, collapsedThreads)
	}

	if !prevPostIdSet {
		prevPostId = a.GetPrevPostIdFromPostList(originalList, collapsedThreads)
	}

	originalList.NextPostId = nextPostId
	originalList.PrevPostId = prevPostId
}
func (a *App) GetPostsForChannelAroundLastUnread(c request.CTX, channelID, userID string, limitBefore, limitAfter int, skipFetchThreads bool, collapsedThreads, collapsedThreadsExtended bool) (*model.PostList, *model.AppError) {
	var member *model.ChannelMember
	var err *model.AppError
	if member, err = a.GetChannelMember(c, channelID, userID); err != nil {
		return nil, err
	} else if member.LastViewedAt == 0 {
		return model.NewPostList(), nil
	}

	lastUnreadPostId, err := a.GetPostIdAfterTime(channelID, member.LastViewedAt, collapsedThreads)
	if err != nil {
		return nil, err
	} else if lastUnreadPostId == "" {
		return model.NewPostList(), nil
	}

	opts := model.GetPostsOptions{
		SkipFetchThreads:         skipFetchThreads,
		CollapsedThreads:         collapsedThreads,
		CollapsedThreadsExtended: collapsedThreadsExtended,
	}
	postList, err := a.GetPostThread(lastUnreadPostId, opts, userID)
	if err != nil {
		return nil, err
	}
	// Reset order to only include the last unread post: if the thread appears in the centre
	// channel organically, those replies will be added below.
	postList.Order = []string{lastUnreadPostId}

	if postListBefore, err := a.GetPostsBeforePost(model.GetPostsOptions{ChannelId: channelID, PostId: lastUnreadPostId, Page: PageDefault, PerPage: limitBefore, SkipFetchThreads: skipFetchThreads, CollapsedThreads: collapsedThreads, CollapsedThreadsExtended: collapsedThreadsExtended, UserId: userID}); err != nil {
		return nil, err
	} else if postListBefore != nil {
		postList.Extend(postListBefore)
	}

	if postListAfter, err := a.GetPostsAfterPost(model.GetPostsOptions{ChannelId: channelID, PostId: lastUnreadPostId, Page: PageDefault, PerPage: limitAfter - 1, SkipFetchThreads: skipFetchThreads, CollapsedThreads: collapsedThreads, CollapsedThreadsExtended: collapsedThreadsExtended, UserId: userID}); err != nil {
		return nil, err
	} else if postListAfter != nil {
		postList.Extend(postListAfter)
	}

	postList.SortByCreateAt()
	return postList, nil
}

func (a *App) DeletePost(c request.CTX, postID, deleteByID string) (*model.Post, *model.AppError) {
<<<<<<< HEAD
	post, nErr := a.Srv().Store.Post().GetSingle(postID, false)
	if nErr != nil {
		return nil, model.NewAppError("DeletePost", "app.post.get.app_error", nil, "", http.StatusBadRequest).Wrap(nErr)
=======
	post, err := a.Srv().Store.Post().GetSingle(postID, false)
	if err != nil {
		return nil, model.NewAppError("DeletePost", "app.post.get.app_error", nil, err.Error(), http.StatusBadRequest)
>>>>>>> 1738bd6e
	}

	channel, appErr := a.GetChannel(c, post.ChannelId)
	if appErr != nil {
		return nil, appErr
	}

	if channel.DeleteAt != 0 {
		appErr := model.NewAppError("DeletePost", "api.post.delete_post.can_not_delete_post_in_deleted.error", nil, "", http.StatusBadRequest)
		return nil, appErr
	}

	err = a.Srv().Store.Post().Delete(postID, model.GetMillis(), deleteByID)
	if err != nil {
		var nfErr *store.ErrNotFound
		switch {
		case errors.As(err, &nfErr):
			return nil, model.NewAppError("DeletePost", "app.post.delete.app_error", nil, "", http.StatusNotFound).Wrap(nfErr)
		default:
			return nil, model.NewAppError("DeletePost", "app.post.delete.app_error", nil, "", http.StatusInternalServerError).Wrap(err)
		}
	}

	postJSON, err := json.Marshal(post)
	if err != nil {
		return nil, model.NewAppError("DeletePost", "api.marshal_error", nil, "", http.StatusInternalServerError).Wrap(err)
	}

	userMessage := model.NewWebSocketEvent(model.WebsocketEventPostDeleted, "", post.ChannelId, "", nil)
	userMessage.Add("post", string(postJSON))
	userMessage.GetBroadcast().ContainsSanitizedData = true
	a.Publish(userMessage)

	adminMessage := model.NewWebSocketEvent(model.WebsocketEventPostDeleted, "", post.ChannelId, "", nil)
	adminMessage.Add("post", string(postJSON))
	adminMessage.Add("delete_by", deleteByID)
	adminMessage.GetBroadcast().ContainsSensitiveData = true
	a.Publish(adminMessage)

	if len(post.FileIds) > 0 {
		a.Srv().Go(func() {
			a.deletePostFiles(post.Id)
		})
		a.Srv().Store.FileInfo().InvalidateFileInfosForPostCache(postID, true)
		a.Srv().Store.FileInfo().InvalidateFileInfosForPostCache(postID, false)
	}
	a.Srv().Go(func() {
		a.deleteFlaggedPosts(post.Id)
	})

	a.invalidateCacheForChannelPosts(post.ChannelId)

	return post, nil
}

func (a *App) deleteFlaggedPosts(postID string) {
	if err := a.Srv().Store.Preference().DeleteCategoryAndName(model.PreferenceCategoryFlaggedPost, postID); err != nil {
		a.Log().Warn("Unable to delete flagged post preference when deleting post.", mlog.Err(err))
		return
	}
}

func (a *App) deletePostFiles(postID string) {
	if _, err := a.Srv().Store.FileInfo().DeleteForPost(postID); err != nil {
		a.Log().Warn("Encountered error when deleting files for post", mlog.String("post_id", postID), mlog.Err(err))
	}
}

func (a *App) parseAndFetchChannelIdByNameFromInFilter(c *request.Context, channelName, userID, teamID string, includeDeleted bool) (*model.Channel, error) {
	if strings.HasPrefix(channelName, "@") && strings.Contains(channelName, ",") {
		var userIDs []string
		users, err := a.GetUsersByUsernames(strings.Split(channelName[1:], ","), false, nil)
		if err != nil {
			return nil, err
		}
		for _, user := range users {
			userIDs = append(userIDs, user.Id)
		}

		channel, err := a.GetGroupChannel(c, userIDs)
		if err != nil {
			return nil, err
		}
		return channel, nil
	}

	if strings.HasPrefix(channelName, "@") && !strings.Contains(channelName, ",") {
		user, err := a.GetUserByUsername(channelName[1:])
		if err != nil {
			return nil, err
		}
		channel, err := a.GetOrCreateDirectChannel(c, userID, user.Id)
		if err != nil {
			return nil, err
		}
		return channel, nil
	}

	channel, err := a.GetChannelByName(c, channelName, teamID, includeDeleted)
	if err != nil {
		return nil, err
	}
	return channel, nil
}

func (a *App) searchPostsInTeam(teamID string, userID string, paramsList []*model.SearchParams, modifierFun func(*model.SearchParams)) (*model.PostList, *model.AppError) {
	var wg sync.WaitGroup

	pchan := make(chan store.StoreResult, len(paramsList))

	for _, params := range paramsList {
		// Don't allow users to search for everything.
		if params.Terms == "*" {
			continue
		}
		modifierFun(params)
		wg.Add(1)

		go func(params *model.SearchParams) {
			defer wg.Done()
			postList, err := a.Srv().Store.Post().Search(teamID, userID, params)
			pchan <- store.StoreResult{Data: postList, NErr: err}
		}(params)
	}

	wg.Wait()
	close(pchan)

	posts := model.NewPostList()

	for result := range pchan {
		if result.NErr != nil {
			return nil, model.NewAppError("searchPostsInTeam", "app.post.search.app_error", nil, "", http.StatusInternalServerError).Wrap(result.NErr)
		}
		data := result.Data.(*model.PostList)
		posts.Extend(data)
	}

	posts.SortByCreateAt()

	a.filterInaccessiblePosts(posts, filterPostOptions{assumeSortedCreatedAt: true})

	return posts, nil
}

func (a *App) convertChannelNamesToChannelIds(c *request.Context, channels []string, userID string, teamID string, includeDeletedChannels bool) []string {
	for idx, channelName := range channels {
		channel, err := a.parseAndFetchChannelIdByNameFromInFilter(c, channelName, userID, teamID, includeDeletedChannels)
		if err != nil {
			a.Log().Warn("error getting channel id by name from in filter", mlog.Err(err))
			continue
		}
		channels[idx] = channel.Id
	}
	return channels
}

func (a *App) convertUserNameToUserIds(usernames []string) []string {
	for idx, username := range usernames {
		user, err := a.GetUserByUsername(username)
		if err != nil {
			a.Log().Warn("error getting user by username", mlog.String("user_name", username), mlog.Err(err))
			continue
		}
		usernames[idx] = user.Id
	}
	return usernames
}

// GetLastAccessiblePostTime returns CreateAt time(from cache) of the last accessible post as per the cloud limit
func (a *App) GetLastAccessiblePostTime() (int64, *model.AppError) {
	license := a.Srv().License()
	if license == nil || !*license.Features.Cloud {
		return 0, nil
	}

	system, err := a.Srv().Store.System().GetByName(model.SystemLastAccessiblePostTime)
	if err != nil {
		var nfErr *store.ErrNotFound
		switch {
		case errors.As(err, &nfErr):
			// All posts are accessible
			return 0, nil
		default:
			return 0, model.NewAppError("GetLastAccessiblePostTime", "app.system.get_by_name.app_error", nil, "", http.StatusInternalServerError).Wrap(err)
		}
	}

	lastAccessiblePostTime, err := strconv.ParseInt(system.Value, 10, 64)
	if err != nil {
		return 0, model.NewAppError("GetLastAccessiblePostTime", "common.parse_error_int64", map[string]interface{}{"Value": system.Value}, "", http.StatusInternalServerError).Wrap(err)
	}

	return lastAccessiblePostTime, nil
}

// ComputeLastAccessiblePostTime updates cache with CreateAt time of the last accessible post as per the cloud plan's limit.
// Use GetLastAccessiblePostTime() to access the result.
func (a *App) ComputeLastAccessiblePostTime() error {
	limit, appErr := a.getCloudMessagesHistoryLimit()
	if appErr != nil {
		return appErr
	}

	createdAt, err := a.Srv().GetStore().Post().GetNthRecentPostTime(limit)
	if err != nil {
		var nfErr *store.ErrNotFound
		if !errors.As(err, &nfErr) {
			return model.NewAppError("ComputeLastAccessiblePostTime", "app.last_accessible_post.app_error", nil, "", http.StatusInternalServerError).Wrap(err)
		}
	}

	// Update Cache
	err = a.Srv().Store.System().SaveOrUpdate(&model.System{
		Name:  model.SystemLastAccessiblePostTime,
		Value: strconv.FormatInt(createdAt, 10),
	})
	if err != nil {
		return model.NewAppError("ComputeLastAccessiblePostTime", "app.system.save.app_error", nil, "", http.StatusInternalServerError).Wrap(err)
	}

	return nil
}

func (a *App) getCloudMessagesHistoryLimit() (int64, *model.AppError) {
	license := a.Srv().License()
	if license == nil || !*license.Features.Cloud {
		return 0, nil
	}

	limits, err := a.Cloud().GetCloudLimits("")
	if err != nil {
		return 0, model.NewAppError("getCloudMessagesHistoryLimit", "api.cloud.app_error", nil, "", http.StatusInternalServerError).Wrap(err)
	}

	if limits == nil || limits.Messages == nil || limits.Messages.History == nil {
		// Cloud limit is not applicable
		return 0, nil
	}

	return int64(*limits.Messages.History), nil
}

func (a *App) SearchPostsInTeam(teamID string, paramsList []*model.SearchParams) (*model.PostList, *model.AppError) {
	if !*a.Config().ServiceSettings.EnablePostSearch {
		return nil, model.NewAppError("SearchPostsInTeam", "store.sql_post.search.disabled", nil, fmt.Sprintf("teamId=%v", teamID), http.StatusNotImplemented)
	}

	return a.searchPostsInTeam(teamID, "", paramsList, func(params *model.SearchParams) {
		params.SearchWithoutUserId = true
	})
}

func (a *App) SearchPostsForUser(c *request.Context, terms string, userID string, teamID string, isOrSearch bool, includeDeletedChannels bool, timeZoneOffset int, page, perPage int, modifier string) (*model.PostSearchResults, *model.AppError) {
	var postSearchResults *model.PostSearchResults
	paramsList := model.ParseSearchParams(strings.TrimSpace(terms), timeZoneOffset)
	includeDeleted := includeDeletedChannels && *a.Config().TeamSettings.ExperimentalViewArchivedChannels

	if !*a.Config().ServiceSettings.EnablePostSearch {
		return nil, model.NewAppError("SearchPostsForUser", "store.sql_post.search.disabled", nil, fmt.Sprintf("teamId=%v userId=%v", teamID, userID), http.StatusNotImplemented)
	}

	finalParamsList := []*model.SearchParams{}

	for _, params := range paramsList {
		params.Modifier = modifier
		params.OrTerms = isOrSearch
		params.IncludeDeletedChannels = includeDeleted
		// Don't allow users to search for "*"
		if params.Terms != "*" {
			// TODO: we have to send channel ids
			// from the front-end. Otherwise it's not possible to distinguish
			// from just the channel name at a cross-team level.
			// Convert channel names to channel IDs
			params.InChannels = a.convertChannelNamesToChannelIds(c, params.InChannels, userID, teamID, includeDeletedChannels)
			params.ExcludedChannels = a.convertChannelNamesToChannelIds(c, params.ExcludedChannels, userID, teamID, includeDeletedChannels)

			// Convert usernames to user IDs
			params.FromUsers = a.convertUserNameToUserIds(params.FromUsers)
			params.ExcludedUsers = a.convertUserNameToUserIds(params.ExcludedUsers)

			finalParamsList = append(finalParamsList, params)
		}
	}

	// If the processed search params are empty, return empty search results.
	if len(finalParamsList) == 0 {
		return model.MakePostSearchResults(model.NewPostList(), nil), nil
	}

	postSearchResults, err := a.Srv().Store.Post().SearchPostsForUser(finalParamsList, userID, teamID, page, perPage)
	if err != nil {
		var appErr *model.AppError
		switch {
		case errors.As(err, &appErr):
			return nil, appErr
		default:
<<<<<<< HEAD
			return nil, model.NewAppError("SearchPostsForUser", "app.post.search.app_error", nil, "", http.StatusInternalServerError).Wrap(nErr)
=======
			return nil, model.NewAppError("SearchPostsForUser", "app.post.search.app_error", nil, "", http.StatusInternalServerError).Wrap(err)
>>>>>>> 1738bd6e
		}
	}

	if appErr := a.filterInaccessiblePosts(postSearchResults.PostList, filterPostOptions{assumeSortedCreatedAt: true}); appErr != nil {
		return nil, appErr
	}

	return postSearchResults, nil
}

func (a *App) GetRecentSearchesForUser(userID string) ([]*model.SearchParams, *model.AppError) {
<<<<<<< HEAD
	searchParams, nErr := a.Srv().Store.Post().GetRecentSearchesForUser(userID)
	if nErr != nil {
		return nil, model.NewAppError("GetRecentSearchesForUser", "app.recent_searches.app_error", nil, "", http.StatusInternalServerError).Wrap(nErr)
=======
	searchParams, err := a.Srv().Store.Post().GetRecentSearchesForUser(userID)
	if err != nil {
		return nil, model.NewAppError("GetRecentSearchesForUser", "app.recent_searches.app_error", nil, "", http.StatusInternalServerError).Wrap(err)
>>>>>>> 1738bd6e
	}

	return searchParams, nil
}

func (a *App) GetFileInfosForPostWithMigration(postID string, includeDeleted bool) ([]*model.FileInfo, *model.AppError) {

	pchan := make(chan store.StoreResult, 1)
	go func() {
		post, err := a.Srv().Store.Post().GetSingle(postID, includeDeleted)
		pchan <- store.StoreResult{Data: post, NErr: err}
		close(pchan)
	}()

	infos, err := a.GetFileInfosForPost(postID, false, includeDeleted)
	if err != nil {
		return nil, err
	}

	if len(infos) == 0 {
		// No FileInfos were returned so check if they need to be created for this post
		result := <-pchan
		if result.NErr != nil {
			var nfErr *store.ErrNotFound
			switch {
			case errors.As(result.NErr, &nfErr):
				return nil, model.NewAppError("GetFileInfosForPostWithMigration", "app.post.get.app_error", nil, "", http.StatusNotFound).Wrap(nfErr)
			default:
				return nil, model.NewAppError("GetFileInfosForPostWithMigration", "app.post.get.app_error", nil, result.NErr.Error(), http.StatusInternalServerError)
			}
		}
		post := result.Data.(*model.Post)

		if len(post.Filenames) > 0 {
			a.Srv().Store.FileInfo().InvalidateFileInfosForPostCache(postID, false)
			a.Srv().Store.FileInfo().InvalidateFileInfosForPostCache(postID, true)
			// The post has Filenames that need to be replaced with FileInfos
			infos = a.MigrateFilenamesToFileInfos(post)
		}
	}

	return infos, nil
}

func (a *App) GetFileInfosForPost(postID string, fromMaster bool, includeDeleted bool) ([]*model.FileInfo, *model.AppError) {
	fileInfos, err := a.Srv().Store.FileInfo().GetForPost(postID, fromMaster, includeDeleted, true)
	if err != nil {
		return nil, model.NewAppError("GetFileInfosForPost", "app.file_info.get_for_post.app_error", nil, "", http.StatusInternalServerError).Wrap(err)
	}

	a.generateMiniPreviewForInfos(fileInfos)

	return fileInfos, nil
}

func (a *App) PostWithProxyAddedToImageURLs(post *model.Post) *model.Post {
	if f := a.ImageProxyAdder(); f != nil {
		return post.WithRewrittenImageURLs(f)
	}
	return post
}

func (a *App) PostWithProxyRemovedFromImageURLs(post *model.Post) *model.Post {
	if f := a.ImageProxyRemover(); f != nil {
		return post.WithRewrittenImageURLs(f)
	}
	return post
}

func (a *App) PostPatchWithProxyRemovedFromImageURLs(patch *model.PostPatch) *model.PostPatch {
	if f := a.ImageProxyRemover(); f != nil {
		return patch.WithRewrittenImageURLs(f)
	}
	return patch
}

func (a *App) ImageProxyAdder() func(string) string {
	if !*a.Config().ImageProxySettings.Enable {
		return nil
	}

	return func(url string) string {
		return a.ImageProxy().GetProxiedImageURL(url)
	}
}

func (a *App) ImageProxyRemover() (f func(string) string) {
	if !*a.Config().ImageProxySettings.Enable {
		return nil
	}

	return func(url string) string {
		return a.ImageProxy().GetUnproxiedImageURL(url)
	}
}

func (s *Server) MaxPostSize() int {
	maxPostSize := s.Store.Post().GetMaxPostSize()
	if maxPostSize == 0 {
		return model.PostMessageMaxRunesV1
	}

	return maxPostSize
}

func (a *App) MaxPostSize() int {
	return a.Srv().MaxPostSize()
}

// countThreadMentions returns the number of times the user is mentioned in a specified thread after the timestamp.
func (a *App) countThreadMentions(c request.CTX, user *model.User, post *model.Post, teamID string, timestamp int64) (int64, *model.AppError) {
	channel, err := a.GetChannel(c, post.ChannelId)
	if err != nil {
		return 0, err
	}

	keywords := addMentionKeywordsForUser(
		map[string][]string{},
		user,
		map[string]string{},
		&model.Status{Status: model.StatusOnline}, // Assume the user is online since they would've triggered this
		true, // Assume channel mentions are always allowed for simplicity
	)

	posts, nErr := a.Srv().Store.Thread().GetPosts(post.Id, timestamp)
	if nErr != nil {
		return 0, model.NewAppError("countMentionsFromPost", "app.channel.count_posts_since.app_error", nil, "", http.StatusInternalServerError).Wrap(nErr)
	}

	count := 0

	if channel.Type == model.ChannelTypeDirect {
		// In a DM channel, every post made by the other user is a mention
		otherId := channel.GetOtherUserIdForDM(user.Id)
		for _, p := range posts {
			if p.UserId == otherId {
				count++
			}
		}

		return int64(count), nil
	}

	var team *model.Team
	if teamID != "" {
		team, err = a.GetTeam(teamID)
		if err != nil {
			return 0, err
		}
	}

	groups, nErr := a.getGroupsAllowedForReferenceInChannel(channel, team)
	if nErr != nil {
		return 0, model.NewAppError("countMentionsFromPost", "app.channel.count_posts_since.app_error", nil, "", http.StatusInternalServerError).Wrap(nErr)
	}

	for _, p := range posts {
		if p.CreateAt >= timestamp {
			mentions := getExplicitMentions(p, keywords, groups)
			if _, ok := mentions.Mentions[user.Id]; ok {
				count += 1
			}
		}
	}

	return int64(count), nil
}

// countMentionsFromPost returns the number of posts in the post's channel that mention the user after and including the
// given post.
func (a *App) countMentionsFromPost(c request.CTX, user *model.User, post *model.Post) (int, int, *model.AppError) {
	channel, err := a.GetChannel(c, post.ChannelId)
	if err != nil {
		return 0, 0, err
	}

	if channel.Type == model.ChannelTypeDirect {
		// In a DM channel, every post made by the other user is a mention
		count, countRoot, nErr := a.Srv().Store.Channel().CountPostsAfter(post.ChannelId, post.CreateAt-1, channel.GetOtherUserIdForDM(user.Id))
		if nErr != nil {
			return 0, 0, model.NewAppError("countMentionsFromPost", "app.channel.count_posts_since.app_error", nil, "", http.StatusInternalServerError).Wrap(nErr)
		}

		return count, countRoot, nil
	}

	channelMember, err := a.GetChannelMember(c, channel.Id, user.Id)
	if err != nil {
		return 0, 0, err
	}

	keywords := addMentionKeywordsForUser(
		map[string][]string{},
		user,
		channelMember.NotifyProps,
		&model.Status{Status: model.StatusOnline}, // Assume the user is online since they would've triggered this
		true, // Assume channel mentions are always allowed for simplicity
	)
	commentMentions := user.NotifyProps[model.CommentsNotifyProp]
	checkForCommentMentions := commentMentions == model.CommentsNotifyRoot || commentMentions == model.CommentsNotifyAny

	// A mapping of thread root IDs to whether or not a post in that thread mentions the user
	mentionedByThread := make(map[string]bool)

	thread, err := a.GetPostThread(post.Id, model.GetPostsOptions{}, user.Id)
	if err != nil {
		return 0, 0, err
	}

	count := 0
	countRoot := 0
	if isPostMention(user, post, keywords, thread.Posts, mentionedByThread, checkForCommentMentions) {
		count += 1
		if post.RootId == "" {
			countRoot += 1
		}
	}

	page := 0
	perPage := 200
	for {
		postList, err := a.GetPostsAfterPost(model.GetPostsOptions{
			ChannelId: post.ChannelId,
			PostId:    post.Id,
			Page:      page,
			PerPage:   perPage,
		})
		if err != nil {
			return 0, 0, err
		}

		for _, postID := range postList.Order {
			if isPostMention(user, postList.Posts[postID], keywords, postList.Posts, mentionedByThread, checkForCommentMentions) {
				count += 1
				if postList.Posts[postID].RootId == "" {
					countRoot += 1
				}
			}
		}

		if len(postList.Order) < perPage {
			break
		}

		page += 1
	}

	return count, countRoot, nil
}

func isCommentMention(user *model.User, post *model.Post, otherPosts map[string]*model.Post, mentionedByThread map[string]bool) bool {
	if post.RootId == "" {
		// Not a comment
		return false
	}

	if mentioned, ok := mentionedByThread[post.RootId]; ok {
		// We've already figured out if the user was mentioned by this thread
		return mentioned
	}

	// Whether or not the user was mentioned because they started the thread
	mentioned := otherPosts[post.RootId].UserId == user.Id

	// Or because they commented on it before this post
	if !mentioned && user.NotifyProps[model.CommentsNotifyProp] == model.CommentsNotifyAny {
		for _, otherPost := range otherPosts {
			if otherPost.Id == post.Id {
				continue
			}

			if otherPost.RootId != post.RootId {
				continue
			}

			if otherPost.UserId == user.Id && otherPost.CreateAt < post.CreateAt {
				// Found a comment made by the user from before this post
				mentioned = true
				break
			}
		}
	}

	mentionedByThread[post.RootId] = mentioned
	return mentioned
}

func isPostMention(user *model.User, post *model.Post, keywords map[string][]string, otherPosts map[string]*model.Post, mentionedByThread map[string]bool, checkForCommentMentions bool) bool {
	// Prevent the user from mentioning themselves
	if post.UserId == user.Id && post.GetProp("from_webhook") != "true" {
		return false
	}

	// Check for keyword mentions
	mentions := getExplicitMentions(post, keywords, make(map[string]*model.Group))
	if _, ok := mentions.Mentions[user.Id]; ok {
		return true
	}

	// Check for mentions caused by being added to the channel
	if post.Type == model.PostTypeAddToChannel {
		if addedUserId, ok := post.GetProp(model.PostPropsAddedUserId).(string); ok && addedUserId == user.Id {
			return true
		}
	}

	// Check for comment mentions
	if checkForCommentMentions && isCommentMention(user, post, otherPosts, mentionedByThread) {
		return true
	}

	return false
}

func (a *App) GetThreadMembershipsForUser(userID, teamID string) ([]*model.ThreadMembership, error) {
	return a.Srv().Store.Thread().GetMembershipsForUser(userID, teamID)
}

func (a *App) GetPostIfAuthorized(c request.CTX, postID string, session *model.Session, includeDeleted bool) (*model.Post, *model.AppError) {
	post, err := a.GetSinglePost(postID, includeDeleted)
	if err != nil {
		return nil, err
	}

	channel, err := a.GetChannel(c, post.ChannelId)
	if err != nil {
		return nil, err
	}

	if !a.SessionHasPermissionToChannel(c, *session, channel.Id, model.PermissionReadChannel) {
		if channel.Type == model.ChannelTypeOpen {
			if !a.SessionHasPermissionToTeam(*session, channel.TeamId, model.PermissionReadPublicChannel) {
				return nil, a.MakePermissionError(session, []*model.Permission{model.PermissionReadPublicChannel})
			}
		} else {
			return nil, a.MakePermissionError(session, []*model.Permission{model.PermissionReadChannel})
		}
	}

	return post, nil
}

// GetPostsByIds response bool value indicates, if the post is inaccessible due to cloud plan's limit.
func (a *App) GetPostsByIds(postIDs []string) ([]*model.Post, int64, *model.AppError) {
	posts, err := a.Srv().Store.Post().GetPostsByIds(postIDs)
	if err != nil {
		var nfErr *store.ErrNotFound
		switch {
		case errors.As(err, &nfErr):
			return nil, 0, model.NewAppError("GetPostsByIds", "app.post.get.app_error", nil, "", http.StatusNotFound).Wrap(nfErr)
		default:
			return nil, 0, model.NewAppError("GetPostsByIds", "app.post.get.app_error", nil, "", http.StatusInternalServerError).Wrap(err)
		}
	}

	posts, firstInaccessiblePostTime, appErr := a.getFilteredAccessiblePosts(posts, filterPostOptions{assumeSortedCreatedAt: true})
	if appErr != nil {
		return nil, 0, appErr
	}

	return posts, firstInaccessiblePostTime, nil
}

func (a *App) GetTopThreadsForTeamSince(c request.CTX, teamID, userID string, opts *model.InsightsOpts) (*model.TopThreadList, *model.AppError) {
	if !a.Config().FeatureFlags.InsightsEnabled {
		return nil, model.NewAppError("GetTopChannelsForTeamSince", "app.insights.feature_disabled", nil, "", http.StatusNotImplemented)
	}

	topThreads, err := a.Srv().Store.Thread().GetTopThreadsForTeamSince(teamID, userID, opts.StartUnixMilli, opts.Page*opts.PerPage, opts.PerPage)
	if err != nil {
		return nil, model.NewAppError("GetTopChannelsForTeamSince", "app.post.get_top_threads_for_team_since.app_error", nil, "", http.StatusInternalServerError).Wrap(err)
	}
	topThreadsWithEmbedAndImage, err := includeEmbedsAndImages(a, c, topThreads, userID)
	if err != nil {
		return nil, model.NewAppError("GetTopChannelsForTeamSince", "app.post.get_top_threads_for_team_since.app_error", nil, "", http.StatusInternalServerError).Wrap(err)
	}
	return topThreadsWithEmbedAndImage, nil
}

func (a *App) GetTopThreadsForUserSince(c request.CTX, teamID, userID string, opts *model.InsightsOpts) (*model.TopThreadList, *model.AppError) {
	if !a.Config().FeatureFlags.InsightsEnabled {
		return nil, model.NewAppError("GetTopChannelsForTeamSince", "app.insights.feature_disabled", nil, "", http.StatusNotImplemented)
	}

	topThreads, err := a.Srv().Store.Thread().GetTopThreadsForUserSince(teamID, userID, opts.StartUnixMilli, opts.Page*opts.PerPage, opts.PerPage)
	if err != nil {
		return nil, model.NewAppError("GetTopChannelsForTeamSince", "app.post.get_top_threads_for_team_since.app_error", nil, "", http.StatusInternalServerError).Wrap(err)
	}
	topThreadsWithEmbedAndImage, err := includeEmbedsAndImages(a, c, topThreads, userID)
	if err != nil {
		return nil, model.NewAppError("GetTopChannelsForUserSince", "app.post.get_top_threads_for_user_since.app_error", nil, "", http.StatusInternalServerError).Wrap(err)
	}
	return topThreadsWithEmbedAndImage, nil
}

func (a *App) SetPostReminder(postID, userID string, targetTime int64) *model.AppError {
	// Store the reminder in the DB
	reminder := &model.PostReminder{
		PostId:     postID,
		UserId:     userID,
		TargetTime: targetTime,
	}
	err := a.Srv().Store.Post().SetPostReminder(reminder)
	if err != nil {
		return model.NewAppError("SetPostReminder", "app.post_reminder.app_error", nil, "", http.StatusInternalServerError).Wrap(err)
	}

	metadata, err := a.Srv().Store.Post().GetPostReminderMetadata(postID)
	if err != nil {
		return model.NewAppError("SetPostReminder", "app.post_reminder.app_error", nil, "", http.StatusInternalServerError).Wrap(err)
	}

	parsed := time.Unix(targetTime, 0).UTC().Format(time.RFC822)
	siteURL := *a.Config().ServiceSettings.SiteURL
	// Send an ack message.
	ephemeralPost := &model.Post{
		Type:      model.PostTypeEphemeral,
		Id:        model.NewId(),
		CreateAt:  model.GetMillis(),
		UserId:    userID,
		RootId:    postID,
		ChannelId: metadata.ChannelId,
		// It's okay to keep this non-translated. This is just a fallback.
		// The webapp will parse the timestamp and show that in user's local timezone.
		Message: fmt.Sprintf("You will be reminded about %s/%s/pl/%s by @%s at %s", siteURL, metadata.TeamName, postID, metadata.Username, parsed),
		Props: model.StringInterface{
			"target_time": targetTime,
			"team_name":   metadata.TeamName,
			"post_id":     postID,
			"username":    metadata.Username,
			"type":        model.PostTypeReminder,
		},
	}

	message := model.NewWebSocketEvent(model.WebsocketEventEphemeralMessage, "", ephemeralPost.ChannelId, userID, nil)
	ephemeralPost = a.PreparePostForClientWithEmbedsAndImages(request.EmptyContext(a.Log()), ephemeralPost, true, false)
	ephemeralPost = model.AddPostActionCookies(ephemeralPost, a.PostActionCookieSecret())

	postJSON, jsonErr := ephemeralPost.ToJSON()
	if jsonErr != nil {
		mlog.Warn("Failed to encode post to JSON", mlog.Err(jsonErr))
	}
	message.Add("post", postJSON)
	a.Publish(message)

	return nil
}

func (a *App) CheckPostReminders() {
	systemBot, appErr := a.GetSystemBot()
	if appErr != nil {
		mlog.Error("Failed to get system bot", mlog.Err(appErr))
		return
	}

	// This will return the reminders and also delete them from the DB.
	// In case, any of the next steps fail, those reminders would be lost.
	// Alternatively, if we delete those reminders _after_ it has been sent,
	// then in case of any temporary failure, they would get sent in the next batch.
	// MM-45595.
	reminders, err := a.Srv().Store.Post().GetPostReminders(time.Now().UTC().Unix())
	if err != nil {
		mlog.Error("Failed to get post reminders", mlog.Err(err))
		return
	}

	// We group multiple reminders for a single user.
	groupedReminders := make(map[string][]string)
	for _, r := range reminders {
		if groupedReminders[r.UserId] == nil {
			groupedReminders[r.UserId] = []string{r.PostId}
		} else {
			groupedReminders[r.UserId] = append(groupedReminders[r.UserId], r.PostId)
		}
	}

	siteURL := *a.Config().ServiceSettings.SiteURL
	for userID, postIDs := range groupedReminders {
		ch, appErr := a.GetOrCreateDirectChannel(request.EmptyContext(a.Log()), userID, systemBot.UserId)
		if appErr != nil {
			mlog.Error("Failed to get direct channel", mlog.Err(appErr))
			return
		}

		for _, postID := range postIDs {
			metadata, err := a.Srv().Store.Post().GetPostReminderMetadata(postID)
			if err != nil {
				mlog.Error("Failed to get post reminder metadata", mlog.Err(err))
				continue
			}

			T := i18n.GetUserTranslations(metadata.UserLocale)
			dm := &model.Post{
				ChannelId: ch.Id,
				Message: T("app.post_reminder_dm", model.StringInterface{
					"SiteURL":  siteURL,
					"TeamName": metadata.TeamName,
					"PostId":   postID,
					"Username": metadata.Username,
				}),
				Type:   model.PostTypeDefault,
				UserId: systemBot.UserId,
				Props: model.StringInterface{
					"username": systemBot.Username,
				},
			}

			if _, err := a.CreatePost(request.EmptyContext(a.Log()), dm, ch, false, true); err != nil {
				mlog.Error("Failed to post reminder message", mlog.Err(err))
			}
		}
	}

}

func includeEmbedsAndImages(a *App, c request.CTX, topThreadList *model.TopThreadList, userID string) (*model.TopThreadList, error) {
	for _, topThread := range topThreadList.Items {
		topThread.Post = a.PreparePostForClientWithEmbedsAndImages(c, topThread.Post, false, false)
		sanitizedPost, err := a.SanitizePostMetadataForUser(c, topThread.Post, userID)
		if err != nil {
			return nil, err
		}
		topThread.Post = sanitizedPost
	}
	return topThreadList, nil
}<|MERGE_RESOLUTION|>--- conflicted
+++ resolved
@@ -1224,15 +1224,9 @@
 }
 
 func (a *App) DeletePost(c request.CTX, postID, deleteByID string) (*model.Post, *model.AppError) {
-<<<<<<< HEAD
-	post, nErr := a.Srv().Store.Post().GetSingle(postID, false)
-	if nErr != nil {
-		return nil, model.NewAppError("DeletePost", "app.post.get.app_error", nil, "", http.StatusBadRequest).Wrap(nErr)
-=======
 	post, err := a.Srv().Store.Post().GetSingle(postID, false)
 	if err != nil {
-		return nil, model.NewAppError("DeletePost", "app.post.get.app_error", nil, err.Error(), http.StatusBadRequest)
->>>>>>> 1738bd6e
+		return nil, model.NewAppError("DeletePost", "app.post.get.app_error", nil, "", http.StatusBadRequest).Wrap(err)
 	}
 
 	channel, appErr := a.GetChannel(c, post.ChannelId)
@@ -1530,11 +1524,7 @@
 		case errors.As(err, &appErr):
 			return nil, appErr
 		default:
-<<<<<<< HEAD
-			return nil, model.NewAppError("SearchPostsForUser", "app.post.search.app_error", nil, "", http.StatusInternalServerError).Wrap(nErr)
-=======
 			return nil, model.NewAppError("SearchPostsForUser", "app.post.search.app_error", nil, "", http.StatusInternalServerError).Wrap(err)
->>>>>>> 1738bd6e
 		}
 	}
 
@@ -1546,15 +1536,9 @@
 }
 
 func (a *App) GetRecentSearchesForUser(userID string) ([]*model.SearchParams, *model.AppError) {
-<<<<<<< HEAD
-	searchParams, nErr := a.Srv().Store.Post().GetRecentSearchesForUser(userID)
-	if nErr != nil {
-		return nil, model.NewAppError("GetRecentSearchesForUser", "app.recent_searches.app_error", nil, "", http.StatusInternalServerError).Wrap(nErr)
-=======
 	searchParams, err := a.Srv().Store.Post().GetRecentSearchesForUser(userID)
 	if err != nil {
 		return nil, model.NewAppError("GetRecentSearchesForUser", "app.recent_searches.app_error", nil, "", http.StatusInternalServerError).Wrap(err)
->>>>>>> 1738bd6e
 	}
 
 	return searchParams, nil

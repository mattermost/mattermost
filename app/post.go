--- conflicted
+++ resolved
@@ -1116,12 +1116,8 @@
 		post := result.Data.(*model.Post)
 
 		if len(post.Filenames) > 0 {
-<<<<<<< HEAD
-			a.Srv.Store.FileInfo().InvalidateFileInfosForPostCache(postId, false)
-			a.Srv.Store.FileInfo().InvalidateFileInfosForPostCache(postId, true)
-=======
-			a.Srv().Store.FileInfo().InvalidateFileInfosForPostCache(postId)
->>>>>>> 376ec9e0
+			a.Srv().Store.FileInfo().InvalidateFileInfosForPostCache(postId, false)
+			a.Srv().Store.FileInfo().InvalidateFileInfosForPostCache(postId, true)
 			// The post has Filenames that need to be replaced with FileInfos
 			infos = a.MigrateFilenamesToFileInfos(post)
 		}

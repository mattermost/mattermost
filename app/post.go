// Copyright (c) 2015-present Mattermost, Inc. All Rights Reserved.
// See LICENSE.txt for license information.

package app

import (
	"context"
	"encoding/json"
	"errors"
	"fmt"
	"net/http"
	"regexp"
	"strings"
	"sync"
	"time"

	"github.com/mattermost/mattermost-server/v6/app/request"
	"github.com/mattermost/mattermost-server/v6/model"
	"github.com/mattermost/mattermost-server/v6/plugin"
	"github.com/mattermost/mattermost-server/v6/services/cache"
	"github.com/mattermost/mattermost-server/v6/shared/i18n"
	"github.com/mattermost/mattermost-server/v6/shared/mlog"
	"github.com/mattermost/mattermost-server/v6/store"
	"github.com/mattermost/mattermost-server/v6/store/sqlstore"
)

const (
	PendingPostIDsCacheSize = 25000
	PendingPostIDsCacheTTL  = 30 * time.Second
	PageDefault             = 0
)

var atMentionPattern = regexp.MustCompile(`\B@`)

func (a *App) CreatePostAsUser(c *request.Context, post *model.Post, currentSessionId string, setOnline bool) (*model.Post, *model.AppError) {
	// Check that channel has not been deleted
	channel, errCh := a.Srv().Store.Channel().Get(post.ChannelId, true)
	if errCh != nil {
		err := model.NewAppError("CreatePostAsUser", "api.context.invalid_param.app_error", map[string]interface{}{"Name": "post.channel_id"}, errCh.Error(), http.StatusBadRequest)
		return nil, err
	}

	if strings.HasPrefix(post.Type, model.PostSystemMessagePrefix) {
		err := model.NewAppError("CreatePostAsUser", "api.context.invalid_param.app_error", map[string]interface{}{"Name": "post.type"}, "", http.StatusBadRequest)
		return nil, err
	}

	if channel.DeleteAt != 0 {
		err := model.NewAppError("createPost", "api.post.create_post.can_not_post_to_deleted.error", nil, "", http.StatusBadRequest)
		return nil, err
	}

	rp, err := a.CreatePost(c, post, channel, true, setOnline)
	if err != nil {
		if err.Id == "api.post.create_post.root_id.app_error" ||
			err.Id == "api.post.create_post.channel_root_id.app_error" {
			err.StatusCode = http.StatusBadRequest
		}

		return nil, err
	}

	// Update the Channel LastViewAt only if:
	// the post does NOT have from_webhook prop set (e.g. Zapier app), and
	// the post does NOT have from_bot set (e.g. from discovering the user is a bot within CreatePost), and
	// the post is NOT a reply post with CRT enabled
	_, fromWebhook := post.GetProps()["from_webhook"]
	_, fromBot := post.GetProps()["from_bot"]
<<<<<<< HEAD
	isCRTReply := post.RootId != "" && a.isCRTEnabledForUser(post.UserId)
=======
	isCRTReply := post.RootId != "" && a.IsCRTEnabledForUser(post.UserId)
>>>>>>> 21a61813
	if !fromWebhook && !fromBot && !isCRTReply {
		if _, err := a.MarkChannelsAsViewed([]string{post.ChannelId}, post.UserId, currentSessionId, true); err != nil {
			mlog.Warn(
				"Encountered error updating last viewed",
				mlog.String("channel_id", post.ChannelId),
				mlog.String("user_id", post.UserId),
				mlog.Err(err),
			)
		}
	}

	return rp, nil
}

func (a *App) CreatePostMissingChannel(c *request.Context, post *model.Post, triggerWebhooks bool) (*model.Post, *model.AppError) {
	channel, err := a.Srv().Store.Channel().Get(post.ChannelId, true)
	if err != nil {
		var nfErr *store.ErrNotFound
		switch {
		case errors.As(err, &nfErr):
			return nil, model.NewAppError("CreatePostMissingChannel", "app.channel.get.existing.app_error", nil, nfErr.Error(), http.StatusNotFound)
		default:
			return nil, model.NewAppError("CreatePostMissingChannel", "app.channel.get.find.app_error", nil, err.Error(), http.StatusInternalServerError)
		}
	}

	return a.CreatePost(c, post, channel, triggerWebhooks, true)
}

// deduplicateCreatePost attempts to make posting idempotent within a caching window.
func (a *App) deduplicateCreatePost(post *model.Post) (foundPost *model.Post, err *model.AppError) {
	// We rely on the client sending the pending post id across "duplicate" requests. If there
	// isn't one, we can't deduplicate, so allow creation normally.
	if post.PendingPostId == "" {
		return nil, nil
	}

	const unknownPostId = ""

	// Query the cache atomically for the given pending post id, saving a record if
	// it hasn't previously been seen.
	var postID string
	nErr := a.Srv().seenPendingPostIdsCache.Get(post.PendingPostId, &postID)
	if nErr == cache.ErrKeyNotFound {
		a.Srv().seenPendingPostIdsCache.SetWithExpiry(post.PendingPostId, unknownPostId, PendingPostIDsCacheTTL)
		return nil, nil
	}

	if nErr != nil {
		return nil, model.NewAppError("errorGetPostId", "api.post.error_get_post_id.pending", nil, "", http.StatusInternalServerError)
	}

	// If another thread saved the cache record, but hasn't yet updated it with the actual post
	// id (because it's still saving), notify the client with an error. Ideally, we'd wait
	// for the other thread, but coordinating that adds complexity to the happy path.
	if postID == unknownPostId {
		return nil, model.NewAppError("deduplicateCreatePost", "api.post.deduplicate_create_post.pending", nil, "", http.StatusInternalServerError)
	}

	// If the other thread finished creating the post, return the created post back to the
	// client, making the API call feel idempotent.
	actualPost, err := a.GetSinglePost(postID)
	if err != nil {
		return nil, model.NewAppError("deduplicateCreatePost", "api.post.deduplicate_create_post.failed_to_get", nil, err.Error(), http.StatusInternalServerError)
	}

	mlog.Debug("Deduplicated create post", mlog.String("post_id", actualPost.Id), mlog.String("pending_post_id", post.PendingPostId))

	return actualPost, nil
}

func (a *App) CreatePost(c *request.Context, post *model.Post, channel *model.Channel, triggerWebhooks, setOnline bool) (savedPost *model.Post, err *model.AppError) {
	foundPost, err := a.deduplicateCreatePost(post)
	if err != nil {
		return nil, err
	}
	if foundPost != nil {
		return foundPost, nil
	}

	// If we get this far, we've recorded the client-provided pending post id to the cache.
	// Remove it if we fail below, allowing a proper retry by the client.
	defer func() {
		if post.PendingPostId == "" {
			return
		}

		if err != nil {
			a.Srv().seenPendingPostIdsCache.Remove(post.PendingPostId)
			return
		}

		a.Srv().seenPendingPostIdsCache.SetWithExpiry(post.PendingPostId, savedPost.Id, PendingPostIDsCacheTTL)
	}()

	post.SanitizeProps()

	var pchan chan store.StoreResult
	if post.RootId != "" {
		pchan = make(chan store.StoreResult, 1)
		go func() {
			r, pErr := a.Srv().Store.Post().Get(sqlstore.WithMaster(context.Background()), post.RootId, false, false, false, "")
			pchan <- store.StoreResult{Data: r, NErr: pErr}
			close(pchan)
		}()
	}

	user, nErr := a.Srv().Store.User().Get(context.Background(), post.UserId)
	if nErr != nil {
		var nfErr *store.ErrNotFound
		switch {
		case errors.As(nErr, &nfErr):
			return nil, model.NewAppError("CreatePost", MissingAccountError, nil, nfErr.Error(), http.StatusNotFound)
		default:
			return nil, model.NewAppError("CreatePost", "app.user.get.app_error", nil, nErr.Error(), http.StatusInternalServerError)
		}
	}

	if user.IsBot {
		post.AddProp("from_bot", "true")
	}

	var ephemeralPost *model.Post
	if post.Type == "" && !a.HasPermissionToChannel(user.Id, channel.Id, model.PermissionUseChannelMentions) {
		mention := post.DisableMentionHighlights()
		if mention != "" {
			T := i18n.GetUserTranslations(user.Locale)
			ephemeralPost = &model.Post{
				UserId:    user.Id,
				RootId:    post.RootId,
				ChannelId: channel.Id,
				Message:   T("model.post.channel_notifications_disabled_in_channel.message", model.StringInterface{"ChannelName": channel.Name, "Mention": mention}),
				Props:     model.StringInterface{model.PostPropsMentionHighlightDisabled: true},
			}
		}
	}

	// Verify the parent/child relationships are correct
	var parentPostList *model.PostList
	if pchan != nil {
		result := <-pchan
		if result.NErr != nil {
			return nil, model.NewAppError("createPost", "api.post.create_post.root_id.app_error", nil, "", http.StatusBadRequest)
		}
		parentPostList = result.Data.(*model.PostList)
		if len(parentPostList.Posts) == 0 || !parentPostList.IsChannelId(post.ChannelId) {
			return nil, model.NewAppError("createPost", "api.post.create_post.channel_root_id.app_error", nil, "", http.StatusInternalServerError)
		}

		rootPost := parentPostList.Posts[post.RootId]
		if rootPost.RootId != "" {
			return nil, model.NewAppError("createPost", "api.post.create_post.root_id.app_error", nil, "", http.StatusBadRequest)
		}
	}

	post.Hashtags, _ = model.ParseHashtags(post.Message)

	if err = a.FillInPostProps(post, channel); err != nil {
		return nil, err
	}

	// Temporary fix so old plugins don't clobber new fields in SlackAttachment struct, see MM-13088
	if attachments, ok := post.GetProp("attachments").([]*model.SlackAttachment); ok {
		jsonAttachments, err := json.Marshal(attachments)
		if err == nil {
			attachmentsInterface := []interface{}{}
			err = json.Unmarshal(jsonAttachments, &attachmentsInterface)
			post.AddProp("attachments", attachmentsInterface)
		}
		if err != nil {
			mlog.Warn("Could not convert post attachments to map interface.", mlog.Err(err))
		}
	}

	if pluginsEnvironment := a.GetPluginsEnvironment(); pluginsEnvironment != nil {
		var rejectionError *model.AppError
		pluginContext := pluginContext(c)
		pluginsEnvironment.RunMultiPluginHook(func(hooks plugin.Hooks) bool {
			replacementPost, rejectionReason := hooks.MessageWillBePosted(pluginContext, post)
			if rejectionReason != "" {
				id := "Post rejected by plugin. " + rejectionReason
				if rejectionReason == plugin.DismissPostError {
					id = plugin.DismissPostError
				}
				rejectionError = model.NewAppError("createPost", id, nil, "", http.StatusBadRequest)
				return false
			}
			if replacementPost != nil {
				post = replacementPost
			}

			return true
		}, plugin.MessageWillBePostedID)

		if rejectionError != nil {
			return nil, rejectionError
		}
	}

	// Pre-fill the CreateAt field for link previews to get the correct timestamp.
	if post.CreateAt == 0 {
		post.CreateAt = model.GetMillis()
	}

	post = a.getEmbedsAndImages(post, true)
	previewPost := post.GetPreviewPost()
	if previewPost != nil {
		post.AddProp(model.PostPropsPreviewedPost, previewPost.PostID)
	}

	rpost, nErr := a.Srv().Store.Post().Save(post)
	if nErr != nil {
		var appErr *model.AppError
		var invErr *store.ErrInvalidInput
		switch {
		case errors.As(nErr, &appErr):
			return nil, appErr
		case errors.As(nErr, &invErr):
			return nil, model.NewAppError("CreatePost", "app.post.save.existing.app_error", nil, invErr.Error(), http.StatusBadRequest)
		default:
			return nil, model.NewAppError("CreatePost", "app.post.save.app_error", nil, nErr.Error(), http.StatusInternalServerError)
		}
	}

	// Update the mapping from pending post id to the actual post id, for any clients that
	// might be duplicating requests.
	a.Srv().seenPendingPostIdsCache.SetWithExpiry(post.PendingPostId, rpost.Id, PendingPostIDsCacheTTL)

	// We make a copy of the post for the plugin hook to avoid a race condition.
	rPostCopy := rpost.Clone()

	// FIXME: Removes PreviewPost from the post payload sent to the MessageHasBeenPosted hook so that plugins compiled with older versions of
	// Mattermost—without the gob registeration of the PreviewPost struct—won't crash.
	if rPostCopy.Metadata != nil {
		rPostCopy.Metadata = rPostCopy.Metadata.Copy()
	}
	rPostCopy.RemovePreviewPost()

	if pluginsEnvironment := a.GetPluginsEnvironment(); pluginsEnvironment != nil {
		a.Srv().Go(func() {
			pluginContext := pluginContext(c)
			pluginsEnvironment.RunMultiPluginHook(func(hooks plugin.Hooks) bool {
				hooks.MessageHasBeenPosted(pluginContext, rPostCopy)
				return true
			}, plugin.MessageHasBeenPostedID)
		})
	}

	if a.Metrics() != nil {
		a.Metrics().IncrementPostCreate()
	}

	if len(post.FileIds) > 0 {
		if err = a.attachFilesToPost(post); err != nil {
			mlog.Warn("Encountered error attaching files to post", mlog.String("post_id", post.Id), mlog.Any("file_ids", post.FileIds), mlog.Err(err))
		}

		if a.Metrics() != nil {
			a.Metrics().IncrementPostFileAttachment(len(post.FileIds))
		}
	}

	// Normally, we would let the API layer call PreparePostForClient, but we do it here since it also needs
	// to be done when we send the post over the websocket in handlePostEvents
	rpost = a.PreparePostForClient(rpost, true, false)

	// Make sure poster is following the thread
	if *a.Config().ServiceSettings.ThreadAutoFollow && rpost.RootId != "" {
		_, err := a.Srv().Store.Thread().MaintainMembership(user.Id, rpost.RootId, store.ThreadMembershipOpts{
			Following:       true,
			UpdateFollowing: true,
		})
		if err != nil {
			mlog.Warn("Failed to update thread membership", mlog.Err(err))
		}
	}

	if err := a.handlePostEvents(c, rpost, user, channel, triggerWebhooks, parentPostList, setOnline); err != nil {
		mlog.Warn("Failed to handle post events", mlog.Err(err))
	}

	// Send any ephemeral posts after the post is created to ensure it shows up after the latest post created
	if ephemeralPost != nil {
		a.SendEphemeralPost(post.UserId, ephemeralPost)
	}

	rpost, err = a.SanitizePostMetadataForUser(rpost, c.Session().UserId)
	if err != nil {
		return nil, err
	}

	return rpost, nil
}

func (a *App) addPostPreviewProp(post *model.Post) (*model.Post, error) {
	previewPost := post.GetPreviewPost()
	if previewPost != nil {
		updatedPost := post.Clone()
		updatedPost.AddProp(model.PostPropsPreviewedPost, previewPost.PostID)
		updatedPost, err := a.Srv().Store.Post().Update(updatedPost, post)
		return updatedPost, err
	}
	return post, nil
}

func (a *App) attachFilesToPost(post *model.Post) *model.AppError {
	var attachedIds []string
	for _, fileID := range post.FileIds {
		err := a.Srv().Store.FileInfo().AttachToPost(fileID, post.Id, post.UserId)
		if err != nil {
			mlog.Warn("Failed to attach file to post", mlog.String("file_id", fileID), mlog.String("post_id", post.Id), mlog.Err(err))
			continue
		}

		attachedIds = append(attachedIds, fileID)
	}

	if len(post.FileIds) != len(attachedIds) {
		// We couldn't attach all files to the post, so ensure that post.FileIds reflects what was actually attached
		post.FileIds = attachedIds

		if _, err := a.Srv().Store.Post().Overwrite(post); err != nil {
			return model.NewAppError("attachFilesToPost", "app.post.overwrite.app_error", nil, err.Error(), http.StatusInternalServerError)
		}
	}

	return nil
}

// FillInPostProps should be invoked before saving posts to fill in properties such as
// channel_mentions.
//
// If channel is nil, FillInPostProps will look up the channel corresponding to the post.
func (a *App) FillInPostProps(post *model.Post, channel *model.Channel) *model.AppError {
	channelMentions := post.ChannelMentions()
	channelMentionsProp := make(map[string]interface{})

	if len(channelMentions) > 0 {
		if channel == nil {
			postChannel, err := a.Srv().Store.Channel().GetForPost(post.Id)
			if err != nil {
				return model.NewAppError("FillInPostProps", "api.context.invalid_param.app_error", map[string]interface{}{"Name": "post.channel_id"}, err.Error(), http.StatusBadRequest)
			}
			channel = postChannel
		}

		mentionedChannels, err := a.GetChannelsByNames(channelMentions, channel.TeamId)
		if err != nil {
			return err
		}

		for _, mentioned := range mentionedChannels {
			if mentioned.Type == model.ChannelTypeOpen {
				team, err := a.Srv().Store.Team().Get(mentioned.TeamId)
				if err != nil {
					mlog.Warn("Failed to get team of the channel mention", mlog.String("team_id", channel.TeamId), mlog.String("channel_id", channel.Id), mlog.Err(err))
					continue
				}
				channelMentionsProp[mentioned.Name] = map[string]interface{}{
					"display_name": mentioned.DisplayName,
					"team_name":    team.Name,
				}
			}
		}
	}

	if len(channelMentionsProp) > 0 {
		post.AddProp("channel_mentions", channelMentionsProp)
	} else if post.GetProps() != nil {
		post.DelProp("channel_mentions")
	}

	matched := atMentionPattern.MatchString(post.Message)
	if a.Srv().License() != nil && *a.Srv().License().Features.LDAPGroups && matched && !a.HasPermissionToChannel(post.UserId, post.ChannelId, model.PermissionUseGroupMentions) {
		post.AddProp(model.PostPropsGroupHighlightDisabled, true)
	}

	return nil
}

func (a *App) handlePostEvents(c *request.Context, post *model.Post, user *model.User, channel *model.Channel, triggerWebhooks bool, parentPostList *model.PostList, setOnline bool) error {
	var team *model.Team
	if channel.TeamId != "" {
		t, err := a.Srv().Store.Team().Get(channel.TeamId)
		if err != nil {
			return err
		}
		team = t
	} else {
		// Blank team for DMs
		team = &model.Team{}
	}

	a.invalidateCacheForChannel(channel)
	a.invalidateCacheForChannelPosts(channel.Id)

	if _, err := a.SendNotifications(post, team, channel, user, parentPostList, setOnline); err != nil {
		return err
	}

	if post.Type != model.PostTypeAutoResponder { // don't respond to an auto-responder
		a.Srv().Go(func() {
			_, err := a.SendAutoResponseIfNecessary(c, channel, user, post)
			if err != nil {
				mlog.Error("Failed to send auto response", mlog.String("user_id", user.Id), mlog.String("post_id", post.Id), mlog.Err(err))
			}
		})
	}

	if triggerWebhooks {
		a.Srv().Go(func() {
			if err := a.handleWebhookEvents(c, post, team, channel, user); err != nil {
				mlog.Error(err.Error())
			}
		})
	}

	return nil
}

func (a *App) SendEphemeralPost(userID string, post *model.Post) *model.Post {
	post.Type = model.PostTypeEphemeral

	// fill in fields which haven't been specified which have sensible defaults
	if post.Id == "" {
		post.Id = model.NewId()
	}
	if post.CreateAt == 0 {
		post.CreateAt = model.GetMillis()
	}
	if post.GetProps() == nil {
		post.SetProps(make(model.StringInterface))
	}

	post.GenerateActionIds()
	message := model.NewWebSocketEvent(model.WebsocketEventEphemeralMessage, "", post.ChannelId, userID, nil)
	post = a.PreparePostForClientWithEmbedsAndImages(post, true, false)
	post = model.AddPostActionCookies(post, a.PostActionCookieSecret())

	postJSON, jsonErr := post.ToJSON()
	if jsonErr != nil {
		mlog.Warn("Failed to encode post to JSON", mlog.Err(jsonErr))
	}
	message.Add("post", postJSON)
	a.Publish(message)

	return post
}

func (a *App) UpdateEphemeralPost(userID string, post *model.Post) *model.Post {
	post.Type = model.PostTypeEphemeral

	post.UpdateAt = model.GetMillis()
	if post.GetProps() == nil {
		post.SetProps(make(model.StringInterface))
	}

	post.GenerateActionIds()
	message := model.NewWebSocketEvent(model.WebsocketEventPostEdited, "", post.ChannelId, userID, nil)
	post = a.PreparePostForClientWithEmbedsAndImages(post, true, false)
	post = model.AddPostActionCookies(post, a.PostActionCookieSecret())
	postJSON, jsonErr := post.ToJSON()
	if jsonErr != nil {
		mlog.Warn("Failed to encode post to JSON", mlog.Err(jsonErr))
	}
	message.Add("post", postJSON)
	a.Publish(message)

	return post
}

func (a *App) DeleteEphemeralPost(userID, postID string) {
	post := &model.Post{
		Id:       postID,
		UserId:   userID,
		Type:     model.PostTypeEphemeral,
		DeleteAt: model.GetMillis(),
		UpdateAt: model.GetMillis(),
	}

	message := model.NewWebSocketEvent(model.WebsocketEventPostDeleted, "", "", userID, nil)
	postJSON, jsonErr := post.ToJSON()
	if jsonErr != nil {
		mlog.Warn("Failed to encode post to JSON", mlog.Err(jsonErr))
	}
	message.Add("post", postJSON)
	a.Publish(message)
}

func (a *App) UpdatePost(c *request.Context, post *model.Post, safeUpdate bool) (*model.Post, *model.AppError) {
	post.SanitizeProps()

	postLists, nErr := a.Srv().Store.Post().Get(context.Background(), post.Id, false, false, false, "")
	if nErr != nil {
		var nfErr *store.ErrNotFound
		var invErr *store.ErrInvalidInput
		switch {
		case errors.As(nErr, &invErr):
			return nil, model.NewAppError("UpdatePost", "app.post.get.app_error", nil, invErr.Error(), http.StatusBadRequest)
		case errors.As(nErr, &nfErr):
			return nil, model.NewAppError("UpdatePost", "app.post.get.app_error", nil, nfErr.Error(), http.StatusNotFound)
		default:
			return nil, model.NewAppError("UpdatePost", "app.post.get.app_error", nil, nErr.Error(), http.StatusInternalServerError)
		}
	}
	oldPost := postLists.Posts[post.Id]

	var err *model.AppError
	if oldPost == nil {
		err = model.NewAppError("UpdatePost", "api.post.update_post.find.app_error", nil, "id="+post.Id, http.StatusBadRequest)
		return nil, err
	}

	if oldPost.DeleteAt != 0 {
		err = model.NewAppError("UpdatePost", "api.post.update_post.permissions_details.app_error", map[string]interface{}{"PostId": post.Id}, "", http.StatusBadRequest)
		return nil, err
	}

	if oldPost.IsSystemMessage() {
		err = model.NewAppError("UpdatePost", "api.post.update_post.system_message.app_error", nil, "id="+post.Id, http.StatusBadRequest)
		return nil, err
	}

	if a.Srv().License() != nil {
		if *a.Config().ServiceSettings.PostEditTimeLimit != -1 && model.GetMillis() > oldPost.CreateAt+int64(*a.Config().ServiceSettings.PostEditTimeLimit*1000) && post.Message != oldPost.Message {
			err = model.NewAppError("UpdatePost", "api.post.update_post.permissions_time_limit.app_error", map[string]interface{}{"timeLimit": *a.Config().ServiceSettings.PostEditTimeLimit}, "", http.StatusBadRequest)
			return nil, err
		}
	}

	channel, err := a.GetChannel(oldPost.ChannelId)
	if err != nil {
		return nil, err
	}

	if channel.DeleteAt != 0 {
		return nil, model.NewAppError("UpdatePost", "api.post.update_post.can_not_update_post_in_deleted.error", nil, "", http.StatusBadRequest)
	}

	newPost := oldPost.Clone()

	if newPost.Message != post.Message {
		newPost.Message = post.Message
		newPost.EditAt = model.GetMillis()
		newPost.Hashtags, _ = model.ParseHashtags(post.Message)
	}

	if !safeUpdate {
		newPost.IsPinned = post.IsPinned
		newPost.HasReactions = post.HasReactions
		newPost.FileIds = post.FileIds
		newPost.SetProps(post.GetProps())
	}

	// Avoid deep-equal checks if EditAt was already modified through message change
	if newPost.EditAt == oldPost.EditAt && (!oldPost.FileIds.Equals(newPost.FileIds) || !oldPost.AttachmentsEqual(newPost)) {
		newPost.EditAt = model.GetMillis()
	}

	if err = a.FillInPostProps(post, nil); err != nil {
		return nil, err
	}

	if post.IsRemote() {
		oldPost.RemoteId = model.NewString(*post.RemoteId)
	}

	if pluginsEnvironment := a.GetPluginsEnvironment(); pluginsEnvironment != nil {
		var rejectionReason string
		pluginContext := pluginContext(c)
		pluginsEnvironment.RunMultiPluginHook(func(hooks plugin.Hooks) bool {
			newPost, rejectionReason = hooks.MessageWillBeUpdated(pluginContext, newPost, oldPost)
			return post != nil
		}, plugin.MessageWillBeUpdatedID)
		if newPost == nil {
			return nil, model.NewAppError("UpdatePost", "Post rejected by plugin. "+rejectionReason, nil, "", http.StatusBadRequest)
		}
	}

	rpost, nErr := a.Srv().Store.Post().Update(newPost, oldPost)
	if nErr != nil {
		var appErr *model.AppError
		switch {
		case errors.As(nErr, &appErr):
			return nil, appErr
		default:
			return nil, model.NewAppError("UpdatePost", "app.post.update.app_error", nil, nErr.Error(), http.StatusInternalServerError)
		}
	}

	if pluginsEnvironment := a.GetPluginsEnvironment(); pluginsEnvironment != nil {
		a.Srv().Go(func() {
			pluginContext := pluginContext(c)
			pluginsEnvironment.RunMultiPluginHook(func(hooks plugin.Hooks) bool {
				hooks.MessageHasBeenUpdated(pluginContext, newPost, oldPost)
				return true
			}, plugin.MessageHasBeenUpdatedID)
		})
	}

	rpost = a.PreparePostForClientWithEmbedsAndImages(rpost, false, true)

	// Ensure IsFollowing is nil since this updated post will be broadcast to all users
	// and we don't want to have to populate it for every single user and broadcast to each
	// individually.
	rpost.IsFollowing = nil

	rpost, nErr = a.addPostPreviewProp(rpost)
	if nErr != nil {
		return nil, model.NewAppError("UpdatePost", "app.post.update.app_error", nil, nErr.Error(), http.StatusInternalServerError)
	}

	message := model.NewWebSocketEvent(model.WebsocketEventPostEdited, "", rpost.ChannelId, "", nil)
	postJSON, jsonErr := rpost.ToJSON()
	if jsonErr != nil {
		return nil, model.NewAppError("UpdatePost", "app.post.marshal.app_error", nil, jsonErr.Error(), http.StatusInternalServerError)
	}
	message.Add("post", postJSON)

	published, err := a.publishWebsocketEventForPermalinkPost(rpost, message)
	if err != nil {
		return nil, err
	}
	if !published {
		a.Publish(message)
	}

	a.invalidateCacheForChannelPosts(rpost.ChannelId)

	return rpost, nil
}

func (a *App) publishWebsocketEventForPermalinkPost(post *model.Post, message *model.WebSocketEvent) (published bool, err *model.AppError) {
	var previewedPostID string
	if val, ok := post.GetProp(model.PostPropsPreviewedPost).(string); ok {
		previewedPostID = val
	} else {
		return false, nil
	}

	if !model.IsValidId(previewedPostID) {
		mlog.Warn("invalid post prop value", mlog.String("prop_key", model.PostPropsPreviewedPost), mlog.String("prop_value", previewedPostID))
		return false, nil
	}

	previewedPost, err := a.GetSinglePost(previewedPostID)
	if err != nil {
		if err.StatusCode == http.StatusNotFound {
			mlog.Warn("permalinked post not found", mlog.String("referenced_post_id", previewedPostID))
			return false, nil
		}
		return false, err
	}

	channelMembers, err := a.GetChannelMembersPage(post.ChannelId, 0, 10000000)
	if err != nil {
		return false, err
	}

	for _, cm := range channelMembers {
		postForUser, err := a.SanitizePostMetadataForUser(post, cm.UserId)
		if err != nil {
			if err.StatusCode == http.StatusNotFound {
				mlog.Warn("channel containing permalinked post not found", mlog.String("referenced_channel_id", previewedPost.ChannelId))
				return false, nil
			}
			return false, err
		}
		messageCopy := message.Copy()
		broadcastCopy := messageCopy.GetBroadcast()
		broadcastCopy.UserId = cm.UserId
		messageCopy.SetBroadcast(broadcastCopy)

		postJSON, jsonErr := postForUser.ToJSON()
		if jsonErr != nil {
			mlog.Warn("Failed to encode post to JSON", mlog.Err(jsonErr))
		}
		messageCopy.Add("post", postJSON)
		a.Publish(messageCopy)
	}

	return true, nil
}

func (a *App) PatchPost(c *request.Context, postID string, patch *model.PostPatch) (*model.Post, *model.AppError) {
	post, err := a.GetSinglePost(postID)
	if err != nil {
		return nil, err
	}

	channel, err := a.GetChannel(post.ChannelId)
	if err != nil {
		return nil, err
	}

	if channel.DeleteAt != 0 {
		err = model.NewAppError("PatchPost", "api.post.patch_post.can_not_update_post_in_deleted.error", nil, "", http.StatusBadRequest)
		return nil, err
	}

	if !a.HasPermissionToChannel(post.UserId, post.ChannelId, model.PermissionUseChannelMentions) {
		patch.DisableMentionHighlights()
	}

	post.Patch(patch)

	updatedPost, err := a.UpdatePost(c, post, false)
	if err != nil {
		return nil, err
	}

	return updatedPost, nil
}

func (a *App) GetPostsPage(options model.GetPostsOptions) (*model.PostList, *model.AppError) {
	postList, err := a.Srv().Store.Post().GetPosts(options, false)
	if err != nil {
		var invErr *store.ErrInvalidInput
		switch {
		case errors.As(err, &invErr):
			return nil, model.NewAppError("GetPostsPage", "app.post.get_posts.app_error", nil, invErr.Error(), http.StatusBadRequest)
		default:
			return nil, model.NewAppError("GetPostsPage", "app.post.get_root_posts.app_error", nil, err.Error(), http.StatusInternalServerError)
		}
	}

	return postList, nil
}

func (a *App) GetPosts(channelID string, offset int, limit int) (*model.PostList, *model.AppError) {
	postList, err := a.Srv().Store.Post().GetPosts(model.GetPostsOptions{ChannelId: channelID, Page: offset, PerPage: limit}, true)
	if err != nil {
		var invErr *store.ErrInvalidInput
		switch {
		case errors.As(err, &invErr):
			return nil, model.NewAppError("GetPosts", "app.post.get_posts.app_error", nil, invErr.Error(), http.StatusBadRequest)
		default:
			return nil, model.NewAppError("GetPosts", "app.post.get_root_posts.app_error", nil, err.Error(), http.StatusInternalServerError)
		}
	}

	return postList, nil
}

func (a *App) GetPostsEtag(channelID string, collapsedThreads bool) string {
	return a.Srv().Store.Post().GetEtag(channelID, true, collapsedThreads)
}

func (a *App) GetPostsSince(options model.GetPostsSinceOptions) (*model.PostList, *model.AppError) {
	postList, err := a.Srv().Store.Post().GetPostsSince(options, true)
	if err != nil {
		return nil, model.NewAppError("GetPostsSince", "app.post.get_posts_since.app_error", nil, err.Error(), http.StatusInternalServerError)
	}

	return postList, nil
}

func (a *App) GetSinglePost(postID string) (*model.Post, *model.AppError) {
	post, err := a.Srv().Store.Post().GetSingle(postID, false)
	if err != nil {
		var nfErr *store.ErrNotFound
		switch {
		case errors.As(err, &nfErr):
			return nil, model.NewAppError("GetSinglePost", "app.post.get.app_error", nil, nfErr.Error(), http.StatusNotFound)
		default:
			return nil, model.NewAppError("GetSinglePost", "app.post.get.app_error", nil, err.Error(), http.StatusInternalServerError)
		}
	}

	return post, nil
}

func (a *App) GetPostThread(postID string, skipFetchThreads, collapsedThreads, collapsedThreadsExtended bool, userID string) (*model.PostList, *model.AppError) {
	posts, err := a.Srv().Store.Post().Get(context.Background(), postID, skipFetchThreads, collapsedThreads, collapsedThreadsExtended, userID)
	if err != nil {
		var nfErr *store.ErrNotFound
		var invErr *store.ErrInvalidInput
		switch {
		case errors.As(err, &invErr):
			return nil, model.NewAppError("GetPostThread", "app.post.get.app_error", nil, invErr.Error(), http.StatusBadRequest)
		case errors.As(err, &nfErr):
			return nil, model.NewAppError("GetPostThread", "app.post.get.app_error", nil, nfErr.Error(), http.StatusNotFound)
		default:
			return nil, model.NewAppError("GetPostThread", "app.post.get.app_error", nil, err.Error(), http.StatusInternalServerError)
		}
	}

	return posts, nil
}

func (a *App) GetFlaggedPosts(userID string, offset int, limit int) (*model.PostList, *model.AppError) {
	postList, err := a.Srv().Store.Post().GetFlaggedPosts(userID, offset, limit)
	if err != nil {
		return nil, model.NewAppError("GetFlaggedPosts", "app.post.get_flagged_posts.app_error", nil, err.Error(), http.StatusInternalServerError)
	}

	return postList, nil
}

func (a *App) GetFlaggedPostsForTeam(userID, teamID string, offset int, limit int) (*model.PostList, *model.AppError) {
	postList, err := a.Srv().Store.Post().GetFlaggedPostsForTeam(userID, teamID, offset, limit)
	if err != nil {
		return nil, model.NewAppError("GetFlaggedPostsForTeam", "app.post.get_flagged_posts.app_error", nil, err.Error(), http.StatusInternalServerError)
	}

	return postList, nil
}

func (a *App) GetFlaggedPostsForChannel(userID, channelID string, offset int, limit int) (*model.PostList, *model.AppError) {
	postList, err := a.Srv().Store.Post().GetFlaggedPostsForChannel(userID, channelID, offset, limit)
	if err != nil {
		return nil, model.NewAppError("GetFlaggedPostsForChannel", "app.post.get_flagged_posts.app_error", nil, err.Error(), http.StatusInternalServerError)
	}

	return postList, nil
}

func (a *App) GetPermalinkPost(c *request.Context, postID string, userID string) (*model.PostList, *model.AppError) {
	list, nErr := a.Srv().Store.Post().Get(context.Background(), postID, false, false, false, userID)
	if nErr != nil {
		var nfErr *store.ErrNotFound
		var invErr *store.ErrInvalidInput
		switch {
		case errors.As(nErr, &invErr):
			return nil, model.NewAppError("GetPermalinkPost", "app.post.get.app_error", nil, invErr.Error(), http.StatusBadRequest)
		case errors.As(nErr, &nfErr):
			return nil, model.NewAppError("GetPermalinkPost", "app.post.get.app_error", nil, nfErr.Error(), http.StatusNotFound)
		default:
			return nil, model.NewAppError("GetPermalinkPost", "app.post.get.app_error", nil, nErr.Error(), http.StatusInternalServerError)
		}
	}

	if len(list.Order) != 1 {
		return nil, model.NewAppError("getPermalinkTmp", "api.post_get_post_by_id.get.app_error", nil, "", http.StatusNotFound)
	}
	post := list.Posts[list.Order[0]]

	channel, err := a.GetChannel(post.ChannelId)
	if err != nil {
		return nil, err
	}

	if err = a.JoinChannel(c, channel, userID); err != nil {
		return nil, err
	}

	return list, nil
}

func (a *App) GetPostsBeforePost(options model.GetPostsOptions) (*model.PostList, *model.AppError) {
	postList, err := a.Srv().Store.Post().GetPostsBefore(options)
	if err != nil {
		var invErr *store.ErrInvalidInput
		switch {
		case errors.As(err, &invErr):
			return nil, model.NewAppError("GetPostsBeforePost", "app.post.get_posts_around.get.app_error", nil, invErr.Error(), http.StatusBadRequest)
		default:
			return nil, model.NewAppError("GetPostsBeforePost", "app.post.get_posts_around.get.app_error", nil, err.Error(), http.StatusInternalServerError)
		}
	}

	return postList, nil
}

func (a *App) GetPostsAfterPost(options model.GetPostsOptions) (*model.PostList, *model.AppError) {
	postList, err := a.Srv().Store.Post().GetPostsAfter(options)
	if err != nil {
		var invErr *store.ErrInvalidInput
		switch {
		case errors.As(err, &invErr):
			return nil, model.NewAppError("GetPostsAfterPost", "app.post.get_posts_around.get.app_error", nil, invErr.Error(), http.StatusBadRequest)
		default:
			return nil, model.NewAppError("GetPostsAfterPost", "app.post.get_posts_around.get.app_error", nil, err.Error(), http.StatusInternalServerError)
		}
	}

	return postList, nil
}

func (a *App) GetPostsAroundPost(before bool, options model.GetPostsOptions) (*model.PostList, *model.AppError) {
	var postList *model.PostList
	var err error
	if before {
		postList, err = a.Srv().Store.Post().GetPostsBefore(options)
	} else {
		postList, err = a.Srv().Store.Post().GetPostsAfter(options)
	}

	if err != nil {
		var invErr *store.ErrInvalidInput
		switch {
		case errors.As(err, &invErr):
			return nil, model.NewAppError("GetPostsAroundPost", "app.post.get_posts_around.get.app_error", nil, invErr.Error(), http.StatusBadRequest)
		default:
			return nil, model.NewAppError("GetPostsAroundPost", "app.post.get_posts_around.get.app_error", nil, err.Error(), http.StatusInternalServerError)
		}
	}

	return postList, nil
}

func (a *App) GetPostAfterTime(channelID string, time int64, collapsedThreads bool) (*model.Post, *model.AppError) {
	post, err := a.Srv().Store.Post().GetPostAfterTime(channelID, time, collapsedThreads)
	if err != nil {
		return nil, model.NewAppError("GetPostAfterTime", "app.post.get_post_after_time.app_error", nil, err.Error(), http.StatusInternalServerError)
	}

	return post, nil
}

func (a *App) GetPostIdAfterTime(channelID string, time int64, collapsedThreads bool) (string, *model.AppError) {
	postID, err := a.Srv().Store.Post().GetPostIdAfterTime(channelID, time, collapsedThreads)
	if err != nil {
		return "", model.NewAppError("GetPostIdAfterTime", "app.post.get_post_id_around.app_error", nil, err.Error(), http.StatusInternalServerError)
	}

	return postID, nil
}

func (a *App) GetPostIdBeforeTime(channelID string, time int64, collapsedThreads bool) (string, *model.AppError) {
	postID, err := a.Srv().Store.Post().GetPostIdBeforeTime(channelID, time, collapsedThreads)
	if err != nil {
		return "", model.NewAppError("GetPostIdBeforeTime", "app.post.get_post_id_around.app_error", nil, err.Error(), http.StatusInternalServerError)
	}

	return postID, nil
}

func (a *App) GetNextPostIdFromPostList(postList *model.PostList, collapsedThreads bool) string {
	if len(postList.Order) > 0 {
		firstPostId := postList.Order[0]
		firstPost := postList.Posts[firstPostId]
		nextPostId, err := a.GetPostIdAfterTime(firstPost.ChannelId, firstPost.CreateAt, collapsedThreads)
		if err != nil {
			mlog.Warn("GetNextPostIdFromPostList: failed in getting next post", mlog.Err(err))
		}

		return nextPostId
	}

	return ""
}

func (a *App) GetPrevPostIdFromPostList(postList *model.PostList, collapsedThreads bool) string {
	if len(postList.Order) > 0 {
		lastPostId := postList.Order[len(postList.Order)-1]
		lastPost := postList.Posts[lastPostId]
		previousPostId, err := a.GetPostIdBeforeTime(lastPost.ChannelId, lastPost.CreateAt, collapsedThreads)
		if err != nil {
			mlog.Warn("GetPrevPostIdFromPostList: failed in getting previous post", mlog.Err(err))
		}

		return previousPostId
	}

	return ""
}

// AddCursorIdsForPostList adds NextPostId and PrevPostId as cursor to the PostList.
// The conditional blocks ensure that it sets those cursor IDs immediately as afterPost, beforePost or empty,
// and only query to database whenever necessary.
func (a *App) AddCursorIdsForPostList(originalList *model.PostList, afterPost, beforePost string, since int64, page, perPage int, collapsedThreads bool) {
	prevPostIdSet := false
	prevPostId := ""
	nextPostIdSet := false
	nextPostId := ""

	if since > 0 { // "since" query to return empty NextPostId and PrevPostId
		nextPostIdSet = true
		prevPostIdSet = true
	} else if afterPost != "" {
		if page == 0 {
			prevPostId = afterPost
			prevPostIdSet = true
		}

		if len(originalList.Order) < perPage {
			nextPostIdSet = true
		}
	} else if beforePost != "" {
		if page == 0 {
			nextPostId = beforePost
			nextPostIdSet = true
		}

		if len(originalList.Order) < perPage {
			prevPostIdSet = true
		}
	}

	if !nextPostIdSet {
		nextPostId = a.GetNextPostIdFromPostList(originalList, collapsedThreads)
	}

	if !prevPostIdSet {
		prevPostId = a.GetPrevPostIdFromPostList(originalList, collapsedThreads)
	}

	originalList.NextPostId = nextPostId
	originalList.PrevPostId = prevPostId
}
func (a *App) GetPostsForChannelAroundLastUnread(channelID, userID string, limitBefore, limitAfter int, skipFetchThreads bool, collapsedThreads, collapsedThreadsExtended bool) (*model.PostList, *model.AppError) {
	var member *model.ChannelMember
	var err *model.AppError
	if member, err = a.GetChannelMember(context.Background(), channelID, userID); err != nil {
		return nil, err
	} else if member.LastViewedAt == 0 {
		return model.NewPostList(), nil
	}

	lastUnreadPostId, err := a.GetPostIdAfterTime(channelID, member.LastViewedAt, collapsedThreads)
	if err != nil {
		return nil, err
	} else if lastUnreadPostId == "" {
		return model.NewPostList(), nil
	}

	postList, err := a.GetPostThread(lastUnreadPostId, skipFetchThreads, collapsedThreads, collapsedThreadsExtended, userID)
	if err != nil {
		return nil, err
	}
	// Reset order to only include the last unread post: if the thread appears in the centre
	// channel organically, those replies will be added below.
	postList.Order = []string{lastUnreadPostId}

	if postListBefore, err := a.GetPostsBeforePost(model.GetPostsOptions{ChannelId: channelID, PostId: lastUnreadPostId, Page: PageDefault, PerPage: limitBefore, SkipFetchThreads: skipFetchThreads, CollapsedThreads: collapsedThreads, CollapsedThreadsExtended: collapsedThreadsExtended, UserId: userID}); err != nil {
		return nil, err
	} else if postListBefore != nil {
		postList.Extend(postListBefore)
	}

	if postListAfter, err := a.GetPostsAfterPost(model.GetPostsOptions{ChannelId: channelID, PostId: lastUnreadPostId, Page: PageDefault, PerPage: limitAfter - 1, SkipFetchThreads: skipFetchThreads, CollapsedThreads: collapsedThreads, CollapsedThreadsExtended: collapsedThreadsExtended, UserId: userID}); err != nil {
		return nil, err
	} else if postListAfter != nil {
		postList.Extend(postListAfter)
	}

	postList.SortByCreateAt()
	return postList, nil
}

func (a *App) DeletePost(postID, deleteByID string) (*model.Post, *model.AppError) {
	post, nErr := a.Srv().Store.Post().GetSingle(postID, false)
	if nErr != nil {
		return nil, model.NewAppError("DeletePost", "app.post.get.app_error", nil, nErr.Error(), http.StatusBadRequest)
	}

	channel, err := a.GetChannel(post.ChannelId)
	if err != nil {
		return nil, err
	}

	if channel.DeleteAt != 0 {
		err := model.NewAppError("DeletePost", "api.post.delete_post.can_not_delete_post_in_deleted.error", nil, "", http.StatusBadRequest)
		return nil, err
	}

	if err := a.Srv().Store.Post().Delete(postID, model.GetMillis(), deleteByID); err != nil {
		var nfErr *store.ErrNotFound
		switch {
		case errors.As(err, &nfErr):
			return nil, model.NewAppError("DeletePost", "app.post.delete.app_error", nil, nfErr.Error(), http.StatusNotFound)
		default:
			return nil, model.NewAppError("DeletePost", "app.post.delete.app_error", nil, err.Error(), http.StatusInternalServerError)
		}
	}

	postJSON, jsonErr := json.Marshal(post)
	if jsonErr != nil {
		mlog.Warn("Failed to encode post to JSON")
	}

	userMessage := model.NewWebSocketEvent(model.WebsocketEventPostDeleted, "", post.ChannelId, "", nil)
	userMessage.Add("post", string(postJSON))
	userMessage.GetBroadcast().ContainsSanitizedData = true
	a.Publish(userMessage)

	adminMessage := model.NewWebSocketEvent(model.WebsocketEventPostDeleted, "", post.ChannelId, "", nil)
	adminMessage.Add("post", string(postJSON))
	adminMessage.Add("delete_by", deleteByID)
	adminMessage.GetBroadcast().ContainsSensitiveData = true
	a.Publish(adminMessage)

	if len(post.FileIds) > 0 {
		a.Srv().Go(func() {
			a.deletePostFiles(post.Id)
		})
	}
	a.Srv().Go(func() {
		a.deleteFlaggedPosts(post.Id)
	})

	a.invalidateCacheForChannelPosts(post.ChannelId)

	return post, nil
}

func (a *App) deleteFlaggedPosts(postID string) {
	if err := a.Srv().Store.Preference().DeleteCategoryAndName(model.PreferenceCategoryFlaggedPost, postID); err != nil {
		mlog.Warn("Unable to delete flagged post preference when deleting post.", mlog.Err(err))
		return
	}
}

func (a *App) deletePostFiles(postID string) {
	if _, err := a.Srv().Store.FileInfo().DeleteForPost(postID); err != nil {
		mlog.Warn("Encountered error when deleting files for post", mlog.String("post_id", postID), mlog.Err(err))
	}
}

func (a *App) parseAndFetchChannelIdByNameFromInFilter(c *request.Context, channelName, userID, teamID string, includeDeleted bool) (*model.Channel, error) {
	if strings.HasPrefix(channelName, "@") && strings.Contains(channelName, ",") {
		var userIDs []string
		users, err := a.GetUsersByUsernames(strings.Split(channelName[1:], ","), false, nil)
		if err != nil {
			return nil, err
		}
		for _, user := range users {
			userIDs = append(userIDs, user.Id)
		}

		channel, err := a.GetGroupChannel(userIDs)
		if err != nil {
			return nil, err
		}
		return channel, nil
	}

	if strings.HasPrefix(channelName, "@") && !strings.Contains(channelName, ",") {
		user, err := a.GetUserByUsername(channelName[1:])
		if err != nil {
			return nil, err
		}
		channel, err := a.GetOrCreateDirectChannel(c, userID, user.Id)
		if err != nil {
			return nil, err
		}
		return channel, nil
	}

	channel, err := a.GetChannelByName(channelName, teamID, includeDeleted)
	if err != nil {
		return nil, err
	}
	return channel, nil
}

func (a *App) searchPostsInTeam(teamID string, userID string, paramsList []*model.SearchParams, modifierFun func(*model.SearchParams)) (*model.PostList, *model.AppError) {
	var wg sync.WaitGroup

	pchan := make(chan store.StoreResult, len(paramsList))

	for _, params := range paramsList {
		// Don't allow users to search for everything.
		if params.Terms == "*" {
			continue
		}
		modifierFun(params)
		wg.Add(1)

		go func(params *model.SearchParams) {
			defer wg.Done()
			postList, err := a.Srv().Store.Post().Search(teamID, userID, params)
			pchan <- store.StoreResult{Data: postList, NErr: err}
		}(params)
	}

	wg.Wait()
	close(pchan)

	posts := model.NewPostList()

	for result := range pchan {
		if result.NErr != nil {
			return nil, model.NewAppError("searchPostsInTeam", "app.post.search.app_error", nil, result.NErr.Error(), http.StatusInternalServerError)
		}
		data := result.Data.(*model.PostList)
		posts.Extend(data)
	}

	posts.SortByCreateAt()
	return posts, nil
}

func (a *App) convertChannelNamesToChannelIds(c *request.Context, channels []string, userID string, teamID string, includeDeletedChannels bool) []string {
	for idx, channelName := range channels {
		channel, err := a.parseAndFetchChannelIdByNameFromInFilter(c, channelName, userID, teamID, includeDeletedChannels)
		if err != nil {
			mlog.Warn("error getting channel id by name from in filter", mlog.Err(err))
			continue
		}
		channels[idx] = channel.Id
	}
	return channels
}

func (a *App) convertUserNameToUserIds(usernames []string) []string {
	for idx, username := range usernames {
		user, err := a.GetUserByUsername(username)
		if err != nil {
			mlog.Warn("error getting user by username", mlog.String("user_name", username), mlog.Err(err))
			continue
		}
		usernames[idx] = user.Id
	}
	return usernames
}

func (a *App) SearchPostsInTeam(teamID string, paramsList []*model.SearchParams) (*model.PostList, *model.AppError) {
	if !*a.Config().ServiceSettings.EnablePostSearch {
		return nil, model.NewAppError("SearchPostsInTeam", "store.sql_post.search.disabled", nil, fmt.Sprintf("teamId=%v", teamID), http.StatusNotImplemented)
	}
	return a.searchPostsInTeam(teamID, "", paramsList, func(params *model.SearchParams) {
		params.SearchWithoutUserId = true
	})
}

func (a *App) SearchPostsForUser(c *request.Context, terms string, userID string, teamID string, isOrSearch bool, includeDeletedChannels bool, timeZoneOffset int, page, perPage int) (*model.PostSearchResults, *model.AppError) {
	var postSearchResults *model.PostSearchResults
	paramsList := model.ParseSearchParams(strings.TrimSpace(terms), timeZoneOffset)
	includeDeleted := includeDeletedChannels && *a.Config().TeamSettings.ExperimentalViewArchivedChannels

	if !*a.Config().ServiceSettings.EnablePostSearch {
		return nil, model.NewAppError("SearchPostsForUser", "store.sql_post.search.disabled", nil, fmt.Sprintf("teamId=%v userId=%v", teamID, userID), http.StatusNotImplemented)
	}

	finalParamsList := []*model.SearchParams{}

	for _, params := range paramsList {
		params.OrTerms = isOrSearch
		params.IncludeDeletedChannels = includeDeleted
		// Don't allow users to search for "*"
		if params.Terms != "*" {
			// Convert channel names to channel IDs
			params.InChannels = a.convertChannelNamesToChannelIds(c, params.InChannels, userID, teamID, includeDeletedChannels)
			params.ExcludedChannels = a.convertChannelNamesToChannelIds(c, params.ExcludedChannels, userID, teamID, includeDeletedChannels)

			// Convert usernames to user IDs
			params.FromUsers = a.convertUserNameToUserIds(params.FromUsers)
			params.ExcludedUsers = a.convertUserNameToUserIds(params.ExcludedUsers)

			finalParamsList = append(finalParamsList, params)
		}
	}

	// If the processed search params are empty, return empty search results.
	if len(finalParamsList) == 0 {
		return model.MakePostSearchResults(model.NewPostList(), nil), nil
	}

	postSearchResults, nErr := a.Srv().Store.Post().SearchPostsForUser(finalParamsList, userID, teamID, page, perPage)
	if nErr != nil {
		var appErr *model.AppError
		switch {
		case errors.As(nErr, &appErr):
			return nil, appErr
		default:
			return nil, model.NewAppError("SearchPostsForUser", "app.post.search.app_error", nil, nErr.Error(), http.StatusInternalServerError)
		}
	}

	return postSearchResults, nil
}

func (a *App) GetFileInfosForPostWithMigration(postID string) ([]*model.FileInfo, *model.AppError) {

	pchan := make(chan store.StoreResult, 1)
	go func() {
		post, err := a.Srv().Store.Post().GetSingle(postID, false)
		pchan <- store.StoreResult{Data: post, NErr: err}
		close(pchan)
	}()

	infos, err := a.GetFileInfosForPost(postID, false)
	if err != nil {
		return nil, err
	}

	if len(infos) == 0 {
		// No FileInfos were returned so check if they need to be created for this post
		result := <-pchan
		if result.NErr != nil {
			var nfErr *store.ErrNotFound
			switch {
			case errors.As(result.NErr, &nfErr):
				return nil, model.NewAppError("GetFileInfosForPostWithMigration", "app.post.get.app_error", nil, nfErr.Error(), http.StatusNotFound)
			default:
				return nil, model.NewAppError("GetFileInfosForPostWithMigration", "app.post.get.app_error", nil, result.NErr.Error(), http.StatusInternalServerError)
			}
		}
		post := result.Data.(*model.Post)

		if len(post.Filenames) > 0 {
			a.Srv().Store.FileInfo().InvalidateFileInfosForPostCache(postID, false)
			a.Srv().Store.FileInfo().InvalidateFileInfosForPostCache(postID, true)
			// The post has Filenames that need to be replaced with FileInfos
			infos = a.MigrateFilenamesToFileInfos(post)
		}
	}

	return infos, nil
}

func (a *App) GetFileInfosForPost(postID string, fromMaster bool) ([]*model.FileInfo, *model.AppError) {
	fileInfos, err := a.Srv().Store.FileInfo().GetForPost(postID, fromMaster, false, true)
	if err != nil {
		return nil, model.NewAppError("GetFileInfosForPost", "app.file_info.get_for_post.app_error", nil, err.Error(), http.StatusInternalServerError)
	}

	a.generateMiniPreviewForInfos(fileInfos)

	return fileInfos, nil
}

func (a *App) PostWithProxyAddedToImageURLs(post *model.Post) *model.Post {
	if f := a.ImageProxyAdder(); f != nil {
		return post.WithRewrittenImageURLs(f)
	}
	return post
}

func (a *App) PostWithProxyRemovedFromImageURLs(post *model.Post) *model.Post {
	if f := a.ImageProxyRemover(); f != nil {
		return post.WithRewrittenImageURLs(f)
	}
	return post
}

func (a *App) PostPatchWithProxyRemovedFromImageURLs(patch *model.PostPatch) *model.PostPatch {
	if f := a.ImageProxyRemover(); f != nil {
		return patch.WithRewrittenImageURLs(f)
	}
	return patch
}

func (a *App) ImageProxyAdder() func(string) string {
	if !*a.Config().ImageProxySettings.Enable {
		return nil
	}

	return func(url string) string {
		return a.ImageProxy().GetProxiedImageURL(url)
	}
}

func (a *App) ImageProxyRemover() (f func(string) string) {
	if !*a.Config().ImageProxySettings.Enable {
		return nil
	}

	return func(url string) string {
		return a.ImageProxy().GetUnproxiedImageURL(url)
	}
}

func (s *Server) MaxPostSize() int {
	maxPostSize := s.Store.Post().GetMaxPostSize()
	if maxPostSize == 0 {
		return model.PostMessageMaxRunesV1
	}

	return maxPostSize
}

func (a *App) MaxPostSize() int {
	return a.Srv().MaxPostSize()
}

// countThreadMentions returns the number of times the user is mentioned in a specified thread after the timestamp.
func (a *App) countThreadMentions(user *model.User, post *model.Post, teamID string, timestamp int64) (int64, *model.AppError) {
	channel, err := a.GetChannel(post.ChannelId)
	if err != nil {
		return 0, err
	}

	keywords := addMentionKeywordsForUser(
		map[string][]string{},
		user,
		map[string]string{},
		&model.Status{Status: model.StatusOnline}, // Assume the user is online since they would've triggered this
		true, // Assume channel mentions are always allowed for simplicity
	)

	posts, nErr := a.Srv().Store.Thread().GetPosts(post.Id, timestamp)
	if nErr != nil {
		return 0, model.NewAppError("countMentionsFromPost", "app.channel.count_posts_since.app_error", nil, nErr.Error(), http.StatusInternalServerError)
	}

	count := 0

	if channel.Type == model.ChannelTypeDirect {
		// In a DM channel, every post made by the other user is a mention
		otherId := channel.GetOtherUserIdForDM(user.Id)
		for _, p := range posts {
			if p.UserId == otherId {
				count++
			}
		}

		return int64(count), nil
	}

	var team *model.Team
	if teamID != "" {
		team, err = a.GetTeam(teamID)
		if err != nil {
			return 0, err
		}
	}

	groups, nErr := a.getGroupsAllowedForReferenceInChannel(channel, team)
	if nErr != nil {
		return 0, model.NewAppError("countMentionsFromPost", "app.channel.count_posts_since.app_error", nil, nErr.Error(), http.StatusInternalServerError)
	}
	posts = append(posts, post)

	for _, p := range posts {
		if p.CreateAt >= timestamp {
			mentions := getExplicitMentions(p, keywords, groups)
			if _, ok := mentions.Mentions[user.Id]; ok {
				count += 1
			}
		}
	}

	return int64(count), nil
}

// countMentionsFromPost returns the number of posts in the post's channel that mention the user after and including the
// given post.
func (a *App) countMentionsFromPost(user *model.User, post *model.Post) (int, int, *model.AppError) {
	channel, err := a.GetChannel(post.ChannelId)
	if err != nil {
		return 0, 0, err
	}

	if channel.Type == model.ChannelTypeDirect {
		// In a DM channel, every post made by the other user is a mention
		count, countRoot, nErr := a.Srv().Store.Channel().CountPostsAfter(post.ChannelId, post.CreateAt-1, channel.GetOtherUserIdForDM(user.Id))
		if nErr != nil {
			return 0, 0, model.NewAppError("countMentionsFromPost", "app.channel.count_posts_since.app_error", nil, nErr.Error(), http.StatusInternalServerError)
		}

		return count, countRoot, nil
	}

	channelMember, err := a.GetChannelMember(context.Background(), channel.Id, user.Id)
	if err != nil {
		return 0, 0, err
	}

	keywords := addMentionKeywordsForUser(
		map[string][]string{},
		user,
		channelMember.NotifyProps,
		&model.Status{Status: model.StatusOnline}, // Assume the user is online since they would've triggered this
		true, // Assume channel mentions are always allowed for simplicity
	)
	commentMentions := user.NotifyProps[model.CommentsNotifyProp]
	checkForCommentMentions := commentMentions == model.CommentsNotifyRoot || commentMentions == model.CommentsNotifyAny

	// A mapping of thread root IDs to whether or not a post in that thread mentions the user
	mentionedByThread := make(map[string]bool)

	thread, err := a.GetPostThread(post.Id, false, false, false, user.Id)
	if err != nil {
		return 0, 0, err
	}

	count := 0
	countRoot := 0
	if isPostMention(user, post, keywords, thread.Posts, mentionedByThread, checkForCommentMentions) {
		count += 1
		if post.RootId == "" {
			countRoot += 1
		}
	}

	page := 0
	perPage := 200
	for {
		postList, err := a.GetPostsAfterPost(model.GetPostsOptions{
			ChannelId: post.ChannelId,
			PostId:    post.Id,
			Page:      page,
			PerPage:   perPage,
		})
		if err != nil {
			return 0, 0, err
		}

		for _, postID := range postList.Order {
			if isPostMention(user, postList.Posts[postID], keywords, postList.Posts, mentionedByThread, checkForCommentMentions) {
				count += 1
				if postList.Posts[postID].RootId == "" {
					countRoot += 1
				}
			}
		}

		if len(postList.Order) < perPage {
			break
		}

		page += 1
	}

	return count, countRoot, nil
}

func isCommentMention(user *model.User, post *model.Post, otherPosts map[string]*model.Post, mentionedByThread map[string]bool) bool {
	if post.RootId == "" {
		// Not a comment
		return false
	}

	if mentioned, ok := mentionedByThread[post.RootId]; ok {
		// We've already figured out if the user was mentioned by this thread
		return mentioned
	}

	// Whether or not the user was mentioned because they started the thread
	mentioned := otherPosts[post.RootId].UserId == user.Id

	// Or because they commented on it before this post
	if !mentioned && user.NotifyProps[model.CommentsNotifyProp] == model.CommentsNotifyAny {
		for _, otherPost := range otherPosts {
			if otherPost.Id == post.Id {
				continue
			}

			if otherPost.RootId != post.RootId {
				continue
			}

			if otherPost.UserId == user.Id && otherPost.CreateAt < post.CreateAt {
				// Found a comment made by the user from before this post
				mentioned = true
				break
			}
		}
	}

	mentionedByThread[post.RootId] = mentioned
	return mentioned
}

func isPostMention(user *model.User, post *model.Post, keywords map[string][]string, otherPosts map[string]*model.Post, mentionedByThread map[string]bool, checkForCommentMentions bool) bool {
	// Prevent the user from mentioning themselves
	if post.UserId == user.Id && post.GetProp("from_webhook") != "true" {
		return false
	}

	// Check for keyword mentions
	mentions := getExplicitMentions(post, keywords, make(map[string]*model.Group))
	if _, ok := mentions.Mentions[user.Id]; ok {
		return true
	}

	// Check for mentions caused by being added to the channel
	if post.Type == model.PostTypeAddToChannel {
		if addedUserId, ok := post.GetProp(model.PostPropsAddedUserId).(string); ok && addedUserId == user.Id {
			return true
		}
	}

	// Check for comment mentions
	if checkForCommentMentions && isCommentMention(user, post, otherPosts, mentionedByThread) {
		return true
	}

	return false
}

func (a *App) GetThreadMembershipsForUser(userID, teamID string) ([]*model.ThreadMembership, error) {
	return a.Srv().Store.Thread().GetMembershipsForUser(userID, teamID)
}

func (a *App) GetPostIfAuthorized(postID string, session *model.Session) (*model.Post, *model.AppError) {
	post, err := a.GetSinglePost(postID)
	if err != nil {
		return nil, err
	}

	channel, err := a.GetChannel(post.ChannelId)
	if err != nil {
		return nil, err
	}

	if !a.SessionHasPermissionToChannel(*session, channel.Id, model.PermissionReadChannel) {
		if channel.Type == model.ChannelTypeOpen {
			if !a.SessionHasPermissionToTeam(*session, channel.TeamId, model.PermissionReadPublicChannel) {
				return nil, a.MakePermissionError(session, []*model.Permission{model.PermissionReadPublicChannel})
			}
		} else {
			return nil, a.MakePermissionError(session, []*model.Permission{model.PermissionReadChannel})
		}
	}

	return post, nil
}<|MERGE_RESOLUTION|>--- conflicted
+++ resolved
@@ -66,11 +66,7 @@
 	// the post is NOT a reply post with CRT enabled
 	_, fromWebhook := post.GetProps()["from_webhook"]
 	_, fromBot := post.GetProps()["from_bot"]
-<<<<<<< HEAD
-	isCRTReply := post.RootId != "" && a.isCRTEnabledForUser(post.UserId)
-=======
 	isCRTReply := post.RootId != "" && a.IsCRTEnabledForUser(post.UserId)
->>>>>>> 21a61813
 	if !fromWebhook && !fromBot && !isCRTReply {
 		if _, err := a.MarkChannelsAsViewed([]string{post.ChannelId}, post.UserId, currentSessionId, true); err != nil {
 			mlog.Warn(

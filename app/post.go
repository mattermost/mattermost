--- conflicted
+++ resolved
@@ -92,12 +92,8 @@
 	// the post is NOT a reply post with CRT enabled
 	_, fromWebhook := post.GetProps()["from_webhook"]
 	_, fromBot := post.GetProps()["from_bot"]
-<<<<<<< HEAD
-	if !fromWebhook && !fromBot {
-=======
 	isCRTReply := post.RootId != "" && a.isCRTEnabledForUser(post.UserId)
 	if !fromWebhook && !fromBot && !isCRTReply {
->>>>>>> 296076bf
 		if _, err := a.MarkChannelsAsViewed([]string{post.ChannelId}, post.UserId, currentSessionId, true); err != nil {
 			mlog.Warn(
 				"Encountered error updating last viewed",
@@ -366,12 +362,8 @@
 	// Make sure poster is following the thread
 	if *a.Config().ServiceSettings.ThreadAutoFollow && rpost.RootId != "" {
 		_, err := a.Srv().Store.Thread().MaintainMembership(user.Id, rpost.RootId, store.ThreadMembershipOpts{
-<<<<<<< HEAD
-			Following: true,
-=======
 			Following:       true,
 			UpdateFollowing: true,
->>>>>>> 296076bf
 		})
 		if err != nil {
 			mlog.Warn("Failed to update thread membership", mlog.Err(err))
@@ -679,11 +671,7 @@
 	// individually.
 	rpost.IsFollowing = nil
 
-<<<<<<< HEAD
-	message := model.NewWebSocketEvent(model.WEBSOCKET_EVENT_POST_EDITED, "", rpost.ChannelId, "", nil)
-=======
 	message := model.NewWebSocketEvent(model.WebsocketEventPostEdited, "", rpost.ChannelId, "", nil)
->>>>>>> 296076bf
 	message.Add("post", rpost.ToJson())
 	a.Publish(message)
 

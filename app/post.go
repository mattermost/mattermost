// Copyright (c) 2015-present Mattermost, Inc. All Rights Reserved.
// See LICENSE.txt for license information.

package app

import (
	"encoding/json"
	"fmt"
	"net/http"
	"strings"
	"sync"
	"time"

	"github.com/mattermost/mattermost-server/v5/mlog"
	"github.com/mattermost/mattermost-server/v5/model"
	"github.com/mattermost/mattermost-server/v5/plugin"
	"github.com/mattermost/mattermost-server/v5/store"
	"github.com/mattermost/mattermost-server/v5/utils"
)

const (
	PENDING_POST_IDS_CACHE_SIZE = 25000
	PENDING_POST_IDS_CACHE_TTL  = 30 * time.Second
	PAGE_DEFAULT                = 0
)

func (a *App) CreatePostAsUser(post *model.Post, currentSessionId string) (*model.Post, *model.AppError) {
	// Check that channel has not been deleted
<<<<<<< HEAD
	channel, errCh := a.Store().Channel().Get(post.ChannelId, true)
=======
	channel, errCh := a.Srv().Store.Channel().Get(post.ChannelId, true)
>>>>>>> 17523fa5
	if errCh != nil {
		err := model.NewAppError("CreatePostAsUser", "api.context.invalid_param.app_error", map[string]interface{}{"Name": "post.channel_id"}, errCh.Error(), http.StatusBadRequest)
		return nil, err
	}

	if strings.HasPrefix(post.Type, model.POST_SYSTEM_MESSAGE_PREFIX) {
		err := model.NewAppError("CreatePostAsUser", "api.context.invalid_param.app_error", map[string]interface{}{"Name": "post.type"}, "", http.StatusBadRequest)
		return nil, err
	}

	if channel.DeleteAt != 0 {
		err := model.NewAppError("createPost", "api.post.create_post.can_not_post_to_deleted.error", nil, "", http.StatusBadRequest)
		return nil, err
	}

	rp, err := a.CreatePost(post, channel, true)
	if err != nil {
		if err.Id == "api.post.create_post.root_id.app_error" ||
			err.Id == "api.post.create_post.channel_root_id.app_error" ||
			err.Id == "api.post.create_post.parent_id.app_error" {
			err.StatusCode = http.StatusBadRequest
		}

		if err.Id == "api.post.create_post.town_square_read_only" {
<<<<<<< HEAD
			user, userErr := a.Store().User().Get(post.UserId)
=======
			user, userErr := a.Srv().Store.User().Get(post.UserId)
>>>>>>> 17523fa5
			if userErr != nil {
				return nil, userErr
			}

			T := utils.GetUserTranslations(user.Locale)
			a.SendEphemeralPost(
				post.UserId,
				&model.Post{
					ChannelId: channel.Id,
					ParentId:  post.ParentId,
					RootId:    post.RootId,
					UserId:    post.UserId,
					Message:   T("api.post.create_post.town_square_read_only"),
					CreateAt:  model.GetMillis() + 1,
				},
			)
		}
		return nil, err
	}

	// Update the LastViewAt only if the post does not have from_webhook prop set (eg. Zapier app)
	if _, ok := post.Props["from_webhook"]; !ok {
		if _, err := a.MarkChannelsAsViewed([]string{post.ChannelId}, post.UserId, currentSessionId); err != nil {
			mlog.Error(
				"Encountered error updating last viewed",
				mlog.String("channel_id", post.ChannelId),
				mlog.String("user_id", post.UserId),
				mlog.Err(err),
			)
		}
	}

	return rp, nil
}

func (a *App) CreatePostMissingChannel(post *model.Post, triggerWebhooks bool) (*model.Post, *model.AppError) {
<<<<<<< HEAD
	channel, err := a.Store().Channel().Get(post.ChannelId, true)
=======
	channel, err := a.Srv().Store.Channel().Get(post.ChannelId, true)
>>>>>>> 17523fa5
	if err != nil {
		return nil, err
	}

	return a.CreatePost(post, channel, triggerWebhooks)
}

// deduplicateCreatePost attempts to make posting idempotent within a caching window.
func (a *App) deduplicateCreatePost(post *model.Post) (foundPost *model.Post, err *model.AppError) {
	// We rely on the client sending the pending post id across "duplicate" requests. If there
	// isn't one, we can't deduplicate, so allow creation normally.
	if post.PendingPostId == "" {
		return nil, nil
	}

	const unknownPostId = ""

	// Query the cache atomically for the given pending post id, saving a record if
	// it hasn't previously been seen.
	value, loaded := a.Srv().seenPendingPostIdsCache.GetOrAdd(post.PendingPostId, unknownPostId, PENDING_POST_IDS_CACHE_TTL)

	// If we were the first thread to save this pending post id into the cache,
	// proceed with create post normally.
	if !loaded {
		return nil, nil
	}

	postId := value.(string)

	// If another thread saved the cache record, but hasn't yet updated it with the actual post
	// id (because it's still saving), notify the client with an error. Ideally, we'd wait
	// for the other thread, but coordinating that adds complexity to the happy path.
	if postId == unknownPostId {
		return nil, model.NewAppError("deduplicateCreatePost", "api.post.deduplicate_create_post.pending", nil, "", http.StatusInternalServerError)
	}

	// If the other thread finished creating the post, return the created post back to the
	// client, making the API call feel idempotent.
	actualPost, err := a.GetSinglePost(postId)
	if err != nil {
		return nil, model.NewAppError("deduplicateCreatePost", "api.post.deduplicate_create_post.failed_to_get", nil, err.Error(), http.StatusInternalServerError)
	}

	mlog.Debug("Deduplicated create post", mlog.String("post_id", actualPost.Id), mlog.String("pending_post_id", post.PendingPostId))

	return actualPost, nil
}

func (a *App) CreatePost(post *model.Post, channel *model.Channel, triggerWebhooks bool) (savedPost *model.Post, err *model.AppError) {
	foundPost, err := a.deduplicateCreatePost(post)
	if err != nil {
		return nil, err
	}
	if foundPost != nil {
		return foundPost, nil
	}

	// If we get this far, we've recorded the client-provided pending post id to the cache.
	// Remove it if we fail below, allowing a proper retry by the client.
	defer func() {
		if post.PendingPostId == "" {
			return
		}

		if err != nil {
			a.Srv().seenPendingPostIdsCache.Remove(post.PendingPostId)
			return
		}

		a.Srv().seenPendingPostIdsCache.AddWithExpiresInSecs(post.PendingPostId, savedPost.Id, int64(PENDING_POST_IDS_CACHE_TTL.Seconds()))
	}()

	post.SanitizeProps()

	var pchan chan store.StoreResult
	if len(post.RootId) > 0 {
		pchan = make(chan store.StoreResult, 1)
		go func() {
<<<<<<< HEAD
			r, pErr := a.Store().Post().Get(post.RootId, false)
=======
			r, pErr := a.Srv().Store.Post().Get(post.RootId, false)
>>>>>>> 17523fa5
			pchan <- store.StoreResult{Data: r, Err: pErr}
			close(pchan)
		}()
	}

<<<<<<< HEAD
	user, err := a.Store().User().Get(post.UserId)
=======
	user, err := a.Srv().Store.User().Get(post.UserId)
>>>>>>> 17523fa5
	if err != nil {
		return nil, err
	}

	if user.IsBot {
		post.AddProp("from_bot", "true")
	}

	if a.License() != nil && *a.Config().TeamSettings.ExperimentalTownSquareIsReadOnly &&
		!post.IsSystemMessage() &&
		channel.Name == model.DEFAULT_CHANNEL &&
		!a.RolesGrantPermission(user.GetRoles(), model.PERMISSION_MANAGE_SYSTEM.Id) {
		return nil, model.NewAppError("createPost", "api.post.create_post.town_square_read_only", nil, "", http.StatusForbidden)
	}

	// Verify the parent/child relationships are correct
	var parentPostList *model.PostList
	if pchan != nil {
		result := <-pchan
		if result.Err != nil {
			return nil, model.NewAppError("createPost", "api.post.create_post.root_id.app_error", nil, "", http.StatusBadRequest)
		}
		parentPostList = result.Data.(*model.PostList)
		if len(parentPostList.Posts) == 0 || !parentPostList.IsChannelId(post.ChannelId) {
			return nil, model.NewAppError("createPost", "api.post.create_post.channel_root_id.app_error", nil, "", http.StatusInternalServerError)
		}

		rootPost := parentPostList.Posts[post.RootId]
		if len(rootPost.RootId) > 0 {
			return nil, model.NewAppError("createPost", "api.post.create_post.root_id.app_error", nil, "", http.StatusBadRequest)
		}

		if post.ParentId == "" {
			post.ParentId = post.RootId
		}

		if post.RootId != post.ParentId {
			parent := parentPostList.Posts[post.ParentId]
			if parent == nil {
				return nil, model.NewAppError("createPost", "api.post.create_post.parent_id.app_error", nil, "", http.StatusInternalServerError)
			}
		}
	}

	post.Hashtags, _ = model.ParseHashtags(post.Message)

	if err = a.FillInPostProps(post, channel); err != nil {
		return nil, err
	}

	// Temporary fix so old plugins don't clobber new fields in SlackAttachment struct, see MM-13088
	if attachments, ok := post.Props["attachments"].([]*model.SlackAttachment); ok {
		jsonAttachments, err := json.Marshal(attachments)
		if err == nil {
			attachmentsInterface := []interface{}{}
			err = json.Unmarshal(jsonAttachments, &attachmentsInterface)
			post.Props["attachments"] = attachmentsInterface
		}
		if err != nil {
			mlog.Error("Could not convert post attachments to map interface.", mlog.Err(err))
		}
	}

	if pluginsEnvironment := a.GetPluginsEnvironment(); pluginsEnvironment != nil {
		var rejectionError *model.AppError
		pluginContext := a.PluginContext()
		pluginsEnvironment.RunMultiPluginHook(func(hooks plugin.Hooks) bool {
			replacementPost, rejectionReason := hooks.MessageWillBePosted(pluginContext, post)
			if rejectionReason != "" {
				id := "Post rejected by plugin. " + rejectionReason
				if rejectionReason == plugin.DismissPostError {
					id = plugin.DismissPostError
				}
				rejectionError = model.NewAppError("createPost", id, nil, "", http.StatusBadRequest)
				return false
			}
			if replacementPost != nil {
				post = replacementPost
			}

			return true
		}, plugin.MessageWillBePostedId)

		if rejectionError != nil {
			return nil, rejectionError
		}
	}

<<<<<<< HEAD
	rpost, err := a.Store().Post().Save(post)
=======
	rpost, err := a.Srv().Store.Post().Save(post)
>>>>>>> 17523fa5
	if err != nil {
		return nil, err
	}

	// Update the mapping from pending post id to the actual post id, for any clients that
	// might be duplicating requests.
	a.Srv().seenPendingPostIdsCache.AddWithExpiresInSecs(post.PendingPostId, rpost.Id, int64(PENDING_POST_IDS_CACHE_TTL.Seconds()))

	if pluginsEnvironment := a.GetPluginsEnvironment(); pluginsEnvironment != nil {
		a.Srv().Go(func() {
			pluginContext := a.PluginContext()
			pluginsEnvironment.RunMultiPluginHook(func(hooks plugin.Hooks) bool {
				hooks.MessageHasBeenPosted(pluginContext, rpost)
				return true
			}, plugin.MessageHasBeenPostedId)
		})
	}

	if a.IsESIndexingEnabled() {
		a.Srv().Go(func() {
			if err = a.Elasticsearch().IndexPost(rpost, channel.TeamId); err != nil {
				mlog.Error("Encountered error indexing post", mlog.String("post_id", post.Id), mlog.Err(err))
			}
		})
	}

	if a.Metrics() != nil {
		a.Metrics().IncrementPostCreate()
	}

	if len(post.FileIds) > 0 {
		if err = a.attachFilesToPost(post); err != nil {
			mlog.Error("Encountered error attaching files to post", mlog.String("post_id", post.Id), mlog.Any("file_ids", post.FileIds), mlog.Err(err))
		}

		if a.Metrics() != nil {
			a.Metrics().IncrementPostFileAttachment(len(post.FileIds))
		}
	}

	// Normally, we would let the API layer call PreparePostForClient, but we do it here since it also needs
	// to be done when we send the post over the websocket in handlePostEvents
	rpost = a.PreparePostForClient(rpost, true, false)

	if err := a.handlePostEvents(rpost, user, channel, triggerWebhooks, parentPostList); err != nil {
		mlog.Error("Failed to handle post events", mlog.Err(err))
	}

	return rpost, nil
}

func (a *App) attachFilesToPost(post *model.Post) *model.AppError {
	var attachedIds []string
	for _, fileId := range post.FileIds {
<<<<<<< HEAD
		err := a.Store().FileInfo().AttachToPost(fileId, post.Id, post.UserId)
=======
		err := a.Srv().Store.FileInfo().AttachToPost(fileId, post.Id, post.UserId)
>>>>>>> 17523fa5
		if err != nil {
			mlog.Warn("Failed to attach file to post", mlog.String("file_id", fileId), mlog.String("post_id", post.Id), mlog.Err(err))
			continue
		}

		attachedIds = append(attachedIds, fileId)
	}

	if len(post.FileIds) != len(attachedIds) {
		// We couldn't attach all files to the post, so ensure that post.FileIds reflects what was actually attached
		post.FileIds = attachedIds

<<<<<<< HEAD
		if _, err := a.Store().Post().Overwrite(post); err != nil {
=======
		if _, err := a.Srv().Store.Post().Overwrite(post); err != nil {
>>>>>>> 17523fa5
			return err
		}
	}

	return nil
}

// FillInPostProps should be invoked before saving posts to fill in properties such as
// channel_mentions.
//
// If channel is nil, FillInPostProps will look up the channel corresponding to the post.
func (a *App) FillInPostProps(post *model.Post, channel *model.Channel) *model.AppError {
	channelMentions := post.ChannelMentions()
	channelMentionsProp := make(map[string]interface{})

	if len(channelMentions) > 0 {
		if channel == nil {
<<<<<<< HEAD
			postChannel, err := a.Store().Channel().GetForPost(post.Id)
=======
			postChannel, err := a.Srv().Store.Channel().GetForPost(post.Id)
>>>>>>> 17523fa5
			if err != nil {
				return model.NewAppError("FillInPostProps", "api.context.invalid_param.app_error", map[string]interface{}{"Name": "post.channel_id"}, err.Error(), http.StatusBadRequest)
			}
			channel = postChannel
		}

		mentionedChannels, err := a.GetChannelsByNames(channelMentions, channel.TeamId)
		if err != nil {
			return err
		}

		for _, mentioned := range mentionedChannels {
			if mentioned.Type == model.CHANNEL_OPEN {
				channelMentionsProp[mentioned.Name] = map[string]interface{}{
					"display_name": mentioned.DisplayName,
				}
			}
		}
	}

	if len(channelMentionsProp) > 0 {
		post.AddProp("channel_mentions", channelMentionsProp)
	} else if post.Props != nil {
		delete(post.Props, "channel_mentions")
	}

	return nil
}

func (a *App) handlePostEvents(post *model.Post, user *model.User, channel *model.Channel, triggerWebhooks bool, parentPostList *model.PostList) error {
	var team *model.Team
	if len(channel.TeamId) > 0 {
<<<<<<< HEAD
		t, err := a.Store().Team().Get(channel.TeamId)
=======
		t, err := a.Srv().Store.Team().Get(channel.TeamId)
>>>>>>> 17523fa5
		if err != nil {
			return err
		}
		team = t
	} else {
		// Blank team for DMs
		team = &model.Team{}
	}

	a.InvalidateCacheForChannel(channel)
	a.InvalidateCacheForChannelPosts(channel.Id)

	if _, err := a.SendNotifications(post, team, channel, user, parentPostList); err != nil {
		return err
	}

	a.Srv().Go(func() {
		_, err := a.SendAutoResponseIfNecessary(channel, user)
		if err != nil {
			mlog.Error("Failed to send auto response", mlog.String("user_id", user.Id), mlog.String("post_id", post.Id), mlog.Err(err))
		}
	})

	if triggerWebhooks {
		a.Srv().Go(func() {
			if err := a.handleWebhookEvents(post, team, channel, user); err != nil {
				mlog.Error(err.Error())
			}
		})
	}

	return nil
}

func (a *App) SendEphemeralPost(userId string, post *model.Post) *model.Post {
	post.Type = model.POST_EPHEMERAL

	// fill in fields which haven't been specified which have sensible defaults
	if post.Id == "" {
		post.Id = model.NewId()
	}
	if post.CreateAt == 0 {
		post.CreateAt = model.GetMillis()
	}
	if post.Props == nil {
		post.Props = model.StringInterface{}
	}

	post.GenerateActionIds()
	message := model.NewWebSocketEvent(model.WEBSOCKET_EVENT_EPHEMERAL_MESSAGE, "", post.ChannelId, userId, nil)
	post = a.PreparePostForClient(post, true, false)
	post = model.AddPostActionCookies(post, a.PostActionCookieSecret())
	message.Add("post", post.ToJson())
	a.Publish(message)

	return post
}

func (a *App) UpdateEphemeralPost(userId string, post *model.Post) *model.Post {
	post.Type = model.POST_EPHEMERAL

	post.UpdateAt = model.GetMillis()
	if post.Props == nil {
		post.Props = model.StringInterface{}
	}

	post.GenerateActionIds()
	message := model.NewWebSocketEvent(model.WEBSOCKET_EVENT_POST_EDITED, "", post.ChannelId, userId, nil)
	post = a.PreparePostForClient(post, true, false)
	post = model.AddPostActionCookies(post, a.PostActionCookieSecret())
	message.Add("post", post.ToJson())
	a.Publish(message)

	return post
}

func (a *App) DeleteEphemeralPost(userId, postId string) {
	post := &model.Post{
		Id:       postId,
		UserId:   userId,
		Type:     model.POST_EPHEMERAL,
		DeleteAt: model.GetMillis(),
		UpdateAt: model.GetMillis(),
	}

	message := model.NewWebSocketEvent(model.WEBSOCKET_EVENT_POST_DELETED, "", "", userId, nil)
	message.Add("post", post.ToJson())
	a.Publish(message)
}

func (a *App) UpdatePost(post *model.Post, safeUpdate bool) (*model.Post, *model.AppError) {
	post.SanitizeProps()

<<<<<<< HEAD
	postLists, err := a.Store().Post().Get(post.Id, false)
=======
	postLists, err := a.Srv().Store.Post().Get(post.Id, false)
>>>>>>> 17523fa5
	if err != nil {
		return nil, err
	}
	oldPost := postLists.Posts[post.Id]

	if oldPost == nil {
		err = model.NewAppError("UpdatePost", "api.post.update_post.find.app_error", nil, "id="+post.Id, http.StatusBadRequest)
		return nil, err
	}

	if oldPost.DeleteAt != 0 {
		err = model.NewAppError("UpdatePost", "api.post.update_post.permissions_details.app_error", map[string]interface{}{"PostId": post.Id}, "", http.StatusBadRequest)
		return nil, err
	}

	if oldPost.IsSystemMessage() {
		err = model.NewAppError("UpdatePost", "api.post.update_post.system_message.app_error", nil, "id="+post.Id, http.StatusBadRequest)
		return nil, err
	}

	if a.License() != nil {
		if *a.Config().ServiceSettings.PostEditTimeLimit != -1 && model.GetMillis() > oldPost.CreateAt+int64(*a.Config().ServiceSettings.PostEditTimeLimit*1000) && post.Message != oldPost.Message {
			err = model.NewAppError("UpdatePost", "api.post.update_post.permissions_time_limit.app_error", map[string]interface{}{"timeLimit": *a.Config().ServiceSettings.PostEditTimeLimit}, "", http.StatusBadRequest)
			return nil, err
		}
	}

	channel, err := a.GetChannel(oldPost.ChannelId)
	if err != nil {
		return nil, err
	}

	if channel.DeleteAt != 0 {
		return nil, model.NewAppError("UpdatePost", "api.post.update_post.can_not_update_post_in_deleted.error", nil, "", http.StatusBadRequest)
	}

	newPost := &model.Post{}
	*newPost = *oldPost

	if newPost.Message != post.Message {
		newPost.Message = post.Message
		newPost.EditAt = model.GetMillis()
		newPost.Hashtags, _ = model.ParseHashtags(post.Message)
	}

	if !safeUpdate {
		newPost.IsPinned = post.IsPinned
		newPost.HasReactions = post.HasReactions
		newPost.FileIds = post.FileIds
		newPost.Props = post.Props
	}

	// Avoid deep-equal checks if EditAt was already modified through message change
	if newPost.EditAt == oldPost.EditAt && (!oldPost.FileIds.Equals(newPost.FileIds) || !oldPost.AttachmentsEqual(newPost)) {
		newPost.EditAt = model.GetMillis()
	}

	if err = a.FillInPostProps(post, nil); err != nil {
		return nil, err
	}

	if pluginsEnvironment := a.GetPluginsEnvironment(); pluginsEnvironment != nil {
		var rejectionReason string
		pluginContext := a.PluginContext()
		pluginsEnvironment.RunMultiPluginHook(func(hooks plugin.Hooks) bool {
			newPost, rejectionReason = hooks.MessageWillBeUpdated(pluginContext, newPost, oldPost)
			return post != nil
		}, plugin.MessageWillBeUpdatedId)
		if newPost == nil {
			return nil, model.NewAppError("UpdatePost", "Post rejected by plugin. "+rejectionReason, nil, "", http.StatusBadRequest)
		}
	}

<<<<<<< HEAD
	rpost, err := a.Store().Post().Update(newPost, oldPost)
=======
	rpost, err := a.Srv().Store.Post().Update(newPost, oldPost)
>>>>>>> 17523fa5
	if err != nil {
		return nil, err
	}

	if pluginsEnvironment := a.GetPluginsEnvironment(); pluginsEnvironment != nil {
		a.Srv().Go(func() {
			pluginContext := a.PluginContext()
			pluginsEnvironment.RunMultiPluginHook(func(hooks plugin.Hooks) bool {
				hooks.MessageHasBeenUpdated(pluginContext, newPost, oldPost)
				return true
			}, plugin.MessageHasBeenUpdatedId)
		})
	}

	if a.IsESIndexingEnabled() {
		a.Srv().Go(func() {
<<<<<<< HEAD
			channel, chanErr := a.Store().Channel().GetForPost(rpost.Id)
=======
			channel, chanErr := a.Srv().Store.Channel().GetForPost(rpost.Id)
>>>>>>> 17523fa5
			if chanErr != nil {
				mlog.Error("Couldn't get channel for post for Elasticsearch indexing.", mlog.String("channel_id", rpost.ChannelId), mlog.String("post_id", rpost.Id))
				return
			}
			if err := a.Elasticsearch().IndexPost(rpost, channel.TeamId); err != nil {
				mlog.Error("Encountered error indexing post", mlog.String("post_id", post.Id), mlog.Err(err))
			}
		})
	}

	rpost = a.PreparePostForClient(rpost, false, true)

	message := model.NewWebSocketEvent(model.WEBSOCKET_EVENT_POST_EDITED, "", rpost.ChannelId, "", nil)
	message.Add("post", rpost.ToJson())
	a.Publish(message)

	a.InvalidateCacheForChannelPosts(rpost.ChannelId)

	return rpost, nil
}

func (a *App) PatchPost(postId string, patch *model.PostPatch) (*model.Post, *model.AppError) {
	post, err := a.GetSinglePost(postId)
	if err != nil {
		return nil, err
	}

	channel, err := a.GetChannel(post.ChannelId)
	if err != nil {
		return nil, err
	}

	if channel.DeleteAt != 0 {
		err = model.NewAppError("PatchPost", "api.post.patch_post.can_not_update_post_in_deleted.error", nil, "", http.StatusBadRequest)
		return nil, err
	}

	post.Patch(patch)

	updatedPost, err := a.UpdatePost(post, false)
	if err != nil {
		return nil, err
	}

	return updatedPost, nil
}

func (a *App) GetPostsPage(options model.GetPostsOptions) (*model.PostList, *model.AppError) {
<<<<<<< HEAD
	return a.Store().Post().GetPosts(options, false)
}

func (a *App) GetPosts(channelId string, offset int, limit int) (*model.PostList, *model.AppError) {
	return a.Store().Post().GetPosts(model.GetPostsOptions{ChannelId: channelId, Page: offset, PerPage: limit}, true)
}

func (a *App) GetPostsEtag(channelId string) string {
	return a.Store().Post().GetEtag(channelId, true)
}

func (a *App) GetPostsSince(options model.GetPostsSinceOptions) (*model.PostList, *model.AppError) {
	return a.Store().Post().GetPostsSince(options, true)
}

func (a *App) GetSinglePost(postId string) (*model.Post, *model.AppError) {
	return a.Store().Post().GetSingle(postId)
}

func (a *App) GetPostThread(postId string, skipFetchThreads bool) (*model.PostList, *model.AppError) {
	return a.Store().Post().Get(postId, skipFetchThreads)
}

func (a *App) GetFlaggedPosts(userId string, offset int, limit int) (*model.PostList, *model.AppError) {
	return a.Store().Post().GetFlaggedPosts(userId, offset, limit)
}

func (a *App) GetFlaggedPostsForTeam(userId, teamId string, offset int, limit int) (*model.PostList, *model.AppError) {
	return a.Store().Post().GetFlaggedPostsForTeam(userId, teamId, offset, limit)
}

func (a *App) GetFlaggedPostsForChannel(userId, channelId string, offset int, limit int) (*model.PostList, *model.AppError) {
	return a.Store().Post().GetFlaggedPostsForChannel(userId, channelId, offset, limit)
}

func (a *App) GetPermalinkPost(postId string, userId string) (*model.PostList, *model.AppError) {
	list, err := a.Store().Post().Get(postId, false)
=======
	return a.Srv().Store.Post().GetPosts(options, false)
}

func (a *App) GetPosts(channelId string, offset int, limit int) (*model.PostList, *model.AppError) {
	return a.Srv().Store.Post().GetPosts(model.GetPostsOptions{ChannelId: channelId, Page: offset, PerPage: limit}, true)
}

func (a *App) GetPostsEtag(channelId string) string {
	return a.Srv().Store.Post().GetEtag(channelId, true)
}

func (a *App) GetPostsSince(options model.GetPostsSinceOptions) (*model.PostList, *model.AppError) {
	return a.Srv().Store.Post().GetPostsSince(options, true)
}

func (a *App) GetSinglePost(postId string) (*model.Post, *model.AppError) {
	return a.Srv().Store.Post().GetSingle(postId)
}

func (a *App) GetPostThread(postId string, skipFetchThreads bool) (*model.PostList, *model.AppError) {
	return a.Srv().Store.Post().Get(postId, skipFetchThreads)
}

func (a *App) GetFlaggedPosts(userId string, offset int, limit int) (*model.PostList, *model.AppError) {
	return a.Srv().Store.Post().GetFlaggedPosts(userId, offset, limit)
}

func (a *App) GetFlaggedPostsForTeam(userId, teamId string, offset int, limit int) (*model.PostList, *model.AppError) {
	return a.Srv().Store.Post().GetFlaggedPostsForTeam(userId, teamId, offset, limit)
}

func (a *App) GetFlaggedPostsForChannel(userId, channelId string, offset int, limit int) (*model.PostList, *model.AppError) {
	return a.Srv().Store.Post().GetFlaggedPostsForChannel(userId, channelId, offset, limit)
}

func (a *App) GetPermalinkPost(postId string, userId string) (*model.PostList, *model.AppError) {
	list, err := a.Srv().Store.Post().Get(postId, false)
>>>>>>> 17523fa5
	if err != nil {
		return nil, err
	}

	if len(list.Order) != 1 {
		return nil, model.NewAppError("getPermalinkTmp", "api.post_get_post_by_id.get.app_error", nil, "", http.StatusNotFound)
	}
	post := list.Posts[list.Order[0]]

	channel, err := a.GetChannel(post.ChannelId)
	if err != nil {
		return nil, err
	}

	if err = a.JoinChannel(channel, userId); err != nil {
		return nil, err
	}

	return list, nil
}

func (a *App) GetPostsBeforePost(options model.GetPostsOptions) (*model.PostList, *model.AppError) {
<<<<<<< HEAD
	return a.Store().Post().GetPostsBefore(options)
}

func (a *App) GetPostsAfterPost(options model.GetPostsOptions) (*model.PostList, *model.AppError) {
	return a.Store().Post().GetPostsAfter(options)
=======
	return a.Srv().Store.Post().GetPostsBefore(options)
}

func (a *App) GetPostsAfterPost(options model.GetPostsOptions) (*model.PostList, *model.AppError) {
	return a.Srv().Store.Post().GetPostsAfter(options)
>>>>>>> 17523fa5
}

func (a *App) GetPostsAroundPost(before bool, options model.GetPostsOptions) (*model.PostList, *model.AppError) {
	if before {
<<<<<<< HEAD
		return a.Store().Post().GetPostsBefore(options)
	}
	return a.Store().Post().GetPostsAfter(options)
}

func (a *App) GetPostAfterTime(channelId string, time int64) (*model.Post, *model.AppError) {
	return a.Store().Post().GetPostAfterTime(channelId, time)
}

func (a *App) GetPostIdAfterTime(channelId string, time int64) (string, *model.AppError) {
	return a.Store().Post().GetPostIdAfterTime(channelId, time)
}

func (a *App) GetPostIdBeforeTime(channelId string, time int64) (string, *model.AppError) {
	return a.Store().Post().GetPostIdBeforeTime(channelId, time)
=======
		return a.Srv().Store.Post().GetPostsBefore(options)
	}
	return a.Srv().Store.Post().GetPostsAfter(options)
}

func (a *App) GetPostAfterTime(channelId string, time int64) (*model.Post, *model.AppError) {
	return a.Srv().Store.Post().GetPostAfterTime(channelId, time)
}

func (a *App) GetPostIdAfterTime(channelId string, time int64) (string, *model.AppError) {
	return a.Srv().Store.Post().GetPostIdAfterTime(channelId, time)
}

func (a *App) GetPostIdBeforeTime(channelId string, time int64) (string, *model.AppError) {
	return a.Srv().Store.Post().GetPostIdBeforeTime(channelId, time)
>>>>>>> 17523fa5
}

func (a *App) GetNextPostIdFromPostList(postList *model.PostList) string {
	if len(postList.Order) > 0 {
		firstPostId := postList.Order[0]
		firstPost := postList.Posts[firstPostId]
		nextPostId, err := a.GetPostIdAfterTime(firstPost.ChannelId, firstPost.CreateAt)
		if err != nil {
			mlog.Warn("GetNextPostIdFromPostList: failed in getting next post", mlog.Err(err))
		}

		return nextPostId
	}

	return ""
}

func (a *App) GetPrevPostIdFromPostList(postList *model.PostList) string {
	if len(postList.Order) > 0 {
		lastPostId := postList.Order[len(postList.Order)-1]
		lastPost := postList.Posts[lastPostId]
		previousPostId, err := a.GetPostIdBeforeTime(lastPost.ChannelId, lastPost.CreateAt)
		if err != nil {
			mlog.Warn("GetPrevPostIdFromPostList: failed in getting previous post", mlog.Err(err))
		}

		return previousPostId
	}

	return ""
}

// AddCursorIdsForPostList adds NextPostId and PrevPostId as cursor to the PostList.
// The conditional blocks ensure that it sets those cursor IDs immediately as afterPost, beforePost or empty,
// and only query to database whenever necessary.
func (a *App) AddCursorIdsForPostList(originalList *model.PostList, afterPost, beforePost string, since int64, page, perPage int) {
	prevPostIdSet := false
	prevPostId := ""
	nextPostIdSet := false
	nextPostId := ""

	if since > 0 { // "since" query to return empty NextPostId and PrevPostId
		nextPostIdSet = true
		prevPostIdSet = true
	} else if afterPost != "" {
		if page == 0 {
			prevPostId = afterPost
			prevPostIdSet = true
		}

		if len(originalList.Order) < perPage {
			nextPostIdSet = true
		}
	} else if beforePost != "" {
		if page == 0 {
			nextPostId = beforePost
			nextPostIdSet = true
		}

		if len(originalList.Order) < perPage {
			prevPostIdSet = true
		}
	}

	if !nextPostIdSet {
		nextPostId = a.GetNextPostIdFromPostList(originalList)
	}

	if !prevPostIdSet {
		prevPostId = a.GetPrevPostIdFromPostList(originalList)
	}

	originalList.NextPostId = nextPostId
	originalList.PrevPostId = prevPostId
}
func (a *App) GetPostsForChannelAroundLastUnread(channelId, userId string, limitBefore, limitAfter int, skipFetchThreads bool) (*model.PostList, *model.AppError) {
	var member *model.ChannelMember
	var err *model.AppError
	if member, err = a.GetChannelMember(channelId, userId); err != nil {
		return nil, err
	} else if member.LastViewedAt == 0 {
		return model.NewPostList(), nil
	}

	lastUnreadPostId, err := a.GetPostIdAfterTime(channelId, member.LastViewedAt)
	if err != nil {
		return nil, err
	} else if lastUnreadPostId == "" {
		return model.NewPostList(), nil
	}

	postList, err := a.GetPostThread(lastUnreadPostId, skipFetchThreads)
	if err != nil {
		return nil, err
	}
	// Reset order to only include the last unread post: if the thread appears in the centre
	// channel organically, those replies will be added below.
	postList.Order = []string{lastUnreadPostId}

	if postListBefore, err := a.GetPostsBeforePost(model.GetPostsOptions{ChannelId: channelId, PostId: lastUnreadPostId, Page: PAGE_DEFAULT, PerPage: limitBefore, SkipFetchThreads: skipFetchThreads}); err != nil {
		return nil, err
	} else if postListBefore != nil {
		postList.Extend(postListBefore)
	}

	if postListAfter, err := a.GetPostsAfterPost(model.GetPostsOptions{ChannelId: channelId, PostId: lastUnreadPostId, Page: PAGE_DEFAULT, PerPage: limitAfter - 1, SkipFetchThreads: skipFetchThreads}); err != nil {
		return nil, err
	} else if postListAfter != nil {
		postList.Extend(postListAfter)
	}

	postList.SortByCreateAt()
	return postList, nil
}

func (a *App) DeletePost(postId, deleteByID string) (*model.Post, *model.AppError) {
<<<<<<< HEAD
	post, err := a.Store().Post().GetSingle(postId)
=======
	post, err := a.Srv().Store.Post().GetSingle(postId)
>>>>>>> 17523fa5
	if err != nil {
		err.StatusCode = http.StatusBadRequest
		return nil, err
	}

	channel, err := a.GetChannel(post.ChannelId)
	if err != nil {
		return nil, err
	}

	if channel.DeleteAt != 0 {
		err := model.NewAppError("DeletePost", "api.post.delete_post.can_not_delete_post_in_deleted.error", nil, "", http.StatusBadRequest)
		return nil, err
	}

<<<<<<< HEAD
	if err := a.Store().Post().Delete(postId, model.GetMillis(), deleteByID); err != nil {
=======
	if err := a.Srv().Store.Post().Delete(postId, model.GetMillis(), deleteByID); err != nil {
>>>>>>> 17523fa5
		return nil, err
	}

	message := model.NewWebSocketEvent(model.WEBSOCKET_EVENT_POST_DELETED, "", post.ChannelId, "", nil)
	message.Add("post", a.PreparePostForClient(post, false, false).ToJson())
	a.Publish(message)

	a.Srv().Go(func() {
		a.DeletePostFiles(post)
	})
	a.Srv().Go(func() {
		a.DeleteFlaggedPosts(post.Id)
	})

	if a.IsESIndexingEnabled() {
		a.Srv().Go(func() {
			if err := a.Elasticsearch().DeletePost(post); err != nil {
				mlog.Error("Encountered error deleting post", mlog.String("post_id", post.Id), mlog.Err(err))
			}
		})
	}

	a.InvalidateCacheForChannelPosts(post.ChannelId)

	return post, nil
}

func (a *App) DeleteFlaggedPosts(postId string) {
<<<<<<< HEAD
	if err := a.Store().Preference().DeleteCategoryAndName(model.PREFERENCE_CATEGORY_FLAGGED_POST, postId); err != nil {
=======
	if err := a.Srv().Store.Preference().DeleteCategoryAndName(model.PREFERENCE_CATEGORY_FLAGGED_POST, postId); err != nil {
>>>>>>> 17523fa5
		mlog.Warn("Unable to delete flagged post preference when deleting post.", mlog.Err(err))
		return
	}
}

func (a *App) DeletePostFiles(post *model.Post) {
	if len(post.FileIds) == 0 {
		return
	}

<<<<<<< HEAD
	if _, err := a.Store().FileInfo().DeleteForPost(post.Id); err != nil {
=======
	if _, err := a.Srv().Store.FileInfo().DeleteForPost(post.Id); err != nil {
>>>>>>> 17523fa5
		mlog.Warn("Encountered error when deleting files for post", mlog.String("post_id", post.Id), mlog.Err(err))
	}
}

func (a *App) parseAndFetchChannelIdByNameFromInFilter(channelName, userId, teamId string, includeDeleted bool) (*model.Channel, error) {
	if strings.HasPrefix(channelName, "@") && strings.Contains(channelName, ",") {
		var userIds []string
		users, err := a.GetUsersByUsernames(strings.Split(channelName[1:], ","), false, nil)
		if err != nil {
			return nil, err
		}
		for _, user := range users {
			userIds = append(userIds, user.Id)
		}

		channel, err := a.GetGroupChannel(userIds)
		if err != nil {
			return nil, err
		}
		return channel, nil
	}

	if strings.HasPrefix(channelName, "@") && !strings.Contains(channelName, ",") {
		user, err := a.GetUserByUsername(channelName[1:])
		if err != nil {
			return nil, err
		}
		channel, err := a.GetOrCreateDirectChannel(userId, user.Id)
		if err != nil {
			return nil, err
		}
		return channel, nil
	}

	channel, err := a.GetChannelByName(channelName, teamId, includeDeleted)
	if err != nil {
		return nil, err
	}
	return channel, nil
}

func (a *App) searchPostsInTeam(teamId string, userId string, paramsList []*model.SearchParams, modifierFun func(*model.SearchParams)) (*model.PostList, *model.AppError) {
	var wg sync.WaitGroup

	pchan := make(chan store.StoreResult, len(paramsList))

	for _, params := range paramsList {
		// Don't allow users to search for everything.
		if params.Terms == "*" {
			continue
		}
		modifierFun(params)
		wg.Add(1)

		go func(params *model.SearchParams) {
			defer wg.Done()
<<<<<<< HEAD
			postList, err := a.Store().Post().Search(teamId, userId, params)
=======
			postList, err := a.Srv().Store.Post().Search(teamId, userId, params)
>>>>>>> 17523fa5
			pchan <- store.StoreResult{Data: postList, Err: err}
		}(params)
	}

	wg.Wait()
	close(pchan)

	posts := model.NewPostList()

	for result := range pchan {
		if result.Err != nil {
			return nil, result.Err
		}
		data := result.Data.(*model.PostList)
		posts.Extend(data)
	}

	posts.SortByCreateAt()
	return posts, nil
}

func (a *App) convertChannelNamesToChannelIds(channels []string, userId string, teamId string, includeDeletedChannels bool) []string {
	for idx, channelName := range channels {
		channel, err := a.parseAndFetchChannelIdByNameFromInFilter(channelName, userId, teamId, includeDeletedChannels)
		if err != nil {
			mlog.Error("error getting channel id by name from in filter", mlog.Err(err))
			continue
		}
		channels[idx] = channel.Id
	}
	return channels
}

func (a *App) convertUserNameToUserIds(usernames []string) []string {
	for idx, username := range usernames {
		if user, err := a.GetUserByUsername(username); err != nil {
			mlog.Error("error getting user by username", mlog.String("user_name", username), mlog.Err(err))
		} else {
			usernames[idx] = user.Id
		}
	}
	return usernames
}

func (a *App) SearchPostsInTeam(teamId string, paramsList []*model.SearchParams) (*model.PostList, *model.AppError) {
	if !*a.Config().ServiceSettings.EnablePostSearch {
		return nil, model.NewAppError("SearchPostsInTeam", "store.sql_post.search.disabled", nil, fmt.Sprintf("teamId=%v", teamId), http.StatusNotImplemented)
	}
	return a.searchPostsInTeam(teamId, "", paramsList, func(params *model.SearchParams) {
		params.SearchWithoutUserId = true
	})
}

func (a *App) esSearchPostsInTeamForUser(paramsList []*model.SearchParams, userId, teamId string, isOrSearch, includeDeletedChannels bool, page, perPage int) (*model.PostSearchResults, *model.AppError) {
	finalParamsList := []*model.SearchParams{}
	includeDeleted := includeDeletedChannels && *a.Config().TeamSettings.ExperimentalViewArchivedChannels

	for _, params := range paramsList {
		params.OrTerms = isOrSearch
		// Don't allow users to search for "*"
		if params.Terms != "*" {
			// Convert channel names to channel IDs
			params.InChannels = a.convertChannelNamesToChannelIds(params.InChannels, userId, teamId, includeDeletedChannels)
			params.ExcludedChannels = a.convertChannelNamesToChannelIds(params.ExcludedChannels, userId, teamId, includeDeletedChannels)

			// Convert usernames to user IDs
			params.FromUsers = a.convertUserNameToUserIds(params.FromUsers)
			params.ExcludedUsers = a.convertUserNameToUserIds(params.ExcludedUsers)

			finalParamsList = append(finalParamsList, params)
		}
	}

	// If the processed search params are empty, return empty search results.
	if len(finalParamsList) == 0 {
		return model.MakePostSearchResults(model.NewPostList(), nil), nil
	}

	// We only allow the user to search in channels they are a member of.
	userChannels, err := a.GetChannelsForUser(teamId, userId, includeDeleted)
	if err != nil {
		mlog.Error("error getting channel for user", mlog.Err(err))
		return nil, err
	}

	postIds, matches, err := a.Elasticsearch().SearchPosts(userChannels, finalParamsList, page, perPage)
	if err != nil {
		return nil, err
	}

	// Get the posts
	postList := model.NewPostList()
	if len(postIds) > 0 {
<<<<<<< HEAD
		posts, err := a.Store().Post().GetPostsByIds(postIds)
=======
		posts, err := a.Srv().Store.Post().GetPostsByIds(postIds)
>>>>>>> 17523fa5
		if err != nil {
			return nil, err
		}
		for _, p := range posts {
			if p.DeleteAt == 0 {
				postList.AddPost(p)
				postList.AddOrder(p.Id)
			}
		}
	}

	return model.MakePostSearchResults(postList, matches), nil
}

func (a *App) SearchPostsInTeamForUser(terms string, userId string, teamId string, isOrSearch bool, includeDeletedChannels bool, timeZoneOffset int, page, perPage int) (*model.PostSearchResults, *model.AppError) {
	var postSearchResults *model.PostSearchResults
	var err *model.AppError
	paramsList := model.ParseSearchParams(strings.TrimSpace(terms), timeZoneOffset)

	if !*a.Config().ServiceSettings.EnablePostSearch {
		return nil, model.NewAppError("SearchPostsInTeamForUser", "store.sql_post.search.disabled", nil, fmt.Sprintf("teamId=%v userId=%v", teamId, userId), http.StatusNotImplemented)
	}

	if a.IsESSearchEnabled() {
		postSearchResults, err = a.esSearchPostsInTeamForUser(paramsList, userId, teamId, isOrSearch, includeDeletedChannels, page, perPage)
		if err != nil {
			mlog.Error("Encountered error on SearchPostsInTeamForUser through Elasticsearch. Falling back to default search.", mlog.Err(err))
		}
	}

	if !a.IsESSearchEnabled() || err != nil {
		// Since we don't support paging for DB search, we just return nothing for later pages
		if page > 0 {
			return model.MakePostSearchResults(model.NewPostList(), nil), nil
		}

		includeDeleted := includeDeletedChannels && *a.Config().TeamSettings.ExperimentalViewArchivedChannels
		posts, err := a.searchPostsInTeam(teamId, userId, paramsList, func(params *model.SearchParams) {
			params.IncludeDeletedChannels = includeDeleted
			params.OrTerms = isOrSearch
			for idx, channelName := range params.InChannels {
				if strings.HasPrefix(channelName, "@") {
					channel, err := a.parseAndFetchChannelIdByNameFromInFilter(channelName, userId, teamId, includeDeletedChannels)
					if err != nil {
						mlog.Error("error getting channel_id by name from in filter", mlog.Err(err))
						continue
					}
					params.InChannels[idx] = channel.Name
				}
			}
			for idx, channelName := range params.ExcludedChannels {
				if strings.HasPrefix(channelName, "@") {
					channel, err := a.parseAndFetchChannelIdByNameFromInFilter(channelName, userId, teamId, includeDeletedChannels)
					if err != nil {
						mlog.Error("error getting channel_id by name from in filter", mlog.Err(err))
						continue
					}
					params.ExcludedChannels[idx] = channel.Name
				}
			}
		})
		if err != nil {
			return nil, err
		}

		postSearchResults = model.MakePostSearchResults(posts, nil)
	}

	return postSearchResults, nil
}

func (a *App) GetFileInfosForPostWithMigration(postId string) ([]*model.FileInfo, *model.AppError) {

	pchan := make(chan store.StoreResult, 1)
	go func() {
<<<<<<< HEAD
		post, err := a.Store().Post().GetSingle(postId)
=======
		post, err := a.Srv().Store.Post().GetSingle(postId)
>>>>>>> 17523fa5
		pchan <- store.StoreResult{Data: post, Err: err}
		close(pchan)
	}()

	infos, err := a.GetFileInfosForPost(postId, false)
	if err != nil {
		return nil, err
	}

	if len(infos) == 0 {
		// No FileInfos were returned so check if they need to be created for this post
		result := <-pchan
		if result.Err != nil {
			return nil, result.Err
		}
		post := result.Data.(*model.Post)

		if len(post.Filenames) > 0 {
<<<<<<< HEAD
			a.Store().FileInfo().InvalidateFileInfosForPostCache(postId)
=======
			a.Srv().Store.FileInfo().InvalidateFileInfosForPostCache(postId)
>>>>>>> 17523fa5
			// The post has Filenames that need to be replaced with FileInfos
			infos = a.MigrateFilenamesToFileInfos(post)
		}
	}

	return infos, nil
}

func (a *App) GetFileInfosForPost(postId string, fromMaster bool) ([]*model.FileInfo, *model.AppError) {
<<<<<<< HEAD
	return a.Store().FileInfo().GetForPost(postId, fromMaster, false, true)
=======
	return a.Srv().Store.FileInfo().GetForPost(postId, fromMaster, false, true)
>>>>>>> 17523fa5
}

func (a *App) PostWithProxyAddedToImageURLs(post *model.Post) *model.Post {
	if f := a.ImageProxyAdder(); f != nil {
		return post.WithRewrittenImageURLs(f)
	}
	return post
}

func (a *App) PostWithProxyRemovedFromImageURLs(post *model.Post) *model.Post {
	if f := a.ImageProxyRemover(); f != nil {
		return post.WithRewrittenImageURLs(f)
	}
	return post
}

func (a *App) PostPatchWithProxyRemovedFromImageURLs(patch *model.PostPatch) *model.PostPatch {
	if f := a.ImageProxyRemover(); f != nil {
		return patch.WithRewrittenImageURLs(f)
	}
	return patch
}

func (a *App) ImageProxyAdder() func(string) string {
	if !*a.Config().ImageProxySettings.Enable {
		return nil
	}

	return func(url string) string {
		return a.Srv().ImageProxy.GetProxiedImageURL(url)
	}
}

func (a *App) ImageProxyRemover() (f func(string) string) {
	if !*a.Config().ImageProxySettings.Enable {
		return nil
	}

	return func(url string) string {
		return a.Srv().ImageProxy.GetUnproxiedImageURL(url)
	}
}

func (a *App) MaxPostSize() int {
<<<<<<< HEAD
	maxPostSize := a.Store().Post().GetMaxPostSize()
=======
	maxPostSize := a.Srv().Store.Post().GetMaxPostSize()
>>>>>>> 17523fa5
	if maxPostSize == 0 {
		return model.POST_MESSAGE_MAX_RUNES_V1
	}

	return maxPostSize
}

// countMentionsFromPost returns the number of posts in the post's channel that mention the user after and including the
// given post.
func (a *App) countMentionsFromPost(user *model.User, post *model.Post) (int, *model.AppError) {
	channel, err := a.GetChannel(post.ChannelId)
	if err != nil {
		return 0, err
	}

	if channel.Type == model.CHANNEL_DIRECT {
		// In a DM channel, every post made by the other user is a mention
<<<<<<< HEAD
		count, countErr := a.Store().Channel().CountPostsAfter(post.ChannelId, post.CreateAt-1, channel.GetOtherUserIdForDM(user.Id))
=======
		count, countErr := a.Srv().Store.Channel().CountPostsAfter(post.ChannelId, post.CreateAt-1, channel.GetOtherUserIdForDM(user.Id))
>>>>>>> 17523fa5
		if countErr != nil {
			return 0, countErr
		}

		return count, countErr
	}

	channelMember, err := a.GetChannelMember(channel.Id, user.Id)
	if err != nil {
		return 0, err
	}

	keywords := addMentionKeywordsForUser(
		map[string][]string{},
		user,
		channelMember.NotifyProps,
		&model.Status{Status: model.STATUS_ONLINE}, // Assume the user is online since they would've triggered this
		true, // Assume channel mentions are always allowed for simplicity
	)
	commentMentions := user.NotifyProps[model.COMMENTS_NOTIFY_PROP]
	checkForCommentMentions := commentMentions == model.COMMENTS_NOTIFY_ROOT || commentMentions == model.COMMENTS_NOTIFY_ANY

	// A mapping of thread root IDs to whether or not a post in that thread mentions the user
	mentionedByThread := make(map[string]bool)

	thread, err := a.GetPostThread(post.Id, false)
	if err != nil {
		return 0, err
	}

	count := 0

	if isPostMention(user, post, keywords, thread.Posts, mentionedByThread, checkForCommentMentions) {
		count += 1
	}

	page := 0
	perPage := 200
	for {
		postList, err := a.GetPostsAfterPost(model.GetPostsOptions{
			ChannelId: post.ChannelId,
			PostId:    post.Id,
			Page:      page,
			PerPage:   perPage,
		})
		if err != nil {
			return 0, err
		}

		for _, postId := range postList.Order {
			if isPostMention(user, postList.Posts[postId], keywords, postList.Posts, mentionedByThread, checkForCommentMentions) {
				count += 1
			}
		}

		if len(postList.Order) < perPage {
			break
		}

		page += 1
	}

	return count, nil
}

func isCommentMention(user *model.User, post *model.Post, otherPosts map[string]*model.Post, mentionedByThread map[string]bool) bool {
	if post.RootId == "" {
		// Not a comment
		return false
	}

	if mentioned, ok := mentionedByThread[post.RootId]; ok {
		// We've already figured out if the user was mentioned by this thread
		return mentioned
	}

	// Whether or not the user was mentioned because they started the thread
	mentioned := otherPosts[post.RootId].UserId == user.Id

	// Or because they commented on it before this post
	if !mentioned && user.NotifyProps[model.COMMENTS_NOTIFY_PROP] == model.COMMENTS_NOTIFY_ANY {
		for _, otherPost := range otherPosts {
			if otherPost.Id == post.Id {
				continue
			}

			if otherPost.RootId != post.RootId {
				continue
			}

			if otherPost.UserId == user.Id && otherPost.CreateAt < post.CreateAt {
				// Found a comment made by the user from before this post
				mentioned = true
				break
			}
		}
	}

	mentionedByThread[post.RootId] = mentioned
	return mentioned
}

func isPostMention(user *model.User, post *model.Post, keywords map[string][]string, otherPosts map[string]*model.Post, mentionedByThread map[string]bool, checkForCommentMentions bool) bool {
	// Prevent the user from mentioning themselves
	if post.UserId == user.Id && post.Props["from_webhook"] != "true" {
		return false
	}

	// Check for keyword mentions
	mentions := getExplicitMentions(post, keywords)
	if _, ok := mentions.Mentions[user.Id]; ok {
		return true
	}

	// Check for mentions caused by being added to the channel
	if post.Type == model.POST_ADD_TO_CHANNEL {
		if addedUserId, ok := post.Props[model.POST_PROPS_ADDED_USER_ID].(string); ok && addedUserId == user.Id {
			return true
		}
	}

	// Check for comment mentions
	if checkForCommentMentions && isCommentMention(user, post, otherPosts, mentionedByThread) {
		return true
	}

	return false
}<|MERGE_RESOLUTION|>--- conflicted
+++ resolved
@@ -26,11 +26,7 @@
 
 func (a *App) CreatePostAsUser(post *model.Post, currentSessionId string) (*model.Post, *model.AppError) {
 	// Check that channel has not been deleted
-<<<<<<< HEAD
-	channel, errCh := a.Store().Channel().Get(post.ChannelId, true)
-=======
 	channel, errCh := a.Srv().Store.Channel().Get(post.ChannelId, true)
->>>>>>> 17523fa5
 	if errCh != nil {
 		err := model.NewAppError("CreatePostAsUser", "api.context.invalid_param.app_error", map[string]interface{}{"Name": "post.channel_id"}, errCh.Error(), http.StatusBadRequest)
 		return nil, err
@@ -55,11 +51,7 @@
 		}
 
 		if err.Id == "api.post.create_post.town_square_read_only" {
-<<<<<<< HEAD
-			user, userErr := a.Store().User().Get(post.UserId)
-=======
 			user, userErr := a.Srv().Store.User().Get(post.UserId)
->>>>>>> 17523fa5
 			if userErr != nil {
 				return nil, userErr
 			}
@@ -96,11 +88,7 @@
 }
 
 func (a *App) CreatePostMissingChannel(post *model.Post, triggerWebhooks bool) (*model.Post, *model.AppError) {
-<<<<<<< HEAD
-	channel, err := a.Store().Channel().Get(post.ChannelId, true)
-=======
 	channel, err := a.Srv().Store.Channel().Get(post.ChannelId, true)
->>>>>>> 17523fa5
 	if err != nil {
 		return nil, err
 	}
@@ -179,21 +167,13 @@
 	if len(post.RootId) > 0 {
 		pchan = make(chan store.StoreResult, 1)
 		go func() {
-<<<<<<< HEAD
-			r, pErr := a.Store().Post().Get(post.RootId, false)
-=======
 			r, pErr := a.Srv().Store.Post().Get(post.RootId, false)
->>>>>>> 17523fa5
 			pchan <- store.StoreResult{Data: r, Err: pErr}
 			close(pchan)
 		}()
 	}
 
-<<<<<<< HEAD
-	user, err := a.Store().User().Get(post.UserId)
-=======
 	user, err := a.Srv().Store.User().Get(post.UserId)
->>>>>>> 17523fa5
 	if err != nil {
 		return nil, err
 	}
@@ -282,11 +262,7 @@
 		}
 	}
 
-<<<<<<< HEAD
-	rpost, err := a.Store().Post().Save(post)
-=======
 	rpost, err := a.Srv().Store.Post().Save(post)
->>>>>>> 17523fa5
 	if err != nil {
 		return nil, err
 	}
@@ -341,11 +317,7 @@
 func (a *App) attachFilesToPost(post *model.Post) *model.AppError {
 	var attachedIds []string
 	for _, fileId := range post.FileIds {
-<<<<<<< HEAD
-		err := a.Store().FileInfo().AttachToPost(fileId, post.Id, post.UserId)
-=======
 		err := a.Srv().Store.FileInfo().AttachToPost(fileId, post.Id, post.UserId)
->>>>>>> 17523fa5
 		if err != nil {
 			mlog.Warn("Failed to attach file to post", mlog.String("file_id", fileId), mlog.String("post_id", post.Id), mlog.Err(err))
 			continue
@@ -358,11 +330,7 @@
 		// We couldn't attach all files to the post, so ensure that post.FileIds reflects what was actually attached
 		post.FileIds = attachedIds
 
-<<<<<<< HEAD
-		if _, err := a.Store().Post().Overwrite(post); err != nil {
-=======
 		if _, err := a.Srv().Store.Post().Overwrite(post); err != nil {
->>>>>>> 17523fa5
 			return err
 		}
 	}
@@ -380,11 +348,7 @@
 
 	if len(channelMentions) > 0 {
 		if channel == nil {
-<<<<<<< HEAD
-			postChannel, err := a.Store().Channel().GetForPost(post.Id)
-=======
 			postChannel, err := a.Srv().Store.Channel().GetForPost(post.Id)
->>>>>>> 17523fa5
 			if err != nil {
 				return model.NewAppError("FillInPostProps", "api.context.invalid_param.app_error", map[string]interface{}{"Name": "post.channel_id"}, err.Error(), http.StatusBadRequest)
 			}
@@ -417,11 +381,7 @@
 func (a *App) handlePostEvents(post *model.Post, user *model.User, channel *model.Channel, triggerWebhooks bool, parentPostList *model.PostList) error {
 	var team *model.Team
 	if len(channel.TeamId) > 0 {
-<<<<<<< HEAD
-		t, err := a.Store().Team().Get(channel.TeamId)
-=======
 		t, err := a.Srv().Store.Team().Get(channel.TeamId)
->>>>>>> 17523fa5
 		if err != nil {
 			return err
 		}
@@ -515,11 +475,7 @@
 func (a *App) UpdatePost(post *model.Post, safeUpdate bool) (*model.Post, *model.AppError) {
 	post.SanitizeProps()
 
-<<<<<<< HEAD
-	postLists, err := a.Store().Post().Get(post.Id, false)
-=======
 	postLists, err := a.Srv().Store.Post().Get(post.Id, false)
->>>>>>> 17523fa5
 	if err != nil {
 		return nil, err
 	}
@@ -593,11 +549,7 @@
 		}
 	}
 
-<<<<<<< HEAD
-	rpost, err := a.Store().Post().Update(newPost, oldPost)
-=======
 	rpost, err := a.Srv().Store.Post().Update(newPost, oldPost)
->>>>>>> 17523fa5
 	if err != nil {
 		return nil, err
 	}
@@ -614,11 +566,7 @@
 
 	if a.IsESIndexingEnabled() {
 		a.Srv().Go(func() {
-<<<<<<< HEAD
-			channel, chanErr := a.Store().Channel().GetForPost(rpost.Id)
-=======
 			channel, chanErr := a.Srv().Store.Channel().GetForPost(rpost.Id)
->>>>>>> 17523fa5
 			if chanErr != nil {
 				mlog.Error("Couldn't get channel for post for Elasticsearch indexing.", mlog.String("channel_id", rpost.ChannelId), mlog.String("post_id", rpost.Id))
 				return
@@ -667,45 +615,6 @@
 }
 
 func (a *App) GetPostsPage(options model.GetPostsOptions) (*model.PostList, *model.AppError) {
-<<<<<<< HEAD
-	return a.Store().Post().GetPosts(options, false)
-}
-
-func (a *App) GetPosts(channelId string, offset int, limit int) (*model.PostList, *model.AppError) {
-	return a.Store().Post().GetPosts(model.GetPostsOptions{ChannelId: channelId, Page: offset, PerPage: limit}, true)
-}
-
-func (a *App) GetPostsEtag(channelId string) string {
-	return a.Store().Post().GetEtag(channelId, true)
-}
-
-func (a *App) GetPostsSince(options model.GetPostsSinceOptions) (*model.PostList, *model.AppError) {
-	return a.Store().Post().GetPostsSince(options, true)
-}
-
-func (a *App) GetSinglePost(postId string) (*model.Post, *model.AppError) {
-	return a.Store().Post().GetSingle(postId)
-}
-
-func (a *App) GetPostThread(postId string, skipFetchThreads bool) (*model.PostList, *model.AppError) {
-	return a.Store().Post().Get(postId, skipFetchThreads)
-}
-
-func (a *App) GetFlaggedPosts(userId string, offset int, limit int) (*model.PostList, *model.AppError) {
-	return a.Store().Post().GetFlaggedPosts(userId, offset, limit)
-}
-
-func (a *App) GetFlaggedPostsForTeam(userId, teamId string, offset int, limit int) (*model.PostList, *model.AppError) {
-	return a.Store().Post().GetFlaggedPostsForTeam(userId, teamId, offset, limit)
-}
-
-func (a *App) GetFlaggedPostsForChannel(userId, channelId string, offset int, limit int) (*model.PostList, *model.AppError) {
-	return a.Store().Post().GetFlaggedPostsForChannel(userId, channelId, offset, limit)
-}
-
-func (a *App) GetPermalinkPost(postId string, userId string) (*model.PostList, *model.AppError) {
-	list, err := a.Store().Post().Get(postId, false)
-=======
 	return a.Srv().Store.Post().GetPosts(options, false)
 }
 
@@ -743,7 +652,6 @@
 
 func (a *App) GetPermalinkPost(postId string, userId string) (*model.PostList, *model.AppError) {
 	list, err := a.Srv().Store.Post().Get(postId, false)
->>>>>>> 17523fa5
 	if err != nil {
 		return nil, err
 	}
@@ -766,40 +674,15 @@
 }
 
 func (a *App) GetPostsBeforePost(options model.GetPostsOptions) (*model.PostList, *model.AppError) {
-<<<<<<< HEAD
-	return a.Store().Post().GetPostsBefore(options)
-}
-
-func (a *App) GetPostsAfterPost(options model.GetPostsOptions) (*model.PostList, *model.AppError) {
-	return a.Store().Post().GetPostsAfter(options)
-=======
 	return a.Srv().Store.Post().GetPostsBefore(options)
 }
 
 func (a *App) GetPostsAfterPost(options model.GetPostsOptions) (*model.PostList, *model.AppError) {
 	return a.Srv().Store.Post().GetPostsAfter(options)
->>>>>>> 17523fa5
 }
 
 func (a *App) GetPostsAroundPost(before bool, options model.GetPostsOptions) (*model.PostList, *model.AppError) {
 	if before {
-<<<<<<< HEAD
-		return a.Store().Post().GetPostsBefore(options)
-	}
-	return a.Store().Post().GetPostsAfter(options)
-}
-
-func (a *App) GetPostAfterTime(channelId string, time int64) (*model.Post, *model.AppError) {
-	return a.Store().Post().GetPostAfterTime(channelId, time)
-}
-
-func (a *App) GetPostIdAfterTime(channelId string, time int64) (string, *model.AppError) {
-	return a.Store().Post().GetPostIdAfterTime(channelId, time)
-}
-
-func (a *App) GetPostIdBeforeTime(channelId string, time int64) (string, *model.AppError) {
-	return a.Store().Post().GetPostIdBeforeTime(channelId, time)
-=======
 		return a.Srv().Store.Post().GetPostsBefore(options)
 	}
 	return a.Srv().Store.Post().GetPostsAfter(options)
@@ -815,7 +698,6 @@
 
 func (a *App) GetPostIdBeforeTime(channelId string, time int64) (string, *model.AppError) {
 	return a.Srv().Store.Post().GetPostIdBeforeTime(channelId, time)
->>>>>>> 17523fa5
 }
 
 func (a *App) GetNextPostIdFromPostList(postList *model.PostList) string {
@@ -932,11 +814,7 @@
 }
 
 func (a *App) DeletePost(postId, deleteByID string) (*model.Post, *model.AppError) {
-<<<<<<< HEAD
-	post, err := a.Store().Post().GetSingle(postId)
-=======
 	post, err := a.Srv().Store.Post().GetSingle(postId)
->>>>>>> 17523fa5
 	if err != nil {
 		err.StatusCode = http.StatusBadRequest
 		return nil, err
@@ -952,11 +830,7 @@
 		return nil, err
 	}
 
-<<<<<<< HEAD
-	if err := a.Store().Post().Delete(postId, model.GetMillis(), deleteByID); err != nil {
-=======
 	if err := a.Srv().Store.Post().Delete(postId, model.GetMillis(), deleteByID); err != nil {
->>>>>>> 17523fa5
 		return nil, err
 	}
 
@@ -985,11 +859,7 @@
 }
 
 func (a *App) DeleteFlaggedPosts(postId string) {
-<<<<<<< HEAD
-	if err := a.Store().Preference().DeleteCategoryAndName(model.PREFERENCE_CATEGORY_FLAGGED_POST, postId); err != nil {
-=======
 	if err := a.Srv().Store.Preference().DeleteCategoryAndName(model.PREFERENCE_CATEGORY_FLAGGED_POST, postId); err != nil {
->>>>>>> 17523fa5
 		mlog.Warn("Unable to delete flagged post preference when deleting post.", mlog.Err(err))
 		return
 	}
@@ -1000,11 +870,7 @@
 		return
 	}
 
-<<<<<<< HEAD
-	if _, err := a.Store().FileInfo().DeleteForPost(post.Id); err != nil {
-=======
 	if _, err := a.Srv().Store.FileInfo().DeleteForPost(post.Id); err != nil {
->>>>>>> 17523fa5
 		mlog.Warn("Encountered error when deleting files for post", mlog.String("post_id", post.Id), mlog.Err(err))
 	}
 }
@@ -1061,11 +927,7 @@
 
 		go func(params *model.SearchParams) {
 			defer wg.Done()
-<<<<<<< HEAD
-			postList, err := a.Store().Post().Search(teamId, userId, params)
-=======
 			postList, err := a.Srv().Store.Post().Search(teamId, userId, params)
->>>>>>> 17523fa5
 			pchan <- store.StoreResult{Data: postList, Err: err}
 		}(params)
 	}
@@ -1159,11 +1021,7 @@
 	// Get the posts
 	postList := model.NewPostList()
 	if len(postIds) > 0 {
-<<<<<<< HEAD
-		posts, err := a.Store().Post().GetPostsByIds(postIds)
-=======
 		posts, err := a.Srv().Store.Post().GetPostsByIds(postIds)
->>>>>>> 17523fa5
 		if err != nil {
 			return nil, err
 		}
@@ -1239,11 +1097,7 @@
 
 	pchan := make(chan store.StoreResult, 1)
 	go func() {
-<<<<<<< HEAD
-		post, err := a.Store().Post().GetSingle(postId)
-=======
 		post, err := a.Srv().Store.Post().GetSingle(postId)
->>>>>>> 17523fa5
 		pchan <- store.StoreResult{Data: post, Err: err}
 		close(pchan)
 	}()
@@ -1262,11 +1116,7 @@
 		post := result.Data.(*model.Post)
 
 		if len(post.Filenames) > 0 {
-<<<<<<< HEAD
-			a.Store().FileInfo().InvalidateFileInfosForPostCache(postId)
-=======
 			a.Srv().Store.FileInfo().InvalidateFileInfosForPostCache(postId)
->>>>>>> 17523fa5
 			// The post has Filenames that need to be replaced with FileInfos
 			infos = a.MigrateFilenamesToFileInfos(post)
 		}
@@ -1276,11 +1126,7 @@
 }
 
 func (a *App) GetFileInfosForPost(postId string, fromMaster bool) ([]*model.FileInfo, *model.AppError) {
-<<<<<<< HEAD
-	return a.Store().FileInfo().GetForPost(postId, fromMaster, false, true)
-=======
 	return a.Srv().Store.FileInfo().GetForPost(postId, fromMaster, false, true)
->>>>>>> 17523fa5
 }
 
 func (a *App) PostWithProxyAddedToImageURLs(post *model.Post) *model.Post {
@@ -1325,11 +1171,7 @@
 }
 
 func (a *App) MaxPostSize() int {
-<<<<<<< HEAD
-	maxPostSize := a.Store().Post().GetMaxPostSize()
-=======
 	maxPostSize := a.Srv().Store.Post().GetMaxPostSize()
->>>>>>> 17523fa5
 	if maxPostSize == 0 {
 		return model.POST_MESSAGE_MAX_RUNES_V1
 	}
@@ -1347,11 +1189,7 @@
 
 	if channel.Type == model.CHANNEL_DIRECT {
 		// In a DM channel, every post made by the other user is a mention
-<<<<<<< HEAD
-		count, countErr := a.Store().Channel().CountPostsAfter(post.ChannelId, post.CreateAt-1, channel.GetOtherUserIdForDM(user.Id))
-=======
 		count, countErr := a.Srv().Store.Channel().CountPostsAfter(post.ChannelId, post.CreateAt-1, channel.GetOtherUserIdForDM(user.Id))
->>>>>>> 17523fa5
 		if countErr != nil {
 			return 0, countErr
 		}

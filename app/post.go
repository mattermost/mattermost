// Copyright (c) 2015-present Mattermost, Inc. All Rights Reserved.
// See LICENSE.txt for license information.

package app

import (
	"context"
	"encoding/json"
	"errors"
	"fmt"
	"net/http"
	"regexp"
	"strings"
	"sync"
	"time"

	"github.com/mattermost/mattermost-server/v5/app/request"
	"github.com/mattermost/mattermost-server/v5/model"
	"github.com/mattermost/mattermost-server/v5/plugin"
	"github.com/mattermost/mattermost-server/v5/services/cache"
	"github.com/mattermost/mattermost-server/v5/shared/i18n"
	"github.com/mattermost/mattermost-server/v5/shared/mlog"
	"github.com/mattermost/mattermost-server/v5/store"
	"github.com/mattermost/mattermost-server/v5/store/sqlstore"
)

const (
	PendingPostIDsCacheSize = 25000
	PendingPostIDsCacheTTL  = 30 * time.Second
	PageDefault             = 0
)

var atMentionPattern = regexp.MustCompile(`\B@`)

func (a *App) CreatePostAsUser(c *request.Context, post *model.Post, currentSessionId string, setOnline bool) (*model.Post, *model.AppError) {
	// Check that channel has not been deleted
	channel, errCh := a.Srv().Store.Channel().Get(post.ChannelId, true)
	if errCh != nil {
		err := model.NewAppError("CreatePostAsUser", "api.context.invalid_param.app_error", map[string]interface{}{"Name": "post.channel_id"}, errCh.Error(), http.StatusBadRequest)
		return nil, err
	}

	if strings.HasPrefix(post.Type, model.PostSystemMessagePrefix) {
		err := model.NewAppError("CreatePostAsUser", "api.context.invalid_param.app_error", map[string]interface{}{"Name": "post.type"}, "", http.StatusBadRequest)
		return nil, err
	}

	if channel.DeleteAt != 0 {
		err := model.NewAppError("createPost", "api.post.create_post.can_not_post_to_deleted.error", nil, "", http.StatusBadRequest)
		return nil, err
	}

	rp, err := a.CreatePost(c, post, channel, true, setOnline)
	if err != nil {
		if err.Id == "api.post.create_post.root_id.app_error" ||
			err.Id == "api.post.create_post.channel_root_id.app_error" ||
			err.Id == "api.post.create_post.parent_id.app_error" {
			err.StatusCode = http.StatusBadRequest
		}

		if err.Id == "api.post.create_post.town_square_read_only" {
			user, nErr := a.Srv().Store.User().Get(context.Background(), post.UserId)
			if nErr != nil {
				var nfErr *store.ErrNotFound
				switch {
				case errors.As(nErr, &nfErr):
					return nil, model.NewAppError("CreatePostAsUser", MissingAccountError, nil, nfErr.Error(), http.StatusNotFound)
				default:
					return nil, model.NewAppError("CreatePostAsUser", "app.user.get.app_error", nil, nErr.Error(), http.StatusInternalServerError)
				}
			}

			T := i18n.GetUserTranslations(user.Locale)
			a.SendEphemeralPost(
				post.UserId,
				&model.Post{
					ChannelId: channel.Id,
					ParentId:  post.ParentId,
					RootId:    post.RootId,
					UserId:    post.UserId,
					Message:   T("api.post.create_post.town_square_read_only"),
					CreateAt:  model.GetMillis() + 1,
				},
			)
		}
		return nil, err
	}

	// Update the LastViewAt only if the post does not have from_webhook prop set (e.g. Zapier app),
	// or if it does not have from_bot set (e.g. from discovering the user is a bot within CreatePost).
	_, fromWebhook := post.GetProps()["from_webhook"]
	_, fromBot := post.GetProps()["from_bot"]
	if !fromWebhook && !fromBot {
		if _, err := a.MarkChannelsAsViewed([]string{post.ChannelId}, post.UserId, currentSessionId, true); err != nil {
			mlog.Warn(
				"Encountered error updating last viewed",
				mlog.String("channel_id", post.ChannelId),
				mlog.String("user_id", post.UserId),
				mlog.Err(err),
			)
		}
	}

	return rp, nil
}

func (a *App) CreatePostMissingChannel(c *request.Context, post *model.Post, triggerWebhooks bool) (*model.Post, *model.AppError) {
	channel, err := a.Srv().Store.Channel().Get(post.ChannelId, true)
	if err != nil {
		var nfErr *store.ErrNotFound
		switch {
		case errors.As(err, &nfErr):
			return nil, model.NewAppError("CreatePostMissingChannel", "app.channel.get.existing.app_error", nil, nfErr.Error(), http.StatusNotFound)
		default:
			return nil, model.NewAppError("CreatePostMissingChannel", "app.channel.get.find.app_error", nil, err.Error(), http.StatusInternalServerError)
		}
	}

	return a.CreatePost(c, post, channel, triggerWebhooks, true)
}

// deduplicateCreatePost attempts to make posting idempotent within a caching window.
func (a *App) deduplicateCreatePost(post *model.Post) (foundPost *model.Post, err *model.AppError) {
	// We rely on the client sending the pending post id across "duplicate" requests. If there
	// isn't one, we can't deduplicate, so allow creation normally.
	if post.PendingPostId == "" {
		return nil, nil
	}

	const unknownPostId = ""

	// Query the cache atomically for the given pending post id, saving a record if
	// it hasn't previously been seen.
	var postID string
	nErr := a.Srv().seenPendingPostIdsCache.Get(post.PendingPostId, &postID)
	if nErr == cache.ErrKeyNotFound {
		a.Srv().seenPendingPostIdsCache.SetWithExpiry(post.PendingPostId, unknownPostId, PendingPostIDsCacheTTL)
		return nil, nil
	}

	if nErr != nil {
		return nil, model.NewAppError("errorGetPostId", "api.post.error_get_post_id.pending", nil, "", http.StatusInternalServerError)
	}

	// If another thread saved the cache record, but hasn't yet updated it with the actual post
	// id (because it's still saving), notify the client with an error. Ideally, we'd wait
	// for the other thread, but coordinating that adds complexity to the happy path.
	if postID == unknownPostId {
		return nil, model.NewAppError("deduplicateCreatePost", "api.post.deduplicate_create_post.pending", nil, "", http.StatusInternalServerError)
	}

	// If the other thread finished creating the post, return the created post back to the
	// client, making the API call feel idempotent.
	actualPost, err := a.GetSinglePost(postID)
	if err != nil {
		return nil, model.NewAppError("deduplicateCreatePost", "api.post.deduplicate_create_post.failed_to_get", nil, err.Error(), http.StatusInternalServerError)
	}

	mlog.Debug("Deduplicated create post", mlog.String("post_id", actualPost.Id), mlog.String("pending_post_id", post.PendingPostId))

	return actualPost, nil
}

func (a *App) CreatePost(c *request.Context, post *model.Post, channel *model.Channel, triggerWebhooks, setOnline bool) (savedPost *model.Post, err *model.AppError) {
	foundPost, err := a.deduplicateCreatePost(post)
	if err != nil {
		return nil, err
	}
	if foundPost != nil {
		return foundPost, nil
	}

	// If we get this far, we've recorded the client-provided pending post id to the cache.
	// Remove it if we fail below, allowing a proper retry by the client.
	defer func() {
		if post.PendingPostId == "" {
			return
		}

		if err != nil {
			a.Srv().seenPendingPostIdsCache.Remove(post.PendingPostId)
			return
		}

		a.Srv().seenPendingPostIdsCache.SetWithExpiry(post.PendingPostId, savedPost.Id, PendingPostIDsCacheTTL)
	}()

	post.SanitizeProps()

	var pchan chan store.StoreResult
	if post.RootId != "" {
		pchan = make(chan store.StoreResult, 1)
		go func() {
			r, pErr := a.Srv().Store.Post().Get(sqlstore.WithMaster(context.Background()), post.RootId, false, false, false, "")
			pchan <- store.StoreResult{Data: r, NErr: pErr}
			close(pchan)
		}()
	}

	user, nErr := a.Srv().Store.User().Get(context.Background(), post.UserId)
	if nErr != nil {
		var nfErr *store.ErrNotFound
		switch {
		case errors.As(nErr, &nfErr):
			return nil, model.NewAppError("CreatePost", MissingAccountError, nil, nfErr.Error(), http.StatusNotFound)
		default:
			return nil, model.NewAppError("CreatePost", "app.user.get.app_error", nil, nErr.Error(), http.StatusInternalServerError)
		}
	}

	if user.IsBot {
		post.AddProp("from_bot", "true")
	}

	if a.Srv().License() != nil && *a.Config().TeamSettings.ExperimentalTownSquareIsReadOnly &&
		!post.IsSystemMessage() &&
		channel.Name == model.DefaultChannelName &&
		!a.RolesGrantPermission(user.GetRoles(), model.PermissionManageSystem.Id) {
		return nil, model.NewAppError("createPost", "api.post.create_post.town_square_read_only", nil, "", http.StatusForbidden)
	}

	var ephemeralPost *model.Post
	if post.Type == "" && !a.HasPermissionToChannel(user.Id, channel.Id, model.PermissionUseChannelMentions) {
		mention := post.DisableMentionHighlights()
		if mention != "" {
			T := i18n.GetUserTranslations(user.Locale)
			ephemeralPost = &model.Post{
				UserId:    user.Id,
				RootId:    post.RootId,
				ParentId:  post.ParentId,
				ChannelId: channel.Id,
				Message:   T("model.post.channel_notifications_disabled_in_channel.message", model.StringInterface{"ChannelName": channel.Name, "Mention": mention}),
				Props:     model.StringInterface{model.PostPropsMentionHighlightDisabled: true},
			}
		}
	}

	// Verify the parent/child relationships are correct
	var parentPostList *model.PostList
	if pchan != nil {
		result := <-pchan
		if result.NErr != nil {
			return nil, model.NewAppError("createPost", "api.post.create_post.root_id.app_error", nil, "", http.StatusBadRequest)
		}
		parentPostList = result.Data.(*model.PostList)
		if len(parentPostList.Posts) == 0 || !parentPostList.IsChannelId(post.ChannelId) {
			return nil, model.NewAppError("createPost", "api.post.create_post.channel_root_id.app_error", nil, "", http.StatusInternalServerError)
		}

		rootPost := parentPostList.Posts[post.RootId]
		if rootPost.RootId != "" {
			return nil, model.NewAppError("createPost", "api.post.create_post.root_id.app_error", nil, "", http.StatusBadRequest)
		}

		if post.ParentId == "" {
			post.ParentId = post.RootId
		}

		if post.RootId != post.ParentId {
			parent := parentPostList.Posts[post.ParentId]
			if parent == nil {
				return nil, model.NewAppError("createPost", "api.post.create_post.parent_id.app_error", nil, "", http.StatusInternalServerError)
			}
		}
	}

	post.Hashtags, _ = model.ParseHashtags(post.Message)

	if err = a.FillInPostProps(post, channel); err != nil {
		return nil, err
	}

	// Temporary fix so old plugins don't clobber new fields in SlackAttachment struct, see MM-13088
	if attachments, ok := post.GetProp("attachments").([]*model.SlackAttachment); ok {
		jsonAttachments, err := json.Marshal(attachments)
		if err == nil {
			attachmentsInterface := []interface{}{}
			err = json.Unmarshal(jsonAttachments, &attachmentsInterface)
			post.AddProp("attachments", attachmentsInterface)
		}
		if err != nil {
			mlog.Warn("Could not convert post attachments to map interface.", mlog.Err(err))
		}
	}

	if pluginsEnvironment := a.GetPluginsEnvironment(); pluginsEnvironment != nil {
		var rejectionError *model.AppError
		pluginContext := pluginContext(c)
		pluginsEnvironment.RunMultiPluginHook(func(hooks plugin.Hooks) bool {
			replacementPost, rejectionReason := hooks.MessageWillBePosted(pluginContext, post)
			if rejectionReason != "" {
				id := "Post rejected by plugin. " + rejectionReason
				if rejectionReason == plugin.DismissPostError {
					id = plugin.DismissPostError
				}
				rejectionError = model.NewAppError("createPost", id, nil, "", http.StatusBadRequest)
				return false
			}
			if replacementPost != nil {
				post = replacementPost
			}

			return true
		}, plugin.MessageWillBePostedID)

		if rejectionError != nil {
			return nil, rejectionError
		}
	}

	rpost, nErr := a.Srv().Store.Post().Save(post)
	if nErr != nil {
		var appErr *model.AppError
		var invErr *store.ErrInvalidInput
		switch {
		case errors.As(nErr, &appErr):
			return nil, appErr
		case errors.As(nErr, &invErr):
			return nil, model.NewAppError("CreatePost", "app.post.save.existing.app_error", nil, invErr.Error(), http.StatusBadRequest)
		default:
			return nil, model.NewAppError("CreatePost", "app.post.save.app_error", nil, nErr.Error(), http.StatusInternalServerError)
		}
	}

	// Update the mapping from pending post id to the actual post id, for any clients that
	// might be duplicating requests.
	a.Srv().seenPendingPostIdsCache.SetWithExpiry(post.PendingPostId, rpost.Id, PendingPostIDsCacheTTL)

	// We make a copy of the post for the plugin hook to avoid a race condition.
	rPostCopy := rpost.Clone()
	if pluginsEnvironment := a.GetPluginsEnvironment(); pluginsEnvironment != nil {
		a.Srv().Go(func() {
			pluginContext := pluginContext(c)
			pluginsEnvironment.RunMultiPluginHook(func(hooks plugin.Hooks) bool {
				hooks.MessageHasBeenPosted(pluginContext, rPostCopy)
				return true
			}, plugin.MessageHasBeenPostedID)
		})
	}

	if a.Metrics() != nil {
		a.Metrics().IncrementPostCreate()
	}

	if len(post.FileIds) > 0 {
		if err = a.attachFilesToPost(post); err != nil {
			mlog.Warn("Encountered error attaching files to post", mlog.String("post_id", post.Id), mlog.Any("file_ids", post.FileIds), mlog.Err(err))
		}

		if a.Metrics() != nil {
			a.Metrics().IncrementPostFileAttachment(len(post.FileIds))
		}
	}

	// Normally, we would let the API layer call PreparePostForClient, but we do it here since it also needs
	// to be done when we send the post over the websocket in handlePostEvents
	rpost = a.PreparePostForClient(rpost, true, false)

	rpost, nErr = a.addPostPreviewProp(rpost)
	if nErr != nil {
		return nil, model.NewAppError("CreatePost", "app.post.save.app_error", nil, nErr.Error(), http.StatusInternalServerError)
	}

	// Make sure poster is following the thread
	if *a.Config().ServiceSettings.ThreadAutoFollow && rpost.RootId != "" {
		_, err := a.Srv().Store.Thread().MaintainMembership(user.Id, rpost.RootId, store.ThreadMembershipOpts{
			Following: true,
		})
		if err != nil {
			mlog.Warn("Failed to update thread membership", mlog.Err(err))
		}
	}

	if err := a.handlePostEvents(c, rpost, user, channel, triggerWebhooks, parentPostList, setOnline); err != nil {
		mlog.Warn("Failed to handle post events", mlog.Err(err))
	}

	// Send any ephemeral posts after the post is created to ensure it shows up after the latest post created
	if ephemeralPost != nil {
		a.SendEphemeralPost(post.UserId, ephemeralPost)
	}

	rpost, err = a.SanitizePostMetadataForUser(rpost, c.Session().UserId)
	if err != nil {
		return nil, err
	}

	return rpost, nil
}

func (a *App) addPostPreviewProp(post *model.Post) (*model.Post, error) {
	previewPost := post.GetPreviewPost()
	if previewPost != nil {
		updatedPost := post.Clone()
		updatedPost.AddProp(model.POST_PROPS_PREVIEWED_POST, previewPost.PostID)
		updatedPost, err := a.Srv().Store.Post().Update(updatedPost, post)
		return updatedPost, err
	}
	return post, nil
}

func (a *App) attachFilesToPost(post *model.Post) *model.AppError {
	var attachedIds []string
	for _, fileID := range post.FileIds {
		err := a.Srv().Store.FileInfo().AttachToPost(fileID, post.Id, post.UserId)
		if err != nil {
			mlog.Warn("Failed to attach file to post", mlog.String("file_id", fileID), mlog.String("post_id", post.Id), mlog.Err(err))
			continue
		}

		attachedIds = append(attachedIds, fileID)
	}

	if len(post.FileIds) != len(attachedIds) {
		// We couldn't attach all files to the post, so ensure that post.FileIds reflects what was actually attached
		post.FileIds = attachedIds

		if _, err := a.Srv().Store.Post().Overwrite(post); err != nil {
			return model.NewAppError("attachFilesToPost", "app.post.overwrite.app_error", nil, err.Error(), http.StatusInternalServerError)
		}
	}

	return nil
}

// FillInPostProps should be invoked before saving posts to fill in properties such as
// channel_mentions.
//
// If channel is nil, FillInPostProps will look up the channel corresponding to the post.
func (a *App) FillInPostProps(post *model.Post, channel *model.Channel) *model.AppError {
	channelMentions := post.ChannelMentions()
	channelMentionsProp := make(map[string]interface{})

	if len(channelMentions) > 0 {
		if channel == nil {
			postChannel, err := a.Srv().Store.Channel().GetForPost(post.Id)
			if err != nil {
				return model.NewAppError("FillInPostProps", "api.context.invalid_param.app_error", map[string]interface{}{"Name": "post.channel_id"}, err.Error(), http.StatusBadRequest)
			}
			channel = postChannel
		}

		mentionedChannels, err := a.GetChannelsByNames(channelMentions, channel.TeamId)
		if err != nil {
			return err
		}

		for _, mentioned := range mentionedChannels {
			if mentioned.Type == model.ChannelTypeOpen {
				team, err := a.Srv().Store.Team().Get(mentioned.TeamId)
				if err != nil {
					mlog.Warn("Failed to get team of the channel mention", mlog.String("team_id", channel.TeamId), mlog.String("channel_id", channel.Id), mlog.Err(err))
					continue
				}
				channelMentionsProp[mentioned.Name] = map[string]interface{}{
					"display_name": mentioned.DisplayName,
					"team_name":    team.Name,
				}
			}
		}
	}

	if len(channelMentionsProp) > 0 {
		post.AddProp("channel_mentions", channelMentionsProp)
	} else if post.GetProps() != nil {
		post.DelProp("channel_mentions")
	}

	matched := atMentionPattern.MatchString(post.Message)
	if a.Srv().License() != nil && *a.Srv().License().Features.LDAPGroups && matched && !a.HasPermissionToChannel(post.UserId, post.ChannelId, model.PermissionUseGroupMentions) {
		post.AddProp(model.PostPropsGroupHighlightDisabled, true)
	}

	return nil
}

func (a *App) handlePostEvents(c *request.Context, post *model.Post, user *model.User, channel *model.Channel, triggerWebhooks bool, parentPostList *model.PostList, setOnline bool) error {
	var team *model.Team
	if channel.TeamId != "" {
		t, err := a.Srv().Store.Team().Get(channel.TeamId)
		if err != nil {
			return err
		}
		team = t
	} else {
		// Blank team for DMs
		team = &model.Team{}
	}

	a.invalidateCacheForChannel(channel)
	a.invalidateCacheForChannelPosts(channel.Id)

	if _, err := a.SendNotifications(post, team, channel, user, parentPostList, setOnline); err != nil {
		return err
	}

	if post.Type != model.PostTypeAutoResponder { // don't respond to an auto-responder
		a.Srv().Go(func() {
			_, err := a.SendAutoResponseIfNecessary(c, channel, user, post)
			if err != nil {
				mlog.Error("Failed to send auto response", mlog.String("user_id", user.Id), mlog.String("post_id", post.Id), mlog.Err(err))
			}
		})
	}

	if triggerWebhooks {
		a.Srv().Go(func() {
			if err := a.handleWebhookEvents(c, post, team, channel, user); err != nil {
				mlog.Error(err.Error())
			}
		})
	}

	return nil
}

func (a *App) SendEphemeralPost(userID string, post *model.Post) *model.Post {
	post.Type = model.PostTypeEphemeral

	// fill in fields which haven't been specified which have sensible defaults
	if post.Id == "" {
		post.Id = model.NewId()
	}
	if post.CreateAt == 0 {
		post.CreateAt = model.GetMillis()
	}
	if post.GetProps() == nil {
		post.SetProps(make(model.StringInterface))
	}

	post.GenerateActionIds()
	message := model.NewWebSocketEvent(model.WebsocketEventEphemeralMessage, "", post.ChannelId, userID, nil)
	post = a.PreparePostForClient(post, true, false)
	post = model.AddPostActionCookies(post, a.PostActionCookieSecret())
	message.Add("post", post.ToJson())
	a.Publish(message)

	return post
}

func (a *App) UpdateEphemeralPost(userID string, post *model.Post) *model.Post {
	post.Type = model.PostTypeEphemeral

	post.UpdateAt = model.GetMillis()
	if post.GetProps() == nil {
		post.SetProps(make(model.StringInterface))
	}

	post.GenerateActionIds()
	message := model.NewWebSocketEvent(model.WebsocketEventPostEdited, "", post.ChannelId, userID, nil)
	post = a.PreparePostForClient(post, true, false)
	post = model.AddPostActionCookies(post, a.PostActionCookieSecret())
	message.Add("post", post.ToJson())
	a.Publish(message)

	return post
}

func (a *App) DeleteEphemeralPost(userID, postID string) {
	post := &model.Post{
		Id:       postID,
		UserId:   userID,
		Type:     model.PostTypeEphemeral,
		DeleteAt: model.GetMillis(),
		UpdateAt: model.GetMillis(),
	}

	message := model.NewWebSocketEvent(model.WebsocketEventPostDeleted, "", "", userID, nil)
	message.Add("post", post.ToJson())
	a.Publish(message)
}

func (a *App) UpdatePost(c *request.Context, post *model.Post, safeUpdate bool) (*model.Post, *model.AppError) {
	post.SanitizeProps()

	postLists, nErr := a.Srv().Store.Post().Get(context.Background(), post.Id, false, false, false, "")
	if nErr != nil {
		var nfErr *store.ErrNotFound
		var invErr *store.ErrInvalidInput
		switch {
		case errors.As(nErr, &invErr):
			return nil, model.NewAppError("UpdatePost", "app.post.get.app_error", nil, invErr.Error(), http.StatusBadRequest)
		case errors.As(nErr, &nfErr):
			return nil, model.NewAppError("UpdatePost", "app.post.get.app_error", nil, nfErr.Error(), http.StatusNotFound)
		default:
			return nil, model.NewAppError("UpdatePost", "app.post.get.app_error", nil, nErr.Error(), http.StatusInternalServerError)
		}
	}
	oldPost := postLists.Posts[post.Id]

	var err *model.AppError
	if oldPost == nil {
		err = model.NewAppError("UpdatePost", "api.post.update_post.find.app_error", nil, "id="+post.Id, http.StatusBadRequest)
		return nil, err
	}

	if oldPost.DeleteAt != 0 {
		err = model.NewAppError("UpdatePost", "api.post.update_post.permissions_details.app_error", map[string]interface{}{"PostId": post.Id}, "", http.StatusBadRequest)
		return nil, err
	}

	if oldPost.IsSystemMessage() {
		err = model.NewAppError("UpdatePost", "api.post.update_post.system_message.app_error", nil, "id="+post.Id, http.StatusBadRequest)
		return nil, err
	}

	if a.Srv().License() != nil {
		if *a.Config().ServiceSettings.PostEditTimeLimit != -1 && model.GetMillis() > oldPost.CreateAt+int64(*a.Config().ServiceSettings.PostEditTimeLimit*1000) && post.Message != oldPost.Message {
			err = model.NewAppError("UpdatePost", "api.post.update_post.permissions_time_limit.app_error", map[string]interface{}{"timeLimit": *a.Config().ServiceSettings.PostEditTimeLimit}, "", http.StatusBadRequest)
			return nil, err
		}
	}

	channel, err := a.GetChannel(oldPost.ChannelId)
	if err != nil {
		return nil, err
	}

	if channel.DeleteAt != 0 {
		return nil, model.NewAppError("UpdatePost", "api.post.update_post.can_not_update_post_in_deleted.error", nil, "", http.StatusBadRequest)
	}

	newPost := oldPost.Clone()

	if newPost.Message != post.Message {
		newPost.Message = post.Message
		newPost.EditAt = model.GetMillis()
		newPost.Hashtags, _ = model.ParseHashtags(post.Message)
	}

	if !safeUpdate {
		newPost.IsPinned = post.IsPinned
		newPost.HasReactions = post.HasReactions
		newPost.FileIds = post.FileIds
		newPost.SetProps(post.GetProps())
	}

	// Avoid deep-equal checks if EditAt was already modified through message change
	if newPost.EditAt == oldPost.EditAt && (!oldPost.FileIds.Equals(newPost.FileIds) || !oldPost.AttachmentsEqual(newPost)) {
		newPost.EditAt = model.GetMillis()
	}

	if err = a.FillInPostProps(post, nil); err != nil {
		return nil, err
	}

	if post.IsRemote() {
		oldPost.RemoteId = model.NewString(*post.RemoteId)
	}

	if pluginsEnvironment := a.GetPluginsEnvironment(); pluginsEnvironment != nil {
		var rejectionReason string
		pluginContext := pluginContext(c)
		pluginsEnvironment.RunMultiPluginHook(func(hooks plugin.Hooks) bool {
			newPost, rejectionReason = hooks.MessageWillBeUpdated(pluginContext, newPost, oldPost)
			return post != nil
		}, plugin.MessageWillBeUpdatedID)
		if newPost == nil {
			return nil, model.NewAppError("UpdatePost", "Post rejected by plugin. "+rejectionReason, nil, "", http.StatusBadRequest)
		}
	}

	rpost, nErr := a.Srv().Store.Post().Update(newPost, oldPost)
	if nErr != nil {
		var appErr *model.AppError
		switch {
		case errors.As(nErr, &appErr):
			return nil, appErr
		default:
			return nil, model.NewAppError("UpdatePost", "app.post.update.app_error", nil, nErr.Error(), http.StatusInternalServerError)
		}
	}

	if pluginsEnvironment := a.GetPluginsEnvironment(); pluginsEnvironment != nil {
		a.Srv().Go(func() {
			pluginContext := pluginContext(c)
			pluginsEnvironment.RunMultiPluginHook(func(hooks plugin.Hooks) bool {
				hooks.MessageHasBeenUpdated(pluginContext, newPost, oldPost)
				return true
			}, plugin.MessageHasBeenUpdatedID)
		})
	}

	rpost = a.PreparePostForClient(rpost, false, true)

	// Ensure IsFollowing is nil since this updated post will be broadcast to all users
	// and we don't want to have to populate it for every single user and broadcast to each
	// individually.
	rpost.IsFollowing = nil

<<<<<<< HEAD
	rpost, nErr = a.addPostPreviewProp(rpost)
	if nErr != nil {
		return nil, model.NewAppError("UpdatePost", "app.post.update.app_error", nil, nErr.Error(), http.StatusInternalServerError)
	}

	message := model.NewWebSocketEvent(model.WEBSOCKET_EVENT_POST_EDITED, "", rpost.ChannelId, "", nil)
=======
	message := model.NewWebSocketEvent(model.WebsocketEventPostEdited, "", rpost.ChannelId, "", nil)
>>>>>>> 33edd645
	message.Add("post", rpost.ToJson())

	published, err := a.publishWebsocketEventForPermalinkPost(rpost, message)
	if err != nil {
		return nil, err
	}
	if !published {
		a.Publish(message)
	}

	a.invalidateCacheForChannelPosts(rpost.ChannelId)

	return rpost, nil
}

func (a *App) publishWebsocketEventForPermalinkPost(post *model.Post, message *model.WebSocketEvent) (published bool, err *model.AppError) {
	var previewedPostID string
	if val, ok := post.GetProp(model.POST_PROPS_PREVIEWED_POST).(string); ok {
		previewedPostID = val
	} else {
		return false, nil
	}

	if !model.IsValidId(previewedPostID) {
		mlog.Warn("invalid post prop value", mlog.String("prop_key", model.POST_PROPS_PREVIEWED_POST), mlog.String("prop_value", previewedPostID))
		return false, nil
	}

	previewedPost, err := a.GetSinglePost(previewedPostID)
	if err != nil {
		if err.StatusCode == http.StatusNotFound {
			mlog.Warn("permalinked post not found", mlog.String("referenced_post_id", previewedPostID))
			return false, nil
		}
		return false, err
	}

	previewedChannel, err := a.GetChannel(previewedPost.ChannelId)
	if err != nil {
		if err.StatusCode == http.StatusNotFound {
			mlog.Warn("channel containing permalinked post not found", mlog.String("referenced_channel_id", previewedPost.ChannelId))
			return false, nil
		}
		return false, err
	}

	channelMembers, err := a.GetChannelMembersPage(post.ChannelId, 0, 10000000)
	if err != nil {
		return false, err
	}

	for _, cm := range *channelMembers {
		postForUser := post.Clone()
		if !a.HasPermissionToReadChannel(cm.UserId, previewedChannel) {
			postForUser.Metadata.Embeds[0].Data = nil
		}
		messageCopy := message.Copy()
		messageCopy.Broadcast.UserId = cm.UserId
		messageCopy.Add("post", postForUser.ToJson())
		a.Publish(messageCopy)
	}

	return true, nil
}

func (a *App) PatchPost(c *request.Context, postID string, patch *model.PostPatch) (*model.Post, *model.AppError) {
	post, err := a.GetSinglePost(postID)
	if err != nil {
		return nil, err
	}

	channel, err := a.GetChannel(post.ChannelId)
	if err != nil {
		return nil, err
	}

	if channel.DeleteAt != 0 {
		err = model.NewAppError("PatchPost", "api.post.patch_post.can_not_update_post_in_deleted.error", nil, "", http.StatusBadRequest)
		return nil, err
	}

	if !a.HasPermissionToChannel(post.UserId, post.ChannelId, model.PermissionUseChannelMentions) {
		patch.DisableMentionHighlights()
	}

	post.Patch(patch)

	updatedPost, err := a.UpdatePost(c, post, false)
	if err != nil {
		return nil, err
	}

	return updatedPost, nil
}

func (a *App) GetPostsPage(options model.GetPostsOptions) (*model.PostList, *model.AppError) {
	postList, err := a.Srv().Store.Post().GetPosts(options, false)
	if err != nil {
		var invErr *store.ErrInvalidInput
		switch {
		case errors.As(err, &invErr):
			return nil, model.NewAppError("GetPostsPage", "app.post.get_posts.app_error", nil, invErr.Error(), http.StatusBadRequest)
		default:
			return nil, model.NewAppError("GetPostsPage", "app.post.get_root_posts.app_error", nil, err.Error(), http.StatusInternalServerError)
		}
	}

	return postList, nil
}

func (a *App) GetPosts(channelID string, offset int, limit int) (*model.PostList, *model.AppError) {
	postList, err := a.Srv().Store.Post().GetPosts(model.GetPostsOptions{ChannelId: channelID, Page: offset, PerPage: limit}, true)
	if err != nil {
		var invErr *store.ErrInvalidInput
		switch {
		case errors.As(err, &invErr):
			return nil, model.NewAppError("GetPosts", "app.post.get_posts.app_error", nil, invErr.Error(), http.StatusBadRequest)
		default:
			return nil, model.NewAppError("GetPosts", "app.post.get_root_posts.app_error", nil, err.Error(), http.StatusInternalServerError)
		}
	}

	return postList, nil
}

func (a *App) GetPostsEtag(channelID string, collapsedThreads bool) string {
	return a.Srv().Store.Post().GetEtag(channelID, true, collapsedThreads)
}

func (a *App) GetPostsSince(options model.GetPostsSinceOptions) (*model.PostList, *model.AppError) {
	postList, err := a.Srv().Store.Post().GetPostsSince(options, true)
	if err != nil {
		return nil, model.NewAppError("GetPostsSince", "app.post.get_posts_since.app_error", nil, err.Error(), http.StatusInternalServerError)
	}

	return postList, nil
}

func (a *App) GetSinglePost(postID string) (*model.Post, *model.AppError) {
	post, err := a.Srv().Store.Post().GetSingle(postID, false)
	if err != nil {
		var nfErr *store.ErrNotFound
		switch {
		case errors.As(err, &nfErr):
			return nil, model.NewAppError("GetSinglePost", "app.post.get.app_error", nil, nfErr.Error(), http.StatusNotFound)
		default:
			return nil, model.NewAppError("GetSinglePost", "app.post.get.app_error", nil, err.Error(), http.StatusInternalServerError)
		}
	}

	return post, nil
}

func (a *App) GetPostThread(postID string, skipFetchThreads, collapsedThreads, collapsedThreadsExtended bool, userID string) (*model.PostList, *model.AppError) {
	posts, err := a.Srv().Store.Post().Get(context.Background(), postID, skipFetchThreads, collapsedThreads, collapsedThreadsExtended, userID)
	if err != nil {
		var nfErr *store.ErrNotFound
		var invErr *store.ErrInvalidInput
		switch {
		case errors.As(err, &invErr):
			return nil, model.NewAppError("GetPostThread", "app.post.get.app_error", nil, invErr.Error(), http.StatusBadRequest)
		case errors.As(err, &nfErr):
			return nil, model.NewAppError("GetPostThread", "app.post.get.app_error", nil, nfErr.Error(), http.StatusNotFound)
		default:
			return nil, model.NewAppError("GetPostThread", "app.post.get.app_error", nil, err.Error(), http.StatusInternalServerError)
		}
	}

	return posts, nil
}

func (a *App) GetFlaggedPosts(userID string, offset int, limit int) (*model.PostList, *model.AppError) {
	postList, err := a.Srv().Store.Post().GetFlaggedPosts(userID, offset, limit)
	if err != nil {
		return nil, model.NewAppError("GetFlaggedPosts", "app.post.get_flagged_posts.app_error", nil, err.Error(), http.StatusInternalServerError)
	}

	return postList, nil
}

func (a *App) GetFlaggedPostsForTeam(userID, teamID string, offset int, limit int) (*model.PostList, *model.AppError) {
	postList, err := a.Srv().Store.Post().GetFlaggedPostsForTeam(userID, teamID, offset, limit)
	if err != nil {
		return nil, model.NewAppError("GetFlaggedPostsForTeam", "app.post.get_flagged_posts.app_error", nil, err.Error(), http.StatusInternalServerError)
	}

	return postList, nil
}

func (a *App) GetFlaggedPostsForChannel(userID, channelID string, offset int, limit int) (*model.PostList, *model.AppError) {
	postList, err := a.Srv().Store.Post().GetFlaggedPostsForChannel(userID, channelID, offset, limit)
	if err != nil {
		return nil, model.NewAppError("GetFlaggedPostsForChannel", "app.post.get_flagged_posts.app_error", nil, err.Error(), http.StatusInternalServerError)
	}

	return postList, nil
}

func (a *App) GetPermalinkPost(c *request.Context, postID string, userID string) (*model.PostList, *model.AppError) {
	list, nErr := a.Srv().Store.Post().Get(context.Background(), postID, false, false, false, userID)
	if nErr != nil {
		var nfErr *store.ErrNotFound
		var invErr *store.ErrInvalidInput
		switch {
		case errors.As(nErr, &invErr):
			return nil, model.NewAppError("GetPermalinkPost", "app.post.get.app_error", nil, invErr.Error(), http.StatusBadRequest)
		case errors.As(nErr, &nfErr):
			return nil, model.NewAppError("GetPermalinkPost", "app.post.get.app_error", nil, nfErr.Error(), http.StatusNotFound)
		default:
			return nil, model.NewAppError("GetPermalinkPost", "app.post.get.app_error", nil, nErr.Error(), http.StatusInternalServerError)
		}
	}

	if len(list.Order) != 1 {
		return nil, model.NewAppError("getPermalinkTmp", "api.post_get_post_by_id.get.app_error", nil, "", http.StatusNotFound)
	}
	post := list.Posts[list.Order[0]]

	channel, err := a.GetChannel(post.ChannelId)
	if err != nil {
		return nil, err
	}

	if err = a.JoinChannel(c, channel, userID); err != nil {
		return nil, err
	}

	return list, nil
}

func (a *App) GetPostsBeforePost(options model.GetPostsOptions) (*model.PostList, *model.AppError) {
	postList, err := a.Srv().Store.Post().GetPostsBefore(options)
	if err != nil {
		var invErr *store.ErrInvalidInput
		switch {
		case errors.As(err, &invErr):
			return nil, model.NewAppError("GetPostsBeforePost", "app.post.get_posts_around.get.app_error", nil, invErr.Error(), http.StatusBadRequest)
		default:
			return nil, model.NewAppError("GetPostsBeforePost", "app.post.get_posts_around.get.app_error", nil, err.Error(), http.StatusInternalServerError)
		}
	}

	return postList, nil
}

func (a *App) GetPostsAfterPost(options model.GetPostsOptions) (*model.PostList, *model.AppError) {
	postList, err := a.Srv().Store.Post().GetPostsAfter(options)
	if err != nil {
		var invErr *store.ErrInvalidInput
		switch {
		case errors.As(err, &invErr):
			return nil, model.NewAppError("GetPostsAfterPost", "app.post.get_posts_around.get.app_error", nil, invErr.Error(), http.StatusBadRequest)
		default:
			return nil, model.NewAppError("GetPostsAfterPost", "app.post.get_posts_around.get.app_error", nil, err.Error(), http.StatusInternalServerError)
		}
	}

	return postList, nil
}

func (a *App) GetPostsAroundPost(before bool, options model.GetPostsOptions) (*model.PostList, *model.AppError) {
	var postList *model.PostList
	var err error
	if before {
		postList, err = a.Srv().Store.Post().GetPostsBefore(options)
	} else {
		postList, err = a.Srv().Store.Post().GetPostsAfter(options)
	}

	if err != nil {
		var invErr *store.ErrInvalidInput
		switch {
		case errors.As(err, &invErr):
			return nil, model.NewAppError("GetPostsAroundPost", "app.post.get_posts_around.get.app_error", nil, invErr.Error(), http.StatusBadRequest)
		default:
			return nil, model.NewAppError("GetPostsAroundPost", "app.post.get_posts_around.get.app_error", nil, err.Error(), http.StatusInternalServerError)
		}
	}

	return postList, nil
}

func (a *App) GetPostAfterTime(channelID string, time int64, collapsedThreads bool) (*model.Post, *model.AppError) {
	post, err := a.Srv().Store.Post().GetPostAfterTime(channelID, time, collapsedThreads)
	if err != nil {
		return nil, model.NewAppError("GetPostAfterTime", "app.post.get_post_after_time.app_error", nil, err.Error(), http.StatusInternalServerError)
	}

	return post, nil
}

func (a *App) GetPostIdAfterTime(channelID string, time int64, collapsedThreads bool) (string, *model.AppError) {
	postID, err := a.Srv().Store.Post().GetPostIdAfterTime(channelID, time, collapsedThreads)
	if err != nil {
		return "", model.NewAppError("GetPostIdAfterTime", "app.post.get_post_id_around.app_error", nil, err.Error(), http.StatusInternalServerError)
	}

	return postID, nil
}

func (a *App) GetPostIdBeforeTime(channelID string, time int64, collapsedThreads bool) (string, *model.AppError) {
	postID, err := a.Srv().Store.Post().GetPostIdBeforeTime(channelID, time, collapsedThreads)
	if err != nil {
		return "", model.NewAppError("GetPostIdBeforeTime", "app.post.get_post_id_around.app_error", nil, err.Error(), http.StatusInternalServerError)
	}

	return postID, nil
}

func (a *App) GetNextPostIdFromPostList(postList *model.PostList, collapsedThreads bool) string {
	if len(postList.Order) > 0 {
		firstPostId := postList.Order[0]
		firstPost := postList.Posts[firstPostId]
		nextPostId, err := a.GetPostIdAfterTime(firstPost.ChannelId, firstPost.CreateAt, collapsedThreads)
		if err != nil {
			mlog.Warn("GetNextPostIdFromPostList: failed in getting next post", mlog.Err(err))
		}

		return nextPostId
	}

	return ""
}

func (a *App) GetPrevPostIdFromPostList(postList *model.PostList, collapsedThreads bool) string {
	if len(postList.Order) > 0 {
		lastPostId := postList.Order[len(postList.Order)-1]
		lastPost := postList.Posts[lastPostId]
		previousPostId, err := a.GetPostIdBeforeTime(lastPost.ChannelId, lastPost.CreateAt, collapsedThreads)
		if err != nil {
			mlog.Warn("GetPrevPostIdFromPostList: failed in getting previous post", mlog.Err(err))
		}

		return previousPostId
	}

	return ""
}

// AddCursorIdsForPostList adds NextPostId and PrevPostId as cursor to the PostList.
// The conditional blocks ensure that it sets those cursor IDs immediately as afterPost, beforePost or empty,
// and only query to database whenever necessary.
func (a *App) AddCursorIdsForPostList(originalList *model.PostList, afterPost, beforePost string, since int64, page, perPage int, collapsedThreads bool) {
	prevPostIdSet := false
	prevPostId := ""
	nextPostIdSet := false
	nextPostId := ""

	if since > 0 { // "since" query to return empty NextPostId and PrevPostId
		nextPostIdSet = true
		prevPostIdSet = true
	} else if afterPost != "" {
		if page == 0 {
			prevPostId = afterPost
			prevPostIdSet = true
		}

		if len(originalList.Order) < perPage {
			nextPostIdSet = true
		}
	} else if beforePost != "" {
		if page == 0 {
			nextPostId = beforePost
			nextPostIdSet = true
		}

		if len(originalList.Order) < perPage {
			prevPostIdSet = true
		}
	}

	if !nextPostIdSet {
		nextPostId = a.GetNextPostIdFromPostList(originalList, collapsedThreads)
	}

	if !prevPostIdSet {
		prevPostId = a.GetPrevPostIdFromPostList(originalList, collapsedThreads)
	}

	originalList.NextPostId = nextPostId
	originalList.PrevPostId = prevPostId
}
func (a *App) GetPostsForChannelAroundLastUnread(channelID, userID string, limitBefore, limitAfter int, skipFetchThreads bool, collapsedThreads, collapsedThreadsExtended bool) (*model.PostList, *model.AppError) {
	var member *model.ChannelMember
	var err *model.AppError
	if member, err = a.GetChannelMember(context.Background(), channelID, userID); err != nil {
		return nil, err
	} else if member.LastViewedAt == 0 {
		return model.NewPostList(), nil
	}

	lastUnreadPostId, err := a.GetPostIdAfterTime(channelID, member.LastViewedAt, collapsedThreads)
	if err != nil {
		return nil, err
	} else if lastUnreadPostId == "" {
		return model.NewPostList(), nil
	}

	postList, err := a.GetPostThread(lastUnreadPostId, skipFetchThreads, collapsedThreads, collapsedThreadsExtended, userID)
	if err != nil {
		return nil, err
	}
	// Reset order to only include the last unread post: if the thread appears in the centre
	// channel organically, those replies will be added below.
	postList.Order = []string{lastUnreadPostId}

	if postListBefore, err := a.GetPostsBeforePost(model.GetPostsOptions{ChannelId: channelID, PostId: lastUnreadPostId, Page: PageDefault, PerPage: limitBefore, SkipFetchThreads: skipFetchThreads, CollapsedThreads: collapsedThreads, CollapsedThreadsExtended: collapsedThreadsExtended, UserId: userID}); err != nil {
		return nil, err
	} else if postListBefore != nil {
		postList.Extend(postListBefore)
	}

	if postListAfter, err := a.GetPostsAfterPost(model.GetPostsOptions{ChannelId: channelID, PostId: lastUnreadPostId, Page: PageDefault, PerPage: limitAfter - 1, SkipFetchThreads: skipFetchThreads, CollapsedThreads: collapsedThreads, CollapsedThreadsExtended: collapsedThreadsExtended, UserId: userID}); err != nil {
		return nil, err
	} else if postListAfter != nil {
		postList.Extend(postListAfter)
	}

	postList.SortByCreateAt()
	return postList, nil
}

func (a *App) DeletePost(postID, deleteByID string) (*model.Post, *model.AppError) {
	post, nErr := a.Srv().Store.Post().GetSingle(postID, false)
	if nErr != nil {
		return nil, model.NewAppError("DeletePost", "app.post.get.app_error", nil, nErr.Error(), http.StatusBadRequest)
	}

	channel, err := a.GetChannel(post.ChannelId)
	if err != nil {
		return nil, err
	}

	if channel.DeleteAt != 0 {
		err := model.NewAppError("DeletePost", "api.post.delete_post.can_not_delete_post_in_deleted.error", nil, "", http.StatusBadRequest)
		return nil, err
	}

	if err := a.Srv().Store.Post().Delete(postID, model.GetMillis(), deleteByID); err != nil {
		var nfErr *store.ErrNotFound
		switch {
		case errors.As(err, &nfErr):
			return nil, model.NewAppError("DeletePost", "app.post.delete.app_error", nil, nfErr.Error(), http.StatusNotFound)
		default:
			return nil, model.NewAppError("DeletePost", "app.post.delete.app_error", nil, err.Error(), http.StatusInternalServerError)
		}
	}

<<<<<<< HEAD
	userMessage := model.NewWebSocketEvent(model.WEBSOCKET_EVENT_POST_DELETED, "", post.ChannelId, "", nil)
	userMessage.Add("post", post)
	userMessage.GetBroadcast().ContainsSanitizedData = true
	a.Publish(userMessage)

	adminMessage := model.NewWebSocketEvent(model.WEBSOCKET_EVENT_POST_DELETED, "", post.ChannelId, "", nil)
	adminMessage.Add("post", post)
=======
	postData := a.PreparePostForClient(post, false, false).ToJson()

	userMessage := model.NewWebSocketEvent(model.WebsocketEventPostDeleted, "", post.ChannelId, "", nil)
	userMessage.Add("post", postData)
	userMessage.GetBroadcast().ContainsSanitizedData = true
	a.Publish(userMessage)

	adminMessage := model.NewWebSocketEvent(model.WebsocketEventPostDeleted, "", post.ChannelId, "", nil)
	adminMessage.Add("post", postData)
>>>>>>> 33edd645
	adminMessage.Add("delete_by", deleteByID)
	adminMessage.GetBroadcast().ContainsSensitiveData = true
	a.Publish(adminMessage)

	a.Srv().Go(func() {
		a.DeletePostFiles(post)
	})
	a.Srv().Go(func() {
		a.DeleteFlaggedPosts(post.Id)
	})

	a.invalidateCacheForChannelPosts(post.ChannelId)

	return post, nil
}

func (a *App) DeleteFlaggedPosts(postID string) {
	if err := a.Srv().Store.Preference().DeleteCategoryAndName(model.PreferenceCategoryFlaggedPost, postID); err != nil {
		mlog.Warn("Unable to delete flagged post preference when deleting post.", mlog.Err(err))
		return
	}
}

func (a *App) DeletePostFiles(post *model.Post) {
	if len(post.FileIds) == 0 {
		return
	}

	if _, err := a.Srv().Store.FileInfo().DeleteForPost(post.Id); err != nil {
		mlog.Warn("Encountered error when deleting files for post", mlog.String("post_id", post.Id), mlog.Err(err))
	}
}

func (a *App) parseAndFetchChannelIdByNameFromInFilter(c *request.Context, channelName, userID, teamID string, includeDeleted bool) (*model.Channel, error) {
	if strings.HasPrefix(channelName, "@") && strings.Contains(channelName, ",") {
		var userIDs []string
		users, err := a.GetUsersByUsernames(strings.Split(channelName[1:], ","), false, nil)
		if err != nil {
			return nil, err
		}
		for _, user := range users {
			userIDs = append(userIDs, user.Id)
		}

		channel, err := a.GetGroupChannel(userIDs)
		if err != nil {
			return nil, err
		}
		return channel, nil
	}

	if strings.HasPrefix(channelName, "@") && !strings.Contains(channelName, ",") {
		user, err := a.GetUserByUsername(channelName[1:])
		if err != nil {
			return nil, err
		}
		channel, err := a.GetOrCreateDirectChannel(c, userID, user.Id)
		if err != nil {
			return nil, err
		}
		return channel, nil
	}

	channel, err := a.GetChannelByName(channelName, teamID, includeDeleted)
	if err != nil {
		return nil, err
	}
	return channel, nil
}

func (a *App) searchPostsInTeam(teamID string, userID string, paramsList []*model.SearchParams, modifierFun func(*model.SearchParams)) (*model.PostList, *model.AppError) {
	var wg sync.WaitGroup

	pchan := make(chan store.StoreResult, len(paramsList))

	for _, params := range paramsList {
		// Don't allow users to search for everything.
		if params.Terms == "*" {
			continue
		}
		modifierFun(params)
		wg.Add(1)

		go func(params *model.SearchParams) {
			defer wg.Done()
			postList, err := a.Srv().Store.Post().Search(teamID, userID, params)
			pchan <- store.StoreResult{Data: postList, NErr: err}
		}(params)
	}

	wg.Wait()
	close(pchan)

	posts := model.NewPostList()

	for result := range pchan {
		if result.NErr != nil {
			return nil, model.NewAppError("searchPostsInTeam", "app.post.search.app_error", nil, result.NErr.Error(), http.StatusInternalServerError)
		}
		data := result.Data.(*model.PostList)
		posts.Extend(data)
	}

	posts.SortByCreateAt()
	return posts, nil
}

func (a *App) convertChannelNamesToChannelIds(c *request.Context, channels []string, userID string, teamID string, includeDeletedChannels bool) []string {
	for idx, channelName := range channels {
		channel, err := a.parseAndFetchChannelIdByNameFromInFilter(c, channelName, userID, teamID, includeDeletedChannels)
		if err != nil {
			mlog.Warn("error getting channel id by name from in filter", mlog.Err(err))
			continue
		}
		channels[idx] = channel.Id
	}
	return channels
}

func (a *App) convertUserNameToUserIds(usernames []string) []string {
	for idx, username := range usernames {
		user, err := a.GetUserByUsername(username)
		if err != nil {
			mlog.Warn("error getting user by username", mlog.String("user_name", username), mlog.Err(err))
			continue
		}
		usernames[idx] = user.Id
	}
	return usernames
}

func (a *App) SearchPostsInTeam(teamID string, paramsList []*model.SearchParams) (*model.PostList, *model.AppError) {
	if !*a.Config().ServiceSettings.EnablePostSearch {
		return nil, model.NewAppError("SearchPostsInTeam", "store.sql_post.search.disabled", nil, fmt.Sprintf("teamId=%v", teamID), http.StatusNotImplemented)
	}
	return a.searchPostsInTeam(teamID, "", paramsList, func(params *model.SearchParams) {
		params.SearchWithoutUserId = true
	})
}

func (a *App) SearchPostsInTeamForUser(c *request.Context, terms string, userID string, teamID string, isOrSearch bool, includeDeletedChannels bool, timeZoneOffset int, page, perPage int) (*model.PostSearchResults, *model.AppError) {
	var postSearchResults *model.PostSearchResults
	paramsList := model.ParseSearchParams(strings.TrimSpace(terms), timeZoneOffset)
	includeDeleted := includeDeletedChannels && *a.Config().TeamSettings.ExperimentalViewArchivedChannels

	if !*a.Config().ServiceSettings.EnablePostSearch {
		return nil, model.NewAppError("SearchPostsInTeamForUser", "store.sql_post.search.disabled", nil, fmt.Sprintf("teamId=%v userId=%v", teamID, userID), http.StatusNotImplemented)
	}

	finalParamsList := []*model.SearchParams{}

	for _, params := range paramsList {
		params.OrTerms = isOrSearch
		params.IncludeDeletedChannels = includeDeleted
		// Don't allow users to search for "*"
		if params.Terms != "*" {
			// Convert channel names to channel IDs
			params.InChannels = a.convertChannelNamesToChannelIds(c, params.InChannels, userID, teamID, includeDeletedChannels)
			params.ExcludedChannels = a.convertChannelNamesToChannelIds(c, params.ExcludedChannels, userID, teamID, includeDeletedChannels)

			// Convert usernames to user IDs
			params.FromUsers = a.convertUserNameToUserIds(params.FromUsers)
			params.ExcludedUsers = a.convertUserNameToUserIds(params.ExcludedUsers)

			finalParamsList = append(finalParamsList, params)
		}
	}

	// If the processed search params are empty, return empty search results.
	if len(finalParamsList) == 0 {
		return model.MakePostSearchResults(model.NewPostList(), nil), nil
	}

	postSearchResults, nErr := a.Srv().Store.Post().SearchPostsInTeamForUser(finalParamsList, userID, teamID, page, perPage)
	if nErr != nil {
		var appErr *model.AppError
		switch {
		case errors.As(nErr, &appErr):
			return nil, appErr
		default:
			return nil, model.NewAppError("SearchPostsInTeamForUser", "app.post.search.app_error", nil, nErr.Error(), http.StatusInternalServerError)
		}
	}

	return postSearchResults, nil
}

func (a *App) GetFileInfosForPostWithMigration(postID string) ([]*model.FileInfo, *model.AppError) {

	pchan := make(chan store.StoreResult, 1)
	go func() {
		post, err := a.Srv().Store.Post().GetSingle(postID, false)
		pchan <- store.StoreResult{Data: post, NErr: err}
		close(pchan)
	}()

	infos, err := a.GetFileInfosForPost(postID, false)
	if err != nil {
		return nil, err
	}

	if len(infos) == 0 {
		// No FileInfos were returned so check if they need to be created for this post
		result := <-pchan
		if result.NErr != nil {
			var nfErr *store.ErrNotFound
			switch {
			case errors.As(result.NErr, &nfErr):
				return nil, model.NewAppError("GetFileInfosForPostWithMigration", "app.post.get.app_error", nil, nfErr.Error(), http.StatusNotFound)
			default:
				return nil, model.NewAppError("GetFileInfosForPostWithMigration", "app.post.get.app_error", nil, result.NErr.Error(), http.StatusInternalServerError)
			}
		}
		post := result.Data.(*model.Post)

		if len(post.Filenames) > 0 {
			a.Srv().Store.FileInfo().InvalidateFileInfosForPostCache(postID, false)
			a.Srv().Store.FileInfo().InvalidateFileInfosForPostCache(postID, true)
			// The post has Filenames that need to be replaced with FileInfos
			infos = a.MigrateFilenamesToFileInfos(post)
		}
	}

	return infos, nil
}

func (a *App) GetFileInfosForPost(postID string, fromMaster bool) ([]*model.FileInfo, *model.AppError) {
	fileInfos, err := a.Srv().Store.FileInfo().GetForPost(postID, fromMaster, false, true)
	if err != nil {
		return nil, model.NewAppError("GetFileInfosForPost", "app.file_info.get_for_post.app_error", nil, err.Error(), http.StatusInternalServerError)
	}

	a.generateMiniPreviewForInfos(fileInfos)

	return fileInfos, nil
}

func (a *App) PostWithProxyAddedToImageURLs(post *model.Post) *model.Post {
	if f := a.ImageProxyAdder(); f != nil {
		return post.WithRewrittenImageURLs(f)
	}
	return post
}

func (a *App) PostWithProxyRemovedFromImageURLs(post *model.Post) *model.Post {
	if f := a.ImageProxyRemover(); f != nil {
		return post.WithRewrittenImageURLs(f)
	}
	return post
}

func (a *App) PostPatchWithProxyRemovedFromImageURLs(patch *model.PostPatch) *model.PostPatch {
	if f := a.ImageProxyRemover(); f != nil {
		return patch.WithRewrittenImageURLs(f)
	}
	return patch
}

func (a *App) ImageProxyAdder() func(string) string {
	if !*a.Config().ImageProxySettings.Enable {
		return nil
	}

	return func(url string) string {
		return a.Srv().ImageProxy.GetProxiedImageURL(url)
	}
}

func (a *App) ImageProxyRemover() (f func(string) string) {
	if !*a.Config().ImageProxySettings.Enable {
		return nil
	}

	return func(url string) string {
		return a.Srv().ImageProxy.GetUnproxiedImageURL(url)
	}
}

func (s *Server) MaxPostSize() int {
	maxPostSize := s.Store.Post().GetMaxPostSize()
	if maxPostSize == 0 {
		return model.PostMessageMaxRunesV1
	}

	return maxPostSize
}

func (a *App) MaxPostSize() int {
	return a.Srv().MaxPostSize()
}

// countThreadMentions returns the number of times the user is mentioned in a specified thread after the timestamp.
func (a *App) countThreadMentions(user *model.User, post *model.Post, teamID string, timestamp int64) (int64, *model.AppError) {
	channel, err := a.GetChannel(post.ChannelId)
	if err != nil {
		return 0, err
	}

	keywords := addMentionKeywordsForUser(
		map[string][]string{},
		user,
		map[string]string{},
		&model.Status{Status: model.StatusOnline}, // Assume the user is online since they would've triggered this
		true, // Assume channel mentions are always allowed for simplicity
	)

	posts, nErr := a.Srv().Store.Thread().GetPosts(post.Id, timestamp)
	if nErr != nil {
		return 0, model.NewAppError("countMentionsFromPost", "app.channel.count_posts_since.app_error", nil, nErr.Error(), http.StatusInternalServerError)
	}

	count := 0

	if channel.Type == model.ChannelTypeDirect {
		// In a DM channel, every post made by the other user is a mention
		otherId := channel.GetOtherUserIdForDM(user.Id)
		for _, p := range posts {
			if p.UserId == otherId {
				count++
			}
		}

		return int64(count), nil
	}

	var team *model.Team
	if teamID != "" {
		team, err = a.GetTeam(teamID)
		if err != nil {
			return 0, err
		}
	}

	groups, nErr := a.getGroupsAllowedForReferenceInChannel(channel, team)
	if nErr != nil {
		return 0, model.NewAppError("countMentionsFromPost", "app.channel.count_posts_since.app_error", nil, nErr.Error(), http.StatusInternalServerError)
	}
	posts = append(posts, post)

	for _, p := range posts {
		if p.CreateAt >= timestamp {
			mentions := getExplicitMentions(p, keywords, groups)
			if _, ok := mentions.Mentions[user.Id]; ok {
				count += 1
			}
		}
	}

	return int64(count), nil
}

// countMentionsFromPost returns the number of posts in the post's channel that mention the user after and including the
// given post.
func (a *App) countMentionsFromPost(user *model.User, post *model.Post) (int, int, *model.AppError) {
	channel, err := a.GetChannel(post.ChannelId)
	if err != nil {
		return 0, 0, err
	}

	if channel.Type == model.ChannelTypeDirect {
		// In a DM channel, every post made by the other user is a mention
		count, countRoot, nErr := a.Srv().Store.Channel().CountPostsAfter(post.ChannelId, post.CreateAt-1, channel.GetOtherUserIdForDM(user.Id))
		if nErr != nil {
			return 0, 0, model.NewAppError("countMentionsFromPost", "app.channel.count_posts_since.app_error", nil, nErr.Error(), http.StatusInternalServerError)
		}

		return count, countRoot, nil
	}

	channelMember, err := a.GetChannelMember(context.Background(), channel.Id, user.Id)
	if err != nil {
		return 0, 0, err
	}

	keywords := addMentionKeywordsForUser(
		map[string][]string{},
		user,
		channelMember.NotifyProps,
		&model.Status{Status: model.StatusOnline}, // Assume the user is online since they would've triggered this
		true, // Assume channel mentions are always allowed for simplicity
	)
	commentMentions := user.NotifyProps[model.CommentsNotifyProp]
	checkForCommentMentions := commentMentions == model.CommentsNotifyRoot || commentMentions == model.CommentsNotifyAny

	// A mapping of thread root IDs to whether or not a post in that thread mentions the user
	mentionedByThread := make(map[string]bool)

	thread, err := a.GetPostThread(post.Id, false, false, false, user.Id)
	if err != nil {
		return 0, 0, err
	}

	count := 0
	countRoot := 0
	if isPostMention(user, post, keywords, thread.Posts, mentionedByThread, checkForCommentMentions) {
		count += 1
		if post.RootId == "" {
			countRoot += 1
		}
	}

	page := 0
	perPage := 200
	for {
		postList, err := a.GetPostsAfterPost(model.GetPostsOptions{
			ChannelId: post.ChannelId,
			PostId:    post.Id,
			Page:      page,
			PerPage:   perPage,
		})
		if err != nil {
			return 0, 0, err
		}

		for _, postID := range postList.Order {
			if isPostMention(user, postList.Posts[postID], keywords, postList.Posts, mentionedByThread, checkForCommentMentions) {
				count += 1
				if postList.Posts[postID].RootId == "" {
					countRoot += 1
				}
			}
		}

		if len(postList.Order) < perPage {
			break
		}

		page += 1
	}

	return count, countRoot, nil
}

func isCommentMention(user *model.User, post *model.Post, otherPosts map[string]*model.Post, mentionedByThread map[string]bool) bool {
	if post.RootId == "" {
		// Not a comment
		return false
	}

	if mentioned, ok := mentionedByThread[post.RootId]; ok {
		// We've already figured out if the user was mentioned by this thread
		return mentioned
	}

	// Whether or not the user was mentioned because they started the thread
	mentioned := otherPosts[post.RootId].UserId == user.Id

	// Or because they commented on it before this post
	if !mentioned && user.NotifyProps[model.CommentsNotifyProp] == model.CommentsNotifyAny {
		for _, otherPost := range otherPosts {
			if otherPost.Id == post.Id {
				continue
			}

			if otherPost.RootId != post.RootId {
				continue
			}

			if otherPost.UserId == user.Id && otherPost.CreateAt < post.CreateAt {
				// Found a comment made by the user from before this post
				mentioned = true
				break
			}
		}
	}

	mentionedByThread[post.RootId] = mentioned
	return mentioned
}

func isPostMention(user *model.User, post *model.Post, keywords map[string][]string, otherPosts map[string]*model.Post, mentionedByThread map[string]bool, checkForCommentMentions bool) bool {
	// Prevent the user from mentioning themselves
	if post.UserId == user.Id && post.GetProp("from_webhook") != "true" {
		return false
	}

	// Check for keyword mentions
	mentions := getExplicitMentions(post, keywords, make(map[string]*model.Group))
	if _, ok := mentions.Mentions[user.Id]; ok {
		return true
	}

	// Check for mentions caused by being added to the channel
	if post.Type == model.PostTypeAddToChannel {
		if addedUserId, ok := post.GetProp(model.PostPropsAddedUserId).(string); ok && addedUserId == user.Id {
			return true
		}
	}

	// Check for comment mentions
	if checkForCommentMentions && isCommentMention(user, post, otherPosts, mentionedByThread) {
		return true
	}

	return false
}

func (a *App) GetThreadMembershipsForUser(userID, teamID string) ([]*model.ThreadMembership, error) {
	return a.Srv().Store.Thread().GetMembershipsForUser(userID, teamID)
}<|MERGE_RESOLUTION|>--- conflicted
+++ resolved
@@ -392,7 +392,7 @@
 	previewPost := post.GetPreviewPost()
 	if previewPost != nil {
 		updatedPost := post.Clone()
-		updatedPost.AddProp(model.POST_PROPS_PREVIEWED_POST, previewPost.PostID)
+		updatedPost.AddProp(model.PostPropsPreviewedPost, previewPost.PostID)
 		updatedPost, err := a.Srv().Store.Post().Update(updatedPost, post)
 		return updatedPost, err
 	}
@@ -688,16 +688,12 @@
 	// individually.
 	rpost.IsFollowing = nil
 
-<<<<<<< HEAD
 	rpost, nErr = a.addPostPreviewProp(rpost)
 	if nErr != nil {
 		return nil, model.NewAppError("UpdatePost", "app.post.update.app_error", nil, nErr.Error(), http.StatusInternalServerError)
 	}
 
-	message := model.NewWebSocketEvent(model.WEBSOCKET_EVENT_POST_EDITED, "", rpost.ChannelId, "", nil)
-=======
 	message := model.NewWebSocketEvent(model.WebsocketEventPostEdited, "", rpost.ChannelId, "", nil)
->>>>>>> 33edd645
 	message.Add("post", rpost.ToJson())
 
 	published, err := a.publishWebsocketEventForPermalinkPost(rpost, message)
@@ -715,14 +711,14 @@
 
 func (a *App) publishWebsocketEventForPermalinkPost(post *model.Post, message *model.WebSocketEvent) (published bool, err *model.AppError) {
 	var previewedPostID string
-	if val, ok := post.GetProp(model.POST_PROPS_PREVIEWED_POST).(string); ok {
+	if val, ok := post.GetProp(model.PostPropsPreviewedPost).(string); ok {
 		previewedPostID = val
 	} else {
 		return false, nil
 	}
 
 	if !model.IsValidId(previewedPostID) {
-		mlog.Warn("invalid post prop value", mlog.String("prop_key", model.POST_PROPS_PREVIEWED_POST), mlog.String("prop_value", previewedPostID))
+		mlog.Warn("invalid post prop value", mlog.String("prop_key", model.PostPropsPreviewedPost), mlog.String("prop_value", previewedPostID))
 		return false, nil
 	}
 
@@ -755,7 +751,9 @@
 			postForUser.Metadata.Embeds[0].Data = nil
 		}
 		messageCopy := message.Copy()
-		messageCopy.Broadcast.UserId = cm.UserId
+		broadcastCopy := messageCopy.GetBroadcast()
+		broadcastCopy.UserId = cm.UserId
+		messageCopy.SetBroadcast(broadcastCopy)
 		messageCopy.Add("post", postForUser.ToJson())
 		a.Publish(messageCopy)
 	}
@@ -1146,25 +1144,13 @@
 		}
 	}
 
-<<<<<<< HEAD
-	userMessage := model.NewWebSocketEvent(model.WEBSOCKET_EVENT_POST_DELETED, "", post.ChannelId, "", nil)
+	userMessage := model.NewWebSocketEvent(model.WebsocketEventPostDeleted, "", post.ChannelId, "", nil)
 	userMessage.Add("post", post)
 	userMessage.GetBroadcast().ContainsSanitizedData = true
 	a.Publish(userMessage)
 
-	adminMessage := model.NewWebSocketEvent(model.WEBSOCKET_EVENT_POST_DELETED, "", post.ChannelId, "", nil)
+	adminMessage := model.NewWebSocketEvent(model.WebsocketEventPostDeleted, "", post.ChannelId, "", nil)
 	adminMessage.Add("post", post)
-=======
-	postData := a.PreparePostForClient(post, false, false).ToJson()
-
-	userMessage := model.NewWebSocketEvent(model.WebsocketEventPostDeleted, "", post.ChannelId, "", nil)
-	userMessage.Add("post", postData)
-	userMessage.GetBroadcast().ContainsSanitizedData = true
-	a.Publish(userMessage)
-
-	adminMessage := model.NewWebSocketEvent(model.WebsocketEventPostDeleted, "", post.ChannelId, "", nil)
-	adminMessage.Add("post", postData)
->>>>>>> 33edd645
 	adminMessage.Add("delete_by", deleteByID)
 	adminMessage.GetBroadcast().ContainsSensitiveData = true
 	a.Publish(adminMessage)

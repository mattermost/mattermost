--- conflicted
+++ resolved
@@ -2381,7 +2381,6 @@
 		return model.NewAppError("validateMoveOrCopy", "app.post.move_thread_command.error", nil, err.Error(), http.StatusBadRequest)
 	}
 
-<<<<<<< HEAD
 	var targetTeam *model.Team
 
 	if targetChannel.IsGroupOrDirect() {
@@ -2395,9 +2394,7 @@
 	if appErr != nil {
 		return appErr
 	}
-
-=======
->>>>>>> 80112f57
+  
 	// Begin creating the new thread.
 	c.Logger().Info("Wrangler is moving a thread", mlog.String("user_id", user.Id), mlog.String("original_post_id", wpl.RootPost().Id), mlog.String("original_channel_id", originalChannel.Id))
 

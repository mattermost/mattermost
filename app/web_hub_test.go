--- conflicted
+++ resolved
@@ -66,11 +66,7 @@
 	s := httptest.NewServer(dummyWebsocketHandler(t))
 	defer s.Close()
 
-<<<<<<< HEAD
-	th.App.hubStart()
-=======
 	th.Server.HubStart()
->>>>>>> d639e3c8
 	wc1 := registerDummyWebConn(t, th.App, s.Listener.Addr(), th.BasicUser.Id)
 	wc2 := registerDummyWebConn(t, th.App, s.Listener.Addr(), th.BasicUser.Id)
 	wc3 := registerDummyWebConn(t, th.App, s.Listener.Addr(), th.BasicUser.Id)
@@ -88,20 +84,12 @@
 	// So we just use this quick hack for the test.
 	s := httptest.NewServer(dummyWebsocketHandler(t))
 
-<<<<<<< HEAD
-	th.App.hubStart()
-=======
 	th.Server.HubStart()
->>>>>>> d639e3c8
 	wc1 := registerDummyWebConn(t, th.App, s.Listener.Addr(), th.BasicUser.Id)
 	defer wc1.Close()
 
 	hub := th.App.Srv().hubs[0]
-<<<<<<< HEAD
-	th.App.hubStop()
-=======
 	th.Server.HubStop()
->>>>>>> d639e3c8
 
 	done := make(chan bool)
 	go func() {
@@ -355,11 +343,7 @@
 	s := httptest.NewServer(dummyWebsocketHandler(t))
 	defer s.Close()
 
-<<<<<<< HEAD
-	th.App.hubStart()
-=======
 	th.Server.HubStart()
->>>>>>> d639e3c8
 	wc1 := registerDummyWebConn(t, th.App, s.Listener.Addr(), th.BasicUser.Id)
 	wc2 := registerDummyWebConn(t, th.App, s.Listener.Addr(), th.BasicUser.Id)
 	wc3 := registerDummyWebConn(t, th.App, s.Listener.Addr(), th.BasicUser.Id)
@@ -430,11 +414,7 @@
 	th := Setup(b).InitBasic()
 	defer th.TearDown()
 
-<<<<<<< HEAD
-	th.App.hubStart()
-=======
 	th.Server.HubStart()
->>>>>>> d639e3c8
 
 	b.ResetTimer()
 	for i := 0; i < b.N; i++ {

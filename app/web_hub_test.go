--- conflicted
+++ resolved
@@ -42,18 +42,10 @@
 	})
 	require.Nil(t, appErr)
 
-	ctx := &Context{
-		session: *session,
-		t:       i18n.IdentityTfunc(),
-	}
-
 	d := websocket.Dialer{}
 	c, _, err := d.Dial("ws://"+addr.String()+"/ws", nil)
 	require.NoError(t, err)
 
-<<<<<<< HEAD
-	wc := a.NewWebConn(c, ctx, "en")
-=======
 	cfg := &WebConnConfig{
 		WebSocket: c,
 		Session:   *session,
@@ -61,7 +53,6 @@
 		Locale:    "en",
 	}
 	wc := a.NewWebConn(cfg)
->>>>>>> 79dd9b13
 	a.HubRegister(wc)
 	go wc.Pump()
 	return wc

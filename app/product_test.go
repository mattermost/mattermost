--- conflicted
+++ resolved
@@ -6,12 +6,9 @@
 import (
 	"testing"
 
-<<<<<<< HEAD
 	"github.com/mattermost/mattermost-server/v6/app/platform"
 	"github.com/mattermost/mattermost-server/v6/config"
-=======
 	"github.com/mattermost/mattermost-server/v6/product"
->>>>>>> 8d90c704
 	"github.com/stretchr/testify/require"
 )
 
@@ -74,12 +71,8 @@
 		}
 
 		server := &Server{
-<<<<<<< HEAD
-			products: make(map[string]Product),
+			products: make(map[string]product.Product),
 			platform: ps,
-=======
-			products: make(map[string]product.Product),
->>>>>>> 8d90c704
 		}
 
 		err = server.initializeProducts(products, serviceMap)
@@ -117,12 +110,8 @@
 			},
 		}
 		server := &Server{
-<<<<<<< HEAD
-			products: make(map[string]Product),
+			products: make(map[string]product.Product),
 			platform: ps,
-=======
-			products: make(map[string]product.Product),
->>>>>>> 8d90c704
 		}
 
 		err := server.initializeProducts(products, serviceMap)
@@ -150,12 +139,8 @@
 			},
 		}
 		server := &Server{
-<<<<<<< HEAD
-			products: make(map[string]Product),
+			products: make(map[string]product.Product),
 			platform: ps,
-=======
-			products: make(map[string]product.Product),
->>>>>>> 8d90c704
 		}
 
 		err := server.initializeProducts(products, serviceMap)
@@ -164,7 +149,7 @@
 	})
 
 	t.Run("boards product to be blocked", func(t *testing.T) {
-		products := map[string]ProductManifest{
+		products := map[string]product.Manifest{
 			"productA": {
 				Initializer: newProductA,
 			},
@@ -174,11 +159,11 @@
 		}
 
 		server := &Server{
-			products: make(map[string]Product),
+			products: make(map[string]product.Product),
 			platform: ps,
 		}
 
-		err := server.initializeProducts(products, map[ServiceKey]any{})
+		err := server.initializeProducts(products, map[product.ServiceKey]any{})
 		require.NoError(t, err)
 		require.Len(t, server.products, 1)
 	})

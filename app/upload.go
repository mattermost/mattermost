--- conflicted
+++ resolved
@@ -265,11 +265,7 @@
 
 	// image post-processing
 	if info.IsImage() {
-<<<<<<< HEAD
-		if limitErr := checkImageResolutionLimit(info.Width, info.Height); limitErr != nil {
-=======
 		if limitErr := checkImageResolutionLimit(info.Width, info.Height, *a.Config().FileSettings.MaxImageResolution); limitErr != nil {
->>>>>>> d0629503
 			return nil, model.NewAppError("uploadData", "app.upload.upload_data.large_image.app_error",
 				map[string]interface{}{"Filename": us.Filename, "Width": info.Width, "Height": info.Height}, "", http.StatusBadRequest)
 		}

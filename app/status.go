// Copyright (c) 2015-present Mattermost, Inc. All Rights Reserved.
// See LICENSE.txt for license information.

package app

import (
	"errors"
	"net/http"
	"strings"

	"github.com/mattermost/mattermost-server/v6/model"
	"github.com/mattermost/mattermost-server/v6/shared/mlog"
	"github.com/mattermost/mattermost-server/v6/store"
)

func (a *App) AddStatusCacheSkipClusterSend(status *model.Status) {
	a.Srv().statusCache.Set(status.UserId, status)
}

func (a *App) AddStatusCache(status *model.Status) {
	a.AddStatusCacheSkipClusterSend(status)

	if a.Cluster() != nil {
		msg := &model.ClusterMessage{
			Event:    model.ClusterEventUpdateStatus,
			SendType: model.ClusterSendBestEffort,
			Data:     []byte(status.ToClusterJson()),
		}
		a.Cluster().SendClusterMessage(msg)
	}
}

func (a *App) GetAllStatuses() map[string]*model.Status {
	if !*a.Config().ServiceSettings.EnableUserStatuses {
		return map[string]*model.Status{}
	}

	statusMap := map[string]*model.Status{}
	if userIDs, err := a.Srv().statusCache.Keys(); err == nil {
		for _, userID := range userIDs {
			status := a.GetStatusFromCache(userID)
			if status != nil {
				statusMap[userID] = status
			}
		}
	}
	return statusMap
}

func (a *App) GetStatusesByIds(userIDs []string) (map[string]interface{}, *model.AppError) {
	if !*a.Config().ServiceSettings.EnableUserStatuses {
		return map[string]interface{}{}, nil
	}

	statusMap := map[string]interface{}{}
	metrics := a.Metrics()

	missingUserIds := []string{}
	for _, userID := range userIDs {
		var status *model.Status
		if err := a.Srv().statusCache.Get(userID, &status); err == nil {
			statusMap[userID] = status.Status
			if metrics != nil {
				metrics.IncrementMemCacheHitCounter("Status")
			}
		} else {
			missingUserIds = append(missingUserIds, userID)
			if metrics != nil {
				metrics.IncrementMemCacheMissCounter("Status")
			}
		}
	}

	if len(missingUserIds) > 0 {
		statuses, err := a.Srv().Store.Status().GetByIds(missingUserIds)
		if err != nil {
			return nil, model.NewAppError("GetStatusesByIds", "app.status.get.app_error", nil, err.Error(), http.StatusInternalServerError)
		}

		for _, s := range statuses {
			a.AddStatusCacheSkipClusterSend(s)
			statusMap[s.UserId] = s.Status
		}

	}

	// For the case where the user does not have a row in the Status table and cache
	for _, userID := range missingUserIds {
		if _, ok := statusMap[userID]; !ok {
			statusMap[userID] = model.StatusOffline
		}
	}

	return statusMap, nil
}

//GetUserStatusesByIds used by apiV4
func (a *App) GetUserStatusesByIds(userIDs []string) ([]*model.Status, *model.AppError) {
	if !*a.Config().ServiceSettings.EnableUserStatuses {
		return []*model.Status{}, nil
	}

	var statusMap []*model.Status
	metrics := a.Metrics()

	missingUserIds := []string{}
	for _, userID := range userIDs {
		var status *model.Status
		if err := a.Srv().statusCache.Get(userID, &status); err == nil {
			statusMap = append(statusMap, status)
			if metrics != nil {
				metrics.IncrementMemCacheHitCounter("Status")
			}
		} else {
			missingUserIds = append(missingUserIds, userID)
			if metrics != nil {
				metrics.IncrementMemCacheMissCounter("Status")
			}
		}
	}

	if len(missingUserIds) > 0 {
		statuses, err := a.Srv().Store.Status().GetByIds(missingUserIds)
		if err != nil {
			return nil, model.NewAppError("GetUserStatusesByIds", "app.status.get.app_error", nil, err.Error(), http.StatusInternalServerError)
		}

		for _, s := range statuses {
			a.AddStatusCacheSkipClusterSend(s)
		}

		statusMap = append(statusMap, statuses...)

	}

	// For the case where the user does not have a row in the Status table and cache
	// remove the existing ids from missingUserIds and then create a offline state for the missing ones
	// This also return the status offline for the non-existing Ids in the system
	for i := 0; i < len(missingUserIds); i++ {
		missingUserId := missingUserIds[i]
		for _, userMap := range statusMap {
			if missingUserId == userMap.UserId {
				missingUserIds = append(missingUserIds[:i], missingUserIds[i+1:]...)
				i--
				break
			}
		}
	}
	for _, userID := range missingUserIds {
		statusMap = append(statusMap, &model.Status{UserId: userID, Status: "offline"})
	}

	return statusMap, nil
}

// SetStatusLastActivityAt sets the last activity at for a user on the local app server and updates
// status to away if needed. Used by the WS to set status to away if an 'online' device disconnects
// while an 'away' device is still connected
func (a *App) SetStatusLastActivityAt(userID string, activityAt int64) {
	var status *model.Status
	var err *model.AppError
	if status, err = a.GetStatus(userID); err != nil {
		return
	}

	status.LastActivityAt = activityAt

	a.AddStatusCacheSkipClusterSend(status)
	a.SetStatusAwayIfNeeded(userID, false)
}

func (a *App) SetStatusOnline(userID string, manual bool) {
	if !*a.Config().ServiceSettings.EnableUserStatuses {
		return
	}

	broadcast := false

	var oldStatus string = model.StatusOffline
	var oldTime int64
	var oldManual bool
	var status *model.Status
	var err *model.AppError

	if status, err = a.GetStatus(userID); err != nil {
		status = &model.Status{UserId: userID, Status: model.StatusOnline, Manual: false, LastActivityAt: model.GetMillis(), ActiveChannel: ""}
		broadcast = true
	} else {
		if status.Manual && !manual {
			return // manually set status always overrides non-manual one
		}

		if status.Status != model.StatusOnline {
			broadcast = true
		}

		oldStatus = status.Status
		oldTime = status.LastActivityAt
		oldManual = status.Manual

		status.Status = model.StatusOnline
		status.Manual = false // for "online" there's no manual setting
		status.LastActivityAt = model.GetMillis()
	}

	a.AddStatusCache(status)

	// Only update the database if the status has changed, the status has been manually set,
	// or enough time has passed since the previous action
	if status.Status != oldStatus || status.Manual != oldManual || status.LastActivityAt-oldTime > model.StatusMinUpdateTime {
		if broadcast {
			if err := a.Srv().Store.Status().SaveOrUpdate(status); err != nil {
				mlog.Warn("Failed to save status", mlog.String("user_id", userID), mlog.Err(err), mlog.String("user_id", userID))
			}
		} else {
			if err := a.Srv().Store.Status().UpdateLastActivityAt(status.UserId, status.LastActivityAt); err != nil {
				mlog.Error("Failed to save status", mlog.String("user_id", userID), mlog.Err(err), mlog.String("user_id", userID))
			}
		}
	}

	if broadcast {
		a.BroadcastStatus(status)
	}
}

func (a *App) BroadcastStatus(status *model.Status) {
	if a.Srv().Busy.IsBusy() {
		// this is considered a non-critical service and will be disabled when server busy.
		return
	}
	event := model.NewWebSocketEvent(model.WebsocketEventStatusChange, "", "", status.UserId, nil)
	event.Add("status", status.Status)
	event.Add("user_id", status.UserId)
	a.Publish(event)
}

func (a *App) SetStatusOffline(userID string, manual bool) {
	if !*a.Config().ServiceSettings.EnableUserStatuses {
		return
	}

	status, err := a.GetStatus(userID)
	if err == nil && status.Manual && !manual {
		return // manually set status always overrides non-manual one
	}

	status = &model.Status{UserId: userID, Status: model.StatusOffline, Manual: manual, LastActivityAt: model.GetMillis(), ActiveChannel: ""}

	a.SaveAndBroadcastStatus(status)
}

func (a *App) SetStatusAwayIfNeeded(userID string, manual bool) {
	if !*a.Config().ServiceSettings.EnableUserStatuses {
		return
	}

	status, err := a.GetStatus(userID)

	if err != nil {
		status = &model.Status{UserId: userID, Status: model.StatusOffline, Manual: manual, LastActivityAt: 0, ActiveChannel: ""}
	}

	if !manual && status.Manual {
		return // manually set status always overrides non-manual one
	}

	if !manual {
		if status.Status == model.StatusAway {
			return
		}

		if !a.IsUserAway(status.LastActivityAt) {
			return
		}
	}

	status.Status = model.StatusAway
	status.Manual = manual
	status.ActiveChannel = ""

	a.SaveAndBroadcastStatus(status)
}

// SetStatusDoNotDisturbTimed takes endtime in unix epoch format in UTC
// and sets status of given userId to dnd which will be restored back after endtime
func (a *App) SetStatusDoNotDisturbTimed(userId string, endtime int64) {
	if !*a.Config().ServiceSettings.EnableUserStatuses {
		return
	}

	status, err := a.GetStatus(userId)

	if err != nil {
<<<<<<< HEAD
		status = &model.Status{UserId: userId, Status: model.STATUS_OFFLINE, Manual: false, LastActivityAt: 0, ActiveChannel: ""}
	}

	status.PrevStatus = status.Status
	status.Status = model.STATUS_DND
=======
		status = &model.Status{UserId: userId, Status: model.StatusOffline, Manual: false, LastActivityAt: 0, ActiveChannel: ""}
	}

	status.PrevStatus = status.Status
	status.Status = model.StatusDnd
>>>>>>> 296076bf
	status.Manual = true

	status.DNDEndTime = endtime

	a.SaveAndBroadcastStatus(status)
}

func (a *App) SetStatusDoNotDisturb(userID string) {
	if !*a.Config().ServiceSettings.EnableUserStatuses {
		return
	}

	status, err := a.GetStatus(userID)

	if err != nil {
		status = &model.Status{UserId: userID, Status: model.StatusOffline, Manual: false, LastActivityAt: 0, ActiveChannel: ""}
	}

	status.Status = model.StatusDnd
	status.Manual = true

	a.SaveAndBroadcastStatus(status)
}

func (a *App) SaveAndBroadcastStatus(status *model.Status) {
	a.AddStatusCache(status)

	if err := a.Srv().Store.Status().SaveOrUpdate(status); err != nil {
		mlog.Warn("Failed to save status", mlog.String("user_id", status.UserId), mlog.Err(err))
	}

	a.BroadcastStatus(status)
}

func (a *App) SetStatusOutOfOffice(userID string) {
	if !*a.Config().ServiceSettings.EnableUserStatuses {
		return
	}

	status, err := a.GetStatus(userID)

	if err != nil {
		status = &model.Status{UserId: userID, Status: model.StatusOutOfOffice, Manual: false, LastActivityAt: 0, ActiveChannel: ""}
	}

	status.Status = model.StatusOutOfOffice
	status.Manual = true

	a.SaveAndBroadcastStatus(status)
}

func (a *App) GetStatusFromCache(userID string) *model.Status {
	var status *model.Status
	if err := a.Srv().statusCache.Get(userID, &status); err == nil {
		statusCopy := &model.Status{}
		*statusCopy = *status
		return statusCopy
	}

	return nil
}

func (a *App) GetStatus(userID string) (*model.Status, *model.AppError) {
	if !*a.Config().ServiceSettings.EnableUserStatuses {
		return &model.Status{}, nil
	}

	status := a.GetStatusFromCache(userID)
	if status != nil {
		return status, nil
	}

	status, err := a.Srv().Store.Status().Get(userID)
	if err != nil {
		var nfErr *store.ErrNotFound
		switch {
		case errors.As(err, &nfErr):
			return nil, model.NewAppError("GetStatus", "app.status.get.missing.app_error", nil, nfErr.Error(), http.StatusNotFound)
		default:
			return nil, model.NewAppError("GetStatus", "app.status.get.app_error", nil, err.Error(), http.StatusInternalServerError)
		}
	}

	return status, nil
}

func (a *App) IsUserAway(lastActivityAt int64) bool {
	return model.GetMillis()-lastActivityAt >= *a.Config().TeamSettings.UserStatusAwayTimeout*1000
}

// UpdateDNDStatusOfUsers is a recurring task which is started when server starts
// which unsets dnd status of users if needed and saves and broadcasts it
func (a *App) UpdateDNDStatusOfUsers() {
	mlog.Debug("UpdateDNDStatusOfUsers: scheduled run started")
	statuses, err := a.UpdateExpiredDNDStatuses()
	if err != nil {
		mlog.Warn("Failed to fetch dnd statues from store", mlog.String("err", err.Error()))
		return
	}
	for i := range statuses {
		a.AddStatusCache(statuses[i])
		a.BroadcastStatus(statuses[i])
	}
}

func (a *App) SetCustomStatus(userID string, cs *model.CustomStatus) *model.AppError {
	user, err := a.GetUser(userID)
	if err != nil {
		return err
	}

	user.SetCustomStatus(cs)
	_, updateErr := a.UpdateUser(user, true)
	if updateErr != nil {
		return err
	}

	if err := a.addRecentCustomStatus(userID, cs); err != nil {
		a.Log().Error("Can't add recent custom status for", mlog.String("userID", userID), mlog.Err(err))
	}

	return nil
}

func (a *App) RemoveCustomStatus(userID string) *model.AppError {
	user, err := a.GetUser(userID)
	if err != nil {
		return err
	}

	user.ClearCustomStatus()
	_, updateErr := a.UpdateUser(user, true)
	if updateErr != nil {
		return err
	}

	return nil
}

func (a *App) addRecentCustomStatus(userID string, status *model.CustomStatus) *model.AppError {
	var newRCS *model.RecentCustomStatuses

	pref, err := a.GetPreferenceByCategoryAndNameForUser(userID, model.PreferenceCategoryCustomStatus, model.PreferenceNameRecentCustomStatuses)
	if err != nil || pref.Value == "" {
		newRCS = &model.RecentCustomStatuses{*status}
	} else {
		existingRCS := model.RecentCustomStatusesFromJson(strings.NewReader(pref.Value))
		newRCS = existingRCS.Add(status)
	}

	pref = &model.Preference{
		UserId:   userID,
		Category: model.PreferenceCategoryCustomStatus,
		Name:     model.PreferenceNameRecentCustomStatuses,
		Value:    newRCS.ToJson(),
	}
	if err := a.UpdatePreferences(userID, model.Preferences{*pref}); err != nil {
		return err
	}

	return nil
}

func (a *App) RemoveRecentCustomStatus(userID string, status *model.CustomStatus) *model.AppError {
	pref, err := a.GetPreferenceByCategoryAndNameForUser(userID, model.PreferenceCategoryCustomStatus, model.PreferenceNameRecentCustomStatuses)
	if err != nil {
		return err
	}

	if pref.Value == "" {
		return model.NewAppError("RemoveRecentCustomStatus", "api.custom_status.recent_custom_statuses.delete.app_error", nil, "", http.StatusBadRequest)
	}

	existingRCS := model.RecentCustomStatusesFromJson(strings.NewReader(pref.Value))
	if !existingRCS.Contains(status) {
		return model.NewAppError("RemoveRecentCustomStatus", "api.custom_status.recent_custom_statuses.delete.app_error", nil, "", http.StatusBadRequest)
	}

	newRCS := existingRCS.Remove(status)
	pref.Value = newRCS.ToJson()

	if err := a.UpdatePreferences(userID, model.Preferences{*pref}); err != nil {
		return err
	}

	return nil
}<|MERGE_RESOLUTION|>--- conflicted
+++ resolved
@@ -292,19 +292,11 @@
 	status, err := a.GetStatus(userId)
 
 	if err != nil {
-<<<<<<< HEAD
-		status = &model.Status{UserId: userId, Status: model.STATUS_OFFLINE, Manual: false, LastActivityAt: 0, ActiveChannel: ""}
-	}
-
-	status.PrevStatus = status.Status
-	status.Status = model.STATUS_DND
-=======
 		status = &model.Status{UserId: userId, Status: model.StatusOffline, Manual: false, LastActivityAt: 0, ActiveChannel: ""}
 	}
 
 	status.PrevStatus = status.Status
 	status.Status = model.StatusDnd
->>>>>>> 296076bf
 	status.Manual = true
 
 	status.DNDEndTime = endtime

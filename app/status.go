--- conflicted
+++ resolved
@@ -282,7 +282,6 @@
 	a.SaveAndBroadcastStatus(status)
 }
 
-<<<<<<< HEAD
 // SetStatusDoNotDisturbTimed takes endtime in RFC3339 string format in UTC
 // and sets status of given userId to dnd which will be restored back after endtime
 func (a *App) SetStatusDoNotDisturbTimed(userId string, endtime string) {
@@ -313,10 +312,7 @@
 	a.SaveAndBroadcastStatus(status)
 }
 
-func (a *App) SetStatusDoNotDisturb(userId string) {
-=======
 func (a *App) SetStatusDoNotDisturb(userID string) {
->>>>>>> 219bcf21
 	if !*a.Config().ServiceSettings.EnableUserStatuses {
 		return
 	}

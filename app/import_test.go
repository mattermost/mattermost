--- conflicted
+++ resolved
@@ -285,13 +285,8 @@
 }
 
 func TestProcessAttachments(t *testing.T) {
-<<<<<<< HEAD
-	genAttachments := func() []*AttachmentImportData {
-		return []*AttachmentImportData{
-=======
-	genAttachments := func() *[]imports.AttachmentImportData {
-		return &[]imports.AttachmentImportData{
->>>>>>> 5a718f3c
+	genAttachments := func() []*imports.AttachmentImportData {
+		return []*imports.AttachmentImportData{
 			{
 				Path: model.NewString("file.jpg"),
 			},

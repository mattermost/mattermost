--- conflicted
+++ resolved
@@ -8,11 +8,7 @@
 	"context"
 	"encoding/json"
 	"errors"
-<<<<<<< HEAD
 	"net/http"
-	"os"
-=======
->>>>>>> babe01ee
 	"path/filepath"
 	"strings"
 	"testing"

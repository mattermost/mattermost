--- conflicted
+++ resolved
@@ -88,13 +88,12 @@
 		glUser := oauthgitlab.GitLabUser{Id: 42, Username: "o" + model.NewId(), Email: model.NewId() + "@simulator.amazonses.com", Name: "Joram Wilander"}
 		json := glUser.ToJson()
 
-<<<<<<< HEAD
-		user, err := th.App.CreateOAuthUser(model.USER_AUTH_SERVICE_GITLAB, strings.NewReader(json), th.BasicTeam.Id, nil)
+		user, err := th.App.CreateOAuthUser(th.Context, model.USER_AUTH_SERVICE_GITLAB, strings.NewReader(json), th.BasicTeam.Id, nil)
 		require.Nil(t, err)
 
 		require.Equal(t, glUser.Username, user.Username, "usernames didn't match")
 
-		th.App.PermanentDeleteUser(user)
+		th.App.PermanentDeleteUser(th.Context, user)
 	})
 
 	t.Run("user exists, update authdata successfully", func(t *testing.T) {
@@ -103,11 +102,6 @@
 		})
 
 		dbUser := th.BasicUser
-=======
-	json := glUser.ToJson()
-	user, err := th.App.CreateOAuthUser(th.Context, model.USER_AUTH_SERVICE_GITLAB, strings.NewReader(json), th.BasicTeam.Id, nil)
-	require.Nil(t, err)
->>>>>>> 35bfae90
 
 		// mock oAuth Provider, return data
 		mockUser := &model.User{Id: "abcdef", AuthData: model.NewString("e7110007-64be-43d8-9840-4a7e9c26b710"), Email: dbUser.Email}
@@ -116,17 +110,13 @@
 		providerMock.On("GetUserFromJson", mock.Anything, mock.Anything).Return(mockUser, nil)
 		einterfaces.RegisterOauthProvider(model.SERVICE_OFFICE365, providerMock)
 
-<<<<<<< HEAD
 		// Update user to be OAuth, formatting to match Office365 OAuth data
 		s, er2 := th.App.Srv().Store.User().UpdateAuthData(dbUser.Id, model.SERVICE_OFFICE365, model.NewString("e711000764be43d898404a7e9c26b710"), "", false)
 		assert.NoError(t, er2)
 		assert.Equal(t, dbUser.Id, s)
-=======
-	th.App.PermanentDeleteUser(th.Context, user)
->>>>>>> 35bfae90
 
 		// data passed doesn't matter as return is mocked
-		_, err := th.App.CreateOAuthUser(model.SERVICE_OFFICE365, strings.NewReader("{}"), th.BasicTeam.Id, nil)
+		_, err := th.App.CreateOAuthUser(th.Context, model.SERVICE_OFFICE365, strings.NewReader("{}"), th.BasicTeam.Id, nil)
 		assert.Nil(t, err)
 		u, er := th.App.Srv().Store.User().GetByEmail(dbUser.Email)
 		assert.NoError(t, er)
@@ -134,16 +124,11 @@
 		assert.Equal(t, "e7110007-64be-43d8-9840-4a7e9c26b710", *u.AuthData)
 	})
 
-<<<<<<< HEAD
 	t.Run("user creation disabled", func(t *testing.T) {
 		*th.App.Config().TeamSettings.EnableUserCreation = false
-		_, err := th.App.CreateOAuthUser(model.USER_AUTH_SERVICE_GITLAB, strings.NewReader("{}"), th.BasicTeam.Id, nil)
+		_, err := th.App.CreateOAuthUser(th.Context, model.USER_AUTH_SERVICE_GITLAB, strings.NewReader("{}"), th.BasicTeam.Id, nil)
 		require.NotNil(t, err, "should have failed - user creation disabled")
 	})
-=======
-	_, err = th.App.CreateOAuthUser(th.Context, model.USER_AUTH_SERVICE_GITLAB, strings.NewReader(json), th.BasicTeam.Id, nil)
-	require.NotNil(t, err, "should have failed - user creation disabled")
->>>>>>> 35bfae90
 }
 
 func TestCreateProfileImage(t *testing.T) {

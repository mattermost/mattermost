// Copyright (c) 2015-present Mattermost, Inc. All Rights Reserved.
// See LICENSE.txt for license information.

package app

import (
	"bytes"
	"context"
	"encoding/json"
	"errors"
<<<<<<< HEAD
	"image"
	"image/color"
	"os"
=======
>>>>>>> f69b2861
	"strings"
	"testing"
	"time"

	"github.com/stretchr/testify/assert"
	"github.com/stretchr/testify/mock"
	"github.com/stretchr/testify/require"

	"github.com/mattermost/mattermost-server/v5/app/request"
	"github.com/mattermost/mattermost-server/v5/einterfaces"
	"github.com/mattermost/mattermost-server/v5/einterfaces/mocks"
	"github.com/mattermost/mattermost-server/v5/model"
	oauthgitlab "github.com/mattermost/mattermost-server/v5/model/gitlab"
	"github.com/mattermost/mattermost-server/v5/store"
	"github.com/mattermost/mattermost-server/v5/utils/testutils"
)

func TestCreateOAuthUser(t *testing.T) {
	th := Setup(t).InitBasic()
	defer th.TearDown()

	th.App.UpdateConfig(func(cfg *model.Config) {
		*cfg.GitLabSettings.Enable = true
	})

	t.Run("create user successfully", func(t *testing.T) {
		glUser := oauthgitlab.GitLabUser{Id: 42, Username: "o" + model.NewId(), Email: model.NewId() + "@simulator.amazonses.com", Name: "Joram Wilander"}
		json := glUser.ToJson()

		user, err := th.App.CreateOAuthUser(th.Context, model.USER_AUTH_SERVICE_GITLAB, strings.NewReader(json), th.BasicTeam.Id, nil)
		require.Nil(t, err)

		require.Equal(t, glUser.Username, user.Username, "usernames didn't match")

		th.App.PermanentDeleteUser(th.Context, user)
	})

	t.Run("user exists, update authdata successfully", func(t *testing.T) {
		th.App.UpdateConfig(func(cfg *model.Config) {
			*cfg.Office365Settings.Enable = true
		})

		dbUser := th.BasicUser

		// mock oAuth Provider, return data
		mockUser := &model.User{Id: "abcdef", AuthData: model.NewString("e7110007-64be-43d8-9840-4a7e9c26b710"), Email: dbUser.Email}
		providerMock := &mocks.OauthProvider{}
		providerMock.On("IsSameUser", mock.Anything, mock.Anything).Return(true)
		providerMock.On("GetUserFromJson", mock.Anything, mock.Anything).Return(mockUser, nil)
		einterfaces.RegisterOauthProvider(model.SERVICE_OFFICE365, providerMock)

		// Update user to be OAuth, formatting to match Office365 OAuth data
		s, er2 := th.App.Srv().Store.User().UpdateAuthData(dbUser.Id, model.SERVICE_OFFICE365, model.NewString("e711000764be43d898404a7e9c26b710"), "", false)
		assert.NoError(t, er2)
		assert.Equal(t, dbUser.Id, s)

		// data passed doesn't matter as return is mocked
		_, err := th.App.CreateOAuthUser(th.Context, model.SERVICE_OFFICE365, strings.NewReader("{}"), th.BasicTeam.Id, nil)
		assert.Nil(t, err)
		u, er := th.App.Srv().Store.User().GetByEmail(dbUser.Email)
		assert.NoError(t, er)
		// make sure authdata is updated
		assert.Equal(t, "e7110007-64be-43d8-9840-4a7e9c26b710", *u.AuthData)
	})

	t.Run("user creation disabled", func(t *testing.T) {
		*th.App.Config().TeamSettings.EnableUserCreation = false
		_, err := th.App.CreateOAuthUser(th.Context, model.USER_AUTH_SERVICE_GITLAB, strings.NewReader("{}"), th.BasicTeam.Id, nil)
		require.NotNil(t, err, "should have failed - user creation disabled")
	})
}

func TestSetDefaultProfileImage(t *testing.T) {
	th := Setup(t).InitBasic()
	defer th.TearDown()

	err := th.App.SetDefaultProfileImage(&model.User{
		Id:       model.NewId(),
		Username: "notvaliduser",
	})
	// It doesn't fail, but it does nothing
	require.Nil(t, err)

	user := th.BasicUser

	err = th.App.SetDefaultProfileImage(user)
	require.Nil(t, err)

	user = getUserFromDB(th.App, user.Id, t)
	assert.Equal(t, int64(0), user.LastPictureUpdate)
}

func TestAdjustProfileImage(t *testing.T) {
	th := Setup(t).InitBasic()
	defer th.TearDown()

	_, err := th.App.AdjustImage(bytes.NewReader([]byte{}))
	require.NotNil(t, err)

	// test image isn't the correct dimensions
	// it should be adjusted
	testjpg, error := testutils.ReadTestFile("testjpg.jpg")
	require.NoError(t, error)
	adjusted, err := th.App.AdjustImage(bytes.NewReader(testjpg))
	require.Nil(t, err)
	assert.True(t, adjusted.Len() > 0)
	assert.NotEqual(t, testjpg, adjusted)

	// default image should require adjustement
	user := th.BasicUser
	image, err := th.App.GetDefaultProfileImage(user)
	require.Nil(t, err)
	image2, err := th.App.AdjustImage(bytes.NewReader(image))
	require.Nil(t, err)
	assert.Equal(t, image, image2.Bytes())
}

func TestUpdateUserToRestrictedDomain(t *testing.T) {
	th := Setup(t)
	defer th.TearDown()

	user := th.CreateUser()
	defer th.App.PermanentDeleteUser(th.Context, user)

	th.App.UpdateConfig(func(cfg *model.Config) {
		*cfg.TeamSettings.RestrictCreationToDomains = "foo.com"
	})

	_, err := th.App.UpdateUser(user, false)
	assert.Nil(t, err)

	user.Email = "asdf@ghjk.l"
	_, err = th.App.UpdateUser(user, false)
	assert.NotNil(t, err)

	t.Run("Restricted Domains must be ignored for guest users", func(t *testing.T) {
		guest := th.CreateGuest()
		defer th.App.PermanentDeleteUser(th.Context, guest)

		th.App.UpdateConfig(func(cfg *model.Config) {
			*cfg.TeamSettings.RestrictCreationToDomains = "foo.com"
		})

		guest.Email = "asdf@bar.com"
		updatedGuest, err := th.App.UpdateUser(guest, false)
		require.Nil(t, err)
		require.Equal(t, guest.Email, updatedGuest.Email)
	})

	t.Run("Guest users should be affected by guest restricted domains", func(t *testing.T) {
		guest := th.CreateGuest()
		defer th.App.PermanentDeleteUser(th.Context, guest)

		th.App.UpdateConfig(func(cfg *model.Config) {
			*cfg.GuestAccountsSettings.RestrictCreationToDomains = "foo.com"
		})

		guest.Email = "asdf@bar.com"
		_, err := th.App.UpdateUser(guest, false)
		require.NotNil(t, err)

		guest.Email = "asdf@foo.com"
		updatedGuest, err := th.App.UpdateUser(guest, false)
		require.Nil(t, err)
		require.Equal(t, guest.Email, updatedGuest.Email)
	})
}

func TestUpdateUserActive(t *testing.T) {
	th := Setup(t)
	defer th.TearDown()

	user := th.CreateUser()

	EnableUserDeactivation := th.App.Config().TeamSettings.EnableUserDeactivation
	defer func() {
		th.App.UpdateConfig(func(cfg *model.Config) { cfg.TeamSettings.EnableUserDeactivation = EnableUserDeactivation })
	}()

	th.App.UpdateConfig(func(cfg *model.Config) {
		*cfg.TeamSettings.EnableUserDeactivation = true
	})
	err := th.App.UpdateUserActive(th.Context, user.Id, false)
	assert.Nil(t, err)
}

func TestUpdateActiveBotsSideEffect(t *testing.T) {
	th := Setup(t).InitBasic()
	defer th.TearDown()

	bot, err := th.App.CreateBot(th.Context, &model.Bot{
		Username:    "username",
		Description: "a bot",
		OwnerId:     th.BasicUser.Id,
	})
	require.Nil(t, err)
	defer th.App.PermanentDeleteBot(bot.UserId)

	// Automatic deactivation disabled
	th.App.UpdateConfig(func(cfg *model.Config) {
		*cfg.ServiceSettings.DisableBotsWhenOwnerIsDeactivated = false
	})

	th.App.UpdateActive(th.Context, th.BasicUser, false)

	retbot1, err := th.App.GetBot(bot.UserId, true)
	require.Nil(t, err)
	require.Zero(t, retbot1.DeleteAt)
	user1, err := th.App.GetUser(bot.UserId)
	require.Nil(t, err)
	require.Zero(t, user1.DeleteAt)

	th.App.UpdateActive(th.Context, th.BasicUser, true)

	// Automatic deactivation enabled
	th.App.UpdateConfig(func(cfg *model.Config) {
		*cfg.ServiceSettings.DisableBotsWhenOwnerIsDeactivated = true
	})

	th.App.UpdateActive(th.Context, th.BasicUser, false)

	retbot2, err := th.App.GetBot(bot.UserId, true)
	require.Nil(t, err)
	require.NotZero(t, retbot2.DeleteAt)
	user2, err := th.App.GetUser(bot.UserId)
	require.Nil(t, err)
	require.NotZero(t, user2.DeleteAt)

	th.App.UpdateActive(th.Context, th.BasicUser, true)
}

func TestUpdateOAuthUserAttrs(t *testing.T) {
	th := Setup(t)
	defer th.TearDown()

	id := model.NewId()
	id2 := model.NewId()
	th.App.UpdateConfig(func(cfg *model.Config) {
		*cfg.GitLabSettings.Enable = true
	})
	gitlabProvider := einterfaces.GetOauthProvider("gitlab")

	username := "user" + id
	username2 := "user" + id2

	email := "user" + id + "@nowhere.com"
	email2 := "user" + id2 + "@nowhere.com"

	var user, user2 *model.User
	var gitlabUserObj oauthgitlab.GitLabUser
	user, gitlabUserObj = createGitlabUser(t, th.App, th.Context, 1, username, email)
	user2, _ = createGitlabUser(t, th.App, th.Context, 2, username2, email2)

	t.Run("UpdateUsername", func(t *testing.T) {
		t.Run("NoExistingUserWithSameUsername", func(t *testing.T) {
			gitlabUserObj.Username = "updateduser" + model.NewId()
			gitlabUser := getGitlabUserPayload(gitlabUserObj, t)
			data := bytes.NewReader(gitlabUser)

			user = getUserFromDB(th.App, user.Id, t)
			th.App.UpdateOAuthUserAttrs(data, user, gitlabProvider, "gitlab", nil)
			user = getUserFromDB(th.App, user.Id, t)

			require.Equal(t, gitlabUserObj.Username, user.Username, "user's username is not updated")
		})

		t.Run("ExistinguserWithSameUsername", func(t *testing.T) {
			gitlabUserObj.Username = user2.Username

			gitlabUser := getGitlabUserPayload(gitlabUserObj, t)
			data := bytes.NewReader(gitlabUser)

			user = getUserFromDB(th.App, user.Id, t)
			th.App.UpdateOAuthUserAttrs(data, user, gitlabProvider, "gitlab", nil)
			user = getUserFromDB(th.App, user.Id, t)

			require.NotEqual(t, gitlabUserObj.Username, user.Username, "user's username is updated though there already exists another user with the same username")
		})
	})

	t.Run("UpdateEmail", func(t *testing.T) {
		t.Run("NoExistingUserWithSameEmail", func(t *testing.T) {
			gitlabUserObj.Email = "newuser" + model.NewId() + "@nowhere.com"
			gitlabUser := getGitlabUserPayload(gitlabUserObj, t)
			data := bytes.NewReader(gitlabUser)

			user = getUserFromDB(th.App, user.Id, t)
			th.App.UpdateOAuthUserAttrs(data, user, gitlabProvider, "gitlab", nil)
			user = getUserFromDB(th.App, user.Id, t)

			require.Equal(t, gitlabUserObj.Email, user.Email, "user's email is not updated")

			require.True(t, user.EmailVerified, "user's email should have been verified")
		})

		t.Run("ExistingUserWithSameEmail", func(t *testing.T) {
			gitlabUserObj.Email = user2.Email

			gitlabUser := getGitlabUserPayload(gitlabUserObj, t)
			data := bytes.NewReader(gitlabUser)

			user = getUserFromDB(th.App, user.Id, t)
			th.App.UpdateOAuthUserAttrs(data, user, gitlabProvider, "gitlab", nil)
			user = getUserFromDB(th.App, user.Id, t)

			require.NotEqual(t, gitlabUserObj.Email, user.Email, "user's email is updated though there already exists another user with the same email")
		})
	})

	t.Run("UpdateFirstName", func(t *testing.T) {
		gitlabUserObj.Name = "Updated User"
		gitlabUser := getGitlabUserPayload(gitlabUserObj, t)
		data := bytes.NewReader(gitlabUser)

		user = getUserFromDB(th.App, user.Id, t)
		th.App.UpdateOAuthUserAttrs(data, user, gitlabProvider, "gitlab", nil)
		user = getUserFromDB(th.App, user.Id, t)

		require.Equal(t, "Updated", user.FirstName, "user's first name is not updated")
	})

	t.Run("UpdateLastName", func(t *testing.T) {
		gitlabUserObj.Name = "Updated Lastname"
		gitlabUser := getGitlabUserPayload(gitlabUserObj, t)
		data := bytes.NewReader(gitlabUser)

		user = getUserFromDB(th.App, user.Id, t)
		th.App.UpdateOAuthUserAttrs(data, user, gitlabProvider, "gitlab", nil)
		user = getUserFromDB(th.App, user.Id, t)

		require.Equal(t, "Lastname", user.LastName, "user's last name is not updated")
	})
}

func TestCreateUserConflict(t *testing.T) {
	th := Setup(t)
	defer th.TearDown()

	user := &model.User{
		Email:    "test@localhost",
		Username: model.NewId(),
	}
	user, err := th.App.Srv().Store.User().Save(user)
	require.NoError(t, err)
	username := user.Username

	var invErr *store.ErrInvalidInput
	// Same id
	_, err = th.App.Srv().Store.User().Save(user)
	require.Error(t, err)
	require.True(t, errors.As(err, &invErr))
	assert.Equal(t, "id", invErr.Field)

	// Same email
	user = &model.User{
		Email:    "test@localhost",
		Username: model.NewId(),
	}
	_, err = th.App.Srv().Store.User().Save(user)
	require.Error(t, err)
	require.True(t, errors.As(err, &invErr))
	assert.Equal(t, "email", invErr.Field)

	// Same username
	user = &model.User{
		Email:    "test2@localhost",
		Username: username,
	}
	_, err = th.App.Srv().Store.User().Save(user)
	require.Error(t, err)
	require.True(t, errors.As(err, &invErr))
	assert.Equal(t, "username", invErr.Field)
}

func TestUpdateUserEmail(t *testing.T) {
	th := Setup(t)
	defer th.TearDown()

	user := th.CreateUser()

	t.Run("RequireVerification", func(t *testing.T) {
		th.App.UpdateConfig(func(cfg *model.Config) {
			*cfg.EmailSettings.RequireEmailVerification = true
		})

		currentEmail := user.Email
		newEmail := th.MakeEmail()

		user.Email = newEmail
		user2, err := th.App.UpdateUser(user, false)
		assert.Nil(t, err)
		assert.Equal(t, currentEmail, user2.Email)
		assert.True(t, user2.EmailVerified)

		token, err := th.App.Srv().EmailService.CreateVerifyEmailToken(user2.Id, newEmail)
		assert.Nil(t, err)

		err = th.App.VerifyEmailFromToken(token.Token)
		assert.Nil(t, err)

		user2, err = th.App.GetUser(user2.Id)
		assert.Nil(t, err)
		assert.Equal(t, newEmail, user2.Email)
		assert.True(t, user2.EmailVerified)

		// Create bot user
		botuser := model.User{
			Email:    "botuser@localhost",
			Username: model.NewId(),
			IsBot:    true,
		}
		_, nErr := th.App.Srv().Store.User().Save(&botuser)
		assert.NoError(t, nErr)

		newBotEmail := th.MakeEmail()
		botuser.Email = newBotEmail
		botuser2, err := th.App.UpdateUser(&botuser, false)
		assert.Nil(t, err)
		assert.Equal(t, botuser2.Email, newBotEmail)

	})

	t.Run("RequireVerificationAlreadyUsedEmail", func(t *testing.T) {
		th.App.UpdateConfig(func(cfg *model.Config) {
			*cfg.EmailSettings.RequireEmailVerification = true
		})

		user2 := th.CreateUser()
		newEmail := user2.Email

		user.Email = newEmail
		user3, err := th.App.UpdateUser(user, false)
		require.NotNil(t, err)
		assert.Equal(t, err.Id, "app.user.save.email_exists.app_error")
		assert.Nil(t, user3)
	})

	t.Run("NoVerification", func(t *testing.T) {
		th.App.UpdateConfig(func(cfg *model.Config) {
			*cfg.EmailSettings.RequireEmailVerification = false
		})

		newEmail := th.MakeEmail()

		user.Email = newEmail
		user2, err := th.App.UpdateUser(user, false)
		assert.Nil(t, err)
		assert.Equal(t, newEmail, user2.Email)

		// Create bot user
		botuser := model.User{
			Email:    "botuser@localhost",
			Username: model.NewId(),
			IsBot:    true,
		}
		_, nErr := th.App.Srv().Store.User().Save(&botuser)
		assert.NoError(t, nErr)

		newBotEmail := th.MakeEmail()
		botuser.Email = newBotEmail
		botuser2, err := th.App.UpdateUser(&botuser, false)
		assert.Nil(t, err)
		assert.Equal(t, botuser2.Email, newBotEmail)
	})

	t.Run("NoVerificationAlreadyUsedEmail", func(t *testing.T) {
		th.App.UpdateConfig(func(cfg *model.Config) {
			*cfg.EmailSettings.RequireEmailVerification = false
		})

		user2 := th.CreateUser()
		newEmail := user2.Email

		user.Email = newEmail
		user3, err := th.App.UpdateUser(user, false)
		require.NotNil(t, err)
		assert.Equal(t, err.Id, "app.user.save.email_exists.app_error")
		assert.Nil(t, user3)
	})
}

func getUserFromDB(a *App, id string, t *testing.T) *model.User {
	user, err := a.GetUser(id)
	require.Nil(t, err, "user is not found", err)
	return user
}

func getGitlabUserPayload(gitlabUser oauthgitlab.GitLabUser, t *testing.T) []byte {
	var payload []byte
	var err error
	payload, err = json.Marshal(gitlabUser)
	require.NoError(t, err, "Serialization of gitlab user to json failed", err)

	return payload
}

func createGitlabUser(t *testing.T, a *App, c *request.Context, id int64, username string, email string) (*model.User, oauthgitlab.GitLabUser) {
	gitlabUserObj := oauthgitlab.GitLabUser{Id: id, Username: username, Login: "user1", Email: email, Name: "Test User"}
	gitlabUser := getGitlabUserPayload(gitlabUserObj, t)

	var user *model.User
	var err *model.AppError

	user, err = a.CreateOAuthUser(c, "gitlab", bytes.NewReader(gitlabUser), "", nil)
	require.Nil(t, err, "unable to create the user", err)

	return user, gitlabUserObj
}

func TestGetUsersByStatus(t *testing.T) {
	th := Setup(t)
	defer th.TearDown()

	team := th.CreateTeam()
	channel, err := th.App.CreateChannel(th.Context, &model.Channel{
		DisplayName: "dn_" + model.NewId(),
		Name:        "name_" + model.NewId(),
		Type:        model.CHANNEL_OPEN,
		TeamId:      team.Id,
		CreatorId:   model.NewId(),
	}, false)
	require.Nil(t, err, "failed to create channel: %v", err)

	createUserWithStatus := func(username string, status string) *model.User {
		id := model.NewId()

		user, err := th.App.CreateUser(th.Context, &model.User{
			Email:    "success+" + id + "@simulator.amazonses.com",
			Username: "un_" + username + "_" + id,
			Nickname: "nn_" + id,
			Password: "Password1",
		})
		require.Nil(t, err, "failed to create user: %v", err)

		th.LinkUserToTeam(user, team)
		th.AddUserToChannel(user, channel)

		th.App.SaveAndBroadcastStatus(&model.Status{
			UserId: user.Id,
			Status: status,
			Manual: true,
		})

		return user
	}

	// Creating these out of order in case that affects results
	awayUser1 := createUserWithStatus("away1", model.STATUS_AWAY)
	awayUser2 := createUserWithStatus("away2", model.STATUS_AWAY)
	dndUser1 := createUserWithStatus("dnd1", model.STATUS_DND)
	dndUser2 := createUserWithStatus("dnd2", model.STATUS_DND)
	offlineUser1 := createUserWithStatus("offline1", model.STATUS_OFFLINE)
	offlineUser2 := createUserWithStatus("offline2", model.STATUS_OFFLINE)
	onlineUser1 := createUserWithStatus("online1", model.STATUS_ONLINE)
	onlineUser2 := createUserWithStatus("online2", model.STATUS_ONLINE)

	t.Run("sorting by status then alphabetical", func(t *testing.T) {
		usersByStatus, err := th.App.GetUsersInChannelPageByStatus(&model.UserGetOptions{
			InChannelId: channel.Id,
			Page:        0,
			PerPage:     8,
		}, true)
		require.Nil(t, err)

		expectedUsersByStatus := []*model.User{
			onlineUser1,
			onlineUser2,
			awayUser1,
			awayUser2,
			dndUser1,
			dndUser2,
			offlineUser1,
			offlineUser2,
		}

		require.Equalf(t, len(expectedUsersByStatus), len(usersByStatus), "received only %v users, expected %v", len(usersByStatus), len(expectedUsersByStatus))

		for i := range usersByStatus {
			require.Equalf(t, expectedUsersByStatus[i].Id, usersByStatus[i].Id, "received user %v at index %v, expected %v", usersByStatus[i].Username, i, expectedUsersByStatus[i].Username)
		}
	})

	t.Run("paging", func(t *testing.T) {
		usersByStatus, err := th.App.GetUsersInChannelPageByStatus(&model.UserGetOptions{
			InChannelId: channel.Id,
			Page:        0,
			PerPage:     3,
		}, true)
		require.Nil(t, err)

		require.Equal(t, 3, len(usersByStatus), "received too many users")

		require.False(
			t,
			usersByStatus[0].Id != onlineUser1.Id && usersByStatus[1].Id != onlineUser2.Id,
			"expected to receive online users first",
		)

		require.Equal(t, awayUser1.Id, usersByStatus[2].Id, "expected to receive away users second")

		usersByStatus, err = th.App.GetUsersInChannelPageByStatus(&model.UserGetOptions{
			InChannelId: channel.Id,
			Page:        1,
			PerPage:     3,
		}, true)
		require.Nil(t, err)

		require.NotEmpty(t, usersByStatus, "at least some users are expected")
		require.Equal(t, awayUser2.Id, usersByStatus[0].Id, "expected to receive away users second")

		require.False(
			t,
			usersByStatus[1].Id != dndUser1.Id && usersByStatus[2].Id != dndUser2.Id,
			"expected to receive dnd users third",
		)

		usersByStatus, err = th.App.GetUsersInChannelPageByStatus(&model.UserGetOptions{
			InChannelId: channel.Id,
			Page:        1,
			PerPage:     4,
		}, true)
		require.Nil(t, err)

		require.Equal(t, 4, len(usersByStatus), "received too many users")

		require.False(
			t,
			usersByStatus[0].Id != dndUser1.Id && usersByStatus[1].Id != dndUser2.Id,
			"expected to receive dnd users third",
		)

		require.False(
			t,
			usersByStatus[2].Id != offlineUser1.Id && usersByStatus[3].Id != offlineUser2.Id,
			"expected to receive offline users last",
		)
	})
}

func TestCreateUserWithInviteId(t *testing.T) {
	th := Setup(t).InitBasic()
	defer th.TearDown()

	user := model.User{Email: strings.ToLower(model.NewId()) + "success+test@example.com", Nickname: "Darth Vader", Username: "vader" + model.NewId(), Password: "passwd1", AuthService: ""}

	t.Run("should create a user", func(t *testing.T) {
		u, err := th.App.CreateUserWithInviteId(th.Context, &user, th.BasicTeam.InviteId, "")
		require.Nil(t, err)
		require.Equal(t, u.Id, user.Id)
	})

	t.Run("invalid invite id", func(t *testing.T) {
		_, err := th.App.CreateUserWithInviteId(th.Context, &user, "", "")
		require.NotNil(t, err)
		require.Contains(t, err.Id, "app.team.get_by_invite_id")
	})

	t.Run("invalid domain", func(t *testing.T) {
		th.BasicTeam.AllowedDomains = "mattermost.com"
		_, nErr := th.App.Srv().Store.Team().Update(th.BasicTeam)
		require.NoError(t, nErr)
		_, err := th.App.CreateUserWithInviteId(th.Context, &user, th.BasicTeam.InviteId, "")
		require.NotNil(t, err)
		require.Equal(t, "api.team.invite_members.invalid_email.app_error", err.Id)
	})
}

func TestCreateUserWithToken(t *testing.T) {
	th := Setup(t).InitBasic()
	defer th.TearDown()

	user := model.User{Email: strings.ToLower(model.NewId()) + "success+test@example.com", Nickname: "Darth Vader", Username: "vader" + model.NewId(), Password: "passwd1", AuthService: ""}

	t.Run("invalid token", func(t *testing.T) {
		_, err := th.App.CreateUserWithToken(th.Context, &user, &model.Token{Token: "123"})
		require.NotNil(t, err, "Should fail on unexisting token")
	})

	t.Run("invalid token type", func(t *testing.T) {
		token := model.NewToken(
			TokenTypeVerifyEmail,
			model.MapToJson(map[string]string{"teamID": th.BasicTeam.Id, "email": user.Email}),
		)
		require.NoError(t, th.App.Srv().Store.Token().Save(token))
		defer th.App.DeleteToken(token)
		_, err := th.App.CreateUserWithToken(th.Context, &user, token)
		require.NotNil(t, err, "Should fail on bad token type")
	})

	t.Run("expired token", func(t *testing.T) {
		token := model.NewToken(
			TokenTypeTeamInvitation,
			model.MapToJson(map[string]string{"teamId": th.BasicTeam.Id, "email": user.Email}),
		)
		token.CreateAt = model.GetMillis() - InvitationExpiryTime - 1
		require.NoError(t, th.App.Srv().Store.Token().Save(token))
		defer th.App.DeleteToken(token)
		_, err := th.App.CreateUserWithToken(th.Context, &user, token)
		require.NotNil(t, err, "Should fail on expired token")
	})

	t.Run("invalid team id", func(t *testing.T) {
		token := model.NewToken(
			TokenTypeTeamInvitation,
			model.MapToJson(map[string]string{"teamId": model.NewId(), "email": user.Email}),
		)
		require.NoError(t, th.App.Srv().Store.Token().Save(token))
		defer th.App.DeleteToken(token)
		_, err := th.App.CreateUserWithToken(th.Context, &user, token)
		require.NotNil(t, err, "Should fail on bad team id")
	})

	t.Run("valid regular user request", func(t *testing.T) {
		invitationEmail := model.NewId() + "other-email@test.com"
		token := model.NewToken(
			TokenTypeTeamInvitation,
			model.MapToJson(map[string]string{"teamId": th.BasicTeam.Id, "email": invitationEmail}),
		)
		require.NoError(t, th.App.Srv().Store.Token().Save(token))
		newUser, err := th.App.CreateUserWithToken(th.Context, &user, token)
		require.Nil(t, err, "Should add user to the team. err=%v", err)
		assert.False(t, newUser.IsGuest())
		require.Equal(t, invitationEmail, newUser.Email, "The user email must be the invitation one")

		_, nErr := th.App.Srv().Store.Token().GetByToken(token.Token)
		require.Error(t, nErr, "The token must be deleted after be used")

		members, err := th.App.GetChannelMembersForUser(th.BasicTeam.Id, newUser.Id)
		require.Nil(t, err)
		assert.Len(t, *members, 2)
	})

	t.Run("valid guest request", func(t *testing.T) {
		invitationEmail := model.NewId() + "other-email@test.com"
		token := model.NewToken(
			TokenTypeGuestInvitation,
			model.MapToJson(map[string]string{"teamId": th.BasicTeam.Id, "email": invitationEmail, "channels": th.BasicChannel.Id}),
		)
		require.NoError(t, th.App.Srv().Store.Token().Save(token))
		guest := model.User{Email: strings.ToLower(model.NewId()) + "success+test@example.com", Nickname: "Darth Vader", Username: "vader" + model.NewId(), Password: "passwd1", AuthService: ""}
		newGuest, err := th.App.CreateUserWithToken(th.Context, &guest, token)
		require.Nil(t, err, "Should add user to the team. err=%v", err)

		assert.True(t, newGuest.IsGuest())
		require.Equal(t, invitationEmail, newGuest.Email, "The user email must be the invitation one")
		_, nErr := th.App.Srv().Store.Token().GetByToken(token.Token)
		require.Error(t, nErr, "The token must be deleted after be used")

		members, err := th.App.GetChannelMembersForUser(th.BasicTeam.Id, newGuest.Id)
		require.Nil(t, err)
		require.Len(t, *members, 1)
		assert.Equal(t, (*members)[0].ChannelId, th.BasicChannel.Id)
	})

	t.Run("create guest having email domain restrictions", func(t *testing.T) {
		enableGuestDomainRestricions := *th.App.Config().GuestAccountsSettings.RestrictCreationToDomains
		defer func() {
			th.App.UpdateConfig(func(cfg *model.Config) {
				cfg.GuestAccountsSettings.RestrictCreationToDomains = &enableGuestDomainRestricions
			})
		}()
		th.App.UpdateConfig(func(cfg *model.Config) { *cfg.GuestAccountsSettings.RestrictCreationToDomains = "restricted.com" })
		forbiddenInvitationEmail := model.NewId() + "other-email@test.com"
		grantedInvitationEmail := model.NewId() + "other-email@restricted.com"
		forbiddenDomainToken := model.NewToken(
			TokenTypeGuestInvitation,
			model.MapToJson(map[string]string{"teamId": th.BasicTeam.Id, "email": forbiddenInvitationEmail, "channels": th.BasicChannel.Id}),
		)
		grantedDomainToken := model.NewToken(
			TokenTypeGuestInvitation,
			model.MapToJson(map[string]string{"teamId": th.BasicTeam.Id, "email": grantedInvitationEmail, "channels": th.BasicChannel.Id}),
		)
		require.NoError(t, th.App.Srv().Store.Token().Save(forbiddenDomainToken))
		require.NoError(t, th.App.Srv().Store.Token().Save(grantedDomainToken))
		guest := model.User{
			Email:       strings.ToLower(model.NewId()) + "+test@example.com",
			Nickname:    "Darth Vader",
			Username:    "vader" + model.NewId(),
			Password:    "passwd1",
			AuthService: "",
		}
		newGuest, err := th.App.CreateUserWithToken(th.Context, &guest, forbiddenDomainToken)
		require.NotNil(t, err)
		require.Nil(t, newGuest)
		assert.Equal(t, "api.user.create_user.accepted_domain.app_error", err.Id)

		newGuest, err = th.App.CreateUserWithToken(th.Context, &guest, grantedDomainToken)
		require.Nil(t, err)
		assert.True(t, newGuest.IsGuest())
		require.Equal(t, grantedInvitationEmail, newGuest.Email)
		_, nErr := th.App.Srv().Store.Token().GetByToken(grantedDomainToken.Token)
		require.Error(t, nErr)

		members, err := th.App.GetChannelMembersForUser(th.BasicTeam.Id, newGuest.Id)
		require.Nil(t, err)
		require.Len(t, *members, 1)
		assert.Equal(t, (*members)[0].ChannelId, th.BasicChannel.Id)
	})

	t.Run("create guest having team and system email domain restrictions", func(t *testing.T) {
		th.BasicTeam.AllowedDomains = "restricted-team.com"
		_, err := th.App.UpdateTeam(th.BasicTeam)
		require.Nil(t, err, "Should update the team")
		enableGuestDomainRestricions := *th.App.Config().TeamSettings.RestrictCreationToDomains
		defer func() {
			th.App.UpdateConfig(func(cfg *model.Config) {
				cfg.TeamSettings.RestrictCreationToDomains = &enableGuestDomainRestricions
			})
		}()
		th.App.UpdateConfig(func(cfg *model.Config) { *cfg.TeamSettings.RestrictCreationToDomains = "restricted.com" })
		invitationEmail := model.NewId() + "other-email@test.com"
		token := model.NewToken(
			TokenTypeGuestInvitation,
			model.MapToJson(map[string]string{"teamId": th.BasicTeam.Id, "email": invitationEmail, "channels": th.BasicChannel.Id}),
		)
		require.NoError(t, th.App.Srv().Store.Token().Save(token))
		guest := model.User{
			Email:       strings.ToLower(model.NewId()) + "+test@example.com",
			Nickname:    "Darth Vader",
			Username:    "vader" + model.NewId(),
			Password:    "passwd1",
			AuthService: "",
		}
		newGuest, err := th.App.CreateUserWithToken(th.Context, &guest, token)
		require.Nil(t, err)
		assert.True(t, newGuest.IsGuest())
		assert.Equal(t, invitationEmail, newGuest.Email, "The user email must be the invitation one")
		_, nErr := th.App.Srv().Store.Token().GetByToken(token.Token)
		require.Error(t, nErr)

		members, err := th.App.GetChannelMembersForUser(th.BasicTeam.Id, newGuest.Id)
		require.Nil(t, err)
		require.Len(t, *members, 1)
		assert.Equal(t, (*members)[0].ChannelId, th.BasicChannel.Id)
	})
}

func TestPermanentDeleteUser(t *testing.T) {
	th := Setup(t).InitBasic()
	defer th.TearDown()

	b := []byte("testimage")

	finfo, err := th.App.DoUploadFile(th.Context, time.Now(), th.BasicTeam.Id, th.BasicChannel.Id, th.BasicUser.Id, "testfile.txt", b)

	require.Nil(t, err, "Unable to upload file. err=%v", err)

	bot, err := th.App.CreateBot(th.Context, &model.Bot{
		Username:    "botname",
		Description: "a bot",
		OwnerId:     model.NewId(),
	})
	assert.Nil(t, err)

	var bots1 []*model.Bot
	var bots2 []*model.Bot

	sqlStore := mainHelper.GetSQLStore()
	_, err1 := sqlStore.GetMaster().Select(&bots1, "SELECT * FROM Bots")
	assert.NoError(t, err1)
	assert.Equal(t, 1, len(bots1))

	// test that bot is deleted from bots table
	retUser1, err := th.App.GetUser(bot.UserId)
	assert.Nil(t, err)

	err = th.App.PermanentDeleteUser(th.Context, retUser1)
	assert.Nil(t, err)

	_, err1 = sqlStore.GetMaster().Select(&bots2, "SELECT * FROM Bots")
	assert.NoError(t, err1)
	assert.Equal(t, 0, len(bots2))

	err = th.App.PermanentDeleteUser(th.Context, th.BasicUser)
	require.Nil(t, err, "Unable to delete user. err=%v", err)

	res, err := th.App.FileExists(finfo.Path)

	require.Nil(t, err, "Unable to check whether file exists. err=%v", err)

	require.False(t, res, "File was not deleted on FS. err=%v", err)

	finfo, err = th.App.GetFileInfo(finfo.Id)

	require.Nil(t, finfo, "Unable to find finfo. err=%v", err)

	require.NotNil(t, err, "GetFileInfo after DeleteUser is nil. err=%v", err)
}

func TestPasswordRecovery(t *testing.T) {
	th := Setup(t).InitBasic()
	defer th.TearDown()

	token, err := th.App.CreatePasswordRecoveryToken(th.BasicUser.Id, th.BasicUser.Email)
	assert.Nil(t, err)

	tokenData := struct {
		UserId string
		Email  string
	}{}

	err2 := json.Unmarshal([]byte(token.Extra), &tokenData)
	assert.NoError(t, err2)
	assert.Equal(t, th.BasicUser.Id, tokenData.UserId)
	assert.Equal(t, th.BasicUser.Email, tokenData.Email)

	// Password token with same eMail as during creation
	err = th.App.ResetPasswordFromToken(token.Token, "abcdefgh")
	assert.Nil(t, err)

	// Password token with modified eMail after creation
	token, err = th.App.CreatePasswordRecoveryToken(th.BasicUser.Id, th.BasicUser.Email)
	assert.Nil(t, err)

	th.App.UpdateConfig(func(c *model.Config) {
		*c.EmailSettings.RequireEmailVerification = false
	})

	th.BasicUser.Email = th.MakeEmail()
	_, err = th.App.UpdateUser(th.BasicUser, false)
	assert.Nil(t, err)

	err = th.App.ResetPasswordFromToken(token.Token, "abcdefgh")
	assert.NotNil(t, err)
}

func TestGetViewUsersRestrictions(t *testing.T) {
	th := Setup(t).InitBasic()
	defer th.TearDown()

	team1 := th.CreateTeam()
	team2 := th.CreateTeam()
	th.CreateTeam() // Another team

	user1 := th.CreateUser()

	th.LinkUserToTeam(user1, team1)
	th.LinkUserToTeam(user1, team2)

	th.App.UpdateTeamMemberRoles(team1.Id, user1.Id, "team_user team_admin")

	team1channel1 := th.CreateChannel(team1)
	team1channel2 := th.CreateChannel(team1)
	th.CreateChannel(team1) // Another channel
	team1offtopic, err := th.App.GetChannelByName("off-topic", team1.Id, false)
	require.Nil(t, err)
	team1townsquare, err := th.App.GetChannelByName("town-square", team1.Id, false)
	require.Nil(t, err)

	team2channel1 := th.CreateChannel(team2)
	th.CreateChannel(team2) // Another channel
	team2offtopic, err := th.App.GetChannelByName("off-topic", team2.Id, false)
	require.Nil(t, err)
	team2townsquare, err := th.App.GetChannelByName("town-square", team2.Id, false)
	require.Nil(t, err)

	th.App.AddUserToChannel(user1, team1channel1, false)
	th.App.AddUserToChannel(user1, team1channel2, false)
	th.App.AddUserToChannel(user1, team2channel1, false)

	addPermission := func(role *model.Role, permission string) *model.AppError {
		newPermissions := append(role.Permissions, permission)
		_, err := th.App.PatchRole(role, &model.RolePatch{Permissions: &newPermissions})
		return err
	}

	removePermission := func(role *model.Role, permission string) *model.AppError {
		newPermissions := []string{}
		for _, oldPermission := range role.Permissions {
			if permission != oldPermission {
				newPermissions = append(newPermissions, oldPermission)
			}
		}
		_, err := th.App.PatchRole(role, &model.RolePatch{Permissions: &newPermissions})
		return err
	}

	t.Run("VIEW_MEMBERS permission granted at system level", func(t *testing.T) {
		restrictions, err := th.App.GetViewUsersRestrictions(user1.Id)
		require.Nil(t, err)

		assert.Nil(t, restrictions)
	})

	t.Run("VIEW_MEMBERS permission granted at team level", func(t *testing.T) {
		systemUserRole, err := th.App.GetRoleByName(context.Background(), model.SYSTEM_USER_ROLE_ID)
		require.Nil(t, err)
		teamUserRole, err := th.App.GetRoleByName(context.Background(), model.TEAM_USER_ROLE_ID)
		require.Nil(t, err)

		require.Nil(t, removePermission(systemUserRole, model.PERMISSION_VIEW_MEMBERS.Id))
		defer addPermission(systemUserRole, model.PERMISSION_VIEW_MEMBERS.Id)
		require.Nil(t, addPermission(teamUserRole, model.PERMISSION_VIEW_MEMBERS.Id))
		defer removePermission(teamUserRole, model.PERMISSION_VIEW_MEMBERS.Id)

		restrictions, err := th.App.GetViewUsersRestrictions(user1.Id)
		require.Nil(t, err)

		assert.NotNil(t, restrictions)
		assert.NotNil(t, restrictions.Teams)
		assert.NotNil(t, restrictions.Channels)
		assert.ElementsMatch(t, []string{team1townsquare.Id, team1offtopic.Id, team1channel1.Id, team1channel2.Id, team2townsquare.Id, team2offtopic.Id, team2channel1.Id}, restrictions.Channels)
		assert.ElementsMatch(t, []string{team1.Id, team2.Id}, restrictions.Teams)
	})

	t.Run("VIEW_MEMBERS permission not granted at any level", func(t *testing.T) {
		systemUserRole, err := th.App.GetRoleByName(context.Background(), model.SYSTEM_USER_ROLE_ID)
		require.Nil(t, err)
		require.Nil(t, removePermission(systemUserRole, model.PERMISSION_VIEW_MEMBERS.Id))
		defer addPermission(systemUserRole, model.PERMISSION_VIEW_MEMBERS.Id)

		restrictions, err := th.App.GetViewUsersRestrictions(user1.Id)
		require.Nil(t, err)

		assert.NotNil(t, restrictions)
		assert.Empty(t, restrictions.Teams)
		assert.NotNil(t, restrictions.Channels)
		assert.ElementsMatch(t, []string{team1townsquare.Id, team1offtopic.Id, team1channel1.Id, team1channel2.Id, team2townsquare.Id, team2offtopic.Id, team2channel1.Id}, restrictions.Channels)
	})

	t.Run("VIEW_MEMBERS permission for some teams but not for others", func(t *testing.T) {
		systemUserRole, err := th.App.GetRoleByName(context.Background(), model.SYSTEM_USER_ROLE_ID)
		require.Nil(t, err)
		teamAdminRole, err := th.App.GetRoleByName(context.Background(), model.TEAM_ADMIN_ROLE_ID)
		require.Nil(t, err)

		require.Nil(t, removePermission(systemUserRole, model.PERMISSION_VIEW_MEMBERS.Id))
		defer addPermission(systemUserRole, model.PERMISSION_VIEW_MEMBERS.Id)
		require.Nil(t, addPermission(teamAdminRole, model.PERMISSION_VIEW_MEMBERS.Id))
		defer removePermission(teamAdminRole, model.PERMISSION_VIEW_MEMBERS.Id)

		restrictions, err := th.App.GetViewUsersRestrictions(user1.Id)
		require.Nil(t, err)

		assert.NotNil(t, restrictions)
		assert.NotNil(t, restrictions.Teams)
		assert.NotNil(t, restrictions.Channels)
		assert.ElementsMatch(t, restrictions.Teams, []string{team1.Id})
		assert.ElementsMatch(t, []string{team1townsquare.Id, team1offtopic.Id, team1channel1.Id, team1channel2.Id, team2townsquare.Id, team2offtopic.Id, team2channel1.Id}, restrictions.Channels)
	})
}

func TestPromoteGuestToUser(t *testing.T) {
	th := Setup(t).InitBasic()
	defer th.TearDown()

	t.Run("Must fail with regular user", func(t *testing.T) {
		require.Equal(t, "system_user", th.BasicUser.Roles)
		err := th.App.PromoteGuestToUser(th.Context, th.BasicUser, th.BasicUser.Id)
		require.Nil(t, err)

		user, err := th.App.GetUser(th.BasicUser.Id)
		assert.Nil(t, err)
		assert.Equal(t, "system_user", user.Roles)
	})

	t.Run("Must work with guest user without teams or channels", func(t *testing.T) {
		guest := th.CreateGuest()
		require.Equal(t, "system_guest", guest.Roles)

		err := th.App.PromoteGuestToUser(th.Context, guest, th.BasicUser.Id)
		require.Nil(t, err)
		guest, err = th.App.GetUser(guest.Id)
		assert.Nil(t, err)
		assert.Equal(t, "system_user", guest.Roles)
	})

	t.Run("Must work with guest user with teams but no channels", func(t *testing.T) {
		guest := th.CreateGuest()
		require.Equal(t, "system_guest", guest.Roles)
		th.LinkUserToTeam(guest, th.BasicTeam)
		teamMember, err := th.App.GetTeamMember(th.BasicTeam.Id, guest.Id)
		require.Nil(t, err)
		require.True(t, teamMember.SchemeGuest)
		require.False(t, teamMember.SchemeUser)

		err = th.App.PromoteGuestToUser(th.Context, guest, th.BasicUser.Id)
		require.Nil(t, err)
		guest, err = th.App.GetUser(guest.Id)
		assert.Nil(t, err)
		assert.Equal(t, "system_user", guest.Roles)
		teamMember, err = th.App.GetTeamMember(th.BasicTeam.Id, guest.Id)
		assert.Nil(t, err)
		assert.False(t, teamMember.SchemeGuest)
		assert.True(t, teamMember.SchemeUser)
	})

	t.Run("Must work with guest user with teams and channels", func(t *testing.T) {
		guest := th.CreateGuest()
		require.Equal(t, "system_guest", guest.Roles)
		th.LinkUserToTeam(guest, th.BasicTeam)
		teamMember, err := th.App.GetTeamMember(th.BasicTeam.Id, guest.Id)
		require.Nil(t, err)
		require.True(t, teamMember.SchemeGuest)
		require.False(t, teamMember.SchemeUser)

		channelMember := th.AddUserToChannel(guest, th.BasicChannel)
		require.True(t, channelMember.SchemeGuest)
		require.False(t, channelMember.SchemeUser)

		err = th.App.PromoteGuestToUser(th.Context, guest, th.BasicUser.Id)
		require.Nil(t, err)
		guest, err = th.App.GetUser(guest.Id)
		assert.Nil(t, err)
		assert.Equal(t, "system_user", guest.Roles)
		teamMember, err = th.App.GetTeamMember(th.BasicTeam.Id, guest.Id)
		assert.Nil(t, err)
		assert.False(t, teamMember.SchemeGuest)
		assert.True(t, teamMember.SchemeUser)
		channelMember, err = th.App.GetChannelMember(context.Background(), th.BasicChannel.Id, guest.Id)
		assert.Nil(t, err)
		assert.False(t, teamMember.SchemeGuest)
		assert.True(t, teamMember.SchemeUser)
	})

	t.Run("Must add the default channels", func(t *testing.T) {
		guest := th.CreateGuest()
		require.Equal(t, "system_guest", guest.Roles)
		th.LinkUserToTeam(guest, th.BasicTeam)
		teamMember, err := th.App.GetTeamMember(th.BasicTeam.Id, guest.Id)
		require.Nil(t, err)
		require.True(t, teamMember.SchemeGuest)
		require.False(t, teamMember.SchemeUser)

		channelMember := th.AddUserToChannel(guest, th.BasicChannel)
		require.True(t, channelMember.SchemeGuest)
		require.False(t, channelMember.SchemeUser)

		channelMembers, err := th.App.GetChannelMembersForUser(th.BasicTeam.Id, guest.Id)
		require.Nil(t, err)
		require.Len(t, *channelMembers, 1)

		err = th.App.PromoteGuestToUser(th.Context, guest, th.BasicUser.Id)
		require.Nil(t, err)
		guest, err = th.App.GetUser(guest.Id)
		assert.Nil(t, err)
		assert.Equal(t, "system_user", guest.Roles)
		teamMember, err = th.App.GetTeamMember(th.BasicTeam.Id, guest.Id)
		assert.Nil(t, err)
		assert.False(t, teamMember.SchemeGuest)
		assert.True(t, teamMember.SchemeUser)
		channelMember, err = th.App.GetChannelMember(context.Background(), th.BasicChannel.Id, guest.Id)
		assert.Nil(t, err)
		assert.False(t, teamMember.SchemeGuest)
		assert.True(t, teamMember.SchemeUser)

		channelMembers, err = th.App.GetChannelMembersForUser(th.BasicTeam.Id, guest.Id)
		require.Nil(t, err)
		assert.Len(t, *channelMembers, 3)
	})

	t.Run("Must invalidate channel stats cache when promoting a guest", func(t *testing.T) {
		guest := th.CreateGuest()
		require.Equal(t, "system_guest", guest.Roles)
		th.LinkUserToTeam(guest, th.BasicTeam)
		teamMember, err := th.App.GetTeamMember(th.BasicTeam.Id, guest.Id)
		require.Nil(t, err)
		require.True(t, teamMember.SchemeGuest)
		require.False(t, teamMember.SchemeUser)

		guestCount, _ := th.App.GetChannelGuestCount(th.BasicChannel.Id)
		require.Equal(t, int64(0), guestCount)

		channelMember := th.AddUserToChannel(guest, th.BasicChannel)
		require.True(t, channelMember.SchemeGuest)
		require.False(t, channelMember.SchemeUser)

		guestCount, _ = th.App.GetChannelGuestCount(th.BasicChannel.Id)
		require.Equal(t, int64(1), guestCount)

		err = th.App.PromoteGuestToUser(th.Context, guest, th.BasicUser.Id)
		require.Nil(t, err)

		guestCount, _ = th.App.GetChannelGuestCount(th.BasicChannel.Id)
		require.Equal(t, int64(0), guestCount)
	})
}

func TestDemoteUserToGuest(t *testing.T) {
	th := Setup(t).InitBasic()
	defer th.TearDown()

	t.Run("Must invalidate channel stats cache when demoting a user", func(t *testing.T) {
		user := th.CreateUser()
		require.Equal(t, "system_user", user.Roles)
		th.LinkUserToTeam(user, th.BasicTeam)
		teamMember, err := th.App.GetTeamMember(th.BasicTeam.Id, user.Id)
		require.Nil(t, err)
		require.True(t, teamMember.SchemeUser)
		require.False(t, teamMember.SchemeGuest)

		guestCount, _ := th.App.GetChannelGuestCount(th.BasicChannel.Id)
		require.Equal(t, int64(0), guestCount)

		channelMember := th.AddUserToChannel(user, th.BasicChannel)
		require.True(t, channelMember.SchemeUser)
		require.False(t, channelMember.SchemeGuest)

		guestCount, _ = th.App.GetChannelGuestCount(th.BasicChannel.Id)
		require.Equal(t, int64(0), guestCount)

		err = th.App.DemoteUserToGuest(user)
		require.Nil(t, err)

		guestCount, _ = th.App.GetChannelGuestCount(th.BasicChannel.Id)
		require.Equal(t, int64(1), guestCount)
	})

	t.Run("Must fail with guest user", func(t *testing.T) {
		guest := th.CreateGuest()
		require.Equal(t, "system_guest", guest.Roles)
		err := th.App.DemoteUserToGuest(guest)
		require.Nil(t, err)

		user, err := th.App.GetUser(guest.Id)
		assert.Nil(t, err)
		assert.Equal(t, "system_guest", user.Roles)
	})

	t.Run("Must work with user without teams or channels", func(t *testing.T) {
		user := th.CreateUser()
		require.Equal(t, "system_user", user.Roles)

		err := th.App.DemoteUserToGuest(user)
		require.Nil(t, err)
		user, err = th.App.GetUser(user.Id)
		assert.Nil(t, err)
		assert.Equal(t, "system_guest", user.Roles)
	})

	t.Run("Must work with user with teams but no channels", func(t *testing.T) {
		user := th.CreateUser()
		require.Equal(t, "system_user", user.Roles)
		th.LinkUserToTeam(user, th.BasicTeam)
		teamMember, err := th.App.GetTeamMember(th.BasicTeam.Id, user.Id)
		require.Nil(t, err)
		require.True(t, teamMember.SchemeUser)
		require.False(t, teamMember.SchemeGuest)

		err = th.App.DemoteUserToGuest(user)
		require.Nil(t, err)
		user, err = th.App.GetUser(user.Id)
		assert.Nil(t, err)
		assert.Equal(t, "system_guest", user.Roles)
		teamMember, err = th.App.GetTeamMember(th.BasicTeam.Id, user.Id)
		assert.Nil(t, err)
		assert.False(t, teamMember.SchemeUser)
		assert.True(t, teamMember.SchemeGuest)
	})

	t.Run("Must work with user with teams and channels", func(t *testing.T) {
		user := th.CreateUser()
		require.Equal(t, "system_user", user.Roles)
		th.LinkUserToTeam(user, th.BasicTeam)
		teamMember, err := th.App.GetTeamMember(th.BasicTeam.Id, user.Id)
		require.Nil(t, err)
		require.True(t, teamMember.SchemeUser)
		require.False(t, teamMember.SchemeGuest)

		channelMember := th.AddUserToChannel(user, th.BasicChannel)
		require.True(t, channelMember.SchemeUser)
		require.False(t, channelMember.SchemeGuest)

		err = th.App.DemoteUserToGuest(user)
		require.Nil(t, err)
		user, err = th.App.GetUser(user.Id)
		assert.Nil(t, err)
		assert.Equal(t, "system_guest", user.Roles)
		teamMember, err = th.App.GetTeamMember(th.BasicTeam.Id, user.Id)
		assert.Nil(t, err)
		assert.False(t, teamMember.SchemeUser)
		assert.True(t, teamMember.SchemeGuest)
		channelMember, err = th.App.GetChannelMember(context.Background(), th.BasicChannel.Id, user.Id)
		assert.Nil(t, err)
		assert.False(t, teamMember.SchemeUser)
		assert.True(t, teamMember.SchemeGuest)
	})

	t.Run("Must respect the current channels not removing defaults", func(t *testing.T) {
		user := th.CreateUser()
		require.Equal(t, "system_user", user.Roles)
		th.LinkUserToTeam(user, th.BasicTeam)
		teamMember, err := th.App.GetTeamMember(th.BasicTeam.Id, user.Id)
		require.Nil(t, err)
		require.True(t, teamMember.SchemeUser)
		require.False(t, teamMember.SchemeGuest)

		channelMember := th.AddUserToChannel(user, th.BasicChannel)
		require.True(t, channelMember.SchemeUser)
		require.False(t, channelMember.SchemeGuest)

		channelMembers, err := th.App.GetChannelMembersForUser(th.BasicTeam.Id, user.Id)
		require.Nil(t, err)
		require.Len(t, *channelMembers, 3)

		err = th.App.DemoteUserToGuest(user)
		require.Nil(t, err)
		user, err = th.App.GetUser(user.Id)
		assert.Nil(t, err)
		assert.Equal(t, "system_guest", user.Roles)
		teamMember, err = th.App.GetTeamMember(th.BasicTeam.Id, user.Id)
		assert.Nil(t, err)
		assert.False(t, teamMember.SchemeUser)
		assert.True(t, teamMember.SchemeGuest)
		channelMember, err = th.App.GetChannelMember(context.Background(), th.BasicChannel.Id, user.Id)
		assert.Nil(t, err)
		assert.False(t, teamMember.SchemeUser)
		assert.True(t, teamMember.SchemeGuest)

		channelMembers, err = th.App.GetChannelMembersForUser(th.BasicTeam.Id, user.Id)
		require.Nil(t, err)
		assert.Len(t, *channelMembers, 3)
	})

	t.Run("Must be removed as team and channel admin", func(t *testing.T) {
		user := th.CreateUser()
		require.Equal(t, "system_user", user.Roles)

		team := th.CreateTeam()

		th.LinkUserToTeam(user, team)
		th.App.UpdateTeamMemberRoles(team.Id, user.Id, "team_user team_admin")

		teamMember, err := th.App.GetTeamMember(team.Id, user.Id)
		require.Nil(t, err)
		require.True(t, teamMember.SchemeUser)
		require.True(t, teamMember.SchemeAdmin)
		require.False(t, teamMember.SchemeGuest)

		channel := th.CreateChannel(team)

		th.AddUserToChannel(user, channel)
		th.App.UpdateChannelMemberSchemeRoles(channel.Id, user.Id, false, true, true)

		channelMember, err := th.App.GetChannelMember(context.Background(), channel.Id, user.Id)
		assert.Nil(t, err)
		assert.True(t, channelMember.SchemeUser)
		assert.True(t, channelMember.SchemeAdmin)
		assert.False(t, channelMember.SchemeGuest)

		err = th.App.DemoteUserToGuest(user)
		require.Nil(t, err)

		user, err = th.App.GetUser(user.Id)
		assert.Nil(t, err)
		assert.Equal(t, "system_guest", user.Roles)

		teamMember, err = th.App.GetTeamMember(team.Id, user.Id)
		assert.Nil(t, err)
		assert.False(t, teamMember.SchemeUser)
		assert.False(t, teamMember.SchemeAdmin)
		assert.True(t, teamMember.SchemeGuest)

		channelMember, err = th.App.GetChannelMember(context.Background(), channel.Id, user.Id)
		assert.Nil(t, err)
		assert.False(t, channelMember.SchemeUser)
		assert.False(t, channelMember.SchemeAdmin)
		assert.True(t, channelMember.SchemeGuest)
	})
}

func TestDeactivateGuests(t *testing.T) {
	th := Setup(t).InitBasic()
	defer th.TearDown()

	guest1 := th.CreateGuest()
	guest2 := th.CreateGuest()
	user := th.CreateUser()

	err := th.App.DeactivateGuests(th.Context)
	require.Nil(t, err)

	guest1, err = th.App.GetUser(guest1.Id)
	assert.Nil(t, err)
	assert.NotEqual(t, int64(0), guest1.DeleteAt)

	guest2, err = th.App.GetUser(guest2.Id)
	assert.Nil(t, err)
	assert.NotEqual(t, int64(0), guest2.DeleteAt)

	user, err = th.App.GetUser(user.Id)
	assert.Nil(t, err)
	assert.Equal(t, int64(0), user.DeleteAt)
}

func TestUpdateUserRolesWithUser(t *testing.T) {
	// InitBasic is used to let the first CreateUser call not be
	// a system_admin
	th := Setup(t).InitBasic()
	defer th.TearDown()

	// Create normal user.
	user := th.CreateUser()
	assert.Equal(t, user.Roles, model.SYSTEM_USER_ROLE_ID)

	// Upgrade to sysadmin.
	user, err := th.App.UpdateUserRolesWithUser(user, model.SYSTEM_USER_ROLE_ID+" "+model.SYSTEM_ADMIN_ROLE_ID, false)
	require.Nil(t, err)
	assert.Equal(t, user.Roles, model.SYSTEM_USER_ROLE_ID+" "+model.SYSTEM_ADMIN_ROLE_ID)

	// Test bad role.
	_, err = th.App.UpdateUserRolesWithUser(user, "does not exist", false)
	require.NotNil(t, err)
}

func TestDeactivateMfa(t *testing.T) {
	t.Run("MFA is disabled", func(t *testing.T) {
		th := Setup(t).InitBasic()
		defer th.TearDown()

		th.App.UpdateConfig(func(cfg *model.Config) {
			*cfg.ServiceSettings.EnableMultifactorAuthentication = false
		})

		user := th.BasicUser
		err := th.App.DeactivateMfa(user.Id)
		require.Nil(t, err)
	})
}

func TestPatchUser(t *testing.T) {
	th := Setup(t).InitBasic()
	defer th.TearDown()

	testUser := th.CreateUser()
	defer th.App.PermanentDeleteUser(th.Context, testUser)

	t.Run("Patch with a username already exists", func(t *testing.T) {
		_, err := th.App.PatchUser(testUser.Id, &model.UserPatch{
			Username: model.NewString(th.BasicUser.Username),
		}, true)

		require.NotNil(t, err)
		require.Equal(t, "app.user.save.username_exists.app_error", err.Id)
	})

	t.Run("Patch with a email already exists", func(t *testing.T) {
		_, err := th.App.PatchUser(testUser.Id, &model.UserPatch{
			Email: model.NewString(th.BasicUser.Email),
		}, true)

		require.NotNil(t, err)
		require.Equal(t, "app.user.save.email_exists.app_error", err.Id)
	})

	t.Run("Patch username with a new username", func(t *testing.T) {
		_, err := th.App.PatchUser(testUser.Id, &model.UserPatch{
			Username: model.NewString(model.NewId()),
		}, true)

		require.Nil(t, err)
	})
}

func TestUpdateThreadReadForUser(t *testing.T) {
	os.Setenv("MM_FEATUREFLAGS_COLLAPSEDTHREADS", "true")
	defer os.Unsetenv("MM_FEATUREFLAGS_COLLAPSEDTHREADS")
	th := Setup(t).InitBasic()
	defer th.TearDown()
	th.App.UpdateConfig(func(cfg *model.Config) {
		*cfg.ServiceSettings.ThreadAutoFollow = true
		*cfg.ServiceSettings.CollapsedThreads = model.COLLAPSED_THREADS_DEFAULT_ON
	})

	t.Run("Ensure thread membership is created and followed", func(t *testing.T) {
		rootPost, appErr := th.App.CreatePost(th.Context, &model.Post{UserId: th.BasicUser2.Id, CreateAt: model.GetMillis(), ChannelId: th.BasicChannel.Id, Message: "hi"}, th.BasicChannel, false, false)
		require.Nil(t, appErr)
		replyPost, appErr := th.App.CreatePost(th.Context, &model.Post{RootId: rootPost.Id, UserId: th.BasicUser2.Id, CreateAt: model.GetMillis(), ChannelId: th.BasicChannel.Id, Message: "hi"}, th.BasicChannel, false, false)
		require.Nil(t, appErr)
		threads, appErr := th.App.GetThreadsForUser(th.BasicUser.Id, th.BasicTeam.Id, model.GetUserThreadsOpts{})
		require.Nil(t, appErr)
		require.Zero(t, threads.Total)

		_, appErr = th.App.UpdateThreadReadForUser(th.BasicUser.Id, th.BasicChannel.TeamId, rootPost.Id, replyPost.CreateAt)
		require.Nil(t, appErr)

		threads, appErr = th.App.GetThreadsForUser(th.BasicUser.Id, th.BasicTeam.Id, model.GetUserThreadsOpts{})
		require.Nil(t, appErr)
		assert.NotZero(t, threads.Total)

		threadMembership, appErr := th.App.GetThreadMembershipForUser(th.BasicUser.Id, rootPost.Id)
		require.Nil(t, appErr)
		require.NotNil(t, threadMembership)
		assert.True(t, threadMembership.Following)
	})
}<|MERGE_RESOLUTION|>--- conflicted
+++ resolved
@@ -8,12 +8,7 @@
 	"context"
 	"encoding/json"
 	"errors"
-<<<<<<< HEAD
-	"image"
-	"image/color"
 	"os"
-=======
->>>>>>> f69b2861
 	"strings"
 	"testing"
 	"time"

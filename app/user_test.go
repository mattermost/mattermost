// Copyright (c) 2015-present Mattermost, Inc. All Rights Reserved.
// See LICENSE.txt for license information.

package app

import (
	"bytes"
	"context"
	"encoding/json"
	"errors"
	"os"
	"strings"
	"testing"
	"time"

	"github.com/stretchr/testify/assert"
	"github.com/stretchr/testify/mock"
	"github.com/stretchr/testify/require"

	"github.com/mattermost/mattermost-server/v6/app/request"
	"github.com/mattermost/mattermost-server/v6/app/users"
	"github.com/mattermost/mattermost-server/v6/einterfaces"
	"github.com/mattermost/mattermost-server/v6/einterfaces/mocks"
	"github.com/mattermost/mattermost-server/v6/model"
	oauthgitlab "github.com/mattermost/mattermost-server/v6/model/gitlab"
	"github.com/mattermost/mattermost-server/v6/store"
	storemocks "github.com/mattermost/mattermost-server/v6/store/storetest/mocks"
	"github.com/mattermost/mattermost-server/v6/utils/testutils"
)

func TestCreateOAuthUser(t *testing.T) {
	th := Setup(t).InitBasic()
	defer th.TearDown()

	th.App.UpdateConfig(func(cfg *model.Config) {
		*cfg.GitLabSettings.Enable = true
	})

	t.Run("create user successfully", func(t *testing.T) {
		glUser := oauthgitlab.GitLabUser{Id: 42, Username: "o" + model.NewId(), Email: model.NewId() + "@simulator.amazonses.com", Name: "Joram Wilander"}
		js, jsonErr := json.Marshal(glUser)
		require.NoError(t, jsonErr)

		user, err := th.App.CreateOAuthUser(th.Context, model.UserAuthServiceGitlab, bytes.NewReader(js), th.BasicTeam.Id, nil)
		require.Nil(t, err)

		require.Equal(t, glUser.Username, user.Username, "usernames didn't match")

		th.App.PermanentDeleteUser(th.Context, user)
	})

	t.Run("user exists, update authdata successfully", func(t *testing.T) {
		th.App.UpdateConfig(func(cfg *model.Config) {
			*cfg.Office365Settings.Enable = true
		})

		dbUser := th.BasicUser

		// mock oAuth Provider, return data
		mockUser := &model.User{Id: "abcdef", AuthData: model.NewString("e7110007-64be-43d8-9840-4a7e9c26b710"), Email: dbUser.Email}
		providerMock := &mocks.OAuthProvider{}
		providerMock.On("IsSameUser", mock.Anything, mock.Anything).Return(true)
		providerMock.On("GetUserFromJSON", mock.Anything, mock.Anything).Return(mockUser, nil)
		einterfaces.RegisterOAuthProvider(model.ServiceOffice365, providerMock)

		// Update user to be OAuth, formatting to match Office365 OAuth data
		s, er2 := th.App.Srv().Store.User().UpdateAuthData(dbUser.Id, model.ServiceOffice365, model.NewString("e711000764be43d898404a7e9c26b710"), "", false)
		assert.NoError(t, er2)
		assert.Equal(t, dbUser.Id, s)

		// data passed doesn't matter as return is mocked
		_, err := th.App.CreateOAuthUser(th.Context, model.ServiceOffice365, strings.NewReader("{}"), th.BasicTeam.Id, nil)
		assert.Nil(t, err)
		u, er := th.App.Srv().Store.User().GetByEmail(dbUser.Email)
		assert.NoError(t, er)
		// make sure authdata is updated
		assert.Equal(t, "e7110007-64be-43d8-9840-4a7e9c26b710", *u.AuthData)
	})

	t.Run("user creation disabled", func(t *testing.T) {
		*th.App.Config().TeamSettings.EnableUserCreation = false
		_, err := th.App.CreateOAuthUser(th.Context, model.UserAuthServiceGitlab, strings.NewReader("{}"), th.BasicTeam.Id, nil)
		require.NotNil(t, err, "should have failed - user creation disabled")
	})
}

func TestSetDefaultProfileImage(t *testing.T) {
	th := Setup(t).InitBasic()
	defer th.TearDown()

	err := th.App.SetDefaultProfileImage(&model.User{
		Id:       model.NewId(),
		Username: "notvaliduser",
	})
	// It doesn't fail, but it does nothing
	require.Nil(t, err)

	user := th.BasicUser

	err = th.App.SetDefaultProfileImage(user)
	require.Nil(t, err)

	user = getUserFromDB(th.App, user.Id, t)
	assert.Equal(t, int64(0), user.LastPictureUpdate)
}

func TestAdjustProfileImage(t *testing.T) {
	th := Setup(t).InitBasic()
	defer th.TearDown()

	_, err := th.App.AdjustImage(bytes.NewReader([]byte{}))
	require.NotNil(t, err)

	// test image isn't the correct dimensions
	// it should be adjusted
	testjpg, error := testutils.ReadTestFile("testjpg.jpg")
	require.NoError(t, error)
	adjusted, err := th.App.AdjustImage(bytes.NewReader(testjpg))
	require.Nil(t, err)
	assert.True(t, adjusted.Len() > 0)
	assert.NotEqual(t, testjpg, adjusted)

	// default image should require adjustment
	user := th.BasicUser
	image, err := th.App.GetDefaultProfileImage(user)
	require.Nil(t, err)
	image2, err := th.App.AdjustImage(bytes.NewReader(image))
	require.Nil(t, err)
	assert.Equal(t, image, image2.Bytes())
}

func TestUpdateUserToRestrictedDomain(t *testing.T) {
	th := Setup(t)
	defer th.TearDown()

	user := th.CreateUser()
	defer th.App.PermanentDeleteUser(th.Context, user)

	th.App.UpdateConfig(func(cfg *model.Config) {
		*cfg.TeamSettings.RestrictCreationToDomains = "foo.com"
	})

	_, err := th.App.UpdateUser(user, false)
	assert.Nil(t, err)

	user.Email = "asdf@ghjk.l"
	_, err = th.App.UpdateUser(user, false)
	assert.NotNil(t, err)

	t.Run("Restricted Domains must be ignored for guest users", func(t *testing.T) {
		guest := th.CreateGuest()
		defer th.App.PermanentDeleteUser(th.Context, guest)

		th.App.UpdateConfig(func(cfg *model.Config) {
			*cfg.TeamSettings.RestrictCreationToDomains = "foo.com"
		})

		guest.Email = "asdf@bar.com"
		updatedGuest, err := th.App.UpdateUser(guest, false)
		require.Nil(t, err)
		require.Equal(t, guest.Email, updatedGuest.Email)
	})

	t.Run("Guest users should be affected by guest restricted domains", func(t *testing.T) {
		guest := th.CreateGuest()
		defer th.App.PermanentDeleteUser(th.Context, guest)

		th.App.UpdateConfig(func(cfg *model.Config) {
			*cfg.GuestAccountsSettings.RestrictCreationToDomains = "foo.com"
		})

		guest.Email = "asdf@bar.com"
		_, err := th.App.UpdateUser(guest, false)
		require.NotNil(t, err)

		guest.Email = "asdf@foo.com"
		updatedGuest, err := th.App.UpdateUser(guest, false)
		require.Nil(t, err)
		require.Equal(t, guest.Email, updatedGuest.Email)
	})
}

<<<<<<< HEAD
func TestUpdateUserMissingFields(t *testing.T) {
=======
func TestUpdateUser(t *testing.T) {
>>>>>>> d89e4288
	th := Setup(t)
	defer th.TearDown()

	user := th.CreateUser()
<<<<<<< HEAD
	defer th.App.PermanentDeleteUser(th.Context, user)

	tests := map[string]struct {
		input  *model.User
		expect string
	}{
		"no missing fields": {input: &model.User{Id: user.Id, Username: user.Username, Email: user.Email}, expect: ""},
		"missing id":        {input: &model.User{Username: user.Username, Email: user.Email}, expect: "app.user.missing_account.const"},
		"missing username":  {input: &model.User{Id: user.Id, Email: user.Email}, expect: "model.user.is_valid.username.app_error"},
		"missing email":     {input: &model.User{Id: user.Id, Username: user.Username}, expect: "model.user.is_valid.email.app_error"},
	}

	for name, tc := range tests {
		t.Run(name, func(t *testing.T) {
			_, err := th.App.UpdateUser(tc.input, false)

			if name == "no missing fields" {
				assert.Nil(t, err)
			} else {
				assert.Equal(t, tc.expect, err.Id)
			}
		})
	}
=======
	group := th.CreateGroup()

	t.Run("fails if the username matches a group name", func(t *testing.T) {
		user.Username = *group.Name
		u, err := th.App.UpdateUser(user, false)
		require.NotNil(t, err)
		require.Equal(t, "app.user.group_name_conflict", err.Id)
		require.Nil(t, u)
	})
}

func TestCreateUser(t *testing.T) {
	th := Setup(t)
	defer th.TearDown()

	group := th.CreateGroup()

	id := model.NewId()
	user := &model.User{
		Email:         "success+" + id + "@simulator.amazonses.com",
		Username:      *group.Name,
		Nickname:      "nn_" + id,
		Password:      "Password1",
		EmailVerified: true,
	}

	t.Run("fails if the username matches a group name", func(t *testing.T) {
		user.Username = *group.Name
		u, err := th.App.CreateUser(th.Context, user)
		require.NotNil(t, err)
		require.Equal(t, "app.user.group_name_conflict", err.Id)
		require.Nil(t, u)
	})
>>>>>>> d89e4288
}

func TestUpdateUserActive(t *testing.T) {
	th := Setup(t)
	defer th.TearDown()

	user := th.CreateUser()

	EnableUserDeactivation := th.App.Config().TeamSettings.EnableUserDeactivation
	defer func() {
		th.App.UpdateConfig(func(cfg *model.Config) { cfg.TeamSettings.EnableUserDeactivation = EnableUserDeactivation })
	}()

	th.App.UpdateConfig(func(cfg *model.Config) {
		*cfg.TeamSettings.EnableUserDeactivation = true
	})
	err := th.App.UpdateUserActive(th.Context, user.Id, false)
	assert.Nil(t, err)
}

func TestUpdateActiveBotsSideEffect(t *testing.T) {
	th := Setup(t).InitBasic()
	defer th.TearDown()

	bot, err := th.App.CreateBot(th.Context, &model.Bot{
		Username:    "username",
		Description: "a bot",
		OwnerId:     th.BasicUser.Id,
	})
	require.Nil(t, err)
	defer th.App.PermanentDeleteBot(bot.UserId)

	// Automatic deactivation disabled
	th.App.UpdateConfig(func(cfg *model.Config) {
		*cfg.ServiceSettings.DisableBotsWhenOwnerIsDeactivated = false
	})

	th.App.UpdateActive(th.Context, th.BasicUser, false)

	retbot1, err := th.App.GetBot(bot.UserId, true)
	require.Nil(t, err)
	require.Zero(t, retbot1.DeleteAt)
	user1, err := th.App.GetUser(bot.UserId)
	require.Nil(t, err)
	require.Zero(t, user1.DeleteAt)

	th.App.UpdateActive(th.Context, th.BasicUser, true)

	// Automatic deactivation enabled
	th.App.UpdateConfig(func(cfg *model.Config) {
		*cfg.ServiceSettings.DisableBotsWhenOwnerIsDeactivated = true
	})

	th.App.UpdateActive(th.Context, th.BasicUser, false)

	retbot2, err := th.App.GetBot(bot.UserId, true)
	require.Nil(t, err)
	require.NotZero(t, retbot2.DeleteAt)
	user2, err := th.App.GetUser(bot.UserId)
	require.Nil(t, err)
	require.NotZero(t, user2.DeleteAt)

	th.App.UpdateActive(th.Context, th.BasicUser, true)
}

func TestUpdateOAuthUserAttrs(t *testing.T) {
	th := Setup(t)
	defer th.TearDown()

	id := model.NewId()
	id2 := model.NewId()
	th.App.UpdateConfig(func(cfg *model.Config) {
		*cfg.GitLabSettings.Enable = true
	})
	gitlabProvider := einterfaces.GetOAuthProvider("gitlab")

	username := "user" + id
	username2 := "user" + id2

	email := "user" + id + "@nowhere.com"
	email2 := "user" + id2 + "@nowhere.com"

	var user, user2 *model.User
	var gitlabUserObj oauthgitlab.GitLabUser
	user, gitlabUserObj = createGitlabUser(t, th.App, th.Context, 1, username, email)
	user2, _ = createGitlabUser(t, th.App, th.Context, 2, username2, email2)

	t.Run("UpdateUsername", func(t *testing.T) {
		t.Run("NoExistingUserWithSameUsername", func(t *testing.T) {
			gitlabUserObj.Username = "updateduser" + model.NewId()
			gitlabUser := getGitlabUserPayload(gitlabUserObj, t)
			data := bytes.NewReader(gitlabUser)

			user = getUserFromDB(th.App, user.Id, t)
			th.App.UpdateOAuthUserAttrs(data, user, gitlabProvider, "gitlab", nil)
			user = getUserFromDB(th.App, user.Id, t)

			require.Equal(t, gitlabUserObj.Username, user.Username, "user's username is not updated")
		})

		t.Run("ExistinguserWithSameUsername", func(t *testing.T) {
			gitlabUserObj.Username = user2.Username

			gitlabUser := getGitlabUserPayload(gitlabUserObj, t)
			data := bytes.NewReader(gitlabUser)

			user = getUserFromDB(th.App, user.Id, t)
			th.App.UpdateOAuthUserAttrs(data, user, gitlabProvider, "gitlab", nil)
			user = getUserFromDB(th.App, user.Id, t)

			require.NotEqual(t, gitlabUserObj.Username, user.Username, "user's username is updated though there already exists another user with the same username")
		})
	})

	t.Run("UpdateEmail", func(t *testing.T) {
		t.Run("NoExistingUserWithSameEmail", func(t *testing.T) {
			gitlabUserObj.Email = "newuser" + model.NewId() + "@nowhere.com"
			gitlabUser := getGitlabUserPayload(gitlabUserObj, t)
			data := bytes.NewReader(gitlabUser)

			user = getUserFromDB(th.App, user.Id, t)
			th.App.UpdateOAuthUserAttrs(data, user, gitlabProvider, "gitlab", nil)
			user = getUserFromDB(th.App, user.Id, t)

			require.Equal(t, gitlabUserObj.Email, user.Email, "user's email is not updated")

			require.True(t, user.EmailVerified, "user's email should have been verified")
		})

		t.Run("ExistingUserWithSameEmail", func(t *testing.T) {
			gitlabUserObj.Email = user2.Email

			gitlabUser := getGitlabUserPayload(gitlabUserObj, t)
			data := bytes.NewReader(gitlabUser)

			user = getUserFromDB(th.App, user.Id, t)
			th.App.UpdateOAuthUserAttrs(data, user, gitlabProvider, "gitlab", nil)
			user = getUserFromDB(th.App, user.Id, t)

			require.NotEqual(t, gitlabUserObj.Email, user.Email, "user's email is updated though there already exists another user with the same email")
		})
	})

	t.Run("UpdateFirstName", func(t *testing.T) {
		gitlabUserObj.Name = "Updated User"
		gitlabUser := getGitlabUserPayload(gitlabUserObj, t)
		data := bytes.NewReader(gitlabUser)

		user = getUserFromDB(th.App, user.Id, t)
		th.App.UpdateOAuthUserAttrs(data, user, gitlabProvider, "gitlab", nil)
		user = getUserFromDB(th.App, user.Id, t)

		require.Equal(t, "Updated", user.FirstName, "user's first name is not updated")
	})

	t.Run("UpdateLastName", func(t *testing.T) {
		gitlabUserObj.Name = "Updated Lastname"
		gitlabUser := getGitlabUserPayload(gitlabUserObj, t)
		data := bytes.NewReader(gitlabUser)

		user = getUserFromDB(th.App, user.Id, t)
		th.App.UpdateOAuthUserAttrs(data, user, gitlabProvider, "gitlab", nil)
		user = getUserFromDB(th.App, user.Id, t)

		require.Equal(t, "Lastname", user.LastName, "user's last name is not updated")
	})
}

func TestCreateUserConflict(t *testing.T) {
	th := Setup(t)
	defer th.TearDown()

	user := &model.User{
		Email:    "test@localhost",
		Username: model.NewId(),
	}
	user, err := th.App.Srv().Store.User().Save(user)
	require.NoError(t, err)
	username := user.Username

	var invErr *store.ErrInvalidInput
	// Same id
	_, err = th.App.Srv().Store.User().Save(user)
	require.Error(t, err)
	require.True(t, errors.As(err, &invErr))
	assert.Equal(t, "id", invErr.Field)

	// Same email
	user = &model.User{
		Email:    "test@localhost",
		Username: model.NewId(),
	}
	_, err = th.App.Srv().Store.User().Save(user)
	require.Error(t, err)
	require.True(t, errors.As(err, &invErr))
	assert.Equal(t, "email", invErr.Field)

	// Same username
	user = &model.User{
		Email:    "test2@localhost",
		Username: username,
	}
	_, err = th.App.Srv().Store.User().Save(user)
	require.Error(t, err)
	require.True(t, errors.As(err, &invErr))
	assert.Equal(t, "username", invErr.Field)
}

func TestUpdateUserEmail(t *testing.T) {
	th := Setup(t)
	defer th.TearDown()

	user := th.CreateUser()

	t.Run("RequireVerification", func(t *testing.T) {
		th.App.UpdateConfig(func(cfg *model.Config) {
			*cfg.EmailSettings.RequireEmailVerification = true
		})

		currentEmail := user.Email
		newEmail := th.MakeEmail()

		user.Email = newEmail
		user2, appErr := th.App.UpdateUser(user, false)
		assert.Nil(t, appErr)
		assert.Equal(t, currentEmail, user2.Email)
		assert.True(t, user2.EmailVerified)

		token, err := th.App.Srv().EmailService.CreateVerifyEmailToken(user2.Id, newEmail)
		assert.NoError(t, err)

		appErr = th.App.VerifyEmailFromToken(token.Token)
		assert.Nil(t, appErr)

		user2, appErr = th.App.GetUser(user2.Id)
		assert.Nil(t, appErr)
		assert.Equal(t, newEmail, user2.Email)
		assert.True(t, user2.EmailVerified)

		// Create bot user
		botuser := model.User{
			Email:    "botuser@localhost",
			Username: model.NewId(),
			IsBot:    true,
		}
		_, nErr := th.App.Srv().Store.User().Save(&botuser)
		assert.NoError(t, nErr)

		newBotEmail := th.MakeEmail()
		botuser.Email = newBotEmail
		botuser2, appErr := th.App.UpdateUser(&botuser, false)
		assert.Nil(t, appErr)
		assert.Equal(t, botuser2.Email, newBotEmail)

	})

	t.Run("RequireVerificationAlreadyUsedEmail", func(t *testing.T) {
		th.App.UpdateConfig(func(cfg *model.Config) {
			*cfg.EmailSettings.RequireEmailVerification = true
		})

		user2 := th.CreateUser()
		newEmail := user2.Email

		user.Email = newEmail
		user3, err := th.App.UpdateUser(user, false)
		require.NotNil(t, err)
		assert.Equal(t, err.Id, "app.user.save.email_exists.app_error")
		assert.Nil(t, user3)
	})

	t.Run("NoVerification", func(t *testing.T) {
		th.App.UpdateConfig(func(cfg *model.Config) {
			*cfg.EmailSettings.RequireEmailVerification = false
		})

		newEmail := th.MakeEmail()

		user.Email = newEmail
		user2, err := th.App.UpdateUser(user, false)
		assert.Nil(t, err)
		assert.Equal(t, newEmail, user2.Email)

		// Create bot user
		botuser := model.User{
			Email:    "botuser@localhost",
			Username: model.NewId(),
			IsBot:    true,
		}
		_, nErr := th.App.Srv().Store.User().Save(&botuser)
		assert.NoError(t, nErr)

		newBotEmail := th.MakeEmail()
		botuser.Email = newBotEmail
		botuser2, err := th.App.UpdateUser(&botuser, false)
		assert.Nil(t, err)
		assert.Equal(t, botuser2.Email, newBotEmail)
	})

	t.Run("NoVerificationAlreadyUsedEmail", func(t *testing.T) {
		th.App.UpdateConfig(func(cfg *model.Config) {
			*cfg.EmailSettings.RequireEmailVerification = false
		})

		user2 := th.CreateUser()
		newEmail := user2.Email

		user.Email = newEmail
		user3, err := th.App.UpdateUser(user, false)
		require.NotNil(t, err)
		assert.Equal(t, err.Id, "app.user.save.email_exists.app_error")
		assert.Nil(t, user3)
	})

	t.Run("Only the last token works if verification is required", func(t *testing.T) {
		th.App.UpdateConfig(func(cfg *model.Config) {
			*cfg.EmailSettings.RequireEmailVerification = true
		})

		// we update the email a first time and update. The first
		// token is sent with the email
		user.Email = th.MakeEmail()
		_, appErr := th.App.UpdateUser(user, true)
		require.Nil(t, appErr)

		tokens := []*model.Token{}
		require.Eventually(t, func() bool {
			var err error
			tokens, err = th.App.Srv().Store.Token().GetAllTokensByType(TokenTypeVerifyEmail)
			return err == nil && len(tokens) == 1
		}, 100*time.Millisecond, 10*time.Millisecond)

		firstToken := tokens[0]

		// without using the first token, we update the email a second
		// time and another token gets sent. The first one should not
		// work anymore and the second should work properly
		user.Email = th.MakeEmail()
		_, appErr = th.App.UpdateUser(user, true)
		require.Nil(t, appErr)

		require.Eventually(t, func() bool {
			var err error
			tokens, err = th.App.Srv().Store.Token().GetAllTokensByType(TokenTypeVerifyEmail)
			// We verify the same conditions as the earlier function,
			// but we also need to ensure that this is not the same token
			// as before, which is possible if the token update goroutine
			// hasn't yet run.
			return err == nil && len(tokens) == 1 && tokens[0].Token != firstToken.Token
		}, 100*time.Millisecond, 10*time.Millisecond)
		secondToken := tokens[0]

		_, err := th.App.Srv().Store.Token().GetByToken(firstToken.Token)
		require.Error(t, err)

		require.NotNil(t, th.App.VerifyEmailFromToken(firstToken.Token))
		require.Nil(t, th.App.VerifyEmailFromToken(secondToken.Token))
		require.NotNil(t, th.App.VerifyEmailFromToken(firstToken.Token))
	})
}

func getUserFromDB(a *App, id string, t *testing.T) *model.User {
	user, err := a.GetUser(id)
	require.Nil(t, err, "user is not found", err)
	return user
}

func getGitlabUserPayload(gitlabUser oauthgitlab.GitLabUser, t *testing.T) []byte {
	var payload []byte
	var err error
	payload, err = json.Marshal(gitlabUser)
	require.NoError(t, err, "Serialization of gitlab user to json failed", err)

	return payload
}

func createGitlabUser(t *testing.T, a *App, c *request.Context, id int64, username string, email string) (*model.User, oauthgitlab.GitLabUser) {
	gitlabUserObj := oauthgitlab.GitLabUser{Id: id, Username: username, Login: "user1", Email: email, Name: "Test User"}
	gitlabUser := getGitlabUserPayload(gitlabUserObj, t)

	var user *model.User
	var err *model.AppError

	user, err = a.CreateOAuthUser(c, "gitlab", bytes.NewReader(gitlabUser), "", nil)
	require.Nil(t, err, "unable to create the user", err)

	return user, gitlabUserObj
}

func TestGetUsersByStatus(t *testing.T) {
	th := Setup(t)
	defer th.TearDown()

	team := th.CreateTeam()
	channel, err := th.App.CreateChannel(th.Context, &model.Channel{
		DisplayName: "dn_" + model.NewId(),
		Name:        "name_" + model.NewId(),
		Type:        model.ChannelTypeOpen,
		TeamId:      team.Id,
		CreatorId:   model.NewId(),
	}, false)
	require.Nil(t, err, "failed to create channel: %v", err)

	createUserWithStatus := func(username string, status string) *model.User {
		id := model.NewId()

		user, err := th.App.CreateUser(th.Context, &model.User{
			Email:    "success+" + id + "@simulator.amazonses.com",
			Username: "un_" + username + "_" + id,
			Nickname: "nn_" + id,
			Password: "Password1",
		})
		require.Nil(t, err, "failed to create user: %v", err)

		th.LinkUserToTeam(user, team)
		th.AddUserToChannel(user, channel)

		th.App.SaveAndBroadcastStatus(&model.Status{
			UserId: user.Id,
			Status: status,
			Manual: true,
		})

		return user
	}

	// Creating these out of order in case that affects results
	awayUser1 := createUserWithStatus("away1", model.StatusAway)
	awayUser2 := createUserWithStatus("away2", model.StatusAway)
	dndUser1 := createUserWithStatus("dnd1", model.StatusDnd)
	dndUser2 := createUserWithStatus("dnd2", model.StatusDnd)
	offlineUser1 := createUserWithStatus("offline1", model.StatusOffline)
	offlineUser2 := createUserWithStatus("offline2", model.StatusOffline)
	onlineUser1 := createUserWithStatus("online1", model.StatusOnline)
	onlineUser2 := createUserWithStatus("online2", model.StatusOnline)

	t.Run("sorting by status then alphabetical", func(t *testing.T) {
		usersByStatus, err := th.App.GetUsersInChannelPageByStatus(&model.UserGetOptions{
			InChannelId: channel.Id,
			Page:        0,
			PerPage:     8,
		}, true)
		require.Nil(t, err)

		expectedUsersByStatus := []*model.User{
			onlineUser1,
			onlineUser2,
			awayUser1,
			awayUser2,
			dndUser1,
			dndUser2,
			offlineUser1,
			offlineUser2,
		}

		require.Equalf(t, len(expectedUsersByStatus), len(usersByStatus), "received only %v users, expected %v", len(usersByStatus), len(expectedUsersByStatus))

		for i := range usersByStatus {
			require.Equalf(t, expectedUsersByStatus[i].Id, usersByStatus[i].Id, "received user %v at index %v, expected %v", usersByStatus[i].Username, i, expectedUsersByStatus[i].Username)
		}
	})

	t.Run("paging", func(t *testing.T) {
		usersByStatus, err := th.App.GetUsersInChannelPageByStatus(&model.UserGetOptions{
			InChannelId: channel.Id,
			Page:        0,
			PerPage:     3,
		}, true)
		require.Nil(t, err)

		require.Equal(t, 3, len(usersByStatus), "received too many users")

		require.False(
			t,
			usersByStatus[0].Id != onlineUser1.Id && usersByStatus[1].Id != onlineUser2.Id,
			"expected to receive online users first",
		)

		require.Equal(t, awayUser1.Id, usersByStatus[2].Id, "expected to receive away users second")

		usersByStatus, err = th.App.GetUsersInChannelPageByStatus(&model.UserGetOptions{
			InChannelId: channel.Id,
			Page:        1,
			PerPage:     3,
		}, true)
		require.Nil(t, err)

		require.NotEmpty(t, usersByStatus, "at least some users are expected")
		require.Equal(t, awayUser2.Id, usersByStatus[0].Id, "expected to receive away users second")

		require.False(
			t,
			usersByStatus[1].Id != dndUser1.Id && usersByStatus[2].Id != dndUser2.Id,
			"expected to receive dnd users third",
		)

		usersByStatus, err = th.App.GetUsersInChannelPageByStatus(&model.UserGetOptions{
			InChannelId: channel.Id,
			Page:        1,
			PerPage:     4,
		}, true)
		require.Nil(t, err)

		require.Equal(t, 4, len(usersByStatus), "received too many users")

		require.False(
			t,
			usersByStatus[0].Id != dndUser1.Id && usersByStatus[1].Id != dndUser2.Id,
			"expected to receive dnd users third",
		)

		require.False(
			t,
			usersByStatus[2].Id != offlineUser1.Id && usersByStatus[3].Id != offlineUser2.Id,
			"expected to receive offline users last",
		)
	})
}

func TestCreateUserWithInviteId(t *testing.T) {
	th := Setup(t).InitBasic()
	defer th.TearDown()

	user := model.User{Email: strings.ToLower(model.NewId()) + "success+test@example.com", Nickname: "Darth Vader", Username: "vader" + model.NewId(), Password: "passwd1", AuthService: ""}

	t.Run("should create a user", func(t *testing.T) {
		u, err := th.App.CreateUserWithInviteId(th.Context, &user, th.BasicTeam.InviteId, "")
		require.Nil(t, err)
		require.Equal(t, u.Id, user.Id)
	})

	t.Run("invalid invite id", func(t *testing.T) {
		_, err := th.App.CreateUserWithInviteId(th.Context, &user, "", "")
		require.NotNil(t, err)
		require.Contains(t, err.Id, "app.team.get_by_invite_id")
	})

	t.Run("invalid domain", func(t *testing.T) {
		th.BasicTeam.AllowedDomains = "mattermost.com"
		_, nErr := th.App.Srv().Store.Team().Update(th.BasicTeam)
		require.NoError(t, nErr)
		_, err := th.App.CreateUserWithInviteId(th.Context, &user, th.BasicTeam.InviteId, "")
		require.NotNil(t, err)
		require.Equal(t, "api.team.invite_members.invalid_email.app_error", err.Id)
	})
}

func TestCreateUserWithToken(t *testing.T) {
	th := Setup(t).InitBasic()
	defer th.TearDown()

	user := model.User{Email: strings.ToLower(model.NewId()) + "success+test@example.com", Nickname: "Darth Vader", Username: "vader" + model.NewId(), Password: "passwd1", AuthService: ""}

	t.Run("invalid token", func(t *testing.T) {
		_, err := th.App.CreateUserWithToken(th.Context, &user, &model.Token{Token: "123"})
		require.NotNil(t, err, "Should fail on unexisting token")
	})

	t.Run("invalid token type", func(t *testing.T) {
		token := model.NewToken(
			TokenTypeVerifyEmail,
			model.MapToJSON(map[string]string{"teamID": th.BasicTeam.Id, "email": user.Email}),
		)
		require.NoError(t, th.App.Srv().Store.Token().Save(token))
		defer th.App.DeleteToken(token)
		_, err := th.App.CreateUserWithToken(th.Context, &user, token)
		require.NotNil(t, err, "Should fail on bad token type")
	})

	t.Run("token extra email does not match provided user data email", func(t *testing.T) {
		invitationEmail := "attacker@test.com"
		token := model.NewToken(
			TokenTypeTeamInvitation,
			model.MapToJSON(map[string]string{"teamId": th.BasicTeam.Id, "email": invitationEmail}),
		)

		require.NoError(t, th.App.Srv().Store.Token().Save(token))
		_, err := th.App.CreateUserWithToken(th.Context, &user, token)
		require.NotNil(t, err)
	})

	t.Run("expired token", func(t *testing.T) {
		token := model.NewToken(
			TokenTypeTeamInvitation,
			model.MapToJSON(map[string]string{"teamId": th.BasicTeam.Id, "email": user.Email}),
		)
		token.CreateAt = model.GetMillis() - InvitationExpiryTime - 1
		require.NoError(t, th.App.Srv().Store.Token().Save(token))
		defer th.App.DeleteToken(token)
		_, err := th.App.CreateUserWithToken(th.Context, &user, token)
		require.NotNil(t, err, "Should fail on expired token")
	})

	t.Run("invalid team id", func(t *testing.T) {
		token := model.NewToken(
			TokenTypeTeamInvitation,
			model.MapToJSON(map[string]string{"teamId": model.NewId(), "email": user.Email}),
		)
		require.NoError(t, th.App.Srv().Store.Token().Save(token))
		defer th.App.DeleteToken(token)
		_, err := th.App.CreateUserWithToken(th.Context, &user, token)
		require.NotNil(t, err, "Should fail on bad team id")
	})

	t.Run("valid regular user request", func(t *testing.T) {
		invitationEmail := strings.ToLower(model.NewId()) + "other-email@test.com"
		u := model.User{Email: invitationEmail, Nickname: "Darth Vader", Username: "vader" + model.NewId(), Password: "passwd1", AuthService: ""}
		token := model.NewToken(
			TokenTypeTeamInvitation,
			model.MapToJSON(map[string]string{"teamId": th.BasicTeam.Id, "email": invitationEmail}),
		)
		require.NoError(t, th.App.Srv().Store.Token().Save(token))
		newUser, err := th.App.CreateUserWithToken(th.Context, &u, token)
		require.Nil(t, err, "Should add user to the team. err=%v", err)
		assert.False(t, newUser.IsGuest())
		require.Equal(t, invitationEmail, newUser.Email, "The user email must be the invitation one")

		_, nErr := th.App.Srv().Store.Token().GetByToken(token.Token)
		require.Error(t, nErr, "The token must be deleted after be used")

		members, err := th.App.GetChannelMembersForUser(th.BasicTeam.Id, newUser.Id)
		require.Nil(t, err)
		assert.Len(t, members, 2)
	})

	t.Run("valid guest request", func(t *testing.T) {
		invitationEmail := strings.ToLower(model.NewId()) + "other-email@test.com"
		token := model.NewToken(
			TokenTypeGuestInvitation,
			model.MapToJSON(map[string]string{"teamId": th.BasicTeam.Id, "email": invitationEmail, "channels": th.BasicChannel.Id}),
		)

		require.NoError(t, th.App.Srv().Store.Token().Save(token))
		guest := model.User{Email: invitationEmail, Nickname: "Darth Vader", Username: "vader" + model.NewId(), Password: "passwd1", AuthService: ""}
		newGuest, err := th.App.CreateUserWithToken(th.Context, &guest, token)
		require.Nil(t, err, "Should add user to the team. err=%v", err)

		assert.True(t, newGuest.IsGuest())
		require.Equal(t, invitationEmail, newGuest.Email, "The user email must be the invitation one")
		_, nErr := th.App.Srv().Store.Token().GetByToken(token.Token)
		require.Error(t, nErr, "The token must be deleted after be used")

		members, err := th.App.GetChannelMembersForUser(th.BasicTeam.Id, newGuest.Id)
		require.Nil(t, err)
		require.Len(t, members, 1)
		assert.Equal(t, members[0].ChannelId, th.BasicChannel.Id)
	})

	t.Run("create guest having email domain restrictions", func(t *testing.T) {
		enableGuestDomainRestrictions := *th.App.Config().GuestAccountsSettings.RestrictCreationToDomains
		defer func() {
			th.App.UpdateConfig(func(cfg *model.Config) {
				cfg.GuestAccountsSettings.RestrictCreationToDomains = &enableGuestDomainRestrictions
			})
		}()
		th.App.UpdateConfig(func(cfg *model.Config) { *cfg.GuestAccountsSettings.RestrictCreationToDomains = "restricted.com" })
		forbiddenInvitationEmail := strings.ToLower(model.NewId()) + "other-email@test.com"
		grantedInvitationEmail := strings.ToLower(model.NewId()) + "other-email@restricted.com"
		forbiddenDomainToken := model.NewToken(
			TokenTypeGuestInvitation,
			model.MapToJSON(map[string]string{"teamId": th.BasicTeam.Id, "email": forbiddenInvitationEmail, "channels": th.BasicChannel.Id}),
		)
		grantedDomainToken := model.NewToken(
			TokenTypeGuestInvitation,
			model.MapToJSON(map[string]string{"teamId": th.BasicTeam.Id, "email": grantedInvitationEmail, "channels": th.BasicChannel.Id}),
		)
		require.NoError(t, th.App.Srv().Store.Token().Save(forbiddenDomainToken))
		require.NoError(t, th.App.Srv().Store.Token().Save(grantedDomainToken))
		guest := model.User{
			Email:       forbiddenInvitationEmail,
			Nickname:    "Darth Vader",
			Username:    "vader" + model.NewId(),
			Password:    "passwd1",
			AuthService: "",
		}
		newGuest, err := th.App.CreateUserWithToken(th.Context, &guest, forbiddenDomainToken)
		require.NotNil(t, err)
		require.Nil(t, newGuest)
		assert.Equal(t, "api.user.create_user.accepted_domain.app_error", err.Id)

		guest.Email = grantedInvitationEmail
		newGuest, err = th.App.CreateUserWithToken(th.Context, &guest, grantedDomainToken)
		require.Nil(t, err)
		assert.True(t, newGuest.IsGuest())
		require.Equal(t, grantedInvitationEmail, newGuest.Email)
		_, nErr := th.App.Srv().Store.Token().GetByToken(grantedDomainToken.Token)
		require.Error(t, nErr)

		members, err := th.App.GetChannelMembersForUser(th.BasicTeam.Id, newGuest.Id)
		require.Nil(t, err)
		require.Len(t, members, 1)
		assert.Equal(t, members[0].ChannelId, th.BasicChannel.Id)
	})

	t.Run("create guest having team and system email domain restrictions", func(t *testing.T) {
		th.BasicTeam.AllowedDomains = "restricted-team.com"
		_, err := th.App.UpdateTeam(th.BasicTeam)
		require.Nil(t, err, "Should update the team")
		enableGuestDomainRestrictions := *th.App.Config().TeamSettings.RestrictCreationToDomains
		defer func() {
			th.App.UpdateConfig(func(cfg *model.Config) {
				cfg.TeamSettings.RestrictCreationToDomains = &enableGuestDomainRestrictions
			})
		}()
		th.App.UpdateConfig(func(cfg *model.Config) { *cfg.TeamSettings.RestrictCreationToDomains = "restricted.com" })
		invitationEmail := strings.ToLower(model.NewId()) + "other-email@test.com"
		token := model.NewToken(
			TokenTypeGuestInvitation,
			model.MapToJSON(map[string]string{"teamId": th.BasicTeam.Id, "email": invitationEmail, "channels": th.BasicChannel.Id}),
		)
		require.NoError(t, th.App.Srv().Store.Token().Save(token))
		guest := model.User{
			Email:       invitationEmail,
			Nickname:    "Darth Vader",
			Username:    "vader" + model.NewId(),
			Password:    "passwd1",
			AuthService: "",
		}
		newGuest, err := th.App.CreateUserWithToken(th.Context, &guest, token)
		require.Nil(t, err)
		assert.True(t, newGuest.IsGuest())
		assert.Equal(t, invitationEmail, newGuest.Email, "The user email must be the invitation one")
		_, nErr := th.App.Srv().Store.Token().GetByToken(token.Token)
		require.Error(t, nErr)

		members, err := th.App.GetChannelMembersForUser(th.BasicTeam.Id, newGuest.Id)
		require.Nil(t, err)
		require.Len(t, members, 1)
		assert.Equal(t, members[0].ChannelId, th.BasicChannel.Id)
	})
}

func TestPermanentDeleteUser(t *testing.T) {
	th := Setup(t).InitBasic()
	defer th.TearDown()

	b := []byte("testimage")

	finfo, err := th.App.DoUploadFile(th.Context, time.Now(), th.BasicTeam.Id, th.BasicChannel.Id, th.BasicUser.Id, "testfile.txt", b)

	require.Nil(t, err, "Unable to upload file. err=%v", err)

	bot, err := th.App.CreateBot(th.Context, &model.Bot{
		Username:    "botname",
		Description: "a bot",
		OwnerId:     model.NewId(),
	})
	assert.Nil(t, err)

	bots1 := []*model.Bot{}
	bots2 := []*model.Bot{}

	sqlStore := mainHelper.GetSQLStore()
	err1 := sqlStore.GetMasterX().Select(&bots1, "SELECT * FROM Bots")
	assert.NoError(t, err1)
	assert.Equal(t, 1, len(bots1))

	// test that bot is deleted from bots table
	retUser1, err := th.App.GetUser(bot.UserId)
	assert.Nil(t, err)

	err = th.App.PermanentDeleteUser(th.Context, retUser1)
	assert.Nil(t, err)

	err1 = sqlStore.GetMasterX().Select(&bots2, "SELECT * FROM Bots")
	assert.NoError(t, err1)
	assert.Equal(t, 0, len(bots2))

	err = th.App.PermanentDeleteUser(th.Context, th.BasicUser)
	require.Nil(t, err, "Unable to delete user. err=%v", err)

	res, err := th.App.FileExists(finfo.Path)

	require.Nil(t, err, "Unable to check whether file exists. err=%v", err)

	require.False(t, res, "File was not deleted on FS. err=%v", err)

	finfo, err = th.App.GetFileInfo(finfo.Id)

	require.Nil(t, finfo, "Unable to find finfo. err=%v", err)

	require.NotNil(t, err, "GetFileInfo after DeleteUser is nil. err=%v", err)
}

func TestPasswordRecovery(t *testing.T) {
	th := Setup(t).InitBasic()
	defer th.TearDown()

	t.Run("password token with same email as during creation", func(t *testing.T) {
		token, err := th.App.CreatePasswordRecoveryToken(th.BasicUser.Id, th.BasicUser.Email)
		assert.Nil(t, err)

		tokenData := struct {
			UserId string
			Email  string
		}{}

		err2 := json.Unmarshal([]byte(token.Extra), &tokenData)
		assert.NoError(t, err2)
		assert.Equal(t, th.BasicUser.Id, tokenData.UserId)
		assert.Equal(t, th.BasicUser.Email, tokenData.Email)

		err = th.App.ResetPasswordFromToken(token.Token, "abcdefgh")
		assert.Nil(t, err)
	})

	t.Run("password token with modified email as during creation", func(t *testing.T) {
		token, err := th.App.CreatePasswordRecoveryToken(th.BasicUser.Id, th.BasicUser.Email)
		assert.Nil(t, err)

		th.App.UpdateConfig(func(c *model.Config) {
			*c.EmailSettings.RequireEmailVerification = false
		})

		th.BasicUser.Email = th.MakeEmail()
		_, err = th.App.UpdateUser(th.BasicUser, false)
		assert.Nil(t, err)

		err = th.App.ResetPasswordFromToken(token.Token, "abcdefgh")
		assert.NotNil(t, err)
	})

	t.Run("non-expired token", func(t *testing.T) {
		token, err := th.App.CreatePasswordRecoveryToken(th.BasicUser.Id, th.BasicUser.Email)
		assert.Nil(t, err)

		err = th.App.resetPasswordFromToken(token.Token, "abcdefgh", model.GetMillis())
		assert.Nil(t, err)
	})

	t.Run("expired token", func(t *testing.T) {
		token, err := th.App.CreatePasswordRecoveryToken(th.BasicUser.Id, th.BasicUser.Email)
		assert.Nil(t, err)

		err = th.App.resetPasswordFromToken(token.Token, "abcdefgh", model.GetMillisForTime(time.Now().Add(25*time.Hour)))
		assert.NotNil(t, err)
	})

}

func TestGetViewUsersRestrictions(t *testing.T) {
	th := Setup(t).InitBasic()
	defer th.TearDown()

	team1 := th.CreateTeam()
	team2 := th.CreateTeam()
	th.CreateTeam() // Another team

	user1 := th.CreateUser()

	th.LinkUserToTeam(user1, team1)
	th.LinkUserToTeam(user1, team2)

	th.App.UpdateTeamMemberRoles(team1.Id, user1.Id, "team_user team_admin")

	team1channel1 := th.CreateChannel(team1)
	team1channel2 := th.CreateChannel(team1)
	th.CreateChannel(team1) // Another channel
	team1offtopic, err := th.App.GetChannelByName("off-topic", team1.Id, false)
	require.Nil(t, err)
	team1townsquare, err := th.App.GetChannelByName("town-square", team1.Id, false)
	require.Nil(t, err)

	team2channel1 := th.CreateChannel(team2)
	th.CreateChannel(team2) // Another channel
	team2offtopic, err := th.App.GetChannelByName("off-topic", team2.Id, false)
	require.Nil(t, err)
	team2townsquare, err := th.App.GetChannelByName("town-square", team2.Id, false)
	require.Nil(t, err)

	th.App.AddUserToChannel(user1, team1channel1, false)
	th.App.AddUserToChannel(user1, team1channel2, false)
	th.App.AddUserToChannel(user1, team2channel1, false)

	addPermission := func(role *model.Role, permission string) *model.AppError {
		newPermissions := append(role.Permissions, permission)
		_, err := th.App.PatchRole(role, &model.RolePatch{Permissions: &newPermissions})
		return err
	}

	removePermission := func(role *model.Role, permission string) *model.AppError {
		newPermissions := []string{}
		for _, oldPermission := range role.Permissions {
			if permission != oldPermission {
				newPermissions = append(newPermissions, oldPermission)
			}
		}
		_, err := th.App.PatchRole(role, &model.RolePatch{Permissions: &newPermissions})
		return err
	}

	t.Run("VIEW_MEMBERS permission granted at system level", func(t *testing.T) {
		restrictions, err := th.App.GetViewUsersRestrictions(user1.Id)
		require.Nil(t, err)

		assert.Nil(t, restrictions)
	})

	t.Run("VIEW_MEMBERS permission granted at team level", func(t *testing.T) {
		systemUserRole, err := th.App.GetRoleByName(context.Background(), model.SystemUserRoleId)
		require.Nil(t, err)
		teamUserRole, err := th.App.GetRoleByName(context.Background(), model.TeamUserRoleId)
		require.Nil(t, err)

		require.Nil(t, removePermission(systemUserRole, model.PermissionViewMembers.Id))
		defer addPermission(systemUserRole, model.PermissionViewMembers.Id)
		require.Nil(t, addPermission(teamUserRole, model.PermissionViewMembers.Id))
		defer removePermission(teamUserRole, model.PermissionViewMembers.Id)

		restrictions, err := th.App.GetViewUsersRestrictions(user1.Id)
		require.Nil(t, err)

		assert.NotNil(t, restrictions)
		assert.NotNil(t, restrictions.Teams)
		assert.NotNil(t, restrictions.Channels)
		assert.ElementsMatch(t, []string{team1townsquare.Id, team1offtopic.Id, team1channel1.Id, team1channel2.Id, team2townsquare.Id, team2offtopic.Id, team2channel1.Id}, restrictions.Channels)
		assert.ElementsMatch(t, []string{team1.Id, team2.Id}, restrictions.Teams)
	})

	t.Run("VIEW_MEMBERS permission not granted at any level", func(t *testing.T) {
		systemUserRole, err := th.App.GetRoleByName(context.Background(), model.SystemUserRoleId)
		require.Nil(t, err)
		require.Nil(t, removePermission(systemUserRole, model.PermissionViewMembers.Id))
		defer addPermission(systemUserRole, model.PermissionViewMembers.Id)

		restrictions, err := th.App.GetViewUsersRestrictions(user1.Id)
		require.Nil(t, err)

		assert.NotNil(t, restrictions)
		assert.Empty(t, restrictions.Teams)
		assert.NotNil(t, restrictions.Channels)
		assert.ElementsMatch(t, []string{team1townsquare.Id, team1offtopic.Id, team1channel1.Id, team1channel2.Id, team2townsquare.Id, team2offtopic.Id, team2channel1.Id}, restrictions.Channels)
	})

	t.Run("VIEW_MEMBERS permission for some teams but not for others", func(t *testing.T) {
		systemUserRole, err := th.App.GetRoleByName(context.Background(), model.SystemUserRoleId)
		require.Nil(t, err)
		teamAdminRole, err := th.App.GetRoleByName(context.Background(), model.TeamAdminRoleId)
		require.Nil(t, err)

		require.Nil(t, removePermission(systemUserRole, model.PermissionViewMembers.Id))
		defer addPermission(systemUserRole, model.PermissionViewMembers.Id)
		require.Nil(t, addPermission(teamAdminRole, model.PermissionViewMembers.Id))
		defer removePermission(teamAdminRole, model.PermissionViewMembers.Id)

		restrictions, err := th.App.GetViewUsersRestrictions(user1.Id)
		require.Nil(t, err)

		assert.NotNil(t, restrictions)
		assert.NotNil(t, restrictions.Teams)
		assert.NotNil(t, restrictions.Channels)
		assert.ElementsMatch(t, restrictions.Teams, []string{team1.Id})
		assert.ElementsMatch(t, []string{team1townsquare.Id, team1offtopic.Id, team1channel1.Id, team1channel2.Id, team2townsquare.Id, team2offtopic.Id, team2channel1.Id}, restrictions.Channels)
	})
}

func TestPromoteGuestToUser(t *testing.T) {
	th := Setup(t).InitBasic()
	defer th.TearDown()

	t.Run("Must fail with regular user", func(t *testing.T) {
		require.Equal(t, "system_user", th.BasicUser.Roles)
		err := th.App.PromoteGuestToUser(th.Context, th.BasicUser, th.BasicUser.Id)
		require.Nil(t, err)

		user, err := th.App.GetUser(th.BasicUser.Id)
		assert.Nil(t, err)
		assert.Equal(t, "system_user", user.Roles)
	})

	t.Run("Must work with guest user without teams or channels", func(t *testing.T) {
		guest := th.CreateGuest()
		require.Equal(t, "system_guest", guest.Roles)

		err := th.App.PromoteGuestToUser(th.Context, guest, th.BasicUser.Id)
		require.Nil(t, err)
		guest, err = th.App.GetUser(guest.Id)
		assert.Nil(t, err)
		assert.Equal(t, "system_user", guest.Roles)
	})

	t.Run("Must work with guest user with teams but no channels", func(t *testing.T) {
		guest := th.CreateGuest()
		require.Equal(t, "system_guest", guest.Roles)
		th.LinkUserToTeam(guest, th.BasicTeam)
		teamMember, err := th.App.GetTeamMember(th.BasicTeam.Id, guest.Id)
		require.Nil(t, err)
		require.True(t, teamMember.SchemeGuest)
		require.False(t, teamMember.SchemeUser)

		err = th.App.PromoteGuestToUser(th.Context, guest, th.BasicUser.Id)
		require.Nil(t, err)
		guest, err = th.App.GetUser(guest.Id)
		assert.Nil(t, err)
		assert.Equal(t, "system_user", guest.Roles)
		teamMember, err = th.App.GetTeamMember(th.BasicTeam.Id, guest.Id)
		assert.Nil(t, err)
		assert.False(t, teamMember.SchemeGuest)
		assert.True(t, teamMember.SchemeUser)
	})

	t.Run("Must work with guest user with teams and channels", func(t *testing.T) {
		guest := th.CreateGuest()
		require.Equal(t, "system_guest", guest.Roles)
		th.LinkUserToTeam(guest, th.BasicTeam)
		teamMember, err := th.App.GetTeamMember(th.BasicTeam.Id, guest.Id)
		require.Nil(t, err)
		require.True(t, teamMember.SchemeGuest)
		require.False(t, teamMember.SchemeUser)

		channelMember := th.AddUserToChannel(guest, th.BasicChannel)
		require.True(t, channelMember.SchemeGuest)
		require.False(t, channelMember.SchemeUser)

		err = th.App.PromoteGuestToUser(th.Context, guest, th.BasicUser.Id)
		require.Nil(t, err)
		guest, err = th.App.GetUser(guest.Id)
		assert.Nil(t, err)
		assert.Equal(t, "system_user", guest.Roles)
		teamMember, err = th.App.GetTeamMember(th.BasicTeam.Id, guest.Id)
		assert.Nil(t, err)
		assert.False(t, teamMember.SchemeGuest)
		assert.True(t, teamMember.SchemeUser)
		_, err = th.App.GetChannelMember(context.Background(), th.BasicChannel.Id, guest.Id)
		assert.Nil(t, err)
		assert.False(t, teamMember.SchemeGuest)
		assert.True(t, teamMember.SchemeUser)
	})

	t.Run("Must add the default channels", func(t *testing.T) {
		guest := th.CreateGuest()
		require.Equal(t, "system_guest", guest.Roles)
		th.LinkUserToTeam(guest, th.BasicTeam)
		teamMember, err := th.App.GetTeamMember(th.BasicTeam.Id, guest.Id)
		require.Nil(t, err)
		require.True(t, teamMember.SchemeGuest)
		require.False(t, teamMember.SchemeUser)

		channelMember := th.AddUserToChannel(guest, th.BasicChannel)
		require.True(t, channelMember.SchemeGuest)
		require.False(t, channelMember.SchemeUser)

		channelMembers, err := th.App.GetChannelMembersForUser(th.BasicTeam.Id, guest.Id)
		require.Nil(t, err)
		require.Len(t, channelMembers, 1)

		err = th.App.PromoteGuestToUser(th.Context, guest, th.BasicUser.Id)
		require.Nil(t, err)
		guest, err = th.App.GetUser(guest.Id)
		assert.Nil(t, err)
		assert.Equal(t, "system_user", guest.Roles)
		teamMember, err = th.App.GetTeamMember(th.BasicTeam.Id, guest.Id)
		assert.Nil(t, err)
		assert.False(t, teamMember.SchemeGuest)
		assert.True(t, teamMember.SchemeUser)
		_, err = th.App.GetChannelMember(context.Background(), th.BasicChannel.Id, guest.Id)
		assert.Nil(t, err)
		assert.False(t, teamMember.SchemeGuest)
		assert.True(t, teamMember.SchemeUser)

		channelMembers, err = th.App.GetChannelMembersForUser(th.BasicTeam.Id, guest.Id)
		require.Nil(t, err)
		assert.Len(t, channelMembers, 3)
	})

	t.Run("Must invalidate channel stats cache when promoting a guest", func(t *testing.T) {
		guest := th.CreateGuest()
		require.Equal(t, "system_guest", guest.Roles)
		th.LinkUserToTeam(guest, th.BasicTeam)
		teamMember, err := th.App.GetTeamMember(th.BasicTeam.Id, guest.Id)
		require.Nil(t, err)
		require.True(t, teamMember.SchemeGuest)
		require.False(t, teamMember.SchemeUser)

		guestCount, _ := th.App.GetChannelGuestCount(th.BasicChannel.Id)
		require.Equal(t, int64(0), guestCount)

		channelMember := th.AddUserToChannel(guest, th.BasicChannel)
		require.True(t, channelMember.SchemeGuest)
		require.False(t, channelMember.SchemeUser)

		guestCount, _ = th.App.GetChannelGuestCount(th.BasicChannel.Id)
		require.Equal(t, int64(1), guestCount)

		err = th.App.PromoteGuestToUser(th.Context, guest, th.BasicUser.Id)
		require.Nil(t, err)

		guestCount, _ = th.App.GetChannelGuestCount(th.BasicChannel.Id)
		require.Equal(t, int64(0), guestCount)
	})
}

func TestDemoteUserToGuest(t *testing.T) {
	th := Setup(t).InitBasic()
	defer th.TearDown()

	t.Run("Must invalidate channel stats cache when demoting a user", func(t *testing.T) {
		user := th.CreateUser()
		require.Equal(t, "system_user", user.Roles)
		th.LinkUserToTeam(user, th.BasicTeam)
		teamMember, err := th.App.GetTeamMember(th.BasicTeam.Id, user.Id)
		require.Nil(t, err)
		require.True(t, teamMember.SchemeUser)
		require.False(t, teamMember.SchemeGuest)

		guestCount, _ := th.App.GetChannelGuestCount(th.BasicChannel.Id)
		require.Equal(t, int64(0), guestCount)

		channelMember := th.AddUserToChannel(user, th.BasicChannel)
		require.True(t, channelMember.SchemeUser)
		require.False(t, channelMember.SchemeGuest)

		guestCount, _ = th.App.GetChannelGuestCount(th.BasicChannel.Id)
		require.Equal(t, int64(0), guestCount)

		err = th.App.DemoteUserToGuest(user)
		require.Nil(t, err)

		guestCount, _ = th.App.GetChannelGuestCount(th.BasicChannel.Id)
		require.Equal(t, int64(1), guestCount)
	})

	t.Run("Must fail with guest user", func(t *testing.T) {
		guest := th.CreateGuest()
		require.Equal(t, "system_guest", guest.Roles)
		err := th.App.DemoteUserToGuest(guest)
		require.Nil(t, err)

		user, err := th.App.GetUser(guest.Id)
		assert.Nil(t, err)
		assert.Equal(t, "system_guest", user.Roles)
	})

	t.Run("Must work with user without teams or channels", func(t *testing.T) {
		user := th.CreateUser()
		require.Equal(t, "system_user", user.Roles)

		err := th.App.DemoteUserToGuest(user)
		require.Nil(t, err)
		user, err = th.App.GetUser(user.Id)
		assert.Nil(t, err)
		assert.Equal(t, "system_guest", user.Roles)
	})

	t.Run("Must work with user with teams but no channels", func(t *testing.T) {
		user := th.CreateUser()
		require.Equal(t, "system_user", user.Roles)
		th.LinkUserToTeam(user, th.BasicTeam)
		teamMember, err := th.App.GetTeamMember(th.BasicTeam.Id, user.Id)
		require.Nil(t, err)
		require.True(t, teamMember.SchemeUser)
		require.False(t, teamMember.SchemeGuest)

		err = th.App.DemoteUserToGuest(user)
		require.Nil(t, err)
		user, err = th.App.GetUser(user.Id)
		assert.Nil(t, err)
		assert.Equal(t, "system_guest", user.Roles)
		teamMember, err = th.App.GetTeamMember(th.BasicTeam.Id, user.Id)
		assert.Nil(t, err)
		assert.False(t, teamMember.SchemeUser)
		assert.True(t, teamMember.SchemeGuest)
	})

	t.Run("Must work with user with teams and channels", func(t *testing.T) {
		user := th.CreateUser()
		require.Equal(t, "system_user", user.Roles)
		th.LinkUserToTeam(user, th.BasicTeam)
		teamMember, err := th.App.GetTeamMember(th.BasicTeam.Id, user.Id)
		require.Nil(t, err)
		require.True(t, teamMember.SchemeUser)
		require.False(t, teamMember.SchemeGuest)

		channelMember := th.AddUserToChannel(user, th.BasicChannel)
		require.True(t, channelMember.SchemeUser)
		require.False(t, channelMember.SchemeGuest)

		err = th.App.DemoteUserToGuest(user)
		require.Nil(t, err)
		user, err = th.App.GetUser(user.Id)
		assert.Nil(t, err)
		assert.Equal(t, "system_guest", user.Roles)
		teamMember, err = th.App.GetTeamMember(th.BasicTeam.Id, user.Id)
		assert.Nil(t, err)
		assert.False(t, teamMember.SchemeUser)
		assert.True(t, teamMember.SchemeGuest)
		_, err = th.App.GetChannelMember(context.Background(), th.BasicChannel.Id, user.Id)
		assert.Nil(t, err)
		assert.False(t, teamMember.SchemeUser)
		assert.True(t, teamMember.SchemeGuest)
	})

	t.Run("Must respect the current channels not removing defaults", func(t *testing.T) {
		user := th.CreateUser()
		require.Equal(t, "system_user", user.Roles)
		th.LinkUserToTeam(user, th.BasicTeam)
		teamMember, err := th.App.GetTeamMember(th.BasicTeam.Id, user.Id)
		require.Nil(t, err)
		require.True(t, teamMember.SchemeUser)
		require.False(t, teamMember.SchemeGuest)

		channelMember := th.AddUserToChannel(user, th.BasicChannel)
		require.True(t, channelMember.SchemeUser)
		require.False(t, channelMember.SchemeGuest)

		channelMembers, err := th.App.GetChannelMembersForUser(th.BasicTeam.Id, user.Id)
		require.Nil(t, err)
		require.Len(t, channelMembers, 3)

		err = th.App.DemoteUserToGuest(user)
		require.Nil(t, err)
		user, err = th.App.GetUser(user.Id)
		assert.Nil(t, err)
		assert.Equal(t, "system_guest", user.Roles)
		teamMember, err = th.App.GetTeamMember(th.BasicTeam.Id, user.Id)
		assert.Nil(t, err)
		assert.False(t, teamMember.SchemeUser)
		assert.True(t, teamMember.SchemeGuest)
		_, err = th.App.GetChannelMember(context.Background(), th.BasicChannel.Id, user.Id)
		assert.Nil(t, err)
		assert.False(t, teamMember.SchemeUser)
		assert.True(t, teamMember.SchemeGuest)

		channelMembers, err = th.App.GetChannelMembersForUser(th.BasicTeam.Id, user.Id)
		require.Nil(t, err)
		assert.Len(t, channelMembers, 3)
	})

	t.Run("Must be removed as team and channel admin", func(t *testing.T) {
		user := th.CreateUser()
		require.Equal(t, "system_user", user.Roles)

		team := th.CreateTeam()

		th.LinkUserToTeam(user, team)
		th.App.UpdateTeamMemberRoles(team.Id, user.Id, "team_user team_admin")

		teamMember, err := th.App.GetTeamMember(team.Id, user.Id)
		require.Nil(t, err)
		require.True(t, teamMember.SchemeUser)
		require.True(t, teamMember.SchemeAdmin)
		require.False(t, teamMember.SchemeGuest)

		channel := th.CreateChannel(team)

		th.AddUserToChannel(user, channel)
		th.App.UpdateChannelMemberSchemeRoles(channel.Id, user.Id, false, true, true)

		channelMember, err := th.App.GetChannelMember(context.Background(), channel.Id, user.Id)
		assert.Nil(t, err)
		assert.True(t, channelMember.SchemeUser)
		assert.True(t, channelMember.SchemeAdmin)
		assert.False(t, channelMember.SchemeGuest)

		err = th.App.DemoteUserToGuest(user)
		require.Nil(t, err)

		user, err = th.App.GetUser(user.Id)
		assert.Nil(t, err)
		assert.Equal(t, "system_guest", user.Roles)

		teamMember, err = th.App.GetTeamMember(team.Id, user.Id)
		assert.Nil(t, err)
		assert.False(t, teamMember.SchemeUser)
		assert.False(t, teamMember.SchemeAdmin)
		assert.True(t, teamMember.SchemeGuest)

		channelMember, err = th.App.GetChannelMember(context.Background(), channel.Id, user.Id)
		assert.Nil(t, err)
		assert.False(t, channelMember.SchemeUser)
		assert.False(t, channelMember.SchemeAdmin)
		assert.True(t, channelMember.SchemeGuest)
	})
}

func TestDeactivateGuests(t *testing.T) {
	th := Setup(t).InitBasic()
	defer th.TearDown()

	guest1 := th.CreateGuest()
	guest2 := th.CreateGuest()
	user := th.CreateUser()

	err := th.App.DeactivateGuests(th.Context)
	require.Nil(t, err)

	guest1, err = th.App.GetUser(guest1.Id)
	assert.Nil(t, err)
	assert.NotEqual(t, int64(0), guest1.DeleteAt)

	guest2, err = th.App.GetUser(guest2.Id)
	assert.Nil(t, err)
	assert.NotEqual(t, int64(0), guest2.DeleteAt)

	user, err = th.App.GetUser(user.Id)
	assert.Nil(t, err)
	assert.Equal(t, int64(0), user.DeleteAt)
}

func TestUpdateUserRolesWithUser(t *testing.T) {
	// InitBasic is used to let the first CreateUser call not be
	// a system_admin
	th := Setup(t).InitBasic()
	defer th.TearDown()

	// Create normal user.
	user := th.CreateUser()
	assert.Equal(t, user.Roles, model.SystemUserRoleId)

	// Upgrade to sysadmin.
	user, err := th.App.UpdateUserRolesWithUser(user, model.SystemUserRoleId+" "+model.SystemAdminRoleId, false)
	require.Nil(t, err)
	assert.Equal(t, user.Roles, model.SystemUserRoleId+" "+model.SystemAdminRoleId)

	// Test bad role.
	_, err = th.App.UpdateUserRolesWithUser(user, "does not exist", false)
	require.NotNil(t, err)
}

func TestDeactivateMfa(t *testing.T) {
	t.Run("MFA is disabled", func(t *testing.T) {
		th := Setup(t).InitBasic()
		defer th.TearDown()

		th.App.UpdateConfig(func(cfg *model.Config) {
			*cfg.ServiceSettings.EnableMultifactorAuthentication = false
		})

		user := th.BasicUser
		err := th.App.DeactivateMfa(user.Id)
		require.Nil(t, err)
	})
}

func TestPatchUser(t *testing.T) {
	th := Setup(t).InitBasic()
	defer th.TearDown()

	testUser := th.CreateUser()
	defer th.App.PermanentDeleteUser(th.Context, testUser)

	t.Run("Patch with a username already exists", func(t *testing.T) {
		_, err := th.App.PatchUser(testUser.Id, &model.UserPatch{
			Username: model.NewString(th.BasicUser.Username),
		}, true)

		require.NotNil(t, err)
		require.Equal(t, "app.user.save.username_exists.app_error", err.Id)
	})

	t.Run("Patch with a email already exists", func(t *testing.T) {
		_, err := th.App.PatchUser(testUser.Id, &model.UserPatch{
			Email: model.NewString(th.BasicUser.Email),
		}, true)

		require.NotNil(t, err)
		require.Equal(t, "app.user.save.email_exists.app_error", err.Id)
	})

	t.Run("Patch username with a new username", func(t *testing.T) {
		_, err := th.App.PatchUser(testUser.Id, &model.UserPatch{
			Username: model.NewString(model.NewId()),
		}, true)

		require.Nil(t, err)
	})
}

func TestUpdateThreadReadForUser(t *testing.T) {
	os.Setenv("MM_FEATUREFLAGS_COLLAPSEDTHREADS", "true")
	defer os.Unsetenv("MM_FEATUREFLAGS_COLLAPSEDTHREADS")

	t.Run("Ensure thread membership is created and followed", func(t *testing.T) {
		th := Setup(t).InitBasic()
		defer th.TearDown()
		th.App.UpdateConfig(func(cfg *model.Config) {
			*cfg.ServiceSettings.ThreadAutoFollow = true
			*cfg.ServiceSettings.CollapsedThreads = model.CollapsedThreadsDefaultOn
		})

		rootPost, appErr := th.App.CreatePost(th.Context, &model.Post{UserId: th.BasicUser2.Id, CreateAt: model.GetMillis(), ChannelId: th.BasicChannel.Id, Message: "hi"}, th.BasicChannel, false, false)
		require.Nil(t, appErr)
		replyPost, appErr := th.App.CreatePost(th.Context, &model.Post{RootId: rootPost.Id, UserId: th.BasicUser2.Id, CreateAt: model.GetMillis(), ChannelId: th.BasicChannel.Id, Message: "hi"}, th.BasicChannel, false, false)
		require.Nil(t, appErr)
		threads, appErr := th.App.GetThreadsForUser(th.BasicUser.Id, th.BasicTeam.Id, model.GetUserThreadsOpts{})
		require.Nil(t, appErr)
		require.Zero(t, threads.Total)

		_, appErr = th.App.UpdateThreadReadForUser("currentSessionId", th.BasicUser.Id, th.BasicChannel.TeamId, rootPost.Id, replyPost.CreateAt)
		require.Nil(t, appErr)

		threads, appErr = th.App.GetThreadsForUser(th.BasicUser.Id, th.BasicTeam.Id, model.GetUserThreadsOpts{})
		require.Nil(t, appErr)
		assert.NotZero(t, threads.Total)

		threadMembership, appErr := th.App.GetThreadMembershipForUser(th.BasicUser.Id, rootPost.Id)
		require.Nil(t, appErr)
		require.NotNil(t, threadMembership)
		assert.True(t, threadMembership.Following)
	})

	t.Run("Ensure no panic on error", func(t *testing.T) {
		th := SetupWithStoreMock(t)
		defer th.TearDown()

		mockStore := th.App.Srv().Store.(*storemocks.Store)
		mockUserStore := storemocks.UserStore{}
		mockUserStore.On("Count", mock.Anything).Return(int64(10), nil)
		mockUserStore.On("Get", mock.Anything, "user1").Return(&model.User{Id: "user1"}, nil)

		mockThreadStore := storemocks.ThreadStore{}
		mockThreadStore.On("MaintainMembership", "user1", "postid", mock.Anything).Return(nil, errors.New("error"))

		var err error
		th.App.ch.srv.userService, err = users.New(users.ServiceConfig{
			UserStore:    &mockUserStore,
			SessionStore: &storemocks.SessionStore{},
			OAuthStore:   &storemocks.OAuthStore{},
			ConfigFn:     th.App.ch.srv.Config,
			LicenseFn:    th.App.ch.srv.License,
		})
		require.NoError(t, err)
		mockStore.On("User").Return(&mockUserStore)
		mockStore.On("Thread").Return(&mockThreadStore)

		_, err = th.App.UpdateThreadReadForUser("currentSessionId", "user1", "team1", "postid", 100)
		require.Error(t, err)
	})
}

func TestCreateUserWithInitialPreferences(t *testing.T) {
	th := Setup(t).InitBasic()
	defer th.TearDown()

	t.Run("successfully create a user with initial tutorial and recommended steps preferences", func(t *testing.T) {
		testUser := th.CreateUser()
		defer th.App.PermanentDeleteUser(th.Context, testUser)

		preferences, appErr := th.App.GetPreferencesForUser(testUser.Id)
		require.Nil(t, appErr)

		tutorialStepPref := preferences[1]
		recommendedNextStepsPref := preferences[0]

		assert.Equal(t, tutorialStepPref.Name, testUser.Id)
		assert.Equal(t, recommendedNextStepsPref.Category, model.PreferenceRecommendedNextSteps)
		assert.Equal(t, recommendedNextStepsPref.Name, "hide")
		assert.Equal(t, recommendedNextStepsPref.Value, "false")
	})

	t.Run("successfully create a guest user with initial tutorial and recommended steps preferences", func(t *testing.T) {
		testUser := th.CreateGuest()
		defer th.App.PermanentDeleteUser(th.Context, testUser)

		preferences, appErr := th.App.GetPreferencesForUser(testUser.Id)
		require.Nil(t, appErr)

		assert.Equal(t, testUser.Id, preferences[0].UserId)
		assert.Equal(t, model.PreferenceRecommendedNextSteps, preferences[0].Category)
		assert.Equal(t, "hide", preferences[0].Name)
		assert.Equal(t, "false", preferences[0].Value)

		assert.Equal(t, testUser.Id, preferences[1].UserId)
		assert.Equal(t, model.PreferenceCategoryTutorialSteps, preferences[1].Category)
		assert.Equal(t, testUser.Id, preferences[1].Name)
		assert.Equal(t, "0", preferences[1].Value)
	})
}<|MERGE_RESOLUTION|>--- conflicted
+++ resolved
@@ -180,16 +180,27 @@
 	})
 }
 
-<<<<<<< HEAD
+func TestUpdateUser(t *testing.T) {
+	th := Setup(t)
+	defer th.TearDown()
+
+	user := th.CreateUser()
+	group := th.CreateGroup()
+
+	t.Run("fails if the username matches a group name", func(t *testing.T) {
+		user.Username = *group.Name
+		u, err := th.App.UpdateUser(user, false)
+		require.NotNil(t, err)
+		require.Equal(t, "app.user.group_name_conflict", err.Id)
+		require.Nil(t, u)
+	})
+}
+
 func TestUpdateUserMissingFields(t *testing.T) {
-=======
-func TestUpdateUser(t *testing.T) {
->>>>>>> d89e4288
 	th := Setup(t)
 	defer th.TearDown()
 
 	user := th.CreateUser()
-<<<<<<< HEAD
 	defer th.App.PermanentDeleteUser(th.Context, user)
 
 	tests := map[string]struct {
@@ -213,16 +224,6 @@
 			}
 		})
 	}
-=======
-	group := th.CreateGroup()
-
-	t.Run("fails if the username matches a group name", func(t *testing.T) {
-		user.Username = *group.Name
-		u, err := th.App.UpdateUser(user, false)
-		require.NotNil(t, err)
-		require.Equal(t, "app.user.group_name_conflict", err.Id)
-		require.Nil(t, u)
-	})
 }
 
 func TestCreateUser(t *testing.T) {
@@ -247,7 +248,6 @@
 		require.Equal(t, "app.user.group_name_conflict", err.Id)
 		require.Nil(t, u)
 	})
->>>>>>> d89e4288
 }
 
 func TestUpdateUserActive(t *testing.T) {

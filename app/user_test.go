--- conflicted
+++ resolved
@@ -1547,11 +1547,7 @@
 		require.Nil(t, appErr)
 		require.Zero(t, threads.Total)
 
-<<<<<<< HEAD
-		_, appErr = th.App.UpdateThreadReadForUser(th.BasicUser.Id, th.BasicChannel.TeamId, rootPost.Id, replyPost.CreateAt)
-=======
 		_, appErr = th.App.UpdateThreadReadForUser("currentSessionId", th.BasicUser.Id, th.BasicChannel.TeamId, rootPost.Id, replyPost.CreateAt)
->>>>>>> 21a61813
 		require.Nil(t, appErr)
 
 		threads, appErr = th.App.GetThreadsForUser(th.BasicUser.Id, th.BasicTeam.Id, model.GetUserThreadsOpts{})
@@ -1588,11 +1584,7 @@
 		mockStore.On("User").Return(&mockUserStore)
 		mockStore.On("Thread").Return(&mockThreadStore)
 
-<<<<<<< HEAD
-		_, err = th.App.UpdateThreadReadForUser("user1", "team1", "postid", 100)
-=======
 		_, err = th.App.UpdateThreadReadForUser("currentSessionId", "user1", "team1", "postid", 100)
->>>>>>> 21a61813
 		require.Error(t, err)
 	})
 }

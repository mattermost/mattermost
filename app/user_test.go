// Copyright (c) 2015-present Mattermost, Inc. All Rights Reserved.
// See LICENSE.txt for license information.

package app

import (
	"bytes"
	"context"
	"encoding/json"
	"errors"
	"os"
	"strings"
	"testing"
	"time"

	"github.com/stretchr/testify/assert"
	"github.com/stretchr/testify/mock"
	"github.com/stretchr/testify/require"

	"github.com/mattermost/mattermost-server/v5/app/request"
	"github.com/mattermost/mattermost-server/v5/einterfaces"
	"github.com/mattermost/mattermost-server/v5/einterfaces/mocks"
	"github.com/mattermost/mattermost-server/v5/model"
	oauthgitlab "github.com/mattermost/mattermost-server/v5/model/gitlab"
	"github.com/mattermost/mattermost-server/v5/store"
	"github.com/mattermost/mattermost-server/v5/utils/testutils"
)

func TestCreateOAuthUser(t *testing.T) {
	th := Setup(t).InitBasic()
	defer th.TearDown()

	th.App.UpdateConfig(func(cfg *model.Config) {
		*cfg.GitLabSettings.Enable = true
	})

	t.Run("create user successfully", func(t *testing.T) {
		glUser := oauthgitlab.GitLabUser{Id: 42, Username: "o" + model.NewId(), Email: model.NewId() + "@simulator.amazonses.com", Name: "Joram Wilander"}
		json := glUser.ToJson()

		user, err := th.App.CreateOAuthUser(th.Context, model.USER_AUTH_SERVICE_GITLAB, strings.NewReader(json), th.BasicTeam.Id, nil)
		require.Nil(t, err)

		require.Equal(t, glUser.Username, user.Username, "usernames didn't match")

		th.App.PermanentDeleteUser(th.Context, user)
	})

	t.Run("user exists, update authdata successfully", func(t *testing.T) {
		th.App.UpdateConfig(func(cfg *model.Config) {
			*cfg.Office365Settings.Enable = true
		})

		dbUser := th.BasicUser

		// mock oAuth Provider, return data
		mockUser := &model.User{Id: "abcdef", AuthData: model.NewString("e7110007-64be-43d8-9840-4a7e9c26b710"), Email: dbUser.Email}
		providerMock := &mocks.OauthProvider{}
		providerMock.On("IsSameUser", mock.Anything, mock.Anything).Return(true)
		providerMock.On("GetUserFromJson", mock.Anything, mock.Anything).Return(mockUser, nil)
		einterfaces.RegisterOauthProvider(model.SERVICE_OFFICE365, providerMock)

		// Update user to be OAuth, formatting to match Office365 OAuth data
		s, er2 := th.App.Srv().Store.User().UpdateAuthData(dbUser.Id, model.SERVICE_OFFICE365, model.NewString("e711000764be43d898404a7e9c26b710"), "", false)
		assert.NoError(t, er2)
		assert.Equal(t, dbUser.Id, s)

		// data passed doesn't matter as return is mocked
		_, err := th.App.CreateOAuthUser(th.Context, model.SERVICE_OFFICE365, strings.NewReader("{}"), th.BasicTeam.Id, nil)
		assert.Nil(t, err)
		u, er := th.App.Srv().Store.User().GetByEmail(dbUser.Email)
		assert.NoError(t, er)
		// make sure authdata is updated
		assert.Equal(t, "e7110007-64be-43d8-9840-4a7e9c26b710", *u.AuthData)
	})

	t.Run("user creation disabled", func(t *testing.T) {
		*th.App.Config().TeamSettings.EnableUserCreation = false
		_, err := th.App.CreateOAuthUser(th.Context, model.USER_AUTH_SERVICE_GITLAB, strings.NewReader("{}"), th.BasicTeam.Id, nil)
		require.NotNil(t, err, "should have failed - user creation disabled")
	})
}

func TestSetDefaultProfileImage(t *testing.T) {
	th := Setup(t).InitBasic()
	defer th.TearDown()

	err := th.App.SetDefaultProfileImage(&model.User{
		Id:       model.NewId(),
		Username: "notvaliduser",
	})
	// It doesn't fail, but it does nothing
	require.Nil(t, err)

	user := th.BasicUser

	err = th.App.SetDefaultProfileImage(user)
	require.Nil(t, err)

	user = getUserFromDB(th.App, user.Id, t)
	assert.Equal(t, int64(0), user.LastPictureUpdate)
}

func TestAdjustProfileImage(t *testing.T) {
	th := Setup(t).InitBasic()
	defer th.TearDown()

	_, err := th.App.AdjustImage(bytes.NewReader([]byte{}))
	require.NotNil(t, err)

	// test image isn't the correct dimensions
	// it should be adjusted
	testjpg, error := testutils.ReadTestFile("testjpg.jpg")
	require.NoError(t, error)
	adjusted, err := th.App.AdjustImage(bytes.NewReader(testjpg))
	require.Nil(t, err)
	assert.True(t, adjusted.Len() > 0)
	assert.NotEqual(t, testjpg, adjusted)

	// default image should require adjustement
	user := th.BasicUser
	image, err := th.App.GetDefaultProfileImage(user)
	require.Nil(t, err)
	image2, err := th.App.AdjustImage(bytes.NewReader(image))
	require.Nil(t, err)
	assert.Equal(t, image, image2.Bytes())
}

func TestUpdateUserToRestrictedDomain(t *testing.T) {
	th := Setup(t)
	defer th.TearDown()

	user := th.CreateUser()
	defer th.App.PermanentDeleteUser(th.Context, user)

	th.App.UpdateConfig(func(cfg *model.Config) {
		*cfg.TeamSettings.RestrictCreationToDomains = "foo.com"
	})

	_, err := th.App.UpdateUser(user, false)
	assert.Nil(t, err)

	user.Email = "asdf@ghjk.l"
	_, err = th.App.UpdateUser(user, false)
	assert.NotNil(t, err)

	t.Run("Restricted Domains must be ignored for guest users", func(t *testing.T) {
		guest := th.CreateGuest()
		defer th.App.PermanentDeleteUser(th.Context, guest)

		th.App.UpdateConfig(func(cfg *model.Config) {
			*cfg.TeamSettings.RestrictCreationToDomains = "foo.com"
		})

		guest.Email = "asdf@bar.com"
		updatedGuest, err := th.App.UpdateUser(guest, false)
		require.Nil(t, err)
		require.Equal(t, guest.Email, updatedGuest.Email)
	})

	t.Run("Guest users should be affected by guest restricted domains", func(t *testing.T) {
		guest := th.CreateGuest()
		defer th.App.PermanentDeleteUser(th.Context, guest)

		th.App.UpdateConfig(func(cfg *model.Config) {
			*cfg.GuestAccountsSettings.RestrictCreationToDomains = "foo.com"
		})

		guest.Email = "asdf@bar.com"
		_, err := th.App.UpdateUser(guest, false)
		require.NotNil(t, err)

		guest.Email = "asdf@foo.com"
		updatedGuest, err := th.App.UpdateUser(guest, false)
		require.Nil(t, err)
		require.Equal(t, guest.Email, updatedGuest.Email)
	})
}

func TestUpdateUserActive(t *testing.T) {
	th := Setup(t)
	defer th.TearDown()

	user := th.CreateUser()

	EnableUserDeactivation := th.App.Config().TeamSettings.EnableUserDeactivation
	defer func() {
		th.App.UpdateConfig(func(cfg *model.Config) { cfg.TeamSettings.EnableUserDeactivation = EnableUserDeactivation })
	}()

	th.App.UpdateConfig(func(cfg *model.Config) {
		*cfg.TeamSettings.EnableUserDeactivation = true
	})
	err := th.App.UpdateUserActive(th.Context, user.Id, false)
	assert.Nil(t, err)
}

func TestUpdateActiveBotsSideEffect(t *testing.T) {
	th := Setup(t).InitBasic()
	defer th.TearDown()

	bot, err := th.App.CreateBot(th.Context, &model.Bot{
		Username:    "username",
		Description: "a bot",
		OwnerId:     th.BasicUser.Id,
	})
	require.Nil(t, err)
	defer th.App.PermanentDeleteBot(bot.UserId)

	// Automatic deactivation disabled
	th.App.UpdateConfig(func(cfg *model.Config) {
		*cfg.ServiceSettings.DisableBotsWhenOwnerIsDeactivated = false
	})

	th.App.UpdateActive(th.Context, th.BasicUser, false)

	retbot1, err := th.App.GetBot(bot.UserId, true)
	require.Nil(t, err)
	require.Zero(t, retbot1.DeleteAt)
	user1, err := th.App.GetUser(bot.UserId)
	require.Nil(t, err)
	require.Zero(t, user1.DeleteAt)

	th.App.UpdateActive(th.Context, th.BasicUser, true)

	// Automatic deactivation enabled
	th.App.UpdateConfig(func(cfg *model.Config) {
		*cfg.ServiceSettings.DisableBotsWhenOwnerIsDeactivated = true
	})

	th.App.UpdateActive(th.Context, th.BasicUser, false)

	retbot2, err := th.App.GetBot(bot.UserId, true)
	require.Nil(t, err)
	require.NotZero(t, retbot2.DeleteAt)
	user2, err := th.App.GetUser(bot.UserId)
	require.Nil(t, err)
	require.NotZero(t, user2.DeleteAt)

	th.App.UpdateActive(th.Context, th.BasicUser, true)
}

func TestUpdateOAuthUserAttrs(t *testing.T) {
	th := Setup(t)
	defer th.TearDown()

	id := model.NewId()
	id2 := model.NewId()
	th.App.UpdateConfig(func(cfg *model.Config) {
		*cfg.GitLabSettings.Enable = true
	})
	gitlabProvider := einterfaces.GetOauthProvider("gitlab")

	username := "user" + id
	username2 := "user" + id2

	email := "user" + id + "@nowhere.com"
	email2 := "user" + id2 + "@nowhere.com"

	var user, user2 *model.User
	var gitlabUserObj oauthgitlab.GitLabUser
	user, gitlabUserObj = createGitlabUser(t, th.App, th.Context, 1, username, email)
	user2, _ = createGitlabUser(t, th.App, th.Context, 2, username2, email2)

	t.Run("UpdateUsername", func(t *testing.T) {
		t.Run("NoExistingUserWithSameUsername", func(t *testing.T) {
			gitlabUserObj.Username = "updateduser" + model.NewId()
			gitlabUser := getGitlabUserPayload(gitlabUserObj, t)
			data := bytes.NewReader(gitlabUser)

			user = getUserFromDB(th.App, user.Id, t)
			th.App.UpdateOAuthUserAttrs(data, user, gitlabProvider, "gitlab", nil)
			user = getUserFromDB(th.App, user.Id, t)

			require.Equal(t, gitlabUserObj.Username, user.Username, "user's username is not updated")
		})

		t.Run("ExistinguserWithSameUsername", func(t *testing.T) {
			gitlabUserObj.Username = user2.Username

			gitlabUser := getGitlabUserPayload(gitlabUserObj, t)
			data := bytes.NewReader(gitlabUser)

			user = getUserFromDB(th.App, user.Id, t)
			th.App.UpdateOAuthUserAttrs(data, user, gitlabProvider, "gitlab", nil)
			user = getUserFromDB(th.App, user.Id, t)

			require.NotEqual(t, gitlabUserObj.Username, user.Username, "user's username is updated though there already exists another user with the same username")
		})
	})

	t.Run("UpdateEmail", func(t *testing.T) {
		t.Run("NoExistingUserWithSameEmail", func(t *testing.T) {
			gitlabUserObj.Email = "newuser" + model.NewId() + "@nowhere.com"
			gitlabUser := getGitlabUserPayload(gitlabUserObj, t)
			data := bytes.NewReader(gitlabUser)

			user = getUserFromDB(th.App, user.Id, t)
			th.App.UpdateOAuthUserAttrs(data, user, gitlabProvider, "gitlab", nil)
			user = getUserFromDB(th.App, user.Id, t)

			require.Equal(t, gitlabUserObj.Email, user.Email, "user's email is not updated")

			require.True(t, user.EmailVerified, "user's email should have been verified")
		})

		t.Run("ExistingUserWithSameEmail", func(t *testing.T) {
			gitlabUserObj.Email = user2.Email

			gitlabUser := getGitlabUserPayload(gitlabUserObj, t)
			data := bytes.NewReader(gitlabUser)

			user = getUserFromDB(th.App, user.Id, t)
			th.App.UpdateOAuthUserAttrs(data, user, gitlabProvider, "gitlab", nil)
			user = getUserFromDB(th.App, user.Id, t)

			require.NotEqual(t, gitlabUserObj.Email, user.Email, "user's email is updated though there already exists another user with the same email")
		})
	})

	t.Run("UpdateFirstName", func(t *testing.T) {
		gitlabUserObj.Name = "Updated User"
		gitlabUser := getGitlabUserPayload(gitlabUserObj, t)
		data := bytes.NewReader(gitlabUser)

		user = getUserFromDB(th.App, user.Id, t)
		th.App.UpdateOAuthUserAttrs(data, user, gitlabProvider, "gitlab", nil)
		user = getUserFromDB(th.App, user.Id, t)

		require.Equal(t, "Updated", user.FirstName, "user's first name is not updated")
	})

	t.Run("UpdateLastName", func(t *testing.T) {
		gitlabUserObj.Name = "Updated Lastname"
		gitlabUser := getGitlabUserPayload(gitlabUserObj, t)
		data := bytes.NewReader(gitlabUser)

		user = getUserFromDB(th.App, user.Id, t)
		th.App.UpdateOAuthUserAttrs(data, user, gitlabProvider, "gitlab", nil)
		user = getUserFromDB(th.App, user.Id, t)

		require.Equal(t, "Lastname", user.LastName, "user's last name is not updated")
	})
}

func TestCreateUserConflict(t *testing.T) {
	th := Setup(t)
	defer th.TearDown()

	user := &model.User{
		Email:    "test@localhost",
		Username: model.NewId(),
	}
	user, err := th.App.Srv().Store.User().Save(user)
	require.NoError(t, err)
	username := user.Username

	var invErr *store.ErrInvalidInput
	// Same id
	_, err = th.App.Srv().Store.User().Save(user)
	require.Error(t, err)
	require.True(t, errors.As(err, &invErr))
	assert.Equal(t, "id", invErr.Field)

	// Same email
	user = &model.User{
		Email:    "test@localhost",
		Username: model.NewId(),
	}
	_, err = th.App.Srv().Store.User().Save(user)
	require.Error(t, err)
	require.True(t, errors.As(err, &invErr))
	assert.Equal(t, "email", invErr.Field)

	// Same username
	user = &model.User{
		Email:    "test2@localhost",
		Username: username,
	}
	_, err = th.App.Srv().Store.User().Save(user)
	require.Error(t, err)
	require.True(t, errors.As(err, &invErr))
	assert.Equal(t, "username", invErr.Field)
}

func TestUpdateUserEmail(t *testing.T) {
	th := Setup(t)
	defer th.TearDown()

	user := th.CreateUser()

	t.Run("RequireVerification", func(t *testing.T) {
		th.App.UpdateConfig(func(cfg *model.Config) {
			*cfg.EmailSettings.RequireEmailVerification = true
		})

		currentEmail := user.Email
		newEmail := th.MakeEmail()

		user.Email = newEmail
		user2, err := th.App.UpdateUser(user, false)
		assert.Nil(t, err)
		assert.Equal(t, currentEmail, user2.Email)
		assert.True(t, user2.EmailVerified)

		token, err := th.App.Srv().EmailService.CreateVerifyEmailToken(user2.Id, newEmail)
		assert.Nil(t, err)

		err = th.App.VerifyEmailFromToken(token.Token)
		assert.Nil(t, err)

		user2, err = th.App.GetUser(user2.Id)
		assert.Nil(t, err)
		assert.Equal(t, newEmail, user2.Email)
		assert.True(t, user2.EmailVerified)

		// Create bot user
		botuser := model.User{
			Email:    "botuser@localhost",
			Username: model.NewId(),
			IsBot:    true,
		}
		_, nErr := th.App.Srv().Store.User().Save(&botuser)
		assert.NoError(t, nErr)

		newBotEmail := th.MakeEmail()
		botuser.Email = newBotEmail
		botuser2, err := th.App.UpdateUser(&botuser, false)
		assert.Nil(t, err)
		assert.Equal(t, botuser2.Email, newBotEmail)

	})

	t.Run("RequireVerificationAlreadyUsedEmail", func(t *testing.T) {
		th.App.UpdateConfig(func(cfg *model.Config) {
			*cfg.EmailSettings.RequireEmailVerification = true
		})

		user2 := th.CreateUser()
		newEmail := user2.Email

		user.Email = newEmail
		user3, err := th.App.UpdateUser(user, false)
		require.NotNil(t, err)
		assert.Equal(t, err.Id, "app.user.save.email_exists.app_error")
		assert.Nil(t, user3)
	})

	t.Run("NoVerification", func(t *testing.T) {
		th.App.UpdateConfig(func(cfg *model.Config) {
			*cfg.EmailSettings.RequireEmailVerification = false
		})

		newEmail := th.MakeEmail()

		user.Email = newEmail
		user2, err := th.App.UpdateUser(user, false)
		assert.Nil(t, err)
		assert.Equal(t, newEmail, user2.Email)

		// Create bot user
		botuser := model.User{
			Email:    "botuser@localhost",
			Username: model.NewId(),
			IsBot:    true,
		}
		_, nErr := th.App.Srv().Store.User().Save(&botuser)
		assert.NoError(t, nErr)

		newBotEmail := th.MakeEmail()
		botuser.Email = newBotEmail
		botuser2, err := th.App.UpdateUser(&botuser, false)
		assert.Nil(t, err)
		assert.Equal(t, botuser2.Email, newBotEmail)
	})

	t.Run("NoVerificationAlreadyUsedEmail", func(t *testing.T) {
		th.App.UpdateConfig(func(cfg *model.Config) {
			*cfg.EmailSettings.RequireEmailVerification = false
		})

		user2 := th.CreateUser()
		newEmail := user2.Email

		user.Email = newEmail
		user3, err := th.App.UpdateUser(user, false)
		require.NotNil(t, err)
		assert.Equal(t, err.Id, "app.user.save.email_exists.app_error")
		assert.Nil(t, user3)
	})

	t.Run("Only the last token works if verification is required", func(t *testing.T) {
		th.App.UpdateConfig(func(cfg *model.Config) {
			*cfg.EmailSettings.RequireEmailVerification = true
		})

		// we update the email a first time and update. The first
		// token is sent with the email
		user.Email = th.MakeEmail()
		_, appErr := th.App.UpdateUser(user, true)
		require.Nil(t, appErr)

		tokens := []*model.Token{}
		require.Eventually(t, func() bool {
			var err error
			tokens, err = th.App.Srv().Store.Token().GetAllTokensByType(TokenTypeVerifyEmail)
			return err == nil && len(tokens) == 1
		}, 100*time.Millisecond, 10*time.Millisecond)

		firstToken := tokens[0]

		// without using the first token, we update the email a second
		// time and another token gets sent. The first one should not
		// work anymore and the second should work properly
		user.Email = th.MakeEmail()
		_, appErr = th.App.UpdateUser(user, true)
		require.Nil(t, appErr)

		require.Eventually(t, func() bool {
			var err error
			tokens, err = th.App.Srv().Store.Token().GetAllTokensByType(TokenTypeVerifyEmail)
			return err == nil && len(tokens) == 1
		}, 100*time.Millisecond, 10*time.Millisecond)
		secondToken := tokens[0]

		_, err := th.App.Srv().Store.Token().GetByToken(firstToken.Token)
		require.Error(t, err)

		require.NotNil(t, th.App.VerifyEmailFromToken(firstToken.Token))
		require.Nil(t, th.App.VerifyEmailFromToken(secondToken.Token))
		require.NotNil(t, th.App.VerifyEmailFromToken(firstToken.Token))
	})
}

func getUserFromDB(a *App, id string, t *testing.T) *model.User {
	user, err := a.GetUser(id)
	require.Nil(t, err, "user is not found", err)
	return user
}

func getGitlabUserPayload(gitlabUser oauthgitlab.GitLabUser, t *testing.T) []byte {
	var payload []byte
	var err error
	payload, err = json.Marshal(gitlabUser)
	require.NoError(t, err, "Serialization of gitlab user to json failed", err)

	return payload
}

func createGitlabUser(t *testing.T, a *App, c *request.Context, id int64, username string, email string) (*model.User, oauthgitlab.GitLabUser) {
	gitlabUserObj := oauthgitlab.GitLabUser{Id: id, Username: username, Login: "user1", Email: email, Name: "Test User"}
	gitlabUser := getGitlabUserPayload(gitlabUserObj, t)

	var user *model.User
	var err *model.AppError

	user, err = a.CreateOAuthUser(c, "gitlab", bytes.NewReader(gitlabUser), "", nil)
	require.Nil(t, err, "unable to create the user", err)

	return user, gitlabUserObj
}

func TestGetUsersByStatus(t *testing.T) {
	th := Setup(t)
	defer th.TearDown()

	team := th.CreateTeam()
	channel, err := th.App.CreateChannel(th.Context, &model.Channel{
		DisplayName: "dn_" + model.NewId(),
		Name:        "name_" + model.NewId(),
		Type:        model.CHANNEL_OPEN,
		TeamId:      team.Id,
		CreatorId:   model.NewId(),
	}, false)
	require.Nil(t, err, "failed to create channel: %v", err)

	createUserWithStatus := func(username string, status string) *model.User {
		id := model.NewId()

		user, err := th.App.CreateUser(th.Context, &model.User{
			Email:    "success+" + id + "@simulator.amazonses.com",
			Username: "un_" + username + "_" + id,
			Nickname: "nn_" + id,
			Password: "Password1",
		})
		require.Nil(t, err, "failed to create user: %v", err)

		th.LinkUserToTeam(user, team)
		th.AddUserToChannel(user, channel)

		th.App.SaveAndBroadcastStatus(&model.Status{
			UserId: user.Id,
			Status: status,
			Manual: true,
		})

		return user
	}

	// Creating these out of order in case that affects results
	awayUser1 := createUserWithStatus("away1", model.STATUS_AWAY)
	awayUser2 := createUserWithStatus("away2", model.STATUS_AWAY)
	dndUser1 := createUserWithStatus("dnd1", model.STATUS_DND)
	dndUser2 := createUserWithStatus("dnd2", model.STATUS_DND)
	offlineUser1 := createUserWithStatus("offline1", model.STATUS_OFFLINE)
	offlineUser2 := createUserWithStatus("offline2", model.STATUS_OFFLINE)
	onlineUser1 := createUserWithStatus("online1", model.STATUS_ONLINE)
	onlineUser2 := createUserWithStatus("online2", model.STATUS_ONLINE)

	t.Run("sorting by status then alphabetical", func(t *testing.T) {
		usersByStatus, err := th.App.GetUsersInChannelPageByStatus(&model.UserGetOptions{
			InChannelId: channel.Id,
			Page:        0,
			PerPage:     8,
		}, true)
		require.Nil(t, err)

		expectedUsersByStatus := []*model.User{
			onlineUser1,
			onlineUser2,
			awayUser1,
			awayUser2,
			dndUser1,
			dndUser2,
			offlineUser1,
			offlineUser2,
		}

		require.Equalf(t, len(expectedUsersByStatus), len(usersByStatus), "received only %v users, expected %v", len(usersByStatus), len(expectedUsersByStatus))

		for i := range usersByStatus {
			require.Equalf(t, expectedUsersByStatus[i].Id, usersByStatus[i].Id, "received user %v at index %v, expected %v", usersByStatus[i].Username, i, expectedUsersByStatus[i].Username)
		}
	})

	t.Run("paging", func(t *testing.T) {
		usersByStatus, err := th.App.GetUsersInChannelPageByStatus(&model.UserGetOptions{
			InChannelId: channel.Id,
			Page:        0,
			PerPage:     3,
		}, true)
		require.Nil(t, err)

		require.Equal(t, 3, len(usersByStatus), "received too many users")

		require.False(
			t,
			usersByStatus[0].Id != onlineUser1.Id && usersByStatus[1].Id != onlineUser2.Id,
			"expected to receive online users first",
		)

		require.Equal(t, awayUser1.Id, usersByStatus[2].Id, "expected to receive away users second")

		usersByStatus, err = th.App.GetUsersInChannelPageByStatus(&model.UserGetOptions{
			InChannelId: channel.Id,
			Page:        1,
			PerPage:     3,
		}, true)
		require.Nil(t, err)

		require.NotEmpty(t, usersByStatus, "at least some users are expected")
		require.Equal(t, awayUser2.Id, usersByStatus[0].Id, "expected to receive away users second")

		require.False(
			t,
			usersByStatus[1].Id != dndUser1.Id && usersByStatus[2].Id != dndUser2.Id,
			"expected to receive dnd users third",
		)

		usersByStatus, err = th.App.GetUsersInChannelPageByStatus(&model.UserGetOptions{
			InChannelId: channel.Id,
			Page:        1,
			PerPage:     4,
		}, true)
		require.Nil(t, err)

		require.Equal(t, 4, len(usersByStatus), "received too many users")

		require.False(
			t,
			usersByStatus[0].Id != dndUser1.Id && usersByStatus[1].Id != dndUser2.Id,
			"expected to receive dnd users third",
		)

		require.False(
			t,
			usersByStatus[2].Id != offlineUser1.Id && usersByStatus[3].Id != offlineUser2.Id,
			"expected to receive offline users last",
		)
	})
}

func TestCreateUserWithInviteId(t *testing.T) {
	th := Setup(t).InitBasic()
	defer th.TearDown()

	user := model.User{Email: strings.ToLower(model.NewId()) + "success+test@example.com", Nickname: "Darth Vader", Username: "vader" + model.NewId(), Password: "passwd1", AuthService: ""}

	t.Run("should create a user", func(t *testing.T) {
		u, err := th.App.CreateUserWithInviteId(th.Context, &user, th.BasicTeam.InviteId, "")
		require.Nil(t, err)
		require.Equal(t, u.Id, user.Id)
	})

	t.Run("invalid invite id", func(t *testing.T) {
		_, err := th.App.CreateUserWithInviteId(th.Context, &user, "", "")
		require.NotNil(t, err)
		require.Contains(t, err.Id, "app.team.get_by_invite_id")
	})

	t.Run("invalid domain", func(t *testing.T) {
		th.BasicTeam.AllowedDomains = "mattermost.com"
		_, nErr := th.App.Srv().Store.Team().Update(th.BasicTeam)
		require.NoError(t, nErr)
		_, err := th.App.CreateUserWithInviteId(th.Context, &user, th.BasicTeam.InviteId, "")
		require.NotNil(t, err)
		require.Equal(t, "api.team.invite_members.invalid_email.app_error", err.Id)
	})
}

func TestCreateUserWithToken(t *testing.T) {
	th := Setup(t).InitBasic()
	defer th.TearDown()

	user := model.User{Email: strings.ToLower(model.NewId()) + "success+test@example.com", Nickname: "Darth Vader", Username: "vader" + model.NewId(), Password: "passwd1", AuthService: ""}

	t.Run("invalid token", func(t *testing.T) {
		_, err := th.App.CreateUserWithToken(th.Context, &user, &model.Token{Token: "123"})
		require.NotNil(t, err, "Should fail on unexisting token")
	})

	t.Run("invalid token type", func(t *testing.T) {
		token := model.NewToken(
			TokenTypeVerifyEmail,
			model.MapToJson(map[string]string{"teamID": th.BasicTeam.Id, "email": user.Email}),
		)
		require.NoError(t, th.App.Srv().Store.Token().Save(token))
		defer th.App.DeleteToken(token)
		_, err := th.App.CreateUserWithToken(th.Context, &user, token)
		require.NotNil(t, err, "Should fail on bad token type")
	})

	t.Run("expired token", func(t *testing.T) {
		token := model.NewToken(
			TokenTypeTeamInvitation,
			model.MapToJson(map[string]string{"teamId": th.BasicTeam.Id, "email": user.Email}),
		)
		token.CreateAt = model.GetMillis() - InvitationExpiryTime - 1
		require.NoError(t, th.App.Srv().Store.Token().Save(token))
		defer th.App.DeleteToken(token)
		_, err := th.App.CreateUserWithToken(th.Context, &user, token)
		require.NotNil(t, err, "Should fail on expired token")
	})

	t.Run("invalid team id", func(t *testing.T) {
		token := model.NewToken(
			TokenTypeTeamInvitation,
			model.MapToJson(map[string]string{"teamId": model.NewId(), "email": user.Email}),
		)
		require.NoError(t, th.App.Srv().Store.Token().Save(token))
		defer th.App.DeleteToken(token)
		_, err := th.App.CreateUserWithToken(th.Context, &user, token)
		require.NotNil(t, err, "Should fail on bad team id")
	})

	t.Run("valid regular user request", func(t *testing.T) {
		invitationEmail := model.NewId() + "other-email@test.com"
		token := model.NewToken(
			TokenTypeTeamInvitation,
			model.MapToJson(map[string]string{"teamId": th.BasicTeam.Id, "email": invitationEmail}),
		)
		require.NoError(t, th.App.Srv().Store.Token().Save(token))
		newUser, err := th.App.CreateUserWithToken(th.Context, &user, token)
		require.Nil(t, err, "Should add user to the team. err=%v", err)
		assert.False(t, newUser.IsGuest())
		require.Equal(t, invitationEmail, newUser.Email, "The user email must be the invitation one")

		_, nErr := th.App.Srv().Store.Token().GetByToken(token.Token)
		require.Error(t, nErr, "The token must be deleted after be used")

		members, err := th.App.GetChannelMembersForUser(th.BasicTeam.Id, newUser.Id)
		require.Nil(t, err)
		assert.Len(t, *members, 2)
	})

	t.Run("valid guest request", func(t *testing.T) {
		invitationEmail := model.NewId() + "other-email@test.com"
		token := model.NewToken(
			TokenTypeGuestInvitation,
			model.MapToJson(map[string]string{"teamId": th.BasicTeam.Id, "email": invitationEmail, "channels": th.BasicChannel.Id}),
		)
		require.NoError(t, th.App.Srv().Store.Token().Save(token))
		guest := model.User{Email: strings.ToLower(model.NewId()) + "success+test@example.com", Nickname: "Darth Vader", Username: "vader" + model.NewId(), Password: "passwd1", AuthService: ""}
		newGuest, err := th.App.CreateUserWithToken(th.Context, &guest, token)
		require.Nil(t, err, "Should add user to the team. err=%v", err)

		assert.True(t, newGuest.IsGuest())
		require.Equal(t, invitationEmail, newGuest.Email, "The user email must be the invitation one")
		_, nErr := th.App.Srv().Store.Token().GetByToken(token.Token)
		require.Error(t, nErr, "The token must be deleted after be used")

		members, err := th.App.GetChannelMembersForUser(th.BasicTeam.Id, newGuest.Id)
		require.Nil(t, err)
		require.Len(t, *members, 1)
		assert.Equal(t, (*members)[0].ChannelId, th.BasicChannel.Id)
	})

	t.Run("create guest having email domain restrictions", func(t *testing.T) {
		enableGuestDomainRestricions := *th.App.Config().GuestAccountsSettings.RestrictCreationToDomains
		defer func() {
			th.App.UpdateConfig(func(cfg *model.Config) {
				cfg.GuestAccountsSettings.RestrictCreationToDomains = &enableGuestDomainRestricions
			})
		}()
		th.App.UpdateConfig(func(cfg *model.Config) { *cfg.GuestAccountsSettings.RestrictCreationToDomains = "restricted.com" })
		forbiddenInvitationEmail := model.NewId() + "other-email@test.com"
		grantedInvitationEmail := model.NewId() + "other-email@restricted.com"
		forbiddenDomainToken := model.NewToken(
			TokenTypeGuestInvitation,
			model.MapToJson(map[string]string{"teamId": th.BasicTeam.Id, "email": forbiddenInvitationEmail, "channels": th.BasicChannel.Id}),
		)
		grantedDomainToken := model.NewToken(
			TokenTypeGuestInvitation,
			model.MapToJson(map[string]string{"teamId": th.BasicTeam.Id, "email": grantedInvitationEmail, "channels": th.BasicChannel.Id}),
		)
		require.NoError(t, th.App.Srv().Store.Token().Save(forbiddenDomainToken))
		require.NoError(t, th.App.Srv().Store.Token().Save(grantedDomainToken))
		guest := model.User{
			Email:       strings.ToLower(model.NewId()) + "+test@example.com",
			Nickname:    "Darth Vader",
			Username:    "vader" + model.NewId(),
			Password:    "passwd1",
			AuthService: "",
		}
		newGuest, err := th.App.CreateUserWithToken(th.Context, &guest, forbiddenDomainToken)
		require.NotNil(t, err)
		require.Nil(t, newGuest)
		assert.Equal(t, "api.user.create_user.accepted_domain.app_error", err.Id)

		newGuest, err = th.App.CreateUserWithToken(th.Context, &guest, grantedDomainToken)
		require.Nil(t, err)
		assert.True(t, newGuest.IsGuest())
		require.Equal(t, grantedInvitationEmail, newGuest.Email)
		_, nErr := th.App.Srv().Store.Token().GetByToken(grantedDomainToken.Token)
		require.Error(t, nErr)

		members, err := th.App.GetChannelMembersForUser(th.BasicTeam.Id, newGuest.Id)
		require.Nil(t, err)
		require.Len(t, *members, 1)
		assert.Equal(t, (*members)[0].ChannelId, th.BasicChannel.Id)
	})

	t.Run("create guest having team and system email domain restrictions", func(t *testing.T) {
		th.BasicTeam.AllowedDomains = "restricted-team.com"
		_, err := th.App.UpdateTeam(th.BasicTeam)
		require.Nil(t, err, "Should update the team")
		enableGuestDomainRestricions := *th.App.Config().TeamSettings.RestrictCreationToDomains
		defer func() {
			th.App.UpdateConfig(func(cfg *model.Config) {
				cfg.TeamSettings.RestrictCreationToDomains = &enableGuestDomainRestricions
			})
		}()
		th.App.UpdateConfig(func(cfg *model.Config) { *cfg.TeamSettings.RestrictCreationToDomains = "restricted.com" })
		invitationEmail := model.NewId() + "other-email@test.com"
		token := model.NewToken(
			TokenTypeGuestInvitation,
			model.MapToJson(map[string]string{"teamId": th.BasicTeam.Id, "email": invitationEmail, "channels": th.BasicChannel.Id}),
		)
		require.NoError(t, th.App.Srv().Store.Token().Save(token))
		guest := model.User{
			Email:       strings.ToLower(model.NewId()) + "+test@example.com",
			Nickname:    "Darth Vader",
			Username:    "vader" + model.NewId(),
			Password:    "passwd1",
			AuthService: "",
		}
		newGuest, err := th.App.CreateUserWithToken(th.Context, &guest, token)
		require.Nil(t, err)
		assert.True(t, newGuest.IsGuest())
		assert.Equal(t, invitationEmail, newGuest.Email, "The user email must be the invitation one")
		_, nErr := th.App.Srv().Store.Token().GetByToken(token.Token)
		require.Error(t, nErr)

		members, err := th.App.GetChannelMembersForUser(th.BasicTeam.Id, newGuest.Id)
		require.Nil(t, err)
		require.Len(t, *members, 1)
		assert.Equal(t, (*members)[0].ChannelId, th.BasicChannel.Id)
	})
}

func TestPermanentDeleteUser(t *testing.T) {
	th := Setup(t).InitBasic()
	defer th.TearDown()

	b := []byte("testimage")

	finfo, err := th.App.DoUploadFile(th.Context, time.Now(), th.BasicTeam.Id, th.BasicChannel.Id, th.BasicUser.Id, "testfile.txt", b)

	require.Nil(t, err, "Unable to upload file. err=%v", err)

	bot, err := th.App.CreateBot(th.Context, &model.Bot{
		Username:    "botname",
		Description: "a bot",
		OwnerId:     model.NewId(),
	})
	assert.Nil(t, err)

	var bots1 []*model.Bot
	var bots2 []*model.Bot

	sqlStore := mainHelper.GetSQLStore()
	_, err1 := sqlStore.GetMaster().Select(&bots1, "SELECT * FROM Bots")
	assert.NoError(t, err1)
	assert.Equal(t, 1, len(bots1))

	// test that bot is deleted from bots table
	retUser1, err := th.App.GetUser(bot.UserId)
	assert.Nil(t, err)

	err = th.App.PermanentDeleteUser(th.Context, retUser1)
	assert.Nil(t, err)

	_, err1 = sqlStore.GetMaster().Select(&bots2, "SELECT * FROM Bots")
	assert.NoError(t, err1)
	assert.Equal(t, 0, len(bots2))

	err = th.App.PermanentDeleteUser(th.Context, th.BasicUser)
	require.Nil(t, err, "Unable to delete user. err=%v", err)

	res, err := th.App.FileExists(finfo.Path)

	require.Nil(t, err, "Unable to check whether file exists. err=%v", err)

	require.False(t, res, "File was not deleted on FS. err=%v", err)

	finfo, err = th.App.GetFileInfo(finfo.Id)

	require.Nil(t, finfo, "Unable to find finfo. err=%v", err)

	require.NotNil(t, err, "GetFileInfo after DeleteUser is nil. err=%v", err)
}

func TestPasswordRecovery(t *testing.T) {
	th := Setup(t).InitBasic()
	defer th.TearDown()

	token, err := th.App.CreatePasswordRecoveryToken(th.BasicUser.Id, th.BasicUser.Email)
	assert.Nil(t, err)

	tokenData := struct {
		UserId string
		Email  string
	}{}

	err2 := json.Unmarshal([]byte(token.Extra), &tokenData)
	assert.NoError(t, err2)
	assert.Equal(t, th.BasicUser.Id, tokenData.UserId)
	assert.Equal(t, th.BasicUser.Email, tokenData.Email)

	// Password token with same eMail as during creation
	err = th.App.ResetPasswordFromToken(token.Token, "abcdefgh")
	assert.Nil(t, err)

	// Password token with modified eMail after creation
	token, err = th.App.CreatePasswordRecoveryToken(th.BasicUser.Id, th.BasicUser.Email)
	assert.Nil(t, err)

	th.App.UpdateConfig(func(c *model.Config) {
		*c.EmailSettings.RequireEmailVerification = false
	})

	th.BasicUser.Email = th.MakeEmail()
	_, err = th.App.UpdateUser(th.BasicUser, false)
	assert.Nil(t, err)

	err = th.App.ResetPasswordFromToken(token.Token, "abcdefgh")
	assert.NotNil(t, err)
}

func TestGetViewUsersRestrictions(t *testing.T) {
	th := Setup(t).InitBasic()
	defer th.TearDown()

	team1 := th.CreateTeam()
	team2 := th.CreateTeam()
	th.CreateTeam() // Another team

	user1 := th.CreateUser()

	th.LinkUserToTeam(user1, team1)
	th.LinkUserToTeam(user1, team2)

	th.App.UpdateTeamMemberRoles(team1.Id, user1.Id, "team_user team_admin")

	team1channel1 := th.CreateChannel(team1)
	team1channel2 := th.CreateChannel(team1)
	th.CreateChannel(team1) // Another channel
	team1offtopic, err := th.App.GetChannelByName("off-topic", team1.Id, false)
	require.Nil(t, err)
	team1townsquare, err := th.App.GetChannelByName("town-square", team1.Id, false)
	require.Nil(t, err)

	team2channel1 := th.CreateChannel(team2)
	th.CreateChannel(team2) // Another channel
	team2offtopic, err := th.App.GetChannelByName("off-topic", team2.Id, false)
	require.Nil(t, err)
	team2townsquare, err := th.App.GetChannelByName("town-square", team2.Id, false)
	require.Nil(t, err)

	th.App.AddUserToChannel(user1, team1channel1, false)
	th.App.AddUserToChannel(user1, team1channel2, false)
	th.App.AddUserToChannel(user1, team2channel1, false)

	addPermission := func(role *model.Role, permission string) *model.AppError {
		newPermissions := append(role.Permissions, permission)
		_, err := th.App.PatchRole(role, &model.RolePatch{Permissions: &newPermissions})
		return err
	}

	removePermission := func(role *model.Role, permission string) *model.AppError {
		newPermissions := []string{}
		for _, oldPermission := range role.Permissions {
			if permission != oldPermission {
				newPermissions = append(newPermissions, oldPermission)
			}
		}
		_, err := th.App.PatchRole(role, &model.RolePatch{Permissions: &newPermissions})
		return err
	}

	t.Run("VIEW_MEMBERS permission granted at system level", func(t *testing.T) {
		restrictions, err := th.App.GetViewUsersRestrictions(user1.Id)
		require.Nil(t, err)

		assert.Nil(t, restrictions)
	})

	t.Run("VIEW_MEMBERS permission granted at team level", func(t *testing.T) {
		systemUserRole, err := th.App.GetRoleByName(context.Background(), model.SYSTEM_USER_ROLE_ID)
		require.Nil(t, err)
		teamUserRole, err := th.App.GetRoleByName(context.Background(), model.TEAM_USER_ROLE_ID)
		require.Nil(t, err)

		require.Nil(t, removePermission(systemUserRole, model.PERMISSION_VIEW_MEMBERS.Id))
		defer addPermission(systemUserRole, model.PERMISSION_VIEW_MEMBERS.Id)
		require.Nil(t, addPermission(teamUserRole, model.PERMISSION_VIEW_MEMBERS.Id))
		defer removePermission(teamUserRole, model.PERMISSION_VIEW_MEMBERS.Id)

		restrictions, err := th.App.GetViewUsersRestrictions(user1.Id)
		require.Nil(t, err)

		assert.NotNil(t, restrictions)
		assert.NotNil(t, restrictions.Teams)
		assert.NotNil(t, restrictions.Channels)
		assert.ElementsMatch(t, []string{team1townsquare.Id, team1offtopic.Id, team1channel1.Id, team1channel2.Id, team2townsquare.Id, team2offtopic.Id, team2channel1.Id}, restrictions.Channels)
		assert.ElementsMatch(t, []string{team1.Id, team2.Id}, restrictions.Teams)
	})

	t.Run("VIEW_MEMBERS permission not granted at any level", func(t *testing.T) {
		systemUserRole, err := th.App.GetRoleByName(context.Background(), model.SYSTEM_USER_ROLE_ID)
		require.Nil(t, err)
		require.Nil(t, removePermission(systemUserRole, model.PERMISSION_VIEW_MEMBERS.Id))
		defer addPermission(systemUserRole, model.PERMISSION_VIEW_MEMBERS.Id)

		restrictions, err := th.App.GetViewUsersRestrictions(user1.Id)
		require.Nil(t, err)

		assert.NotNil(t, restrictions)
		assert.Empty(t, restrictions.Teams)
		assert.NotNil(t, restrictions.Channels)
		assert.ElementsMatch(t, []string{team1townsquare.Id, team1offtopic.Id, team1channel1.Id, team1channel2.Id, team2townsquare.Id, team2offtopic.Id, team2channel1.Id}, restrictions.Channels)
	})

	t.Run("VIEW_MEMBERS permission for some teams but not for others", func(t *testing.T) {
		systemUserRole, err := th.App.GetRoleByName(context.Background(), model.SYSTEM_USER_ROLE_ID)
		require.Nil(t, err)
		teamAdminRole, err := th.App.GetRoleByName(context.Background(), model.TEAM_ADMIN_ROLE_ID)
		require.Nil(t, err)

		require.Nil(t, removePermission(systemUserRole, model.PERMISSION_VIEW_MEMBERS.Id))
		defer addPermission(systemUserRole, model.PERMISSION_VIEW_MEMBERS.Id)
		require.Nil(t, addPermission(teamAdminRole, model.PERMISSION_VIEW_MEMBERS.Id))
		defer removePermission(teamAdminRole, model.PERMISSION_VIEW_MEMBERS.Id)

		restrictions, err := th.App.GetViewUsersRestrictions(user1.Id)
		require.Nil(t, err)

		assert.NotNil(t, restrictions)
		assert.NotNil(t, restrictions.Teams)
		assert.NotNil(t, restrictions.Channels)
		assert.ElementsMatch(t, restrictions.Teams, []string{team1.Id})
		assert.ElementsMatch(t, []string{team1townsquare.Id, team1offtopic.Id, team1channel1.Id, team1channel2.Id, team2townsquare.Id, team2offtopic.Id, team2channel1.Id}, restrictions.Channels)
	})
}

func TestPromoteGuestToUser(t *testing.T) {
	th := Setup(t).InitBasic()
	defer th.TearDown()

	t.Run("Must fail with regular user", func(t *testing.T) {
		require.Equal(t, "system_user", th.BasicUser.Roles)
		err := th.App.PromoteGuestToUser(th.Context, th.BasicUser, th.BasicUser.Id)
		require.Nil(t, err)

		user, err := th.App.GetUser(th.BasicUser.Id)
		assert.Nil(t, err)
		assert.Equal(t, "system_user", user.Roles)
	})

	t.Run("Must work with guest user without teams or channels", func(t *testing.T) {
		guest := th.CreateGuest()
		require.Equal(t, "system_guest", guest.Roles)

		err := th.App.PromoteGuestToUser(th.Context, guest, th.BasicUser.Id)
		require.Nil(t, err)
		guest, err = th.App.GetUser(guest.Id)
		assert.Nil(t, err)
		assert.Equal(t, "system_user", guest.Roles)
	})

	t.Run("Must work with guest user with teams but no channels", func(t *testing.T) {
		guest := th.CreateGuest()
		require.Equal(t, "system_guest", guest.Roles)
		th.LinkUserToTeam(guest, th.BasicTeam)
		teamMember, err := th.App.GetTeamMember(th.BasicTeam.Id, guest.Id)
		require.Nil(t, err)
		require.True(t, teamMember.SchemeGuest)
		require.False(t, teamMember.SchemeUser)

		err = th.App.PromoteGuestToUser(th.Context, guest, th.BasicUser.Id)
		require.Nil(t, err)
		guest, err = th.App.GetUser(guest.Id)
		assert.Nil(t, err)
		assert.Equal(t, "system_user", guest.Roles)
		teamMember, err = th.App.GetTeamMember(th.BasicTeam.Id, guest.Id)
		assert.Nil(t, err)
		assert.False(t, teamMember.SchemeGuest)
		assert.True(t, teamMember.SchemeUser)
	})

	t.Run("Must work with guest user with teams and channels", func(t *testing.T) {
		guest := th.CreateGuest()
		require.Equal(t, "system_guest", guest.Roles)
		th.LinkUserToTeam(guest, th.BasicTeam)
		teamMember, err := th.App.GetTeamMember(th.BasicTeam.Id, guest.Id)
		require.Nil(t, err)
		require.True(t, teamMember.SchemeGuest)
		require.False(t, teamMember.SchemeUser)

		channelMember := th.AddUserToChannel(guest, th.BasicChannel)
		require.True(t, channelMember.SchemeGuest)
		require.False(t, channelMember.SchemeUser)

		err = th.App.PromoteGuestToUser(th.Context, guest, th.BasicUser.Id)
		require.Nil(t, err)
		guest, err = th.App.GetUser(guest.Id)
		assert.Nil(t, err)
		assert.Equal(t, "system_user", guest.Roles)
		teamMember, err = th.App.GetTeamMember(th.BasicTeam.Id, guest.Id)
		assert.Nil(t, err)
		assert.False(t, teamMember.SchemeGuest)
		assert.True(t, teamMember.SchemeUser)
		channelMember, err = th.App.GetChannelMember(context.Background(), th.BasicChannel.Id, guest.Id)
		assert.Nil(t, err)
		assert.False(t, teamMember.SchemeGuest)
		assert.True(t, teamMember.SchemeUser)
	})

	t.Run("Must add the default channels", func(t *testing.T) {
		guest := th.CreateGuest()
		require.Equal(t, "system_guest", guest.Roles)
		th.LinkUserToTeam(guest, th.BasicTeam)
		teamMember, err := th.App.GetTeamMember(th.BasicTeam.Id, guest.Id)
		require.Nil(t, err)
		require.True(t, teamMember.SchemeGuest)
		require.False(t, teamMember.SchemeUser)

		channelMember := th.AddUserToChannel(guest, th.BasicChannel)
		require.True(t, channelMember.SchemeGuest)
		require.False(t, channelMember.SchemeUser)

		channelMembers, err := th.App.GetChannelMembersForUser(th.BasicTeam.Id, guest.Id)
		require.Nil(t, err)
		require.Len(t, *channelMembers, 1)

		err = th.App.PromoteGuestToUser(th.Context, guest, th.BasicUser.Id)
		require.Nil(t, err)
		guest, err = th.App.GetUser(guest.Id)
		assert.Nil(t, err)
		assert.Equal(t, "system_user", guest.Roles)
		teamMember, err = th.App.GetTeamMember(th.BasicTeam.Id, guest.Id)
		assert.Nil(t, err)
		assert.False(t, teamMember.SchemeGuest)
		assert.True(t, teamMember.SchemeUser)
		channelMember, err = th.App.GetChannelMember(context.Background(), th.BasicChannel.Id, guest.Id)
		assert.Nil(t, err)
		assert.False(t, teamMember.SchemeGuest)
		assert.True(t, teamMember.SchemeUser)

		channelMembers, err = th.App.GetChannelMembersForUser(th.BasicTeam.Id, guest.Id)
		require.Nil(t, err)
		assert.Len(t, *channelMembers, 3)
	})

	t.Run("Must invalidate channel stats cache when promoting a guest", func(t *testing.T) {
		guest := th.CreateGuest()
		require.Equal(t, "system_guest", guest.Roles)
		th.LinkUserToTeam(guest, th.BasicTeam)
		teamMember, err := th.App.GetTeamMember(th.BasicTeam.Id, guest.Id)
		require.Nil(t, err)
		require.True(t, teamMember.SchemeGuest)
		require.False(t, teamMember.SchemeUser)

		guestCount, _ := th.App.GetChannelGuestCount(th.BasicChannel.Id)
		require.Equal(t, int64(0), guestCount)

		channelMember := th.AddUserToChannel(guest, th.BasicChannel)
		require.True(t, channelMember.SchemeGuest)
		require.False(t, channelMember.SchemeUser)

		guestCount, _ = th.App.GetChannelGuestCount(th.BasicChannel.Id)
		require.Equal(t, int64(1), guestCount)

		err = th.App.PromoteGuestToUser(th.Context, guest, th.BasicUser.Id)
		require.Nil(t, err)

		guestCount, _ = th.App.GetChannelGuestCount(th.BasicChannel.Id)
		require.Equal(t, int64(0), guestCount)
	})
}

func TestDemoteUserToGuest(t *testing.T) {
	th := Setup(t).InitBasic()
	defer th.TearDown()

	t.Run("Must invalidate channel stats cache when demoting a user", func(t *testing.T) {
		user := th.CreateUser()
		require.Equal(t, "system_user", user.Roles)
		th.LinkUserToTeam(user, th.BasicTeam)
		teamMember, err := th.App.GetTeamMember(th.BasicTeam.Id, user.Id)
		require.Nil(t, err)
		require.True(t, teamMember.SchemeUser)
		require.False(t, teamMember.SchemeGuest)

		guestCount, _ := th.App.GetChannelGuestCount(th.BasicChannel.Id)
		require.Equal(t, int64(0), guestCount)

		channelMember := th.AddUserToChannel(user, th.BasicChannel)
		require.True(t, channelMember.SchemeUser)
		require.False(t, channelMember.SchemeGuest)

		guestCount, _ = th.App.GetChannelGuestCount(th.BasicChannel.Id)
		require.Equal(t, int64(0), guestCount)

		err = th.App.DemoteUserToGuest(user)
		require.Nil(t, err)

		guestCount, _ = th.App.GetChannelGuestCount(th.BasicChannel.Id)
		require.Equal(t, int64(1), guestCount)
	})

	t.Run("Must fail with guest user", func(t *testing.T) {
		guest := th.CreateGuest()
		require.Equal(t, "system_guest", guest.Roles)
		err := th.App.DemoteUserToGuest(guest)
		require.Nil(t, err)

		user, err := th.App.GetUser(guest.Id)
		assert.Nil(t, err)
		assert.Equal(t, "system_guest", user.Roles)
	})

	t.Run("Must work with user without teams or channels", func(t *testing.T) {
		user := th.CreateUser()
		require.Equal(t, "system_user", user.Roles)

		err := th.App.DemoteUserToGuest(user)
		require.Nil(t, err)
		user, err = th.App.GetUser(user.Id)
		assert.Nil(t, err)
		assert.Equal(t, "system_guest", user.Roles)
	})

	t.Run("Must work with user with teams but no channels", func(t *testing.T) {
		user := th.CreateUser()
		require.Equal(t, "system_user", user.Roles)
		th.LinkUserToTeam(user, th.BasicTeam)
		teamMember, err := th.App.GetTeamMember(th.BasicTeam.Id, user.Id)
		require.Nil(t, err)
		require.True(t, teamMember.SchemeUser)
		require.False(t, teamMember.SchemeGuest)

		err = th.App.DemoteUserToGuest(user)
		require.Nil(t, err)
		user, err = th.App.GetUser(user.Id)
		assert.Nil(t, err)
		assert.Equal(t, "system_guest", user.Roles)
		teamMember, err = th.App.GetTeamMember(th.BasicTeam.Id, user.Id)
		assert.Nil(t, err)
		assert.False(t, teamMember.SchemeUser)
		assert.True(t, teamMember.SchemeGuest)
	})

	t.Run("Must work with user with teams and channels", func(t *testing.T) {
		user := th.CreateUser()
		require.Equal(t, "system_user", user.Roles)
		th.LinkUserToTeam(user, th.BasicTeam)
		teamMember, err := th.App.GetTeamMember(th.BasicTeam.Id, user.Id)
		require.Nil(t, err)
		require.True(t, teamMember.SchemeUser)
		require.False(t, teamMember.SchemeGuest)

		channelMember := th.AddUserToChannel(user, th.BasicChannel)
		require.True(t, channelMember.SchemeUser)
		require.False(t, channelMember.SchemeGuest)

		err = th.App.DemoteUserToGuest(user)
		require.Nil(t, err)
		user, err = th.App.GetUser(user.Id)
		assert.Nil(t, err)
		assert.Equal(t, "system_guest", user.Roles)
		teamMember, err = th.App.GetTeamMember(th.BasicTeam.Id, user.Id)
		assert.Nil(t, err)
		assert.False(t, teamMember.SchemeUser)
		assert.True(t, teamMember.SchemeGuest)
		channelMember, err = th.App.GetChannelMember(context.Background(), th.BasicChannel.Id, user.Id)
		assert.Nil(t, err)
		assert.False(t, teamMember.SchemeUser)
		assert.True(t, teamMember.SchemeGuest)
	})

	t.Run("Must respect the current channels not removing defaults", func(t *testing.T) {
		user := th.CreateUser()
		require.Equal(t, "system_user", user.Roles)
		th.LinkUserToTeam(user, th.BasicTeam)
		teamMember, err := th.App.GetTeamMember(th.BasicTeam.Id, user.Id)
		require.Nil(t, err)
		require.True(t, teamMember.SchemeUser)
		require.False(t, teamMember.SchemeGuest)

		channelMember := th.AddUserToChannel(user, th.BasicChannel)
		require.True(t, channelMember.SchemeUser)
		require.False(t, channelMember.SchemeGuest)

		channelMembers, err := th.App.GetChannelMembersForUser(th.BasicTeam.Id, user.Id)
		require.Nil(t, err)
		require.Len(t, *channelMembers, 3)

		err = th.App.DemoteUserToGuest(user)
		require.Nil(t, err)
		user, err = th.App.GetUser(user.Id)
		assert.Nil(t, err)
		assert.Equal(t, "system_guest", user.Roles)
		teamMember, err = th.App.GetTeamMember(th.BasicTeam.Id, user.Id)
		assert.Nil(t, err)
		assert.False(t, teamMember.SchemeUser)
		assert.True(t, teamMember.SchemeGuest)
		channelMember, err = th.App.GetChannelMember(context.Background(), th.BasicChannel.Id, user.Id)
		assert.Nil(t, err)
		assert.False(t, teamMember.SchemeUser)
		assert.True(t, teamMember.SchemeGuest)

		channelMembers, err = th.App.GetChannelMembersForUser(th.BasicTeam.Id, user.Id)
		require.Nil(t, err)
		assert.Len(t, *channelMembers, 3)
	})

	t.Run("Must be removed as team and channel admin", func(t *testing.T) {
		user := th.CreateUser()
		require.Equal(t, "system_user", user.Roles)

		team := th.CreateTeam()

		th.LinkUserToTeam(user, team)
		th.App.UpdateTeamMemberRoles(team.Id, user.Id, "team_user team_admin")

		teamMember, err := th.App.GetTeamMember(team.Id, user.Id)
		require.Nil(t, err)
		require.True(t, teamMember.SchemeUser)
		require.True(t, teamMember.SchemeAdmin)
		require.False(t, teamMember.SchemeGuest)

		channel := th.CreateChannel(team)

		th.AddUserToChannel(user, channel)
		th.App.UpdateChannelMemberSchemeRoles(channel.Id, user.Id, false, true, true)

		channelMember, err := th.App.GetChannelMember(context.Background(), channel.Id, user.Id)
		assert.Nil(t, err)
		assert.True(t, channelMember.SchemeUser)
		assert.True(t, channelMember.SchemeAdmin)
		assert.False(t, channelMember.SchemeGuest)

		err = th.App.DemoteUserToGuest(user)
		require.Nil(t, err)

		user, err = th.App.GetUser(user.Id)
		assert.Nil(t, err)
		assert.Equal(t, "system_guest", user.Roles)

		teamMember, err = th.App.GetTeamMember(team.Id, user.Id)
		assert.Nil(t, err)
		assert.False(t, teamMember.SchemeUser)
		assert.False(t, teamMember.SchemeAdmin)
		assert.True(t, teamMember.SchemeGuest)

		channelMember, err = th.App.GetChannelMember(context.Background(), channel.Id, user.Id)
		assert.Nil(t, err)
		assert.False(t, channelMember.SchemeUser)
		assert.False(t, channelMember.SchemeAdmin)
		assert.True(t, channelMember.SchemeGuest)
	})
}

func TestDeactivateGuests(t *testing.T) {
	th := Setup(t).InitBasic()
	defer th.TearDown()

	guest1 := th.CreateGuest()
	guest2 := th.CreateGuest()
	user := th.CreateUser()

	err := th.App.DeactivateGuests(th.Context)
	require.Nil(t, err)

	guest1, err = th.App.GetUser(guest1.Id)
	assert.Nil(t, err)
	assert.NotEqual(t, int64(0), guest1.DeleteAt)

	guest2, err = th.App.GetUser(guest2.Id)
	assert.Nil(t, err)
	assert.NotEqual(t, int64(0), guest2.DeleteAt)

	user, err = th.App.GetUser(user.Id)
	assert.Nil(t, err)
	assert.Equal(t, int64(0), user.DeleteAt)
}

func TestUpdateUserRolesWithUser(t *testing.T) {
	// InitBasic is used to let the first CreateUser call not be
	// a system_admin
	th := Setup(t).InitBasic()
	defer th.TearDown()

	// Create normal user.
	user := th.CreateUser()
	assert.Equal(t, user.Roles, model.SYSTEM_USER_ROLE_ID)

	// Upgrade to sysadmin.
	user, err := th.App.UpdateUserRolesWithUser(user, model.SYSTEM_USER_ROLE_ID+" "+model.SYSTEM_ADMIN_ROLE_ID, false)
	require.Nil(t, err)
	assert.Equal(t, user.Roles, model.SYSTEM_USER_ROLE_ID+" "+model.SYSTEM_ADMIN_ROLE_ID)

	// Test bad role.
	_, err = th.App.UpdateUserRolesWithUser(user, "does not exist", false)
	require.NotNil(t, err)
}

func TestDeactivateMfa(t *testing.T) {
	t.Run("MFA is disabled", func(t *testing.T) {
		th := Setup(t).InitBasic()
		defer th.TearDown()

		th.App.UpdateConfig(func(cfg *model.Config) {
			*cfg.ServiceSettings.EnableMultifactorAuthentication = false
		})

		user := th.BasicUser
		err := th.App.DeactivateMfa(user.Id)
		require.Nil(t, err)
	})
}

func TestPatchUser(t *testing.T) {
	th := Setup(t).InitBasic()
	defer th.TearDown()

	testUser := th.CreateUser()
	defer th.App.PermanentDeleteUser(th.Context, testUser)

	t.Run("Patch with a username already exists", func(t *testing.T) {
		_, err := th.App.PatchUser(testUser.Id, &model.UserPatch{
			Username: model.NewString(th.BasicUser.Username),
		}, true)

		require.NotNil(t, err)
		require.Equal(t, "app.user.save.username_exists.app_error", err.Id)
	})

	t.Run("Patch with a email already exists", func(t *testing.T) {
		_, err := th.App.PatchUser(testUser.Id, &model.UserPatch{
			Email: model.NewString(th.BasicUser.Email),
		}, true)

		require.NotNil(t, err)
		require.Equal(t, "app.user.save.email_exists.app_error", err.Id)
	})

	t.Run("Patch username with a new username", func(t *testing.T) {
		_, err := th.App.PatchUser(testUser.Id, &model.UserPatch{
			Username: model.NewString(model.NewId()),
		}, true)

		require.Nil(t, err)
	})
}

func TestUpdateThreadReadForUser(t *testing.T) {
	os.Setenv("MM_FEATUREFLAGS_COLLAPSEDTHREADS", "true")
	defer os.Unsetenv("MM_FEATUREFLAGS_COLLAPSEDTHREADS")
	th := Setup(t).InitBasic()
	defer th.TearDown()
	th.App.UpdateConfig(func(cfg *model.Config) {
		*cfg.ServiceSettings.ThreadAutoFollow = true
		*cfg.ServiceSettings.CollapsedThreads = model.COLLAPSED_THREADS_DEFAULT_ON
	})

	t.Run("Ensure thread membership is created and followed", func(t *testing.T) {
		rootPost, appErr := th.App.CreatePost(th.Context, &model.Post{UserId: th.BasicUser2.Id, CreateAt: model.GetMillis(), ChannelId: th.BasicChannel.Id, Message: "hi"}, th.BasicChannel, false, false)
		require.Nil(t, appErr)
		replyPost, appErr := th.App.CreatePost(th.Context, &model.Post{RootId: rootPost.Id, UserId: th.BasicUser2.Id, CreateAt: model.GetMillis(), ChannelId: th.BasicChannel.Id, Message: "hi"}, th.BasicChannel, false, false)
		require.Nil(t, appErr)
		threads, appErr := th.App.GetThreadsForUser(th.BasicUser.Id, th.BasicTeam.Id, model.GetUserThreadsOpts{})
		require.Nil(t, appErr)
		require.Zero(t, threads.Total)

		_, appErr = th.App.UpdateThreadReadForUser(th.BasicUser.Id, th.BasicChannel.TeamId, rootPost.Id, replyPost.CreateAt)
		require.Nil(t, appErr)

		threads, appErr = th.App.GetThreadsForUser(th.BasicUser.Id, th.BasicTeam.Id, model.GetUserThreadsOpts{})
		require.Nil(t, appErr)
		assert.NotZero(t, threads.Total)

		threadMembership, appErr := th.App.GetThreadMembershipForUser(th.BasicUser.Id, rootPost.Id)
		require.Nil(t, appErr)
		require.NotNil(t, threadMembership)
		assert.True(t, threadMembership.Following)
	})
<<<<<<< HEAD
=======
}

func TestCreateUserWithInitialPreferences(t *testing.T) {
	th := Setup(t).InitBasic()
	defer th.TearDown()

	t.Run("successfully create a user with initial tutorial and recommended steps preferences", func(t *testing.T) {
		testUser := th.CreateUser()
		defer th.App.PermanentDeleteUser(th.Context, testUser)

		preferences, appErr := th.App.GetPreferencesForUser(testUser.Id)
		require.Nil(t, appErr)

		tutorialStepPref := preferences[1]
		recommendedNextStepsPref := preferences[0]

		assert.Equal(t, tutorialStepPref.Name, testUser.Id)
		assert.Equal(t, recommendedNextStepsPref.Category, model.PREFERENCE_RECOMMENDED_NEXT_STEPS)
		assert.Equal(t, recommendedNextStepsPref.Name, "hide")
		assert.Equal(t, recommendedNextStepsPref.Value, "false")
	})

	t.Run("successfully create a guest user with initial tutorial and recommended steps preferences", func(t *testing.T) {
		testUser := th.CreateGuest()
		defer th.App.PermanentDeleteUser(th.Context, testUser)

		preferences, appErr := th.App.GetPreferencesForUser(testUser.Id)
		require.Nil(t, appErr)

		assert.Equal(t, testUser.Id, preferences[0].UserId)
		assert.Equal(t, model.PREFERENCE_RECOMMENDED_NEXT_STEPS, preferences[0].Category)
		assert.Equal(t, "hide", preferences[0].Name)
		assert.Equal(t, "false", preferences[0].Value)

		assert.Equal(t, testUser.Id, preferences[1].UserId)
		assert.Equal(t, model.PREFERENCE_CATEGORY_TUTORIAL_STEPS, preferences[1].Category)
		assert.Equal(t, testUser.Id, preferences[1].Name)
		assert.Equal(t, "0", preferences[1].Value)
	})
>>>>>>> de5efdb8
}<|MERGE_RESOLUTION|>--- conflicted
+++ resolved
@@ -1536,8 +1536,6 @@
 		require.NotNil(t, threadMembership)
 		assert.True(t, threadMembership.Following)
 	})
-<<<<<<< HEAD
-=======
 }
 
 func TestCreateUserWithInitialPreferences(t *testing.T) {
@@ -1577,5 +1575,4 @@
 		assert.Equal(t, testUser.Id, preferences[1].Name)
 		assert.Equal(t, "0", preferences[1].Value)
 	})
->>>>>>> de5efdb8
 }
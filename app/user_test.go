--- conflicted
+++ resolved
@@ -254,16 +254,16 @@
 			[]string{
 				`
 			package main
-	
+
 			import (
 				"github.com/mattermost/mattermost-server/v6/plugin"
 				"github.com/mattermost/mattermost-server/v6/model"
 			)
-	
+
 			type MyPlugin struct {
 				plugin.MattermostPlugin
 			}
-	
+
 			func (p *MyPlugin) UserHasBeenCreated(c *plugin.Context, user *model.User) {
 				user.Nickname = "sanitized"
 				if len(user.Password) > 0 {
@@ -271,7 +271,7 @@
 				}
 				p.API.UpdateUser(user)
 			}
-	
+
 			func main() {
 				plugin.ClientMain(&MyPlugin{})
 			}
@@ -1768,14 +1768,10 @@
 		assert.Equal(t, "false", recommendedNextStepsPref[0].Value)
 	})
 
-<<<<<<< HEAD
-	t.Run("successfully create a guest user with initial tutorial and recommended steps preferences", func(t *testing.T) {
-=======
 	t.Run("successfully create a guest user with initial tutorial, insights and recommended steps preferences", func(t *testing.T) {
 		th.Server.configStore.SetReadOnlyFF(false)
 		defer th.Server.configStore.SetReadOnlyFF(true)
 		th.App.UpdateConfig(func(cfg *model.Config) { cfg.FeatureFlags.InsightsEnabled = true })
->>>>>>> b45ff0be
 		testUser := th.CreateGuest()
 		defer th.App.PermanentDeleteUser(th.Context, testUser)
 

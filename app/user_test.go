--- conflicted
+++ resolved
@@ -100,11 +100,7 @@
 
 	user := th.BasicUser
 
-<<<<<<< HEAD
-	err = th.App.UpdateDefaultProfileImage(user)
-=======
-	err = th.App.SetDefaultProfileImage(th.Context, user)
->>>>>>> ea3ff49b
+	err = th.App.UpdateDefaultProfileImage(th.Context, user)
 	require.Nil(t, err)
 
 	user = getUserFromDB(th.App, user.Id, t)
@@ -205,7 +201,7 @@
 		user.Username = "updatedUsername"
 		iLastPictureUpdate := user.LastPictureUpdate
 		require.Equal(t, iLastPictureUpdate, int64(0))
-		u, err := th.App.UpdateUser(user, false)
+		u, err := th.App.UpdateUser(th.Context, user, false)
 		require.Nil(t, err)
 		require.NotNil(t, u)
 		require.Less(t, u.LastPictureUpdate, iLastPictureUpdate)
@@ -222,7 +218,7 @@
 		require.Greater(t, iLastPictureUpdate, int64(0))
 
 		// Attempt the update, ensure the LastPictureUpdate has not changed
-		updatedUser, errUpdateUser := th.App.UpdateUser(iUser, false)
+		updatedUser, errUpdateUser := th.App.UpdateUser(th.Context, iUser, false)
 		require.Nil(t, errUpdateUser)
 		require.NotNil(t, updatedUser)
 		require.Equal(t, updatedUser.LastPictureUpdate, iLastPictureUpdate)

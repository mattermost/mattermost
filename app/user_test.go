--- conflicted
+++ resolved
@@ -5,13 +5,10 @@
 
 import (
 	"bytes"
-<<<<<<< HEAD
 	"image"
 	"image/color"
-=======
 	"encoding/json"
 	"math/rand"
->>>>>>> 19b75346
 	"strings"
 	"testing"
 	"time"
@@ -104,7 +101,6 @@
 		t.Fatal(err)
 	}
 
-<<<<<<< HEAD
 	rdr := bytes.NewReader(b)
 	img, _, err2 := image.Decode(rdr)
 	if err2 != nil {
@@ -116,7 +112,6 @@
 	if img.At(1, 1) != colorful {
 		t.Fatal("Failed to create correct color")
 	}
-=======
 }
 
 func TestUpdateOAuthUserAttrs(t *testing.T) {
@@ -263,5 +258,4 @@
 	}
 
 	return user, gitlabUserObj
->>>>>>> 19b75346
 }
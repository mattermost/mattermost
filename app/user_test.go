--- conflicted
+++ resolved
@@ -132,24 +132,13 @@
 	th := Setup(t).InitBasic()
 	defer th.TearDown()
 
-<<<<<<< HEAD
 	_, appErr := th.App.AdjustImage(bytes.NewReader([]byte{}))
-	require.Error(t, appErr)
+	require.NotNil(t, appErr)
 
 	// test image isn't the correct dimensions
 	// it should be adjusted
 	testjpg, err := testutils.ReadTestFile("testjpg.jpg")
-=======
-	_, err := th.App.AdjustImage(bytes.NewReader([]byte{}))
-	require.NotNil(t, err)
-
-	// test image isn't the correct dimensions
-	// it should be adjusted
-	testjpg, error := testutils.ReadTestFile("testjpg.jpg")
-	require.NoError(t, error)
-	adjusted, err := th.App.AdjustImage(bytes.NewReader(testjpg))
->>>>>>> e44190f4
-	require.Nil(t, err)
+	require.NoError(t, err)
 	adjusted, appErr := th.App.AdjustImage(bytes.NewReader(testjpg))
 	require.Nil(t, appErr)
 	assert.True(t, adjusted.Len() > 0)

// Copyright (c) 2015-present Mattermost, Inc. All Rights Reserved.
// See LICENSE.txt for license information.

package app

import (
	"context"
	"testing"

	"github.com/stretchr/testify/require"

	"github.com/mattermost/mattermost-server/v5/model"
)

func TestCreateDefaultMemberships(t *testing.T) {
	th := Setup(t).InitBasic()
	defer th.TearDown()

	singersTeam, err := th.App.CreateTeam(th.Context, &model.Team{
		DisplayName: "Singers",
		Name:        "zz" + model.NewId(),
		Email:       "singers@test.com",
		Type:        model.TEAM_OPEN,
	})
	if err != nil {
		t.Errorf("test team not created: %s", err.Error())
	}

	nerdsTeam, err := th.App.CreateTeam(th.Context, &model.Team{
		DisplayName: "Nerds",
		Name:        "zz" + model.NewId(),
		Email:       "nerds@test.com",
		Type:        model.TEAM_INVITE,
	})
	if err != nil {
		t.Errorf("test team not created: %s", err.Error())
	}

	practiceChannel, err := th.App.CreateChannel(th.Context, &model.Channel{
		TeamId:      singersTeam.Id,
		DisplayName: "Practices",
		Name:        model.NewId(),
		Type:        model.CHANNEL_OPEN,
	}, false)
	if err != nil {
		t.Errorf("test channel not created: %s", err.Error())
	}

	experimentsChannel, err := th.App.CreateChannel(th.Context, &model.Channel{
		TeamId:      singersTeam.Id,
		DisplayName: "Experiments",
		Name:        model.NewId(),
		Type:        model.CHANNEL_PRIVATE,
	}, false)
	if err != nil {
		t.Errorf("test channel not created: %s", err.Error())
	}

	gleeGroup, err := th.App.CreateGroup(&model.Group{
		Name:        model.NewString(model.NewId()),
		DisplayName: "Glee Club",
		RemoteId:    model.NewId(),
		Source:      model.GroupSourceLdap,
	})
	if err != nil {
		t.Errorf("test group not created: %s", err.Error())
	}

	scienceGroup, err := th.App.CreateGroup(&model.Group{
		Name:        model.NewString(model.NewId()),
		DisplayName: "Science Club",
		RemoteId:    model.NewId(),
		Source:      model.GroupSourceLdap,
	})
	if err != nil {
		t.Errorf("test group not created: %s", err.Error())
	}

	_, err = th.App.UpsertGroupSyncable(model.NewGroupChannel(gleeGroup.Id, practiceChannel.Id, true))
	if err != nil {
		t.Errorf("test groupchannel not created: %s", err.Error())
	}

	scienceTeamGroupSyncable, err := th.App.UpsertGroupSyncable(model.NewGroupTeam(scienceGroup.Id, nerdsTeam.Id, false))
	if err != nil {
		t.Errorf("test groupteam not created: %s", err.Error())
	}

	scienceChannelGroupSyncable, err := th.App.UpsertGroupSyncable(model.NewGroupChannel(scienceGroup.Id, experimentsChannel.Id, false))
	if err != nil {
		t.Errorf("test groupchannel not created: %s", err.Error())
	}

	singer1 := th.BasicUser
	scientist1 := th.BasicUser2

	_, err = th.App.UpsertGroupMember(gleeGroup.Id, singer1.Id)
	if err != nil {
		t.Errorf("test groupmember not created: %s", err.Error())
	}

	scientistGroupMember, err := th.App.UpsertGroupMember(scienceGroup.Id, scientist1.Id)
	if err != nil {
		t.Errorf("test groupmember not created: %s", err.Error())
	}

<<<<<<< HEAD
	pErr := th.App.CreateDefaultMemberships(th.Context, 0)
=======
	pErr := th.App.CreateDefaultMemberships(0, false)
>>>>>>> fa0a4087
	if pErr != nil {
		t.Errorf("faild to populate syncables: %s", pErr.Error())
	}

	// Singer should be in team and channel
	_, err = th.App.GetTeamMember(singersTeam.Id, singer1.Id)
	if err != nil {
		t.Errorf("error retrieving team member: %s", err.Error())
	}
	_, err = th.App.GetChannelMember(context.Background(), practiceChannel.Id, singer1.Id)
	if err != nil {
		t.Errorf("error retrieving channel member: %s", err.Error())
	}

	tMembers, err := th.App.GetTeamMembers(singersTeam.Id, 0, 999, nil)
	if err != nil {
		t.Errorf("error retrieving team members: %s", err.Error())
	}
	expected := 1
	actual := len(tMembers)
	if actual != expected {
		t.Errorf("expected %d team members but got %d", expected, actual)
	}

	cMembersCount, err := th.App.GetChannelMemberCount(practiceChannel.Id)
	if err != nil {
		t.Errorf("error retrieving team members: %s", err.Error())
	}
	if cMembersCount != int64(expected) {
		t.Errorf("expected %d team member but got %d", expected, cMembersCount)
	}

	// Scientist should not be in team or channel
	_, err = th.App.GetTeamMember(nerdsTeam.Id, scientist1.Id)
	if err.Id != "app.team.get_member.missing.app_error" {
		t.Errorf("wrong error: %s", err.Id)
	}

	_, err = th.App.GetChannelMember(context.Background(), experimentsChannel.Id, scientist1.Id)
	if err.Id != "app.channel.get_member.missing.app_error" {
		t.Errorf("wrong error: %s", err.Id)
	}

	tMembers, err = th.App.GetTeamMembers(nerdsTeam.Id, 0, 999, nil)
	if err != nil {
		t.Errorf("error retrieving team members: %s", err.Error())
	}
	expected = 0
	actual = len(tMembers)
	if actual != expected {
		t.Errorf("expected %d team members but got %d", expected, actual)
	}

	cMembersCount, err = th.App.GetChannelMemberCount(experimentsChannel.Id)
	if err != nil {
		t.Errorf("error retrieving team members: %s", err.Error())
	}
	if cMembersCount != int64(expected) {
		t.Errorf("expected %d team members but got %d", expected, cMembersCount)
	}

	// update AutoAdd to true
	scienceTeamGroupSyncable.AutoAdd = true
	scienceTeamGroupSyncable, err = th.App.UpdateGroupSyncable(scienceTeamGroupSyncable)
	if err != nil {
		t.Errorf("error updating group syncable: %s", err.Error())
	}

	// Sync everything after syncable was created (proving that team updates trigger re-sync)
<<<<<<< HEAD
	pErr = th.App.CreateDefaultMemberships(th.Context, scientistGroupMember.CreateAt+1)
=======
	pErr = th.App.CreateDefaultMemberships(scientistGroupMember.CreateAt+1, false)
>>>>>>> fa0a4087
	if pErr != nil {
		t.Errorf("faild to populate syncables: %s", pErr.Error())
	}

	// Scientist should be in team but not the channel
	_, err = th.App.GetTeamMember(nerdsTeam.Id, scientist1.Id)
	if err != nil {
		t.Errorf("error retrieving team member: %s", err.Error())
	}

	_, err = th.App.GetChannelMember(context.Background(), experimentsChannel.Id, scientist1.Id)
	if err.Id != "app.channel.get_member.missing.app_error" {
		t.Errorf("wrong error: %s", err.Id)
	}

	tMembers, err = th.App.GetTeamMembers(nerdsTeam.Id, 0, 999, nil)
	if err != nil {
		t.Errorf("error retrieving team members: %s", err.Error())
	}
	expected = 1
	actual = len(tMembers)
	if actual != expected {
		t.Errorf("expected %d team members but got %d", expected, actual)
	}

	expected = 0
	cMembersCount, err = th.App.GetChannelMemberCount(experimentsChannel.Id)
	if err != nil {
		t.Errorf("error retrieving team members: %s", err.Error())
	}
	if cMembersCount != int64(expected) {
		t.Errorf("expected %d team members but got %d", expected, cMembersCount)
	}

	// Update the channel syncable
	scienceChannelGroupSyncable.AutoAdd = true
	scienceChannelGroupSyncable, err = th.App.UpdateGroupSyncable(scienceChannelGroupSyncable)
	if err != nil {
		t.Errorf("error updating group syncable: %s", err.Error())
	}

	// Sync everything after syncable was created (proving that channel updates trigger re-sync)
<<<<<<< HEAD
	pErr = th.App.CreateDefaultMemberships(th.Context, scientistGroupMember.CreateAt+1)
=======
	pErr = th.App.CreateDefaultMemberships(scientistGroupMember.CreateAt+1, false)
>>>>>>> fa0a4087
	if pErr != nil {
		t.Errorf("faild to populate syncables: %s", pErr.Error())
	}

	expected = 1
	cMembersCount, err = th.App.GetChannelMemberCount(experimentsChannel.Id)
	if err != nil {
		t.Errorf("error retrieving team members: %s", err.Error())
	}
	if cMembersCount != int64(expected) {
		t.Errorf("expected %d team members but got %d", expected, cMembersCount)
	}

	// singer leaves team and channel
	err = th.App.LeaveChannel(th.Context, practiceChannel.Id, singer1.Id)
	if err != nil {
		t.Errorf("error leaving channel: %s", err.Error())
	}
	err = th.App.LeaveTeam(th.Context, singersTeam, singer1, "")
	if err != nil {
		t.Errorf("error leaving team: %s", err.Error())
	}

	// Even re-syncing from the beginning doesn't re-add to channel or team
<<<<<<< HEAD
	pErr = th.App.CreateDefaultMemberships(th.Context, 0)
=======
	pErr = th.App.CreateDefaultMemberships(0, false)
>>>>>>> fa0a4087
	if pErr != nil {
		t.Errorf("faild to populate syncables: %s", pErr.Error())
	}

	// Singer should not be in team or channel
	tMember, err := th.App.GetTeamMember(singersTeam.Id, singer1.Id)
	if err != nil {
		t.Errorf("error retrieving team member: %s", err.Error())
	}
	if tMember.DeleteAt == 0 {
		t.Error("expected team member to remain deleted")
	}

	_, err = th.App.GetChannelMember(context.Background(), practiceChannel.Id, singer1.Id)
	if err == nil {
		t.Error("Expected channel member to remain deleted")
	}

	// Ensure members are in channel
	_, err = th.App.AddChannelMember(th.Context, scientist1.Id, experimentsChannel, ChannelMemberOpts{})
	if err != nil {
		t.Errorf("unable to add user to channel: %s", err.Error())
	}

	// Add other user so that user can leave channel
	_, err = th.App.AddTeamMember(th.Context, singersTeam.Id, singer1.Id)
	if err != nil {
		t.Errorf("unable to add user to team: %s", err.Error())
	}
	_, err = th.App.AddChannelMember(th.Context, singer1.Id, experimentsChannel, ChannelMemberOpts{})
	if err != nil {
		t.Errorf("unable to add user to channel: %s", err.Error())
	}

	// the channel syncable is updated
	scienceChannelGroupSyncable, err = th.App.UpdateGroupSyncable(scienceChannelGroupSyncable)
	if err != nil {
		t.Errorf("error updating group syncable: %s", err.Error())
	}

<<<<<<< HEAD
	pErr = th.App.CreateDefaultMemberships(th.Context, 0)
=======
	pErr = th.App.CreateDefaultMemberships(0, false)
>>>>>>> fa0a4087
	if pErr != nil {
		t.Errorf("faild to populate syncables: %s", pErr.Error())
	}

	timeBeforeLeaving := model.GetMillis()

	// User leaves channel
	err = th.App.LeaveChannel(th.Context, experimentsChannel.Id, scientist1.Id)
	if err != nil {
		t.Errorf("unable to add user to channel: %s", err.Error())
	}

	timeAfterLeaving := model.GetMillis()

	// Purging channelmemberhistory doesn't re-add user to channel
	_, nErr := th.App.Srv().Store.ChannelMemberHistory().PermanentDeleteBatch(timeBeforeLeaving, 1000)
	if nErr != nil {
		t.Errorf("error permanently deleting channelmemberhistory: %s", nErr.Error())
	}

<<<<<<< HEAD
	pErr = th.App.CreateDefaultMemberships(th.Context, scienceChannelGroupSyncable.UpdateAt)
=======
	pErr = th.App.CreateDefaultMemberships(scienceChannelGroupSyncable.UpdateAt, false)
>>>>>>> fa0a4087
	if pErr != nil {
		t.Errorf("failed to populate syncables: %s", pErr.Error())
	}

	_, err = th.App.GetChannelMember(context.Background(), experimentsChannel.Id, scientist1.Id)
	if err == nil {
		t.Error("Expected channel member to remain deleted")
	}

	// Purging channelmemberhistory doesn't re-add user to channel
	_, nErr = th.App.Srv().Jobs.Store.ChannelMemberHistory().PermanentDeleteBatch(timeAfterLeaving, 1000)
	if nErr != nil {
		t.Errorf("error permanently deleting channelmemberhistory: %s", nErr.Error())
	}

<<<<<<< HEAD
	pErr = th.App.CreateDefaultMemberships(th.Context, scienceChannelGroupSyncable.UpdateAt)
=======
	pErr = th.App.CreateDefaultMemberships(scienceChannelGroupSyncable.UpdateAt, false)
>>>>>>> fa0a4087
	if pErr != nil {
		t.Errorf("failed to populate syncables: %s", pErr.Error())
	}

	// Channel member is re-added.
	_, err = th.App.GetChannelMember(context.Background(), experimentsChannel.Id, scientist1.Id)
	if err != nil {
		t.Errorf("expected channel member: %s", err.Error())
	}

	t.Run("Team with restricted domains skips over members that do not match the allowed domains", func(t *testing.T) {
		restrictedUser := th.CreateUser()
		restrictedUser.Email = "restricted@mattermost.org"
		_, err = th.App.UpdateUser(restrictedUser, false)
		require.Nil(t, err)
		_, err = th.App.UpsertGroupMember(scienceGroup.Id, restrictedUser.Id)
		require.Nil(t, err)

		restrictedTeam, err := th.App.CreateTeam(th.Context, &model.Team{
			DisplayName:    "Restricted",
			Name:           "restricted" + model.NewId(),
			Email:          "restricted@mattermost.org",
			AllowedDomains: "mattermost.org",
			Type:           model.TEAM_OPEN,
		})
		require.Nil(t, err)
		_, err = th.App.UpsertGroupSyncable(model.NewGroupTeam(scienceGroup.Id, restrictedTeam.Id, true))
		require.Nil(t, err)

		restrictedChannel, err := th.App.CreateChannel(th.Context, &model.Channel{
			TeamId:      restrictedTeam.Id,
			DisplayName: "Restricted",
			Name:        "restricted" + model.NewId(),
			Type:        model.CHANNEL_OPEN,
		}, false)
		require.Nil(t, err)
		_, err = th.App.UpsertGroupSyncable(model.NewGroupChannel(scienceGroup.Id, restrictedChannel.Id, true))
		require.Nil(t, err)

<<<<<<< HEAD
		pErr = th.App.CreateDefaultMemberships(th.Context, 0)
=======
		pErr = th.App.CreateDefaultMemberships(0, false)
>>>>>>> fa0a4087
		require.NoError(t, pErr)

		// Ensure only the restricted user was added to both the team and channel
		cMembersCount, err = th.App.GetChannelMemberCount(restrictedChannel.Id)
		require.Nil(t, err)
		require.Equal(t, cMembersCount, int64(1))
		tmembers, err := th.App.GetTeamMembers(restrictedTeam.Id, 0, 100, nil)
		require.Nil(t, err)
		require.Len(t, tmembers, 1)
		require.Equal(t, tmembers[0].UserId, restrictedUser.Id)
	})
}

func TestDeleteGroupMemberships(t *testing.T) {
	th := Setup(t).InitBasic()
	defer th.TearDown()

	group := th.CreateGroup()

	userIDs := []string{th.BasicUser.Id, th.BasicUser2.Id, th.SystemAdminUser.Id}

	var err *model.AppError
	// add users to teams and channels
	for _, userID := range userIDs {
		_, err = th.App.AddTeamMember(th.Context, th.BasicTeam.Id, userID)
		require.Nil(t, err)

		_, err = th.App.AddChannelMember(th.Context, userID, th.BasicChannel, ChannelMemberOpts{})
		require.Nil(t, err)
	}

	// make team group-constrained
	team := th.BasicTeam
	team.GroupConstrained = model.NewBool(true)
	team, err = th.App.UpdateTeam(team)
	require.Nil(t, err)
	require.True(t, *team.GroupConstrained)

	// make channel group-constrained
	channel := th.BasicChannel
	channel.GroupConstrained = model.NewBool(true)
	channel, err = th.App.UpdateChannel(channel)
	require.Nil(t, err)
	require.True(t, *channel.GroupConstrained)

	// create groupteam and groupchannel
	_, err = th.App.UpsertGroupSyncable(model.NewGroupTeam(group.Id, team.Id, true))
	require.Nil(t, err)
	_, err = th.App.UpsertGroupSyncable(model.NewGroupChannel(group.Id, channel.Id, true))
	require.Nil(t, err)

	// verify the member count
	tmembers, err := th.App.GetTeamMembers(th.BasicTeam.Id, 0, 100, nil)
	require.Nil(t, err)
	require.Len(t, tmembers, 3)

	cmemberCount, err := th.App.GetChannelMemberCount(th.BasicChannel.Id)
	require.Nil(t, err)
	require.Equal(t, 3, int(cmemberCount))

	// add a user to the group
	_, err = th.App.UpsertGroupMember(group.Id, th.SystemAdminUser.Id)
	require.Nil(t, err)

	// run the delete
	appErr := th.App.DeleteGroupConstrainedMemberships(th.Context)
	require.NoError(t, appErr)

	// verify the new member counts
	tmembers, err = th.App.GetTeamMembers(th.BasicTeam.Id, 0, 100, nil)
	require.Nil(t, err)
	require.Len(t, tmembers, 1)
	require.Equal(t, th.SystemAdminUser.Id, tmembers[0].UserId)

	cmembers, err := th.App.GetChannelMembersPage(channel.Id, 0, 99)
	require.Nil(t, err)
	require.Len(t, (*cmembers), 1)
	require.Equal(t, th.SystemAdminUser.Id, (*cmembers)[0].UserId)
}

func TestSyncSyncableRoles(t *testing.T) {
	th := Setup(t).InitBasic()
	defer th.TearDown()

	team := th.CreateTeam()

	channel := th.CreateChannel(team)
	channel.GroupConstrained = model.NewBool(true)
	channel, err := th.App.UpdateChannel(channel)
	require.Nil(t, err)

	user1 := th.CreateUser()
	user2 := th.CreateUser()
	group := th.CreateGroup()

	teamSyncable, err := th.App.UpsertGroupSyncable(&model.GroupSyncable{
		SyncableId: team.Id,
		Type:       model.GroupSyncableTypeTeam,
		GroupId:    group.Id,
	})
	require.Nil(t, err)

	channelSyncable, err := th.App.UpsertGroupSyncable(&model.GroupSyncable{
		SyncableId: channel.Id,
		Type:       model.GroupSyncableTypeChannel,
		GroupId:    group.Id,
	})
	require.Nil(t, err)

	for _, user := range []*model.User{user1, user2} {
		_, err = th.App.UpsertGroupMember(group.Id, user.Id)
		require.Nil(t, err)

		var tm *model.TeamMember
		tm, err = th.App.AddTeamMember(th.Context, team.Id, user.Id)
		require.Nil(t, err)
		require.False(t, tm.SchemeAdmin)

		cm := th.AddUserToChannel(user, channel)
		require.False(t, cm.SchemeAdmin)
	}

	teamSyncable.SchemeAdmin = true
	_, err = th.App.UpdateGroupSyncable(teamSyncable)
	require.Nil(t, err)

	channelSyncable.SchemeAdmin = true
	_, err = th.App.UpdateGroupSyncable(channelSyncable)
	require.Nil(t, err)

	err = th.App.SyncSyncableRoles(channel.Id, model.GroupSyncableTypeChannel)
	require.Nil(t, err)

	err = th.App.SyncSyncableRoles(team.Id, model.GroupSyncableTypeTeam)
	require.Nil(t, err)

	for _, user := range []*model.User{user1, user2} {
		tm, err := th.App.GetTeamMember(team.Id, user.Id)
		require.Nil(t, err)
		require.True(t, tm.SchemeAdmin)

		cm, err := th.App.GetChannelMember(context.Background(), channel.Id, user.Id)
		require.Nil(t, err)
		require.True(t, cm.SchemeAdmin)
	}
}<|MERGE_RESOLUTION|>--- conflicted
+++ resolved
@@ -104,11 +104,7 @@
 		t.Errorf("test groupmember not created: %s", err.Error())
 	}
 
-<<<<<<< HEAD
-	pErr := th.App.CreateDefaultMemberships(th.Context, 0)
-=======
-	pErr := th.App.CreateDefaultMemberships(0, false)
->>>>>>> fa0a4087
+	pErr := th.App.CreateDefaultMemberships(th.Context, 0, false)
 	if pErr != nil {
 		t.Errorf("faild to populate syncables: %s", pErr.Error())
 	}
@@ -178,11 +174,7 @@
 	}
 
 	// Sync everything after syncable was created (proving that team updates trigger re-sync)
-<<<<<<< HEAD
-	pErr = th.App.CreateDefaultMemberships(th.Context, scientistGroupMember.CreateAt+1)
-=======
-	pErr = th.App.CreateDefaultMemberships(scientistGroupMember.CreateAt+1, false)
->>>>>>> fa0a4087
+	pErr = th.App.CreateDefaultMemberships(th.Context, scientistGroupMember.CreateAt+1, false)
 	if pErr != nil {
 		t.Errorf("faild to populate syncables: %s", pErr.Error())
 	}
@@ -225,11 +217,7 @@
 	}
 
 	// Sync everything after syncable was created (proving that channel updates trigger re-sync)
-<<<<<<< HEAD
-	pErr = th.App.CreateDefaultMemberships(th.Context, scientistGroupMember.CreateAt+1)
-=======
-	pErr = th.App.CreateDefaultMemberships(scientistGroupMember.CreateAt+1, false)
->>>>>>> fa0a4087
+	pErr = th.App.CreateDefaultMemberships(th.Context, scientistGroupMember.CreateAt+1, false)
 	if pErr != nil {
 		t.Errorf("faild to populate syncables: %s", pErr.Error())
 	}
@@ -254,11 +242,7 @@
 	}
 
 	// Even re-syncing from the beginning doesn't re-add to channel or team
-<<<<<<< HEAD
-	pErr = th.App.CreateDefaultMemberships(th.Context, 0)
-=======
-	pErr = th.App.CreateDefaultMemberships(0, false)
->>>>>>> fa0a4087
+	pErr = th.App.CreateDefaultMemberships(th.Context, 0, false)
 	if pErr != nil {
 		t.Errorf("faild to populate syncables: %s", pErr.Error())
 	}
@@ -299,11 +283,7 @@
 		t.Errorf("error updating group syncable: %s", err.Error())
 	}
 
-<<<<<<< HEAD
-	pErr = th.App.CreateDefaultMemberships(th.Context, 0)
-=======
-	pErr = th.App.CreateDefaultMemberships(0, false)
->>>>>>> fa0a4087
+	pErr = th.App.CreateDefaultMemberships(th.Context, 0, false)
 	if pErr != nil {
 		t.Errorf("faild to populate syncables: %s", pErr.Error())
 	}
@@ -324,11 +304,7 @@
 		t.Errorf("error permanently deleting channelmemberhistory: %s", nErr.Error())
 	}
 
-<<<<<<< HEAD
-	pErr = th.App.CreateDefaultMemberships(th.Context, scienceChannelGroupSyncable.UpdateAt)
-=======
-	pErr = th.App.CreateDefaultMemberships(scienceChannelGroupSyncable.UpdateAt, false)
->>>>>>> fa0a4087
+	pErr = th.App.CreateDefaultMemberships(th.Context, scienceChannelGroupSyncable.UpdateAt, false)
 	if pErr != nil {
 		t.Errorf("failed to populate syncables: %s", pErr.Error())
 	}
@@ -344,11 +320,7 @@
 		t.Errorf("error permanently deleting channelmemberhistory: %s", nErr.Error())
 	}
 
-<<<<<<< HEAD
-	pErr = th.App.CreateDefaultMemberships(th.Context, scienceChannelGroupSyncable.UpdateAt)
-=======
-	pErr = th.App.CreateDefaultMemberships(scienceChannelGroupSyncable.UpdateAt, false)
->>>>>>> fa0a4087
+	pErr = th.App.CreateDefaultMemberships(th.Context, scienceChannelGroupSyncable.UpdateAt, false)
 	if pErr != nil {
 		t.Errorf("failed to populate syncables: %s", pErr.Error())
 	}
@@ -388,11 +360,7 @@
 		_, err = th.App.UpsertGroupSyncable(model.NewGroupChannel(scienceGroup.Id, restrictedChannel.Id, true))
 		require.Nil(t, err)
 
-<<<<<<< HEAD
-		pErr = th.App.CreateDefaultMemberships(th.Context, 0)
-=======
-		pErr = th.App.CreateDefaultMemberships(0, false)
->>>>>>> fa0a4087
+		pErr = th.App.CreateDefaultMemberships(th.Context, 0, false)
 		require.NoError(t, pErr)
 
 		// Ensure only the restricted user was added to both the team and channel

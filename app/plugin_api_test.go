--- conflicted
+++ resolved
@@ -1067,13 +1067,8 @@
 		schema = settingsSchema
 	}
 	th.App.srv.sqlStore = th.GetSqlStore()
-<<<<<<< HEAD
 	setupPluginAPITest(t, code,
-		fmt.Sprintf(`{"id": "%v", "backend": {"executable": "backend.exe"}, "settings_schema": %v}`, id, schema),
-=======
-	setupPluginApiTest(t, code,
 		fmt.Sprintf(`{"id": "%v", "server": {"executable": "backend.exe"}, "settings_schema": %v}`, id, schema),
->>>>>>> cbba2f1c
 		id, th.App, th.Context)
 	hooks, err := th.App.GetPluginsEnvironment().HooksForPlugin(id)
 	require.NoError(t, err)

// Copyright (c) 2017-present Mattermost, Inc. All Rights Reserved.
// See License.txt for license information.

package app

import (
	"bytes"
	"encoding/json"
	"fmt"
	"image"
	"image/color"
	"image/png"
	"io/ioutil"
	"os"
	"path/filepath"
	"testing"

	"github.com/mattermost/mattermost-server/model"
	"github.com/mattermost/mattermost-server/plugin"
	"github.com/stretchr/testify/assert"
	"github.com/stretchr/testify/require"
)

func setupPluginApiTest(t *testing.T, pluginCode string, pluginManifest string, pluginId string, app *App) {
	pluginDir, err := ioutil.TempDir("", "")
	require.NoError(t, err)
	webappPluginDir, err := ioutil.TempDir("", "")
	require.NoError(t, err)
	defer os.RemoveAll(pluginDir)
	defer os.RemoveAll(webappPluginDir)

	env, err := plugin.NewEnvironment(app.NewPluginAPI, pluginDir, webappPluginDir, app.Log)
	require.NoError(t, err)

	backend := filepath.Join(pluginDir, pluginId, "backend.exe")
	compileGo(t, pluginCode, backend)

	ioutil.WriteFile(filepath.Join(pluginDir, pluginId, "plugin.json"), []byte(pluginManifest), 0600)
	manifest, activated, reterr := env.Activate(pluginId)
	require.Nil(t, reterr)
	require.NotNil(t, manifest)
	require.True(t, activated)

	app.SetPluginsEnvironment(env)
}

func TestPluginAPIUpdateUserStatus(t *testing.T) {
	th := Setup().InitBasic()
	defer th.TearDown()
	api := th.SetupPluginAPI()

	statuses := []string{model.STATUS_ONLINE, model.STATUS_AWAY, model.STATUS_DND, model.STATUS_OFFLINE}

	for _, s := range statuses {
		status, err := api.UpdateUserStatus(th.BasicUser.Id, s)
		require.Nil(t, err)
		require.NotNil(t, status)
		assert.Equal(t, s, status.Status)
	}

	status, err := api.UpdateUserStatus(th.BasicUser.Id, "notrealstatus")
	assert.NotNil(t, err)
	assert.Nil(t, status)
}

func TestPluginAPISavePluginConfig(t *testing.T) {
	th := Setup().InitBasic()
	defer th.TearDown()

	manifest := &model.Manifest{
		Id: "pluginid",
		SettingsSchema: &model.PluginSettingsSchema{
			Settings: []*model.PluginSetting{
				{Key: "MyStringSetting", Type: "text"},
				{Key: "MyIntSetting", Type: "text"},
				{Key: "MyBoolSetting", Type: "bool"},
			},
		},
	}

	api := NewPluginAPI(th.App, manifest)

	pluginConfigJsonString := `{"mystringsetting": "str", "MyIntSetting": 32, "myboolsetting": true}`

	var pluginConfig map[string]interface{}
	if err := json.Unmarshal([]byte(pluginConfigJsonString), &pluginConfig); err != nil {
		t.Fatal(err)
	}

	if err := api.SavePluginConfig(pluginConfig); err != nil {
		t.Fatal(err)
	}

	type Configuration struct {
		MyStringSetting string
		MyIntSetting    int
		MyBoolSetting   bool
	}

	savedConfiguration := new(Configuration)
	if err := api.LoadPluginConfiguration(savedConfiguration); err != nil {
		t.Fatal(err)
	}

	expectedConfiguration := new(Configuration)
	if err := json.Unmarshal([]byte(pluginConfigJsonString), &expectedConfiguration); err != nil {
		t.Fatal(err)
	}

	assert.Equal(t, expectedConfiguration, savedConfiguration)
}

func TestPluginAPIGetPluginConfig(t *testing.T) {
	th := Setup().InitBasic()
	defer th.TearDown()

	manifest := &model.Manifest{
		Id: "pluginid",
		SettingsSchema: &model.PluginSettingsSchema{
			Settings: []*model.PluginSetting{
				{Key: "MyStringSetting", Type: "text"},
				{Key: "MyIntSetting", Type: "text"},
				{Key: "MyBoolSetting", Type: "bool"},
			},
		},
	}

	api := NewPluginAPI(th.App, manifest)

	pluginConfigJsonString := `{"mystringsetting": "str", "MyIntSetting": 32, "myboolsetting": true}`
	var pluginConfig map[string]interface{}

	if err := json.Unmarshal([]byte(pluginConfigJsonString), &pluginConfig); err != nil {
		t.Fatal(err)
	}
	th.App.UpdateConfig(func(cfg *model.Config) {
		cfg.PluginSettings.Plugins["pluginid"] = pluginConfig
	})

	savedPluginConfig := api.GetPluginConfig()
	assert.Equal(t, pluginConfig, savedPluginConfig)
}

func TestPluginAPILoadPluginConfiguration(t *testing.T) {
	th := Setup().InitBasic()
	defer th.TearDown()

	var pluginJson map[string]interface{}
	if err := json.Unmarshal([]byte(`{"mystringsetting": "str", "MyIntSetting": 32, "myboolsetting": true}`), &pluginJson); err != nil {
		t.Fatal(err)
	}
	th.App.UpdateConfig(func(cfg *model.Config) {
		cfg.PluginSettings.Plugins["testloadpluginconfig"] = pluginJson
	})
	setupPluginApiTest(t,
		`
		package main

		import (
			"github.com/mattermost/mattermost-server/plugin"
			"github.com/mattermost/mattermost-server/model"
			"fmt"
		)

		type configuration struct {
			MyStringSetting string
			MyIntSetting int
			MyBoolSetting bool
		}

		type MyPlugin struct {
			plugin.MattermostPlugin

			configuration configuration
		}

		func (p *MyPlugin) OnConfigurationChange() error {
			if err := p.API.LoadPluginConfiguration(&p.configuration); err != nil {
				return err
			}

			return nil
		}

		func (p *MyPlugin) MessageWillBePosted(c *plugin.Context, post *model.Post) (*model.Post, string) {
			return nil, fmt.Sprintf("%v%v%v", p.configuration.MyStringSetting, p.configuration.MyIntSetting, p.configuration.MyBoolSetting)
		}

		func main() {
			plugin.ClientMain(&MyPlugin{})
		}
	`,
		`{"id": "testloadpluginconfig", "backend": {"executable": "backend.exe"}, "settings_schema": {
		"settings": [
			{
				"key": "MyStringSetting",
				"type": "text"
			},
			{
				"key": "MyIntSetting",
				"type": "text"
			},
			{
				"key": "MyBoolSetting",
				"type": "bool"
			}
		]
	}}`, "testloadpluginconfig", th.App)
	hooks, err := th.App.GetPluginsEnvironment().HooksForPlugin("testloadpluginconfig")
	assert.NoError(t, err)
	_, ret := hooks.MessageWillBePosted(nil, nil)
	assert.Equal(t, "str32true", ret)
}

func TestPluginAPILoadPluginConfigurationDefaults(t *testing.T) {
	th := Setup().InitBasic()
	defer th.TearDown()

	var pluginJson map[string]interface{}
	if err := json.Unmarshal([]byte(`{"mystringsetting": "override"}`), &pluginJson); err != nil {
		t.Fatal(err)
	}
	th.App.UpdateConfig(func(cfg *model.Config) {
		cfg.PluginSettings.Plugins["testloadpluginconfig"] = pluginJson
	})
	setupPluginApiTest(t,
		`
		package main

		import (
			"github.com/mattermost/mattermost-server/plugin"
			"github.com/mattermost/mattermost-server/model"
			"fmt"
		)

		type configuration struct {
			MyStringSetting string
			MyIntSetting int
			MyBoolSetting bool
		}

		type MyPlugin struct {
			plugin.MattermostPlugin

			configuration configuration
		}

		func (p *MyPlugin) OnConfigurationChange() error {
			if err := p.API.LoadPluginConfiguration(&p.configuration); err != nil {
				return err
			}

			return nil
		}

		func (p *MyPlugin) MessageWillBePosted(c *plugin.Context, post *model.Post) (*model.Post, string) {
			return nil, fmt.Sprintf("%v%v%v", p.configuration.MyStringSetting, p.configuration.MyIntSetting, p.configuration.MyBoolSetting)
		}

		func main() {
			plugin.ClientMain(&MyPlugin{})
		}
	`,
		`{"id": "testloadpluginconfig", "backend": {"executable": "backend.exe"}, "settings_schema": {
		"settings": [
			{
				"key": "MyStringSetting",
				"type": "text",
				"default": "notthis"
			},
			{
				"key": "MyIntSetting",
				"type": "text",
				"default": 35
			},
			{
				"key": "MyBoolSetting",
				"type": "bool",
				"default": true
			}
		]
	}}`, "testloadpluginconfig", th.App)
	hooks, err := th.App.GetPluginsEnvironment().HooksForPlugin("testloadpluginconfig")
	assert.NoError(t, err)
	_, ret := hooks.MessageWillBePosted(nil, nil)
	assert.Equal(t, "override35true", ret)
}

func TestPluginAPIGetProfileImage(t *testing.T) {
	th := Setup().InitBasic()
	defer th.TearDown()
	api := th.SetupPluginAPI()

	// check existing user first
	data, err := api.GetProfileImage(th.BasicUser.Id)
	require.Nil(t, err)
	require.NotEmpty(t, data)

	// then unknown user
	data, err = api.GetProfileImage(model.NewId())
	require.NotNil(t, err)
	require.Nil(t, data)
}

func TestPluginAPISetProfileImage(t *testing.T) {
	th := Setup().InitBasic()
	defer th.TearDown()
	api := th.SetupPluginAPI()

	// Create an 128 x 128 image
	img := image.NewRGBA(image.Rect(0, 0, 128, 128))
	// Draw a red dot at (2, 3)
	img.Set(2, 3, color.RGBA{255, 0, 0, 255})
	buf := new(bytes.Buffer)
	err := png.Encode(buf, img)
	require.Nil(t, err)
	dataBytes := buf.Bytes()

	// Set the user profile image
	err = api.SetProfileImage(th.BasicUser.Id, dataBytes)
	require.Nil(t, err)

	// Get the user profile image to check
	imageProfile, err := api.GetProfileImage(th.BasicUser.Id)
	require.Nil(t, err)
	require.NotEmpty(t, imageProfile)

	colorful := color.NRGBA{255, 0, 0, 255}
	byteReader := bytes.NewReader(imageProfile)
	img2, _, err2 := image.Decode(byteReader)
	require.Nil(t, err2)
	require.Equal(t, img2.At(2, 3), colorful)
}

func TestPluginAPIGetPlugins(t *testing.T) {
	th := Setup().InitBasic()
	defer th.TearDown()
	api := th.SetupPluginAPI()

	pluginCode := `
    package main

    import (
      "github.com/mattermost/mattermost-server/plugin"
    )

    type MyPlugin struct {
      plugin.MattermostPlugin
    }

    func main() {
      plugin.ClientMain(&MyPlugin{})
    }
  `

	pluginDir, err := ioutil.TempDir("", "")
	require.NoError(t, err)
	webappPluginDir, err := ioutil.TempDir("", "")
	require.NoError(t, err)
	defer os.RemoveAll(pluginDir)
	defer os.RemoveAll(webappPluginDir)

	env, err := plugin.NewEnvironment(th.App.NewPluginAPI, pluginDir, webappPluginDir, th.App.Log)
	require.NoError(t, err)

	pluginIDs := []string{"pluginid1", "pluginid2", "pluginid3"}
	var pluginManifests []*model.Manifest
	for _, pluginID := range pluginIDs {
		backend := filepath.Join(pluginDir, pluginID, "backend.exe")
		compileGo(t, pluginCode, backend)

		ioutil.WriteFile(filepath.Join(pluginDir, pluginID, "plugin.json"), []byte(fmt.Sprintf(`{"id": "%s", "server": {"executable": "backend.exe"}}`, pluginID)), 0600)
		manifest, activated, reterr := env.Activate(pluginID)

		require.Nil(t, reterr)
		require.NotNil(t, manifest)
		require.True(t, activated)
		pluginManifests = append(pluginManifests, manifest)
	}
	th.App.SetPluginsEnvironment(env)

	// Decativate the last one for testing
	sucess := env.Deactivate(pluginIDs[len(pluginIDs)-1])
	require.True(t, sucess)

	// check existing user first
	plugins, err := api.GetPlugins()
	assert.Nil(t, err)
	assert.NotEmpty(t, plugins)
	assert.Equal(t, pluginManifests, plugins)
}

<<<<<<< HEAD
func TestPluginAPIUpdateUserActive(t *testing.T) {
=======
func TestPluginAPIGetTeamIcon(t *testing.T) {
>>>>>>> 2555a5d4
	th := Setup().InitBasic()
	defer th.TearDown()
	api := th.SetupPluginAPI()

<<<<<<< HEAD
	activeTrue, err := api.UpdateUserActive(th.BasicUser.Id, true)
	require.Nil(t,err)
	require.NotNil(t,activeTrue)
	assert.Equal(t,true,activeTrue)

	activeFalse, err := api.UpdateUserActive(th.BasicUser.Id, false)
	require.Nil(t,err)
	require.NotNil(t,activeFalse)
	assert.Equal(t,false,activeFalse)

}
=======
	// Create an 128 x 128 image
	img := image.NewRGBA(image.Rect(0, 0, 128, 128))
	// Draw a red dot at (2, 3)
	img.Set(2, 3, color.RGBA{255, 0, 0, 255})
	buf := new(bytes.Buffer)
	err := png.Encode(buf, img)
	require.Nil(t, err)
	dataBytes := buf.Bytes()
	fileReader := bytes.NewReader(dataBytes)

	// Set the Team Icon
	err = th.App.SetTeamIconFromFile(th.BasicTeam, fileReader)
	require.Nil(t, err)

	// Get the team icon to check
	teamIcon, err := api.GetTeamIcon(th.BasicTeam.Id)
	require.Nil(t, err)
	require.NotEmpty(t, teamIcon)

	colorful := color.NRGBA{255, 0, 0, 255}
	byteReader := bytes.NewReader(teamIcon)
	img2, _, err2 := image.Decode(byteReader)
	require.Nil(t, err2)
	require.Equal(t, img2.At(2, 3), colorful)
}

func TestPluginAPISetTeamIcon(t *testing.T) {
	th := Setup().InitBasic()
	defer th.TearDown()
	api := th.SetupPluginAPI()

	// Create an 128 x 128 image
	img := image.NewRGBA(image.Rect(0, 0, 128, 128))
	// Draw a red dot at (2, 3)
	img.Set(2, 3, color.RGBA{255, 0, 0, 255})
	buf := new(bytes.Buffer)
	err := png.Encode(buf, img)
	require.Nil(t, err)
	dataBytes := buf.Bytes()

	// Set the user profile image
	err = api.SetTeamIcon(th.BasicTeam.Id, dataBytes)
	require.Nil(t, err)

	// Get the user profile image to check
	teamIcon, err := api.GetTeamIcon(th.BasicTeam.Id)
	require.Nil(t, err)
	require.NotEmpty(t, teamIcon)

	colorful := color.NRGBA{255, 0, 0, 255}
	byteReader := bytes.NewReader(teamIcon)
	img2, _, err2 := image.Decode(byteReader)
	require.Nil(t, err2)
	require.Equal(t, img2.At(2, 3), colorful)
}

func TestPluginAPISearchChannels(t *testing.T) {
	th := Setup().InitBasic()
	defer th.TearDown()
	api := th.SetupPluginAPI()

	t.Run("all fine", func(t *testing.T) {
		channels, err := api.SearchChannels(th.BasicTeam.Id, th.BasicChannel.Name)
		assert.Nil(t, err)
		assert.Len(t, channels, 1)
	})

	t.Run("invalid team id", func(t *testing.T) {
		channels, err := api.SearchChannels("invalidid", th.BasicChannel.Name)
		assert.Nil(t, err)
		assert.Empty(t, channels)
	})
}

func TestPluginAPIGetChannelsForTeamForUser(t *testing.T) {
	th := Setup().InitBasic()
	defer th.TearDown()
	api := th.SetupPluginAPI()

	t.Run("all fine", func(t *testing.T) {
		channels, err := api.GetChannelsForTeamForUser(th.BasicTeam.Id, th.BasicUser.Id, false)
		assert.Nil(t, err)
		assert.Len(t, channels, 3)
	})

	t.Run("invalid team id", func(t *testing.T) {
		channels, err := api.GetChannelsForTeamForUser("invalidid", th.BasicUser.Id, false)
		assert.NotNil(t, err)
		assert.Empty(t, channels)
	})
}

func TestPluginAPIRemoveTeamIcon(t *testing.T) {
	th := Setup().InitBasic()
	defer th.TearDown()
	api := th.SetupPluginAPI()

	// Create an 128 x 128 image
	img := image.NewRGBA(image.Rect(0, 0, 128, 128))

	// Draw a red dot at (2, 3)
	img.Set(2, 3, color.RGBA{255, 0, 0, 255})
	buf := new(bytes.Buffer)
	err1 := png.Encode(buf, img)
	require.Nil(t, err1)
	dataBytes := buf.Bytes()
	fileReader := bytes.NewReader(dataBytes)

	// Set the Team Icon
	err := th.App.SetTeamIconFromFile(th.BasicTeam, fileReader)
	require.Nil(t, err)
	err = api.RemoveTeamIcon(th.BasicTeam.Id)
	require.Nil(t, err)
}
>>>>>>> 2555a5d4
<|MERGE_RESOLUTION|>--- conflicted
+++ resolved
@@ -390,28 +390,10 @@
 	assert.Equal(t, pluginManifests, plugins)
 }
 
-<<<<<<< HEAD
-func TestPluginAPIUpdateUserActive(t *testing.T) {
-=======
 func TestPluginAPIGetTeamIcon(t *testing.T) {
->>>>>>> 2555a5d4
-	th := Setup().InitBasic()
-	defer th.TearDown()
-	api := th.SetupPluginAPI()
-
-<<<<<<< HEAD
-	activeTrue, err := api.UpdateUserActive(th.BasicUser.Id, true)
-	require.Nil(t,err)
-	require.NotNil(t,activeTrue)
-	assert.Equal(t,true,activeTrue)
-
-	activeFalse, err := api.UpdateUserActive(th.BasicUser.Id, false)
-	require.Nil(t,err)
-	require.NotNil(t,activeFalse)
-	assert.Equal(t,false,activeFalse)
-
-}
-=======
+	th := Setup().InitBasic()
+	defer th.TearDown()
+	api := th.SetupPluginAPI()
 	// Create an 128 x 128 image
 	img := image.NewRGBA(image.Rect(0, 0, 128, 128))
 	// Draw a red dot at (2, 3)
@@ -526,4 +508,19 @@
 	err = api.RemoveTeamIcon(th.BasicTeam.Id)
 	require.Nil(t, err)
 }
->>>>>>> 2555a5d4
+
+func TestPluginAPIUpdateUserActive(t *testing.T) {
+	th := Setup().InitBasic()
+	defer th.TearDown()
+	api := th.SetupPluginAPI()
+	activeTrue, err := api.UpdateUserActive(th.BasicUser.Id, true)
+	require.Nil(t,err)
+	require.NotNil(t,activeTrue)
+	assert.Equal(t,true,activeTrue)
+
+	activeFalse, err := api.UpdateUserActive(th.BasicUser.Id, false)
+	require.Nil(t,err)
+	require.NotNil(t,activeFalse)
+	assert.Equal(t,false,activeFalse)
+
+}

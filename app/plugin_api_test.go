// Copyright (c) 2017-present Mattermost, Inc. All Rights Reserved.
// See License.txt for license information.

package app

import (
	"bytes"
	"encoding/json"
	"fmt"
	"image"
	"image/color"
	"image/png"
	"io/ioutil"
	"os"
	"path/filepath"
	"strings"
	"testing"

	"github.com/mattermost/mattermost-server/model"
	"github.com/mattermost/mattermost-server/plugin"
	"github.com/stretchr/testify/assert"
	"github.com/stretchr/testify/require"
)

func setupPluginApiTest(t *testing.T, pluginCode string, pluginManifest string, pluginId string, app *App) {
	pluginDir, err := ioutil.TempDir("", "")
	require.NoError(t, err)
	webappPluginDir, err := ioutil.TempDir("", "")
	require.NoError(t, err)
	defer os.RemoveAll(pluginDir)
	defer os.RemoveAll(webappPluginDir)

	env, err := plugin.NewEnvironment(app.NewPluginAPI, pluginDir, webappPluginDir, app.Log)
	require.NoError(t, err)

	backend := filepath.Join(pluginDir, pluginId, "backend.exe")
	compileGo(t, pluginCode, backend)

	ioutil.WriteFile(filepath.Join(pluginDir, pluginId, "plugin.json"), []byte(pluginManifest), 0600)
	manifest, activated, reterr := env.Activate(pluginId)
	require.Nil(t, reterr)
	require.NotNil(t, manifest)
	require.True(t, activated)

	app.SetPluginsEnvironment(env)
}

func TestPluginAPIGetUsersInTeam(t *testing.T) {
	th := Setup().InitBasic()
	defer th.TearDown()
	api := th.SetupPluginAPI()

	team1 := th.CreateTeam()
	team2 := th.CreateTeam()

	user1, err := th.App.CreateUser(&model.User{
		Email:    strings.ToLower(model.NewId()) + "success+test@example.com",
		Password: "password",
		Username: "user1" + model.NewId(),
	})
	require.Nil(t, err)
	defer th.App.PermanentDeleteUser(user1)

	user2, err := th.App.CreateUser(&model.User{
		Email:    strings.ToLower(model.NewId()) + "success+test@example.com",
		Password: "password",
		Username: "user2" + model.NewId(),
	})
	require.Nil(t, err)
	defer th.App.PermanentDeleteUser(user2)

	user3, err := th.App.CreateUser(&model.User{
		Email:    strings.ToLower(model.NewId()) + "success+test@example.com",
		Password: "password",
		Username: "user3" + model.NewId(),
	})
	require.Nil(t, err)
	defer th.App.PermanentDeleteUser(user3)

	user4, err := th.App.CreateUser(&model.User{
		Email:    strings.ToLower(model.NewId()) + "success+test@example.com",
		Password: "password",
		Username: "user4" + model.NewId(),
	})
	require.Nil(t, err)
	defer th.App.PermanentDeleteUser(user4)

	// Add all users to team 1
	_, _, err = th.App.joinUserToTeam(team1, user1)
	require.Nil(t, err)
	_, _, err = th.App.joinUserToTeam(team1, user2)
	require.Nil(t, err)
	_, _, err = th.App.joinUserToTeam(team1, user3)
	require.Nil(t, err)
	_, _, err = th.App.joinUserToTeam(team1, user4)
	require.Nil(t, err)

	// Add only user3 and user4 to team 2
	_, _, err = th.App.joinUserToTeam(team2, user3)
	require.Nil(t, err)
	_, _, err = th.App.joinUserToTeam(team2, user4)
	require.Nil(t, err)

	testCases := []struct {
		Description   string
		TeamId        string
		Page          int
		PerPage       int
		ExpectedUsers []*model.User
	}{
		{
			"unknown team",
			model.NewId(),
			0,
			0,
			[]*model.User{},
		},
		{
			"team 1, page 0, perPage 10",
			team1.Id,
			0,
			10,
			[]*model.User{user1, user2, user3, user4},
		},
		{
			"team 1, page 0, perPage 2",
			team1.Id,
			0,
			2,
			[]*model.User{user1, user2},
		},
		{
			"team 1, page 1, perPage 2",
			team1.Id,
			1,
			2,
			[]*model.User{user3, user4},
		},
		{
			"team 2, page 0, perPage 10",
			team2.Id,
			0,
			10,
			[]*model.User{user3, user4},
		},
	}

	for _, testCase := range testCases {
		t.Run(testCase.Description, func(t *testing.T) {
			users, err := api.GetUsersInTeam(testCase.TeamId, testCase.Page, testCase.PerPage)
			assert.Nil(t, err)
			assert.Equal(t, testCase.ExpectedUsers, users)
		})
	}
}

func TestPluginAPIUpdateUserStatus(t *testing.T) {
	th := Setup().InitBasic()
	defer th.TearDown()
	api := th.SetupPluginAPI()

	statuses := []string{model.STATUS_ONLINE, model.STATUS_AWAY, model.STATUS_DND, model.STATUS_OFFLINE}

	for _, s := range statuses {
		status, err := api.UpdateUserStatus(th.BasicUser.Id, s)
		require.Nil(t, err)
		require.NotNil(t, status)
		assert.Equal(t, s, status.Status)
	}

	status, err := api.UpdateUserStatus(th.BasicUser.Id, "notrealstatus")
	assert.NotNil(t, err)
	assert.Nil(t, status)
}

func TestPluginAPISavePluginConfig(t *testing.T) {
	th := Setup().InitBasic()
	defer th.TearDown()

	manifest := &model.Manifest{
		Id: "pluginid",
		SettingsSchema: &model.PluginSettingsSchema{
			Settings: []*model.PluginSetting{
				{Key: "MyStringSetting", Type: "text"},
				{Key: "MyIntSetting", Type: "text"},
				{Key: "MyBoolSetting", Type: "bool"},
			},
		},
	}

	api := NewPluginAPI(th.App, manifest)

	pluginConfigJsonString := `{"mystringsetting": "str", "MyIntSetting": 32, "myboolsetting": true}`

	var pluginConfig map[string]interface{}
	if err := json.Unmarshal([]byte(pluginConfigJsonString), &pluginConfig); err != nil {
		t.Fatal(err)
	}

	if err := api.SavePluginConfig(pluginConfig); err != nil {
		t.Fatal(err)
	}

	type Configuration struct {
		MyStringSetting string
		MyIntSetting    int
		MyBoolSetting   bool
	}

	savedConfiguration := new(Configuration)
	if err := api.LoadPluginConfiguration(savedConfiguration); err != nil {
		t.Fatal(err)
	}

	expectedConfiguration := new(Configuration)
	if err := json.Unmarshal([]byte(pluginConfigJsonString), &expectedConfiguration); err != nil {
		t.Fatal(err)
	}

	assert.Equal(t, expectedConfiguration, savedConfiguration)
}

func TestPluginAPIGetPluginConfig(t *testing.T) {
	th := Setup().InitBasic()
	defer th.TearDown()

	manifest := &model.Manifest{
		Id: "pluginid",
		SettingsSchema: &model.PluginSettingsSchema{
			Settings: []*model.PluginSetting{
				{Key: "MyStringSetting", Type: "text"},
				{Key: "MyIntSetting", Type: "text"},
				{Key: "MyBoolSetting", Type: "bool"},
			},
		},
	}

	api := NewPluginAPI(th.App, manifest)

	pluginConfigJsonString := `{"mystringsetting": "str", "MyIntSetting": 32, "myboolsetting": true}`
	var pluginConfig map[string]interface{}

	if err := json.Unmarshal([]byte(pluginConfigJsonString), &pluginConfig); err != nil {
		t.Fatal(err)
	}
	th.App.UpdateConfig(func(cfg *model.Config) {
		cfg.PluginSettings.Plugins["pluginid"] = pluginConfig
	})

	savedPluginConfig := api.GetPluginConfig()
	assert.Equal(t, pluginConfig, savedPluginConfig)
}

func TestPluginAPILoadPluginConfiguration(t *testing.T) {
	th := Setup().InitBasic()
	defer th.TearDown()

	var pluginJson map[string]interface{}
	if err := json.Unmarshal([]byte(`{"mystringsetting": "str", "MyIntSetting": 32, "myboolsetting": true}`), &pluginJson); err != nil {
		t.Fatal(err)
	}
	th.App.UpdateConfig(func(cfg *model.Config) {
		cfg.PluginSettings.Plugins["testloadpluginconfig"] = pluginJson
	})
	setupPluginApiTest(t,
		`
		package main

		import (
			"github.com/mattermost/mattermost-server/plugin"
			"github.com/mattermost/mattermost-server/model"
			"fmt"
		)

		type configuration struct {
			MyStringSetting string
			MyIntSetting int
			MyBoolSetting bool
		}

		type MyPlugin struct {
			plugin.MattermostPlugin

			configuration configuration
		}

		func (p *MyPlugin) OnConfigurationChange() error {
			if err := p.API.LoadPluginConfiguration(&p.configuration); err != nil {
				return err
			}

			return nil
		}

		func (p *MyPlugin) MessageWillBePosted(c *plugin.Context, post *model.Post) (*model.Post, string) {
			return nil, fmt.Sprintf("%v%v%v", p.configuration.MyStringSetting, p.configuration.MyIntSetting, p.configuration.MyBoolSetting)
		}

		func main() {
			plugin.ClientMain(&MyPlugin{})
		}
	`,
		`{"id": "testloadpluginconfig", "backend": {"executable": "backend.exe"}, "settings_schema": {
		"settings": [
			{
				"key": "MyStringSetting",
				"type": "text"
			},
			{
				"key": "MyIntSetting",
				"type": "text"
			},
			{
				"key": "MyBoolSetting",
				"type": "bool"
			}
		]
	}}`, "testloadpluginconfig", th.App)
	hooks, err := th.App.GetPluginsEnvironment().HooksForPlugin("testloadpluginconfig")
	assert.NoError(t, err)
	_, ret := hooks.MessageWillBePosted(nil, nil)
	assert.Equal(t, "str32true", ret)
}

func TestPluginAPILoadPluginConfigurationDefaults(t *testing.T) {
	th := Setup().InitBasic()
	defer th.TearDown()

	var pluginJson map[string]interface{}
	if err := json.Unmarshal([]byte(`{"mystringsetting": "override"}`), &pluginJson); err != nil {
		t.Fatal(err)
	}
	th.App.UpdateConfig(func(cfg *model.Config) {
		cfg.PluginSettings.Plugins["testloadpluginconfig"] = pluginJson
	})
	setupPluginApiTest(t,
		`
		package main

		import (
			"github.com/mattermost/mattermost-server/plugin"
			"github.com/mattermost/mattermost-server/model"
			"fmt"
		)

		type configuration struct {
			MyStringSetting string
			MyIntSetting int
			MyBoolSetting bool
		}

		type MyPlugin struct {
			plugin.MattermostPlugin

			configuration configuration
		}

		func (p *MyPlugin) OnConfigurationChange() error {
			if err := p.API.LoadPluginConfiguration(&p.configuration); err != nil {
				return err
			}

			return nil
		}

		func (p *MyPlugin) MessageWillBePosted(c *plugin.Context, post *model.Post) (*model.Post, string) {
			return nil, fmt.Sprintf("%v%v%v", p.configuration.MyStringSetting, p.configuration.MyIntSetting, p.configuration.MyBoolSetting)
		}

		func main() {
			plugin.ClientMain(&MyPlugin{})
		}
	`,
		`{"id": "testloadpluginconfig", "backend": {"executable": "backend.exe"}, "settings_schema": {
		"settings": [
			{
				"key": "MyStringSetting",
				"type": "text",
				"default": "notthis"
			},
			{
				"key": "MyIntSetting",
				"type": "text",
				"default": 35
			},
			{
				"key": "MyBoolSetting",
				"type": "bool",
				"default": true
			}
		]
	}}`, "testloadpluginconfig", th.App)
	hooks, err := th.App.GetPluginsEnvironment().HooksForPlugin("testloadpluginconfig")
	assert.NoError(t, err)
	_, ret := hooks.MessageWillBePosted(nil, nil)
	assert.Equal(t, "override35true", ret)
}

func TestPluginAPIGetProfileImage(t *testing.T) {
	th := Setup().InitBasic()
	defer th.TearDown()
	api := th.SetupPluginAPI()

	// check existing user first
	data, err := api.GetProfileImage(th.BasicUser.Id)
	require.Nil(t, err)
	require.NotEmpty(t, data)

	// then unknown user
	data, err = api.GetProfileImage(model.NewId())
	require.NotNil(t, err)
	require.Nil(t, data)
}

func TestPluginAPISetProfileImage(t *testing.T) {
	th := Setup().InitBasic()
	defer th.TearDown()
	api := th.SetupPluginAPI()

	// Create an 128 x 128 image
	img := image.NewRGBA(image.Rect(0, 0, 128, 128))
	// Draw a red dot at (2, 3)
	img.Set(2, 3, color.RGBA{255, 0, 0, 255})
	buf := new(bytes.Buffer)
	err := png.Encode(buf, img)
	require.Nil(t, err)
	dataBytes := buf.Bytes()

	// Set the user profile image
	err = api.SetProfileImage(th.BasicUser.Id, dataBytes)
	require.Nil(t, err)

	// Get the user profile image to check
	imageProfile, err := api.GetProfileImage(th.BasicUser.Id)
	require.Nil(t, err)
	require.NotEmpty(t, imageProfile)

	colorful := color.NRGBA{255, 0, 0, 255}
	byteReader := bytes.NewReader(imageProfile)
	img2, _, err2 := image.Decode(byteReader)
	require.Nil(t, err2)
	require.Equal(t, img2.At(2, 3), colorful)
}

func TestPluginAPIGetPlugins(t *testing.T) {
	th := Setup().InitBasic()
	defer th.TearDown()
	api := th.SetupPluginAPI()

	pluginCode := `
    package main

    import (
      "github.com/mattermost/mattermost-server/plugin"
    )

    type MyPlugin struct {
      plugin.MattermostPlugin
    }

    func main() {
      plugin.ClientMain(&MyPlugin{})
    }
  `

	pluginDir, err := ioutil.TempDir("", "")
	require.NoError(t, err)
	webappPluginDir, err := ioutil.TempDir("", "")
	require.NoError(t, err)
	defer os.RemoveAll(pluginDir)
	defer os.RemoveAll(webappPluginDir)

	env, err := plugin.NewEnvironment(th.App.NewPluginAPI, pluginDir, webappPluginDir, th.App.Log)
	require.NoError(t, err)

	pluginIDs := []string{"pluginid1", "pluginid2", "pluginid3"}
	var pluginManifests []*model.Manifest
	for _, pluginID := range pluginIDs {
		backend := filepath.Join(pluginDir, pluginID, "backend.exe")
		compileGo(t, pluginCode, backend)

		ioutil.WriteFile(filepath.Join(pluginDir, pluginID, "plugin.json"), []byte(fmt.Sprintf(`{"id": "%s", "server": {"executable": "backend.exe"}}`, pluginID)), 0600)
		manifest, activated, reterr := env.Activate(pluginID)

		require.Nil(t, reterr)
		require.NotNil(t, manifest)
		require.True(t, activated)
		pluginManifests = append(pluginManifests, manifest)
	}
	th.App.SetPluginsEnvironment(env)

	// Decativate the last one for testing
	sucess := env.Deactivate(pluginIDs[len(pluginIDs)-1])
	require.True(t, sucess)

	// check existing user first
	plugins, err := api.GetPlugins()
	assert.Nil(t, err)
	assert.NotEmpty(t, plugins)
	assert.Equal(t, pluginManifests, plugins)
}

func TestPluginAPIGetTeamIcon(t *testing.T) {
	th := Setup().InitBasic()
	defer th.TearDown()
	api := th.SetupPluginAPI()
	// Create an 128 x 128 image
	img := image.NewRGBA(image.Rect(0, 0, 128, 128))
	// Draw a red dot at (2, 3)
	img.Set(2, 3, color.RGBA{255, 0, 0, 255})
	buf := new(bytes.Buffer)
	err := png.Encode(buf, img)
	require.Nil(t, err)
	dataBytes := buf.Bytes()
	fileReader := bytes.NewReader(dataBytes)

	// Set the Team Icon
	err = th.App.SetTeamIconFromFile(th.BasicTeam, fileReader)
	require.Nil(t, err)

	// Get the team icon to check
	teamIcon, err := api.GetTeamIcon(th.BasicTeam.Id)
	require.Nil(t, err)
	require.NotEmpty(t, teamIcon)

	colorful := color.NRGBA{255, 0, 0, 255}
	byteReader := bytes.NewReader(teamIcon)
	img2, _, err2 := image.Decode(byteReader)
	require.Nil(t, err2)
	require.Equal(t, img2.At(2, 3), colorful)
}

func TestPluginAPISetTeamIcon(t *testing.T) {
	th := Setup().InitBasic()
	defer th.TearDown()
	api := th.SetupPluginAPI()

	// Create an 128 x 128 image
	img := image.NewRGBA(image.Rect(0, 0, 128, 128))
	// Draw a red dot at (2, 3)
	img.Set(2, 3, color.RGBA{255, 0, 0, 255})
	buf := new(bytes.Buffer)
	err := png.Encode(buf, img)
	require.Nil(t, err)
	dataBytes := buf.Bytes()

	// Set the user profile image
	err = api.SetTeamIcon(th.BasicTeam.Id, dataBytes)
	require.Nil(t, err)

	// Get the user profile image to check
	teamIcon, err := api.GetTeamIcon(th.BasicTeam.Id)
	require.Nil(t, err)
	require.NotEmpty(t, teamIcon)

	colorful := color.NRGBA{255, 0, 0, 255}
	byteReader := bytes.NewReader(teamIcon)
	img2, _, err2 := image.Decode(byteReader)
	require.Nil(t, err2)
	require.Equal(t, img2.At(2, 3), colorful)
}

func TestPluginAPISearchChannels(t *testing.T) {
	th := Setup().InitBasic()
	defer th.TearDown()
	api := th.SetupPluginAPI()

	t.Run("all fine", func(t *testing.T) {
		channels, err := api.SearchChannels(th.BasicTeam.Id, th.BasicChannel.Name)
		assert.Nil(t, err)
		assert.Len(t, channels, 1)
	})

	t.Run("invalid team id", func(t *testing.T) {
		channels, err := api.SearchChannels("invalidid", th.BasicChannel.Name)
		assert.Nil(t, err)
		assert.Empty(t, channels)
	})
}

func TestPluginAPIGetChannelsForTeamForUser(t *testing.T) {
	th := Setup().InitBasic()
	defer th.TearDown()
	api := th.SetupPluginAPI()

	t.Run("all fine", func(t *testing.T) {
		channels, err := api.GetChannelsForTeamForUser(th.BasicTeam.Id, th.BasicUser.Id, false)
		assert.Nil(t, err)
		assert.Len(t, channels, 3)
	})

	t.Run("invalid team id", func(t *testing.T) {
		channels, err := api.GetChannelsForTeamForUser("invalidid", th.BasicUser.Id, false)
		assert.NotNil(t, err)
		assert.Empty(t, channels)
	})
}

func TestPluginAPIRemoveTeamIcon(t *testing.T) {
	th := Setup().InitBasic()
	defer th.TearDown()
	api := th.SetupPluginAPI()

	// Create an 128 x 128 image
	img := image.NewRGBA(image.Rect(0, 0, 128, 128))

	// Draw a red dot at (2, 3)
	img.Set(2, 3, color.RGBA{255, 0, 0, 255})
	buf := new(bytes.Buffer)
	err1 := png.Encode(buf, img)
	require.Nil(t, err1)
	dataBytes := buf.Bytes()
	fileReader := bytes.NewReader(dataBytes)

	// Set the Team Icon
	err := th.App.SetTeamIconFromFile(th.BasicTeam, fileReader)
	require.Nil(t, err)
	err = api.RemoveTeamIcon(th.BasicTeam.Id)
	require.Nil(t, err)
}

<<<<<<< HEAD
func TestPluginAPIUpdateUserActive(t *testing.T) {
	th := Setup().InitBasic()
	defer th.TearDown()
	api := th.SetupPluginAPI()
	err := api.UpdateUserActive(th.BasicUser.Id, true)//Activate the user
	require.Nil(t, err)

	user,err := api.GetUser(th.BasicUser.Id)//This should not return an error and should return a user model
	require.Nil(t, err)
	require.NotNil(t, user)

	err = api.UpdateUserActive(th.BasicUser.Id, false)//DeActivate the user
	require.Nil(t, err)

	_,err = api.GetUser(th.BasicUser.Id)//This should return an error
	require.NotNil(t, err)

	//set UpdateUserActive for an already active user
	err = api.UpdateUserActive(th.BasicUser.Id, true)
	err = api.UpdateUserActive(th.BasicUser.Id, true)
	require.Nil(t, err)

	user,err = api.GetUser(th.BasicUser.Id)//This should not return an error and should return a user model
	require.Nil(t, err)
	require.NotNil(t, user)

}

func TestPluginAPICreateDirectChannel(t *testing.T) {
=======
func TestPluginAPIGetDirectChannel(t *testing.T) {
>>>>>>> 21aaddef
	th := Setup().InitBasic()
	defer th.TearDown()
	api := th.SetupPluginAPI()

	dm1, err := api.GetDirectChannel(th.BasicUser.Id, th.BasicUser2.Id)
	require.Nil(t, err)
	require.NotEmpty(t, dm1)

	dm2, err := api.GetDirectChannel(th.BasicUser.Id, th.BasicUser.Id)
	require.Nil(t, err)
	require.NotEmpty(t, dm2)

	dm3, err := api.GetDirectChannel(th.BasicUser.Id, model.NewId())
	require.NotNil(t, err)
	require.Empty(t, dm3)
}<|MERGE_RESOLUTION|>--- conflicted
+++ resolved
@@ -619,7 +619,6 @@
 	require.Nil(t, err)
 }
 
-<<<<<<< HEAD
 func TestPluginAPIUpdateUserActive(t *testing.T) {
 	th := Setup().InitBasic()
 	defer th.TearDown()
@@ -648,10 +647,7 @@
 
 }
 
-func TestPluginAPICreateDirectChannel(t *testing.T) {
-=======
 func TestPluginAPIGetDirectChannel(t *testing.T) {
->>>>>>> 21aaddef
 	th := Setup().InitBasic()
 	defer th.TearDown()
 	api := th.SetupPluginAPI()

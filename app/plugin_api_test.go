// Copyright (c) 2015-present Mattermost, Inc. All Rights Reserved.
// See LICENSE.txt for license information.

package app

import (
	"bytes"
	"encoding/json"
	"errors"
	"fmt"
	"image"
	"image/color"
	"image/png"
	"io/ioutil"
	"net/http"
	"net/http/httptest"
	"os"
	"path"
	"path/filepath"
	"strings"
	"testing"
	"time"

	"github.com/mattermost/mattermost-server/v5/einterfaces/mocks"
	"github.com/mattermost/mattermost-server/v5/model"
	"github.com/mattermost/mattermost-server/v5/plugin"
	"github.com/mattermost/mattermost-server/v5/utils"
	"github.com/mattermost/mattermost-server/v5/utils/fileutils"

	"github.com/stretchr/testify/assert"
	"github.com/stretchr/testify/mock"
	"github.com/stretchr/testify/require"
)

func getDefaultPluginSettingsSchema() string {
	ret, _ := json.Marshal(model.PluginSettingsSchema{
		Settings: []*model.PluginSetting{
			{Key: "BasicChannelName", Type: "text"},
			{Key: "BasicChannelId", Type: "text"},
			{Key: "BasicTeamDisplayName", Type: "text"},
			{Key: "BasicTeamName", Type: "text"},
			{Key: "BasicTeamId", Type: "text"},
			{Key: "BasicUserEmail", Type: "text"},
			{Key: "BasicUserId", Type: "text"},
			{Key: "BasicUser2Email", Type: "text"},
			{Key: "BasicUser2Id", Type: "text"},
			{Key: "BasicPostMessage", Type: "text"},
		},
	})
	return string(ret)
}

func setDefaultPluginConfig(th *TestHelper, pluginId string) {
	th.App.UpdateConfig(func(cfg *model.Config) {
		cfg.PluginSettings.Plugins[pluginId] = map[string]interface{}{
			"BasicChannelName":     th.BasicChannel.Name,
			"BasicChannelId":       th.BasicChannel.Id,
			"BasicTeamName":        th.BasicTeam.Name,
			"BasicTeamId":          th.BasicTeam.Id,
			"BasicTeamDisplayName": th.BasicTeam.DisplayName,
			"BasicUserEmail":       th.BasicUser.Email,
			"BasicUserId":          th.BasicUser.Id,
			"BasicUser2Email":      th.BasicUser2.Email,
			"BasicUser2Id":         th.BasicUser2.Id,
			"BasicPostMessage":     th.BasicPost.Message,
		}
	})
}

func setupMultiPluginApiTest(t *testing.T, pluginCodes []string, pluginManifests []string, pluginIds []string, app *App) string {
	pluginDir, err := ioutil.TempDir("", "")
	require.NoError(t, err)
	webappPluginDir, err := ioutil.TempDir("", "")
	require.NoError(t, err)
	defer os.RemoveAll(pluginDir)
	defer os.RemoveAll(webappPluginDir)

	env, err := plugin.NewEnvironment(app.NewPluginAPI, pluginDir, webappPluginDir, app.Log(), nil)
	require.NoError(t, err)

	require.Equal(t, len(pluginCodes), len(pluginIds))
	require.Equal(t, len(pluginManifests), len(pluginIds))

	for i, pluginId := range pluginIds {
		backend := filepath.Join(pluginDir, pluginId, "backend.exe")
		utils.CompileGo(t, pluginCodes[i], backend)

		ioutil.WriteFile(filepath.Join(pluginDir, pluginId, "plugin.json"), []byte(pluginManifests[i]), 0600)
		manifest, activated, reterr := env.Activate(pluginId)
		require.Nil(t, reterr)
		require.NotNil(t, manifest)
		require.True(t, activated)
	}

	app.SetPluginsEnvironment(env)

	return pluginDir
}

func setupPluginApiTest(t *testing.T, pluginCode string, pluginManifest string, pluginId string, app *App) string {
	return setupMultiPluginApiTest(t, []string{pluginCode}, []string{pluginManifest}, []string{pluginId}, app)
}

func TestPublicFilesPathConfiguration(t *testing.T) {
	th := Setup(t)
	defer th.TearDown()

	pluginID := "com.mattermost.sample"

	pluginDir := setupPluginApiTest(t,
		`
		package main

		import (
			"github.com/mattermost/mattermost-server/v5/plugin"
		)

		type MyPlugin struct {
			plugin.MattermostPlugin
		}

		func main() {
			plugin.ClientMain(&MyPlugin{})
		}
	`,
		`{"id": "com.mattermost.sample", "server": {"executable": "backend.exe"}, "settings_schema": {"settings": []}}`, pluginID, th.App)

	publicFilesFolderInTest := filepath.Join(pluginDir, pluginID, "public")
	publicFilesPath, err := th.App.GetPluginsEnvironment().PublicFilesPath(pluginID)
	assert.NoError(t, err)
	assert.Equal(t, publicFilesPath, publicFilesFolderInTest)
}

func TestPluginAPIGetUserPreferences(t *testing.T) {
	th := Setup(t)
	defer th.TearDown()
	api := th.SetupPluginAPI()

	user1, err := th.App.CreateUser(&model.User{
		Email:    strings.ToLower(model.NewId()) + "success+test@example.com",
		Password: "password",
		Username: "user1" + model.NewId(),
	})
	require.Nil(t, err)
	defer th.App.PermanentDeleteUser(user1)

	preferences, err := api.GetPreferencesForUser(user1.Id)
	require.Nil(t, err)
	assert.Equal(t, 1, len(preferences))

	assert.Equal(t, user1.Id, preferences[0].UserId)
	assert.Equal(t, model.PREFERENCE_CATEGORY_TUTORIAL_STEPS, preferences[0].Category)
	assert.Equal(t, user1.Id, preferences[0].Name)
	assert.Equal(t, "0", preferences[0].Value)
}

func TestPluginAPIDeleteUserPreferences(t *testing.T) {
	th := Setup(t)
	defer th.TearDown()
	api := th.SetupPluginAPI()

	user1, err := th.App.CreateUser(&model.User{
		Email:    strings.ToLower(model.NewId()) + "success+test@example.com",
		Password: "password",
		Username: "user1" + model.NewId(),
	})
	require.Nil(t, err)
	defer th.App.PermanentDeleteUser(user1)

	preferences, err := api.GetPreferencesForUser(user1.Id)
	require.Nil(t, err)
	assert.Equal(t, 1, len(preferences))

	err = api.DeletePreferencesForUser(user1.Id, preferences)
	require.Nil(t, err)
	preferences, err = api.GetPreferencesForUser(user1.Id)
	require.Nil(t, err)
	assert.Equal(t, 0, len(preferences))

	user2, err := th.App.CreateUser(&model.User{
		Email:    strings.ToLower(model.NewId()) + "success+test@example.com",
		Password: "password",
		Username: "user2" + model.NewId(),
	})
	require.Nil(t, err)
	defer th.App.PermanentDeleteUser(user2)

	preference := model.Preference{
		Name:     user2.Id,
		UserId:   user2.Id,
		Category: model.PREFERENCE_CATEGORY_THEME,
		Value:    `{"color": "#ff0000", "color2": "#faf"}`,
	}
	err = api.UpdatePreferencesForUser(user2.Id, []model.Preference{preference})
	require.Nil(t, err)

	preferences, err = api.GetPreferencesForUser(user2.Id)
	require.Nil(t, err)
	assert.Equal(t, 2, len(preferences))

	err = api.DeletePreferencesForUser(user2.Id, []model.Preference{preference})
	require.Nil(t, err)
	preferences, err = api.GetPreferencesForUser(user2.Id)
	require.Nil(t, err)
	assert.Equal(t, 1, len(preferences))
	assert.Equal(t, model.PREFERENCE_CATEGORY_TUTORIAL_STEPS, preferences[0].Category)
}

func TestPluginAPIUpdateUserPreferences(t *testing.T) {
	th := Setup(t)
	defer th.TearDown()
	api := th.SetupPluginAPI()

	user1, err := th.App.CreateUser(&model.User{
		Email:    strings.ToLower(model.NewId()) + "success+test@example.com",
		Password: "password",
		Username: "user1" + model.NewId(),
	})
	require.Nil(t, err)
	defer th.App.PermanentDeleteUser(user1)

	preferences, err := api.GetPreferencesForUser(user1.Id)
	require.Nil(t, err)
	assert.Equal(t, 1, len(preferences))
	assert.Equal(t, user1.Id, preferences[0].UserId)
	assert.Equal(t, model.PREFERENCE_CATEGORY_TUTORIAL_STEPS, preferences[0].Category)
	assert.Equal(t, user1.Id, preferences[0].Name)
	assert.Equal(t, "0", preferences[0].Value)

	preference := model.Preference{
		Name:     user1.Id,
		UserId:   user1.Id,
		Category: model.PREFERENCE_CATEGORY_THEME,
		Value:    `{"color": "#ff0000", "color2": "#faf"}`,
	}

	err = api.UpdatePreferencesForUser(user1.Id, []model.Preference{preference})
	require.Nil(t, err)

	preferences, err = api.GetPreferencesForUser(user1.Id)
	require.Nil(t, err)

	assert.Equal(t, 2, len(preferences))
	expectedCategories := []string{model.PREFERENCE_CATEGORY_TUTORIAL_STEPS, model.PREFERENCE_CATEGORY_THEME}
	for _, pref := range preferences {
		assert.Contains(t, expectedCategories, pref.Category)
		assert.Equal(t, user1.Id, pref.UserId)
		assert.Equal(t, user1.Id, pref.Name)
		if pref.Category == model.PREFERENCE_CATEGORY_TUTORIAL_STEPS {
			assert.Equal(t, "0", pref.Value)
		} else {
			newTheme, _ := json.Marshal(map[string]string{"color": "#ff0000", "color2": "#faf"})
			assert.Equal(t, string(newTheme), preferences[0].Value)
		}
	}
}

func TestPluginAPIGetUsers(t *testing.T) {
	th := Setup(t)
	defer th.TearDown()
	api := th.SetupPluginAPI()

	user1, err := th.App.CreateUser(&model.User{
		Email:    strings.ToLower(model.NewId()) + "success+test@example.com",
		Password: "password",
		Username: "user1" + model.NewId(),
	})
	require.Nil(t, err)
	defer th.App.PermanentDeleteUser(user1)

	user2, err := th.App.CreateUser(&model.User{
		Email:    strings.ToLower(model.NewId()) + "success+test@example.com",
		Password: "password",
		Username: "user2" + model.NewId(),
	})
	require.Nil(t, err)
	defer th.App.PermanentDeleteUser(user2)

	user3, err := th.App.CreateUser(&model.User{
		Email:    strings.ToLower(model.NewId()) + "success+test@example.com",
		Password: "password",
		Username: "user3" + model.NewId(),
	})
	require.Nil(t, err)
	defer th.App.PermanentDeleteUser(user3)

	user4, err := th.App.CreateUser(&model.User{
		Email:    strings.ToLower(model.NewId()) + "success+test@example.com",
		Password: "password",
		Username: "user4" + model.NewId(),
	})
	require.Nil(t, err)
	defer th.App.PermanentDeleteUser(user4)

	testCases := []struct {
		Description   string
		Page          int
		PerPage       int
		ExpectedUsers []*model.User
	}{
		{
			"page 0, perPage 0",
			0,
			0,
			[]*model.User{},
		},
		{
			"page 0, perPage 10",
			0,
			10,
			[]*model.User{user1, user2, user3, user4},
		},
		{
			"page 0, perPage 2",
			0,
			2,
			[]*model.User{user1, user2},
		},
		{
			"page 1, perPage 2",
			1,
			2,
			[]*model.User{user3, user4},
		},
		{
			"page 10, perPage 10",
			10,
			10,
			[]*model.User{},
		},
	}

	for _, testCase := range testCases {
		t.Run(testCase.Description, func(t *testing.T) {
			users, err := api.GetUsers(&model.UserGetOptions{
				Page:    testCase.Page,
				PerPage: testCase.PerPage,
			})
			assert.Nil(t, err)
			assert.Equal(t, testCase.ExpectedUsers, users)
		})
	}
}

func TestPluginAPIGetUsersInTeam(t *testing.T) {
	th := Setup(t).InitBasic()
	defer th.TearDown()
	api := th.SetupPluginAPI()

	team1 := th.CreateTeam()
	team2 := th.CreateTeam()

	user1, err := th.App.CreateUser(&model.User{
		Email:    strings.ToLower(model.NewId()) + "success+test@example.com",
		Password: "password",
		Username: "user1" + model.NewId(),
	})
	require.Nil(t, err)
	defer th.App.PermanentDeleteUser(user1)

	user2, err := th.App.CreateUser(&model.User{
		Email:    strings.ToLower(model.NewId()) + "success+test@example.com",
		Password: "password",
		Username: "user2" + model.NewId(),
	})
	require.Nil(t, err)
	defer th.App.PermanentDeleteUser(user2)

	user3, err := th.App.CreateUser(&model.User{
		Email:    strings.ToLower(model.NewId()) + "success+test@example.com",
		Password: "password",
		Username: "user3" + model.NewId(),
	})
	require.Nil(t, err)
	defer th.App.PermanentDeleteUser(user3)

	user4, err := th.App.CreateUser(&model.User{
		Email:    strings.ToLower(model.NewId()) + "success+test@example.com",
		Password: "password",
		Username: "user4" + model.NewId(),
	})
	require.Nil(t, err)
	defer th.App.PermanentDeleteUser(user4)

	// Add all users to team 1
	_, _, err = th.App.joinUserToTeam(team1, user1)
	require.Nil(t, err)
	_, _, err = th.App.joinUserToTeam(team1, user2)
	require.Nil(t, err)
	_, _, err = th.App.joinUserToTeam(team1, user3)
	require.Nil(t, err)
	_, _, err = th.App.joinUserToTeam(team1, user4)
	require.Nil(t, err)

	// Add only user3 and user4 to team 2
	_, _, err = th.App.joinUserToTeam(team2, user3)
	require.Nil(t, err)
	_, _, err = th.App.joinUserToTeam(team2, user4)
	require.Nil(t, err)

	testCases := []struct {
		Description   string
		TeamId        string
		Page          int
		PerPage       int
		ExpectedUsers []*model.User
	}{
		{
			"unknown team",
			model.NewId(),
			0,
			0,
			[]*model.User{},
		},
		{
			"team 1, page 0, perPage 10",
			team1.Id,
			0,
			10,
			[]*model.User{user1, user2, user3, user4},
		},
		{
			"team 1, page 0, perPage 2",
			team1.Id,
			0,
			2,
			[]*model.User{user1, user2},
		},
		{
			"team 1, page 1, perPage 2",
			team1.Id,
			1,
			2,
			[]*model.User{user3, user4},
		},
		{
			"team 2, page 0, perPage 10",
			team2.Id,
			0,
			10,
			[]*model.User{user3, user4},
		},
	}

	for _, testCase := range testCases {
		t.Run(testCase.Description, func(t *testing.T) {
			users, err := api.GetUsersInTeam(testCase.TeamId, testCase.Page, testCase.PerPage)
			assert.Nil(t, err)
			assert.Equal(t, testCase.ExpectedUsers, users)
		})
	}
}

func TestPluginAPIGetFile(t *testing.T) {
	th := Setup(t).InitBasic()
	defer th.TearDown()
	api := th.SetupPluginAPI()

	// check a valid file first
	uploadTime := time.Date(2007, 2, 4, 1, 2, 3, 4, time.Local)
	filename := "testGetFile"
	fileData := []byte("Hello World")
	info, err := th.App.DoUploadFile(uploadTime, th.BasicTeam.Id, th.BasicChannel.Id, th.BasicUser.Id, filename, fileData)
	require.Nil(t, err)
	defer func() {
		th.App.Srv().Store.FileInfo().PermanentDelete(info.Id)
		th.App.RemoveFile(info.Path)
	}()

	data, err1 := api.GetFile(info.Id)
	require.Nil(t, err1)
	assert.Equal(t, data, fileData)

	// then checking invalid file
	data, err = api.GetFile("../fake/testingApi")
	require.NotNil(t, err)
	require.Nil(t, data)
}

func TestPluginAPIGetFileInfos(t *testing.T) {
	th := Setup(t).InitBasic()
	defer th.TearDown()
	api := th.SetupPluginAPI()

	fileInfo1, err := th.App.DoUploadFile(
		time.Date(2020, 1, 1, 1, 1, 1, 1, time.UTC),
		th.BasicTeam.Id,
		th.BasicChannel.Id,
		th.BasicUser.Id,
		"testFile1",
		[]byte("testfile1 Content"),
	)
	require.Nil(t, err)
	defer func() {
		th.App.Srv().Store.FileInfo().PermanentDelete(fileInfo1.Id)
		th.App.RemoveFile(fileInfo1.Path)
	}()

	fileInfo2, err := th.App.DoUploadFile(
		time.Date(2020, 1, 2, 1, 1, 1, 1, time.UTC),
		th.BasicTeam.Id,
		th.BasicChannel.Id,
		th.BasicUser2.Id,
		"testFile2",
		[]byte("testfile2 Content"),
	)
	require.Nil(t, err)
	defer func() {
		th.App.Srv().Store.FileInfo().PermanentDelete(fileInfo2.Id)
		th.App.RemoveFile(fileInfo2.Path)
	}()

	fileInfo3, err := th.App.DoUploadFile(
		time.Date(2020, 1, 3, 1, 1, 1, 1, time.UTC),
		th.BasicTeam.Id,
		th.BasicChannel.Id,
		th.BasicUser.Id,
		"testFile3",
		[]byte("testfile3 Content"),
	)
	require.Nil(t, err)
	defer func() {
		th.App.Srv().Store.FileInfo().PermanentDelete(fileInfo3.Id)
		th.App.RemoveFile(fileInfo3.Path)
	}()

	_, err = api.CreatePost(&model.Post{
		Message:   "testFile1",
		UserId:    th.BasicUser.Id,
		ChannelId: th.BasicChannel.Id,
		FileIds:   model.StringArray{fileInfo1.Id},
	})
	require.Nil(t, err)

	_, err = api.CreatePost(&model.Post{
		Message:   "testFile2",
		UserId:    th.BasicUser2.Id,
		ChannelId: th.BasicChannel.Id,
		FileIds:   model.StringArray{fileInfo2.Id},
	})
	require.Nil(t, err)

	t.Run("get file infos with no options 2nd page of 1 per page", func(t *testing.T) {
		fileInfos, err := api.GetFileInfos(1, 1, nil)
		require.Nil(t, err)
		require.Len(t, fileInfos, 1)
	})
	t.Run("get file infos filtered by user", func(t *testing.T) {
		fileInfos, err := api.GetFileInfos(0, 5, &model.GetFileInfosOptions{
			UserIds: []string{th.BasicUser.Id},
		})
		require.Nil(t, err)
		require.Len(t, fileInfos, 2)
	})
	t.Run("get file infos filtered by channel ordered by created at descending", func(t *testing.T) {
		fileInfos, err := api.GetFileInfos(0, 5, &model.GetFileInfosOptions{
			ChannelIds:     []string{th.BasicChannel.Id},
			SortBy:         model.FILEINFO_SORT_BY_CREATED,
			SortDescending: true,
		})
		require.Nil(t, err)
		require.Len(t, fileInfos, 2)
		require.Equal(t, fileInfos[0].Id, fileInfo2.Id)
		require.Equal(t, fileInfos[1].Id, fileInfo1.Id)
	})
}

func TestPluginAPISavePluginConfig(t *testing.T) {
	th := Setup(t)
	defer th.TearDown()

	manifest := &model.Manifest{
		Id: "pluginid",
		SettingsSchema: &model.PluginSettingsSchema{
			Settings: []*model.PluginSetting{
				{Key: "MyStringSetting", Type: "text"},
				{Key: "MyIntSetting", Type: "text"},
				{Key: "MyBoolSetting", Type: "bool"},
			},
		},
	}

	api := NewPluginAPI(th.App, manifest)

	pluginConfigJsonString := `{"mystringsetting": "str", "MyIntSetting": 32, "myboolsetting": true}`

	var pluginConfig map[string]interface{}
	err := json.Unmarshal([]byte(pluginConfigJsonString), &pluginConfig)
	require.NoError(t, err)

	appErr := api.SavePluginConfig(pluginConfig)
	require.Nil(t, appErr)

	type Configuration struct {
		MyStringSetting string
		MyIntSetting    int
		MyBoolSetting   bool
	}

	savedConfiguration := new(Configuration)
	err = api.LoadPluginConfiguration(savedConfiguration)
	require.NoError(t, err)

	expectedConfiguration := new(Configuration)
	err = json.Unmarshal([]byte(pluginConfigJsonString), &expectedConfiguration)
	require.NoError(t, err)

	assert.Equal(t, expectedConfiguration, savedConfiguration)
}

func TestPluginAPIGetPluginConfig(t *testing.T) {
	th := Setup(t)
	defer th.TearDown()

	manifest := &model.Manifest{
		Id: "pluginid",
		SettingsSchema: &model.PluginSettingsSchema{
			Settings: []*model.PluginSetting{
				{Key: "MyStringSetting", Type: "text"},
				{Key: "MyIntSetting", Type: "text"},
				{Key: "MyBoolSetting", Type: "bool"},
			},
		},
	}

	api := NewPluginAPI(th.App, manifest)

	pluginConfigJsonString := `{"mystringsetting": "str", "myintsetting": 32, "myboolsetting": true}`
	var pluginConfig map[string]interface{}

	err := json.Unmarshal([]byte(pluginConfigJsonString), &pluginConfig)
	require.NoError(t, err)

	th.App.UpdateConfig(func(cfg *model.Config) {
		cfg.PluginSettings.Plugins["pluginid"] = pluginConfig
	})

	savedPluginConfig := api.GetPluginConfig()
	assert.Equal(t, pluginConfig, savedPluginConfig)
}

func TestPluginAPILoadPluginConfiguration(t *testing.T) {
	th := Setup(t)
	defer th.TearDown()

	var pluginJson map[string]interface{}
	err := json.Unmarshal([]byte(`{"mystringsetting": "str", "MyIntSetting": 32, "myboolsetting": true}`), &pluginJson)
	require.NoError(t, err)

	th.App.UpdateConfig(func(cfg *model.Config) {
		cfg.PluginSettings.Plugins["testloadpluginconfig"] = pluginJson
	})

	testFolder, found := fileutils.FindDir("mattermost-server/app/plugin_api_tests")
	require.True(t, found, "Cannot find tests folder")
	fullPath := path.Join(testFolder, "manual.test_load_configuration_plugin", "main.go")

	err = pluginAPIHookTest(t, th, fullPath, "testloadpluginconfig", `{"id": "testloadpluginconfig", "backend": {"executable": "backend.exe"}, "settings_schema": {
		"settings": [
			{
				"key": "MyStringSetting",
				"type": "text"
			},
			{
				"key": "MyIntSetting",
				"type": "text"
			},
			{
				"key": "MyBoolSetting",
				"type": "bool"
			}
		]
	}}`)
	require.NoError(t, err)

}

func TestPluginAPILoadPluginConfigurationDefaults(t *testing.T) {
	th := Setup(t)
	defer th.TearDown()

	var pluginJson map[string]interface{}
	err := json.Unmarshal([]byte(`{"mystringsetting": "override"}`), &pluginJson)
	require.NoError(t, err)

	th.App.UpdateConfig(func(cfg *model.Config) {
		cfg.PluginSettings.Plugins["testloadpluginconfig"] = pluginJson
	})

	testFolder, found := fileutils.FindDir("mattermost-server/app/plugin_api_tests")
	require.True(t, found, "Cannot find tests folder")
	fullPath := path.Join(testFolder, "manual.test_load_configuration_defaults_plugin", "main.go")

	err = pluginAPIHookTest(t, th, fullPath, "testloadpluginconfig", `{
		"settings": [
			{
				"key": "MyStringSetting",
				"type": "text",
				"default": "notthis"
			},
			{
				"key": "MyIntSetting",
				"type": "text",
				"default": 35
			},
			{
				"key": "MyBoolSetting",
				"type": "bool",
				"default": true
			}
		]
	}`)

	require.NoError(t, err)

}

func TestPluginAPIGetPlugins(t *testing.T) {
	th := Setup(t)
	defer th.TearDown()
	api := th.SetupPluginAPI()

	pluginCode := `
    package main

    import (
      "github.com/mattermost/mattermost-server/v5/plugin"
    )

    type MyPlugin struct {
      plugin.MattermostPlugin
    }

    func main() {
      plugin.ClientMain(&MyPlugin{})
    }
  `

	pluginDir, err := ioutil.TempDir("", "")
	require.NoError(t, err)
	webappPluginDir, err := ioutil.TempDir("", "")
	require.NoError(t, err)
	defer os.RemoveAll(pluginDir)
	defer os.RemoveAll(webappPluginDir)

	env, err := plugin.NewEnvironment(th.App.NewPluginAPI, pluginDir, webappPluginDir, th.App.Log(), nil)
	require.NoError(t, err)

	pluginIDs := []string{"pluginid1", "pluginid2", "pluginid3"}
	var pluginManifests []*model.Manifest
	for _, pluginID := range pluginIDs {
		backend := filepath.Join(pluginDir, pluginID, "backend.exe")
		utils.CompileGo(t, pluginCode, backend)

		ioutil.WriteFile(filepath.Join(pluginDir, pluginID, "plugin.json"), []byte(fmt.Sprintf(`{"id": "%s", "server": {"executable": "backend.exe"}}`, pluginID)), 0600)
		manifest, activated, reterr := env.Activate(pluginID)

		require.Nil(t, reterr)
		require.NotNil(t, manifest)
		require.True(t, activated)
		pluginManifests = append(pluginManifests, manifest)
	}
	th.App.SetPluginsEnvironment(env)

	// Deactivate the last one for testing
	success := env.Deactivate(pluginIDs[len(pluginIDs)-1])
	require.True(t, success)

	// check existing user first
	plugins, err := api.GetPlugins()
	assert.Nil(t, err)
	assert.NotEmpty(t, plugins)
	assert.Equal(t, pluginManifests, plugins)
}

func TestPluginAPIInstallPlugin(t *testing.T) {
	th := Setup(t)
	defer th.TearDown()
	api := th.SetupPluginAPI()

	path, _ := fileutils.FindDir("tests")
	tarData, err := ioutil.ReadFile(filepath.Join(path, "testplugin.tar.gz"))
	require.NoError(t, err)

	_, err = api.InstallPlugin(bytes.NewReader(tarData), true)
	assert.NotNil(t, err, "should not allow upload if upload disabled")
	assert.Equal(t, err.Error(), "installPlugin: Plugins and/or plugin uploads have been disabled., ")

	th.App.UpdateConfig(func(cfg *model.Config) {
		*cfg.PluginSettings.Enable = true
		*cfg.PluginSettings.EnableUploads = true
	})

	manifest, err := api.InstallPlugin(bytes.NewReader(tarData), true)
	defer os.RemoveAll("plugins/testplugin")
	require.Nil(t, err)
	assert.Equal(t, "testplugin", manifest.Id)

	// Successfully installed
	pluginsResp, err := api.GetPlugins()
	require.Nil(t, err)

	found := false
	for _, m := range pluginsResp {
		if m.Id == manifest.Id {
			found = true
		}
	}

	assert.True(t, found)
}

func TestInstallPlugin(t *testing.T) {
	// TODO(ilgooz): remove this setup func to use existent setupPluginApiTest().
	// following setupTest() func is a modified version of setupPluginApiTest().
	// we need a modified version of setupPluginApiTest() because it wasn't possible to use it directly here
	// since it removes plugin dirs right after it returns, does not update App configs with the plugin
	// dirs and this behavior tends to break this test as a result.
	setupTest := func(t *testing.T, pluginCode string, pluginManifest string, pluginID string, app *App) (func(), string) {
		pluginDir, err := ioutil.TempDir("", "")
		require.NoError(t, err)
		webappPluginDir, err := ioutil.TempDir("", "")
		require.NoError(t, err)

		app.UpdateConfig(func(cfg *model.Config) {
			*cfg.PluginSettings.Directory = pluginDir
			*cfg.PluginSettings.ClientDirectory = webappPluginDir
		})

		env, err := plugin.NewEnvironment(app.NewPluginAPI, pluginDir, webappPluginDir, app.Log(), nil)
		require.NoError(t, err)

		app.SetPluginsEnvironment(env)

		backend := filepath.Join(pluginDir, pluginID, "backend.exe")
		utils.CompileGo(t, pluginCode, backend)

		ioutil.WriteFile(filepath.Join(pluginDir, pluginID, "plugin.json"), []byte(pluginManifest), 0600)
		manifest, activated, reterr := env.Activate(pluginID)
		require.Nil(t, reterr)
		require.NotNil(t, manifest)
		require.True(t, activated)

		return func() {
			os.RemoveAll(pluginDir)
			os.RemoveAll(webappPluginDir)
		}, pluginDir
	}

	th := Setup(t).InitBasic()
	defer th.TearDown()

	// start an http server to serve plugin's tarball to the test.
	path, _ := fileutils.FindDir("tests")
	ts := httptest.NewServer(http.FileServer(http.Dir(path)))
	defer ts.Close()

	th.App.UpdateConfig(func(cfg *model.Config) {
		*cfg.PluginSettings.Enable = true
		*cfg.PluginSettings.EnableUploads = true
		cfg.PluginSettings.Plugins["testinstallplugin"] = map[string]interface{}{
			"DownloadURL": ts.URL + "/testplugin.tar.gz",
		}
	})

	tearDown, _ := setupTest(t,
		`
		package main

		import (
			"net/http"

			"github.com/pkg/errors"

			"github.com/mattermost/mattermost-server/v5/plugin"
		)

		type configuration struct {
			DownloadURL string
		}

		type Plugin struct {
			plugin.MattermostPlugin

			configuration configuration
		}

		func (p *Plugin) OnConfigurationChange() error {
			if err := p.API.LoadPluginConfiguration(&p.configuration); err != nil {
				return err
			}
			return nil
		}

		func (p *Plugin) OnActivate() error {
			resp, err := http.Get(p.configuration.DownloadURL)
			if err != nil {
				return err
			}
			defer resp.Body.Close()
			_, aerr := p.API.InstallPlugin(resp.Body, true)
			if aerr != nil {
				return errors.Wrap(aerr, "cannot install plugin")
			}
			return nil
		}

		func main() {
			plugin.ClientMain(&Plugin{})
		}

	`,
		`{"id": "testinstallplugin", "backend": {"executable": "backend.exe"}, "settings_schema": {
		"settings": [
			{
				"key": "DownloadURL",
				"type": "text"
			}
		]
	}}`, "testinstallplugin", th.App)
	defer tearDown()

	hooks, err := th.App.GetPluginsEnvironment().HooksForPlugin("testinstallplugin")
	require.NoError(t, err)

	err = hooks.OnActivate()
	require.NoError(t, err)

	plugins, aerr := th.App.GetPlugins()
	require.Nil(t, aerr)
	require.Len(t, plugins.Inactive, 1)
	require.Equal(t, "testplugin", plugins.Inactive[0].Id)
}

func TestPluginAPIGetTeamIcon(t *testing.T) {
	th := Setup(t).InitBasic()
	defer th.TearDown()
	api := th.SetupPluginAPI()

	// Create an 128 x 128 image
	img := image.NewRGBA(image.Rect(0, 0, 128, 128))
	// Draw a red dot at (2, 3)
	img.Set(2, 3, color.RGBA{255, 0, 0, 255})
	buf := new(bytes.Buffer)
	err := png.Encode(buf, img)
	require.Nil(t, err)
	dataBytes := buf.Bytes()
	fileReader := bytes.NewReader(dataBytes)

	// Set the Team Icon
	err = th.App.SetTeamIconFromFile(th.BasicTeam, fileReader)
	require.Nil(t, err)

	// Get the team icon to check
	teamIcon, err := api.GetTeamIcon(th.BasicTeam.Id)
	require.Nil(t, err)
	require.NotEmpty(t, teamIcon)

	colorful := color.NRGBA{255, 0, 0, 255}
	byteReader := bytes.NewReader(teamIcon)
	img2, _, err2 := image.Decode(byteReader)
	require.Nil(t, err2)
	require.Equal(t, img2.At(2, 3), colorful)
}

func TestPluginAPISetTeamIcon(t *testing.T) {
	th := Setup(t).InitBasic()
	defer th.TearDown()
	api := th.SetupPluginAPI()

	// Create an 128 x 128 image
	img := image.NewRGBA(image.Rect(0, 0, 128, 128))
	// Draw a red dot at (2, 3)
	img.Set(2, 3, color.RGBA{255, 0, 0, 255})
	buf := new(bytes.Buffer)
	err := png.Encode(buf, img)
	require.Nil(t, err)
	dataBytes := buf.Bytes()

	// Set the user profile image
	err = api.SetTeamIcon(th.BasicTeam.Id, dataBytes)
	require.Nil(t, err)

	// Get the user profile image to check
	teamIcon, err := api.GetTeamIcon(th.BasicTeam.Id)
	require.Nil(t, err)
	require.NotEmpty(t, teamIcon)

	colorful := color.NRGBA{255, 0, 0, 255}
	byteReader := bytes.NewReader(teamIcon)
	img2, _, err2 := image.Decode(byteReader)
	require.Nil(t, err2)
	require.Equal(t, img2.At(2, 3), colorful)
}

func TestPluginAPIRemoveTeamIcon(t *testing.T) {
	th := Setup(t).InitBasic()
	defer th.TearDown()
	api := th.SetupPluginAPI()

	// Create an 128 x 128 image
	img := image.NewRGBA(image.Rect(0, 0, 128, 128))

	// Draw a red dot at (2, 3)
	img.Set(2, 3, color.RGBA{255, 0, 0, 255})
	buf := new(bytes.Buffer)
	err1 := png.Encode(buf, img)
	require.Nil(t, err1)
	dataBytes := buf.Bytes()
	fileReader := bytes.NewReader(dataBytes)

	// Set the Team Icon
	err := th.App.SetTeamIconFromFile(th.BasicTeam, fileReader)
	require.Nil(t, err)
	err = api.RemoveTeamIcon(th.BasicTeam.Id)
	require.Nil(t, err)
}

func pluginAPIHookTest(t *testing.T, th *TestHelper, fileName string, id string, settingsSchema string) error {
	data, err := ioutil.ReadFile(fileName)
	if err != nil {
		return err
	}
	code := string(data)
	schema := `{"settings": [ ]	}`
	if settingsSchema != "" {
		schema = settingsSchema
	}
	setupPluginApiTest(t, code,
		fmt.Sprintf(`{"id": "%v", "backend": {"executable": "backend.exe"}, "settings_schema": %v}`, id, schema),
		id, th.App)
	hooks, err := th.App.GetPluginsEnvironment().HooksForPlugin(id)
	require.NoError(t, err)
	require.NotNil(t, hooks)
	_, ret := hooks.MessageWillBePosted(nil, nil)
	if ret != "OK" {
		return errors.New(ret)
	}
	return nil
}

// This is a meta-test function. It does the following:
// 1. Scans "tests/plugin_tests" folder
// 2. For each folder - compiles the main.go inside and executes it, validating it's result
// 3. If folder starts with "manual." it is skipped ("manual." tests executed in other part of this file)
// 4. Before compiling the main.go file is passed through templating and the following values are available in the template: BasicUser, BasicUser2, BasicChannel, BasicTeam, BasicPost
// 5. Successfully running test should return nil, "OK". Any other returned string is considered and error

func TestBasicAPIPlugins(t *testing.T) {
	defaultSchema := getDefaultPluginSettingsSchema()
	testFolder, found := fileutils.FindDir("mattermost-server/app/plugin_api_tests")
	require.True(t, found, "Cannot read find app folder")
	dirs, err := ioutil.ReadDir(testFolder)
	require.NoError(t, err, "Cannot read test folder %v", testFolder)
	for _, dir := range dirs {
		d := dir.Name()
		if dir.IsDir() && !strings.HasPrefix(d, "manual.") {
			t.Run(d, func(t *testing.T) {
				mainPath := path.Join(testFolder, d, "main.go")
				_, err := os.Stat(mainPath)
				require.NoError(t, err, "Cannot find plugin main file at %v", mainPath)
				th := Setup(t).InitBasic()
				defer th.TearDown()
				setDefaultPluginConfig(th, dir.Name())
				err = pluginAPIHookTest(t, th, mainPath, dir.Name(), defaultSchema)
				require.NoError(t, err)
			})
		}
	}
}

func TestPluginAPIKVCompareAndSet(t *testing.T) {
	th := Setup(t).InitBasic()
	defer th.TearDown()
	api := th.SetupPluginAPI()

	testCases := []struct {
		Description   string
		ExpectedValue []byte
	}{
		{
			Description:   "Testing non-nil, non-empty value",
			ExpectedValue: []byte("value1"),
		},
		{
			Description:   "Testing empty value",
			ExpectedValue: []byte(""),
		},
	}

	for i, testCase := range testCases {
		t.Run(testCase.Description, func(t *testing.T) {
			expectedKey := fmt.Sprintf("Key%d", i)
			expectedValueEmpty := []byte("")
			expectedValue1 := testCase.ExpectedValue
			expectedValue2 := []byte("value2")
			expectedValue3 := []byte("value3")

			// Attempt update using an incorrect old value
			updated, err := api.KVCompareAndSet(expectedKey, expectedValue2, expectedValue1)
			require.Nil(t, err)
			require.False(t, updated)

			// Make sure no key is already created
			value, err := api.KVGet(expectedKey)
			require.Nil(t, err)
			require.Nil(t, value)

			// Insert using nil old value
			updated, err = api.KVCompareAndSet(expectedKey, nil, expectedValue1)
			require.Nil(t, err)
			require.True(t, updated)

			// Get inserted value
			value, err = api.KVGet(expectedKey)
			require.Nil(t, err)
			require.Equal(t, expectedValue1, value)

			// Attempt to insert again using nil old value
			updated, err = api.KVCompareAndSet(expectedKey, nil, expectedValue2)
			require.Nil(t, err)
			require.False(t, updated)

			// Get old value to assert nothing has changed
			value, err = api.KVGet(expectedKey)
			require.Nil(t, err)
			require.Equal(t, expectedValue1, value)

			// Update using correct old value
			updated, err = api.KVCompareAndSet(expectedKey, expectedValue1, expectedValue2)
			require.Nil(t, err)
			require.True(t, updated)

			value, err = api.KVGet(expectedKey)
			require.Nil(t, err)
			require.Equal(t, expectedValue2, value)

			// Update using incorrect old value
			updated, err = api.KVCompareAndSet(expectedKey, []byte("incorrect"), expectedValue3)
			require.Nil(t, err)
			require.False(t, updated)

			value, err = api.KVGet(expectedKey)
			require.Nil(t, err)
			require.Equal(t, expectedValue2, value)

			// Update using nil old value
			updated, err = api.KVCompareAndSet(expectedKey, nil, expectedValue3)
			require.Nil(t, err)
			require.False(t, updated)

			value, err = api.KVGet(expectedKey)
			require.Nil(t, err)
			require.Equal(t, expectedValue2, value)

			// Update using empty old value
			updated, err = api.KVCompareAndSet(expectedKey, expectedValueEmpty, expectedValue3)
			require.Nil(t, err)
			require.False(t, updated)

			value, err = api.KVGet(expectedKey)
			require.Nil(t, err)
			require.Equal(t, expectedValue2, value)
		})
	}
}

func TestPluginAPIKVCompareAndDelete(t *testing.T) {
	th := Setup(t).InitBasic()
	defer th.TearDown()
	api := th.SetupPluginAPI()

	testCases := []struct {
		Description   string
		ExpectedValue []byte
	}{
		{
			Description:   "Testing non-nil, non-empty value",
			ExpectedValue: []byte("value1"),
		},
		{
			Description:   "Testing empty value",
			ExpectedValue: []byte(""),
		},
	}

	for i, testCase := range testCases {
		t.Run(testCase.Description, func(t *testing.T) {
			expectedKey := fmt.Sprintf("Key%d", i)
			expectedValue1 := testCase.ExpectedValue
			expectedValue2 := []byte("value2")

			// Set the value
			err := api.KVSet(expectedKey, expectedValue1)
			require.Nil(t, err)

			// Attempt delete using an incorrect old value
			deleted, err := api.KVCompareAndDelete(expectedKey, expectedValue2)
			require.Nil(t, err)
			require.False(t, deleted)

			// Make sure the value is still there
			value, err := api.KVGet(expectedKey)
			require.Nil(t, err)
			require.Equal(t, expectedValue1, value)

			// Attempt delete using the proper value
			deleted, err = api.KVCompareAndDelete(expectedKey, expectedValue1)
			require.Nil(t, err)
			require.True(t, deleted)

			// Verify it's deleted
			value, err = api.KVGet(expectedKey)
			require.Nil(t, err)
			require.Nil(t, value)
		})
	}
}

func TestPluginCreateBot(t *testing.T) {
	th := Setup(t)
	defer th.TearDown()
	api := th.SetupPluginAPI()

	bot, err := api.CreateBot(&model.Bot{
		Username:    model.NewRandomString(10),
		DisplayName: "bot",
		Description: "bot",
	})
	require.Nil(t, err)

	_, err = api.CreateBot(&model.Bot{
		Username:    model.NewRandomString(10),
		OwnerId:     bot.UserId,
		DisplayName: "bot2",
		Description: "bot2",
	})
	require.NotNil(t, err)

}

func TestPluginCreatePostWithUploadedFile(t *testing.T) {
	th := Setup(t).InitBasic()
	defer th.TearDown()
	api := th.SetupPluginAPI()

	data := []byte("Hello World")
	channelId := th.BasicChannel.Id
	filename := "testGetFile"
	fileInfo, err := api.UploadFile(data, channelId, filename)
	require.Nil(t, err)
	defer func() {
		th.App.Srv().Store.FileInfo().PermanentDelete(fileInfo.Id)
		th.App.RemoveFile(fileInfo.Path)
	}()

	actualData, err := api.GetFile(fileInfo.Id)
	require.Nil(t, err)
	assert.Equal(t, data, actualData)

	userId := th.BasicUser.Id
	post, err := api.CreatePost(&model.Post{
		Message:   "test",
		UserId:    userId,
		ChannelId: channelId,
		FileIds:   model.StringArray{fileInfo.Id},
	})
	require.Nil(t, err)
	assert.Equal(t, model.StringArray{fileInfo.Id}, post.FileIds)

	actualPost, err := api.GetPost(post.Id)
	require.Nil(t, err)
	assert.Equal(t, model.StringArray{fileInfo.Id}, actualPost.FileIds)
}

func TestPluginAPIGetConfig(t *testing.T) {
	th := Setup(t).InitBasic()
	defer th.TearDown()
	api := th.SetupPluginAPI()

	config := api.GetConfig()
	if config.LdapSettings.BindPassword != nil && len(*config.LdapSettings.BindPassword) > 0 {
		assert.Equal(t, *config.LdapSettings.BindPassword, model.FAKE_SETTING)
	}

	assert.Equal(t, *config.FileSettings.PublicLinkSalt, model.FAKE_SETTING)

	if len(*config.FileSettings.AmazonS3SecretAccessKey) > 0 {
		assert.Equal(t, *config.FileSettings.AmazonS3SecretAccessKey, model.FAKE_SETTING)
	}

	if config.EmailSettings.SMTPPassword != nil && len(*config.EmailSettings.SMTPPassword) > 0 {
		assert.Equal(t, *config.EmailSettings.SMTPPassword, model.FAKE_SETTING)
	}

	if len(*config.GitLabSettings.Secret) > 0 {
		assert.Equal(t, *config.GitLabSettings.Secret, model.FAKE_SETTING)
	}

	assert.Equal(t, *config.SqlSettings.DataSource, model.FAKE_SETTING)
	assert.Equal(t, *config.SqlSettings.AtRestEncryptKey, model.FAKE_SETTING)
	assert.Equal(t, *config.ElasticsearchSettings.Password, model.FAKE_SETTING)

	for i := range config.SqlSettings.DataSourceReplicas {
		assert.Equal(t, config.SqlSettings.DataSourceReplicas[i], model.FAKE_SETTING)
	}

	for i := range config.SqlSettings.DataSourceSearchReplicas {
		assert.Equal(t, config.SqlSettings.DataSourceSearchReplicas[i], model.FAKE_SETTING)
	}
}

func TestPluginAPIGetUnsanitizedConfig(t *testing.T) {
	th := Setup(t).InitBasic()
	defer th.TearDown()
	api := th.SetupPluginAPI()

	config := api.GetUnsanitizedConfig()
	if config.LdapSettings.BindPassword != nil && len(*config.LdapSettings.BindPassword) > 0 {
		assert.NotEqual(t, *config.LdapSettings.BindPassword, model.FAKE_SETTING)
	}

	assert.NotEqual(t, *config.FileSettings.PublicLinkSalt, model.FAKE_SETTING)

	if len(*config.FileSettings.AmazonS3SecretAccessKey) > 0 {
		assert.NotEqual(t, *config.FileSettings.AmazonS3SecretAccessKey, model.FAKE_SETTING)
	}

	if config.EmailSettings.SMTPPassword != nil && len(*config.EmailSettings.SMTPPassword) > 0 {
		assert.NotEqual(t, *config.EmailSettings.SMTPPassword, model.FAKE_SETTING)
	}

	if len(*config.GitLabSettings.Secret) > 0 {
		assert.NotEqual(t, *config.GitLabSettings.Secret, model.FAKE_SETTING)
	}

	assert.NotEqual(t, *config.SqlSettings.DataSource, model.FAKE_SETTING)
	assert.NotEqual(t, *config.SqlSettings.AtRestEncryptKey, model.FAKE_SETTING)
	assert.NotEqual(t, *config.ElasticsearchSettings.Password, model.FAKE_SETTING)

	for i := range config.SqlSettings.DataSourceReplicas {
		assert.NotEqual(t, config.SqlSettings.DataSourceReplicas[i], model.FAKE_SETTING)
	}

	for i := range config.SqlSettings.DataSourceSearchReplicas {
		assert.NotEqual(t, config.SqlSettings.DataSourceSearchReplicas[i], model.FAKE_SETTING)
	}
}

func TestPluginAddUserToChannel(t *testing.T) {
	th := Setup(t).InitBasic()
	defer th.TearDown()
	api := th.SetupPluginAPI()

	member, err := api.AddUserToChannel(th.BasicChannel.Id, th.BasicUser.Id, th.BasicUser2.Id)
	require.Nil(t, err)
	require.NotNil(t, member)
	require.Equal(t, th.BasicChannel.Id, member.ChannelId)
	require.Equal(t, th.BasicUser.Id, member.UserId)
}

func TestInterpluginPluginHTTP(t *testing.T) {
	th := Setup(t).InitBasic()
	defer th.TearDown()

	setupMultiPluginApiTest(t,
		[]string{`
		package main

		import (
			"github.com/mattermost/mattermost-server/v5/plugin"
			"bytes"
			"net/http"
		)

		type MyPlugin struct {
			plugin.MattermostPlugin
		}

		func (p *MyPlugin) ServeHTTP(c *plugin.Context, w http.ResponseWriter, r *http.Request) {
			if r.URL.Path != "/api/v2/test" {
				return
			}
			buf := bytes.Buffer{}
			buf.ReadFrom(r.Body)
			resp := "we got:" + buf.String()
			w.WriteHeader(598)
			w.Write([]byte(resp))
		}

		func main() {
			plugin.ClientMain(&MyPlugin{})
		}
		`,
			`
		package main

		import (
			"github.com/mattermost/mattermost-server/v5/plugin"
			"github.com/mattermost/mattermost-server/v5/model"
			"bytes"
			"net/http"
			"io/ioutil"
		)

		type MyPlugin struct {
			plugin.MattermostPlugin
		}

		func (p *MyPlugin) MessageWillBePosted(c *plugin.Context, post *model.Post) (*model.Post, string) {
			buf := bytes.Buffer{}
			buf.WriteString("This is the request")
			req, err := http.NewRequest("GET", "/testplugininterserver/api/v2/test", &buf)
			if err != nil {
				return nil, err.Error()
			}
			req.Header.Add("Mattermost-User-Id", "userid")
			resp := p.API.PluginHTTP(req)
			if resp == nil {
				return nil, "Nil resp"
			}
			if resp.Body == nil {
				return nil, "Nil body"
			}
			respbody, err := ioutil.ReadAll(resp.Body)
			if err != nil {
				return nil, err.Error()
			}
			if resp.StatusCode != 598 {
				return nil, "wrong status " + string(respbody)
			}
			return nil, string(respbody)
		}

		func main() {
			plugin.ClientMain(&MyPlugin{})
		}
		`,
		},
		[]string{
			`{"id": "testplugininterserver", "backend": {"executable": "backend.exe"}}`,
			`{"id": "testplugininterclient", "backend": {"executable": "backend.exe"}}`,
		},
		[]string{
			"testplugininterserver",
			"testplugininterclient",
		},
		th.App,
	)

	hooks, err := th.App.GetPluginsEnvironment().HooksForPlugin("testplugininterclient")
	require.NoError(t, err)
	_, ret := hooks.MessageWillBePosted(nil, nil)
	assert.Equal(t, "we got:This is the request", ret)
}

func TestApiMetrics(t *testing.T) {
	th := Setup(t).InitBasic()
	defer th.TearDown()

	t.Run("", func(t *testing.T) {
		metricsMock := &mocks.MetricsInterface{}

		pluginDir, err := ioutil.TempDir("", "")
		require.NoError(t, err)
		webappPluginDir, err := ioutil.TempDir("", "")
		require.NoError(t, err)
		defer os.RemoveAll(pluginDir)
		defer os.RemoveAll(webappPluginDir)

		env, err := plugin.NewEnvironment(th.App.NewPluginAPI, pluginDir, webappPluginDir, th.App.Log(), metricsMock)
		require.NoError(t, err)

		th.App.SetPluginsEnvironment(env)

		pluginId := model.NewId()
		backend := filepath.Join(pluginDir, pluginId, "backend.exe")
		code :=
			`
	package main

	import (
		"github.com/mattermost/mattermost-server/v5/model"
		"github.com/mattermost/mattermost-server/v5/plugin"
	)

	type MyPlugin struct {
		plugin.MattermostPlugin
	}

	func (p *MyPlugin) UserHasBeenCreated(c *plugin.Context, user *model.User) {
		user.Nickname = "plugin-callback-success"
		p.API.UpdateUser(user)
	}

	func main() {
		plugin.ClientMain(&MyPlugin{})
	}
`
		utils.CompileGo(t, code, backend)
		ioutil.WriteFile(filepath.Join(pluginDir, pluginId, "plugin.json"), []byte(`{"id": "`+pluginId+`", "backend": {"executable": "backend.exe"}}`), 0600)

		// Don't care about these mocks
		metricsMock.On("ObservePluginHookDuration", mock.Anything, mock.Anything, mock.Anything, mock.Anything).Return()
		metricsMock.On("ObservePluginMultiHookIterationDuration", mock.Anything, mock.Anything, mock.Anything).Return()
		metricsMock.On("ObservePluginMultiHookDuration", mock.Anything).Return()

		// Setup mocks
		metricsMock.On("ObservePluginApiDuration", pluginId, "UpdateUser", true, mock.Anything).Return()

		_, _, activationErr := env.Activate(pluginId)
		require.NoError(t, activationErr)

		require.True(t, th.App.GetPluginsEnvironment().IsActive(pluginId))

		user1 := &model.User{
			Email:       model.NewId() + "success+test@example.com",
			Nickname:    "Darth Vader1",
			Username:    "vader" + model.NewId(),
			Password:    "passwd1",
			AuthService: "",
		}
		_, appErr := th.App.CreateUser(user1)
		require.Nil(t, appErr)
		time.Sleep(1 * time.Second)
		user1, appErr = th.App.GetUser(user1.Id)
		require.Nil(t, appErr)
		require.Equal(t, "plugin-callback-success", user1.Nickname)

		// Disable plugin
		require.True(t, th.App.GetPluginsEnvironment().Deactivate(pluginId))
		require.False(t, th.App.GetPluginsEnvironment().IsActive(pluginId))

		metricsMock.AssertExpectations(t)
	})
}

func TestPluginAPIGetPostsForChannel(t *testing.T) {
	require := require.New(t)

	th := Setup(t).InitBasic()
	defer th.TearDown()
	api := th.SetupPluginAPI()

	numPosts := 10

	// GetPostsForChannel returns posts ordered with the most recent first, so we
	// need to invert the expected slice, the oldest post being BasicPost
	expectedPosts := make([]*model.Post, numPosts)
	expectedPosts[numPosts-1] = th.BasicPost
	for i := numPosts - 2; i >= 0; i-- {
		expectedPosts[i] = th.CreatePost(th.BasicChannel)
	}
	// CreatePost does not add Metadata, but initializes the structure. GetPostsForChannel
	// returns nil for an empty Metadata, so we need to match that behaviour
	for _, post := range expectedPosts {
		post.Metadata = nil
	}

	postList, err := api.GetPostsForChannel(th.BasicChannel.Id, 0, 0)
	require.Nil(err)
	require.Nil(postList.ToSlice())

	postList, err = api.GetPostsForChannel(th.BasicChannel.Id, 0, numPosts/2)
	require.Nil(err)
	require.Equal(expectedPosts[:numPosts/2], postList.ToSlice())

	postList, err = api.GetPostsForChannel(th.BasicChannel.Id, 1, numPosts/2)
	require.Nil(err)
	require.Equal(expectedPosts[numPosts/2:], postList.ToSlice())

	postList, err = api.GetPostsForChannel(th.BasicChannel.Id, 2, numPosts/2)
	require.Nil(err)
	require.Nil(postList.ToSlice())

	postList, err = api.GetPostsForChannel(th.BasicChannel.Id, 0, numPosts+1)
	require.Nil(err)
	require.Equal(expectedPosts, postList.ToSlice())
}

<<<<<<< HEAD
func TestPluginExecuteSlashCommand(t *testing.T) {
=======
func TestPluginHTTPConnHijack(t *testing.T) {
	th := Setup(t).InitBasic()
	defer th.TearDown()

	testFolder, found := fileutils.FindDir("mattermost-server/app/plugin_api_tests")
	require.True(t, found, "Cannot find tests folder")
	fullPath := path.Join(testFolder, "manual.test_http_hijack_plugin", "main.go")

	pluginCode, err := ioutil.ReadFile(fullPath)
	require.NoError(t, err)
	require.NotEmpty(t, pluginCode)

	tearDown, ids, errors := SetAppEnvironmentWithPlugins(t, []string{string(pluginCode)}, th.App, th.App.NewPluginAPI)
	defer tearDown()
	require.NoError(t, errors[0])
	require.Len(t, ids, 1)

	pluginID := ids[0]
	require.NotEmpty(t, pluginID)

	reqURL := fmt.Sprintf("http://localhost:%d/plugins/%s", th.Server.ListenAddr.Port, pluginID)
	req, err := http.NewRequest("GET", reqURL, nil)
	require.NoError(t, err)

	client := &http.Client{}
	resp, err := client.Do(req)
	require.NoError(t, err)

	defer resp.Body.Close()

	body, err := ioutil.ReadAll(resp.Body)
	require.NoError(t, err)
	require.Equal(t, "OK", string(body))
}

func TestPluginHTTPUpgradeWebSocket(t *testing.T) {
	th := Setup(t).InitBasic()
	defer th.TearDown()

	testFolder, found := fileutils.FindDir("mattermost-server/app/plugin_api_tests")
	require.True(t, found, "Cannot find tests folder")
	fullPath := path.Join(testFolder, "manual.test_http_upgrade_websocket_plugin", "main.go")

	pluginCode, err := ioutil.ReadFile(fullPath)
	require.NoError(t, err)
	require.NotEmpty(t, pluginCode)

	tearDown, ids, errors := SetAppEnvironmentWithPlugins(t, []string{string(pluginCode)}, th.App, th.App.NewPluginAPI)
	defer tearDown()
	require.NoError(t, errors[0])
	require.Len(t, ids, 1)

	pluginID := ids[0]
	require.NotEmpty(t, pluginID)

	reqURL := fmt.Sprintf("ws://localhost:%d/plugins/%s", th.Server.ListenAddr.Port, pluginID)
	wsc, err := model.NewWebSocketClient(reqURL, "")
	require.Nil(t, err)
	require.NotNil(t, wsc)

	wsc.Listen()
	defer wsc.Close()

	resp := <-wsc.ResponseChannel
	require.Equal(t, resp.Status, model.STATUS_OK)

	for i := 0; i < 10; i++ {
		wsc.SendMessage("custom_action", map[string]interface{}{"value": i})
		var resp *model.WebSocketResponse
		select {
		case resp = <-wsc.ResponseChannel:
		case <-time.After(1 * time.Second):
		}
		require.NotNil(t, resp)
		require.Equal(t, resp.Status, model.STATUS_OK)
		require.Equal(t, "custom_action", resp.Data["action"])
		require.Equal(t, float64(i), resp.Data["value"])
	}
}

func TestPluginAPISearchPostsInTeamByUser(t *testing.T) {
>>>>>>> e2e352e2
	th := Setup(t).InitBasic()
	defer th.TearDown()
	api := th.SetupPluginAPI()

<<<<<<< HEAD
	newUser := th.CreateUser()
	th.LinkUserToTeam(newUser, th.BasicTeam)

	t.Run("run invite command", func(t *testing.T) {
		_, err := api.ExecuteSlashCommand(&model.CommandArgs{
			Command:   "/invite @" + newUser.Username,
			TeamId:    th.BasicTeam.Id,
			UserId:    th.BasicUser.Id,
			ChannelId: th.BasicChannel.Id,
		})
		require.NoError(t, err)
		_, err2 := th.App.GetChannelMember(th.BasicChannel.Id, newUser.Id)
		require.Nil(t, err2)
	})
=======
	basicPostText := &th.BasicPost.Message
	unknwonTerm := "Unknown Message"

	testCases := []struct {
		description      string
		teamId           string
		userId           string
		params           model.SearchParameter
		expectedPostsLen int
	}{
		{
			"empty params",
			th.BasicTeam.Id,
			th.BasicUser.Id,
			model.SearchParameter{},
			0,
		},
		{
			"doesn't match any posts",
			th.BasicTeam.Id,
			th.BasicUser.Id,
			model.SearchParameter{Terms: &unknwonTerm},
			0,
		},
		{
			"matched posts",
			th.BasicTeam.Id,
			th.BasicUser.Id,
			model.SearchParameter{Terms: basicPostText},
			1,
		},
	}

	for _, testCase := range testCases {
		t.Run(testCase.description, func(t *testing.T) {
			searchResults, err := api.SearchPostsInTeamForUser(testCase.teamId, testCase.userId, testCase.params)
			assert.Nil(t, err)
			assert.Equal(t, testCase.expectedPostsLen, len(searchResults.Posts))
		})
	}
>>>>>>> e2e352e2
}<|MERGE_RESOLUTION|>--- conflicted
+++ resolved
@@ -1578,9 +1578,6 @@
 	require.Equal(expectedPosts, postList.ToSlice())
 }
 
-<<<<<<< HEAD
-func TestPluginExecuteSlashCommand(t *testing.T) {
-=======
 func TestPluginHTTPConnHijack(t *testing.T) {
 	th := Setup(t).InitBasic()
 	defer th.TearDown()
@@ -1661,13 +1658,11 @@
 	}
 }
 
-func TestPluginAPISearchPostsInTeamByUser(t *testing.T) {
->>>>>>> e2e352e2
-	th := Setup(t).InitBasic()
-	defer th.TearDown()
-	api := th.SetupPluginAPI()
-
-<<<<<<< HEAD
+func TestPluginExecuteSlashCommand(t *testing.T) {
+	th := Setup(t).InitBasic()
+	defer th.TearDown()
+	api := th.SetupPluginAPI()
+
 	newUser := th.CreateUser()
 	th.LinkUserToTeam(newUser, th.BasicTeam)
 
@@ -1682,7 +1677,13 @@
 		_, err2 := th.App.GetChannelMember(th.BasicChannel.Id, newUser.Id)
 		require.Nil(t, err2)
 	})
-=======
+}
+
+func TestPluginAPISearchPostsInTeamByUser(t *testing.T) {
+	th := Setup(t).InitBasic()
+	defer th.TearDown()
+	api := th.SetupPluginAPI()
+
 	basicPostText := &th.BasicPost.Message
 	unknwonTerm := "Unknown Message"
 
@@ -1723,5 +1724,4 @@
 			assert.Equal(t, testCase.expectedPostsLen, len(searchResults.Posts))
 		})
 	}
->>>>>>> e2e352e2
 }
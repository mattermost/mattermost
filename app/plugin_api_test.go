// Copyright (c) 2015-present Mattermost, Inc. All Rights Reserved.
// See LICENSE.txt for license information.

package app

import (
	"bytes"
	"encoding/json"
	"errors"
	"fmt"
	"image"
	"image/color"
	"image/png"
	"io/ioutil"
	"net/http"
	"net/http/httptest"
	"os"
	"path"
	"path/filepath"
	"strings"
	"testing"
	"time"

	"github.com/stretchr/testify/assert"
	"github.com/stretchr/testify/mock"
	"github.com/stretchr/testify/require"

	"github.com/mattermost/mattermost-server/v6/app/request"
	"github.com/mattermost/mattermost-server/v6/einterfaces/mocks"
	"github.com/mattermost/mattermost-server/v6/model"
	"github.com/mattermost/mattermost-server/v6/plugin"
	"github.com/mattermost/mattermost-server/v6/shared/i18n"
	"github.com/mattermost/mattermost-server/v6/utils"
	"github.com/mattermost/mattermost-server/v6/utils/fileutils"
)

func getDefaultPluginSettingsSchema() string {
	ret, _ := json.Marshal(model.PluginSettingsSchema{
		Settings: []*model.PluginSetting{
			{Key: "BasicChannelName", Type: "text"},
			{Key: "BasicChannelId", Type: "text"},
			{Key: "BasicTeamDisplayName", Type: "text"},
			{Key: "BasicTeamName", Type: "text"},
			{Key: "BasicTeamId", Type: "text"},
			{Key: "BasicUserEmail", Type: "text"},
			{Key: "BasicUserId", Type: "text"},
			{Key: "BasicUser2Email", Type: "text"},
			{Key: "BasicUser2Id", Type: "text"},
			{Key: "BasicPostMessage", Type: "text"},
		},
	})
	return string(ret)
}

func setDefaultPluginConfig(th *TestHelper, pluginID string) {
	th.App.UpdateConfig(func(cfg *model.Config) {
		cfg.PluginSettings.Plugins[pluginID] = map[string]interface{}{
			"BasicChannelName":     th.BasicChannel.Name,
			"BasicChannelId":       th.BasicChannel.Id,
			"BasicTeamName":        th.BasicTeam.Name,
			"BasicTeamId":          th.BasicTeam.Id,
			"BasicTeamDisplayName": th.BasicTeam.DisplayName,
			"BasicUserEmail":       th.BasicUser.Email,
			"BasicUserId":          th.BasicUser.Id,
			"BasicUser2Email":      th.BasicUser2.Email,
			"BasicUser2Id":         th.BasicUser2.Id,
			"BasicPostMessage":     th.BasicPost.Message,
		}
	})
}

func setupMultiPluginAPITest(t *testing.T, pluginCodes []string, pluginManifests []string, pluginIDs []string, asMain bool, app *App, c *request.Context) string {
	pluginDir, err := ioutil.TempDir("", "")
	require.NoError(t, err)
	t.Cleanup(func() {
		err = os.RemoveAll(pluginDir)
		if err != nil {
			t.Logf("Failed to cleanup pluginDir %s", err.Error())
		}
	})

	webappPluginDir, err := ioutil.TempDir("", "")
	require.NoError(t, err)
	t.Cleanup(func() {
		err = os.RemoveAll(webappPluginDir)
		if err != nil {
			t.Logf("Failed to cleanup webappPluginDir %s", err.Error())
		}
	})

	newPluginAPI := func(manifest *model.Manifest) plugin.API {
		return app.NewPluginAPI(c, manifest)
	}

	env, err := plugin.NewEnvironment(newPluginAPI, NewDriverImpl(app.Srv()), pluginDir, webappPluginDir, app.Log(), nil)
	require.NoError(t, err)

	require.Equal(t, len(pluginCodes), len(pluginIDs))
	require.Equal(t, len(pluginManifests), len(pluginIDs))

	for i, pluginID := range pluginIDs {
		backend := filepath.Join(pluginDir, pluginID, "backend.exe")
		if asMain {
			utils.CompileGo(t, pluginCodes[i], backend)
		} else {
			utils.CompileGoTest(t, pluginCodes[i], backend)
		}

		ioutil.WriteFile(filepath.Join(pluginDir, pluginID, "plugin.json"), []byte(pluginManifests[i]), 0600)
		manifest, activated, reterr := env.Activate(pluginID)
		require.NoError(t, reterr)
		require.NotNil(t, manifest)
		require.True(t, activated)

		app.UpdateConfig(func(cfg *model.Config) {
			cfg.PluginSettings.PluginStates[pluginID] = &model.PluginState{
				Enable: true,
			}
		})
	}

	app.ch.SetPluginsEnvironment(env)

	return pluginDir
}

func setupPluginAPITest(t *testing.T, pluginCode string, pluginManifest string, pluginID string, app *App, c *request.Context) string {

	asMain := pluginID != "test_db_driver"
	return setupMultiPluginAPITest(t,
		[]string{pluginCode}, []string{pluginManifest}, []string{pluginID},
		asMain, app, c)
}

func TestPublicFilesPathConfiguration(t *testing.T) {
	th := Setup(t)
	defer th.TearDown()

	pluginID := "com.mattermost.sample"

	pluginDir := setupPluginAPITest(t,
		`
		package main

		import (
			"github.com/mattermost/mattermost-server/v6/plugin"
		)

		type MyPlugin struct {
			plugin.MattermostPlugin
		}

		func main() {
			plugin.ClientMain(&MyPlugin{})
		}
	`,
		`{"id": "com.mattermost.sample", "server": {"executable": "backend.exe"}, "settings_schema": {"settings": []}}`, pluginID, th.App, th.Context)

	publicFilesFolderInTest := filepath.Join(pluginDir, pluginID, "public")
	publicFilesPath, err := th.App.GetPluginsEnvironment().PublicFilesPath(pluginID)
	assert.NoError(t, err)
	assert.Equal(t, publicFilesPath, publicFilesFolderInTest)
}

func TestPluginAPIGetUserPreferences(t *testing.T) {
	th := Setup(t)
	defer th.TearDown()
	api := th.SetupPluginAPI()

	user1, err := th.App.CreateUser(th.Context, &model.User{
		Email:    strings.ToLower(model.NewId()) + "success+test@example.com",
		Password: "password",
		Username: "user1" + model.NewId(),
	})
	require.Nil(t, err)
	defer th.App.PermanentDeleteUser(th.Context, user1)

	preferences, err := api.GetPreferencesForUser(user1.Id)
	require.Nil(t, err)
	assert.Equal(t, 2, len(preferences))

	assert.Equal(t, user1.Id, preferences[0].UserId)
	assert.Equal(t, model.PreferenceRecommendedNextSteps, preferences[0].Category)
	assert.Equal(t, "hide", preferences[0].Name)
	assert.Equal(t, "false", preferences[0].Value)

	assert.Equal(t, user1.Id, preferences[1].UserId)
	assert.Equal(t, model.PreferenceCategoryTutorialSteps, preferences[1].Category)
	assert.Equal(t, user1.Id, preferences[1].Name)
	assert.Equal(t, "0", preferences[1].Value)
}

func TestPluginAPIDeleteUserPreferences(t *testing.T) {
	th := Setup(t)
	defer th.TearDown()
	api := th.SetupPluginAPI()

	user1, err := th.App.CreateUser(th.Context, &model.User{
		Email:    strings.ToLower(model.NewId()) + "success+test@example.com",
		Password: "password",
		Username: "user1" + model.NewId(),
	})
	require.Nil(t, err)
	defer th.App.PermanentDeleteUser(th.Context, user1)

	preferences, err := api.GetPreferencesForUser(user1.Id)
	require.Nil(t, err)
	assert.Equal(t, 2, len(preferences))

	err = api.DeletePreferencesForUser(user1.Id, preferences)
	require.Nil(t, err)
	preferences, err = api.GetPreferencesForUser(user1.Id)
	require.Nil(t, err)
	assert.Equal(t, 0, len(preferences))

	user2, err := th.App.CreateUser(th.Context, &model.User{
		Email:    strings.ToLower(model.NewId()) + "success+test@example.com",
		Password: "password",
		Username: "user2" + model.NewId(),
	})
	require.Nil(t, err)
	defer th.App.PermanentDeleteUser(th.Context, user2)

	preference := model.Preference{
		Name:     user2.Id,
		UserId:   user2.Id,
		Category: model.PreferenceCategoryTheme,
		Value:    `{"color": "#ff0000", "color2": "#faf"}`,
	}
	err = api.UpdatePreferencesForUser(user2.Id, []model.Preference{preference})
	require.Nil(t, err)

	preferences, err = api.GetPreferencesForUser(user2.Id)
	require.Nil(t, err)
	assert.Equal(t, 3, len(preferences))

	err = api.DeletePreferencesForUser(user2.Id, []model.Preference{preference})
	require.Nil(t, err)
	preferences, err = api.GetPreferencesForUser(user2.Id)
	require.Nil(t, err)
	assert.Equal(t, 2, len(preferences))
	assert.Equal(t, model.PreferenceRecommendedNextSteps, preferences[0].Category)
	assert.Equal(t, model.PreferenceCategoryTutorialSteps, preferences[1].Category)
}

func TestPluginAPIUpdateUserPreferences(t *testing.T) {
	th := Setup(t)
	defer th.TearDown()
	api := th.SetupPluginAPI()

	user1, err := th.App.CreateUser(th.Context, &model.User{
		Email:    strings.ToLower(model.NewId()) + "success+test@example.com",
		Password: "password",
		Username: "user1" + model.NewId(),
	})
	require.Nil(t, err)
	defer th.App.PermanentDeleteUser(th.Context, user1)

	preferences, err := api.GetPreferencesForUser(user1.Id)
	require.Nil(t, err)
	assert.Equal(t, 2, len(preferences))

	assert.Equal(t, user1.Id, preferences[0].UserId)
	assert.Equal(t, model.PreferenceRecommendedNextSteps, preferences[0].Category)
	assert.Equal(t, "hide", preferences[0].Name)
	assert.Equal(t, "false", preferences[0].Value)

	assert.Equal(t, user1.Id, preferences[1].UserId)
	assert.Equal(t, model.PreferenceCategoryTutorialSteps, preferences[1].Category)
	assert.Equal(t, user1.Id, preferences[1].Name)
	assert.Equal(t, "0", preferences[1].Value)

	preference := model.Preference{
		Name:     user1.Id,
		UserId:   user1.Id,
		Category: model.PreferenceCategoryTheme,
		Value:    `{"color": "#ff0000", "color2": "#faf"}`,
	}

	err = api.UpdatePreferencesForUser(user1.Id, []model.Preference{preference})
	require.Nil(t, err)

	preferences, err = api.GetPreferencesForUser(user1.Id)
	require.Nil(t, err)

	assert.Equal(t, 3, len(preferences))
	expectedCategories := []string{model.PreferenceCategoryTutorialSteps, model.PreferenceCategoryTheme, model.PreferenceRecommendedNextSteps}
	for _, pref := range preferences {
		assert.Contains(t, expectedCategories, pref.Category)
		assert.Equal(t, user1.Id, pref.UserId)
	}
}

func TestPluginAPIGetUsers(t *testing.T) {
	th := Setup(t)
	defer th.TearDown()
	api := th.SetupPluginAPI()

	user1, err := th.App.CreateUser(th.Context, &model.User{
		Email:    strings.ToLower(model.NewId()) + "success+test@example.com",
		Password: "password",
		Username: "user1" + model.NewId(),
	})
	require.Nil(t, err)
	defer th.App.PermanentDeleteUser(th.Context, user1)

	user2, err := th.App.CreateUser(th.Context, &model.User{
		Email:    strings.ToLower(model.NewId()) + "success+test@example.com",
		Password: "password",
		Username: "user2" + model.NewId(),
	})
	require.Nil(t, err)
	defer th.App.PermanentDeleteUser(th.Context, user2)

	user3, err := th.App.CreateUser(th.Context, &model.User{
		Email:    strings.ToLower(model.NewId()) + "success+test@example.com",
		Password: "password",
		Username: "user3" + model.NewId(),
	})
	require.Nil(t, err)
	defer th.App.PermanentDeleteUser(th.Context, user3)

	user4, err := th.App.CreateUser(th.Context, &model.User{
		Email:    strings.ToLower(model.NewId()) + "success+test@example.com",
		Password: "password",
		Username: "user4" + model.NewId(),
	})
	require.Nil(t, err)
	defer th.App.PermanentDeleteUser(th.Context, user4)

	testCases := []struct {
		Description   string
		Page          int
		PerPage       int
		ExpectedUsers []*model.User
	}{
		{
			"page 0, perPage 0",
			0,
			0,
			[]*model.User{},
		},
		{
			"page 0, perPage 10",
			0,
			10,
			[]*model.User{user1, user2, user3, user4},
		},
		{
			"page 0, perPage 2",
			0,
			2,
			[]*model.User{user1, user2},
		},
		{
			"page 1, perPage 2",
			1,
			2,
			[]*model.User{user3, user4},
		},
		{
			"page 10, perPage 10",
			10,
			10,
			[]*model.User{},
		},
	}

	for _, testCase := range testCases {
		t.Run(testCase.Description, func(t *testing.T) {
			users, err := api.GetUsers(&model.UserGetOptions{
				Page:    testCase.Page,
				PerPage: testCase.PerPage,
			})
			assert.Nil(t, err)
			assert.Equal(t, testCase.ExpectedUsers, users)
		})
	}
}

func TestPluginAPIGetUsersInTeam(t *testing.T) {
	th := Setup(t)
	defer th.TearDown()
	api := th.SetupPluginAPI()

	team1 := th.CreateTeam()
	team2 := th.CreateTeam()

	user1, err := th.App.CreateUser(th.Context, &model.User{
		Email:    strings.ToLower(model.NewId()) + "success+test@example.com",
		Password: "password",
		Username: "user1" + model.NewId(),
	})
	require.Nil(t, err)
	defer th.App.PermanentDeleteUser(th.Context, user1)

	user2, err := th.App.CreateUser(th.Context, &model.User{
		Email:    strings.ToLower(model.NewId()) + "success+test@example.com",
		Password: "password",
		Username: "user2" + model.NewId(),
	})
	require.Nil(t, err)
	defer th.App.PermanentDeleteUser(th.Context, user2)

	user3, err := th.App.CreateUser(th.Context, &model.User{
		Email:    strings.ToLower(model.NewId()) + "success+test@example.com",
		Password: "password",
		Username: "user3" + model.NewId(),
	})
	require.Nil(t, err)
	defer th.App.PermanentDeleteUser(th.Context, user3)

	user4, err := th.App.CreateUser(th.Context, &model.User{
		Email:    strings.ToLower(model.NewId()) + "success+test@example.com",
		Password: "password",
		Username: "user4" + model.NewId(),
	})
	require.Nil(t, err)
	defer th.App.PermanentDeleteUser(th.Context, user4)

	// Add all users to team 1
	_, appErr := th.App.JoinUserToTeam(th.Context, team1, user1, "")
	require.Nil(t, appErr)
	_, appErr = th.App.JoinUserToTeam(th.Context, team1, user2, "")
	require.Nil(t, appErr)
	_, appErr = th.App.JoinUserToTeam(th.Context, team1, user3, "")
	require.Nil(t, appErr)
	_, appErr = th.App.JoinUserToTeam(th.Context, team1, user4, "")
	require.Nil(t, appErr)

	// Add only user3 and user4 to team 2
	_, appErr = th.App.JoinUserToTeam(th.Context, team2, user3, "")
	require.Nil(t, appErr)
	_, appErr = th.App.JoinUserToTeam(th.Context, team2, user4, "")
	require.Nil(t, appErr)

	testCases := []struct {
		Description   string
		TeamId        string
		Page          int
		PerPage       int
		ExpectedUsers []*model.User
	}{
		{
			"unknown team",
			model.NewId(),
			0,
			0,
			[]*model.User{},
		},
		{
			"team 1, page 0, perPage 10",
			team1.Id,
			0,
			10,
			[]*model.User{user1, user2, user3, user4},
		},
		{
			"team 1, page 0, perPage 2",
			team1.Id,
			0,
			2,
			[]*model.User{user1, user2},
		},
		{
			"team 1, page 1, perPage 2",
			team1.Id,
			1,
			2,
			[]*model.User{user3, user4},
		},
		{
			"team 2, page 0, perPage 10",
			team2.Id,
			0,
			10,
			[]*model.User{user3, user4},
		},
	}

	for _, testCase := range testCases {
		t.Run(testCase.Description, func(t *testing.T) {
			users, err := api.GetUsersInTeam(testCase.TeamId, testCase.Page, testCase.PerPage)
			assert.Nil(t, err)
			usersMap := make(map[string]bool)
			for _, user := range testCase.ExpectedUsers {
				usersMap[user.Id] = true
			}
			for _, user := range users {
				delete(usersMap, user.Id)
			}
			assert.Empty(t, usersMap)
		})
	}
}

func TestPluginAPIUserCustomStatus(t *testing.T) {
	th := Setup(t)
	defer th.TearDown()
	api := th.SetupPluginAPI()

	user1, err := th.App.CreateUser(th.Context, &model.User{
		Email:    strings.ToLower(model.NewId()) + "success+test@example.com",
		Username: "user_" + model.NewId(),
		Password: "password",
	})
	require.Nil(t, err)
	defer th.App.PermanentDeleteUser(th.Context, user1)

	custom := &model.CustomStatus{
		Emoji: ":tada:",
		Text:  "honk",
	}

	err = api.UpdateUserCustomStatus(user1.Id, custom)
	assert.Nil(t, err)
	userCs, err := th.App.GetCustomStatus(user1.Id)
	assert.Nil(t, err)
	assert.Equal(t, custom, userCs)

	custom.Text = ""
	err = api.UpdateUserCustomStatus(user1.Id, custom)
	assert.Nil(t, err)
	userCs, err = th.App.GetCustomStatus(user1.Id)
	assert.Nil(t, err)
	assert.Equal(t, custom, userCs)

	custom.Text = "honk"
	custom.Emoji = ""
	err = api.UpdateUserCustomStatus(user1.Id, custom)
	assert.Nil(t, err)
	userCs, err = th.App.GetCustomStatus(user1.Id)
	assert.Nil(t, err)
	assert.Equal(t, custom, userCs)

	custom.Text = ""
	err = api.UpdateUserCustomStatus(user1.Id, custom)
	assert.NotNil(t, err)
	assert.Equal(t, err.Error(), "SetCustomStatus: Failed to update the custom status. Please add either emoji or custom text status or both., ")

	// Remove custom status
	err = api.RemoveUserCustomStatus(user1.Id)
	assert.Nil(t, err)
	var csClear *model.CustomStatus
	userCs, err = th.App.GetCustomStatus(user1.Id)
	assert.Nil(t, err)
	assert.Equal(t, csClear, userCs)
}

func TestPluginAPIGetFile(t *testing.T) {
	th := Setup(t).InitBasic()
	defer th.TearDown()
	api := th.SetupPluginAPI()

	// check a valid file first
	uploadTime := time.Date(2007, 2, 4, 1, 2, 3, 4, time.Local)
	filename := "testGetFile"
	fileData := []byte("Hello World")
	info, err := th.App.DoUploadFile(th.Context, uploadTime, th.BasicTeam.Id, th.BasicChannel.Id, th.BasicUser.Id, filename, fileData)
	require.Nil(t, err)
	defer func() {
		th.App.Srv().Store.FileInfo().PermanentDelete(info.Id)
		th.App.RemoveFile(info.Path)
	}()

	data, err1 := api.GetFile(info.Id)
	require.Nil(t, err1)
	assert.Equal(t, data, fileData)

	// then checking invalid file
	data, err = api.GetFile("../fake/testingApi")
	require.NotNil(t, err)
	require.Nil(t, data)
}

func TestPluginAPIGetFileInfos(t *testing.T) {
	th := Setup(t).InitBasic()
	defer th.TearDown()
	api := th.SetupPluginAPI()

	fileInfo1, err := th.App.DoUploadFile(th.Context,
		time.Date(2020, 1, 1, 1, 1, 1, 1, time.UTC),
		th.BasicTeam.Id,
		th.BasicChannel.Id,
		th.BasicUser.Id,
		"testFile1",
		[]byte("testfile1 Content"),
	)
	require.Nil(t, err)
	defer func() {
		th.App.Srv().Store.FileInfo().PermanentDelete(fileInfo1.Id)
		th.App.RemoveFile(fileInfo1.Path)
	}()

	fileInfo2, err := th.App.DoUploadFile(th.Context,
		time.Date(2020, 1, 2, 1, 1, 1, 1, time.UTC),
		th.BasicTeam.Id,
		th.BasicChannel.Id,
		th.BasicUser2.Id,
		"testFile2",
		[]byte("testfile2 Content"),
	)
	require.Nil(t, err)
	defer func() {
		th.App.Srv().Store.FileInfo().PermanentDelete(fileInfo2.Id)
		th.App.RemoveFile(fileInfo2.Path)
	}()

	fileInfo3, err := th.App.DoUploadFile(th.Context,
		time.Date(2020, 1, 3, 1, 1, 1, 1, time.UTC),
		th.BasicTeam.Id,
		th.BasicChannel.Id,
		th.BasicUser.Id,
		"testFile3",
		[]byte("testfile3 Content"),
	)
	require.Nil(t, err)
	defer func() {
		th.App.Srv().Store.FileInfo().PermanentDelete(fileInfo3.Id)
		th.App.RemoveFile(fileInfo3.Path)
	}()

	_, err = api.CreatePost(&model.Post{
		Message:   "testFile1",
		UserId:    th.BasicUser.Id,
		ChannelId: th.BasicChannel.Id,
		FileIds:   model.StringArray{fileInfo1.Id},
	})
	require.Nil(t, err)

	_, err = api.CreatePost(&model.Post{
		Message:   "testFile2",
		UserId:    th.BasicUser2.Id,
		ChannelId: th.BasicChannel.Id,
		FileIds:   model.StringArray{fileInfo2.Id},
	})
	require.Nil(t, err)

	t.Run("get file infos with no options 2nd page of 1 per page", func(t *testing.T) {
		fileInfos, err := api.GetFileInfos(1, 1, nil)
		require.Nil(t, err)
		require.Len(t, fileInfos, 1)
	})
	t.Run("get file infos filtered by user", func(t *testing.T) {
		fileInfos, err := api.GetFileInfos(0, 5, &model.GetFileInfosOptions{
			UserIds: []string{th.BasicUser.Id},
		})
		require.Nil(t, err)
		require.Len(t, fileInfos, 2)
	})
	t.Run("get file infos filtered by channel ordered by created at descending", func(t *testing.T) {
		fileInfos, err := api.GetFileInfos(0, 5, &model.GetFileInfosOptions{
			ChannelIds:     []string{th.BasicChannel.Id},
			SortBy:         model.FileinfoSortByCreated,
			SortDescending: true,
		})
		require.Nil(t, err)
		require.Len(t, fileInfos, 2)
		require.Equal(t, fileInfos[0].Id, fileInfo2.Id)
		require.Equal(t, fileInfos[1].Id, fileInfo1.Id)
	})
}

func TestPluginAPISavePluginConfig(t *testing.T) {
	th := Setup(t)
	defer th.TearDown()

	manifest := &model.Manifest{
		Id: "pluginid",
		SettingsSchema: &model.PluginSettingsSchema{
			Settings: []*model.PluginSetting{
				{Key: "MyStringSetting", Type: "text"},
				{Key: "MyIntSetting", Type: "text"},
				{Key: "MyBoolSetting", Type: "bool"},
			},
		},
	}

	api := NewPluginAPI(th.App, th.Context, manifest)

	pluginConfigJsonString := `{"mystringsetting": "str", "MyIntSetting": 32, "myboolsetting": true}`

	var pluginConfig map[string]interface{}
	err := json.Unmarshal([]byte(pluginConfigJsonString), &pluginConfig)
	require.NoError(t, err)

	appErr := api.SavePluginConfig(pluginConfig)
	require.Nil(t, appErr)

	type Configuration struct {
		MyStringSetting string
		MyIntSetting    int
		MyBoolSetting   bool
	}

	savedConfiguration := new(Configuration)
	err = api.LoadPluginConfiguration(savedConfiguration)
	require.NoError(t, err)

	expectedConfiguration := new(Configuration)
	err = json.Unmarshal([]byte(pluginConfigJsonString), &expectedConfiguration)
	require.NoError(t, err)

	assert.Equal(t, expectedConfiguration, savedConfiguration)
}

func TestPluginAPIGetPluginConfig(t *testing.T) {
	th := Setup(t)
	defer th.TearDown()

	manifest := &model.Manifest{
		Id: "pluginid",
		SettingsSchema: &model.PluginSettingsSchema{
			Settings: []*model.PluginSetting{
				{Key: "MyStringSetting", Type: "text"},
				{Key: "MyIntSetting", Type: "text"},
				{Key: "MyBoolSetting", Type: "bool"},
			},
		},
	}

	api := NewPluginAPI(th.App, th.Context, manifest)

	pluginConfigJsonString := `{"mystringsetting": "str", "myintsetting": 32, "myboolsetting": true}`
	var pluginConfig map[string]interface{}

	err := json.Unmarshal([]byte(pluginConfigJsonString), &pluginConfig)
	require.NoError(t, err)

	th.App.UpdateConfig(func(cfg *model.Config) {
		cfg.PluginSettings.Plugins["pluginid"] = pluginConfig
	})

	savedPluginConfig := api.GetPluginConfig()
	assert.Equal(t, pluginConfig, savedPluginConfig)
}

func TestPluginAPILoadPluginConfiguration(t *testing.T) {
	th := Setup(t)
	defer th.TearDown()

	var pluginJson map[string]interface{}
	err := json.Unmarshal([]byte(`{"mystringsetting": "str", "MyIntSetting": 32, "myboolsetting": true}`), &pluginJson)
	require.NoError(t, err)

	th.App.UpdateConfig(func(cfg *model.Config) {
		cfg.PluginSettings.Plugins["testloadpluginconfig"] = pluginJson
	})

	testFolder, found := fileutils.FindDir("mattermost-server/app/plugin_api_tests")
	require.True(t, found, "Cannot find tests folder")
	fullPath := path.Join(testFolder, "manual.test_load_configuration_plugin", "main.go")

	err = pluginAPIHookTest(t, th, fullPath, "testloadpluginconfig", `{"id": "testloadpluginconfig", "server": {"executable": "backend.exe"}, "settings_schema": {
		"settings": [
			{
				"key": "MyStringSetting",
				"type": "text"
			},
			{
				"key": "MyIntSetting",
				"type": "text"
			},
			{
				"key": "MyBoolSetting",
				"type": "bool"
			}
		]
	}}`)
	require.NoError(t, err)
}

func TestPluginAPILoadPluginConfigurationDefaults(t *testing.T) {
	th := Setup(t)
	defer th.TearDown()

	var pluginJson map[string]interface{}
	err := json.Unmarshal([]byte(`{"mystringsetting": "override"}`), &pluginJson)
	require.NoError(t, err)

	th.App.UpdateConfig(func(cfg *model.Config) {
		cfg.PluginSettings.Plugins["testloadpluginconfig"] = pluginJson
	})

	testFolder, found := fileutils.FindDir("mattermost-server/app/plugin_api_tests")
	require.True(t, found, "Cannot find tests folder")
	fullPath := path.Join(testFolder, "manual.test_load_configuration_defaults_plugin", "main.go")

	err = pluginAPIHookTest(t, th, fullPath, "testloadpluginconfig", `{
		"settings": [
			{
				"key": "MyStringSetting",
				"type": "text",
				"default": "notthis"
			},
			{
				"key": "MyIntSetting",
				"type": "text",
				"default": 35
			},
			{
				"key": "MyBoolSetting",
				"type": "bool",
				"default": true
			}
		]
	}`)

	require.NoError(t, err)
}

func TestPluginAPIGetPlugins(t *testing.T) {
	th := Setup(t)
	defer th.TearDown()
	api := th.SetupPluginAPI()

	pluginCode := `
    package main

    import (
      "github.com/mattermost/mattermost-server/v6/plugin"
    )

    type MyPlugin struct {
      plugin.MattermostPlugin
    }

    func main() {
      plugin.ClientMain(&MyPlugin{})
    }
  `

	pluginDir, err := ioutil.TempDir("", "")
	require.NoError(t, err)
	webappPluginDir, err := ioutil.TempDir("", "")
	require.NoError(t, err)
	defer os.RemoveAll(pluginDir)
	defer os.RemoveAll(webappPluginDir)

	env, err := plugin.NewEnvironment(th.NewPluginAPI, NewDriverImpl(th.Server), pluginDir, webappPluginDir, th.App.Log(), nil)
	require.NoError(t, err)

	pluginIDs := []string{"pluginid1", "pluginid2", "pluginid3"}
	var pluginManifests []*model.Manifest
	for _, pluginID := range pluginIDs {
		backend := filepath.Join(pluginDir, pluginID, "backend.exe")
		utils.CompileGo(t, pluginCode, backend)

		ioutil.WriteFile(filepath.Join(pluginDir, pluginID, "plugin.json"), []byte(fmt.Sprintf(`{"id": "%s", "server": {"executable": "backend.exe"}}`, pluginID)), 0600)
		manifest, activated, reterr := env.Activate(pluginID)

		require.NoError(t, reterr)
		require.NotNil(t, manifest)
		require.True(t, activated)
		pluginManifests = append(pluginManifests, manifest)
	}
	th.App.ch.SetPluginsEnvironment(env)

	// Deactivate the last one for testing
	success := env.Deactivate(pluginIDs[len(pluginIDs)-1])
	require.True(t, success)

	// check existing user first
	plugins, appErr := api.GetPlugins()
	assert.Nil(t, appErr)
	assert.NotEmpty(t, plugins)
	assert.Equal(t, pluginManifests, plugins)
}

func TestPluginAPIInstallPlugin(t *testing.T) {
	th := Setup(t)
	defer th.TearDown()
	api := th.SetupPluginAPI()

	path, _ := fileutils.FindDir("tests")
	tarData, err := ioutil.ReadFile(filepath.Join(path, "testplugin.tar.gz"))
	require.NoError(t, err)

	_, appErr := api.InstallPlugin(bytes.NewReader(tarData), true)
	assert.NotNil(t, appErr, "should not allow upload if upload disabled")
	assert.Equal(t, appErr.Error(), "installPlugin: Plugins and/or plugin uploads have been disabled., ")

	th.App.UpdateConfig(func(cfg *model.Config) {
		*cfg.PluginSettings.Enable = true
		*cfg.PluginSettings.EnableUploads = true
	})

	manifest, appErr := api.InstallPlugin(bytes.NewReader(tarData), true)
	defer os.RemoveAll("plugins/testplugin")
	require.Nil(t, appErr)
	assert.Equal(t, "testplugin", manifest.Id)

	// Successfully installed
	pluginsResp, appErr := api.GetPlugins()
	require.Nil(t, appErr)

	found := false
	for _, m := range pluginsResp {
		if m.Id == manifest.Id {
			found = true
		}
	}

	assert.True(t, found)
}

func TestInstallPlugin(t *testing.T) {
	// TODO(ilgooz): remove this setup func to use existent setupPluginAPITest().
	// following setupTest() func is a modified version of setupPluginAPITest().
	// we need a modified version of setupPluginAPITest() because it wasn't possible to use it directly here
	// since it removes plugin dirs right after it returns, does not update App configs with the plugin
	// dirs and this behavior tends to break this test as a result.
	setupTest := func(t *testing.T, pluginCode string, pluginManifest string, pluginID string, app *App, c *request.Context) (func(), string) {
		pluginDir, err := ioutil.TempDir("", "")
		require.NoError(t, err)
		webappPluginDir, err := ioutil.TempDir("", "")
		require.NoError(t, err)

		app.UpdateConfig(func(cfg *model.Config) {
			*cfg.PluginSettings.Directory = pluginDir
			*cfg.PluginSettings.ClientDirectory = webappPluginDir
		})

		newPluginAPI := func(manifest *model.Manifest) plugin.API {
			return app.NewPluginAPI(c, manifest)
		}

		env, err := plugin.NewEnvironment(newPluginAPI, NewDriverImpl(app.Srv()), pluginDir, webappPluginDir, app.Log(), nil)
		require.NoError(t, err)

		app.ch.SetPluginsEnvironment(env)

		backend := filepath.Join(pluginDir, pluginID, "backend.exe")
		utils.CompileGo(t, pluginCode, backend)

		ioutil.WriteFile(filepath.Join(pluginDir, pluginID, "plugin.json"), []byte(pluginManifest), 0600)
		manifest, activated, reterr := env.Activate(pluginID)
		require.NoError(t, reterr)
		require.NotNil(t, manifest)
		require.True(t, activated)

		return func() {
			os.RemoveAll(pluginDir)
			os.RemoveAll(webappPluginDir)
		}, pluginDir
	}

	th := Setup(t)
	defer th.TearDown()

	// start an http server to serve plugin's tarball to the test.
	path, _ := fileutils.FindDir("tests")
	ts := httptest.NewServer(http.FileServer(http.Dir(path)))
	defer ts.Close()

	th.App.UpdateConfig(func(cfg *model.Config) {
		*cfg.PluginSettings.Enable = true
		*cfg.PluginSettings.EnableUploads = true
		cfg.PluginSettings.Plugins["testinstallplugin"] = map[string]interface{}{
			"DownloadURL": ts.URL + "/testplugin.tar.gz",
		}
	})

	tearDown, _ := setupTest(t,
		`
		package main

		import (
			"net/http"

			"github.com/pkg/errors"

			"github.com/mattermost/mattermost-server/v6/plugin"
		)

		type configuration struct {
			DownloadURL string
		}

		type Plugin struct {
			plugin.MattermostPlugin

			configuration configuration
		}

		func (p *Plugin) OnConfigurationChange() error {
			if err := p.API.LoadPluginConfiguration(&p.configuration); err != nil {
				return err
			}
			return nil
		}

		func (p *Plugin) OnActivate() error {
			resp, err := http.Get(p.configuration.DownloadURL)
			if err != nil {
				return err
			}
			defer resp.Body.Close()
			_, aerr := p.API.InstallPlugin(resp.Body, true)
			if aerr != nil {
				return errors.Wrap(aerr, "cannot install plugin")
			}
			return nil
		}

		func main() {
			plugin.ClientMain(&Plugin{})
		}

	`,
		`{"id": "testinstallplugin", "server": {"executable": "backend.exe"}, "settings_schema": {
		"settings": [
			{
				"key": "DownloadURL",
				"type": "text"
			}
		]
	}}`, "testinstallplugin", th.App, th.Context)
	defer tearDown()

	hooks, err := th.App.GetPluginsEnvironment().HooksForPlugin("testinstallplugin")
	require.NoError(t, err)

	err = hooks.OnActivate()
	require.NoError(t, err)

	plugins, aerr := th.App.GetPlugins()
	require.Nil(t, aerr)
	require.Len(t, plugins.Inactive, 1)
	require.Equal(t, "testplugin", plugins.Inactive[0].Id)
}

func TestPluginAPIGetTeamIcon(t *testing.T) {
	th := Setup(t).InitBasic()
	defer th.TearDown()
	api := th.SetupPluginAPI()

	// Create an 128 x 128 image
	img := image.NewRGBA(image.Rect(0, 0, 128, 128))
	// Draw a red dot at (2, 3)
	img.Set(2, 3, color.RGBA{255, 0, 0, 255})
	buf := new(bytes.Buffer)
	err := png.Encode(buf, img)
	require.NoError(t, err)
	dataBytes := buf.Bytes()
	fileReader := bytes.NewReader(dataBytes)

	// Set the Team Icon
	appErr := th.App.SetTeamIconFromFile(th.BasicTeam, fileReader)
	require.Nil(t, appErr)

	// Get the team icon to check
	teamIcon, appErr := api.GetTeamIcon(th.BasicTeam.Id)
	require.Nil(t, appErr)
	require.NotEmpty(t, teamIcon)

	colorful := color.NRGBA{255, 0, 0, 255}
	byteReader := bytes.NewReader(teamIcon)
	img2, _, err2 := image.Decode(byteReader)
	require.NoError(t, err2)
	require.Equal(t, img2.At(2, 3), colorful)
}

func TestPluginAPISetTeamIcon(t *testing.T) {
	th := Setup(t).InitBasic()
	defer th.TearDown()
	api := th.SetupPluginAPI()

	// Create an 128 x 128 image
	img := image.NewRGBA(image.Rect(0, 0, 128, 128))
	// Draw a red dot at (2, 3)
	img.Set(2, 3, color.RGBA{255, 0, 0, 255})
	buf := new(bytes.Buffer)
	err := png.Encode(buf, img)
	require.NoError(t, err)
	dataBytes := buf.Bytes()

	// Set the user profile image
	appErr := api.SetTeamIcon(th.BasicTeam.Id, dataBytes)
	require.Nil(t, appErr)

	// Get the user profile image to check
	teamIcon, appErr := api.GetTeamIcon(th.BasicTeam.Id)
	require.Nil(t, appErr)
	require.NotEmpty(t, teamIcon)

	colorful := color.NRGBA{255, 0, 0, 255}
	byteReader := bytes.NewReader(teamIcon)
	img2, _, err2 := image.Decode(byteReader)
	require.NoError(t, err2)
	require.Equal(t, img2.At(2, 3), colorful)
}

func TestPluginAPIRemoveTeamIcon(t *testing.T) {
	th := Setup(t).InitBasic()
	defer th.TearDown()
	api := th.SetupPluginAPI()

	// Create an 128 x 128 image
	img := image.NewRGBA(image.Rect(0, 0, 128, 128))

	// Draw a red dot at (2, 3)
	img.Set(2, 3, color.RGBA{255, 0, 0, 255})
	buf := new(bytes.Buffer)
	err1 := png.Encode(buf, img)
	require.NoError(t, err1)
	dataBytes := buf.Bytes()
	fileReader := bytes.NewReader(dataBytes)

	// Set the Team Icon
	err := th.App.SetTeamIconFromFile(th.BasicTeam, fileReader)
	require.Nil(t, err)
	err = api.RemoveTeamIcon(th.BasicTeam.Id)
	require.Nil(t, err)
}

func pluginAPIHookTest(t *testing.T, th *TestHelper, fileName string, id string, settingsSchema string) error {
	data, err := ioutil.ReadFile(fileName)
	if err != nil {
		return err
	}
	code := string(data)
	schema := `{"settings": [ ]	}`
	if settingsSchema != "" {
		schema = settingsSchema
	}
	th.App.ch.srv.sqlStore = th.GetSqlStore()
	setupPluginAPITest(t, code,
		fmt.Sprintf(`{"id": "%v", "server": {"executable": "backend.exe"}, "settings_schema": %v}`, id, schema),
		id, th.App, th.Context)
	hooks, err := th.App.GetPluginsEnvironment().HooksForPlugin(id)
	require.NoError(t, err)
	require.NotNil(t, hooks)
	_, ret := hooks.MessageWillBePosted(nil, nil)
	if ret != "OK" {
		return errors.New(ret)
	}

	return nil
}

// This is a meta-test function. It does the following:
// 1. Scans "tests/plugin_tests" folder
// 2. For each folder - compiles the main.go inside and executes it, validating it's result
// 3. If folder starts with "manual." it is skipped ("manual." tests executed in other part of this file)
// 4. Before compiling the main.go file is passed through templating and the following values are available in the template: BasicUser, BasicUser2, BasicChannel, BasicTeam, BasicPost
// 5. Successfully running test should return nil, "OK". Any other returned string is considered and error

func TestBasicAPIPlugins(t *testing.T) {
	defaultSchema := getDefaultPluginSettingsSchema()
	testFolder, found := fileutils.FindDir("mattermost-server/app/plugin_api_tests")
	require.True(t, found, "Cannot read find app folder")
	dirs, err := ioutil.ReadDir(testFolder)
	require.NoError(t, err, "Cannot read test folder %v", testFolder)
	for _, dir := range dirs {
		d := dir.Name()
		if dir.IsDir() && !strings.HasPrefix(d, "manual.") {
			t.Run(d, func(t *testing.T) {
				mainPath := path.Join(testFolder, d, "main.go")
				_, err := os.Stat(mainPath)
				require.NoError(t, err, "Cannot find plugin main file at %v", mainPath)
				th := Setup(t).InitBasic()
				defer th.TearDown()
				setDefaultPluginConfig(th, dir.Name())
				err = pluginAPIHookTest(t, th, mainPath, dir.Name(), defaultSchema)
				require.NoError(t, err)
			})
		}
	}
}

func TestPluginAPIKVCompareAndSet(t *testing.T) {
	th := Setup(t)
	defer th.TearDown()
	api := th.SetupPluginAPI()

	testCases := []struct {
		Description   string
		ExpectedValue []byte
	}{
		{
			Description:   "Testing non-nil, non-empty value",
			ExpectedValue: []byte("value1"),
		},
		{
			Description:   "Testing empty value",
			ExpectedValue: []byte(""),
		},
	}

	for i, testCase := range testCases {
		t.Run(testCase.Description, func(t *testing.T) {
			expectedKey := fmt.Sprintf("Key%d", i)
			expectedValueEmpty := []byte("")
			expectedValue1 := testCase.ExpectedValue
			expectedValue2 := []byte("value2")
			expectedValue3 := []byte("value3")

			// Attempt update using an incorrect old value
			updated, err := api.KVCompareAndSet(expectedKey, expectedValue2, expectedValue1)
			require.Nil(t, err)
			require.False(t, updated)

			// Make sure no key is already created
			value, err := api.KVGet(expectedKey)
			require.Nil(t, err)
			require.Nil(t, value)

			// Insert using nil old value
			updated, err = api.KVCompareAndSet(expectedKey, nil, expectedValue1)
			require.Nil(t, err)
			require.True(t, updated)

			// Get inserted value
			value, err = api.KVGet(expectedKey)
			require.Nil(t, err)
			require.Equal(t, expectedValue1, value)

			// Attempt to insert again using nil old value
			updated, err = api.KVCompareAndSet(expectedKey, nil, expectedValue2)
			require.Nil(t, err)
			require.False(t, updated)

			// Get old value to assert nothing has changed
			value, err = api.KVGet(expectedKey)
			require.Nil(t, err)
			require.Equal(t, expectedValue1, value)

			// Update using correct old value
			updated, err = api.KVCompareAndSet(expectedKey, expectedValue1, expectedValue2)
			require.Nil(t, err)
			require.True(t, updated)

			value, err = api.KVGet(expectedKey)
			require.Nil(t, err)
			require.Equal(t, expectedValue2, value)

			// Update using incorrect old value
			updated, err = api.KVCompareAndSet(expectedKey, []byte("incorrect"), expectedValue3)
			require.Nil(t, err)
			require.False(t, updated)

			value, err = api.KVGet(expectedKey)
			require.Nil(t, err)
			require.Equal(t, expectedValue2, value)

			// Update using nil old value
			updated, err = api.KVCompareAndSet(expectedKey, nil, expectedValue3)
			require.Nil(t, err)
			require.False(t, updated)

			value, err = api.KVGet(expectedKey)
			require.Nil(t, err)
			require.Equal(t, expectedValue2, value)

			// Update using empty old value
			updated, err = api.KVCompareAndSet(expectedKey, expectedValueEmpty, expectedValue3)
			require.Nil(t, err)
			require.False(t, updated)

			value, err = api.KVGet(expectedKey)
			require.Nil(t, err)
			require.Equal(t, expectedValue2, value)
		})
	}
}

func TestPluginAPIKVCompareAndDelete(t *testing.T) {
	th := Setup(t)
	defer th.TearDown()
	api := th.SetupPluginAPI()

	testCases := []struct {
		Description   string
		ExpectedValue []byte
	}{
		{
			Description:   "Testing non-nil, non-empty value",
			ExpectedValue: []byte("value1"),
		},
		{
			Description:   "Testing empty value",
			ExpectedValue: []byte(""),
		},
	}

	for i, testCase := range testCases {
		t.Run(testCase.Description, func(t *testing.T) {
			expectedKey := fmt.Sprintf("Key%d", i)
			expectedValue1 := testCase.ExpectedValue
			expectedValue2 := []byte("value2")

			// Set the value
			err := api.KVSet(expectedKey, expectedValue1)
			require.Nil(t, err)

			// Attempt delete using an incorrect old value
			deleted, err := api.KVCompareAndDelete(expectedKey, expectedValue2)
			require.Nil(t, err)
			require.False(t, deleted)

			// Make sure the value is still there
			value, err := api.KVGet(expectedKey)
			require.Nil(t, err)
			require.Equal(t, expectedValue1, value)

			// Attempt delete using the proper value
			deleted, err = api.KVCompareAndDelete(expectedKey, expectedValue1)
			require.Nil(t, err)
			require.True(t, deleted)

			// Verify it's deleted
			value, err = api.KVGet(expectedKey)
			require.Nil(t, err)
			require.Nil(t, value)
		})
	}
}

func TestPluginCreateBot(t *testing.T) {
	th := Setup(t)
	defer th.TearDown()
	api := th.SetupPluginAPI()

	bot, err := api.CreateBot(&model.Bot{
		Username:    model.NewRandomString(10),
		DisplayName: "bot",
		Description: "bot",
	})
	require.Nil(t, err)

	_, err = api.CreateBot(&model.Bot{
		Username:    model.NewRandomString(10),
		OwnerId:     bot.UserId,
		DisplayName: "bot2",
		Description: "bot2",
	})
	require.NotNil(t, err)
}

func TestPluginCreatePostWithUploadedFile(t *testing.T) {
	th := Setup(t).InitBasic()
	defer th.TearDown()
	api := th.SetupPluginAPI()

	data := []byte("Hello World")
	channelID := th.BasicChannel.Id
	filename := "testGetFile"
	fileInfo, err := api.UploadFile(data, channelID, filename)
	require.Nil(t, err)
	defer func() {
		th.App.Srv().Store.FileInfo().PermanentDelete(fileInfo.Id)
		th.App.RemoveFile(fileInfo.Path)
	}()

	actualData, err := api.GetFile(fileInfo.Id)
	require.Nil(t, err)
	assert.Equal(t, data, actualData)

	userID := th.BasicUser.Id
	post, err := api.CreatePost(&model.Post{
		Message:   "test",
		UserId:    userID,
		ChannelId: channelID,
		FileIds:   model.StringArray{fileInfo.Id},
	})
	require.Nil(t, err)
	assert.Equal(t, model.StringArray{fileInfo.Id}, post.FileIds)

	actualPost, err := api.GetPost(post.Id)
	require.Nil(t, err)
	assert.Equal(t, model.StringArray{fileInfo.Id}, actualPost.FileIds)
}

func TestPluginAPIGetConfig(t *testing.T) {
	th := Setup(t)
	defer th.TearDown()
	api := th.SetupPluginAPI()

	config := api.GetConfig()
	if config.LdapSettings.BindPassword != nil && *config.LdapSettings.BindPassword != "" {
		assert.Equal(t, *config.LdapSettings.BindPassword, model.FakeSetting)
	}

	assert.Equal(t, *config.FileSettings.PublicLinkSalt, model.FakeSetting)

	if *config.FileSettings.AmazonS3SecretAccessKey != "" {
		assert.Equal(t, *config.FileSettings.AmazonS3SecretAccessKey, model.FakeSetting)
	}

	if config.EmailSettings.SMTPPassword != nil && *config.EmailSettings.SMTPPassword != "" {
		assert.Equal(t, *config.EmailSettings.SMTPPassword, model.FakeSetting)
	}

	if *config.GitLabSettings.Secret != "" {
		assert.Equal(t, *config.GitLabSettings.Secret, model.FakeSetting)
	}

	assert.Equal(t, *config.SqlSettings.DataSource, model.FakeSetting)
	assert.Equal(t, *config.SqlSettings.AtRestEncryptKey, model.FakeSetting)
	assert.Equal(t, *config.ElasticsearchSettings.Password, model.FakeSetting)

	for i := range config.SqlSettings.DataSourceReplicas {
		assert.Equal(t, config.SqlSettings.DataSourceReplicas[i], model.FakeSetting)
	}

	for i := range config.SqlSettings.DataSourceSearchReplicas {
		assert.Equal(t, config.SqlSettings.DataSourceSearchReplicas[i], model.FakeSetting)
	}
}

func TestPluginAPIGetUnsanitizedConfig(t *testing.T) {
	th := Setup(t)
	defer th.TearDown()
	api := th.SetupPluginAPI()

	config := api.GetUnsanitizedConfig()
	if config.LdapSettings.BindPassword != nil && *config.LdapSettings.BindPassword != "" {
		assert.NotEqual(t, *config.LdapSettings.BindPassword, model.FakeSetting)
	}

	assert.NotEqual(t, *config.FileSettings.PublicLinkSalt, model.FakeSetting)

	if *config.FileSettings.AmazonS3SecretAccessKey != "" {
		assert.NotEqual(t, *config.FileSettings.AmazonS3SecretAccessKey, model.FakeSetting)
	}

	if config.EmailSettings.SMTPPassword != nil && *config.EmailSettings.SMTPPassword != "" {
		assert.NotEqual(t, *config.EmailSettings.SMTPPassword, model.FakeSetting)
	}

	if *config.GitLabSettings.Secret != "" {
		assert.NotEqual(t, *config.GitLabSettings.Secret, model.FakeSetting)
	}

	assert.NotEqual(t, *config.SqlSettings.DataSource, model.FakeSetting)
	assert.NotEqual(t, *config.SqlSettings.AtRestEncryptKey, model.FakeSetting)
	assert.NotEqual(t, *config.ElasticsearchSettings.Password, model.FakeSetting)

	for i := range config.SqlSettings.DataSourceReplicas {
		assert.NotEqual(t, config.SqlSettings.DataSourceReplicas[i], model.FakeSetting)
	}

	for i := range config.SqlSettings.DataSourceSearchReplicas {
		assert.NotEqual(t, config.SqlSettings.DataSourceSearchReplicas[i], model.FakeSetting)
	}
}

func TestPluginAddUserToChannel(t *testing.T) {
	th := Setup(t).InitBasic()
	defer th.TearDown()
	api := th.SetupPluginAPI()

	member, err := api.AddUserToChannel(th.BasicChannel.Id, th.BasicUser.Id, th.BasicUser2.Id)
	require.Nil(t, err)
	require.NotNil(t, member)
	require.Equal(t, th.BasicChannel.Id, member.ChannelId)
	require.Equal(t, th.BasicUser.Id, member.UserId)
}

func TestInterpluginPluginHTTP(t *testing.T) {
	th := Setup(t)
	defer th.TearDown()

	setupMultiPluginAPITest(t,
		[]string{`
		package main

		import (
			"github.com/mattermost/mattermost-server/v6/plugin"
			"bytes"
			"net/http"
		)

		type MyPlugin struct {
			plugin.MattermostPlugin
		}

		func (p *MyPlugin) ServeHTTP(c *plugin.Context, w http.ResponseWriter, r *http.Request) {
			switch r.URL.Path {
			case "/api/v2/test":
				if r.URL.Query().Get("abc") != "xyz" {
					return
				}

				if r.Header.Get("Mattermost-Plugin-ID") != "testplugininterclient" {
					return
				}

				buf := bytes.Buffer{}
				buf.ReadFrom(r.Body)
				resp := "we got:" + buf.String()
				w.WriteHeader(598)
				w.Write([]byte(resp))
				if r.URL.Path != "/api/v2/test" {
					return
				}
			case "/nobody":
				w.WriteHeader(599)
			}
		}

		func main() {
			plugin.ClientMain(&MyPlugin{})
		}
		`,
			`
		package main

		import (
			"github.com/mattermost/mattermost-server/v6/plugin"
			"github.com/mattermost/mattermost-server/v6/model"
			"bytes"
			"net/http"
			"io/ioutil"
		)

		type MyPlugin struct {
			plugin.MattermostPlugin
		}

		func (p *MyPlugin) MessageWillBePosted(c *plugin.Context, post *model.Post) (*model.Post, string) {
			buf := bytes.Buffer{}
			buf.WriteString("This is the request")
			req, err := http.NewRequest("GET", "/testplugininterserver/api/v2/test?abc=xyz", &buf)
			if err != nil {
				return nil, err.Error()
			}
			req.Header.Add("Mattermost-User-Id", "userid")
			resp := p.API.PluginHTTP(req)
			if resp == nil {
				return nil, "Nil resp"
			}
			if resp.Body == nil {
				return nil, "Nil body"
			}
			respbody, err := ioutil.ReadAll(resp.Body)
			if err != nil {
				return nil, err.Error()
			}
			if resp.StatusCode != 598 {
				return nil, "wrong status " + string(respbody)
			}

			if string(respbody) !=  "we got:This is the request" {
				return nil, "wrong response " + string(respbody)
			}

			req, err = http.NewRequest("GET", "/testplugininterserver/nobody", nil)
			if err != nil {
				return nil, err.Error()
			}

			resp = p.API.PluginHTTP(req)
			if resp == nil {
				return nil, "Nil resp"
			}

			if resp.StatusCode != 599 {
				return nil, "wrong status " + string(respbody)
			}

			return nil, "ok"
		}

		func main() {
			plugin.ClientMain(&MyPlugin{})
		}
		`,
		},
		[]string{
			`{"id": "testplugininterserver", "server": {"executable": "backend.exe"}}`,
			`{"id": "testplugininterclient", "server": {"executable": "backend.exe"}}`,
		},
		[]string{
			"testplugininterserver",
			"testplugininterclient",
		},
		true,
		th.App,
		th.Context,
	)

	hooks, err := th.App.GetPluginsEnvironment().HooksForPlugin("testplugininterclient")
	require.NoError(t, err)
	_, ret := hooks.MessageWillBePosted(nil, nil)
	assert.Equal(t, "ok", ret)
}

func TestAPIMetrics(t *testing.T) {
	th := Setup(t)
	defer th.TearDown()

	t.Run("", func(t *testing.T) {
		metricsMock := &mocks.MetricsInterface{}

		pluginDir, err := ioutil.TempDir("", "")
		require.NoError(t, err)
		webappPluginDir, err := ioutil.TempDir("", "")
		require.NoError(t, err)
		defer os.RemoveAll(pluginDir)
		defer os.RemoveAll(webappPluginDir)

		env, err := plugin.NewEnvironment(th.NewPluginAPI, NewDriverImpl(th.Server), pluginDir, webappPluginDir, th.App.Log(), metricsMock)
		require.NoError(t, err)

		th.App.ch.SetPluginsEnvironment(env)

		pluginID := model.NewId()
		backend := filepath.Join(pluginDir, pluginID, "backend.exe")
		code :=
			`
	package main

	import (
		"github.com/mattermost/mattermost-server/v6/model"
		"github.com/mattermost/mattermost-server/v6/plugin"
	)

	type MyPlugin struct {
		plugin.MattermostPlugin
	}

	func (p *MyPlugin) UserHasBeenCreated(c *plugin.Context, user *model.User) {
		user.Nickname = "plugin-callback-success"
		p.API.UpdateUser(user)
	}

	func main() {
		plugin.ClientMain(&MyPlugin{})
	}
`
		utils.CompileGo(t, code, backend)
		ioutil.WriteFile(filepath.Join(pluginDir, pluginID, "plugin.json"), []byte(`{"id": "`+pluginID+`", "server": {"executable": "backend.exe"}}`), 0600)

		// Don't care about these mocks
		metricsMock.On("ObservePluginHookDuration", mock.Anything, mock.Anything, mock.Anything, mock.Anything).Return()
		metricsMock.On("ObservePluginMultiHookIterationDuration", mock.Anything, mock.Anything, mock.Anything).Return()
		metricsMock.On("ObservePluginMultiHookDuration", mock.Anything).Return()

		// Setup mocks
		metricsMock.On("ObservePluginAPIDuration", pluginID, "UpdateUser", true, mock.Anything).Return()

		_, _, activationErr := env.Activate(pluginID)
		require.NoError(t, activationErr)

		require.True(t, th.App.GetPluginsEnvironment().IsActive(pluginID))

		user1 := &model.User{
			Email:       model.NewId() + "success+test@example.com",
			Nickname:    "Darth Vader1",
			Username:    "vader" + model.NewId(),
			Password:    "passwd1",
			AuthService: "",
		}
		_, appErr := th.App.CreateUser(th.Context, user1)
		require.Nil(t, appErr)
		time.Sleep(1 * time.Second)
		user1, appErr = th.App.GetUser(user1.Id)
		require.Nil(t, appErr)
		require.Equal(t, "plugin-callback-success", user1.Nickname)

		// Disable plugin
		require.True(t, th.App.GetPluginsEnvironment().Deactivate(pluginID))
		require.False(t, th.App.GetPluginsEnvironment().IsActive(pluginID))

		metricsMock.AssertExpectations(t)
	})
}

func TestPluginAPIGetPostsForChannel(t *testing.T) {
	require := require.New(t)

	th := Setup(t).InitBasic()
	defer th.TearDown()
	api := th.SetupPluginAPI()

	numPosts := 10

	// GetPostsForChannel returns posts ordered with the most recent first, so we
	// need to invert the expected slice, the oldest post being BasicPost
	expectedPosts := make([]*model.Post, numPosts)
	expectedPosts[numPosts-1] = th.BasicPost
	for i := numPosts - 2; i >= 0; i-- {
		expectedPosts[i] = th.CreatePost(th.BasicChannel)
	}
	// CreatePost does not add Metadata, but initializes the structure. GetPostsForChannel
	// returns nil for an empty Metadata, so we need to match that behaviour
	for _, post := range expectedPosts {
		post.Metadata = nil
	}

	postList, err := api.GetPostsForChannel(th.BasicChannel.Id, 0, 0)
	require.Nil(err)
	require.Nil(postList.ToSlice())

	postList, err = api.GetPostsForChannel(th.BasicChannel.Id, 0, numPosts/2)
	require.Nil(err)
	require.Equal(expectedPosts[:numPosts/2], postList.ToSlice())

	postList, err = api.GetPostsForChannel(th.BasicChannel.Id, 1, numPosts/2)
	require.Nil(err)
	require.Equal(expectedPosts[numPosts/2:], postList.ToSlice())

	postList, err = api.GetPostsForChannel(th.BasicChannel.Id, 2, numPosts/2)
	require.Nil(err)
	require.Nil(postList.ToSlice())

	postList, err = api.GetPostsForChannel(th.BasicChannel.Id, 0, numPosts+1)
	require.Nil(err)
	require.Equal(expectedPosts, postList.ToSlice())
}

func TestPluginHTTPConnHijack(t *testing.T) {
	th := Setup(t)
	defer th.TearDown()

	testFolder, found := fileutils.FindDir("mattermost-server/app/plugin_api_tests")
	require.True(t, found, "Cannot find tests folder")
	fullPath := path.Join(testFolder, "manual.test_http_hijack_plugin", "main.go")

	pluginCode, err := ioutil.ReadFile(fullPath)
	require.NoError(t, err)
	require.NotEmpty(t, pluginCode)

	tearDown, ids, errors := SetAppEnvironmentWithPlugins(t, []string{string(pluginCode)}, th.App, th.NewPluginAPI)
	defer tearDown()
	require.NoError(t, errors[0])
	require.Len(t, ids, 1)

	pluginID := ids[0]
	require.NotEmpty(t, pluginID)

	reqURL := fmt.Sprintf("http://localhost:%d/plugins/%s", th.Server.ListenAddr.Port, pluginID)
	req, err := http.NewRequest("GET", reqURL, nil)
	require.NoError(t, err)

	client := &http.Client{}
	resp, err := client.Do(req)
	require.NoError(t, err)

	defer resp.Body.Close()

	body, err := ioutil.ReadAll(resp.Body)
	require.NoError(t, err)
	require.Equal(t, "OK", string(body))
}

func TestPluginHTTPUpgradeWebSocket(t *testing.T) {
	th := Setup(t)
	defer th.TearDown()

	testFolder, found := fileutils.FindDir("mattermost-server/app/plugin_api_tests")
	require.True(t, found, "Cannot find tests folder")
	fullPath := path.Join(testFolder, "manual.test_http_upgrade_websocket_plugin", "main.go")

	pluginCode, err := ioutil.ReadFile(fullPath)
	require.NoError(t, err)
	require.NotEmpty(t, pluginCode)

	tearDown, ids, errors := SetAppEnvironmentWithPlugins(t, []string{string(pluginCode)}, th.App, th.NewPluginAPI)
	defer tearDown()
	require.NoError(t, errors[0])
	require.Len(t, ids, 1)

	pluginID := ids[0]
	require.NotEmpty(t, pluginID)

	reqURL := fmt.Sprintf("ws://localhost:%d/plugins/%s", th.Server.ListenAddr.Port, pluginID)
	wsc, err := model.NewWebSocketClient(reqURL, "")
	require.NoError(t, err)
	require.NotNil(t, wsc)

	wsc.Listen()
	defer wsc.Close()

	resp := <-wsc.ResponseChannel
	require.Equal(t, resp.Status, model.StatusOk)

	for i := 0; i < 10; i++ {
		wsc.SendMessage("custom_action", map[string]interface{}{"value": i})
		var resp *model.WebSocketResponse
		select {
		case resp = <-wsc.ResponseChannel:
		case <-time.After(1 * time.Second):
		}
		require.NotNil(t, resp)
		require.Equal(t, resp.Status, model.StatusOk)
		require.Equal(t, "custom_action", resp.Data["action"])
		require.Equal(t, float64(i), resp.Data["value"])
	}
}

type MockSlashCommandProvider struct {
	Args    *model.CommandArgs
	Message string
}

func (*MockSlashCommandProvider) GetTrigger() string {
	return "mock"
}

func (*MockSlashCommandProvider) GetCommand(a *App, T i18n.TranslateFunc) *model.Command {
	return &model.Command{
		Trigger:          "mock",
		AutoComplete:     true,
		AutoCompleteDesc: "mock",
		AutoCompleteHint: "mock",
		DisplayName:      "mock",
	}
}

func (mscp *MockSlashCommandProvider) DoCommand(a *App, c *request.Context, args *model.CommandArgs, message string) *model.CommandResponse {
	mscp.Args = args
	mscp.Message = message
	return &model.CommandResponse{
		Text:         "mock",
		ResponseType: model.CommandResponseTypeEphemeral,
	}
}

func TestPluginExecuteSlashCommand(t *testing.T) {
	th := Setup(t).InitBasic()
	defer th.TearDown()
	api := th.SetupPluginAPI()

	slashCommandMock := &MockSlashCommandProvider{}
	RegisterCommandProvider(slashCommandMock)

	newUser := th.CreateUser()
	th.LinkUserToTeam(newUser, th.BasicTeam)

	t.Run("run invite command", func(t *testing.T) {
		args := &model.CommandArgs{
			Command:   "/mock @" + newUser.Username,
			TeamId:    th.BasicTeam.Id,
			UserId:    th.BasicUser.Id,
			ChannelId: th.BasicChannel.Id,
		}
		_, err := api.ExecuteSlashCommand(args)
		require.NoError(t, err)
		require.Equal(t, args, slashCommandMock.Args)
		require.Equal(t, "@"+newUser.Username, slashCommandMock.Message)
	})
}

func TestPluginAPISearchPostsInTeamByUser(t *testing.T) {
	th := Setup(t).InitBasic()
	defer th.TearDown()
	api := th.SetupPluginAPI()

	basicPostText := &th.BasicPost.Message
	unknwonTerm := "Unknown Message"

	testCases := []struct {
		description      string
		teamID           string
		userID           string
		params           model.SearchParameter
		expectedPostsLen int
	}{
		{
			"empty params",
			th.BasicTeam.Id,
			th.BasicUser.Id,
			model.SearchParameter{},
			0,
		},
		{
			"doesn't match any posts",
			th.BasicTeam.Id,
			th.BasicUser.Id,
			model.SearchParameter{Terms: &unknwonTerm},
			0,
		},
		{
			"matched posts",
			th.BasicTeam.Id,
			th.BasicUser.Id,
			model.SearchParameter{Terms: basicPostText},
			1,
		},
	}

	for _, testCase := range testCases {
		t.Run(testCase.description, func(t *testing.T) {
			searchResults, err := api.SearchPostsInTeamForUser(testCase.teamID, testCase.userID, testCase.params)
			assert.Nil(t, err)
			assert.Equal(t, testCase.expectedPostsLen, len(searchResults.Posts))
		})
	}
}

func TestPluginAPICreateCommandAndListCommands(t *testing.T) {
	th := Setup(t).InitBasic()
	defer th.TearDown()
	api := th.SetupPluginAPI()

	foundCommand := func(listXCommand func(teamID string) ([]*model.Command, error)) bool {
		cmds, appErr := listXCommand(th.BasicTeam.Id)
		require.NoError(t, appErr)

		for _, cmd := range cmds {
			if cmd.Trigger == "testcmd" {
				return true
			}
		}
		return false
	}

	require.False(t, foundCommand(api.ListCommands))

	cmd := &model.Command{
		TeamId:  th.BasicTeam.Id,
		Trigger: "testcmd",
		Method:  "G",
		URL:     "http://test.com/testcmd",
	}

	cmd, appErr := api.CreateCommand(cmd)
	require.NoError(t, appErr)

	newCmd, appErr := api.GetCommand(cmd.Id)
	require.NoError(t, appErr)
	require.Equal(t, "pluginid", newCmd.PluginId)
	require.Equal(t, "", newCmd.CreatorId)
	require.True(t, foundCommand(api.ListCommands))
	require.True(t, foundCommand(api.ListCustomCommands))
	require.False(t, foundCommand(api.ListPluginCommands))
}

func TestPluginAPIUpdateCommand(t *testing.T) {
	th := Setup(t).InitBasic()
	defer th.TearDown()
	api := th.SetupPluginAPI()

	cmd := &model.Command{
		TeamId:  th.BasicTeam.Id,
		Trigger: "testcmd",
		Method:  "G",
		URL:     "http://test.com/testcmd",
	}

	cmd, appErr := api.CreateCommand(cmd)
	require.NoError(t, appErr)

	newCmd, appErr := api.GetCommand(cmd.Id)
	require.NoError(t, appErr)
	require.Equal(t, "pluginid", newCmd.PluginId)
	require.Equal(t, "", newCmd.CreatorId)

	newCmd.Trigger = "NewTrigger"
	newCmd.PluginId = "CannotChangeMe"
	newCmd2, appErr := api.UpdateCommand(newCmd.Id, newCmd)
	require.NoError(t, appErr)
	require.Equal(t, "pluginid", newCmd2.PluginId)
	require.Equal(t, "newtrigger", newCmd2.Trigger)

	team1 := th.CreateTeam()

	newCmd2.PluginId = "CannotChangeMe"
	newCmd2.Trigger = "anotherNewTrigger"
	newCmd2.TeamId = team1.Id
	newCmd3, appErr := api.UpdateCommand(newCmd2.Id, newCmd2)
	require.NoError(t, appErr)
	require.Equal(t, "pluginid", newCmd3.PluginId)
	require.Equal(t, "anothernewtrigger", newCmd3.Trigger)
	require.Equal(t, team1.Id, newCmd3.TeamId)

	newCmd3.Trigger = "anotherNewTriggerAgain"
	newCmd3.TeamId = ""
	newCmd4, appErr := api.UpdateCommand(newCmd2.Id, newCmd2)
	require.NoError(t, appErr)
	require.Equal(t, "anothernewtriggeragain", newCmd4.Trigger)
	require.Equal(t, team1.Id, newCmd4.TeamId)
}

func TestPluginAPIIsEnterpriseReady(t *testing.T) {
	oldValue := model.BuildEnterpriseReady
	defer func() { model.BuildEnterpriseReady = oldValue }()

	model.BuildEnterpriseReady = "true"
	th := Setup(t)
	defer th.TearDown()
	api := th.SetupPluginAPI()

<<<<<<< HEAD
}

func TestPluginAPIIsEnterpriseReady(t *testing.T) {
	oldValue := model.BuildEnterpriseReady
	defer func() { model.BuildEnterpriseReady = oldValue }()

	model.BuildEnterpriseReady = "true"
	th := Setup(t)
	defer th.TearDown()
	api := th.SetupPluginAPI()

=======
>>>>>>> 21a61813
	assert.Equal(t, true, api.IsEnterpriseReady())
}<|MERGE_RESOLUTION|>--- conflicted
+++ resolved
@@ -1984,19 +1984,5 @@
 	defer th.TearDown()
 	api := th.SetupPluginAPI()
 
-<<<<<<< HEAD
-}
-
-func TestPluginAPIIsEnterpriseReady(t *testing.T) {
-	oldValue := model.BuildEnterpriseReady
-	defer func() { model.BuildEnterpriseReady = oldValue }()
-
-	model.BuildEnterpriseReady = "true"
-	th := Setup(t)
-	defer th.TearDown()
-	api := th.SetupPluginAPI()
-
-=======
->>>>>>> 21a61813
 	assert.Equal(t, true, api.IsEnterpriseReady())
 }
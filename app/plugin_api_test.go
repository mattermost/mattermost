--- conflicted
+++ resolved
@@ -75,11 +75,7 @@
 	defer os.RemoveAll(pluginDir)
 	defer os.RemoveAll(webappPluginDir)
 
-<<<<<<< HEAD
-	env, err := plugin.NewEnvironment(app.NewPluginAPI, pluginDir, webappPluginDir, app.Log, nil)
-=======
-	env, err := plugin.NewEnvironment(app.NewPluginAPI, pluginDir, webappPluginDir, app.Log())
->>>>>>> 17523fa5
+	env, err := plugin.NewEnvironment(app.NewPluginAPI, pluginDir, webappPluginDir, app.Log(), nil)
 	require.NoError(t, err)
 
 	require.Equal(t, len(pluginCodes), len(pluginIds))
@@ -534,11 +530,7 @@
 	defer os.RemoveAll(pluginDir)
 	defer os.RemoveAll(webappPluginDir)
 
-<<<<<<< HEAD
-	env, err := plugin.NewEnvironment(th.App.NewPluginAPI, pluginDir, webappPluginDir, th.App.Log, nil)
-=======
-	env, err := plugin.NewEnvironment(th.App.NewPluginAPI, pluginDir, webappPluginDir, th.App.Log())
->>>>>>> 17523fa5
+	env, err := plugin.NewEnvironment(th.App.NewPluginAPI, pluginDir, webappPluginDir, th.App.Log(), nil)
 	require.NoError(t, err)
 
 	pluginIDs := []string{"pluginid1", "pluginid2", "pluginid3"}
@@ -622,11 +614,7 @@
 			*cfg.PluginSettings.ClientDirectory = webappPluginDir
 		})
 
-<<<<<<< HEAD
-		env, err := plugin.NewEnvironment(app.NewPluginAPI, pluginDir, webappPluginDir, app.Log, nil)
-=======
-		env, err := plugin.NewEnvironment(app.NewPluginAPI, pluginDir, webappPluginDir, app.Log())
->>>>>>> 17523fa5
+		env, err := plugin.NewEnvironment(app.NewPluginAPI, pluginDir, webappPluginDir, app.Log(), nil)
 		require.NoError(t, err)
 
 		app.SetPluginsEnvironment(env)

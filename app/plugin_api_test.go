// Copyright (c) 2017-present Mattermost, Inc. All Rights Reserved.
// See License.txt for license information.

package app

import (
	"bytes"
	"encoding/json"
	"fmt"
	"image"
	"image/color"
	"image/png"
	"io/ioutil"
	"os"
	"path/filepath"
	"testing"

	"github.com/mattermost/mattermost-server/model"
	"github.com/mattermost/mattermost-server/plugin"
	"github.com/stretchr/testify/assert"
	"github.com/stretchr/testify/require"
)

func setupPluginApiTest(t *testing.T, pluginCode string, pluginManifest string, pluginId string, app *App) {
	pluginDir, err := ioutil.TempDir("", "")
	require.NoError(t, err)
	webappPluginDir, err := ioutil.TempDir("", "")
	require.NoError(t, err)
	defer os.RemoveAll(pluginDir)
	defer os.RemoveAll(webappPluginDir)

	env, err := plugin.NewEnvironment(app.NewPluginAPI, pluginDir, webappPluginDir, app.Log)
	require.NoError(t, err)

	backend := filepath.Join(pluginDir, pluginId, "backend.exe")
	compileGo(t, pluginCode, backend)

	ioutil.WriteFile(filepath.Join(pluginDir, pluginId, "plugin.json"), []byte(pluginManifest), 0600)
	manifest, activated, reterr := env.Activate(pluginId)
	require.Nil(t, reterr)
	require.NotNil(t, manifest)
	require.True(t, activated)

	app.SetPluginsEnvironment(env)
}

func TestPluginAPIUpdateUserStatus(t *testing.T) {
	th := Setup().InitBasic()
	defer th.TearDown()
	api := th.SetupPluginAPI()

	statuses := []string{model.STATUS_ONLINE, model.STATUS_AWAY, model.STATUS_DND, model.STATUS_OFFLINE}

	for _, s := range statuses {
		status, err := api.UpdateUserStatus(th.BasicUser.Id, s)
		require.Nil(t, err)
		require.NotNil(t, status)
		assert.Equal(t, s, status.Status)
	}

	status, err := api.UpdateUserStatus(th.BasicUser.Id, "notrealstatus")
	assert.NotNil(t, err)
	assert.Nil(t, status)
}

func TestPluginAPISavePluginConfig(t *testing.T) {
	th := Setup().InitBasic()
	defer th.TearDown()

	manifest := &model.Manifest{
		Id: "pluginid",
		SettingsSchema: &model.PluginSettingsSchema{
			Settings: []*model.PluginSetting{
				{Key: "MyStringSetting", Type: "text"},
				{Key: "MyIntSetting", Type: "text"},
				{Key: "MyBoolSetting", Type: "bool"},
			},
		},
	}

	api := NewPluginAPI(th.App, manifest)

	pluginConfigJsonString := `{"mystringsetting": "str", "MyIntSetting": 32, "myboolsetting": true}`

	var pluginConfig map[string]interface{}
	if err := json.Unmarshal([]byte(pluginConfigJsonString), &pluginConfig); err != nil {
		t.Fatal(err)
	}

	if err := api.SavePluginConfig(pluginConfig); err != nil {
		t.Fatal(err)
	}

	type Configuration struct {
		MyStringSetting string
		MyIntSetting    int
		MyBoolSetting   bool
	}

	savedConfiguration := new(Configuration)
	if err := api.LoadPluginConfiguration(savedConfiguration); err != nil {
		t.Fatal(err)
	}

	expectedConfiguration := new(Configuration)
	if err := json.Unmarshal([]byte(pluginConfigJsonString), &expectedConfiguration); err != nil {
		t.Fatal(err)
	}

	assert.Equal(t, expectedConfiguration, savedConfiguration)
}

func TestPluginAPIGetPluginConfig(t *testing.T) {
	th := Setup().InitBasic()
	defer th.TearDown()

	manifest := &model.Manifest{
		Id: "pluginid",
		SettingsSchema: &model.PluginSettingsSchema{
			Settings: []*model.PluginSetting{
				{Key: "MyStringSetting", Type: "text"},
				{Key: "MyIntSetting", Type: "text"},
				{Key: "MyBoolSetting", Type: "bool"},
			},
		},
	}

	api := NewPluginAPI(th.App, manifest)

	pluginConfigJsonString := `{"mystringsetting": "str", "MyIntSetting": 32, "myboolsetting": true}`
	var pluginConfig map[string]interface{}

	if err := json.Unmarshal([]byte(pluginConfigJsonString), &pluginConfig); err != nil {
		t.Fatal(err)
	}
	th.App.UpdateConfig(func(cfg *model.Config) {
		cfg.PluginSettings.Plugins["pluginid"] = pluginConfig
	})

	savedPluginConfig := api.GetPluginConfig()
	assert.Equal(t, pluginConfig, savedPluginConfig)
}

func TestPluginAPILoadPluginConfiguration(t *testing.T) {
	th := Setup().InitBasic()
	defer th.TearDown()

	var pluginJson map[string]interface{}
	if err := json.Unmarshal([]byte(`{"mystringsetting": "str", "MyIntSetting": 32, "myboolsetting": true}`), &pluginJson); err != nil {
		t.Fatal(err)
	}
	th.App.UpdateConfig(func(cfg *model.Config) {
		cfg.PluginSettings.Plugins["testloadpluginconfig"] = pluginJson
	})
	setupPluginApiTest(t,
		`
		package main

		import (
			"github.com/mattermost/mattermost-server/plugin"
			"github.com/mattermost/mattermost-server/model"
			"fmt"
		)

		type configuration struct {
			MyStringSetting string
			MyIntSetting int
			MyBoolSetting bool
		}

		type MyPlugin struct {
			plugin.MattermostPlugin

			configuration configuration
		}

		func (p *MyPlugin) OnConfigurationChange() error {
			if err := p.API.LoadPluginConfiguration(&p.configuration); err != nil {
				return err
			}

			return nil
		}

		func (p *MyPlugin) MessageWillBePosted(c *plugin.Context, post *model.Post) (*model.Post, string) {
			return nil, fmt.Sprintf("%v%v%v", p.configuration.MyStringSetting, p.configuration.MyIntSetting, p.configuration.MyBoolSetting)
		}

		func main() {
			plugin.ClientMain(&MyPlugin{})
		}
	`,
		`{"id": "testloadpluginconfig", "backend": {"executable": "backend.exe"}, "settings_schema": {
		"settings": [
			{
				"key": "MyStringSetting",
				"type": "text"
			},
			{
				"key": "MyIntSetting",
				"type": "text"
			},
			{
				"key": "MyBoolSetting",
				"type": "bool"
			}
		]
	}}`, "testloadpluginconfig", th.App)
	hooks, err := th.App.GetPluginsEnvironment().HooksForPlugin("testloadpluginconfig")
	assert.NoError(t, err)
	_, ret := hooks.MessageWillBePosted(nil, nil)
	assert.Equal(t, "str32true", ret)
}

func TestPluginAPILoadPluginConfigurationDefaults(t *testing.T) {
	th := Setup().InitBasic()
	defer th.TearDown()

	var pluginJson map[string]interface{}
	if err := json.Unmarshal([]byte(`{"mystringsetting": "override"}`), &pluginJson); err != nil {
		t.Fatal(err)
	}
	th.App.UpdateConfig(func(cfg *model.Config) {
		cfg.PluginSettings.Plugins["testloadpluginconfig"] = pluginJson
	})
	setupPluginApiTest(t,
		`
		package main

		import (
			"github.com/mattermost/mattermost-server/plugin"
			"github.com/mattermost/mattermost-server/model"
			"fmt"
		)

		type configuration struct {
			MyStringSetting string
			MyIntSetting int
			MyBoolSetting bool
		}

		type MyPlugin struct {
			plugin.MattermostPlugin

			configuration configuration
		}

		func (p *MyPlugin) OnConfigurationChange() error {
			if err := p.API.LoadPluginConfiguration(&p.configuration); err != nil {
				return err
			}

			return nil
		}

		func (p *MyPlugin) MessageWillBePosted(c *plugin.Context, post *model.Post) (*model.Post, string) {
			return nil, fmt.Sprintf("%v%v%v", p.configuration.MyStringSetting, p.configuration.MyIntSetting, p.configuration.MyBoolSetting)
		}

		func main() {
			plugin.ClientMain(&MyPlugin{})
		}
	`,
		`{"id": "testloadpluginconfig", "backend": {"executable": "backend.exe"}, "settings_schema": {
		"settings": [
			{
				"key": "MyStringSetting",
				"type": "text",
				"default": "notthis"
			},
			{
				"key": "MyIntSetting",
				"type": "text",
				"default": 35
			},
			{
				"key": "MyBoolSetting",
				"type": "bool",
				"default": true
			}
		]
	}}`, "testloadpluginconfig", th.App)
	hooks, err := th.App.GetPluginsEnvironment().HooksForPlugin("testloadpluginconfig")
	assert.NoError(t, err)
	_, ret := hooks.MessageWillBePosted(nil, nil)
	assert.Equal(t, "override35true", ret)
}

func TestPluginAPIGetProfileImage(t *testing.T) {
	th := Setup().InitBasic()
	defer th.TearDown()
	api := th.SetupPluginAPI()

	// check existing user first
	data, err := api.GetProfileImage(th.BasicUser.Id)
	require.Nil(t, err)
	require.NotEmpty(t, data)

	// then unknown user
	data, err = api.GetProfileImage(model.NewId())
	require.NotNil(t, err)
	require.Nil(t, data)
}

func TestPluginAPISetProfileImage(t *testing.T) {
	th := Setup().InitBasic()
	defer th.TearDown()
	api := th.SetupPluginAPI()

	// Create an 128 x 128 image
	img := image.NewRGBA(image.Rect(0, 0, 128, 128))
	// Draw a red dot at (2, 3)
	img.Set(2, 3, color.RGBA{255, 0, 0, 255})
	buf := new(bytes.Buffer)
	err := png.Encode(buf, img)
	require.Nil(t, err)
	dataBytes := buf.Bytes()

	// Set the user profile image
	err = api.SetProfileImage(th.BasicUser.Id, dataBytes)
	require.Nil(t, err)

	// Get the user profile image to check
	imageProfile, err := api.GetProfileImage(th.BasicUser.Id)
	require.Nil(t, err)
	require.NotEmpty(t, imageProfile)

	colorful := color.NRGBA{255, 0, 0, 255}
	byteReader := bytes.NewReader(imageProfile)
	img2, _, err2 := image.Decode(byteReader)
	require.Nil(t, err2)
	require.Equal(t, img2.At(2, 3), colorful)
}

func TestPluginAPIGetPlugins(t *testing.T) {
	th := Setup().InitBasic()
	defer th.TearDown()
	api := th.SetupPluginAPI()

	pluginCode := `
    package main

    import (
      "github.com/mattermost/mattermost-server/plugin"
    )

    type MyPlugin struct {
      plugin.MattermostPlugin
    }

    func main() {
      plugin.ClientMain(&MyPlugin{})
    }
  `

	pluginDir, err := ioutil.TempDir("", "")
	require.NoError(t, err)
	webappPluginDir, err := ioutil.TempDir("", "")
	require.NoError(t, err)
	defer os.RemoveAll(pluginDir)
	defer os.RemoveAll(webappPluginDir)

	env, err := plugin.NewEnvironment(th.App.NewPluginAPI, pluginDir, webappPluginDir, th.App.Log)
	require.NoError(t, err)

	pluginIDs := []string{"pluginid1", "pluginid2", "pluginid3"}
	var pluginManifests []*model.Manifest
	for _, pluginID := range pluginIDs {
		backend := filepath.Join(pluginDir, pluginID, "backend.exe")
		compileGo(t, pluginCode, backend)

		ioutil.WriteFile(filepath.Join(pluginDir, pluginID, "plugin.json"), []byte(fmt.Sprintf(`{"id": "%s", "server": {"executable": "backend.exe"}}`, pluginID)), 0600)
		manifest, activated, reterr := env.Activate(pluginID)

		require.Nil(t, reterr)
		require.NotNil(t, manifest)
		require.True(t, activated)
		pluginManifests = append(pluginManifests, manifest)
	}
	th.App.SetPluginsEnvironment(env)

	// Decativate the last one for testing
	sucess := env.Deactivate(pluginIDs[len(pluginIDs)-1])
	require.True(t, sucess)

	// check existing user first
	plugins, err := api.GetPlugins()
	assert.Nil(t, err)
	assert.NotEmpty(t, plugins)
	assert.Equal(t, pluginManifests, plugins)
}

func TestPluginAPIGetTeamIcon(t *testing.T) {
	th := Setup().InitBasic()
	defer th.TearDown()
	api := th.SetupPluginAPI()
	// Create an 128 x 128 image
	img := image.NewRGBA(image.Rect(0, 0, 128, 128))
	// Draw a red dot at (2, 3)
	img.Set(2, 3, color.RGBA{255, 0, 0, 255})
	buf := new(bytes.Buffer)
	err := png.Encode(buf, img)
	require.Nil(t, err)
	dataBytes := buf.Bytes()
	fileReader := bytes.NewReader(dataBytes)

	// Set the Team Icon
	err = th.App.SetTeamIconFromFile(th.BasicTeam, fileReader)
	require.Nil(t, err)

	// Get the team icon to check
	teamIcon, err := api.GetTeamIcon(th.BasicTeam.Id)
	require.Nil(t, err)
	require.NotEmpty(t, teamIcon)

	colorful := color.NRGBA{255, 0, 0, 255}
	byteReader := bytes.NewReader(teamIcon)
	img2, _, err2 := image.Decode(byteReader)
	require.Nil(t, err2)
	require.Equal(t, img2.At(2, 3), colorful)
}

func TestPluginAPISetTeamIcon(t *testing.T) {
	th := Setup().InitBasic()
	defer th.TearDown()
	api := th.SetupPluginAPI()

	// Create an 128 x 128 image
	img := image.NewRGBA(image.Rect(0, 0, 128, 128))
	// Draw a red dot at (2, 3)
	img.Set(2, 3, color.RGBA{255, 0, 0, 255})
	buf := new(bytes.Buffer)
	err := png.Encode(buf, img)
	require.Nil(t, err)
	dataBytes := buf.Bytes()

	// Set the user profile image
	err = api.SetTeamIcon(th.BasicTeam.Id, dataBytes)
	require.Nil(t, err)

	// Get the user profile image to check
	teamIcon, err := api.GetTeamIcon(th.BasicTeam.Id)
	require.Nil(t, err)
	require.NotEmpty(t, teamIcon)

	colorful := color.NRGBA{255, 0, 0, 255}
	byteReader := bytes.NewReader(teamIcon)
	img2, _, err2 := image.Decode(byteReader)
	require.Nil(t, err2)
	require.Equal(t, img2.At(2, 3), colorful)
}

func TestPluginAPISearchChannels(t *testing.T) {
	th := Setup().InitBasic()
	defer th.TearDown()
	api := th.SetupPluginAPI()

	t.Run("all fine", func(t *testing.T) {
		channels, err := api.SearchChannels(th.BasicTeam.Id, th.BasicChannel.Name)
		assert.Nil(t, err)
		assert.Len(t, channels, 1)
	})

	t.Run("invalid team id", func(t *testing.T) {
		channels, err := api.SearchChannels("invalidid", th.BasicChannel.Name)
		assert.Nil(t, err)
		assert.Empty(t, channels)
	})
}

func TestPluginAPIGetChannelsForTeamForUser(t *testing.T) {
	th := Setup().InitBasic()
	defer th.TearDown()
	api := th.SetupPluginAPI()

	t.Run("all fine", func(t *testing.T) {
		channels, err := api.GetChannelsForTeamForUser(th.BasicTeam.Id, th.BasicUser.Id, false)
		assert.Nil(t, err)
		assert.Len(t, channels, 3)
	})

	t.Run("invalid team id", func(t *testing.T) {
		channels, err := api.GetChannelsForTeamForUser("invalidid", th.BasicUser.Id, false)
		assert.NotNil(t, err)
		assert.Empty(t, channels)
	})
}

func TestPluginAPIRemoveTeamIcon(t *testing.T) {
	th := Setup().InitBasic()
	defer th.TearDown()
	api := th.SetupPluginAPI()

	// Create an 128 x 128 image
	img := image.NewRGBA(image.Rect(0, 0, 128, 128))

	// Draw a red dot at (2, 3)
	img.Set(2, 3, color.RGBA{255, 0, 0, 255})
	buf := new(bytes.Buffer)
	err1 := png.Encode(buf, img)
	require.Nil(t, err1)
	dataBytes := buf.Bytes()
	fileReader := bytes.NewReader(dataBytes)

	// Set the Team Icon
	err := th.App.SetTeamIconFromFile(th.BasicTeam, fileReader)
	require.Nil(t, err)
	err = api.RemoveTeamIcon(th.BasicTeam.Id)
	require.Nil(t, err)
}

<<<<<<< HEAD
func TestPluginAPIUpdateUserActive(t *testing.T) {
	th := Setup().InitBasic()
	defer th.TearDown()
	api := th.SetupPluginAPI()
	activeTrue, err := api.UpdateUserActive(th.BasicUser.Id, true)
	require.Nil(t,err)
	require.NotNil(t,activeTrue)
	assert.Equal(t,true,activeTrue)

	activeFalse, err := api.UpdateUserActive(th.BasicUser.Id, false)
	require.Nil(t,err)
	require.NotNil(t,activeFalse)
	assert.Equal(t,false,activeFalse)

}
=======
func TestPluginAPICreateDirectChannel(t *testing.T) {
	th := Setup().InitBasic()
	defer th.TearDown()
	api := th.SetupPluginAPI()

	dm1, err := api.CreateDirectChannel(th.BasicUser.Id, th.BasicUser2.Id)
	require.Nil(t, err)
	require.NotEmpty(t, dm1)

	dm2, err := api.CreateDirectChannel(th.BasicUser.Id, th.BasicUser.Id)
	require.Nil(t, err)
	require.NotEmpty(t, dm2)

	dm3, err := api.CreateDirectChannel(th.BasicUser.Id, model.NewId())
	require.NotNil(t, err)
	require.Empty(t, dm3)
}
>>>>>>> 385a0048
<|MERGE_RESOLUTION|>--- conflicted
+++ resolved
@@ -509,23 +509,22 @@
 	require.Nil(t, err)
 }
 
-<<<<<<< HEAD
 func TestPluginAPIUpdateUserActive(t *testing.T) {
 	th := Setup().InitBasic()
 	defer th.TearDown()
 	api := th.SetupPluginAPI()
 	activeTrue, err := api.UpdateUserActive(th.BasicUser.Id, true)
-	require.Nil(t,err)
-	require.NotNil(t,activeTrue)
-	assert.Equal(t,true,activeTrue)
+	require.Nil(t, err)
+	require.NotNil(t, activeTrue)
+	assert.Equal(t, true, activeTrue)
 
 	activeFalse, err := api.UpdateUserActive(th.BasicUser.Id, false)
-	require.Nil(t,err)
-	require.NotNil(t,activeFalse)
-	assert.Equal(t,false,activeFalse)
-
-}
-=======
+	require.Nil(t, err)
+	require.NotNil(t, activeFalse)
+	assert.Equal(t, false, activeFalse)
+
+}
+
 func TestPluginAPICreateDirectChannel(t *testing.T) {
 	th := Setup().InitBasic()
 	defer th.TearDown()
@@ -542,5 +541,4 @@
 	dm3, err := api.CreateDirectChannel(th.BasicUser.Id, model.NewId())
 	require.NotNil(t, err)
 	require.Empty(t, dm3)
-}
->>>>>>> 385a0048
+}
--- conflicted
+++ resolved
@@ -14,98 +14,6 @@
 	"github.com/mattermost/mattermost-server/v6/shared/mlog"
 )
 
-<<<<<<< HEAD
-func (a *App) NotifySystemAdminsToUpgrade(c *request.Context, currentUserTeamID string) *model.AppError {
-	userId := c.Session().Id
-
-	fakeId := strings.ReplaceAll(model.CloudNotifyAdminInfo, "_", "") + "123456"
-
-	// check if already notified
-	notificationPref, err := a.Srv().Store().Preference().Get(fakeId, model.PreferenceCloudUserEphemeralInfo, model.CloudNotifyAdminInfo)
-	if err != nil {
-		mlog.Warn("Unable to get preference cloud_user_ephemeral_info", mlog.Err(err))
-	}
-
-	if notificationPref != nil {
-		info := &model.AdminNotificationUserInfo{}
-		err = json.Unmarshal([]byte(notificationPref.Value), info)
-		if err != nil {
-			mlog.Warn("Unable to Unmarshal", mlog.Err(err))
-		}
-
-		if !model.CanNotify(info.LastNotificationTimestamp) {
-			return model.NewAppError("app.NotifySystemAdminsToUpgrade", "api.cloud.notify_admin_to_upgrade_error.already_notified", nil, "", http.StatusForbidden)
-		}
-	}
-
-	team, appErr := a.GetTeam(currentUserTeamID)
-	if appErr != nil {
-		return appErr
-	}
-
-	sysadmins, appErr := a.GetUsersFromProfiles(&model.UserGetOptions{
-		Page:     0,
-		PerPage:  100,
-		Role:     model.SystemAdminRoleId,
-		Inactive: false,
-	})
-
-	if appErr != nil {
-		return appErr
-	}
-
-	systemBot, appErr := a.GetSystemBot()
-	if appErr != nil {
-		return appErr
-	}
-
-	for _, admin := range sysadmins {
-		T := i18n.GetUserTranslations(admin.Locale)
-		channel, appErr := a.GetOrCreateDirectChannel(c, systemBot.UserId, admin.Id)
-		if appErr != nil {
-			mlog.Warn("Error getting direct channel", mlog.Err(appErr))
-			continue
-		}
-
-		post := &model.Post{
-			Message:   T("api.cloud.upgrade_plan_bot_message", map[string]any{"TeamName": team.Name}),
-			UserId:    systemBot.UserId,
-			ChannelId: channel.Id,
-			Type:      fmt.Sprintf("%sup_notification", model.PostCustomTypePrefix), // webapp will have to create renderer for this custom post type
-		}
-
-		_, appErr = a.CreatePost(c, post, channel, false, true)
-		if appErr != nil {
-			mlog.Warn("Error creating post", mlog.Err(appErr))
-			continue
-		}
-	}
-
-	// mark as done for current user until end of cool off period
-	out, err := json.Marshal(&model.AdminNotificationUserInfo{
-		LastUserIDToNotify:        userId,
-		LastNotificationTimestamp: model.GetMillis(),
-	})
-	if err != nil {
-		mlog.Warn("Unable to Marshal", mlog.Err(err))
-	}
-
-	pref := model.Preference{
-		UserId:   fakeId, // to only have one preference for now and not a preference per user
-		Category: model.PreferenceCloudUserEphemeralInfo,
-		Name:     model.CloudNotifyAdminInfo,
-		Value:    string(out),
-	}
-
-	if err := a.Srv().Store().Preference().Save(model.Preferences{pref}); err != nil {
-		mlog.Warn("Encountered error saving cloud_user_ephemeral_info preference", mlog.Err(err))
-	}
-
-	return nil
-}
-
-=======
->>>>>>> 696b9e08
 // Ensure cloud service wrapper implements `product.CloudService`
 var _ product.CloudService = (*cloudWrapper)(nil)
 

--- conflicted
+++ resolved
@@ -110,21 +110,9 @@
 
 	th.App.UpdateConfig(func(cfg *model.Config) { *cfg.ServiceSettings.EnableReliableWebSockets = true })
 
-<<<<<<< HEAD
-	session := model.Session{
-		Id: model.NewId(),
-	}
-
-	ctx := &Context{
-		session: session,
-	}
-
-	wc := th.App.NewWebConn(&websocket.Conn{}, ctx, "")
-=======
 	wc := th.App.NewWebConn(&WebConnConfig{
 		WebSocket: &websocket.Conn{},
 	})
->>>>>>> 79dd9b13
 
 	for i := 0; i < 2; i++ {
 		msg := &model.WebSocketEvent{}

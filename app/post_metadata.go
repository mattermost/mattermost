--- conflicted
+++ resolved
@@ -5,10 +5,6 @@
 
 import (
 	"bytes"
-<<<<<<< HEAD
-	"errors"
-=======
->>>>>>> 177680f0
 	"fmt"
 	"image"
 	"io"
@@ -312,10 +308,6 @@
 
 	for _, imageURL := range imageURLs {
 		if _, image, _, err := a.getLinkMetadata(imageURL, post.CreateAt, isNewPost, post.GetPreviewedPostProp()); err != nil {
-<<<<<<< HEAD
-			mlog.Debug("Failed to get dimensions of an image in a post",
-				mlog.String("post_id", post.Id), mlog.String("image_url", imageURL), mlog.Err(err))
-=======
 			appErr, ok := err.(*model.AppError)
 			isNotFound := ok && appErr.StatusCode == http.StatusNotFound
 			// Ignore NotFound errors.
@@ -323,7 +315,6 @@
 				mlog.Debug("Failed to get dimensions of an image in a post",
 					mlog.String("post_id", post.Id), mlog.String("image_url", imageURL), mlog.Err(err))
 			}
->>>>>>> 177680f0
 		} else if image != nil {
 			images[imageURL] = image
 		}
@@ -510,48 +501,6 @@
 	}
 
 	var err error
-<<<<<<< HEAD
-
-	if looksLikeAPermalink(requestURL, a.GetSiteURL()) && *a.Config().ServiceSettings.EnablePermalinkPreviews && a.Config().FeatureFlags.PermalinkPreviews {
-		referencedPostID := requestURL[len(requestURL)-26:]
-
-		referencedPost, appErr := a.GetSinglePost(referencedPostID)
-		// Ignore 'not found' errors; post could have been deleted via retention policy so we don't want to permanently log a warning.
-		//
-		// TODO: Look into saving a value in the LinkMetadat.Data field to prevent perpetually re-querying for the deleted post.
-		if appErr != nil && appErr.StatusCode != http.StatusNotFound {
-			return nil, nil, nil, appErr
-		}
-
-		if referencedPost == nil {
-			msg := "Referenced post is nil"
-			mlog.Debug(msg, mlog.String("post_id", referencedPostID))
-			return nil, nil, nil, errors.New(msg)
-		}
-
-		referencedChannel, appErr := a.GetChannel(referencedPost.ChannelId)
-		if appErr != nil {
-			return nil, nil, nil, appErr
-		}
-
-		if referencedChannel == nil {
-			msg := "Referenced channel is nil"
-			mlog.Debug(msg, mlog.String("channel_id", referencedPost.ChannelId))
-			return nil, nil, nil, errors.New(msg)
-		}
-
-		referencedTeam, appErr := a.GetTeam(referencedChannel.TeamId)
-		if appErr != nil {
-			return nil, nil, nil, appErr
-		}
-
-		if referencedTeam == nil {
-			msg := "Referenced team is nil"
-			mlog.Debug(msg, mlog.String("team_id", referencedChannel.TeamId))
-			return nil, nil, nil, errors.New(msg)
-		}
-
-=======
 	if looksLikeAPermalink(requestURL, a.GetSiteURL()) && *a.Config().ServiceSettings.EnablePermalinkPreviews && a.Config().FeatureFlags.PermalinkPreviews {
 		referencedPostID := requestURL[len(requestURL)-26:]
 
@@ -571,7 +520,6 @@
 			return nil, nil, nil, appErr
 		}
 
->>>>>>> 177680f0
 		permalink = &model.Permalink{PreviewPost: model.NewPreviewPost(referencedPost, referencedTeam, referencedChannel)}
 	} else {
 
@@ -591,7 +539,6 @@
 		} else {
 			request.Header.Add("Accept", "image/*")
 			request.Header.Add("Accept", "text/html;q=0.8")
-<<<<<<< HEAD
 
 			client := a.HTTPService().MakeClient(false)
 			client.Timeout = time.Duration(*a.Config().ExperimentalSettings.LinkMetadataTimeoutMilliseconds) * time.Millisecond
@@ -599,15 +546,6 @@
 			var res *http.Response
 			res, err = client.Do(request)
 
-=======
-
-			client := a.HTTPService().MakeClient(false)
-			client.Timeout = time.Duration(*a.Config().ExperimentalSettings.LinkMetadataTimeoutMilliseconds) * time.Millisecond
-
-			var res *http.Response
-			res, err = client.Do(request)
-
->>>>>>> 177680f0
 			if res != nil {
 				body = res.Body
 				contentType = res.Header.Get("Content-Type")

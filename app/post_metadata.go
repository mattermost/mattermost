--- conflicted
+++ resolved
@@ -101,10 +101,6 @@
 	post = a.PostWithProxyAddedToImageURLs(post)
 
 	a.OverrideIconURLIfEmoji(post)
-<<<<<<< HEAD
-
-=======
->>>>>>> 6679abfc
 	if post.Metadata == nil {
 		post.Metadata = &model.PostMetadata{}
 	}
@@ -147,17 +143,11 @@
 
 	// Embeds and image dimensions
 	firstLink, images := a.getFirstLinkAndImages(post.Message)
-<<<<<<< HEAD
 
 	if post.Metadata.Embeds == nil {
 		post.Metadata.Embeds = []*model.PostEmbed{}
 	}
 
-	if embed, err := a.getEmbedForPost(post, firstLink, isNewPost); err != nil {
-		mlog.Debug("Failed to get embedded content for a post", mlog.String("post_id", post.Id), mlog.Err(err))
-	} else if embed != nil {
-		post.Metadata.Embeds = append(post.Metadata.Embeds, embed)
-=======
 	if embed, err := a.getEmbedForPost(post, firstLink, isNewPost); err != nil {
 		appErr, ok := err.(*model.AppError)
 		isNotFound := ok && appErr.StatusCode == http.StatusNotFound
@@ -165,11 +155,9 @@
 		if !isNotFound {
 			mlog.Debug("Failed to get embedded content for a post", mlog.String("post_id", post.Id), mlog.Err(err))
 		}
-	} else if embed == nil {
+	} else if embed != nil {
 		post.Metadata.Embeds = []*model.PostEmbed{}
 	} else {
-		post.Metadata.Embeds = []*model.PostEmbed{embed}
->>>>>>> 6679abfc
 	}
 
 	post.Metadata.Images = a.getImagesForPost(post, images, isNewPost)

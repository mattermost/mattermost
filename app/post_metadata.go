// Copyright (c) 2015-present Mattermost, Inc. All Rights Reserved.
// See LICENSE.txt for license information.

package app

import (
	"bytes"
	"fmt"
	"image"
	"io"
	"io/ioutil"
	"net/http"
	"net/url"
	"regexp"
	"strconv"
	"strings"
	"time"

	"github.com/dyatlov/go-opengraph/opengraph"

	"github.com/mattermost/mattermost-server/v6/model"
	"github.com/mattermost/mattermost-server/v6/services/cache"
	"github.com/mattermost/mattermost-server/v6/shared/markdown"
	"github.com/mattermost/mattermost-server/v6/shared/mlog"
	"github.com/mattermost/mattermost-server/v6/utils/imgutils"
)

type linkMetadataCache struct {
	OpenGraph *opengraph.OpenGraph
	PostImage *model.PostImage
	Permalink *model.Permalink
}

const LinkCacheSize = 10000
const LinkCacheDuration = 1 * time.Hour
const MaxMetadataImageSize = MaxOpenGraphResponseSize

var linkCache = cache.NewLRU(cache.LRUOptions{
	Size: LinkCacheSize,
})

func (s *Server) initPostMetadata() {
	// Dump any cached links if the proxy settings have changed so image URLs can be updated
	s.AddConfigListener(func(before, after *model.Config) {
		if (before.ImageProxySettings.Enable != after.ImageProxySettings.Enable) ||
			(before.ImageProxySettings.ImageProxyType != after.ImageProxySettings.ImageProxyType) ||
			(before.ImageProxySettings.RemoteImageProxyURL != after.ImageProxySettings.RemoteImageProxyURL) ||
			(before.ImageProxySettings.RemoteImageProxyOptions != after.ImageProxySettings.RemoteImageProxyOptions) {
			linkCache.Purge()
		}
	})
}

func (a *App) PreparePostListForClient(originalList *model.PostList) *model.PostList {
	list := &model.PostList{
		Posts:      make(map[string]*model.Post, len(originalList.Posts)),
		Order:      originalList.Order,
		NextPostId: originalList.NextPostId,
		PrevPostId: originalList.PrevPostId,
	}

	for id, originalPost := range originalList.Posts {
		post := a.PreparePostForClient(originalPost, false, false)

		list.Posts[id] = post
	}

	return list
}

// OverrideIconURLIfEmoji changes the post icon override URL prop, if it has an emoji icon,
// so that it points to the URL (relative) of the emoji - static if emoji is default, /api if custom.
func (a *App) OverrideIconURLIfEmoji(post *model.Post) {
	prop, ok := post.GetProps()[model.PostPropsOverrideIconEmoji]
	if !ok || prop == nil {
		return
	}

	emojiName, ok := prop.(string)
	if !ok {
		return
	}

	if !*a.Config().ServiceSettings.EnablePostIconOverride || emojiName == "" {
		return
	}

	emojiName = strings.ReplaceAll(emojiName, ":", "")

	if emojiURL, err := a.GetEmojiStaticURL(emojiName); err == nil {
		post.AddProp(model.PostPropsOverrideIconURL, emojiURL)
	} else {
		mlog.Warn("Failed to retrieve URL for overridden profile icon (emoji)", mlog.String("emojiName", emojiName), mlog.Err(err))
	}
}

func (a *App) PreparePostForClient(originalPost *model.Post, isNewPost bool, isEditPost bool) *model.Post {
	post := originalPost.Clone()

	// Proxy image links before constructing metadata so that requests go through the proxy
	post = a.PostWithProxyAddedToImageURLs(post)

	a.OverrideIconURLIfEmoji(post)

	post.Metadata = &model.PostMetadata{}

	if post.DeleteAt > 0 {
		// For deleted posts we don't fill out metadata nor do we return the post content
		post.Message = ""
		return post
	}

	// Emojis and reaction counts
	if emojis, reactions, err := a.getEmojisAndReactionsForPost(post); err != nil {
		mlog.Warn("Failed to get emojis and reactions for a post", mlog.String("post_id", post.Id), mlog.Err(err))
	} else {
		post.Metadata.Emojis = emojis
		post.Metadata.Reactions = reactions
	}

	// Files
	if fileInfos, err := a.getFileMetadataForPost(post, isNewPost || isEditPost); err != nil {
		mlog.Warn("Failed to get files for a post", mlog.String("post_id", post.Id), mlog.Err(err))
	} else {
		post.Metadata.Files = fileInfos
	}

	// Embeds and image dimensions
	firstLink, images := a.getFirstLinkAndImages(post.Message)

	if embed, err := a.getEmbedForPost(post, firstLink, isNewPost); err != nil {
		mlog.Debug("Failed to get embedded content for a post", mlog.String("post_id", post.Id), mlog.Err(err))
	} else if embed == nil {
		post.Metadata.Embeds = []*model.PostEmbed{}
	} else {
		post.Metadata.Embeds = []*model.PostEmbed{embed}
	}

	post.Metadata.Images = a.getImagesForPost(post, images, isNewPost)

	return post
}

func (a *App) SanitizePostMetadataForUser(post *model.Post, userID string) (*model.Post, *model.AppError) {
	if post.Metadata == nil || len(post.Metadata.Embeds) == 0 {
		return post, nil
	}

	previewPost := post.GetPreviewPost()
	if previewPost == nil {
		return post, nil
	}

	previewedChannel, err := a.GetChannel(previewPost.Post.ChannelId)
	if err != nil {
		return nil, err
	}

	if previewedChannel != nil && !a.HasPermissionToReadChannel(userID, previewedChannel) {
		post = post.Clone()
		post.Metadata.Embeds[0].Data = nil
	}

	return post, nil
}

func (a *App) SanitizePostListMetadataForUser(postList *model.PostList, userID string) (*model.PostList, *model.AppError) {
	clonedPostList := postList.Clone()
	for postID, post := range clonedPostList.Posts {
		sanitizedPost, err := a.SanitizePostMetadataForUser(post, userID)
		if err != nil {
			return nil, err
		}
		clonedPostList.Posts[postID] = sanitizedPost
	}
	return clonedPostList, nil
}

func (a *App) getFileMetadataForPost(post *model.Post, fromMaster bool) ([]*model.FileInfo, *model.AppError) {
	if len(post.FileIds) == 0 {
		return nil, nil
	}

	return a.GetFileInfosForPost(post.Id, fromMaster)
}

func (a *App) getEmojisAndReactionsForPost(post *model.Post) ([]*model.Emoji, []*model.Reaction, *model.AppError) {
	var reactions []*model.Reaction
	if post.HasReactions {
		var err *model.AppError
		reactions, err = a.GetReactionsForPost(post.Id)
		if err != nil {
			return nil, nil, err
		}
	}

	emojis, err := a.getCustomEmojisForPost(post, reactions)
	if err != nil {
		return nil, nil, err
	}

	return emojis, reactions, nil
}

func (a *App) getEmbedForPost(post *model.Post, firstLink string, isNewPost bool) (*model.PostEmbed, error) {
	if _, ok := post.GetProps()["attachments"]; ok {
		return &model.PostEmbed{
			Type: model.PostEmbedMessageAttachment,
		}, nil
	}

	if firstLink == "" {
		return nil, nil
	}

	// Permalink previews are not toggled via the ServiceSettings.EnableLinkPreviews config setting.
	if !*a.Config().ServiceSettings.EnableLinkPreviews && !looksLikeAPermalink(firstLink, *a.Config().ServiceSettings.SiteURL) {
		return nil, nil
	}

<<<<<<< HEAD
	og, image, permalink, err := a.getLinkMetadata(firstLink, post.CreateAt, isNewPost)
=======
	og, image, permalink, err := a.getLinkMetadata(firstLink, post.CreateAt, isNewPost, post.GetPreviewedPostProp())
>>>>>>> 28ef5856
	if err != nil {
		return nil, err
	}

	if !*a.Config().ServiceSettings.EnablePermalinkPreviews || !a.Config().FeatureFlags.PermalinkPreviews {
		permalink = nil
	}

	if og != nil {
		return &model.PostEmbed{
			Type: model.PostEmbedOpengraph,
			URL:  firstLink,
			Data: og,
		}, nil
	}

	if image != nil {
		// Note that we're not passing the image info here since it'll be part of the PostMetadata.Images field
		return &model.PostEmbed{
			Type: model.PostEmbedImage,
			URL:  firstLink,
		}, nil
	}

	if permalink != nil {
		return &model.PostEmbed{Type: model.PostEmbedPermalink, Data: permalink.PreviewPost}, nil
	}

	return &model.PostEmbed{
		Type: model.PostEmbedLink,
		URL:  firstLink,
	}, nil
}

func (a *App) getImagesForPost(post *model.Post, imageURLs []string, isNewPost bool) map[string]*model.PostImage {
	images := map[string]*model.PostImage{}

	for _, embed := range post.Metadata.Embeds {
		switch embed.Type {
		case model.PostEmbedImage:
			// These dimensions will generally be cached by a previous call to getEmbedForPost
			imageURLs = append(imageURLs, embed.URL)

		case model.PostEmbedMessageAttachment:
			imageURLs = append(imageURLs, a.getImagesInMessageAttachments(post)...)

		case model.PostEmbedOpengraph:
			for _, image := range embed.Data.(*opengraph.OpenGraph).Images {
				var imageURL string
				if image.SecureURL != "" {
					imageURL = image.SecureURL
				} else if image.URL != "" {
					imageURL = image.URL
				}

				if imageURL == "" {
					continue
				}

				imageURLs = append(imageURLs, imageURL)
			}
		}
	}

	// Removing duplicates isn't strictly since images is a map, but it feels safer to do it beforehand
	if len(imageURLs) > 1 {
		imageURLs = model.RemoveDuplicateStrings(imageURLs)
	}

	for _, imageURL := range imageURLs {
<<<<<<< HEAD
		if _, image, _, err := a.getLinkMetadata(imageURL, post.CreateAt, isNewPost); err != nil {
=======
		if _, image, _, err := a.getLinkMetadata(imageURL, post.CreateAt, isNewPost, post.GetPreviewedPostProp()); err != nil {
>>>>>>> 28ef5856
			mlog.Debug("Failed to get dimensions of an image in a post",
				mlog.String("post_id", post.Id), mlog.String("image_url", imageURL), mlog.Err(err))
		} else if image != nil {
			images[imageURL] = image
		}
	}

	return images
}

func getEmojiNamesForString(s string) []string {
	names := model.EmojiPattern.FindAllString(s, -1)

	for i, name := range names {
		names[i] = strings.Trim(name, ":")
	}

	return names
}

func getEmojiNamesForPost(post *model.Post, reactions []*model.Reaction) []string {
	// Post message
	names := getEmojiNamesForString(post.Message)

	// Reactions
	for _, reaction := range reactions {
		names = append(names, reaction.EmojiName)
	}

	// Post attachments
	for _, attachment := range post.Attachments() {
		if attachment.Title != "" {
			names = append(names, getEmojiNamesForString(attachment.Title)...)
		}

		if attachment.Text != "" {
			names = append(names, getEmojiNamesForString(attachment.Text)...)
		}

		if attachment.Pretext != "" {
			names = append(names, getEmojiNamesForString(attachment.Pretext)...)
		}

		for _, field := range attachment.Fields {
			if field == nil {
				continue
			}
			if value, ok := field.Value.(string); ok {
				names = append(names, getEmojiNamesForString(value)...)
			}
		}
	}

	// Remove duplicates
	names = model.RemoveDuplicateStrings(names)

	return names
}

func (a *App) getCustomEmojisForPost(post *model.Post, reactions []*model.Reaction) ([]*model.Emoji, *model.AppError) {
	if !*a.Config().ServiceSettings.EnableCustomEmoji {
		// Only custom emoji are returned
		return []*model.Emoji{}, nil
	}

	names := getEmojiNamesForPost(post, reactions)

	if len(names) == 0 {
		return []*model.Emoji{}, nil
	}

	return a.GetMultipleEmojiByName(names)
}

func (a *App) isLinkAllowedForPreview(link string) bool {
	domains := a.normalizeDomains(*a.Config().ServiceSettings.RestrictLinkPreviews)
	for _, d := range domains {
		if strings.Contains(link, d) {
			return false
		}
	}

	return true
}

// Given a string, returns the first autolinked URL in the string as well as an array of all Markdown
// images of the form ![alt text](image url). Note that this does not return Markdown links of the
// form [text](url).
func (a *App) getFirstLinkAndImages(str string) (string, []string) {
	firstLink := ""
	images := []string{}

	markdown.Inspect(str, func(blockOrInline interface{}) bool {
		switch v := blockOrInline.(type) {
		case *markdown.Autolink:
			if link := v.Destination(); firstLink == "" && a.isLinkAllowedForPreview(link) {
				firstLink = link
			}
		case *markdown.InlineImage:
			if link := v.Destination(); a.isLinkAllowedForPreview(link) {
				images = append(images, link)
			}
		case *markdown.ReferenceImage:
			if link := v.ReferenceDefinition.Destination(); a.isLinkAllowedForPreview(link) {
				images = append(images, link)
			}
		}

		return true
	})

	return firstLink, images
}

func (a *App) getImagesInMessageAttachments(post *model.Post) []string {
	var images []string

	for _, attachment := range post.Attachments() {
		_, imagesInText := a.getFirstLinkAndImages(attachment.Text)
		images = append(images, imagesInText...)

		_, imagesInPretext := a.getFirstLinkAndImages(attachment.Pretext)
		images = append(images, imagesInPretext...)

		for _, field := range attachment.Fields {
			if field == nil {
				continue
			}
			if value, ok := field.Value.(string); ok {
				_, imagesInFieldValue := a.getFirstLinkAndImages(value)
				images = append(images, imagesInFieldValue...)
			}
		}

		if attachment.AuthorIcon != "" {
			images = append(images, attachment.AuthorIcon)
		}

		if attachment.ImageURL != "" {
			images = append(images, attachment.ImageURL)
		}

		if attachment.ThumbURL != "" {
			images = append(images, attachment.ThumbURL)
		}

		if attachment.FooterIcon != "" {
			images = append(images, attachment.FooterIcon)
		}
	}

	return images
}

func looksLikeAPermalink(url, siteURL string) bool {
	expression := fmt.Sprintf(`^(%s).*(/pl/)[a-z0-9]{26}$`, siteURL)
	matched, err := regexp.MatchString(expression, strings.TrimSpace(url))
	if err != nil {
		mlog.Warn("error matching regex", mlog.Err(err))
	}
	return matched
}

<<<<<<< HEAD
func (a *App) getLinkMetadata(requestURL string, timestamp int64, isNewPost bool) (*opengraph.OpenGraph, *model.PostImage, *model.Permalink, error) {
=======
func (a *App) getLinkMetadata(requestURL string, timestamp int64, isNewPost bool, previewedPostPropVal string) (*opengraph.OpenGraph, *model.PostImage, *model.Permalink, error) {
>>>>>>> 28ef5856
	requestURL = resolveMetadataURL(requestURL, a.GetSiteURL())

	timestamp = model.FloorToNearestHour(timestamp)

	// Check cache
	og, image, permalink, ok := getLinkMetadataFromCache(requestURL, timestamp)
	if !*a.Config().ServiceSettings.EnablePermalinkPreviews || !a.Config().FeatureFlags.PermalinkPreviews {
		permalink = nil
	}

<<<<<<< HEAD
	if ok {
=======
	if ok && previewedPostPropVal == "" {
>>>>>>> 28ef5856
		return og, image, permalink, nil
	}

	// Check the database if this isn't a new post. If it is a new post and the data is cached, it should be in memory.
	if !isNewPost {
		og, image, ok = a.getLinkMetadataFromDatabase(requestURL, timestamp)
<<<<<<< HEAD
		if ok {
=======
		if ok && previewedPostPropVal == "" {
>>>>>>> 28ef5856
			cacheLinkMetadata(requestURL, timestamp, og, image, nil)
			return og, image, nil, nil
		}
	}

	var err error

	if looksLikeAPermalink(requestURL, a.GetSiteURL()) && *a.Config().ServiceSettings.EnablePermalinkPreviews && a.Config().FeatureFlags.PermalinkPreviews {
		referencedPostID := requestURL[len(requestURL)-26:]

		referencedPost, appErr := a.GetSinglePost(referencedPostID)
		// Ignore 'not found' errors; post could have been deleted via retention policy so we don't want to permanently log a warning.
		//
		// TODO: Look into saving a value in the LinkMetadat.Data field to prevent perpetually re-querying for the deleted post.
		if appErr != nil && appErr.StatusCode != http.StatusNotFound {
			return nil, nil, nil, appErr
		}

		referencedChannel, appErr := a.GetChannel(referencedPost.ChannelId)
		if appErr != nil {
			return nil, nil, nil, appErr
		}

		referencedTeam, appErr := a.GetTeam(referencedChannel.TeamId)
		if appErr != nil {
			return nil, nil, nil, appErr
		}

		permalink = &model.Permalink{PreviewPost: model.NewPreviewPost(referencedPost, referencedTeam, referencedChannel)}
	} else {

		var request *http.Request
		// Make request for a web page or an image
		request, err = http.NewRequest("GET", requestURL, nil)
		if err != nil {
			return nil, nil, nil, err
		}

		var body io.ReadCloser
		var contentType string

		if (request.URL.Scheme+"://"+request.URL.Host) == a.GetSiteURL() && request.URL.Path == "/api/v4/image" {
			// /api/v4/image requires authentication, so bypass the API by hitting the proxy directly
			body, contentType, err = a.ImageProxy().GetImageDirect(a.ImageProxy().GetUnproxiedImageURL(request.URL.String()))
		} else {
			request.Header.Add("Accept", "image/*")
			request.Header.Add("Accept", "text/html;q=0.8")

			client := a.HTTPService().MakeClient(false)
			client.Timeout = time.Duration(*a.Config().ExperimentalSettings.LinkMetadataTimeoutMilliseconds) * time.Millisecond

			var res *http.Response
			res, err = client.Do(request)

			if res != nil {
				body = res.Body
				contentType = res.Header.Get("Content-Type")
			}
		}

		if body != nil {
			defer func() {
				io.Copy(ioutil.Discard, body)
				body.Close()
			}()
		}

		if err == nil {
			// Parse the data
			og, image, err = a.parseLinkMetadata(requestURL, body, contentType)
		}
		og = model.TruncateOpenGraph(og) // remove unwanted length of texts

		a.saveLinkMetadataToDatabase(requestURL, timestamp, og, image)
	}

	// Write back to cache and database, even if there was an error and the results are nil
	cacheLinkMetadata(requestURL, timestamp, og, image, permalink)

	return og, image, permalink, err
}

// resolveMetadataURL resolves a given URL relative to the server's site URL.
func resolveMetadataURL(requestURL string, siteURL string) string {
	base, err := url.Parse(siteURL)
	if err != nil {
		return ""
	}

	resolved, err := base.Parse(requestURL)
	if err != nil {
		return ""
	}

	return resolved.String()
}

func getLinkMetadataFromCache(requestURL string, timestamp int64) (*opengraph.OpenGraph, *model.PostImage, *model.Permalink, bool) {
	var cached linkMetadataCache
	err := linkCache.Get(strconv.FormatInt(model.GenerateLinkMetadataHash(requestURL, timestamp), 16), &cached)
	if err != nil {
		return nil, nil, nil, false
	}

	return cached.OpenGraph, cached.PostImage, cached.Permalink, true
}

func (a *App) getLinkMetadataFromDatabase(requestURL string, timestamp int64) (*opengraph.OpenGraph, *model.PostImage, bool) {
	linkMetadata, err := a.Srv().Store.LinkMetadata().Get(requestURL, timestamp)
	if err != nil {
		return nil, nil, false
	}

	data := linkMetadata.Data

	switch v := data.(type) {
	case *opengraph.OpenGraph:
		return v, nil, true
	case *model.PostImage:
		return nil, v, true
	default:
		return nil, nil, true
	}
}

func (a *App) saveLinkMetadataToDatabase(requestURL string, timestamp int64, og *opengraph.OpenGraph, image *model.PostImage) {
	metadata := &model.LinkMetadata{
		URL:       requestURL,
		Timestamp: timestamp,
	}

	if og != nil {
		metadata.Type = model.LinkMetadataTypeOpengraph
		metadata.Data = og
	} else if image != nil {
		metadata.Type = model.LinkMetadataTypeImage
		metadata.Data = image
	} else {
		metadata.Type = model.LinkMetadataTypeNone
	}

	_, err := a.Srv().Store.LinkMetadata().Save(metadata)
	if err != nil {
		mlog.Warn("Failed to write link metadata", mlog.String("request_url", requestURL), mlog.Err(err))
	}
}

func cacheLinkMetadata(requestURL string, timestamp int64, og *opengraph.OpenGraph, image *model.PostImage, permalink *model.Permalink) {
	metadata := linkMetadataCache{
		OpenGraph: og,
		PostImage: image,
		Permalink: permalink,
	}

	linkCache.SetWithExpiry(strconv.FormatInt(model.GenerateLinkMetadataHash(requestURL, timestamp), 16), metadata, LinkCacheDuration)
}

func (a *App) parseLinkMetadata(requestURL string, body io.Reader, contentType string) (*opengraph.OpenGraph, *model.PostImage, error) {
	if contentType == "image/svg+xml" {
		image := &model.PostImage{
			Format: "svg",
		}

		return nil, image, nil
	} else if strings.HasPrefix(contentType, "image") {
		image, err := parseImages(io.LimitReader(body, MaxMetadataImageSize))
		return nil, image, err
	} else if strings.HasPrefix(contentType, "text/html") {
		og := a.parseOpenGraphMetadata(requestURL, body, contentType)

		// The OpenGraph library and Go HTML library don't error for malformed input, so check that at least
		// one of these required fields exists before returning the OpenGraph data
		if og.Title != "" || og.Type != "" || og.URL != "" {
			return og, nil, nil
		}
		return nil, nil, nil
	} else {
		// Not an image or web page with OpenGraph information
		return nil, nil, nil
	}
}

func parseImages(body io.Reader) (*model.PostImage, error) {
	// Store any data that is read for the config for any further processing
	buf := &bytes.Buffer{}
	t := io.TeeReader(body, buf)

	// Read the image config to get the format and dimensions
	config, format, err := image.DecodeConfig(t)
	if err != nil {
		return nil, err
	}

	image := &model.PostImage{
		Width:  config.Width,
		Height: config.Height,
		Format: format,
	}

	if format == "gif" {
		// Decoding the config may have read some of the image data, so re-read the data that has already been read first
		frameCount, err := imgutils.CountFrames(io.MultiReader(buf, body))
		if err != nil {
			return nil, err
		}

		image.FrameCount = frameCount
	}

	// Make image information nil when the format is tiff
	if format == "tiff" {
		image = nil
	}

	return image, nil
}<|MERGE_RESOLUTION|>--- conflicted
+++ resolved
@@ -218,11 +218,7 @@
 		return nil, nil
 	}
 
-<<<<<<< HEAD
-	og, image, permalink, err := a.getLinkMetadata(firstLink, post.CreateAt, isNewPost)
-=======
 	og, image, permalink, err := a.getLinkMetadata(firstLink, post.CreateAt, isNewPost, post.GetPreviewedPostProp())
->>>>>>> 28ef5856
 	if err != nil {
 		return nil, err
 	}
@@ -293,11 +289,7 @@
 	}
 
 	for _, imageURL := range imageURLs {
-<<<<<<< HEAD
-		if _, image, _, err := a.getLinkMetadata(imageURL, post.CreateAt, isNewPost); err != nil {
-=======
 		if _, image, _, err := a.getLinkMetadata(imageURL, post.CreateAt, isNewPost, post.GetPreviewedPostProp()); err != nil {
->>>>>>> 28ef5856
 			mlog.Debug("Failed to get dimensions of an image in a post",
 				mlog.String("post_id", post.Id), mlog.String("image_url", imageURL), mlog.Err(err))
 		} else if image != nil {
@@ -461,11 +453,7 @@
 	return matched
 }
 
-<<<<<<< HEAD
-func (a *App) getLinkMetadata(requestURL string, timestamp int64, isNewPost bool) (*opengraph.OpenGraph, *model.PostImage, *model.Permalink, error) {
-=======
 func (a *App) getLinkMetadata(requestURL string, timestamp int64, isNewPost bool, previewedPostPropVal string) (*opengraph.OpenGraph, *model.PostImage, *model.Permalink, error) {
->>>>>>> 28ef5856
 	requestURL = resolveMetadataURL(requestURL, a.GetSiteURL())
 
 	timestamp = model.FloorToNearestHour(timestamp)
@@ -476,22 +464,14 @@
 		permalink = nil
 	}
 
-<<<<<<< HEAD
-	if ok {
-=======
 	if ok && previewedPostPropVal == "" {
->>>>>>> 28ef5856
 		return og, image, permalink, nil
 	}
 
 	// Check the database if this isn't a new post. If it is a new post and the data is cached, it should be in memory.
 	if !isNewPost {
 		og, image, ok = a.getLinkMetadataFromDatabase(requestURL, timestamp)
-<<<<<<< HEAD
-		if ok {
-=======
 		if ok && previewedPostPropVal == "" {
->>>>>>> 28ef5856
 			cacheLinkMetadata(requestURL, timestamp, og, image, nil)
 			return og, image, nil, nil
 		}

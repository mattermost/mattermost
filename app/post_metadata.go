--- conflicted
+++ resolved
@@ -100,16 +100,10 @@
 	// Proxy image links before constructing metadata so that requests go through the proxy
 	post = a.postWithProxyAddedToImageURLs(post)
 
-<<<<<<< HEAD
 	a.overrideIconURLIfEmoji(post)
-
-	post.Metadata = &model.PostMetadata{}
-=======
-	a.OverrideIconURLIfEmoji(post)
 	if post.Metadata == nil {
 		post.Metadata = &model.PostMetadata{}
 	}
->>>>>>> d639e3c8
 
 	if post.DeleteAt > 0 {
 		// For deleted posts we don't fill out metadata nor do we return the post content

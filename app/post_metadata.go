--- conflicted
+++ resolved
@@ -451,11 +451,7 @@
 }
 
 func (a *App) getLinkMetadataFromDatabase(requestURL string, timestamp int64) (*opengraph.OpenGraph, *model.PostImage, bool) {
-<<<<<<< HEAD
-	linkMetadata, err := a.Store().LinkMetadata().Get(requestURL, timestamp)
-=======
 	linkMetadata, err := a.Srv().Store.LinkMetadata().Get(requestURL, timestamp)
->>>>>>> 17523fa5
 	if err != nil {
 		return nil, nil, false
 	}
@@ -488,11 +484,7 @@
 		metadata.Type = model.LINK_METADATA_TYPE_NONE
 	}
 
-<<<<<<< HEAD
-	_, err := a.Store().LinkMetadata().Save(metadata)
-=======
 	_, err := a.Srv().Store.LinkMetadata().Save(metadata)
->>>>>>> 17523fa5
 	if err != nil {
 		mlog.Warn("Failed to write link metadata", mlog.String("request_url", requestURL), mlog.Err(err))
 	}

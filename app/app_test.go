--- conflicted
+++ resolved
@@ -187,15 +187,6 @@
 		assert.Equal(t, role.Permissions, permissions, fmt.Sprintf("role %q didn't match", name))
 	}
 
-<<<<<<< HEAD
-	th.App.UpdateConfig(func(cfg *model.Config) {
-		*cfg.TeamSettings.DEPRECATED_DO_NOT_USE_RestrictPublicChannelManagement = model.PermissionsTeamAdmin
-	})
-	th.App.UpdateConfig(func(cfg *model.Config) {
-		*cfg.TeamSettings.DEPRECATED_DO_NOT_USE_RestrictPrivateChannelManagement = model.PermissionsTeamAdmin
-	})
-=======
->>>>>>> 28ef5856
 	th.App.Srv().SetLicense(model.NewTestLicense())
 
 	// Check the migration doesn't change anything if run again.
@@ -210,244 +201,15 @@
 		assert.Nil(t, err)
 		assert.Equal(t, permissions, role.Permissions)
 	}
-<<<<<<< HEAD
-
-	// Reset the database
-	th.ResetRoleMigration()
-
-	// Do the migration again with different policy config settings and a license.
-	th.App.DoAdvancedPermissionsMigration()
-
-	// Check the role permissions.
-	expected2 := map[string][]string{
-		"channel_user": {
-			model.PermissionReadChannel.Id,
-			model.PermissionAddReaction.Id,
-			model.PermissionRemoveReaction.Id,
-			model.PermissionManagePublicChannelMembers.Id,
-			model.PermissionUploadFile.Id,
-			model.PermissionGetPublicLink.Id,
-			model.PermissionCreatePost.Id,
-			model.PermissionUseChannelMentions.Id,
-			model.PermissionUseSlashCommands.Id,
-			model.PermissionDeletePublicChannel.Id,
-			model.PermissionDeletePrivateChannel.Id,
-			model.PermissionManagePrivateChannelMembers.Id,
-			model.PermissionDeletePost.Id,
-			model.PermissionEditPost.Id,
-		},
-		"channel_admin": {
-			model.PermissionManageChannelRoles.Id,
-			model.PermissionUseGroupMentions.Id,
-		},
-		"team_user": {
-			model.PermissionListTeamChannels.Id,
-			model.PermissionJoinPublicChannels.Id,
-			model.PermissionReadPublicChannel.Id,
-			model.PermissionViewTeam.Id,
-			model.PermissionCreatePublicChannel.Id,
-			model.PermissionCreatePrivateChannel.Id,
-			model.PermissionInviteUser.Id,
-			model.PermissionAddUserToTeam.Id,
-		},
-		"team_post_all": {
-			model.PermissionCreatePost.Id,
-			model.PermissionUseChannelMentions.Id,
-		},
-		"team_post_all_public": {
-			model.PermissionCreatePostPublic.Id,
-			model.PermissionUseChannelMentions.Id,
-		},
-		"team_admin": {
-			model.PermissionRemoveUserFromTeam.Id,
-			model.PermissionManageTeam.Id,
-			model.PermissionImportTeam.Id,
-			model.PermissionManageTeamRoles.Id,
-			model.PermissionManageChannelRoles.Id,
-			model.PermissionManageOthersIncomingWebhooks.Id,
-			model.PermissionManageOthersOutgoingWebhooks.Id,
-			model.PermissionManageSlashCommands.Id,
-			model.PermissionManageOthersSlashCommands.Id,
-			model.PermissionManageIncomingWebhooks.Id,
-			model.PermissionManageOutgoingWebhooks.Id,
-			model.PermissionConvertPublicChannelToPrivate.Id,
-			model.PermissionConvertPrivateChannelToPublic.Id,
-			model.PermissionManagePublicChannelProperties.Id,
-			model.PermissionManagePrivateChannelProperties.Id,
-			model.PermissionDeletePost.Id,
-			model.PermissionDeleteOthersPosts.Id,
-		},
-		"system_user": {
-			model.PermissionListPublicTeams.Id,
-			model.PermissionJoinPublicTeams.Id,
-			model.PermissionCreateDirectChannel.Id,
-			model.PermissionCreateGroupChannel.Id,
-			model.PermissionViewMembers.Id,
-			model.PermissionCreateTeam.Id,
-		},
-		"system_post_all": {
-			model.PermissionCreatePost.Id,
-			model.PermissionUseChannelMentions.Id,
-		},
-		"system_post_all_public": {
-			model.PermissionCreatePostPublic.Id,
-			model.PermissionUseChannelMentions.Id,
-		},
-		"system_user_access_token": {
-			model.PermissionCreateUserAccessToken.Id,
-			model.PermissionReadUserAccessToken.Id,
-			model.PermissionRevokeUserAccessToken.Id,
-		},
-		"system_admin": allPermissionIDs,
-	}
-
-	roles3, err3 := th.App.GetRolesByNames(roleNames)
-	assert.Nil(t, err3)
-	assert.Equal(t, len(roles3), len(roleNames))
-
-	for name, permissions := range expected2 {
-		role, err := th.App.GetRoleByName(context.Background(), name)
-		assert.Nil(t, err)
-		assert.Equal(t, permissions, role.Permissions, fmt.Sprintf("'%v' did not have expected permissions", name))
-	}
-
-	// Remove the license.
-	th.App.Srv().SetLicense(nil)
-
-	// Do the migration again.
-	th.ResetRoleMigration()
-	th.App.DoAdvancedPermissionsMigration()
-
-	// Check the role permissions.
-	roles4, err4 := th.App.GetRolesByNames(roleNames)
-	assert.Nil(t, err4)
-	assert.Equal(t, len(roles4), len(roleNames))
-
-	for name, permissions := range expected1 {
-		role, err := th.App.GetRoleByName(context.Background(), name)
-		assert.Nil(t, err)
-		assert.Equal(t, permissions, role.Permissions)
-	}
-
-	// Check that the config setting for "always" and "time_limit" edit posts is updated correctly.
-	th.ResetRoleMigration()
-
-	allowEditPost := *th.App.Config().ServiceSettings.DEPRECATED_DO_NOT_USE_AllowEditPost
-	postEditTimeLimit := *th.App.Config().ServiceSettings.PostEditTimeLimit
-
-	defer func() {
-		th.App.UpdateConfig(func(cfg *model.Config) { *cfg.ServiceSettings.DEPRECATED_DO_NOT_USE_AllowEditPost = allowEditPost })
-		th.App.UpdateConfig(func(cfg *model.Config) { *cfg.ServiceSettings.PostEditTimeLimit = postEditTimeLimit })
-	}()
-
-	th.App.UpdateConfig(func(cfg *model.Config) {
-		*cfg.ServiceSettings.DEPRECATED_DO_NOT_USE_AllowEditPost = "always"
-		*cfg.ServiceSettings.PostEditTimeLimit = 300
-	})
-
-	th.App.DoAdvancedPermissionsMigration()
-
-	config := th.App.Config()
-	assert.Equal(t, -1, *config.ServiceSettings.PostEditTimeLimit)
-
-	th.ResetRoleMigration()
-
-	th.App.UpdateConfig(func(cfg *model.Config) {
-		*cfg.ServiceSettings.DEPRECATED_DO_NOT_USE_AllowEditPost = "time_limit"
-		*cfg.ServiceSettings.PostEditTimeLimit = 300
-	})
-
-	th.App.DoAdvancedPermissionsMigration()
-	config = th.App.Config()
-	assert.Equal(t, 300, *config.ServiceSettings.PostEditTimeLimit)
-=======
->>>>>>> 28ef5856
 }
 
 func TestDoEmojisPermissionsMigration(t *testing.T) {
 	th := SetupWithoutPreloadMigrations(t)
 	defer th.TearDown()
 
-<<<<<<< HEAD
-	// Add a license and change the policy config.
-	restrictCustomEmojiCreation := *th.App.Config().ServiceSettings.DEPRECATED_DO_NOT_USE_RestrictCustomEmojiCreation
-
-	defer func() {
-		th.App.UpdateConfig(func(cfg *model.Config) {
-			*cfg.ServiceSettings.DEPRECATED_DO_NOT_USE_RestrictCustomEmojiCreation = restrictCustomEmojiCreation
-		})
-	}()
-
-	th.App.UpdateConfig(func(cfg *model.Config) {
-		*cfg.ServiceSettings.DEPRECATED_DO_NOT_USE_RestrictCustomEmojiCreation = model.RestrictEmojiCreationSystemAdmin
-	})
-
-	th.ResetEmojisMigration()
-	th.App.DoEmojisPermissionsMigration()
-
 	expectedSystemAdmin := allPermissionIDs
 	sort.Strings(expectedSystemAdmin)
 
-	role1, err1 := th.App.GetRoleByName(context.Background(), model.SystemAdminRoleId)
-	assert.Nil(t, err1)
-	sort.Strings(role1.Permissions)
-	assert.Equal(t, expectedSystemAdmin, role1.Permissions, fmt.Sprintf("'%v' did not have expected permissions", model.SystemAdminRoleId))
-
-	th.App.UpdateConfig(func(cfg *model.Config) {
-		*cfg.ServiceSettings.DEPRECATED_DO_NOT_USE_RestrictCustomEmojiCreation = model.RestrictEmojiCreationAdmin
-	})
-
-	th.ResetEmojisMigration()
-	th.App.DoEmojisPermissionsMigration()
-
-	role2, err2 := th.App.GetRoleByName(context.Background(), model.TeamAdminRoleId)
-	assert.Nil(t, err2)
-	expected2 := []string{
-		model.PermissionRemoveUserFromTeam.Id,
-		model.PermissionManageTeam.Id,
-		model.PermissionImportTeam.Id,
-		model.PermissionManageTeamRoles.Id,
-		model.PermissionReadPublicChannelGroups.Id,
-		model.PermissionReadPrivateChannelGroups.Id,
-		model.PermissionManageChannelRoles.Id,
-		model.PermissionManageOthersIncomingWebhooks.Id,
-		model.PermissionManageOthersOutgoingWebhooks.Id,
-		model.PermissionManageSlashCommands.Id,
-		model.PermissionManageOthersSlashCommands.Id,
-		model.PermissionManageIncomingWebhooks.Id,
-		model.PermissionManageOutgoingWebhooks.Id,
-		model.PermissionDeletePost.Id,
-		model.PermissionDeleteOthersPosts.Id,
-		model.PermissionCreateEmojis.Id,
-		model.PermissionDeleteEmojis.Id,
-		model.PermissionAddReaction.Id,
-		model.PermissionCreatePost.Id,
-		model.PermissionManagePublicChannelMembers.Id,
-		model.PermissionManagePrivateChannelMembers.Id,
-		model.PermissionRemoveReaction.Id,
-		model.PermissionUseChannelMentions.Id,
-		model.PermissionUseGroupMentions.Id,
-		model.PermissionConvertPublicChannelToPrivate.Id,
-		model.PermissionConvertPrivateChannelToPublic.Id,
-	}
-	sort.Strings(expected2)
-	sort.Strings(role2.Permissions)
-	assert.Equal(t, expected2, role2.Permissions, fmt.Sprintf("'%v' did not have expected permissions", model.TeamAdminRoleId))
-
-	systemAdmin1, systemAdminErr1 := th.App.GetRoleByName(context.Background(), model.SystemAdminRoleId)
-	assert.Nil(t, systemAdminErr1)
-	sort.Strings(systemAdmin1.Permissions)
-	assert.Equal(t, expectedSystemAdmin, systemAdmin1.Permissions, fmt.Sprintf("'%v' did not have expected permissions", model.SystemAdminRoleId))
-
-	th.App.UpdateConfig(func(cfg *model.Config) {
-		*cfg.ServiceSettings.DEPRECATED_DO_NOT_USE_RestrictCustomEmojiCreation = model.RestrictEmojiCreationAll
-	})
-
-=======
-	expectedSystemAdmin := allPermissionIDs
-	sort.Strings(expectedSystemAdmin)
-
->>>>>>> 28ef5856
 	th.ResetEmojisMigration()
 	th.App.DoEmojisPermissionsMigration()
 

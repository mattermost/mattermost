--- conflicted
+++ resolved
@@ -9,10 +9,7 @@
 	"net/http"
 
 	"github.com/mattermost/mattermost-server/v6/model"
-<<<<<<< HEAD
-=======
 	"github.com/mattermost/mattermost-server/v6/shared/mlog"
->>>>>>> 28ef5856
 	"github.com/mattermost/mattermost-server/v6/store"
 )
 
@@ -102,15 +99,11 @@
 
 	if err == nil {
 		messageWs := model.NewWebSocketEvent(model.WebsocketEventReceivedGroup, "", "", "", nil)
-<<<<<<< HEAD
-		messageWs.Add("group", updatedGroup.ToJson())
-=======
 		groupJSON, jsonErr := json.Marshal(updatedGroup)
 		if jsonErr != nil {
 			mlog.Warn("Failed to encode group to JSON", mlog.Err(jsonErr))
 		}
 		messageWs.Add("group", string(groupJSON))
->>>>>>> 28ef5856
 		a.Publish(messageWs)
 	}
 
@@ -135,15 +128,11 @@
 
 	if err == nil {
 		messageWs := model.NewWebSocketEvent(model.WebsocketEventReceivedGroup, "", "", "", nil)
-<<<<<<< HEAD
-		messageWs.Add("group", deletedGroup.ToJson())
-=======
 		groupJSON, jsonErr := json.Marshal(deletedGroup)
 		if jsonErr != nil {
 			mlog.Warn("Failed to encode group to JSON", mlog.Err(jsonErr))
 		}
 		messageWs.Add("group", string(groupJSON))
->>>>>>> 28ef5856
 		a.Publish(messageWs)
 	}
 

// Copyright (c) 2015-present Mattermost, Inc. All Rights Reserved.
// See LICENSE.txt for license information.

package app

import (
	"encoding/json"
	"errors"
	"net/http"

	"github.com/mattermost/mattermost-server/v6/model"
	"github.com/mattermost/mattermost-server/v6/store"
)

func (a *App) GetGroup(id string, opts *model.GetGroupOpts) (*model.Group, *model.AppError) {
	group, err := a.Srv().Store.Group().Get(id)
	if err != nil {
		var nfErr *store.ErrNotFound
		switch {
		case errors.As(err, &nfErr):
			return nil, model.NewAppError("GetGroup", "app.group.no_rows", nil, "", http.StatusNotFound).Wrap(nfErr)
		default:
			return nil, model.NewAppError("GetGroup", "app.select_error", nil, "", http.StatusInternalServerError).Wrap(err)
		}
	}

	if opts != nil && opts.IncludeMemberCount {
		memberCount, err := a.Srv().Store.Group().GetMemberCount(id)
		if err != nil {
			return nil, model.NewAppError("GetGroup", "app.member_count", nil, "", http.StatusInternalServerError).Wrap(err)
		}
		group.MemberCount = model.NewInt(int(memberCount))
	}

	return group, nil
}

func (a *App) GetGroupByName(name string, opts model.GroupSearchOpts) (*model.Group, *model.AppError) {
	group, err := a.Srv().Store.Group().GetByName(name, opts)
	if err != nil {
		var nfErr *store.ErrNotFound
		switch {
		case errors.As(err, &nfErr):
			return nil, model.NewAppError("GetGroupByName", "app.group.no_rows", nil, "", http.StatusNotFound).Wrap(nfErr)
		default:
			return nil, model.NewAppError("GetGroupByName", "app.select_error", nil, "", http.StatusInternalServerError).Wrap(err)
		}
	}

	return group, nil
}

func (a *App) GetGroupByRemoteID(remoteID string, groupSource model.GroupSource) (*model.Group, *model.AppError) {
	group, err := a.Srv().Store.Group().GetByRemoteID(remoteID, groupSource)
	if err != nil {
		var nfErr *store.ErrNotFound
		switch {
		case errors.As(err, &nfErr):
			return nil, model.NewAppError("GetGroupByRemoteID", "app.group.no_rows", nil, "", http.StatusNotFound).Wrap(nfErr)
		default:
			return nil, model.NewAppError("GetGroupByRemoteID", "app.select_error", nil, "", http.StatusInternalServerError).Wrap(err)
		}
	}

	return group, nil
}

func (a *App) GetGroupsBySource(groupSource model.GroupSource) ([]*model.Group, *model.AppError) {
	groups, err := a.Srv().Store.Group().GetAllBySource(groupSource)
	if err != nil {
		return nil, model.NewAppError("GetGroupsBySource", "app.select_error", nil, "", http.StatusInternalServerError).Wrap(err)
	}

	return groups, nil
}

func (a *App) GetGroupsByUserId(userID string) ([]*model.Group, *model.AppError) {
	groups, err := a.Srv().Store.Group().GetByUser(userID)
	if err != nil {
		return nil, model.NewAppError("GetGroupsByUserId", "app.select_error", nil, "", http.StatusInternalServerError).Wrap(err)
	}

	return groups, nil
}

func (a *App) CreateGroup(group *model.Group) (*model.Group, *model.AppError) {
	if err := a.isUniqueToUsernames(group.GetName()); err != nil {
		err.Where = "CreateGroup"
		return nil, err
	}

	group, err := a.Srv().Store.Group().Create(group)
	if err != nil {
		var invErr *store.ErrInvalidInput
		var appErr *model.AppError
		switch {
		case errors.As(err, &appErr):
			return nil, appErr
		case errors.As(err, &invErr):
			return nil, model.NewAppError("CreateGroup", "app.group.id.app_error", nil, "", http.StatusBadRequest).Wrap(invErr)
		default:
			return nil, model.NewAppError("CreateGroup", "app.insert_error", nil, "", http.StatusInternalServerError).Wrap(err)
		}
	}

	return group, nil
}

func (a *App) isUniqueToUsernames(val string) *model.AppError {
	if val == "" {
		return nil
	}
	var notFoundErr *store.ErrNotFound
	user, err := a.Srv().Store.User().GetByUsername(val)
	if err != nil && !errors.As(err, &notFoundErr) {
		return model.NewAppError("", "app.group.get_by_username_failure", nil, "", http.StatusInternalServerError).Wrap(err)
	}
	if user != nil {
		return model.NewAppError("", "app.group.username_conflict", nil, "", http.StatusBadRequest)
	}
	return nil
}

func (a *App) CreateGroupWithUserIds(group *model.GroupWithUserIds) (*model.Group, *model.AppError) {
	if appErr := a.isUniqueToUsernames(group.GetName()); appErr != nil {
		appErr.Where = "CreateGroupWithUserIds"
		return nil, appErr
	}

	newGroup, err := a.Srv().Store.Group().CreateWithUserIds(group)
	if err != nil {
		var invErr *store.ErrInvalidInput
		var appErr *model.AppError
		var dupKey *store.ErrUniqueConstraint
		switch {
		case errors.As(err, &appErr):
			return nil, appErr
		case errors.As(err, &invErr):
			return nil, model.NewAppError("CreateGroupWithUserIds", "app.group.id.app_error", nil, "", http.StatusBadRequest).Wrap(invErr)
		case errors.As(err, &dupKey):
			return nil, model.NewAppError("CreateGroupWithUserIds", "app.custom_group.unique_name", nil, "", http.StatusBadRequest).Wrap(dupKey)
		default:
			return nil, model.NewAppError("CreateGroupWithUserIds", "app.insert_error", nil, "", http.StatusInternalServerError).Wrap(err)
		}
	}

	messageWs := model.NewWebSocketEvent(model.WebsocketEventReceivedGroup, "", "", "", nil)
	count, err := a.Srv().Store.Group().GetMemberCount(newGroup.Id)
	if err != nil {
		return nil, model.NewAppError("CreateGroupWithUserIds", "app.group.id.app_error", nil, "", http.StatusBadRequest).Wrap(err)
	}
	group.MemberCount = model.NewInt(int(count))
	groupJSON, jsonErr := json.Marshal(newGroup)
	if jsonErr != nil {
		return nil, model.NewAppError("CreateGroupWithUserIds", "api.marshal_error", nil, "", http.StatusInternalServerError).Wrap(jsonErr)
	}
	messageWs.Add("group", string(groupJSON))
	a.Publish(messageWs)

	return newGroup, nil
}

func (a *App) UpdateGroup(group *model.Group) (*model.Group, *model.AppError) {
	if appErr := a.isUniqueToUsernames(group.GetName()); appErr != nil {
		appErr.Where = "UpdateGroup"
		return nil, appErr
	}

	updatedGroup, err := a.Srv().Store.Group().Update(group)
<<<<<<< HEAD

	if err == nil {
		count, countErr := a.Srv().Store.Group().GetMemberCount(updatedGroup.Id)
		if countErr != nil {
			return nil, model.NewAppError("UpdateGroup", "app.group.id.app_error", nil, "", http.StatusBadRequest).Wrap(countErr)
		}
		updatedGroup.MemberCount = model.NewInt(int(count))
		messageWs := model.NewWebSocketEvent(model.WebsocketEventReceivedGroup, "", "", "", nil)
		groupJSON, jsonErr := json.Marshal(updatedGroup)
		if jsonErr != nil {
			return nil, model.NewAppError("UpdateGroup", "api.marshal_error", nil, "", http.StatusInternalServerError).Wrap(jsonErr)
		}
		messageWs.Add("group", string(groupJSON))
		a.Publish(messageWs)
	}

=======
>>>>>>> 1738bd6e
	if err != nil {
		var nfErr *store.ErrNotFound
		var appErr *model.AppError
		var dupKey *store.ErrUniqueConstraint
		switch {
		case errors.As(err, &appErr):
			return nil, appErr
		case errors.As(err, &nfErr):
			return nil, model.NewAppError("UpdateGroup", "app.group.no_rows", nil, "", http.StatusNotFound).Wrap(nfErr)
		case errors.As(err, &dupKey):
			return nil, model.NewAppError("CreateGroup", "app.custom_group.unique_name", nil, "", http.StatusBadRequest).Wrap(dupKey)
		default:
			return nil, model.NewAppError("UpdateGroup", "app.select_error", nil, "", http.StatusInternalServerError).Wrap(err)
		}
	}

	count, err := a.Srv().Store.Group().GetMemberCount(updatedGroup.Id)
	if err != nil {
		return nil, model.NewAppError("UpdateGroup", "app.group.id.app_error", nil, "", http.StatusBadRequest).Wrap(err)
	}

	updatedGroup.MemberCount = model.NewInt(int(count))
	messageWs := model.NewWebSocketEvent(model.WebsocketEventReceivedGroup, "", "", "", nil)

	groupJSON, err := json.Marshal(updatedGroup)
	if err != nil {
		return nil, model.NewAppError("UpdateGroup", "api.marshal_error", nil, "", http.StatusInternalServerError).Wrap(err)
	}
	messageWs.Add("group", string(groupJSON))
	a.Publish(messageWs)

	return updatedGroup, nil
}

func (a *App) DeleteGroup(groupID string) (*model.Group, *model.AppError) {
	deletedGroup, err := a.Srv().Store.Group().Delete(groupID)
	if err != nil {
		var nfErr *store.ErrNotFound
		switch {
		case errors.As(err, &nfErr):
			return nil, model.NewAppError("DeleteGroup", "app.group.no_rows", nil, "", http.StatusNotFound).Wrap(nfErr)
		default:
			return nil, model.NewAppError("DeleteGroup", "app.update_error", nil, "", http.StatusInternalServerError).Wrap(err)
		}
	}

	return deletedGroup, nil
}

func (a *App) GetGroupMemberCount(groupID string) (int64, *model.AppError) {
	count, err := a.Srv().Store.Group().GetMemberCount(groupID)
	if err != nil {
		return 0, model.NewAppError("GetGroupMemberCount", "app.select_error", nil, "", http.StatusInternalServerError).Wrap(err)
	}

	return count, nil
}

func (a *App) GetGroupMemberUsers(groupID string) ([]*model.User, *model.AppError) {
	users, err := a.Srv().Store.Group().GetMemberUsers(groupID)
	if err != nil {
		return nil, model.NewAppError("GetGroupMemberUsers", "app.select_error", nil, "", http.StatusInternalServerError).Wrap(err)
	}

	return users, nil
}

func (a *App) GetGroupMemberUsersPage(groupID string, page int, perPage int) ([]*model.User, int, *model.AppError) {
	members, err := a.Srv().Store.Group().GetMemberUsersPage(groupID, page, perPage)
	if err != nil {
		return nil, 0, model.NewAppError("GetGroupMemberUsersPage", "app.select_error", nil, "", http.StatusInternalServerError).Wrap(err)
	}

	count, appErr := a.GetGroupMemberCount(groupID)
	if appErr != nil {
		return nil, 0, appErr
	}
	return a.sanitizeProfiles(members, false), int(count), nil
}
func (a *App) GetUsersNotInGroupPage(groupID string, page int, perPage int) ([]*model.User, *model.AppError) {
	members, err := a.Srv().Store.Group().GetNonMemberUsersPage(groupID, page, perPage)
	if err != nil {
		return nil, model.NewAppError("GetUsersNotInGroupPage", "app.select_error", nil, "", http.StatusInternalServerError).Wrap(err)
	}

	return a.sanitizeProfiles(members, false), nil
}

func (a *App) UpsertGroupMember(groupID string, userID string) (*model.GroupMember, *model.AppError) {
	groupMember, err := a.Srv().Store.Group().UpsertMember(groupID, userID)
	if err != nil {
		var invErr *store.ErrInvalidInput
		var appErr *model.AppError
		switch {
		case errors.As(err, &appErr):
			return nil, appErr
		case errors.As(err, &invErr):
			return nil, model.NewAppError("UpsertGroupMember", "app.group.uniqueness_error", nil, "", http.StatusBadRequest).Wrap(invErr)
		default:
			return nil, model.NewAppError("UpsertGroupMember", "app.update_error", nil, "", http.StatusInternalServerError).Wrap(err)
		}
	}

	if appErr := a.publishGroupMemberEvent(model.WebsocketEventGroupMemberAdd, groupMember); appErr != nil {
		return nil, appErr
	}

	return groupMember, nil
}

func (a *App) DeleteGroupMember(groupID string, userID string) (*model.GroupMember, *model.AppError) {
	groupMember, err := a.Srv().Store.Group().DeleteMember(groupID, userID)
	if err != nil {
		var nfErr *store.ErrNotFound
		switch {
		case errors.As(err, &nfErr):
			return nil, model.NewAppError("DeleteGroupMember", "app.group.no_rows", nil, "", http.StatusNotFound).Wrap(nfErr)
		default:
			return nil, model.NewAppError("DeleteGroupMember", "app.update_error", nil, "", http.StatusInternalServerError).Wrap(err)
		}
	}

	if appErr := a.publishGroupMemberEvent(model.WebsocketEventGroupMemberDelete, groupMember); appErr != nil {
		return nil, appErr
	}

	return groupMember, nil
}

func (a *App) UpsertGroupSyncable(groupSyncable *model.GroupSyncable) (*model.GroupSyncable, *model.AppError) {
	gs, err := a.Srv().Store.Group().GetGroupSyncable(groupSyncable.GroupId, groupSyncable.SyncableId, groupSyncable.Type)
	var notFoundErr *store.ErrNotFound
	if err != nil && !errors.As(err, &notFoundErr) {
		return nil, model.NewAppError("UpsertGroupSyncable", "app.select_error", nil, "", http.StatusInternalServerError).Wrap(err)
	}

	// reject the syncable creation if the group isn't already associated to the parent team
	if groupSyncable.Type == model.GroupSyncableTypeChannel {
		channel, nErr := a.Srv().Store.Channel().Get(groupSyncable.SyncableId, true)
		if nErr != nil {
			var nfErr *store.ErrNotFound
			switch {
			case errors.As(nErr, &nfErr):
				return nil, model.NewAppError("UpsertGroupSyncable", "app.channel.get.existing.app_error", nil, "", http.StatusNotFound).Wrap(nfErr)
			default:
				return nil, model.NewAppError("UpsertGroupSyncable", "app.channel.get.find.app_error", nil, "", http.StatusInternalServerError).Wrap(nErr)
			}
		}

		var team *model.Team
		team, nErr = a.Srv().Store.Team().Get(channel.TeamId)
		if nErr != nil {
			var nfErr *store.ErrNotFound
			switch {
			case errors.As(nErr, &nfErr):
				return nil, model.NewAppError("UpsertGroupSyncable", "app.team.get.find.app_error", nil, "", http.StatusNotFound).Wrap(nfErr)
			default:
				return nil, model.NewAppError("UpsertGroupSyncable", "app.team.get.finding.app_error", nil, "", http.StatusInternalServerError).Wrap(nErr)
			}
		}
		if team.IsGroupConstrained() {
			var teamGroups []*model.GroupWithSchemeAdmin
			teamGroups, err = a.Srv().Store.Group().GetGroupsByTeam(channel.TeamId, model.GroupSearchOpts{})
			if err != nil {
				return nil, model.NewAppError("UpsertGroupSyncable", "app.select_error", nil, "", http.StatusInternalServerError).Wrap(err)
			}
			var permittedGroup bool
			for _, teamGroup := range teamGroups {
				if teamGroup.Group.Id == groupSyncable.GroupId {
					permittedGroup = true
					break
				}
			}
			if !permittedGroup {
				return nil, model.NewAppError("UpsertGroupSyncable", "group_not_associated_to_synced_team", nil, "", http.StatusBadRequest)
			}
		} else {
			_, appErr := a.UpsertGroupSyncable(model.NewGroupTeam(groupSyncable.GroupId, team.Id, groupSyncable.AutoAdd))
			if appErr != nil {
				return nil, appErr
			}
		}
	}

	if gs == nil {
		gs, err = a.Srv().Store.Group().CreateGroupSyncable(groupSyncable)
		if err != nil {
			var nfErr *store.ErrNotFound
			var appErr *model.AppError
			switch {
			case errors.As(err, &appErr):
				return nil, appErr
			case errors.As(err, &nfErr):
				return nil, model.NewAppError("UpsertGroupSyncable", "store.sql_channel.get.existing.app_error", nil, "", http.StatusNotFound).Wrap(nfErr)
			default:
				return nil, model.NewAppError("UpsertGroupSyncable", "app.insert_error", nil, "", http.StatusInternalServerError).Wrap(err)
			}
		}
	} else {
		gs, err = a.Srv().Store.Group().UpdateGroupSyncable(groupSyncable)
		if err != nil {
			var appErr *model.AppError
			switch {
			case errors.As(err, &appErr):
				return nil, appErr
			default:
				return nil, model.NewAppError("UpsertGroupSyncable", "app.update_error", nil, "", http.StatusInternalServerError).Wrap(err)
			}
		}
	}

	var messageWs *model.WebSocketEvent
	if gs.Type == model.GroupSyncableTypeTeam {
		messageWs = model.NewWebSocketEvent(model.WebsocketEventReceivedGroupAssociatedToTeam, gs.SyncableId, "", "", nil)
	} else {
		messageWs = model.NewWebSocketEvent(model.WebsocketEventReceivedGroupAssociatedToChannel, "", gs.SyncableId, "", nil)
	}
	messageWs.Add("group_id", gs.GroupId)
	a.Publish(messageWs)

	return gs, nil
}

func (a *App) GetGroupSyncable(groupID string, syncableID string, syncableType model.GroupSyncableType) (*model.GroupSyncable, *model.AppError) {
	group, err := a.Srv().Store.Group().GetGroupSyncable(groupID, syncableID, syncableType)
	if err != nil {
		var nfErr *store.ErrNotFound
		switch {
		case errors.As(err, &nfErr):
			return nil, model.NewAppError("GetGroupSyncable", "app.group.no_rows", nil, "", http.StatusNotFound).Wrap(nfErr)
		default:
			return nil, model.NewAppError("GetGroupSyncable", "app.select_error", nil, "", http.StatusInternalServerError).Wrap(err)
		}
	}

	return group, nil
}

func (a *App) GetGroupSyncables(groupID string, syncableType model.GroupSyncableType) ([]*model.GroupSyncable, *model.AppError) {
	groups, err := a.Srv().Store.Group().GetAllGroupSyncablesByGroupId(groupID, syncableType)
	if err != nil {
		return nil, model.NewAppError("GetGroupSyncables", "app.select_error", nil, "", http.StatusInternalServerError).Wrap(err)
	}

	return groups, nil
}

func (a *App) UpdateGroupSyncable(groupSyncable *model.GroupSyncable) (*model.GroupSyncable, *model.AppError) {
	if groupSyncable.DeleteAt == 0 {
		// updating a *deleted* GroupSyncable, so no need to ensure the GroupTeam is present (as done in the upsert)
		gs, err := a.Srv().Store.Group().UpdateGroupSyncable(groupSyncable)
		if err != nil {
			var appErr *model.AppError
			switch {
			case errors.As(err, &appErr):
				return nil, appErr
			default:
				return nil, model.NewAppError("UpdateGroupSyncable", "app.update_error", nil, "", http.StatusInternalServerError).Wrap(err)
			}
		}

		return gs, nil
	}

	// do an upsert to ensure that there's an associated GroupTeam
	gs, err := a.UpsertGroupSyncable(groupSyncable)
	if err != nil {
		return nil, err
	}

	return gs, nil
}

func (a *App) DeleteGroupSyncable(groupID string, syncableID string, syncableType model.GroupSyncableType) (*model.GroupSyncable, *model.AppError) {
	gs, err := a.Srv().Store.Group().DeleteGroupSyncable(groupID, syncableID, syncableType)
	if err != nil {
		var invErr *store.ErrInvalidInput
		var nfErr *store.ErrNotFound
		switch {
		case errors.As(err, &nfErr):
			return nil, model.NewAppError("DeleteGroupSyncable", "app.group.no_rows", nil, "", http.StatusNotFound).Wrap(nfErr)
		case errors.As(err, &invErr):
			return nil, model.NewAppError("DeleteGroupSyncable", "app.group.group_syncable_already_deleted", nil, "", http.StatusBadRequest).Wrap(invErr)
		default:
			return nil, model.NewAppError("DeleteGroupSyncable", "app.update_error", nil, "", http.StatusInternalServerError).Wrap(err)
		}
	}

	// if a GroupTeam is being deleted delete all associated GroupChannels
	if gs.Type == model.GroupSyncableTypeTeam {
		allGroupChannels, err := a.Srv().Store.Group().GetAllGroupSyncablesByGroupId(gs.GroupId, model.GroupSyncableTypeChannel)
		if err != nil {
			return nil, model.NewAppError("DeleteGroupSyncable", "app.select_error", nil, "", http.StatusInternalServerError).Wrap(err)
		}

		for _, groupChannel := range allGroupChannels {
			_, err = a.Srv().Store.Group().DeleteGroupSyncable(groupChannel.GroupId, groupChannel.SyncableId, groupChannel.Type)
			if err != nil {
				var invErr *store.ErrInvalidInput
				var nfErr *store.ErrNotFound
				switch {
				case errors.As(err, &nfErr):
					return nil, model.NewAppError("DeleteGroupSyncable", "app.group.no_rows", nil, "", http.StatusNotFound).Wrap(nfErr)
				case errors.As(err, &invErr):
					return nil, model.NewAppError("DeleteGroupSyncable", "app.group.group_syncable_already_deleted", nil, "", http.StatusBadRequest).Wrap(invErr)
				default:
					return nil, model.NewAppError("DeleteGroupSyncable", "app.update_error", nil, "", http.StatusInternalServerError).Wrap(err)
				}
			}
		}
	}

	var messageWs *model.WebSocketEvent
	if gs.Type == model.GroupSyncableTypeTeam {
		messageWs = model.NewWebSocketEvent(model.WebsocketEventReceivedGroupNotAssociatedToTeam, gs.SyncableId, "", "", nil)
	} else {
		messageWs = model.NewWebSocketEvent(model.WebsocketEventReceivedGroupNotAssociatedToChannel, "", gs.SyncableId, "", nil)
	}

	messageWs.Add("group_id", gs.GroupId)
	a.Publish(messageWs)

	return gs, nil
}

// TeamMembersToAdd returns a slice of UserTeamIDPair that need newly created memberships
// based on the groups configurations. The returned list can be optionally scoped to a single given team.
//
// Typically since will be the last successful group sync time.
// If includeRemovedMembers is true, then team members who left or were removed from the team will
// be included; otherwise, they will be excluded.
func (a *App) TeamMembersToAdd(since int64, teamID *string, includeRemovedMembers bool) ([]*model.UserTeamIDPair, *model.AppError) {
	userTeams, err := a.Srv().Store.Group().TeamMembersToAdd(since, teamID, includeRemovedMembers)
	if err != nil {
		return nil, model.NewAppError("TeamMembersToAdd", "app.select_error", nil, "", http.StatusInternalServerError).Wrap(err)
	}

	return userTeams, nil
}

// ChannelMembersToAdd returns a slice of UserChannelIDPair that need newly created memberships
// based on the groups configurations. The returned list can be optionally scoped to a single given channel.
//
// Typically since will be the last successful group sync time.
// If includeRemovedMembers is true, then channel members who left or were removed from the channel will
// be included; otherwise, they will be excluded.
func (a *App) ChannelMembersToAdd(since int64, channelID *string, includeRemovedMembers bool) ([]*model.UserChannelIDPair, *model.AppError) {
	userChannels, err := a.Srv().Store.Group().ChannelMembersToAdd(since, channelID, includeRemovedMembers)
	if err != nil {
		return nil, model.NewAppError("ChannelMembersToAdd", "app.select_error", nil, "", http.StatusInternalServerError).Wrap(err)
	}

	return userChannels, nil
}

func (a *App) TeamMembersToRemove(teamID *string) ([]*model.TeamMember, *model.AppError) {
	teamMembers, err := a.Srv().Store.Group().TeamMembersToRemove(teamID)
	if err != nil {
		return nil, model.NewAppError("TeamMembersToRemove", "app.select_error", nil, "", http.StatusInternalServerError).Wrap(err)
	}

	return teamMembers, nil
}

func (a *App) ChannelMembersToRemove(teamID *string) ([]*model.ChannelMember, *model.AppError) {
	channelMembers, err := a.Srv().Store.Group().ChannelMembersToRemove(teamID)
	if err != nil {
		return nil, model.NewAppError("ChannelMembersToRemove", "app.select_error", nil, "", http.StatusInternalServerError).Wrap(err)
	}

	return channelMembers, nil
}

func (a *App) GetGroupsByChannel(channelID string, opts model.GroupSearchOpts) ([]*model.GroupWithSchemeAdmin, int, *model.AppError) {
	groups, err := a.Srv().Store.Group().GetGroupsByChannel(channelID, opts)
	if err != nil {
		return nil, 0, model.NewAppError("GetGroupsByChannel", "app.select_error", nil, "", http.StatusInternalServerError).Wrap(err)
	}

	count, err := a.Srv().Store.Group().CountGroupsByChannel(channelID, opts)
	if err != nil {
		return nil, 0, model.NewAppError("GetGroupsByChannel", "app.select_error", nil, "", http.StatusInternalServerError).Wrap(err)
	}

	return groups, int(count), nil
}

// GetGroupsByTeam returns the paged list and the total count of group associated to the given team.
func (a *App) GetGroupsByTeam(teamID string, opts model.GroupSearchOpts) ([]*model.GroupWithSchemeAdmin, int, *model.AppError) {
	groups, err := a.Srv().Store.Group().GetGroupsByTeam(teamID, opts)
	if err != nil {
		return nil, 0, model.NewAppError("GetGroupsByTeam", "app.select_error", nil, "", http.StatusInternalServerError).Wrap(err)
	}

	count, err := a.Srv().Store.Group().CountGroupsByTeam(teamID, opts)
	if err != nil {
		return nil, 0, model.NewAppError("GetGroupsByTeam", "app.select_error", nil, "", http.StatusInternalServerError).Wrap(err)
	}

	return groups, int(count), nil
}

func (a *App) GetGroupsAssociatedToChannelsByTeam(teamID string, opts model.GroupSearchOpts) (map[string][]*model.GroupWithSchemeAdmin, *model.AppError) {
	groupsAssociatedByChannelId, err := a.Srv().Store.Group().GetGroupsAssociatedToChannelsByTeam(teamID, opts)
	if err != nil {
		return nil, model.NewAppError("GetGroupsAssociatedToChannelsByTeam", "app.select_error", nil, "", http.StatusInternalServerError).Wrap(err)
	}

	return groupsAssociatedByChannelId, nil
}

func (a *App) GetGroups(page, perPage int, opts model.GroupSearchOpts) ([]*model.Group, *model.AppError) {
	groups, err := a.Srv().Store.Group().GetGroups(page, perPage, opts)
	if err != nil {
		return nil, model.NewAppError("GetGroups", "app.select_error", nil, "", http.StatusInternalServerError).Wrap(err)
	}

	return groups, nil
}

// TeamMembersMinusGroupMembers returns the set of users on the given team minus the set of users in the given
// groups.
//
// The result can be used, for example, to determine the set of users who would be removed from a team if the team
// were group-constrained with the given groups.
func (a *App) TeamMembersMinusGroupMembers(teamID string, groupIDs []string, page, perPage int) ([]*model.UserWithGroups, int64, *model.AppError) {
	users, err := a.Srv().Store.Group().TeamMembersMinusGroupMembers(teamID, groupIDs, page, perPage)
	if err != nil {
		return nil, 0, model.NewAppError("TeamMembersMinusGroupMembers", "app.select_error", nil, "", http.StatusInternalServerError).Wrap(err)
	}

	for _, u := range users {
		a.SanitizeProfile(&u.User, false)
	}

	// parse all group ids of all users
	allUsersGroupIDMap := map[string]bool{}
	for _, user := range users {
		for _, groupID := range user.GetGroupIDs() {
			allUsersGroupIDMap[groupID] = true
		}
	}

	// create a slice of distinct group ids
	var allUsersGroupIDSlice []string
	for key := range allUsersGroupIDMap {
		allUsersGroupIDSlice = append(allUsersGroupIDSlice, key)
	}

	// retrieve groups from DB
	groups, appErr := a.GetGroupsByIDs(allUsersGroupIDSlice)
	if appErr != nil {
		return nil, 0, appErr
	}

	// map groups by id
	groupMap := map[string]*model.Group{}
	for _, group := range groups {
		groupMap[group.Id] = group
	}

	// populate each instance's groups field
	for _, user := range users {
		user.Groups = []*model.Group{}
		for _, groupID := range user.GetGroupIDs() {
			group, ok := groupMap[groupID]
			if ok {
				user.Groups = append(user.Groups, group)
			}
		}
	}

	totalCount, err := a.Srv().Store.Group().CountTeamMembersMinusGroupMembers(teamID, groupIDs)
	if err != nil {
		return nil, 0, model.NewAppError("TeamMembersMinusGroupMembers", "app.select_error", nil, "", http.StatusInternalServerError).Wrap(err)
	}
	return users, totalCount, nil
}

func (a *App) GetGroupsByIDs(groupIDs []string) ([]*model.Group, *model.AppError) {
	groups, err := a.Srv().Store.Group().GetByIDs(groupIDs)
	if err != nil {
		return nil, model.NewAppError("GetGroupsByIDs", "app.select_error", nil, "", http.StatusInternalServerError).Wrap(err)
	}

	return groups, nil
}

// ChannelMembersMinusGroupMembers returns the set of users in the given channel minus the set of users in the given
// groups.
//
// The result can be used, for example, to determine the set of users who would be removed from a channel if the
// channel were group-constrained with the given groups.
func (a *App) ChannelMembersMinusGroupMembers(channelID string, groupIDs []string, page, perPage int) ([]*model.UserWithGroups, int64, *model.AppError) {
	users, err := a.Srv().Store.Group().ChannelMembersMinusGroupMembers(channelID, groupIDs, page, perPage)
	if err != nil {
		return nil, 0, model.NewAppError("ChannelMembersMinusGroupMembers", "app.select_error", nil, "", http.StatusInternalServerError).Wrap(err)
	}

	for _, u := range users {
		a.SanitizeProfile(&u.User, false)
	}

	// parse all group ids of all users
	allUsersGroupIDMap := map[string]bool{}
	for _, user := range users {
		for _, groupID := range user.GetGroupIDs() {
			allUsersGroupIDMap[groupID] = true
		}
	}

	// create a slice of distinct group ids
	var allUsersGroupIDSlice []string
	for key := range allUsersGroupIDMap {
		allUsersGroupIDSlice = append(allUsersGroupIDSlice, key)
	}

	// retrieve groups from DB
	groups, appErr := a.GetGroupsByIDs(allUsersGroupIDSlice)
	if appErr != nil {
		return nil, 0, appErr
	}

	// map groups by id
	groupMap := map[string]*model.Group{}
	for _, group := range groups {
		groupMap[group.Id] = group
	}

	// populate each instance's groups field
	for _, user := range users {
		user.Groups = []*model.Group{}
		for _, groupID := range user.GetGroupIDs() {
			group, ok := groupMap[groupID]
			if ok {
				user.Groups = append(user.Groups, group)
			}
		}
	}

	totalCount, err := a.Srv().Store.Group().CountChannelMembersMinusGroupMembers(channelID, groupIDs)
	if err != nil {
		return nil, 0, model.NewAppError("ChannelMembersMinusGroupMembers", "app.select_error", nil, "", http.StatusInternalServerError).Wrap(err)
	}
	return users, totalCount, nil
}

// UserIsInAdminRoleGroup returns true at least one of the user's groups are configured to set the members as
// admins in the given syncable.
func (a *App) UserIsInAdminRoleGroup(userID, syncableID string, syncableType model.GroupSyncableType) (bool, *model.AppError) {
	groupIDs, err := a.Srv().Store.Group().AdminRoleGroupsForSyncableMember(userID, syncableID, syncableType)
	if err != nil {
		return false, model.NewAppError("UserIsInAdminRoleGroup", "app.select_error", nil, "", http.StatusInternalServerError).Wrap(err)
	}

	if len(groupIDs) == 0 {
		return false, nil
	}

	return true, nil
}

func (a *App) UpsertGroupMembers(groupID string, userIDs []string) ([]*model.GroupMember, *model.AppError) {
	members, err := a.Srv().Store.Group().UpsertMembers(groupID, userIDs)
	if err != nil {
		var invErr *store.ErrInvalidInput
		var appErr *model.AppError
		switch {
		case errors.As(err, &appErr):
			return nil, appErr
		case errors.As(err, &invErr):
			return nil, model.NewAppError("UpsertGroupMembers", "app.group.uniqueness_error", nil, "", http.StatusBadRequest).Wrap(invErr)
		default:
			return nil, model.NewAppError("UpsertGroupMembers", "app.update_error", nil, "", http.StatusInternalServerError).Wrap(err)
		}
	}

	for _, groupMember := range members {
		if appErr := a.publishGroupMemberEvent(model.WebsocketEventGroupMemberAdd, groupMember); appErr != nil {
			return nil, appErr
		}
	}

	return members, nil
}

func (a *App) DeleteGroupMembers(groupID string, userIDs []string) ([]*model.GroupMember, *model.AppError) {
	members, err := a.Srv().Store.Group().DeleteMembers(groupID, userIDs)
	if err != nil {
		var invErr *store.ErrInvalidInput
		var appErr *model.AppError
		switch {
		case errors.As(err, &appErr):
			return nil, appErr
		case errors.As(err, &invErr):
			return nil, model.NewAppError("DeleteGroupMember", "app.group.uniqueness_error", nil, "", http.StatusBadRequest).Wrap(invErr)
		default:
			return nil, model.NewAppError("DeleteGroupMember", "app.update_error", nil, "", http.StatusInternalServerError).Wrap(err)
		}
	}

	for _, groupMember := range members {
		if appErr := a.publishGroupMemberEvent(model.WebsocketEventGroupMemberDelete, groupMember); appErr != nil {
			return nil, appErr
		}
	}

	return members, nil
}

func (a *App) publishGroupMemberEvent(eventName string, groupMember *model.GroupMember) *model.AppError {
	messageWs := model.NewWebSocketEvent(eventName, "", "", groupMember.UserId, nil)
	groupMemberJSON, jsonErr := json.Marshal(groupMember)
	if jsonErr != nil {
		return model.NewAppError("publishGroupMemberEvent", "api.marshal_error", nil, "", http.StatusInternalServerError).Wrap(jsonErr)
	}
	messageWs.Add("group_member", string(groupMemberJSON))
	a.Publish(messageWs)
	return nil
}<|MERGE_RESOLUTION|>--- conflicted
+++ resolved
@@ -167,25 +167,6 @@
 	}
 
 	updatedGroup, err := a.Srv().Store.Group().Update(group)
-<<<<<<< HEAD
-
-	if err == nil {
-		count, countErr := a.Srv().Store.Group().GetMemberCount(updatedGroup.Id)
-		if countErr != nil {
-			return nil, model.NewAppError("UpdateGroup", "app.group.id.app_error", nil, "", http.StatusBadRequest).Wrap(countErr)
-		}
-		updatedGroup.MemberCount = model.NewInt(int(count))
-		messageWs := model.NewWebSocketEvent(model.WebsocketEventReceivedGroup, "", "", "", nil)
-		groupJSON, jsonErr := json.Marshal(updatedGroup)
-		if jsonErr != nil {
-			return nil, model.NewAppError("UpdateGroup", "api.marshal_error", nil, "", http.StatusInternalServerError).Wrap(jsonErr)
-		}
-		messageWs.Add("group", string(groupJSON))
-		a.Publish(messageWs)
-	}
-
-=======
->>>>>>> 1738bd6e
 	if err != nil {
 		var nfErr *store.ErrNotFound
 		var appErr *model.AppError

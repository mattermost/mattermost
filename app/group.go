--- conflicted
+++ resolved
@@ -217,7 +217,6 @@
 	return deletedGroup, nil
 }
 
-<<<<<<< HEAD
 func (a *App) RestoreGroup(groupID string) (*model.Group, *model.AppError) {
 	restoredGroup, err := a.Srv().Store.Group().Restore(groupID)
 	if err != nil {
@@ -233,12 +232,8 @@
 	return restoredGroup, nil
 }
 
-func (a *App) GetGroupMemberCount(groupID string) (int64, *model.AppError) {
-	count, err := a.Srv().Store.Group().GetMemberCount(groupID)
-=======
 func (a *App) GetGroupMemberCount(groupID string, viewRestrictions *model.ViewUsersRestrictions) (int64, *model.AppError) {
 	count, err := a.Srv().Store().Group().GetMemberCountWithRestrictions(groupID, viewRestrictions)
->>>>>>> 2171ad8a
 	if err != nil {
 		return 0, model.NewAppError("GetGroupMemberCount", "app.select_error", nil, "", http.StatusInternalServerError).Wrap(err)
 	}

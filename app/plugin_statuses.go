// Copyright (c) 2015-present Mattermost, Inc. All Rights Reserved.
// See LICENSE.txt for license information.

package app

import (
	"net/http"

	"github.com/mattermost/mattermost-server/v6/model"
)

// GetPluginStatus returns the status for a plugin installed on this server.
func (ch *Channels) GetPluginStatus(id string) (*model.PluginStatus, *model.AppError) {
	pluginsEnvironment := ch.GetPluginsEnvironment()
	if pluginsEnvironment == nil {
		return nil, model.NewAppError("GetPluginStatus", "app.plugin.disabled.app_error", nil, "", http.StatusNotImplemented)
	}

	pluginStatuses, err := pluginsEnvironment.Statuses()
	if err != nil {
		return nil, model.NewAppError("GetPluginStatus", "app.plugin.get_statuses.app_error", nil, err.Error(), http.StatusInternalServerError)
	}

	for _, status := range pluginStatuses {
		if status.PluginId == id {
			// Add our cluster ID
			if ch.srv.Cluster != nil {
				status.ClusterId = ch.srv.Cluster.GetClusterId()
			}

			return status, nil
		}
	}

	return nil, model.NewAppError("GetPluginStatus", "app.plugin.not_installed.app_error", nil, "", http.StatusNotFound)
}

<<<<<<< HEAD
=======
// GetPluginStatus returns the status for a plugin installed on this server.
func (a *App) GetPluginStatus(id string) (*model.PluginStatus, *model.AppError) {
	return a.ch.GetPluginStatus(id)
}

>>>>>>> d639e3c8
// GetPluginStatuses returns the status for plugins installed on this server.
func (ch *Channels) GetPluginStatuses() (model.PluginStatuses, *model.AppError) {
	pluginsEnvironment := ch.GetPluginsEnvironment()
	if pluginsEnvironment == nil {
		return nil, model.NewAppError("GetPluginStatuses", "app.plugin.disabled.app_error", nil, "", http.StatusNotImplemented)
	}

	pluginStatuses, err := pluginsEnvironment.Statuses()
	if err != nil {
		return nil, model.NewAppError("GetPluginStatuses", "app.plugin.get_statuses.app_error", nil, err.Error(), http.StatusInternalServerError)
	}

	// Add our cluster ID
	for _, status := range pluginStatuses {
		if ch.srv.Cluster != nil {
			status.ClusterId = ch.srv.Cluster.GetClusterId()
		} else {
			status.ClusterId = ""
		}
	}

	return pluginStatuses, nil
}

<<<<<<< HEAD
=======
// GetPluginStatuses returns the status for plugins installed on this server.
func (a *App) GetPluginStatuses() (model.PluginStatuses, *model.AppError) {
	return a.ch.GetPluginStatuses()
}

>>>>>>> d639e3c8
// GetClusterPluginStatuses returns the status for plugins installed anywhere in the cluster.
func (a *App) GetClusterPluginStatuses() (model.PluginStatuses, *model.AppError) {
	return a.ch.getClusterPluginStatuses()
}

func (ch *Channels) getClusterPluginStatuses() (model.PluginStatuses, *model.AppError) {
	pluginStatuses, err := ch.GetPluginStatuses()
	if err != nil {
		return nil, err
	}

	if ch.srv.Cluster != nil && *ch.srv.Config().ClusterSettings.Enable {
		clusterPluginStatuses, err := ch.srv.Cluster.GetPluginStatuses()
		if err != nil {
			return nil, model.NewAppError("GetClusterPluginStatuses", "app.plugin.get_cluster_plugin_statuses.app_error", nil, err.Error(), http.StatusInternalServerError)
		}

		pluginStatuses = append(pluginStatuses, clusterPluginStatuses...)
	}

	return pluginStatuses, nil
}

func (ch *Channels) notifyPluginStatusesChanged() error {
	pluginStatuses, err := ch.getClusterPluginStatuses()
	if err != nil {
		return err
	}

	// Notify any system admins.
	message := model.NewWebSocketEvent(model.WebsocketEventPluginStatusesChanged, "", "", "", nil)
	message.Add("plugin_statuses", pluginStatuses)
	message.GetBroadcast().ContainsSensitiveData = true
	ch.srv.Publish(message)

	return nil
}<|MERGE_RESOLUTION|>--- conflicted
+++ resolved
@@ -35,14 +35,11 @@
 	return nil, model.NewAppError("GetPluginStatus", "app.plugin.not_installed.app_error", nil, "", http.StatusNotFound)
 }
 
-<<<<<<< HEAD
-=======
 // GetPluginStatus returns the status for a plugin installed on this server.
 func (a *App) GetPluginStatus(id string) (*model.PluginStatus, *model.AppError) {
 	return a.ch.GetPluginStatus(id)
 }
 
->>>>>>> d639e3c8
 // GetPluginStatuses returns the status for plugins installed on this server.
 func (ch *Channels) GetPluginStatuses() (model.PluginStatuses, *model.AppError) {
 	pluginsEnvironment := ch.GetPluginsEnvironment()
@@ -67,14 +64,11 @@
 	return pluginStatuses, nil
 }
 
-<<<<<<< HEAD
-=======
 // GetPluginStatuses returns the status for plugins installed on this server.
 func (a *App) GetPluginStatuses() (model.PluginStatuses, *model.AppError) {
 	return a.ch.GetPluginStatuses()
 }
 
->>>>>>> d639e3c8
 // GetClusterPluginStatuses returns the status for plugins installed anywhere in the cluster.
 func (a *App) GetClusterPluginStatuses() (model.PluginStatuses, *model.AppError) {
 	return a.ch.getClusterPluginStatuses()

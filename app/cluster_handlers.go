// Copyright (c) 2015-present Mattermost, Inc. All Rights Reserved.
// See LICENSE.txt for license information.

package app

import (
	"encoding/json"

	"github.com/mattermost/mattermost-server/v6/model"
	"github.com/mattermost/mattermost-server/v6/plugin"
	"github.com/mattermost/mattermost-server/v6/shared/mlog"
)

func (s *Server) clusterInstallPluginHandler(msg *model.ClusterMessage) {
	var data model.PluginEventData
	if jsonErr := json.Unmarshal(msg.Data, &data); jsonErr != nil {
		mlog.Warn("Failed to decode from JSON", mlog.Err(jsonErr))
	}
	s.pluginService.installPluginFromData(data)
}

func (s *Server) clusterRemovePluginHandler(msg *model.ClusterMessage) {
	var data model.PluginEventData
	if jsonErr := json.Unmarshal(msg.Data, &data); jsonErr != nil {
		mlog.Warn("Failed to decode from JSON", mlog.Err(jsonErr))
	}
	s.pluginService.removePluginFromData(data)
}

func (s *Server) clusterPluginEventHandler(msg *model.ClusterMessage) {
<<<<<<< HEAD
	env := s.pluginService.GetPluginsEnvironment()
	if env == nil {
		return
	}
=======
>>>>>>> 43e26ccd
	if msg.Props == nil {
		mlog.Warn("ClusterMessage.Props for plugin event should not be nil")
		return
	}
	pluginID := msg.Props["PluginID"]
	// if the plugin key is empty, the message might be coming from a product.
	if pluginID == "" {
		pluginID = msg.Props["ProductID"]
	}
	eventID := msg.Props["EventID"]
	if pluginID == "" || eventID == "" {
		mlog.Warn("Invalid ClusterMessage.Props values for plugin event",
			mlog.String("plugin_id", pluginID), mlog.String("event_id", eventID))
		return
	}

	channels, ok := s.products["channels"].(*Channels)
	if !ok {
		return
	}

	hooks, err := channels.HooksForPluginOrProduct(pluginID)
	if err != nil {
		mlog.Warn("Getting hooks for plugin failed", mlog.String("plugin_id", pluginID), mlog.Err(err))
		return
	}

	hooks.OnPluginClusterEvent(&plugin.Context{}, model.PluginClusterEvent{
		Id:   eventID,
		Data: msg.Data,
	})
}

// registerClusterHandlers registers the cluster message handlers that are handled by the server.
//
// The cluster event handlers are spread across this function and NewLocalCacheLayer.
// Be careful to not have duplicated handlers here and there.
func (s *Server) registerClusterHandlers() {

	s.platform.RegisterClusterMessageHandler(model.ClusterEventInstallPlugin, s.clusterInstallPluginHandler)
	s.platform.RegisterClusterMessageHandler(model.ClusterEventRemovePlugin, s.clusterRemovePluginHandler)
	s.platform.RegisterClusterMessageHandler(model.ClusterEventPluginEvent, s.clusterPluginEventHandler)

	s.platform.RegisterClusterHandlers()
}<|MERGE_RESOLUTION|>--- conflicted
+++ resolved
@@ -28,13 +28,6 @@
 }
 
 func (s *Server) clusterPluginEventHandler(msg *model.ClusterMessage) {
-<<<<<<< HEAD
-	env := s.pluginService.GetPluginsEnvironment()
-	if env == nil {
-		return
-	}
-=======
->>>>>>> 43e26ccd
 	if msg.Props == nil {
 		mlog.Warn("ClusterMessage.Props for plugin event should not be nil")
 		return
@@ -51,12 +44,7 @@
 		return
 	}
 
-	channels, ok := s.products["channels"].(*Channels)
-	if !ok {
-		return
-	}
-
-	hooks, err := channels.HooksForPluginOrProduct(pluginID)
+	hooks, err := s.HooksForPluginOrProduct(pluginID)
 	if err != nil {
 		mlog.Warn("Getting hooks for plugin failed", mlog.String("plugin_id", pluginID), mlog.Err(err))
 		return

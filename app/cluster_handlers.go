// Copyright (c) 2015-present Mattermost, Inc. All Rights Reserved.
// See LICENSE.txt for license information.

package app

import (
	"bytes"
<<<<<<< HEAD
=======
	"encoding/json"
>>>>>>> 28ef5856

	"github.com/mattermost/mattermost-server/v6/model"
	"github.com/mattermost/mattermost-server/v6/plugin"
	"github.com/mattermost/mattermost-server/v6/shared/mlog"
)

func (s *Server) clusterInstallPluginHandler(msg *model.ClusterMessage) {
<<<<<<< HEAD
	s.installPluginFromData(model.PluginEventDataFromJson(bytes.NewReader(msg.Data)))
}

func (s *Server) clusterRemovePluginHandler(msg *model.ClusterMessage) {
	s.removePluginFromData(model.PluginEventDataFromJson(bytes.NewReader(msg.Data)))
=======
	var data model.PluginEventData
	if jsonErr := json.Unmarshal(msg.Data, &data); jsonErr != nil {
		mlog.Warn("Failed to decode from JSON", mlog.Err(jsonErr))
	}
	s.installPluginFromData(data)
}

func (s *Server) clusterRemovePluginHandler(msg *model.ClusterMessage) {
	var data model.PluginEventData
	if jsonErr := json.Unmarshal(msg.Data, &data); jsonErr != nil {
		mlog.Warn("Failed to decode from JSON", mlog.Err(jsonErr))
	}
	s.removePluginFromData(data)
>>>>>>> 28ef5856
}

func (s *Server) clusterPluginEventHandler(msg *model.ClusterMessage) {
	env := s.GetPluginsEnvironment()
	if env == nil {
		return
	}
	if msg.Props == nil {
		mlog.Warn("ClusterMessage.Props for plugin event should not be nil")
		return
	}
	pluginID := msg.Props["PluginID"]
	eventID := msg.Props["EventID"]
	if pluginID == "" || eventID == "" {
		mlog.Warn("Invalid ClusterMessage.Props values for plugin event",
			mlog.String("plugin_id", pluginID), mlog.String("event_id", eventID))
		return
	}

	hooks, err := env.HooksForPlugin(pluginID)
	if err != nil {
		mlog.Warn("Getting hooks for plugin failed", mlog.String("plugin_id", pluginID), mlog.Err(err))
		return
	}

	hooks.OnPluginClusterEvent(&plugin.Context{}, model.PluginClusterEvent{
		Id:   eventID,
		Data: msg.Data,
	})
}

// registerClusterHandlers registers the cluster message handlers that are handled by the server.
//
// The cluster event handlers are spread across this function and NewLocalCacheLayer.
// Be careful to not have duplicated handlers here and there.
func (s *Server) registerClusterHandlers() {
	s.Cluster.RegisterClusterMessageHandler(model.ClusterEventPublish, s.clusterPublishHandler)
	s.Cluster.RegisterClusterMessageHandler(model.ClusterEventUpdateStatus, s.clusterUpdateStatusHandler)
	s.Cluster.RegisterClusterMessageHandler(model.ClusterEventInvalidateAllCaches, s.clusterInvalidateAllCachesHandler)
	s.Cluster.RegisterClusterMessageHandler(model.ClusterEventInvalidateCacheForChannelMembersNotifyProps, s.clusterInvalidateCacheForChannelMembersNotifyPropHandler)
	s.Cluster.RegisterClusterMessageHandler(model.ClusterEventInvalidateCacheForChannelByName, s.clusterInvalidateCacheForChannelByNameHandler)
	s.Cluster.RegisterClusterMessageHandler(model.ClusterEventInvalidateCacheForUser, s.clusterInvalidateCacheForUserHandler)
	s.Cluster.RegisterClusterMessageHandler(model.ClusterEventInvalidateCacheForUserTeams, s.clusterInvalidateCacheForUserTeamsHandler)
	s.Cluster.RegisterClusterMessageHandler(model.ClusterEventBusyStateChanged, s.clusterBusyStateChgHandler)
	s.Cluster.RegisterClusterMessageHandler(model.ClusterEventClearSessionCacheForUser, s.clusterClearSessionCacheForUserHandler)
	s.Cluster.RegisterClusterMessageHandler(model.ClusterEventClearSessionCacheForAllUsers, s.clusterClearSessionCacheForAllUsersHandler)
	s.Cluster.RegisterClusterMessageHandler(model.ClusterEventInstallPlugin, s.clusterInstallPluginHandler)
	s.Cluster.RegisterClusterMessageHandler(model.ClusterEventRemovePlugin, s.clusterRemovePluginHandler)
	s.Cluster.RegisterClusterMessageHandler(model.ClusterEventPluginEvent, s.clusterPluginEventHandler)
}

func (s *Server) clusterPublishHandler(msg *model.ClusterMessage) {
<<<<<<< HEAD
	event := model.WebSocketEventFromJson(bytes.NewReader(msg.Data))
	if event == nil {
=======
	event, err := model.WebSocketEventFromJSON(bytes.NewReader(msg.Data))
	if err != nil {
		mlog.Warn("Failed to decode event from JSON", mlog.Err(err))
>>>>>>> 28ef5856
		return
	}
	s.PublishSkipClusterSend(event)
}

func (s *Server) clusterUpdateStatusHandler(msg *model.ClusterMessage) {
<<<<<<< HEAD
	status := model.StatusFromJson(bytes.NewReader(msg.Data))
=======
	var status model.Status
	if jsonErr := json.Unmarshal(msg.Data, &status); jsonErr != nil {
		mlog.Warn("Failed to decode status from JSON")
	}
>>>>>>> 28ef5856
	s.statusCache.Set(status.UserId, status)
}

func (s *Server) clusterInvalidateAllCachesHandler(msg *model.ClusterMessage) {
	s.InvalidateAllCachesSkipSend()
}

func (s *Server) clusterInvalidateCacheForChannelMembersNotifyPropHandler(msg *model.ClusterMessage) {
	s.invalidateCacheForChannelMembersNotifyPropsSkipClusterSend(string(msg.Data))
}

func (s *Server) clusterInvalidateCacheForChannelByNameHandler(msg *model.ClusterMessage) {
	s.invalidateCacheForChannelByNameSkipClusterSend(msg.Props["id"], msg.Props["name"])
}

func (s *Server) clusterInvalidateCacheForUserHandler(msg *model.ClusterMessage) {
	s.invalidateCacheForUserSkipClusterSend(string(msg.Data))
}

func (s *Server) clusterInvalidateCacheForUserTeamsHandler(msg *model.ClusterMessage) {
	s.invalidateWebConnSessionCacheForUser(string(msg.Data))
}

func (s *Server) clearSessionCacheForUserSkipClusterSend(userID string) {
	s.userService.ClearUserSessionCacheLocal(userID)
	s.invalidateWebConnSessionCacheForUser(userID)
}

func (s *Server) clearSessionCacheForAllUsersSkipClusterSend() {
	mlog.Info("Purging sessions cache")
	s.userService.ClearAllUsersSessionCacheLocal()
}

func (s *Server) clusterClearSessionCacheForUserHandler(msg *model.ClusterMessage) {
	s.clearSessionCacheForUserSkipClusterSend(string(msg.Data))
}

func (s *Server) clusterClearSessionCacheForAllUsersHandler(msg *model.ClusterMessage) {
	s.clearSessionCacheForAllUsersSkipClusterSend()
}

func (s *Server) clusterBusyStateChgHandler(msg *model.ClusterMessage) {
<<<<<<< HEAD
	s.serverBusyStateChanged(model.ServerBusyStateFromJson(bytes.NewReader(msg.Data)))
=======
	var sbs model.ServerBusyState
	if jsonErr := json.Unmarshal(msg.Data, &sbs); jsonErr != nil {
		mlog.Warn("Failed to decode server busy state from JSON", mlog.Err(jsonErr))
	}
	s.serverBusyStateChanged(&sbs)
>>>>>>> 28ef5856
}

func (s *Server) invalidateCacheForChannelMembersNotifyPropsSkipClusterSend(channelID string) {
	s.Store.Channel().InvalidateCacheForChannelMembersNotifyProps(channelID)
}

func (s *Server) invalidateCacheForChannelByNameSkipClusterSend(teamID, name string) {
	if teamID == "" {
		teamID = "dm"
	}

	s.Store.Channel().InvalidateChannelByName(teamID, name)
}

func (s *Server) invalidateCacheForUserSkipClusterSend(userID string) {
	s.Store.Channel().InvalidateAllChannelMembersForUser(userID)
	s.invalidateWebConnSessionCacheForUser(userID)
}

func (s *Server) invalidateWebConnSessionCacheForUser(userID string) {
	hub := s.GetHubForUserId(userID)
	if hub != nil {
		hub.InvalidateUser(userID)
	}
}<|MERGE_RESOLUTION|>--- conflicted
+++ resolved
@@ -5,10 +5,7 @@
 
 import (
 	"bytes"
-<<<<<<< HEAD
-=======
 	"encoding/json"
->>>>>>> 28ef5856
 
 	"github.com/mattermost/mattermost-server/v6/model"
 	"github.com/mattermost/mattermost-server/v6/plugin"
@@ -16,13 +13,6 @@
 )
 
 func (s *Server) clusterInstallPluginHandler(msg *model.ClusterMessage) {
-<<<<<<< HEAD
-	s.installPluginFromData(model.PluginEventDataFromJson(bytes.NewReader(msg.Data)))
-}
-
-func (s *Server) clusterRemovePluginHandler(msg *model.ClusterMessage) {
-	s.removePluginFromData(model.PluginEventDataFromJson(bytes.NewReader(msg.Data)))
-=======
 	var data model.PluginEventData
 	if jsonErr := json.Unmarshal(msg.Data, &data); jsonErr != nil {
 		mlog.Warn("Failed to decode from JSON", mlog.Err(jsonErr))
@@ -36,7 +26,6 @@
 		mlog.Warn("Failed to decode from JSON", mlog.Err(jsonErr))
 	}
 	s.removePluginFromData(data)
->>>>>>> 28ef5856
 }
 
 func (s *Server) clusterPluginEventHandler(msg *model.ClusterMessage) {
@@ -89,28 +78,19 @@
 }
 
 func (s *Server) clusterPublishHandler(msg *model.ClusterMessage) {
-<<<<<<< HEAD
-	event := model.WebSocketEventFromJson(bytes.NewReader(msg.Data))
-	if event == nil {
-=======
 	event, err := model.WebSocketEventFromJSON(bytes.NewReader(msg.Data))
 	if err != nil {
 		mlog.Warn("Failed to decode event from JSON", mlog.Err(err))
->>>>>>> 28ef5856
 		return
 	}
 	s.PublishSkipClusterSend(event)
 }
 
 func (s *Server) clusterUpdateStatusHandler(msg *model.ClusterMessage) {
-<<<<<<< HEAD
-	status := model.StatusFromJson(bytes.NewReader(msg.Data))
-=======
 	var status model.Status
 	if jsonErr := json.Unmarshal(msg.Data, &status); jsonErr != nil {
 		mlog.Warn("Failed to decode status from JSON")
 	}
->>>>>>> 28ef5856
 	s.statusCache.Set(status.UserId, status)
 }
 
@@ -153,15 +133,11 @@
 }
 
 func (s *Server) clusterBusyStateChgHandler(msg *model.ClusterMessage) {
-<<<<<<< HEAD
-	s.serverBusyStateChanged(model.ServerBusyStateFromJson(bytes.NewReader(msg.Data)))
-=======
 	var sbs model.ServerBusyState
 	if jsonErr := json.Unmarshal(msg.Data, &sbs); jsonErr != nil {
 		mlog.Warn("Failed to decode server busy state from JSON", mlog.Err(jsonErr))
 	}
 	s.serverBusyStateChanged(&sbs)
->>>>>>> 28ef5856
 }
 
 func (s *Server) invalidateCacheForChannelMembersNotifyPropsSkipClusterSend(channelID string) {

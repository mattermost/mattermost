// Copyright (c) 2015-present Mattermost, Inc. All Rights Reserved.
// See LICENSE.txt for license information.

package app

import (
	"context"
	"errors"
	"io"
	"io/ioutil"
	"net/http"
	"net/url"
	"regexp"
	"strings"
	"sync"
	"unicode"

	"github.com/mattermost/mattermost-server/v6/app/request"
	"github.com/mattermost/mattermost-server/v6/model"
	"github.com/mattermost/mattermost-server/v6/shared/i18n"
	"github.com/mattermost/mattermost-server/v6/shared/mlog"
	"github.com/mattermost/mattermost-server/v6/store"
)

const (
	CmdCustomStatusTrigger = "status"
	usernameSpecialChars   = ".-_"
)

var atMentionRegexp = regexp.MustCompile(`\B@[[:alnum:]][[:alnum:]\.\-_:]*`)

type CommandProvider interface {
	GetTrigger() string
	GetCommand(a *App, T i18n.TranslateFunc) *model.Command
	DoCommand(a *App, c *request.Context, args *model.CommandArgs, message string) *model.CommandResponse
}

var commandProviders = make(map[string]CommandProvider)

func RegisterCommandProvider(newProvider CommandProvider) {
	commandProviders[newProvider.GetTrigger()] = newProvider
}

func GetCommandProvider(name string) CommandProvider {
	provider, ok := commandProviders[name]
	if ok {
		return provider
	}

	return nil
}

// @openTracingParams teamID, skipSlackParsing
func (a *App) CreateCommandPost(c *request.Context, post *model.Post, teamID string, response *model.CommandResponse, skipSlackParsing bool) (*model.Post, *model.AppError) {
	if skipSlackParsing {
		post.Message = response.Text
	} else {
		post.Message = model.ParseSlackLinksToMarkdown(response.Text)
	}

	post.CreateAt = model.GetMillis()

	if strings.HasPrefix(post.Type, model.PostSystemMessagePrefix) {
		err := model.NewAppError("CreateCommandPost", "api.context.invalid_param.app_error", map[string]interface{}{"Name": "post.type"}, "", http.StatusBadRequest)
		return nil, err
	}

	if response.Attachments != nil {
		model.ParseSlackAttachment(post, response.Attachments)
	}

	if response.ResponseType == model.CommandResponseTypeInChannel {
		return a.CreatePostMissingChannel(c, post, true)
	}

	if (response.ResponseType == "" || response.ResponseType == model.CommandResponseTypeEphemeral) && (response.Text != "" || response.Attachments != nil) {
		post.ParentId = ""
		a.SendEphemeralPost(post.UserId, post)
	}

	return post, nil
}

// @openTracingParams teamID
// previous ListCommands now ListAutocompleteCommands
func (a *App) ListAutocompleteCommands(teamID string, T i18n.TranslateFunc) ([]*model.Command, *model.AppError) {
	commands := make([]*model.Command, 0, 32)
	seen := make(map[string]bool)

	// Disable custom status slash command if the feature or the setting is off
	if !*a.Config().TeamSettings.EnableCustomUserStatuses {
		seen[CmdCustomStatusTrigger] = true
	}

	for _, cmd := range a.PluginCommandsForTeam(teamID) {
		if cmd.AutoComplete && !seen[cmd.Trigger] {
			seen[cmd.Trigger] = true
			commands = append(commands, cmd)
		}
	}

	if *a.Config().ServiceSettings.EnableCommands {
		teamCmds, err := a.Srv().Store.Command().GetByTeam(teamID)
		if err != nil {
			return nil, model.NewAppError("ListAutocompleteCommands", "app.command.listautocompletecommands.internal_error", nil, err.Error(), http.StatusInternalServerError)
		}

		for _, cmd := range teamCmds {
			if cmd.AutoComplete && !seen[cmd.Trigger] {
				cmd.Sanitize()
				seen[cmd.Trigger] = true
				commands = append(commands, cmd)
			}
		}
	}

	for _, value := range commandProviders {
		if cmd := value.GetCommand(a, T); cmd != nil {
			cpy := *cmd
			if cpy.AutoComplete && !seen[cpy.Trigger] {
				cpy.Sanitize()
				seen[cpy.Trigger] = true
				commands = append(commands, &cpy)
			}
		}
	}

	return commands, nil
}

func (a *App) ListTeamCommands(teamID string) ([]*model.Command, *model.AppError) {
	if !*a.Config().ServiceSettings.EnableCommands {
		return nil, model.NewAppError("ListTeamCommands", "api.command.disabled.app_error", nil, "", http.StatusNotImplemented)
	}

	teamCmds, err := a.Srv().Store.Command().GetByTeam(teamID)
	if err != nil {
		return nil, model.NewAppError("ListTeamCommands", "app.command.listteamcommands.internal_error", nil, err.Error(), http.StatusInternalServerError)
	}

	return teamCmds, nil
}

func (a *App) ListAllCommands(teamID string, T i18n.TranslateFunc) ([]*model.Command, *model.AppError) {
	commands := make([]*model.Command, 0, 32)
	seen := make(map[string]bool)
	for _, value := range commandProviders {
		if cmd := value.GetCommand(a, T); cmd != nil {
			cpy := *cmd
			if cpy.AutoComplete && !seen[cpy.Trigger] {
				cpy.Sanitize()
				seen[cpy.Trigger] = true
				commands = append(commands, &cpy)
			}
		}
	}

	for _, cmd := range a.PluginCommandsForTeam(teamID) {
		if !seen[cmd.Trigger] {
			seen[cmd.Trigger] = true
			commands = append(commands, cmd)
		}
	}

	if *a.Config().ServiceSettings.EnableCommands {
		teamCmds, err := a.Srv().Store.Command().GetByTeam(teamID)
		if err != nil {
			return nil, model.NewAppError("ListAllCommands", "app.command.listallcommands.internal_error", nil, err.Error(), http.StatusInternalServerError)
		}
		for _, cmd := range teamCmds {
			if !seen[cmd.Trigger] {
				cmd.Sanitize()
				seen[cmd.Trigger] = true
				commands = append(commands, cmd)
			}
		}
	}

	return commands, nil
}

// @openTracingParams args
func (a *App) ExecuteCommand(c *request.Context, args *model.CommandArgs) (*model.CommandResponse, *model.AppError) {
	trigger := ""
	message := ""
	index := strings.IndexFunc(args.Command, unicode.IsSpace)
	if index != -1 {
		trigger = args.Command[:index]
		message = args.Command[index+1:]
	} else {
		trigger = args.Command
	}
	trigger = strings.ToLower(trigger)
	if !strings.HasPrefix(trigger, "/") {
		return nil, model.NewAppError("command", "api.command.execute_command.format.app_error", map[string]interface{}{"Trigger": trigger}, "", http.StatusBadRequest)
	}
	trigger = strings.TrimPrefix(trigger, "/")

	clientTriggerId, triggerId, appErr := model.GenerateTriggerId(args.UserId, a.AsymmetricSigningKey())
	if appErr != nil {
		mlog.Warn("error occurred in generating trigger Id for a user ", mlog.Err(appErr))
	}

	args.TriggerId = triggerId

	// Plugins can override built in and custom commands
	cmd, response, appErr := a.tryExecutePluginCommand(c, args)
	if appErr != nil {
		return nil, appErr
	} else if cmd != nil && response != nil {
		response.TriggerId = clientTriggerId
		return a.HandleCommandResponse(c, cmd, args, response, true)
	}

	// Custom commands can override built ins
	cmd, response, appErr = a.tryExecuteCustomCommand(args, trigger, message)
	if appErr != nil {
		return nil, appErr
	} else if cmd != nil && response != nil {
		response.TriggerId = clientTriggerId
		return a.HandleCommandResponse(c, cmd, args, response, false)
	}

	cmd, response = a.tryExecuteBuiltInCommand(c, args, trigger, message)
	if cmd != nil && response != nil {
		return a.HandleCommandResponse(c, cmd, args, response, true)
	}

	return nil, model.NewAppError("command", "api.command.execute_command.not_found.app_error", map[string]interface{}{"Trigger": trigger}, "", http.StatusNotFound)
}

// MentionsToTeamMembers returns all the @ mentions found in message that
// belong to users in the specified team, linking them to their users
func (a *App) MentionsToTeamMembers(message, teamID string) model.UserMentionMap {
	type mentionMapItem struct {
		Name string
		Id   string
	}

	possibleMentions := possibleAtMentions(message)
	mentionChan := make(chan *mentionMapItem, len(possibleMentions))

	var wg sync.WaitGroup
	for _, mention := range possibleMentions {
		wg.Add(1)
		go func(mention string) {
			defer wg.Done()
			user, nErr := a.Srv().Store.User().GetByUsername(mention)

			var nfErr *store.ErrNotFound
			if nErr != nil && !errors.As(nErr, &nfErr) {
				mlog.Warn("Failed to retrieve user @"+mention, mlog.Err(nErr))
				return
			}

			// If it's a http.StatusNotFound error, check for usernames in substrings
			// without trailing punctuation
			if nErr != nil {
				trimmed, ok := trimUsernameSpecialChar(mention)
				for ; ok; trimmed, ok = trimUsernameSpecialChar(trimmed) {
					userFromTrimmed, nErr := a.Srv().Store.User().GetByUsername(trimmed)
					if nErr != nil && !errors.As(nErr, &nfErr) {
						return
					}

					if nErr != nil {
						continue
					}

					_, err := a.GetTeamMember(teamID, userFromTrimmed.Id)
					if err != nil {
						// The user is not in the team, so we should ignore it
						return
					}

					mentionChan <- &mentionMapItem{trimmed, userFromTrimmed.Id}
					return
				}

				return
			}

			_, err := a.GetTeamMember(teamID, user.Id)
			if err != nil {
				// The user is not in the team, so we should ignore it
				return
			}

			mentionChan <- &mentionMapItem{mention, user.Id}
		}(mention)
	}

	wg.Wait()
	close(mentionChan)

	atMentionMap := make(model.UserMentionMap)
	for mention := range mentionChan {
		atMentionMap[mention.Name] = mention.Id
	}

	return atMentionMap
}

// MentionsToPublicChannels returns all the mentions to public channels,
// linking them to their channels
func (a *App) MentionsToPublicChannels(message, teamID string) model.ChannelMentionMap {
	type mentionMapItem struct {
		Name string
		Id   string
	}

	channelMentions := model.ChannelMentions(message)
	mentionChan := make(chan *mentionMapItem, len(channelMentions))

	var wg sync.WaitGroup
	for _, channelName := range channelMentions {
		wg.Add(1)
		go func(channelName string) {
			defer wg.Done()
			channel, err := a.GetChannelByName(channelName, teamID, false)
			if err != nil {
				return
			}

			if !channel.IsOpen() {
				return
			}

			mentionChan <- &mentionMapItem{channelName, channel.Id}
		}(channelName)
	}

	wg.Wait()
	close(mentionChan)

	channelMentionMap := make(model.ChannelMentionMap)
	for mention := range mentionChan {
		channelMentionMap[mention.Name] = mention.Id
	}

	return channelMentionMap
}

// tryExecuteBuiltInCommand attempts to run a built in command based on the given arguments. If no such command can be
// found, returns nil for all arguments.
func (a *App) tryExecuteBuiltInCommand(c *request.Context, args *model.CommandArgs, trigger string, message string) (*model.Command, *model.CommandResponse) {
	provider := GetCommandProvider(trigger)
	if provider == nil {
		return nil, nil
	}

	cmd := provider.GetCommand(a, args.T)
	if cmd == nil {
		return nil, nil
	}

	return cmd, provider.DoCommand(a, c, args, message)
}

// tryExecuteCustomCommand attempts to run a custom command based on the given arguments. If no such command can be
// found, returns nil for all arguments.
func (a *App) tryExecuteCustomCommand(args *model.CommandArgs, trigger string, message string) (*model.Command, *model.CommandResponse, *model.AppError) {
	// Handle custom commands
	if !*a.Config().ServiceSettings.EnableCommands {
		return nil, nil, model.NewAppError("ExecuteCommand", "api.command.disabled.app_error", nil, "", http.StatusNotImplemented)
	}

	chanChan := make(chan store.StoreResult, 1)
	go func() {
		channel, err := a.Srv().Store.Channel().Get(args.ChannelId, true)
		chanChan <- store.StoreResult{Data: channel, NErr: err}
		close(chanChan)
	}()

	teamChan := make(chan store.StoreResult, 1)
	go func() {
		team, err := a.Srv().Store.Team().Get(args.TeamId)
		teamChan <- store.StoreResult{Data: team, NErr: err}
		close(teamChan)
	}()

	userChan := make(chan store.StoreResult, 1)
	go func() {
		user, err := a.Srv().Store.User().Get(context.Background(), args.UserId)
		userChan <- store.StoreResult{Data: user, NErr: err}
		close(userChan)
	}()

	teamCmds, err := a.Srv().Store.Command().GetByTeam(args.TeamId)
	if err != nil {
		return nil, nil, model.NewAppError("tryExecuteCustomCommand", "app.command.tryexecutecustomcommand.internal_error", nil, err.Error(), http.StatusInternalServerError)
	}

	tr := <-teamChan
	if tr.NErr != nil {
		var nfErr *store.ErrNotFound
		switch {
		case errors.As(tr.NErr, &nfErr):
			return nil, nil, model.NewAppError("tryExecuteCustomCommand", "app.team.get.find.app_error", nil, nfErr.Error(), http.StatusNotFound)
		default:
			return nil, nil, model.NewAppError("tryExecuteCustomCommand", "app.team.get.finding.app_error", nil, tr.NErr.Error(), http.StatusInternalServerError)
		}
	}
	team := tr.Data.(*model.Team)

	ur := <-userChan
	if ur.NErr != nil {
		var nfErr *store.ErrNotFound
		switch {
		case errors.As(ur.NErr, &nfErr):
			return nil, nil, model.NewAppError("tryExecuteCustomCommand", MissingAccountError, nil, nfErr.Error(), http.StatusNotFound)
		default:
			return nil, nil, model.NewAppError("tryExecuteCustomCommand", "app.user.get.app_error", nil, ur.NErr.Error(), http.StatusInternalServerError)
		}
	}
	user := ur.Data.(*model.User)

	cr := <-chanChan
	if cr.NErr != nil {
		var nfErr *store.ErrNotFound
		switch {
		case errors.As(cr.NErr, &nfErr):
			return nil, nil, model.NewAppError("tryExecuteCustomCommand", "app.channel.get.existing.app_error", nil, nfErr.Error(), http.StatusNotFound)
		default:
			return nil, nil, model.NewAppError("tryExecuteCustomCommand", "app.channel.get.find.app_error", nil, cr.NErr.Error(), http.StatusInternalServerError)
		}
	}
	channel := cr.Data.(*model.Channel)

	var cmd *model.Command

	for _, teamCmd := range teamCmds {
		if trigger == teamCmd.Trigger {
			cmd = teamCmd
		}
	}

	if cmd == nil {
		return nil, nil, nil
	}

	mlog.Debug("Executing command", mlog.String("command", trigger), mlog.String("user_id", args.UserId))

	p := url.Values{}
	p.Set("token", cmd.Token)

	p.Set("team_id", cmd.TeamId)
	p.Set("team_domain", team.Name)

	p.Set("channel_id", args.ChannelId)
	p.Set("channel_name", channel.Name)

	p.Set("user_id", args.UserId)
	p.Set("user_name", user.Username)

	p.Set("command", "/"+trigger)
	p.Set("text", message)

	p.Set("trigger_id", args.TriggerId)

	userMentionMap := a.MentionsToTeamMembers(message, team.Id)
	for key, values := range userMentionMap.ToURLValues() {
		p[key] = values
	}

	channelMentionMap := a.MentionsToPublicChannels(message, team.Id)
	for key, values := range channelMentionMap.ToURLValues() {
		p[key] = values
	}

	hook, appErr := a.CreateCommandWebhook(cmd.Id, args)
	if appErr != nil {
		return cmd, nil, model.NewAppError("command", "api.command.execute_command.failed.app_error", map[string]interface{}{"Trigger": trigger}, appErr.Error(), http.StatusInternalServerError)
	}
	p.Set("response_url", args.SiteURL+"/hooks/commands/"+hook.Id)

	return a.DoCommandRequest(cmd, p)
}

func (a *App) DoCommandRequest(cmd *model.Command, p url.Values) (*model.Command, *model.CommandResponse, *model.AppError) {
	// Prepare the request
	var req *http.Request
	var err error
	if cmd.Method == model.CommandMethodGet {
		req, err = http.NewRequest(http.MethodGet, cmd.URL, nil)
	} else {
		req, err = http.NewRequest(http.MethodPost, cmd.URL, strings.NewReader(p.Encode()))
	}

	if err != nil {
		return cmd, nil, model.NewAppError("command", "api.command.execute_command.failed.app_error", map[string]interface{}{"Trigger": cmd.Trigger}, err.Error(), http.StatusInternalServerError)
	}

	if cmd.Method == model.CommandMethodGet {
		if req.URL.RawQuery != "" {
			req.URL.RawQuery += "&"
		}
		req.URL.RawQuery += p.Encode()
	}

	req.Header.Set("Accept", "application/json")
	req.Header.Set("Authorization", "Token "+cmd.Token)
	if cmd.Method == model.CommandMethodPost {
		req.Header.Set("Content-Type", "application/x-www-form-urlencoded")
	}

	// Send the request
	resp, err := a.HTTPService().MakeClient(false).Do(req)
	if err != nil {
		return cmd, nil, model.NewAppError("command", "api.command.execute_command.failed.app_error", map[string]interface{}{"Trigger": cmd.Trigger}, err.Error(), http.StatusInternalServerError)
	}

	defer resp.Body.Close()

	// Handle the response
	body := io.LimitReader(resp.Body, MaxIntegrationResponseSize)

	if resp.StatusCode != http.StatusOK {
		// Ignore the error below because the resulting string will just be the empty string if bodyBytes is nil
		bodyBytes, _ := ioutil.ReadAll(body)

		return cmd, nil, model.NewAppError("command", "api.command.execute_command.failed_resp.app_error", map[string]interface{}{"Trigger": cmd.Trigger, "Status": resp.Status}, string(bodyBytes), http.StatusInternalServerError)
	}

	response, err := model.CommandResponseFromHTTPBody(resp.Header.Get("Content-Type"), body)
	if err != nil {
		return cmd, nil, model.NewAppError("command", "api.command.execute_command.failed.app_error", map[string]interface{}{"Trigger": cmd.Trigger}, err.Error(), http.StatusInternalServerError)
	} else if response == nil {
		return cmd, nil, model.NewAppError("command", "api.command.execute_command.failed_empty.app_error", map[string]interface{}{"Trigger": cmd.Trigger}, "", http.StatusInternalServerError)
	}

	return cmd, response, nil
}

<<<<<<< HEAD
func (a *App) HandleCommandResponse(command *model.Command, args *model.CommandArgs, response *model.CommandResponse, builtIn bool) (*model.CommandResponse, *model.AppError) {
	if err := response.IsValid(); !builtIn && err != nil {
		mlog.Debug("Invalid command response", mlog.String("errors", err.Error()))
		return response, model.NewAppError(
			"HandleCommandResponse",
			"api.command.execute_command.invalid_resp.app_error",
			map[string]interface{}{"CommandResponse": *response},
			err.Error(),
			http.StatusBadRequest,
		)
	}

=======
func (a *App) HandleCommandResponse(c *request.Context, command *model.Command, args *model.CommandArgs, response *model.CommandResponse, builtIn bool) (*model.CommandResponse, *model.AppError) {
>>>>>>> b01f8ab0
	trigger := ""
	if args.Command != "" {
		parts := strings.Split(args.Command, " ")
		trigger = parts[0][1:]
		trigger = strings.ToLower(trigger)
	}

	var lastError *model.AppError
	_, err := a.HandleCommandResponsePost(c, command, args, response, builtIn)

	if err != nil {
		mlog.Debug("Error occurred in handling command response post", mlog.Err(err))
		lastError = err
	}

	if response.ExtraResponses != nil {
		for _, resp := range response.ExtraResponses {
			_, err := a.HandleCommandResponsePost(c, command, args, resp, builtIn)

			if err != nil {
				mlog.Debug("Error occurred in handling command response post", mlog.Err(err))
				lastError = err
			}
		}
	}

	if lastError != nil {
		return response, model.NewAppError("command", "api.command.execute_command.create_post_failed.app_error", map[string]interface{}{"Trigger": trigger}, "", http.StatusInternalServerError)
	}

	return response, nil
}

func (a *App) HandleCommandResponsePost(c *request.Context, command *model.Command, args *model.CommandArgs, response *model.CommandResponse, builtIn bool) (*model.Post, *model.AppError) {
	post := &model.Post{}
	post.ChannelId = args.ChannelId
	post.RootId = args.RootId
	post.ParentId = args.ParentId
	post.UserId = args.UserId
	post.Type = response.Type
	post.SetProps(response.Props)

	if response.ChannelId != "" {
		_, err := a.GetChannelMember(context.Background(), response.ChannelId, args.UserId)
		if err != nil {
			err = model.NewAppError("HandleCommandResponsePost", "api.command.command_post.forbidden.app_error", nil, err.Error(), http.StatusForbidden)
			return nil, err
		}
		post.ChannelId = response.ChannelId
	}

	isBotPost := !builtIn

	if *a.Config().ServiceSettings.EnablePostUsernameOverride {
		if command.Username != "" {
			post.AddProp("override_username", command.Username)
			isBotPost = true
		} else if response.Username != "" {
			post.AddProp("override_username", response.Username)
			isBotPost = true
		}
	}

	if *a.Config().ServiceSettings.EnablePostIconOverride {
		if command.IconURL != "" {
			post.AddProp("override_icon_url", command.IconURL)
			isBotPost = true
		} else if response.IconURL != "" {
			post.AddProp("override_icon_url", response.IconURL)
			isBotPost = true
		} else {
			post.AddProp("override_icon_url", "")
		}
	}

	if isBotPost {
		post.AddProp("from_webhook", "true")
	}

	// Process Slack text replacements if the response does not contain "skip_slack_parsing": true.
	if !response.SkipSlackParsing {
		response.Text = a.ProcessSlackText(response.Text)
		response.Attachments = a.ProcessSlackAttachments(response.Attachments)
	}

	if _, err := a.CreateCommandPost(c, post, args.TeamId, response, response.SkipSlackParsing); err != nil {
		return post, err
	}

	return post, nil
}

func (a *App) CreateCommand(cmd *model.Command) (*model.Command, *model.AppError) {
	if !*a.Config().ServiceSettings.EnableCommands {
		return nil, model.NewAppError("CreateCommand", "api.command.disabled.app_error", nil, "", http.StatusNotImplemented)
	}

	return a.createCommand(cmd)
}

func (a *App) createCommand(cmd *model.Command) (*model.Command, *model.AppError) {
	cmd.Trigger = strings.ToLower(cmd.Trigger)

	teamCmds, err := a.Srv().Store.Command().GetByTeam(cmd.TeamId)
	if err != nil {
		return nil, model.NewAppError("CreateCommand", "app.command.createcommand.internal_error", nil, err.Error(), http.StatusInternalServerError)
	}

	for _, existingCommand := range teamCmds {
		if cmd.Trigger == existingCommand.Trigger {
			return nil, model.NewAppError("CreateCommand", "api.command.duplicate_trigger.app_error", nil, "", http.StatusBadRequest)
		}
	}

	for _, builtInProvider := range commandProviders {
		builtInCommand := builtInProvider.GetCommand(a, i18n.T)
		if builtInCommand != nil && cmd.Trigger == builtInCommand.Trigger {
			return nil, model.NewAppError("CreateCommand", "api.command.duplicate_trigger.app_error", nil, "", http.StatusBadRequest)
		}
	}

	command, nErr := a.Srv().Store.Command().Save(cmd)
	if nErr != nil {
		var appErr *model.AppError
		switch {
		case errors.As(nErr, &appErr):
			return nil, appErr
		default:
			return nil, model.NewAppError("CreateCommand", "app.command.createcommand.internal_error", nil, nErr.Error(), http.StatusInternalServerError)
		}
	}

	return command, nil
}

func (a *App) GetCommand(commandID string) (*model.Command, *model.AppError) {
	if !*a.Config().ServiceSettings.EnableCommands {
		return nil, model.NewAppError("GetCommand", "api.command.disabled.app_error", nil, "", http.StatusNotImplemented)
	}

	command, err := a.Srv().Store.Command().Get(commandID)
	if err != nil {
		var nfErr *store.ErrNotFound
		switch {
		case errors.As(err, &nfErr):
			return nil, model.NewAppError("SqlCommandStore.Get", "store.sql_command.get.missing.app_error", map[string]interface{}{"command_id": commandID}, "", http.StatusNotFound)
		default:
			return nil, model.NewAppError("GetCommand", "app.command.getcommand.internal_error", nil, err.Error(), http.StatusInternalServerError)
		}
	}
	return command, nil
}

func (a *App) UpdateCommand(oldCmd, updatedCmd *model.Command) (*model.Command, *model.AppError) {
	if !*a.Config().ServiceSettings.EnableCommands {
		return nil, model.NewAppError("UpdateCommand", "api.command.disabled.app_error", nil, "", http.StatusNotImplemented)
	}

	updatedCmd.Trigger = strings.ToLower(updatedCmd.Trigger)
	updatedCmd.Id = oldCmd.Id
	updatedCmd.Token = oldCmd.Token
	updatedCmd.CreateAt = oldCmd.CreateAt
	updatedCmd.UpdateAt = model.GetMillis()
	updatedCmd.DeleteAt = oldCmd.DeleteAt
	updatedCmd.CreatorId = oldCmd.CreatorId
	updatedCmd.PluginId = oldCmd.PluginId
	updatedCmd.TeamId = oldCmd.TeamId

	command, err := a.Srv().Store.Command().Update(updatedCmd)
	if err != nil {
		var nfErr *store.ErrNotFound
		var appErr *model.AppError
		switch {
		case errors.As(err, &nfErr):
			return nil, model.NewAppError("SqlCommandStore.Update", "store.sql_command.update.missing.app_error", map[string]interface{}{"command_id": updatedCmd.Id}, "", http.StatusNotFound)
		case errors.As(err, &appErr):
			return nil, appErr
		default:
			return nil, model.NewAppError("UpdateCommand", "app.command.updatecommand.internal_error", nil, err.Error(), http.StatusInternalServerError)
		}
	}

	return command, nil
}

func (a *App) MoveCommand(team *model.Team, command *model.Command) *model.AppError {
	command.TeamId = team.Id

	_, err := a.Srv().Store.Command().Update(command)
	if err != nil {
		var nfErr *store.ErrNotFound
		var appErr *model.AppError
		switch {
		case errors.As(err, &nfErr):
			return model.NewAppError("SqlCommandStore.Update", "store.sql_command.update.missing.app_error", map[string]interface{}{"command_id": command.Id}, "", http.StatusNotFound)
		case errors.As(err, &appErr):
			return appErr
		default:
			return model.NewAppError("MoveCommand", "app.command.movecommand.internal_error", nil, err.Error(), http.StatusInternalServerError)
		}
	}

	return nil
}

func (a *App) RegenCommandToken(cmd *model.Command) (*model.Command, *model.AppError) {
	if !*a.Config().ServiceSettings.EnableCommands {
		return nil, model.NewAppError("RegenCommandToken", "api.command.disabled.app_error", nil, "", http.StatusNotImplemented)
	}

	cmd.Token = model.NewId()

	command, err := a.Srv().Store.Command().Update(cmd)
	if err != nil {
		var nfErr *store.ErrNotFound
		var appErr *model.AppError
		switch {
		case errors.As(err, &nfErr):
			return nil, model.NewAppError("SqlCommandStore.Update", "store.sql_command.update.missing.app_error", map[string]interface{}{"command_id": cmd.Id}, "", http.StatusNotFound)
		case errors.As(err, &appErr):
			return nil, appErr
		default:
			return nil, model.NewAppError("RegenCommandToken", "app.command.regencommandtoken.internal_error", nil, err.Error(), http.StatusInternalServerError)
		}
	}

	return command, nil
}

func (a *App) DeleteCommand(commandID string) *model.AppError {
	if !*a.Config().ServiceSettings.EnableCommands {
		return model.NewAppError("DeleteCommand", "api.command.disabled.app_error", nil, "", http.StatusNotImplemented)
	}

	err := a.Srv().Store.Command().Delete(commandID, model.GetMillis())
	if err != nil {
		return model.NewAppError("DeleteCommand", "app.command.deletecommand.internal_error", nil, err.Error(), http.StatusInternalServerError)
	}

	return nil
}

// possibleAtMentions returns all substrings in message that look like valid @
// mentions.
func possibleAtMentions(message string) []string {
	var names []string

	if !strings.Contains(message, "@") {
		return names
	}

	alreadyMentioned := make(map[string]bool)
	for _, match := range atMentionRegexp.FindAllString(message, -1) {
		name := model.NormalizeUsername(match[1:])
		if !alreadyMentioned[name] && model.IsValidUsernameAllowRemote(name) {
			names = append(names, name)
			alreadyMentioned[name] = true
		}
	}

	return names
}

// trimUsernameSpecialChar tries to remove the last character from word if it
// is a special character for usernames (dot, dash or underscore). If not, it
// returns the same string.
func trimUsernameSpecialChar(word string) (string, bool) {
	len := len(word)

	if len > 0 && strings.LastIndexAny(word, usernameSpecialChars) == (len-1) {
		return word[:len-1], true
	}

	return word, false
}<|MERGE_RESOLUTION|>--- conflicted
+++ resolved
@@ -532,8 +532,7 @@
 	return cmd, response, nil
 }
 
-<<<<<<< HEAD
-func (a *App) HandleCommandResponse(command *model.Command, args *model.CommandArgs, response *model.CommandResponse, builtIn bool) (*model.CommandResponse, *model.AppError) {
+func (a *App) HandleCommandResponse(c *request.Context, command *model.Command, args *model.CommandArgs, response *model.CommandResponse, builtIn bool) (*model.CommandResponse, *model.AppError) {
 	if err := response.IsValid(); !builtIn && err != nil {
 		mlog.Debug("Invalid command response", mlog.String("errors", err.Error()))
 		return response, model.NewAppError(
@@ -545,9 +544,6 @@
 		)
 	}
 
-=======
-func (a *App) HandleCommandResponse(c *request.Context, command *model.Command, args *model.CommandArgs, response *model.CommandResponse, builtIn bool) (*model.CommandResponse, *model.AppError) {
->>>>>>> b01f8ab0
 	trigger := ""
 	if args.Command != "" {
 		parts := strings.Split(args.Command, " ")

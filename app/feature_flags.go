--- conflicted
+++ resolved
@@ -8,10 +8,7 @@
 	"os"
 	"time"
 
-<<<<<<< HEAD
-=======
 	"github.com/mattermost/mattermost-server/v5/app/featureflag"
->>>>>>> f7663a14
 	"github.com/mattermost/mattermost-server/v5/shared/mlog"
 )
 
@@ -74,11 +71,7 @@
 		attributes["group_id"] = groupId
 	}
 
-<<<<<<< HEAD
-	synchronizer, err := NewFeatureFlagSynchronizer(FeatureFlagSyncParams{
-=======
 	synchronizer, err := featureflag.NewSynchronizer(featureflag.SyncParams{
->>>>>>> f7663a14
 		ServerID:   s.TelemetryId(),
 		SplitKey:   *s.Config().ServiceSettings.SplitKey,
 		Log:        log,

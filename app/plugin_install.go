// Copyright (c) 2015-present Mattermost, Inc. All Rights Reserved.
// See LICENSE.txt for license information.

// Installing a managed plugin consists of copying the uploaded plugin (*.tar.gz) to the filestore,
// unpacking to the configured local directory (PluginSettings.Directory), and copying any webapp bundle therein
// to the configured local client directory (PluginSettings.ClientDirectory). The unpacking and copy occurs
// each time the server starts, ensuring it remains synchronized with the set of installed plugins.
//
// When a plugin is enabled, all connected websocket clients are notified so as to fetch any webapp bundle and
// load the client-side portion of the plugin. This works well in a single-server system, but requires careful
// coordination in a high-availability cluster with multiple servers. In particular, websocket clients must not be
// notified of the newly enabled plugin until all servers in the cluster have finished unpacking the plugin, otherwise
// the webapp bundle might not yet be available. Ideally, each server would just notify its own set of connected peers
// after it finishes this process, but nothing prevents those clients from re-connecting to a different server behind
// the load balancer that hasn't finished unpacking.
//
// To achieve this coordination, each server instead checks the status of its peers after unpacking. If it finds peers with
// differing versions of the plugin, it skips the notification. If it finds all peers with the same version of the plugin,
// it notifies all websocket clients connected to all peers. There's a small chance that this never occurs if the last
// server to finish unpacking dies before it can announce. There is also a chance that multiple servers decide to notify,
// but the webapp handles this idempotently.
//
// Complicating this flow further are the various means of notifying. In addition to websocket events, there are cluster
// messages between peers. There is a cluster message when the config changes and a plugin is enabled or disabled.
// There is a cluster message when installing or uninstalling a plugin. There is a cluster message when peer's plugin change
// its status. And finally the act of notifying websocket clients is propagated itself via a cluster message.
//
// The key methods involved in handling these notifications are notifyPluginEnabled and notifyPluginStatusesChanged.
// Note that none of this complexity applies to single-server systems or to plugins without a webapp bundle.
//
// Finally, in addition to managed plugins, note that there are unmanaged and prepackaged plugins.
// Unmanaged plugins are plugins installed manually to the configured local directory (PluginSettings.Directory).
// Prepackaged plugins are included with the server. They otherwise follow the above flow, except do not get uploaded
// to the filestore. Prepackaged plugins override all other plugins with the same plugin id, but only when the prepackaged
// plugin is newer. Managed plugins unconditionally override unmanaged plugins with the same plugin id.
package app

import (
	"bytes"
	"fmt"
	"io"
	"net/http"
	"os"
	"path/filepath"

	"github.com/blang/semver"

	"github.com/mattermost/mattermost-server/v6/model"
	"github.com/mattermost/mattermost-server/v6/shared/filestore"
	"github.com/mattermost/mattermost-server/v6/shared/mlog"
	"github.com/mattermost/mattermost-server/v6/utils"
)

// managedPluginFileName is the file name of the flag file that marks
// a local plugin folder as "managed" by the file store.
const managedPluginFileName = ".filestore"

// fileStorePluginFolder is the folder name in the file store of the plugin bundles installed.
const fileStorePluginFolder = "plugins"

func (s *PluginService) installPluginFromData(data model.PluginEventData) {
	mlog.Debug("Installing plugin as per cluster message", mlog.String("plugin_id", data.Id))

	pluginSignaturePathMap, appErr := s.getPluginsFromFolder()
	if appErr != nil {
		mlog.Error("Failed to get plugin signatures from filestore. Can't install plugin from data.", mlog.Err(appErr))
		return
	}
	plugin, ok := pluginSignaturePathMap[data.Id]
	if !ok {
		mlog.Error("Failed to get plugin signature from filestore. Can't install plugin from data.", mlog.String("plugin id", data.Id))
		return
	}

	reader, err := s.fileStore.Reader(plugin.path)
	if err != nil {
		mlog.Error("Failed to open plugin bundle from file store.", mlog.String("bundle", plugin.path), mlog.Err(err))
		return
	}
	defer reader.Close()

	var signature filestore.ReadCloseSeeker
	if *s.platform.Config().PluginSettings.RequirePluginSignature {
		signature, err = s.fileStore.Reader(plugin.signaturePath)
		if err != nil {
			mlog.Error("Failed to open plugin signature from file store.", mlog.Err(err))
			return
		}
		defer signature.Close()
	}

	manifest, appErr := s.installPluginLocally(reader, signature, installPluginLocallyAlways)
	if appErr != nil {
		mlog.Error("Failed to sync plugin from file store", mlog.String("bundle", plugin.path), mlog.Err(appErr))
		return
	}

	if err2 := s.notifyPluginEnabled(manifest); err2 != nil {
		mlog.Error("Failed notify plugin enabled", mlog.Err(err2))
	}

	if err2 := s.notifyPluginStatusesChanged(); err2 != nil {
		mlog.Error("Failed to notify plugin status changed", mlog.Err(err2))
	}
<<<<<<< HEAD

	if err2 := s.notifyIntegrationsUsageChanged(); err2 != nil {
		mlog.Warn("Failed to notify integrations usage changed", mlog.Err(err2))
	}
=======
>>>>>>> 7f419ea0
}

func (s *PluginService) removePluginFromData(data model.PluginEventData) {
	mlog.Debug("Removing plugin as per cluster message", mlog.String("plugin_id", data.Id))

	if err := s.removePluginLocally(data.Id); err != nil {
		mlog.Warn("Failed to remove plugin locally", mlog.Err(err), mlog.String("id", data.Id))
	}

	if err := s.notifyPluginStatusesChanged(); err != nil {
		mlog.Warn("failed to notify plugin status changed", mlog.Err(err))
	}
<<<<<<< HEAD

	if err := s.notifyIntegrationsUsageChanged(); err != nil {
		mlog.Warn("Failed to notify integrations usage changed", mlog.Err(err))
	}
=======
>>>>>>> 7f419ea0
}

// InstallPluginWithSignature verifies and installs plugin.
func (s *PluginService) installPluginWithSignature(pluginFile, signature io.ReadSeeker) (*model.Manifest, *model.AppError) {
	return s.installPlugin(pluginFile, signature, installPluginLocallyAlways)
}

// InstallPlugin unpacks and installs a plugin but does not enable or activate it.
func (a *App) InstallPlugin(pluginFile io.ReadSeeker, replace bool) (*model.Manifest, *model.AppError) {
	installationStrategy := installPluginLocallyOnlyIfNew
	if replace {
		installationStrategy = installPluginLocallyAlways
	}

	return a.installPlugin(pluginFile, nil, installationStrategy)
}

func (a *App) installPlugin(pluginFile, signature io.ReadSeeker, installationStrategy pluginInstallationStrategy) (*model.Manifest, *model.AppError) {
	return a.ch.srv.pluginService.installPlugin(pluginFile, signature, installationStrategy)
}

func (s *PluginService) installPlugin(pluginFile, signature io.ReadSeeker, installationStrategy pluginInstallationStrategy) (*model.Manifest, *model.AppError) {
	manifest, appErr := s.installPluginLocally(pluginFile, signature, installationStrategy)
	if appErr != nil {
		return nil, appErr
	}

	if signature != nil {
		signature.Seek(0, 0)
		if _, err := s.fileStore.WriteFile(signature, getSignatureStorePath(manifest.Id)); err != nil {
			return nil, model.NewAppError("saveSignature", "app.plugin.store_signature.app_error", nil, "", http.StatusInternalServerError).Wrap(err)
		}
	}

	// Store bundle in the file store to allow access from other servers.
	pluginFile.Seek(0, 0)
	if _, appErr := s.fileStore.WriteFile(pluginFile, getBundleStorePath(manifest.Id)); appErr != nil {
		return nil, model.NewAppError("uploadPlugin", "app.plugin.store_bundle.app_error", nil, "", http.StatusInternalServerError).Wrap(appErr)
	}

	s.notifyClusterPluginEvent(
		model.ClusterEventInstallPlugin,
		model.PluginEventData{
			Id: manifest.Id,
		},
	)

	if err := s.notifyPluginEnabled(manifest); err != nil {
		mlog.Warn("Failed notify plugin enabled", mlog.Err(err))
	}

	if err := s.notifyPluginStatusesChanged(); err != nil {
		mlog.Warn("Failed to notify plugin status changed", mlog.Err(err))
	}

<<<<<<< HEAD
	if err := s.notifyIntegrationsUsageChanged(); err != nil {
		mlog.Warn("Failed to notify integrations usage changed", mlog.Err(err))
	}

=======
>>>>>>> 7f419ea0
	return manifest, nil
}

// InstallMarketplacePlugin installs a plugin listed in the marketplace server. It will get the plugin bundle
// from the prepackaged folder, if available, or remotely if EnableRemoteMarketplace is true.
func (s *PluginService) InstallMarketplacePlugin(request *model.InstallMarketplacePluginRequest) (*model.Manifest, *model.AppError) {
	var pluginFile, signatureFile io.ReadSeeker

	prepackagedPlugin, appErr := s.getPrepackagedPlugin(request.Id, request.Version)
	if appErr != nil && appErr.Id != "app.plugin.marketplace_plugins.not_found.app_error" {
		return nil, appErr
	}
	if prepackagedPlugin != nil {
		fileReader, err := os.Open(prepackagedPlugin.Path)
		if err != nil {
			return nil, model.NewAppError("InstallMarketplacePlugin", "app.plugin.install_marketplace_plugin.app_error", nil, fmt.Sprintf("failed to open prepackaged plugin %s: %s", prepackagedPlugin.Path, err.Error()), http.StatusInternalServerError)
		}
		defer fileReader.Close()

		pluginFile = fileReader
		signatureFile = bytes.NewReader(prepackagedPlugin.Signature)
	}

	if *s.platform.Config().PluginSettings.EnableRemoteMarketplace {
		var plugin *model.BaseMarketplacePlugin
		plugin, appErr = s.getRemoteMarketplacePlugin(request.Id, request.Version)
		if appErr != nil {
			return nil, appErr
		}

		var prepackagedVersion semver.Version
		if prepackagedPlugin != nil {
			var err error
			prepackagedVersion, err = semver.Parse(prepackagedPlugin.Manifest.Version)
			if err != nil {
				return nil, model.NewAppError("InstallMarketplacePlugin", "app.plugin.invalid_version.app_error", nil, "", http.StatusBadRequest).Wrap(err)
			}
		}

		marketplaceVersion, err := semver.Parse(plugin.Manifest.Version)
		if err != nil {
			return nil, model.NewAppError("InstallMarketplacePlugin", "app.prepackged-plugin.invalid_version.app_error", nil, "", http.StatusBadRequest).Wrap(err)
		}

		if prepackagedVersion.LT(marketplaceVersion) { // Always true if no prepackaged plugin was found
			downloadedPluginBytes, err := s.downloadFromURL(plugin.DownloadURL)
			if err != nil {
				return nil, model.NewAppError("InstallMarketplacePlugin", "app.plugin.install_marketplace_plugin.app_error", nil, "", http.StatusInternalServerError).Wrap(err)
			}
			signature, err := plugin.DecodeSignature()
			if err != nil {
				return nil, model.NewAppError("InstallMarketplacePlugin", "app.plugin.signature_decode.app_error", nil, "", http.StatusNotImplemented).Wrap(err)
			}
			pluginFile = bytes.NewReader(downloadedPluginBytes)
			signatureFile = signature
		}
	}

	if pluginFile == nil {
		return nil, model.NewAppError("InstallMarketplacePlugin", "app.plugin.marketplace_plugins.not_found.app_error", nil, "", http.StatusInternalServerError)
	}
	if signatureFile == nil {
		return nil, model.NewAppError("InstallMarketplacePlugin", "app.plugin.marketplace_plugins.signature_not_found.app_error", nil, "", http.StatusInternalServerError)
	}

	manifest, appErr := s.installPluginWithSignature(pluginFile, signatureFile)
	if appErr != nil {
		return nil, appErr
	}

	return manifest, nil
}

type pluginInstallationStrategy int

const (
	// installPluginLocallyOnlyIfNew installs the given plugin locally only if no plugin with the same id has been unpacked.
	installPluginLocallyOnlyIfNew pluginInstallationStrategy = iota
	// installPluginLocallyOnlyIfNewOrUpgrade installs the given plugin locally only if no plugin with the same id has been unpacked, or if such a plugin is older.
	installPluginLocallyOnlyIfNewOrUpgrade
	// installPluginLocallyAlways unconditionally installs the given plugin locally only, clobbering any existing plugin with the same id.
	installPluginLocallyAlways
)

func (s *PluginService) installPluginLocally(pluginFile, signature io.ReadSeeker, installationStrategy pluginInstallationStrategy) (*model.Manifest, *model.AppError) {
	pluginsEnvironment := s.GetPluginsEnvironment()
	if pluginsEnvironment == nil {
		return nil, model.NewAppError("installPluginLocally", "app.plugin.disabled.app_error", nil, "", http.StatusNotImplemented)
	}

	// verify signature
	if signature != nil {
		if err := s.verifyPlugin(pluginFile, signature); err != nil {
			return nil, err
		}
	}

	tmpDir, err := os.MkdirTemp("", "plugintmp")
	if err != nil {
		return nil, model.NewAppError("installPluginLocally", "app.plugin.filesystem.app_error", nil, "", http.StatusInternalServerError).Wrap(err)
	}
	defer os.RemoveAll(tmpDir)

	manifest, pluginDir, appErr := extractPlugin(pluginFile, tmpDir)
	if appErr != nil {
		return nil, appErr
	}

	manifest, appErr = s.installExtractedPlugin(manifest, pluginDir, installationStrategy)
	if appErr != nil {
		return nil, appErr
	}

	return manifest, nil
}

func extractPlugin(pluginFile io.ReadSeeker, extractDir string) (*model.Manifest, string, *model.AppError) {
	pluginFile.Seek(0, 0)
	if err := extractTarGz(pluginFile, extractDir); err != nil {
		return nil, "", model.NewAppError("extractPlugin", "app.plugin.extract.app_error", nil, "", http.StatusBadRequest).Wrap(err)
	}

	dir, err := os.ReadDir(extractDir)
	if err != nil {
		return nil, "", model.NewAppError("extractPlugin", "app.plugin.filesystem.app_error", nil, "", http.StatusInternalServerError).Wrap(err)
	}

	if len(dir) == 1 && dir[0].IsDir() {
		extractDir = filepath.Join(extractDir, dir[0].Name())
	}

	manifest, _, err := model.FindManifest(extractDir)
	if err != nil {
		return nil, "", model.NewAppError("extractPlugin", "app.plugin.manifest.app_error", nil, "", http.StatusBadRequest).Wrap(err)
	}

	if !model.IsValidPluginId(manifest.Id) {
		return nil, "", model.NewAppError("installPluginLocally", "app.plugin.invalid_id.app_error", map[string]any{"Min": model.MinIdLength, "Max": model.MaxIdLength, "Regex": model.ValidIdRegex}, "", http.StatusBadRequest)
	}

	return manifest, extractDir, nil
}

func (s *PluginService) installExtractedPlugin(manifest *model.Manifest, fromPluginDir string, installationStrategy pluginInstallationStrategy) (*model.Manifest, *model.AppError) {
	pluginsEnvironment := s.GetPluginsEnvironment()
	if pluginsEnvironment == nil {
		return nil, model.NewAppError("installExtractedPlugin", "app.plugin.disabled.app_error", nil, "", http.StatusNotImplemented)
	}

	bundles, err := pluginsEnvironment.Available()
	if err != nil {
		return nil, model.NewAppError("installExtractedPlugin", "app.plugin.install.app_error", nil, "", http.StatusInternalServerError).Wrap(err)
	}

	// Check for plugins installed with the same ID.
	var existingManifest *model.Manifest
	for _, bundle := range bundles {
		if bundle.Manifest != nil && bundle.Manifest.Id == manifest.Id {
			existingManifest = bundle.Manifest
			break
		}
	}

	if existingManifest != nil {
		// Return an error if already installed and strategy disallows installation.
		if installationStrategy == installPluginLocallyOnlyIfNew {
			return nil, model.NewAppError("installExtractedPlugin", "app.plugin.install_id.app_error", nil, "", http.StatusBadRequest)
		}

		// Skip installation if already installed and newer.
		if installationStrategy == installPluginLocallyOnlyIfNewOrUpgrade {
			var version, existingVersion semver.Version

			version, err = semver.Parse(manifest.Version)
			if err != nil {
				return nil, model.NewAppError("installExtractedPlugin", "app.plugin.invalid_version.app_error", nil, "", http.StatusBadRequest)
			}

			existingVersion, err = semver.Parse(existingManifest.Version)
			if err != nil {
				return nil, model.NewAppError("installExtractedPlugin", "app.plugin.invalid_version.app_error", nil, "", http.StatusBadRequest)
			}

			if version.LTE(existingVersion) {
				mlog.Debug("Skipping local installation of plugin since existing version is newer", mlog.String("plugin_id", manifest.Id))
				return nil, nil
			}
		}

		// Otherwise remove the existing installation prior to install below.
		mlog.Debug("Removing existing installation of plugin before local install", mlog.String("plugin_id", existingManifest.Id), mlog.String("version", existingManifest.Version))
		if err := s.removePluginLocally(existingManifest.Id); err != nil {
			return nil, model.NewAppError("installExtractedPlugin", "app.plugin.install_id_failed_remove.app_error", nil, "", http.StatusBadRequest)
		}
	}

	pluginPath := filepath.Join(*s.platform.Config().PluginSettings.Directory, manifest.Id)
	err = utils.CopyDir(fromPluginDir, pluginPath)
	if err != nil {
		return nil, model.NewAppError("installExtractedPlugin", "app.plugin.mvdir.app_error", nil, "", http.StatusInternalServerError).Wrap(err)
	}

	// Flag plugin locally as managed by the filestore.
	f, err := os.Create(filepath.Join(pluginPath, managedPluginFileName))
	if err != nil {
		return nil, model.NewAppError("installExtractedPlugin", "app.plugin.flag_managed.app_error", nil, "", http.StatusInternalServerError).Wrap(err)
	}
	f.Close()

	if manifest.HasWebapp() {
		updatedManifest, err := pluginsEnvironment.UnpackWebappBundle(manifest.Id)
		if err != nil {
			return nil, model.NewAppError("installExtractedPlugin", "app.plugin.webapp_bundle.app_error", nil, "", http.StatusInternalServerError).Wrap(err)
		}
		manifest = updatedManifest
	}

	// Activate the plugin if enabled.
	pluginState := s.platform.Config().PluginSettings.PluginStates[manifest.Id]
	if pluginState != nil && pluginState.Enable {
		if hasOverride, enabled := s.getPluginStateOverride(manifest.Id); hasOverride && !enabled {
			return manifest, nil
		}

		updatedManifest, _, err := pluginsEnvironment.Activate(manifest.Id)
		if err != nil {
			return nil, model.NewAppError("installExtractedPlugin", "app.plugin.restart.app_error", nil, "", http.StatusInternalServerError).Wrap(err)
		} else if updatedManifest == nil {
			return nil, model.NewAppError("installExtractedPlugin", "app.plugin.restart.app_error", nil, "failed to activate plugin: plugin already active", http.StatusInternalServerError)
		}
		manifest = updatedManifest
	}

	return manifest, nil
}

func (s *PluginService) RemovePlugin(id string) *model.AppError {
	// Disable plugin before removal to make sure this
	// plugin remains disabled on re-install.
	if err := s.disablePlugin(id); err != nil {
		return err
	}

	if err := s.removePluginLocally(id); err != nil {
		return err
	}

	// Remove bundle from the file store.
	storePluginFileName := getBundleStorePath(id)
	bundleExist, err := s.fileStore.FileExists(storePluginFileName)
	if err != nil {
		return model.NewAppError("removePlugin", "app.plugin.remove_bundle.app_error", nil, "", http.StatusInternalServerError).Wrap(err)
	}
	if !bundleExist {
		return nil
	}
	if err = s.fileStore.RemoveFile(storePluginFileName); err != nil {
		return model.NewAppError("removePlugin", "app.plugin.remove_bundle.app_error", nil, "", http.StatusInternalServerError).Wrap(err)
	}
	if err2 := s.removeSignature(id); err2 != nil {
		mlog.Warn("Can't remove signature", mlog.Err(err2))
	}

	s.notifyClusterPluginEvent(
		model.ClusterEventRemovePlugin,
		model.PluginEventData{
			Id: id,
		},
	)

	if err := s.notifyPluginStatusesChanged(); err != nil {
		mlog.Warn("Failed to notify plugin status changed", mlog.Err(err))
	}

<<<<<<< HEAD
	if err := s.notifyIntegrationsUsageChanged(); err != nil {
		mlog.Warn("Failed to notify integrations usage changed", mlog.Err(err))
	}

=======
>>>>>>> 7f419ea0
	return nil
}

func (s *PluginService) removePluginLocally(id string) *model.AppError {
	pluginsEnvironment := s.GetPluginsEnvironment()
	if pluginsEnvironment == nil {
		return model.NewAppError("removePlugin", "app.plugin.disabled.app_error", nil, "", http.StatusNotImplemented)
	}

	plugins, err := pluginsEnvironment.Available()
	if err != nil {
		return model.NewAppError("removePlugin", "app.plugin.deactivate.app_error", nil, "", http.StatusBadRequest).Wrap(err)
	}

	var manifest *model.Manifest
	var pluginPath string
	for _, p := range plugins {
		if p.Manifest != nil && p.Manifest.Id == id {
			manifest = p.Manifest
			pluginPath = filepath.Dir(p.ManifestPath)
			break
		}
	}

	if manifest == nil {
		return model.NewAppError("removePlugin", "app.plugin.not_installed.app_error", nil, "", http.StatusNotFound)
	}

	pluginsEnvironment.Deactivate(id)
	pluginsEnvironment.RemovePlugin(id)
	s.unregisterPluginCommands(id)

	if err := os.RemoveAll(pluginPath); err != nil {
		return model.NewAppError("removePlugin", "app.plugin.remove.app_error", nil, "", http.StatusInternalServerError).Wrap(err)
	}

	return nil
}

func (s *PluginService) removeSignature(pluginID string) *model.AppError {
	filePath := getSignatureStorePath(pluginID)
	exists, err := s.fileStore.FileExists(filePath)
	if err != nil {
		return model.NewAppError("removeSignature", "app.plugin.remove_bundle.app_error", nil, "", http.StatusInternalServerError).Wrap(err)
	}
	if !exists {
		mlog.Debug("no plugin signature to remove", mlog.String("plugin_id", pluginID))
		return nil
	}
	if err = s.fileStore.RemoveFile(filePath); err != nil {
		return model.NewAppError("removeSignature", "app.plugin.remove_bundle.app_error", nil, "", http.StatusInternalServerError).Wrap(err)
	}
	return nil
}

func getBundleStorePath(id string) string {
	return filepath.Join(fileStorePluginFolder, fmt.Sprintf("%s.tar.gz", id))
}

func getSignatureStorePath(id string) string {
	return filepath.Join(fileStorePluginFolder, fmt.Sprintf("%s.tar.gz.sig", id))
}<|MERGE_RESOLUTION|>--- conflicted
+++ resolved
@@ -102,13 +102,6 @@
 	if err2 := s.notifyPluginStatusesChanged(); err2 != nil {
 		mlog.Error("Failed to notify plugin status changed", mlog.Err(err2))
 	}
-<<<<<<< HEAD
-
-	if err2 := s.notifyIntegrationsUsageChanged(); err2 != nil {
-		mlog.Warn("Failed to notify integrations usage changed", mlog.Err(err2))
-	}
-=======
->>>>>>> 7f419ea0
 }
 
 func (s *PluginService) removePluginFromData(data model.PluginEventData) {
@@ -121,13 +114,6 @@
 	if err := s.notifyPluginStatusesChanged(); err != nil {
 		mlog.Warn("failed to notify plugin status changed", mlog.Err(err))
 	}
-<<<<<<< HEAD
-
-	if err := s.notifyIntegrationsUsageChanged(); err != nil {
-		mlog.Warn("Failed to notify integrations usage changed", mlog.Err(err))
-	}
-=======
->>>>>>> 7f419ea0
 }
 
 // InstallPluginWithSignature verifies and installs plugin.
@@ -183,13 +169,6 @@
 		mlog.Warn("Failed to notify plugin status changed", mlog.Err(err))
 	}
 
-<<<<<<< HEAD
-	if err := s.notifyIntegrationsUsageChanged(); err != nil {
-		mlog.Warn("Failed to notify integrations usage changed", mlog.Err(err))
-	}
-
-=======
->>>>>>> 7f419ea0
 	return manifest, nil
 }
 
@@ -464,13 +443,6 @@
 		mlog.Warn("Failed to notify plugin status changed", mlog.Err(err))
 	}
 
-<<<<<<< HEAD
-	if err := s.notifyIntegrationsUsageChanged(); err != nil {
-		mlog.Warn("Failed to notify integrations usage changed", mlog.Err(err))
-	}
-
-=======
->>>>>>> 7f419ea0
 	return nil
 }
 

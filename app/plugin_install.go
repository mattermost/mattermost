// Copyright (c) 2015-present Mattermost, Inc. All Rights Reserved.
// See LICENSE.txt for license information.

// Installing a managed plugin consists of copying the uploaded plugin (*.tar.gz) to the filestore,
// unpacking to the configured local directory (PluginSettings.Directory), and copying any webapp bundle therein
// to the configured local client directory (PluginSettings.ClientDirectory). The unpacking and copy occurs
// each time the server starts, ensuring it remains synchronized with the set of installed plugins.
//
// When a plugin is enabled, all connected websocket clients are notified so as to fetch any webapp bundle and
// load the client-side portion of the plugin. This works well in a single-server system, but requires careful
// coordination in a high-availability cluster with multiple servers. In particular, websocket clients must not be
// notified of the newly enabled plugin until all servers in the cluster have finished unpacking the plugin, otherwise
// the webapp bundle might not yet be available. Ideally, each server would just notify its own set of connected peers
// after it finishes this process, but nothing prevents those clients from re-connecting to a different server behind
// the load balancer that hasn't finished unpacking.
//
// To achieve this coordination, each server instead checks the status of its peers after unpacking. If it finds peers with
// differing versions of the plugin, it skips the notification. If it finds all peers with the same version of the plugin,
// it notifies all websocket clients connected to all peers. There's a small chance that this never occurs if the the last
// server to finish unpacking dies before it can announce. There is also a chance that multiple servers decide to notify,
// but the webapp handles this idempotently.
//
// Complicating this flow further are the various means of notifying. In addition to websocket events, there are cluster
// messages between peers. There is a cluster message when the config changes and a plugin is enabled or disabled.
// There is a cluster message when installing or uninstalling a plugin. There is a cluster message when peer's plugin change
// its status. And finally the act of notifying websocket clients is propagated itself via a cluster message.
//
// The key methods involved in handling these notifications are notifyPluginEnabled and notifyPluginStatusesChanged.
// Note that none of this complexity applies to single-server systems or to plugins without a webapp bundle.
//
// Finally, in addition to managed plugins, note that there are unmanaged and prepackaged plugins.
// Unmanaged plugins are plugins installed manually to the configured local directory (PluginSettings.Directory).
// Prepackaged plugins are included with the server. They otherwise follow the above flow, except do not get uploaded
// to the filestore. Prepackaged plugins override all other plugins with the same plugin id. Managed plugins
// override unmanaged plugins with the same plugin id.
//
package app

import (
	"fmt"
	"io"
	"io/ioutil"
	"net/http"
	"os"
	"path/filepath"

	"github.com/mattermost/mattermost-server/mlog"
	"github.com/mattermost/mattermost-server/model"
	"github.com/mattermost/mattermost-server/plugin"
	"github.com/mattermost/mattermost-server/utils"
)

// managedPluginFileName is the file name of the flag file that marks
// a local plugin folder as "managed" by the file store.
const managedPluginFileName = ".filestore"

// fileStorePluginFolder is the folder name in the file store of the plugin bundles installed.
const fileStorePluginFolder = "plugins"

func (a *App) InstallPluginFromData(data model.PluginEventData) {
	mlog.Debug("Installing plugin as per cluster message", mlog.String("plugin_id", data.Id))

	fileStorePath := a.getBundleStorePath(data.Id)
	reader, appErr := a.FileReader(fileStorePath)
	if appErr != nil {
		mlog.Error("Failed to open plugin bundle from filestore.", mlog.String("path", fileStorePath), mlog.Err(appErr))
	}
	defer reader.Close()

	manifest, appErr := a.installPluginLocally(reader, true)
	if appErr != nil {
		mlog.Error("Failed to unpack plugin from filestore", mlog.Err(appErr), mlog.String("path", fileStorePath))
	}

	if err := a.notifyPluginEnabled(manifest); err != nil {
		mlog.Error("Failed notify plugin enabled", mlog.Err(err))
	}

	if err := a.notifyPluginStatusesChanged(); err != nil {
		mlog.Error("Failed to notify plugin status changed", mlog.Err(err))
	}
}

func (a *App) RemovePluginFromData(data model.PluginEventData) {
	mlog.Debug("Removing plugin as per cluster message", mlog.String("plugin_id", data.Id))

	if err := a.removePluginLocally(data.Id); err != nil {
		mlog.Error("Failed to remove plugin locally", mlog.Err(err), mlog.String("id", data.Id))
	}

	if err := a.notifyPluginStatusesChanged(); err != nil {
		mlog.Error("failed to notify plugin status changed", mlog.Err(err))
	}
}

// InstallPlugin unpacks and installs a plugin but does not enable or activate it.
func (a *App) InstallPlugin(pluginFile io.ReadSeeker, replace bool) (*model.Manifest, *model.AppError) {
	return a.installPlugin(pluginFile, replace)
}

func (a *App) installPlugin(pluginFile io.ReadSeeker, replace bool) (*model.Manifest, *model.AppError) {
	manifest, appErr := a.installPluginLocally(pluginFile, replace)
	if appErr != nil {
		return nil, appErr
	}

	// Store bundle in the file store to allow access from other servers.
	pluginFile.Seek(0, 0)

	if _, appErr := a.WriteFile(pluginFile, a.getBundleStorePath(manifest.Id)); appErr != nil {
		return nil, model.NewAppError("uploadPlugin", "app.plugin.store_bundle.app_error", nil, appErr.Error(), http.StatusInternalServerError)
	}

	a.notifyClusterPluginEvent(
		model.CLUSTER_EVENT_INSTALL_PLUGIN,
		model.PluginEventData{
			Id: manifest.Id,
		},
	)

	if err := a.notifyPluginEnabled(manifest); err != nil {
		mlog.Error("Failed notify plugin enabled", mlog.Err(err))
	}

	if err := a.notifyPluginStatusesChanged(); err != nil {
		mlog.Error("Failed to notify plugin status changed", mlog.Err(err))
	}

	return manifest, nil
}

func (a *App) installPluginLocally(pluginFile io.ReadSeeker, replace bool) (*model.Manifest, *model.AppError) {
	pluginsEnvironment := a.GetPluginsEnvironment()
	if pluginsEnvironment == nil {
		return nil, model.NewAppError("installPluginLocally", "app.plugin.disabled.app_error", nil, "", http.StatusNotImplemented)
	}

	tmpDir, err := ioutil.TempDir("", "plugintmp")
	if err != nil {
		return nil, model.NewAppError("installPluginLocally", "app.plugin.filesystem.app_error", nil, err.Error(), http.StatusInternalServerError)
	}
	defer os.RemoveAll(tmpDir)

	if err = utils.ExtractTarGz(pluginFile, tmpDir); err != nil {
		return nil, model.NewAppError("installPluginLocally", "app.plugin.extract.app_error", nil, err.Error(), http.StatusBadRequest)
	}

	tmpPluginDir := tmpDir
	dir, err := ioutil.ReadDir(tmpDir)
	if err != nil {
		return nil, model.NewAppError("installPluginLocally", "app.plugin.filesystem.app_error", nil, err.Error(), http.StatusInternalServerError)
	}

	if len(dir) == 1 && dir[0].IsDir() {
		tmpPluginDir = filepath.Join(tmpPluginDir, dir[0].Name())
	}

	manifest, _, err := model.FindManifest(tmpPluginDir)
	if err != nil {
		return nil, model.NewAppError("installPluginLocally", "app.plugin.manifest.app_error", nil, err.Error(), http.StatusBadRequest)
	}

	if !plugin.IsValidId(manifest.Id) {
		return nil, model.NewAppError("installPluginLocally", "app.plugin.invalid_id.app_error", map[string]interface{}{"Min": plugin.MinIdLength, "Max": plugin.MaxIdLength, "Regex": plugin.ValidIdRegex}, "", http.StatusBadRequest)
	}

	bundles, err := pluginsEnvironment.Available()
	if err != nil {
		return nil, model.NewAppError("installPluginLocally", "app.plugin.install.app_error", nil, err.Error(), http.StatusInternalServerError)
	}

	// Check that there is no plugin with the same ID
	for _, bundle := range bundles {
		if bundle.Manifest != nil && bundle.Manifest.Id == manifest.Id {
			if !replace {
				return nil, model.NewAppError("installPluginLocally", "app.plugin.install_id.app_error", nil, "", http.StatusBadRequest)
			}

			if err := a.removePluginLocally(manifest.Id); err != nil {
				return nil, model.NewAppError("installPluginLocally", "app.plugin.install_id_failed_remove.app_error", nil, "", http.StatusBadRequest)
			}
		}
	}

	pluginPath := filepath.Join(*a.Config().PluginSettings.Directory, manifest.Id)
	err = utils.CopyDir(tmpPluginDir, pluginPath)
	if err != nil {
		return nil, model.NewAppError("installPluginLocally", "app.plugin.mvdir.app_error", nil, err.Error(), http.StatusInternalServerError)
	}

	// Flag plugin locally as managed by the filestore.
	f, err := os.Create(filepath.Join(pluginPath, managedPluginFileName))
	if err != nil {
		return nil, model.NewAppError("installPluginLocally", "app.plugin.flag_managed.app_error", nil, err.Error(), http.StatusInternalServerError)
	}
	f.Close()

	if manifest.HasWebapp() {
		updatedManifest, err := pluginsEnvironment.UnpackWebappBundle(manifest.Id)
		if err != nil {
			return nil, model.NewAppError("installPluginLocally", "app.plugin.webapp_bundle.app_error", nil, err.Error(), http.StatusInternalServerError)
		}
		manifest = updatedManifest
	}

	// Activate plugin if it was previously activated.
	pluginState := a.Config().PluginSettings.PluginStates[manifest.Id]
	if pluginState != nil && pluginState.Enable {
		updatedManifest, _, err := pluginsEnvironment.Activate(manifest.Id)
		if err != nil {
			return nil, model.NewAppError("installPluginLocally", "app.plugin.restart.app_error", nil, err.Error(), http.StatusInternalServerError)
		}
		manifest = updatedManifest
	}

	return manifest, nil
}

func (a *App) RemovePlugin(id string) *model.AppError {
	return a.removePlugin(id)
}

func (a *App) removePlugin(id string) *model.AppError {
	// Disable plugin before removal to make sure this
	// plugin remains disabled on re-install.
	if err := a.DisablePlugin(id); err != nil {
		return err
	}

	if err := a.removePluginLocally(id); err != nil {
		return err
	}

	// Remove bundle from the file store.
	storePluginFileName := a.getBundleStorePath(id)
	bundleExist, err := a.FileExists(storePluginFileName)
	if err != nil {
		return model.NewAppError("removePlugin", "app.plugin.remove_bundle.app_error", nil, err.Error(), http.StatusInternalServerError)
	}
	if !bundleExist {
		return nil
	}
	if err := a.RemoveFile(storePluginFileName); err != nil {
		return model.NewAppError("removePlugin", "app.plugin.remove_bundle.app_error", nil, err.Error(), http.StatusInternalServerError)
	}

	a.notifyClusterPluginEvent(
		model.CLUSTER_EVENT_REMOVE_PLUGIN,
		model.PluginEventData{
			Id: id,
		},
	)

	if err := a.notifyPluginStatusesChanged(); err != nil {
		mlog.Error("Failed to notify plugin status changed", mlog.Err(err))
	}

	return nil
}

func (a *App) removePluginLocally(id string) *model.AppError {
	pluginsEnvironment := a.GetPluginsEnvironment()
	if pluginsEnvironment == nil {
		return model.NewAppError("removePlugin", "app.plugin.disabled.app_error", nil, "", http.StatusNotImplemented)
	}

	plugins, err := pluginsEnvironment.Available()
	if err != nil {
		return model.NewAppError("removePlugin", "app.plugin.deactivate.app_error", nil, err.Error(), http.StatusBadRequest)
	}

	var manifest *model.Manifest
	var pluginPath string
	for _, p := range plugins {
		if p.Manifest != nil && p.Manifest.Id == id {
			manifest = p.Manifest
			pluginPath = filepath.Dir(p.ManifestPath)
			break
		}
	}

	if manifest == nil {
<<<<<<< HEAD
		return model.NewAppError("removePlugin", "app.plugin.not_installed.app_error", nil, "", http.StatusConflict)
=======
		return model.NewAppError("removePlugin", "app.plugin.not_installed.app_error", nil, "", http.StatusNotFound)
>>>>>>> 7ab47ba0
	}

	pluginsEnvironment.Deactivate(id)
	pluginsEnvironment.RemovePlugin(id)
	a.UnregisterPluginCommands(id)

	if err := os.RemoveAll(pluginPath); err != nil {
		return model.NewAppError("removePlugin", "app.plugin.remove.app_error", nil, err.Error(), http.StatusInternalServerError)
	}

	return nil
}

func (a *App) getBundleStorePath(id string) string {
	return filepath.Join(fileStorePluginFolder, fmt.Sprintf("%s.tar.gz", id))
}<|MERGE_RESOLUTION|>--- conflicted
+++ resolved
@@ -280,11 +280,7 @@
 	}
 
 	if manifest == nil {
-<<<<<<< HEAD
-		return model.NewAppError("removePlugin", "app.plugin.not_installed.app_error", nil, "", http.StatusConflict)
-=======
 		return model.NewAppError("removePlugin", "app.plugin.not_installed.app_error", nil, "", http.StatusNotFound)
->>>>>>> 7ab47ba0
 	}
 
 	pluginsEnvironment.Deactivate(id)

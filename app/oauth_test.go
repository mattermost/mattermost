--- conflicted
+++ resolved
@@ -592,11 +592,7 @@
 	})
 }
 
-<<<<<<< HEAD
-func TestDeauthorizeOAuthApp(t *testing.T) {
-=======
 func TestDeactivatedUserOAuthApp(t *testing.T) {
->>>>>>> fb53a97f
 	th := Setup(t).InitBasic()
 	defer th.TearDown()
 
@@ -624,23 +620,12 @@
 	redirectUrl, err := th.App.GetOAuthCodeRedirect(th.BasicUser.Id, authRequest)
 	assert.Nil(t, err)
 
-<<<<<<< HEAD
-	dErr := th.App.DeauthorizeOAuthAppForUser(th.BasicUser.Id, oapp.Id)
-	assert.Nil(t, dErr)
-
-=======
->>>>>>> fb53a97f
 	uri, uErr := url.Parse(redirectUrl)
 	require.NoError(t, uErr)
 
 	queryParams := uri.Query()
 	code := queryParams.Get("code")
 
-<<<<<<< HEAD
-	data, nErr := th.App.Srv().Store().OAuth().GetAuthData(code)
-	require.Equal(t, store.NewErrNotFound("AuthData", fmt.Sprintf("code=%s", code)), nErr)
-	assert.Nil(t, data)
-=======
 	_, appErr := th.App.UpdateActive(th.Context, th.BasicUser, false)
 	require.Nil(t, appErr)
 
@@ -649,5 +634,46 @@
 	require.NotNil(t, accErr, "Should not get access token")
 	require.Equal(t, http.StatusBadRequest, accErr.StatusCode)
 	assert.Equal(t, "api.oauth.get_access_token.expired_code.app_error", accErr.Id)
->>>>>>> fb53a97f
+}
+
+func TestDeauthorizeOAuthApp(t *testing.T) {
+	th := Setup(t).InitBasic()
+	defer th.TearDown()
+
+	th.App.UpdateConfig(func(cfg *model.Config) { *cfg.ServiceSettings.EnableOAuthServiceProvider = true })
+
+	oapp := &model.OAuthApp{
+		Name:         "fakeoauthapp" + model.NewRandomString(10),
+		CreatorId:    th.BasicUser2.Id,
+		Homepage:     "https://nowhere.com",
+		Description:  "test",
+		CallbackUrls: []string{"https://nowhere.com"},
+	}
+
+	oapp, err := th.App.CreateOAuthApp(oapp)
+	require.Nil(t, err)
+
+	authRequest := &model.AuthorizeRequest{
+		ResponseType: model.ImplicitResponseType,
+		ClientId:     oapp.Id,
+		RedirectURI:  oapp.CallbackUrls[0],
+		Scope:        "",
+		State:        "123",
+	}
+
+	redirectUrl, err := th.App.GetOAuthCodeRedirect(th.BasicUser.Id, authRequest)
+	assert.Nil(t, err)
+
+	dErr := th.App.DeauthorizeOAuthAppForUser(th.BasicUser.Id, oapp.Id)
+	assert.Nil(t, dErr)
+
+	uri, uErr := url.Parse(redirectUrl)
+	require.NoError(t, uErr)
+
+	queryParams := uri.Query()
+	code := queryParams.Get("code")
+
+	data, nErr := th.App.Srv().Store().OAuth().GetAuthData(code)
+	require.Equal(t, store.NewErrNotFound("AuthData", fmt.Sprintf("code=%s", code)), nErr)
+	assert.Nil(t, data)
 }
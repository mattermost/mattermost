// Copyright (c) 2015-present Mattermost, Inc. All Rights Reserved.
// See LICENSE.txt for license information.

package app

import (
	"bytes"
	"crypto/sha256"
	"encoding/base64"
	"fmt"
	"io/ioutil"
	"net/http"
	"net/http/httptest"
	"os"
	"path/filepath"
	"testing"
	"time"

	"github.com/gorilla/mux"
	"github.com/stretchr/testify/assert"
	"github.com/stretchr/testify/mock"
	"github.com/stretchr/testify/require"

	"github.com/mattermost/mattermost-server/v6/app/request"
	"github.com/mattermost/mattermost-server/v6/einterfaces/mocks"
	"github.com/mattermost/mattermost-server/v6/model"
	"github.com/mattermost/mattermost-server/v6/plugin"
	"github.com/mattermost/mattermost-server/v6/shared/mlog"
	"github.com/mattermost/mattermost-server/v6/testlib"
	"github.com/mattermost/mattermost-server/v6/utils/fileutils"
)

func getHashedKey(key string) string {
	hash := sha256.New()
	hash.Write([]byte(key))
	return base64.StdEncoding.EncodeToString(hash.Sum(nil))
}

func TestPluginKeyValueStore(t *testing.T) {
	th := Setup(t)
	defer th.TearDown()

	pluginID := "testpluginid"

	defer func() {
		assert.Nil(t, th.App.DeletePluginKey(pluginID, "key"))
		assert.Nil(t, th.App.DeletePluginKey(pluginID, "key2"))
		assert.Nil(t, th.App.DeletePluginKey(pluginID, "key3"))
		assert.Nil(t, th.App.DeletePluginKey(pluginID, "key4"))
	}()

	assert.Nil(t, th.App.SetPluginKey(pluginID, "key", []byte("test")))
	ret, err := th.App.GetPluginKey(pluginID, "key")
	assert.Nil(t, err)
	assert.Equal(t, []byte("test"), ret)

	// Test inserting over existing entries
	assert.Nil(t, th.App.SetPluginKey(pluginID, "key", []byte("test2")))
	ret, err = th.App.GetPluginKey(pluginID, "key")
	assert.Nil(t, err)
	assert.Equal(t, []byte("test2"), ret)

	// Test getting non-existent key
	ret, err = th.App.GetPluginKey(pluginID, "notakey")
	assert.Nil(t, err)
	assert.Nil(t, ret)

	// Test deleting non-existent keys.
	assert.Nil(t, th.App.DeletePluginKey(pluginID, "notrealkey"))

	// Verify behaviour for the old approach that involved storing the hashed keys.
	hashedKey2 := getHashedKey("key2")
	kv := &model.PluginKeyValue{
		PluginId: pluginID,
		Key:      hashedKey2,
		Value:    []byte("test"),
		ExpireAt: 0,
	}

	_, nErr := th.App.Srv().Store.Plugin().SaveOrUpdate(kv)
	assert.NoError(t, nErr)

	// Test fetch by keyname (this key does not exist but hashed key will be used for lookup)
	ret, err = th.App.GetPluginKey(pluginID, "key2")
	assert.Nil(t, err)
	assert.Equal(t, kv.Value, ret)

	// Test fetch by hashed keyname
	ret, err = th.App.GetPluginKey(pluginID, hashedKey2)
	assert.Nil(t, err)
	assert.Equal(t, kv.Value, ret)

	// Test ListKeys
	assert.Nil(t, th.App.SetPluginKey(pluginID, "key3", []byte("test3")))
	assert.Nil(t, th.App.SetPluginKey(pluginID, "key4", []byte("test4")))

	list, err := th.App.ListPluginKeys(pluginID, 0, 1)
	assert.Nil(t, err)
	assert.Equal(t, []string{"key"}, list)

	list, err = th.App.ListPluginKeys(pluginID, 1, 1)
	assert.Nil(t, err)
	assert.Equal(t, []string{"key3"}, list)

	list, err = th.App.ListPluginKeys(pluginID, 0, 4)
	assert.Nil(t, err)
	assert.Equal(t, []string{"key", "key3", "key4", hashedKey2}, list)

	list, err = th.App.ListPluginKeys(pluginID, 0, 2)
	assert.Nil(t, err)
	assert.Equal(t, []string{"key", "key3"}, list)

	list, err = th.App.ListPluginKeys(pluginID, 1, 2)
	assert.Nil(t, err)
	assert.Equal(t, []string{"key4", hashedKey2}, list)

	list, err = th.App.ListPluginKeys(pluginID, 2, 2)
	assert.Nil(t, err)
	assert.Equal(t, []string{}, list)

	// List Keys bad input
	list, err = th.App.ListPluginKeys(pluginID, 0, 0)
	assert.Nil(t, err)
	assert.Equal(t, []string{"key", "key3", "key4", hashedKey2}, list)

	list, err = th.App.ListPluginKeys(pluginID, 0, -1)
	assert.Nil(t, err)
	assert.Equal(t, []string{"key", "key3", "key4", hashedKey2}, list)

	list, err = th.App.ListPluginKeys(pluginID, -1, 1)
	assert.Nil(t, err)
	assert.Equal(t, []string{"key"}, list)

	list, err = th.App.ListPluginKeys(pluginID, -1, 0)
	assert.Nil(t, err)
	assert.Equal(t, []string{"key", "key3", "key4", hashedKey2}, list)
}

func TestPluginKeyValueStoreCompareAndSet(t *testing.T) {
	th := Setup(t)
	defer th.TearDown()

	pluginID := "testpluginid"

	defer func() {
		assert.Nil(t, th.App.DeletePluginKey(pluginID, "key"))
	}()

	// Set using Set api for key2
	assert.Nil(t, th.App.SetPluginKey(pluginID, "key2", []byte("test")))
	ret, err := th.App.GetPluginKey(pluginID, "key2")
	assert.Nil(t, err)
	assert.Equal(t, []byte("test"), ret)

	// Attempt to insert value for key2
	updated, err := th.App.CompareAndSetPluginKey(pluginID, "key2", nil, []byte("test2"))
	assert.Nil(t, err)
	assert.False(t, updated)
	ret, err = th.App.GetPluginKey(pluginID, "key2")
	assert.Nil(t, err)
	assert.Equal(t, []byte("test"), ret)

	// Insert new value for key
	updated, err = th.App.CompareAndSetPluginKey(pluginID, "key", nil, []byte("test"))
	assert.Nil(t, err)
	assert.True(t, updated)
	ret, err = th.App.GetPluginKey(pluginID, "key")
	assert.Nil(t, err)
	assert.Equal(t, []byte("test"), ret)

	// Should fail to insert again
	updated, err = th.App.CompareAndSetPluginKey(pluginID, "key", nil, []byte("test3"))
	assert.Nil(t, err)
	assert.False(t, updated)
	ret, err = th.App.GetPluginKey(pluginID, "key")
	assert.Nil(t, err)
	assert.Equal(t, []byte("test"), ret)

	// Test updating using incorrect old value
	updated, err = th.App.CompareAndSetPluginKey(pluginID, "key", []byte("oldvalue"), []byte("test3"))
	assert.Nil(t, err)
	assert.False(t, updated)
	ret, err = th.App.GetPluginKey(pluginID, "key")
	assert.Nil(t, err)
	assert.Equal(t, []byte("test"), ret)

	// Test updating using correct old value
	updated, err = th.App.CompareAndSetPluginKey(pluginID, "key", []byte("test"), []byte("test2"))
	assert.Nil(t, err)
	assert.True(t, updated)
	ret, err = th.App.GetPluginKey(pluginID, "key")
	assert.Nil(t, err)
	assert.Equal(t, []byte("test2"), ret)
}

func TestPluginKeyValueStoreSetWithOptionsJSON(t *testing.T) {
	pluginID := "testpluginid"

	t.Run("storing a value without providing options works", func(t *testing.T) {
		th := Setup(t)
		defer th.TearDown()

		result, err := th.App.SetPluginKeyWithOptions(pluginID, "key", []byte("value-1"), model.PluginKVSetOptions{})
		assert.True(t, result)
		assert.Nil(t, err)

		// and I can get it back!
		ret, err := th.App.GetPluginKey(pluginID, "key")
		assert.Nil(t, err)
		assert.Equal(t, []byte(`value-1`), ret)
	})

	t.Run("test that setting it atomic when it doesn't match doesn't change anything", func(t *testing.T) {
		th := Setup(t)
		defer th.TearDown()

		err := th.App.SetPluginKey(pluginID, "key", []byte("value-1"))
		require.Nil(t, err)

		result, err := th.App.SetPluginKeyWithOptions(pluginID, "key", []byte("value-3"), model.PluginKVSetOptions{
			Atomic:   true,
			OldValue: []byte("value-2"),
		})
		assert.False(t, result)
		assert.Nil(t, err)

		// test that the value didn't change
		ret, err := th.App.GetPluginKey(pluginID, "key")
		assert.Nil(t, err)
		assert.Equal(t, []byte(`value-1`), ret)
	})

	t.Run("test the atomic change with the proper old value", func(t *testing.T) {
		th := Setup(t)
		defer th.TearDown()

		err := th.App.SetPluginKey(pluginID, "key", []byte("value-2"))
		require.Nil(t, err)

		result, err := th.App.SetPluginKeyWithOptions(pluginID, "key", []byte("value-3"), model.PluginKVSetOptions{
			Atomic:   true,
			OldValue: []byte("value-2"),
		})
		assert.True(t, result)
		assert.Nil(t, err)

		// test that the value did change
		ret, err := th.App.GetPluginKey(pluginID, "key")
		assert.Nil(t, err)
		assert.Equal(t, []byte(`value-3`), ret)
	})

	t.Run("when new value is nil and old value matches with the current, it should delete the currently set value", func(t *testing.T) {
		th := Setup(t)
		defer th.TearDown()

		// first set a value.
		result, err := th.App.SetPluginKeyWithOptions(pluginID, "nil-test-key-2", []byte("value-1"), model.PluginKVSetOptions{})
		require.Nil(t, err)
		require.True(t, result)

		// now it should delete the set value.
		result, err = th.App.SetPluginKeyWithOptions(pluginID, "nil-test-key-2", nil, model.PluginKVSetOptions{
			Atomic:   true,
			OldValue: []byte("value-1"),
		})
		assert.Nil(t, err)
		assert.True(t, result)

		ret, err := th.App.GetPluginKey(pluginID, "nil-test-key-2")
		assert.Nil(t, err)
		assert.Nil(t, ret)
	})

	t.Run("when new value is nil and there is a value set for the key already, it should delete the currently set value", func(t *testing.T) {
		th := Setup(t)
		defer th.TearDown()

		// first set a value.
		result, err := th.App.SetPluginKeyWithOptions(pluginID, "nil-test-key-3", []byte("value-1"), model.PluginKVSetOptions{})
		require.Nil(t, err)
		require.True(t, result)

		// now it should delete the set value.
		result, err = th.App.SetPluginKeyWithOptions(pluginID, "nil-test-key-3", nil, model.PluginKVSetOptions{})
		assert.Nil(t, err)
		assert.True(t, result)

		// verify a nil value is returned
		ret, err := th.App.GetPluginKey(pluginID, "nil-test-key-3")
		assert.Nil(t, err)
		assert.Nil(t, ret)

		// verify the row is actually gone
		list, err := th.App.ListPluginKeys(pluginID, 0, 1)
		assert.Nil(t, err)
		assert.Empty(t, list)
	})

	t.Run("when old value is nil and there is no value set for the key before, it should set the new value", func(t *testing.T) {
		th := Setup(t)
		defer th.TearDown()

		result, err := th.App.SetPluginKeyWithOptions(pluginID, "nil-test-key-4", []byte("value-1"), model.PluginKVSetOptions{
			Atomic:   true,
			OldValue: nil,
		})
		assert.Nil(t, err)
		assert.True(t, result)

		ret, err := th.App.GetPluginKey(pluginID, "nil-test-key-4")
		assert.Nil(t, err)
		assert.Equal(t, []byte("value-1"), ret)
	})

	t.Run("test that value is set and unset with ExpireInSeconds", func(t *testing.T) {
		th := Setup(t)
		defer th.TearDown()

		result, err := th.App.SetPluginKeyWithOptions(pluginID, "key", []byte("value-1"), model.PluginKVSetOptions{
			ExpireInSeconds: 1,
		})
		assert.True(t, result)
		assert.Nil(t, err)

		// test that the value is set
		ret, err := th.App.GetPluginKey(pluginID, "key")
		assert.Nil(t, err)
		assert.Equal(t, []byte(`value-1`), ret)

		// test that the value is not longer
		time.Sleep(1500 * time.Millisecond)

		ret, err = th.App.GetPluginKey(pluginID, "key")
		assert.Nil(t, err)
		assert.Nil(t, ret)
	})
}

func TestServePluginRequest(t *testing.T) {
	th := Setup(t)
	defer th.TearDown()

	th.App.UpdateConfig(func(cfg *model.Config) { *cfg.PluginSettings.Enable = false })

	w := httptest.NewRecorder()
	r := httptest.NewRequest("GET", "/plugins/foo/bar", nil)
	th.App.ch.ServePluginRequest(w, r)
	assert.Equal(t, http.StatusNotImplemented, w.Result().StatusCode)
}

func TestPrivateServePluginRequest(t *testing.T) {
	th := Setup(t)
	defer th.TearDown()

	testCases := []struct {
		Description string
		ConfigFunc  func(cfg *model.Config)
		URL         string
		ExpectedURL string
	}{
		{
			"no subpath",
			func(cfg *model.Config) {},
			"/plugins/id/endpoint",
			"/endpoint",
		},
		{
			"subpath",
			func(cfg *model.Config) { *cfg.ServiceSettings.SiteURL += "/subpath" },
			"/subpath/plugins/id/endpoint",
			"/endpoint",
		},
	}

	for _, testCase := range testCases {
		t.Run(testCase.Description, func(t *testing.T) {
			th.App.UpdateConfig(testCase.ConfigFunc)
			expectedBody := []byte("body")
			request := httptest.NewRequest(http.MethodGet, testCase.URL, bytes.NewReader(expectedBody))
			recorder := httptest.NewRecorder()

			handler := func(context *plugin.Context, w http.ResponseWriter, r *http.Request) {
				assert.Equal(t, testCase.ExpectedURL, r.URL.Path)

				body, _ := ioutil.ReadAll(r.Body)
				assert.Equal(t, expectedBody, body)
			}

			request = mux.SetURLVars(request, map[string]string{"plugin_id": "id"})

			th.App.ch.servePluginRequest(recorder, request, handler)
		})
	}

}

func TestHandlePluginRequest(t *testing.T) {
	th := Setup(t).InitBasic()
	defer th.TearDown()

	th.App.UpdateConfig(func(cfg *model.Config) {
		*cfg.PluginSettings.Enable = false
		*cfg.ServiceSettings.EnableUserAccessTokens = true
	})

	token, err := th.App.CreateUserAccessToken(&model.UserAccessToken{
		UserId: th.BasicUser.Id,
	})
	require.Nil(t, err)

	var assertions func(*http.Request)
	router := mux.NewRouter()
	router.HandleFunc("/plugins/{plugin_id:[A-Za-z0-9\\_\\-\\.]+}/{anything:.*}", func(_ http.ResponseWriter, r *http.Request) {
		th.App.ch.servePluginRequest(nil, r, func(_ *plugin.Context, _ http.ResponseWriter, r *http.Request) {
			assertions(r)
		})
	})

	r := httptest.NewRequest("GET", "/plugins/foo/bar", nil)
	r.Header.Add("Authorization", "Bearer "+token.Token)
	assertions = func(r *http.Request) {
		assert.Equal(t, "/bar", r.URL.Path)
		assert.Equal(t, th.BasicUser.Id, r.Header.Get("Mattermost-User-Id"))
	}
	router.ServeHTTP(nil, r)

	r = httptest.NewRequest("GET", "/plugins/foo/bar?a=b&access_token="+token.Token+"&c=d", nil)
	assertions = func(r *http.Request) {
		assert.Equal(t, "/bar", r.URL.Path)
		assert.Equal(t, "a=b&c=d", r.URL.RawQuery)
		assert.Equal(t, th.BasicUser.Id, r.Header.Get("Mattermost-User-Id"))
	}
	router.ServeHTTP(nil, r)

	r = httptest.NewRequest("GET", "/plugins/foo/bar?a=b&access_token=asdf&c=d", nil)
	assertions = func(r *http.Request) {
		assert.Equal(t, "/bar", r.URL.Path)
		assert.Equal(t, "a=b&c=d", r.URL.RawQuery)
		assert.Empty(t, r.Header.Get("Mattermost-User-Id"))
	}
	router.ServeHTTP(nil, r)
}

func TestGetPluginStatusesDisabled(t *testing.T) {
	th := Setup(t)
	defer th.TearDown()

	th.App.UpdateConfig(func(cfg *model.Config) {
		*cfg.PluginSettings.Enable = false
	})

	_, err := th.App.GetPluginStatuses()
	require.NotNil(t, err)
	require.EqualError(t, err, "GetPluginStatuses: Plugins have been disabled. Please check your logs for details., ")
}

func TestGetPluginStatuses(t *testing.T) {
	th := Setup(t)
	defer th.TearDown()

	th.App.UpdateConfig(func(cfg *model.Config) {
		*cfg.PluginSettings.Enable = true
	})

	pluginStatuses, err := th.App.GetPluginStatuses()
	require.Nil(t, err)
	require.NotNil(t, pluginStatuses)
}

func TestPluginSync(t *testing.T) {
	th := Setup(t)
	defer th.TearDown()

	testCases := []struct {
		Description string
		ConfigFunc  func(cfg *model.Config)
	}{
		{
			"local",
			func(cfg *model.Config) {
				cfg.FileSettings.DriverName = model.NewString(model.ImageDriverLocal)
			},
		},
		{
			"s3",
			func(cfg *model.Config) {
				s3Host := os.Getenv("CI_MINIO_HOST")
				if s3Host == "" {
					s3Host = "localhost"
				}

				s3Port := os.Getenv("CI_MINIO_PORT")
				if s3Port == "" {
					s3Port = "9000"
				}

				s3Endpoint := fmt.Sprintf("%s:%s", s3Host, s3Port)
				cfg.FileSettings.DriverName = model.NewString(model.ImageDriverS3)
				cfg.FileSettings.AmazonS3AccessKeyId = model.NewString(model.MinioAccessKey)
				cfg.FileSettings.AmazonS3SecretAccessKey = model.NewString(model.MinioSecretKey)
				cfg.FileSettings.AmazonS3Bucket = model.NewString(model.MinioBucket)
				cfg.FileSettings.AmazonS3PathPrefix = model.NewString("")
				cfg.FileSettings.AmazonS3Endpoint = model.NewString(s3Endpoint)
				cfg.FileSettings.AmazonS3Region = model.NewString("")
				cfg.FileSettings.AmazonS3SSL = model.NewBool(false)

			},
		},
	}

	for _, testCase := range testCases {
		t.Run(testCase.Description, func(t *testing.T) {
			th.App.UpdateConfig(func(cfg *model.Config) {
				*cfg.PluginSettings.Enable = true
				testCase.ConfigFunc(cfg)
			})

			env := th.App.GetPluginsEnvironment()
			require.NotNil(t, env)

			path, _ := fileutils.FindDir("tests")

			t.Run("new bundle in the file store", func(t *testing.T) {
				th.App.UpdateConfig(func(cfg *model.Config) {
					*cfg.PluginSettings.RequirePluginSignature = false
				})

				fileReader, err := os.Open(filepath.Join(path, "testplugin.tar.gz"))
				require.NoError(t, err)
				defer fileReader.Close()

				_, appErr := th.App.WriteFile(fileReader, getBundleStorePath("testplugin"))
				checkNoError(t, appErr)

				appErr = th.App.SyncPlugins()
				checkNoError(t, appErr)

				// Check if installed
				pluginStatus, err := env.Statuses()
				require.NoError(t, err)
				require.Len(t, pluginStatus, 1)
				require.Equal(t, pluginStatus[0].PluginId, "testplugin")
			})

			t.Run("bundle removed from the file store", func(t *testing.T) {
				th.App.UpdateConfig(func(cfg *model.Config) {
					*cfg.PluginSettings.RequirePluginSignature = false
				})

				appErr := th.App.RemoveFile(getBundleStorePath("testplugin"))
				checkNoError(t, appErr)

				appErr = th.App.SyncPlugins()
				checkNoError(t, appErr)

				// Check if removed
				pluginStatus, err := env.Statuses()
				require.NoError(t, err)
				require.Empty(t, pluginStatus)
			})

			t.Run("plugin signatures required, no signature", func(t *testing.T) {
				th.App.UpdateConfig(func(cfg *model.Config) {
					*cfg.PluginSettings.RequirePluginSignature = true
				})

				pluginFileReader, err := os.Open(filepath.Join(path, "testplugin.tar.gz"))
				require.NoError(t, err)
				defer pluginFileReader.Close()
				_, appErr := th.App.WriteFile(pluginFileReader, getBundleStorePath("testplugin"))
				checkNoError(t, appErr)

				appErr = th.App.SyncPlugins()
				checkNoError(t, appErr)
				pluginStatus, err := env.Statuses()
				require.NoError(t, err)
				require.Len(t, pluginStatus, 0)
			})

			t.Run("plugin signatures required, wrong signature", func(t *testing.T) {
				th.App.UpdateConfig(func(cfg *model.Config) {
					*cfg.PluginSettings.RequirePluginSignature = true
				})

				signatureFileReader, err := os.Open(filepath.Join(path, "testplugin2.tar.gz.sig"))
				require.NoError(t, err)
				defer signatureFileReader.Close()
				_, appErr := th.App.WriteFile(signatureFileReader, getSignatureStorePath("testplugin"))
				checkNoError(t, appErr)

				appErr = th.App.SyncPlugins()
				checkNoError(t, appErr)

				pluginStatus, err := env.Statuses()
				require.NoError(t, err)
				require.Len(t, pluginStatus, 0)
			})

			t.Run("plugin signatures required, correct signature", func(t *testing.T) {
				th.App.UpdateConfig(func(cfg *model.Config) {
					*cfg.PluginSettings.RequirePluginSignature = true
				})

				key, err := os.Open(filepath.Join(path, "development-private-key.asc"))
				require.NoError(t, err)
				appErr := th.App.AddPublicKey("pub_key", key)
				checkNoError(t, appErr)

				signatureFileReader, err := os.Open(filepath.Join(path, "testplugin.tar.gz.sig"))
				require.NoError(t, err)
				defer signatureFileReader.Close()
				_, appErr = th.App.WriteFile(signatureFileReader, getSignatureStorePath("testplugin"))
				checkNoError(t, appErr)

				appErr = th.App.SyncPlugins()
				checkNoError(t, appErr)

				pluginStatus, err := env.Statuses()
				require.NoError(t, err)
				require.Len(t, pluginStatus, 1)
				require.Equal(t, pluginStatus[0].PluginId, "testplugin")

				appErr = th.App.DeletePublicKey("pub_key")
				checkNoError(t, appErr)

				appErr = th.App.ch.RemovePlugin("testplugin")
				checkNoError(t, appErr)
			})
		})
	}
}

// See https://github.com/mattermost/mattermost-server/issues/19189
func TestChannelsPluginsInit(t *testing.T) {
	th := Setup(t)
	defer th.TearDown()

	runNoPanicTest := func(t *testing.T) {
		ctx := request.EmptyContext()
		path, _ := fileutils.FindDir("tests")

		require.NotPanics(t, func() {
			th.Server.Channels().initPlugins(ctx, path, path)
		})
	}

	t.Run("no panics when plugins enabled", func(t *testing.T) {
		th.App.UpdateConfig(func(cfg *model.Config) {
			*cfg.PluginSettings.Enable = true
		})

		runNoPanicTest(t)
	})

	t.Run("no panics when plugins disabled", func(t *testing.T) {
		th.App.UpdateConfig(func(cfg *model.Config) {
			*cfg.PluginSettings.Enable = false
		})

		runNoPanicTest(t)
	})
}

func TestSyncPluginsActiveState(t *testing.T) {
	th := Setup(t)
	defer th.TearDown()

	th.App.UpdateConfig(func(cfg *model.Config) {
		*cfg.PluginSettings.Enable = true
	})

	env := th.App.GetPluginsEnvironment()
	require.NotNil(t, env)

	th.App.UpdateConfig(func(cfg *model.Config) {
		*cfg.PluginSettings.RequirePluginSignature = false
	})

	path, _ := fileutils.FindDir("tests")
	fileReader, err := os.Open(filepath.Join(path, "testplugin.tar.gz"))
	require.NoError(t, err)
	defer fileReader.Close()

	_, appErr := th.App.WriteFile(fileReader, getBundleStorePath("testplugin"))
	checkNoError(t, appErr)

	// Sync with file store so the plugin environment has access to this plugin.
	appErr = th.App.SyncPlugins()
	checkNoError(t, appErr)

	// Verify the plugin was installed and set to deactivated.
	pluginStatus, err := env.Statuses()
	require.NoError(t, err)
	require.Len(t, pluginStatus, 1)
	require.Equal(t, pluginStatus[0].PluginId, "testplugin")
	require.Equal(t, pluginStatus[0].State, model.PluginStateNotRunning)

	// Enable plugin by setting setting config. This implicitly calls SyncPluginsActiveState through a config listener.
	th.App.UpdateConfig(func(cfg *model.Config) {
		cfg.PluginSettings.PluginStates["testplugin"] = &model.PluginState{Enable: true}
	})

	// Verify the plugin was activated due to config change.
	pluginStatus, err = env.Statuses()
	require.NoError(t, err)
	require.Len(t, pluginStatus, 1)
	require.Equal(t, pluginStatus[0].PluginId, "testplugin")
	require.Equal(t, pluginStatus[0].State, model.PluginStateRunning)

	// Disable plugin by setting config. This implicitly calls SyncPluginsActiveState through a config listener.
	th.App.UpdateConfig(func(cfg *model.Config) {
		cfg.PluginSettings.PluginStates["testplugin"] = &model.PluginState{Enable: false}
	})

	// Verify the plugin was deactivated due to config change.
	pluginStatus, err = env.Statuses()
	require.NoError(t, err)
	require.Len(t, pluginStatus, 1)
	require.Equal(t, pluginStatus[0].PluginId, "testplugin")
	require.Equal(t, pluginStatus[0].State, model.PluginStateNotRunning)
}

func TestPluginPanicLogs(t *testing.T) {
	t.Run("should panic", func(t *testing.T) {
		th := Setup(t).InitBasic()
		defer th.TearDown()

		tearDown, _, _ := SetAppEnvironmentWithPlugins(t, []string{
			`
		package main

		import (
			"github.com/mattermost/mattermost-server/v6/plugin"
			"github.com/mattermost/mattermost-server/v6/model"
		)

		type MyPlugin struct {
			plugin.MattermostPlugin
		}

		func (p *MyPlugin) MessageWillBePosted(c *plugin.Context, post *model.Post) (*model.Post, string) {
			panic("some text from panic")
			return nil, ""
		}

		func main() {
			plugin.ClientMain(&MyPlugin{})
		}
		`,
		}, th.App, th.NewPluginAPI)

		post := &model.Post{
			UserId:    th.BasicUser.Id,
			ChannelId: th.BasicChannel.Id,
			Message:   "message_",
			CreateAt:  model.GetMillis() - 10000,
		}
		_, err := th.App.CreatePost(th.Context, post, th.BasicChannel, false, true)
		assert.Nil(t, err)

		th.TestLogger.Flush()

		// We shutdown plugins first so that the read on the log buffer is race-free.
		th.App.ch.ShutDownPlugins()
		tearDown()

		testlib.AssertLog(t, th.LogBuffer, mlog.LvlDebug.Name, "panic: some text from panic")
	})
}

func TestProcessPrepackagedPlugins(t *testing.T) {
	th := Setup(t)
	defer th.TearDown()

	testsPath, _ := fileutils.FindDir("tests")
	prepackagedPluginsPath := filepath.Join(testsPath, prepackagedPluginsDir)
	fileErr := os.Mkdir(prepackagedPluginsPath, os.ModePerm)
	require.NoError(t, fileErr)
	defer os.RemoveAll(prepackagedPluginsPath)

	prepackagedPluginsDir, found := fileutils.FindDir(prepackagedPluginsPath)
	require.True(t, found, "failed to find prepackaged plugins directory")

	testPluginPath := filepath.Join(testsPath, "testplugin.tar.gz")
	fileErr = testlib.CopyFile(testPluginPath, filepath.Join(prepackagedPluginsDir, "testplugin.tar.gz"))
	require.NoError(t, fileErr)

	t.Run("automatic, enabled plugin, no signature", func(t *testing.T) {
		// Install the plugin and enable
		pluginBytes, err := ioutil.ReadFile(testPluginPath)
		require.NoError(t, err)
		require.NotNil(t, pluginBytes)

		manifest, appErr := th.App.ch.installPluginLocally(bytes.NewReader(pluginBytes), nil, installPluginLocallyAlways)
		require.Nil(t, appErr)
		require.Equal(t, "testplugin", manifest.Id)

		env := th.App.GetPluginsEnvironment()

		activatedManifest, activated, err := env.Activate(manifest.Id)
		require.NoError(t, err)
		require.True(t, activated)
		require.Equal(t, manifest, activatedManifest)

		th.App.UpdateConfig(func(cfg *model.Config) {
			*cfg.PluginSettings.Enable = true
			*cfg.PluginSettings.AutomaticPrepackagedPlugins = true
			*cfg.PluginSettings.EnableRemoteMarketplace = false
		})

		plugins := th.App.ch.processPrepackagedPlugins(prepackagedPluginsDir)
		require.Len(t, plugins, 1)
		require.Equal(t, plugins[0].Manifest.Id, "testplugin")
		require.Empty(t, plugins[0].Signature, 0)

		pluginStatus, err := env.Statuses()
		require.NoError(t, err)
		require.Len(t, pluginStatus, 1)
		require.Equal(t, pluginStatus[0].PluginId, "testplugin")

		appErr = th.App.ch.RemovePlugin("testplugin")
		checkNoError(t, appErr)

		pluginStatus, err = env.Statuses()
		require.NoError(t, err)
		require.Len(t, pluginStatus, 0)
	})

	t.Run("automatic, not enabled plugin", func(t *testing.T) {
		th.App.UpdateConfig(func(cfg *model.Config) {
			*cfg.PluginSettings.Enable = true
			*cfg.PluginSettings.AutomaticPrepackagedPlugins = true
			*cfg.PluginSettings.EnableRemoteMarketplace = false
		})

		env := th.App.GetPluginsEnvironment()

		plugins := th.App.ch.processPrepackagedPlugins(prepackagedPluginsDir)
		require.Len(t, plugins, 1)
		require.Equal(t, plugins[0].Manifest.Id, "testplugin")
		require.Empty(t, plugins[0].Signature, 0)

		pluginStatus, err := env.Statuses()
		require.NoError(t, err)
		require.Empty(t, pluginStatus, 0)
	})

	t.Run("automatic, multiple plugins with signatures, not enabled", func(t *testing.T) {
		th.App.UpdateConfig(func(cfg *model.Config) {
			*cfg.PluginSettings.Enable = true
			*cfg.PluginSettings.AutomaticPrepackagedPlugins = true
			*cfg.PluginSettings.EnableRemoteMarketplace = false
		})

		env := th.App.GetPluginsEnvironment()

		// Add signature
		testPluginSignaturePath := filepath.Join(testsPath, "testplugin.tar.gz.sig")
		err := testlib.CopyFile(testPluginSignaturePath, filepath.Join(prepackagedPluginsDir, "testplugin.tar.gz.sig"))
		require.NoError(t, err)

		// Add second plugin
		testPlugin2Path := filepath.Join(testsPath, "testplugin2.tar.gz")
		err = testlib.CopyFile(testPlugin2Path, filepath.Join(prepackagedPluginsDir, "testplugin2.tar.gz"))
		require.NoError(t, err)

		testPlugin2SignaturePath := filepath.Join(testsPath, "testplugin2.tar.gz.sig")
		err = testlib.CopyFile(testPlugin2SignaturePath, filepath.Join(prepackagedPluginsDir, "testplugin2.tar.gz.sig"))
		require.NoError(t, err)

		plugins := th.App.ch.processPrepackagedPlugins(prepackagedPluginsDir)
		require.Len(t, plugins, 2)
		require.Contains(t, []string{"testplugin", "testplugin2"}, plugins[0].Manifest.Id)
		require.NotEmpty(t, plugins[0].Signature)
		require.Contains(t, []string{"testplugin", "testplugin2"}, plugins[1].Manifest.Id)
		require.NotEmpty(t, plugins[1].Signature)

		pluginStatus, err := env.Statuses()
		require.NoError(t, err)
		require.Len(t, pluginStatus, 0)
	})

	t.Run("automatic, multiple plugins with signatures, one enabled", func(t *testing.T) {
		th.App.UpdateConfig(func(cfg *model.Config) {
			*cfg.PluginSettings.Enable = true
			*cfg.PluginSettings.AutomaticPrepackagedPlugins = true
			*cfg.PluginSettings.EnableRemoteMarketplace = false
		})

		env := th.App.GetPluginsEnvironment()

		// Add signature
		testPluginSignaturePath := filepath.Join(testsPath, "testplugin.tar.gz.sig")
		err := testlib.CopyFile(testPluginSignaturePath, filepath.Join(prepackagedPluginsDir, "testplugin.tar.gz.sig"))
		require.NoError(t, err)

		// Install first plugin and enable
		pluginBytes, err := ioutil.ReadFile(testPluginPath)
		require.NoError(t, err)
		require.NotNil(t, pluginBytes)

		manifest, appErr := th.App.ch.installPluginLocally(bytes.NewReader(pluginBytes), nil, installPluginLocallyAlways)
		require.Nil(t, appErr)
		require.Equal(t, "testplugin", manifest.Id)

		activatedManifest, activated, err := env.Activate(manifest.Id)
		require.NoError(t, err)
		require.True(t, activated)
		require.Equal(t, manifest, activatedManifest)

		// Add second plugin
		testPlugin2Path := filepath.Join(testsPath, "testplugin2.tar.gz")
		err = testlib.CopyFile(testPlugin2Path, filepath.Join(prepackagedPluginsDir, "testplugin2.tar.gz"))
		require.NoError(t, err)

		testPlugin2SignaturePath := filepath.Join(testsPath, "testplugin2.tar.gz.sig")
		err = testlib.CopyFile(testPlugin2SignaturePath, filepath.Join(prepackagedPluginsDir, "testplugin2.tar.gz.sig"))
		require.NoError(t, err)

		plugins := th.App.ch.processPrepackagedPlugins(prepackagedPluginsDir)
		require.Len(t, plugins, 2)
		require.Contains(t, []string{"testplugin", "testplugin2"}, plugins[0].Manifest.Id)
		require.NotEmpty(t, plugins[0].Signature)
		require.Contains(t, []string{"testplugin", "testplugin2"}, plugins[1].Manifest.Id)
		require.NotEmpty(t, plugins[1].Signature)

		pluginStatus, err := env.Statuses()
		require.NoError(t, err)
		require.Len(t, pluginStatus, 1)
		require.Equal(t, pluginStatus[0].PluginId, "testplugin")

		appErr = th.App.ch.RemovePlugin("testplugin")
		checkNoError(t, appErr)

		pluginStatus, err = env.Statuses()
		require.NoError(t, err)
		require.Len(t, pluginStatus, 0)
	})

	t.Run("non-automatic, multiple plugins", func(t *testing.T) {
		th.App.UpdateConfig(func(cfg *model.Config) {
			*cfg.PluginSettings.Enable = true
			*cfg.PluginSettings.AutomaticPrepackagedPlugins = false
			*cfg.PluginSettings.EnableRemoteMarketplace = false
		})

		env := th.App.GetPluginsEnvironment()

		testPlugin2Path := filepath.Join(testsPath, "testplugin2.tar.gz")
		err := testlib.CopyFile(testPlugin2Path, filepath.Join(prepackagedPluginsDir, "testplugin2.tar.gz"))
		require.NoError(t, err)

		testPlugin2SignaturePath := filepath.Join(testsPath, "testplugin2.tar.gz.sig")
		err = testlib.CopyFile(testPlugin2SignaturePath, filepath.Join(prepackagedPluginsDir, "testplugin2.tar.gz.sig"))
		require.NoError(t, err)

		plugins := th.App.ch.processPrepackagedPlugins(prepackagedPluginsDir)
		require.Len(t, plugins, 2)
		require.Contains(t, []string{"testplugin", "testplugin2"}, plugins[0].Manifest.Id)
		require.NotEmpty(t, plugins[0].Signature)
		require.Contains(t, []string{"testplugin", "testplugin2"}, plugins[1].Manifest.Id)
		require.NotEmpty(t, plugins[1].Signature)

		pluginStatus, err := env.Statuses()
		require.NoError(t, err)
		require.Len(t, pluginStatus, 0)
	})
}

<<<<<<< HEAD
func TestEnablePlugin(t *testing.T) {
	th := Setup(t)
	defer th.TearDown()

	os.Setenv("MM_FEATUREFLAGS_CLOUDFREE", "true")
	defer os.Unsetenv("MM_FEATUREFLAGS_CLOUDFREE")
	th.App.ReloadConfig()
	th.App.Srv().SetLicense(model.NewTestLicense("cloud"))

	th.App.UpdateConfig(func(cfg *model.Config) {
		*cfg.PluginSettings.Enable = true
		*cfg.PluginSettings.RequirePluginSignature = false
		cfg.PluginSettings.PluginStates["testplugin"] = &model.PluginState{Enable: false}
		cfg.PluginSettings.PluginStates["testplugin2"] = &model.PluginState{Enable: false}
	})

	cloud := &mocks.CloudInterface{}
	cloud.Mock.On("GetCloudLimits", mock.Anything).Return(&model.ProductLimits{
		Integrations: &model.IntegrationsLimits{
			Enabled: model.NewInt(1),
		},
	}, nil)

	cloudImpl := th.App.Srv().Cloud
	defer func() {
		th.App.Srv().Cloud = cloudImpl
	}()
	th.App.Srv().Cloud = cloud

	env := th.App.GetPluginsEnvironment()
	require.NotNil(t, env)

	path, _ := fileutils.FindDir("tests")
	fileReader, err := os.Open(filepath.Join(path, "testplugin.tar.gz"))
	require.NoError(t, err)
	defer fileReader.Close()

	_, appErr := th.App.WriteFile(fileReader, getBundleStorePath("testplugin"))
	checkNoError(t, appErr)

	fileReader, err = os.Open(filepath.Join(path, "testplugin2.tar.gz"))
	require.NoError(t, err)
	defer fileReader.Close()

	_, appErr = th.App.WriteFile(fileReader, getBundleStorePath("testplugin2"))
	checkNoError(t, appErr)

	appErr = th.App.SyncPlugins()
	checkNoError(t, appErr)

	appErr = th.App.EnablePlugin("testplugin")
	checkNoError(t, appErr)

	appErr = th.App.EnablePlugin("testplugin2")
	checkError(t, appErr)
	require.Contains(t, appErr.Error(), "Too many enabled integrations")

	os.Unsetenv("MM_FEATUREFLAGS_CLOUDFREE")
	th.App.ReloadConfig()

	appErr = th.App.EnablePlugin("testplugin2")
	checkNoError(t, appErr)
=======
func TestGetPluginStateOverride(t *testing.T) {
	th := Setup(t)
	defer th.TearDown()

	t.Run("no override", func(t *testing.T) {
		overrides, value := th.App.ch.getPluginStateOverride("focalboard")
		require.False(t, overrides)
		require.False(t, value)
	})

	t.Run("calls override", func(t *testing.T) {
		t.Run("on-prem", func(t *testing.T) {
			overrides, value := th.App.ch.getPluginStateOverride("com.mattermost.calls")
			require.False(t, overrides)
			require.False(t, value)
		})

		t.Run("Cloud, without enabled flag", func(t *testing.T) {
			os.Setenv("MM_CLOUD_INSTALLATION_ID", "test")
			defer os.Unsetenv("MM_CLOUD_INSTALLATION_ID")
			overrides, value := th.App.ch.getPluginStateOverride("com.mattermost.calls")
			require.True(t, overrides)
			require.False(t, value)
		})

		t.Run("Cloud, with enabled flag set to true", func(t *testing.T) {
			os.Setenv("MM_CLOUD_INSTALLATION_ID", "test")
			defer os.Unsetenv("MM_CLOUD_INSTALLATION_ID")
			os.Setenv("MM_FEATUREFLAGS_CALLSENABLED", "true")
			defer os.Unsetenv("MM_FEATUREFLAGS_CALLSENABLED")

			th2 := Setup(t)
			defer th2.TearDown()

			overrides, value := th2.App.ch.getPluginStateOverride("com.mattermost.calls")
			require.True(t, overrides)
			require.True(t, value)
		})

		t.Run("Cloud, with enabled flag set to false", func(t *testing.T) {
			os.Setenv("MM_CLOUD_INSTALLATION_ID", "test")
			defer os.Unsetenv("MM_CLOUD_INSTALLATION_ID")
			os.Setenv("MM_FEATUREFLAGS_CALLSENABLED", "false")
			defer os.Unsetenv("MM_FEATUREFLAGS_CALLSENABLED")

			th2 := Setup(t)
			defer th2.TearDown()

			overrides, value := th2.App.ch.getPluginStateOverride("com.mattermost.calls")
			require.True(t, overrides)
			require.False(t, value)
		})
	})

	t.Run("apps override", func(t *testing.T) {
		t.Run("without enabled flag", func(t *testing.T) {
			overrides, value := th.App.ch.getPluginStateOverride("com.mattermost.apps")
			require.False(t, overrides)
			require.False(t, value)
		})

		t.Run("with enabled flag set to false", func(t *testing.T) {
			os.Setenv("MM_FEATUREFLAGS_APPSENABLED", "false")
			defer os.Unsetenv("MM_FEATUREFLAGS_APPSENABLED")

			th2 := Setup(t)
			defer th2.TearDown()

			overrides, value := th2.App.ch.getPluginStateOverride("com.mattermost.apps")
			require.True(t, overrides)
			require.False(t, value)
		})
	})
>>>>>>> 231db2df
}<|MERGE_RESOLUTION|>--- conflicted
+++ resolved
@@ -968,8 +968,7 @@
 	})
 }
 
-<<<<<<< HEAD
-func TestEnablePlugin(t *testing.T) {
+func TestEnablePluginWithCloudLimits(t *testing.T) {
 	th := Setup(t)
 	defer th.TearDown()
 
@@ -1031,7 +1030,8 @@
 
 	appErr = th.App.EnablePlugin("testplugin2")
 	checkNoError(t, appErr)
-=======
+}
+
 func TestGetPluginStateOverride(t *testing.T) {
 	th := Setup(t)
 	defer th.TearDown()
@@ -1105,5 +1105,4 @@
 			require.False(t, value)
 		})
 	})
->>>>>>> 231db2df
 }
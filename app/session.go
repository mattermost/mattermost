--- conflicted
+++ resolved
@@ -110,18 +110,9 @@
 		return err
 	}
 	for _, session := range sessions {
-<<<<<<< HEAD
 		revokeErr := a.revokeSession(session)
 		if revokeErr != nil {
 			return revokeErr
-=======
-		if session.IsOAuth {
-			a.RevokeAccessToken(session.Token)
-		} else {
-			if err := a.Srv.Store.Session().Remove(session.Id); err != nil {
-				return err
-			}
->>>>>>> f934502a
 		}
 	}
 

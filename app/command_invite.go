// Copyright (c) 2015-present Mattermost, Inc. All Rights Reserved.
// See LICENSE.txt for license information.

package app

import (
	"strings"

	goi18n "github.com/mattermost/go-i18n/i18n"

	"github.com/mattermost/mattermost-server/v5/mlog"
	"github.com/mattermost/mattermost-server/v5/model"
)

type InviteProvider struct {
}

const (
	CMD_INVITE = "invite"
)

func init() {
	RegisterCommandProvider(&InviteProvider{})
}

func (me *InviteProvider) GetTrigger() string {
	return CMD_INVITE
}

func (me *InviteProvider) GetCommand(a *App, T goi18n.TranslateFunc) *model.Command {
	return &model.Command{
		Trigger:          CMD_INVITE,
		AutoComplete:     true,
		AutoCompleteDesc: T("api.command_invite.desc"),
		AutoCompleteHint: T("api.command_invite.hint"),
		DisplayName:      T("api.command_invite.name"),
	}
}

func (me *InviteProvider) DoCommand(a *App, args *model.CommandArgs, message string) *model.CommandResponse {
	if message == "" {
		return &model.CommandResponse{
			Text:         args.T("api.command_invite.missing_message.app_error"),
			ResponseType: model.COMMAND_RESPONSE_TYPE_EPHEMERAL,
		}
	}

	splitMessage := strings.SplitN(message, " ", 2)
	targetUsername := splitMessage[0]
	targetUsername = strings.TrimPrefix(targetUsername, "@")

<<<<<<< HEAD
	userProfile, err := a.Store().User().GetByUsername(targetUsername)
=======
	userProfile, err := a.Srv().Store.User().GetByUsername(targetUsername)
>>>>>>> 17523fa5
	if err != nil {
		mlog.Error(err.Error())
		return &model.CommandResponse{
			Text:         args.T("api.command_invite.missing_user.app_error"),
			ResponseType: model.COMMAND_RESPONSE_TYPE_EPHEMERAL,
		}
	}

	if userProfile.DeleteAt != 0 {
		return &model.CommandResponse{
			Text:         args.T("api.command_invite.missing_user.app_error"),
			ResponseType: model.COMMAND_RESPONSE_TYPE_EPHEMERAL,
		}
	}

	var channelToJoin *model.Channel
	// User set a channel to add the invited user
	if len(splitMessage) > 1 && splitMessage[1] != "" {
		targetChannelName := strings.TrimPrefix(strings.TrimSpace(splitMessage[1]), "~")

		if channelToJoin, err = a.GetChannelByName(targetChannelName, args.TeamId, false); err != nil {
			return &model.CommandResponse{
				Text: args.T("api.command_invite.channel.error", map[string]interface{}{
					"Channel": targetChannelName,
				}),
				ResponseType: model.COMMAND_RESPONSE_TYPE_EPHEMERAL,
			}
		}
	} else {
		channelToJoin, err = a.GetChannel(args.ChannelId)
		if err != nil {
			return &model.CommandResponse{
				Text:         args.T("api.command_invite.channel.app_error"),
				ResponseType: model.COMMAND_RESPONSE_TYPE_EPHEMERAL,
			}
		}
	}

	// Permissions Check
	switch channelToJoin.Type {
	case model.CHANNEL_OPEN:
		if !a.SessionHasPermissionToChannel(args.Session, channelToJoin.Id, model.PERMISSION_MANAGE_PUBLIC_CHANNEL_MEMBERS) {
			return &model.CommandResponse{
				Text: args.T("api.command_invite.permission.app_error", map[string]interface{}{
					"User":    userProfile.Username,
					"Channel": channelToJoin.Name,
				}),
				ResponseType: model.COMMAND_RESPONSE_TYPE_EPHEMERAL,
			}
		}
	case model.CHANNEL_PRIVATE:
		if !a.SessionHasPermissionToChannel(args.Session, channelToJoin.Id, model.PERMISSION_MANAGE_PRIVATE_CHANNEL_MEMBERS) {
			if _, err = a.GetChannelMember(channelToJoin.Id, args.UserId); err == nil {
				// User doing the inviting is a member of the channel.
				return &model.CommandResponse{
					Text: args.T("api.command_invite.permission.app_error", map[string]interface{}{
						"User":    userProfile.Username,
						"Channel": channelToJoin.Name,
					}),
					ResponseType: model.COMMAND_RESPONSE_TYPE_EPHEMERAL,
				}
			} else {
				// User doing the inviting is *not* a member of the channel.
				return &model.CommandResponse{
					Text: args.T("api.command_invite.private_channel.app_error", map[string]interface{}{
						"Channel": channelToJoin.Name,
					}),
					ResponseType: model.COMMAND_RESPONSE_TYPE_EPHEMERAL,
				}
			}
		}
	default:
		return &model.CommandResponse{
			Text:         args.T("api.command_invite.directchannel.app_error"),
			ResponseType: model.COMMAND_RESPONSE_TYPE_EPHEMERAL,
		}
	}

	// Check if user is already in the channel
	_, err = a.GetChannelMember(channelToJoin.Id, userProfile.Id)
	if err == nil {
		return &model.CommandResponse{
			Text: args.T("api.command_invite.user_already_in_channel.app_error", map[string]interface{}{
				"User": userProfile.Username,
			}),
			ResponseType: model.COMMAND_RESPONSE_TYPE_EPHEMERAL,
		}
	}

	if _, err := a.AddChannelMember(userProfile.Id, channelToJoin, args.Session.UserId, ""); err != nil {
		var text string
		if err.Id == "api.channel.add_members.user_denied" {
			text = args.T("api.command_invite.group_constrained_user_denied")
		} else if err.Id == "store.sql_team.get_member.missing.app_error" ||
			err.Id == "api.channel.add_user.to.channel.failed.deleted.app_error" {
			text = args.T("api.command_invite.user_not_in_team.app_error", map[string]interface{}{
				"Username": userProfile.Username,
			})
		} else {
			text = args.T("api.command_invite.fail.app_error")
		}
		return &model.CommandResponse{
			Text:         text,
			ResponseType: model.COMMAND_RESPONSE_TYPE_EPHEMERAL,
		}
	}

	if args.ChannelId != channelToJoin.Id {
		return &model.CommandResponse{
			Text: args.T("api.command_invite.success", map[string]interface{}{
				"User":    userProfile.Username,
				"Channel": channelToJoin.Name,
			}),
			ResponseType: model.COMMAND_RESPONSE_TYPE_EPHEMERAL,
		}
	}

	return &model.CommandResponse{}
}<|MERGE_RESOLUTION|>--- conflicted
+++ resolved
@@ -49,11 +49,7 @@
 	targetUsername := splitMessage[0]
 	targetUsername = strings.TrimPrefix(targetUsername, "@")
 
-<<<<<<< HEAD
-	userProfile, err := a.Store().User().GetByUsername(targetUsername)
-=======
 	userProfile, err := a.Srv().Store.User().GetByUsername(targetUsername)
->>>>>>> 17523fa5
 	if err != nil {
 		mlog.Error(err.Error())
 		return &model.CommandResponse{

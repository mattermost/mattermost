--- conflicted
+++ resolved
@@ -117,15 +117,9 @@
 	s.regenerateClientConfig()
 
 	s.clusterLeaderListenerId = s.AddClusterLeaderChangedListener(func() {
-<<<<<<< HEAD
 		mlog.Info("Cluster leader changed. Determining if job schedulers should be running:", mlog.Bool("isLeader", s.IsLeader()))
-		if s.Jobs != nil {
+		if s.Jobs != nil && s.Jobs.Schedulers != nil {
 			s.Jobs.Schedulers.HandleClusterLeaderChange(s.IsLeader())
-=======
-		mlog.Info("Cluster leader changed. Determining if job schedulers should be running:", mlog.Bool("isLeader", s.FakeApp().IsLeader()))
-		if s.Jobs != nil && s.Jobs.Schedulers != nil {
-			s.Jobs.Schedulers.HandleClusterLeaderChange(s.FakeApp().IsLeader())
->>>>>>> 6a5dd550
 		}
 	})
 

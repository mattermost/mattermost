--- conflicted
+++ resolved
@@ -56,11 +56,6 @@
 
 	mlog.Info("Server is initializing...")
 
-<<<<<<< HEAD
-	s.initEnterprise()
-
-=======
->>>>>>> 17523fa5
 	if s.FakeApp().Srv().newStore == nil {
 		s.FakeApp().Srv().newStore = func() store.Store {
 			return store.NewTimerLayer(
@@ -79,11 +74,8 @@
 
 	s.FakeApp().Srv().Store = s.FakeApp().Srv().newStore()
 	s.FakeApp().StartPushNotificationsHubWorkers()
-<<<<<<< HEAD
-=======
 
 	s.initEnterprise()
->>>>>>> 17523fa5
 
 	if err := s.FakeApp().ensureAsymmetricSigningKey(); err != nil {
 		return errors.Wrapf(err, "unable to ensure asymmetric signing key")

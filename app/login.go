--- conflicted
+++ resolved
@@ -93,11 +93,7 @@
 	}
 
 	// Try to get the user by username/email
-<<<<<<< HEAD
-	if user, err := a.Store().User().GetForLogin(loginId, enableUsername, enableEmail); err == nil {
-=======
 	if user, err := a.Srv().Store.User().GetForLogin(loginId, enableUsername, enableEmail); err == nil {
->>>>>>> 17523fa5
 		return user, nil
 	}
 

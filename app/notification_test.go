// Copyright (c) 2015-present Mattermost, Inc. All Rights Reserved.
// See LICENSE.txt for license information.

package app

import (
	"fmt"
	"os"
	"testing"

	"github.com/stretchr/testify/assert"
	"github.com/stretchr/testify/require"

	"github.com/mattermost/mattermost-server/v6/model"
	"github.com/mattermost/mattermost-server/v6/shared/i18n"
	"github.com/mattermost/mattermost-server/v6/utils"
)

func TestSendNotifications(t *testing.T) {
	th := Setup(t).InitBasic()
	defer th.TearDown()

	th.App.AddUserToChannel(th.BasicUser2, th.BasicChannel, false)

	post1, appErr := th.App.CreatePostMissingChannel(th.Context, &model.Post{
		UserId:    th.BasicUser.Id,
		ChannelId: th.BasicChannel.Id,
		Message:   "@" + th.BasicUser2.Username,
		Type:      model.PostTypeAddToChannel,
		Props:     map[string]interface{}{model.PostPropsAddedUserId: "junk"},
	}, true)
	require.Nil(t, appErr)

	mentions, err := th.App.SendNotifications(post1, th.BasicTeam, th.BasicChannel, th.BasicUser, nil, true)
	require.NoError(t, err)
	require.NotNil(t, mentions)
	require.True(t, utils.StringInSlice(th.BasicUser2.Id, mentions), "mentions", mentions)

	dm, appErr := th.App.GetOrCreateDirectChannel(th.Context, th.BasicUser.Id, th.BasicUser2.Id)
	require.Nil(t, appErr)

	post2, appErr := th.App.CreatePostMissingChannel(th.Context, &model.Post{
		UserId:    th.BasicUser.Id,
		ChannelId: dm.Id,
		Message:   "dm message",
	}, true)
	require.Nil(t, appErr)

	mentions, err = th.App.SendNotifications(post2, th.BasicTeam, dm, th.BasicUser, nil, true)
	require.NoError(t, err)
	require.NotNil(t, mentions)

	_, appErr = th.App.UpdateActive(th.Context, th.BasicUser2, false)
	require.Nil(t, appErr)
	appErr = th.App.Srv().InvalidateAllCaches()
	require.Nil(t, appErr)

	post3, appErr := th.App.CreatePostMissingChannel(th.Context, &model.Post{
		UserId:    th.BasicUser.Id,
		ChannelId: dm.Id,
		Message:   "dm message",
	}, true)
	require.Nil(t, appErr)

	mentions, err = th.App.SendNotifications(post3, th.BasicTeam, dm, th.BasicUser, nil, true)
	require.NoError(t, err)
	require.NotNil(t, mentions)

	th.BasicChannel.DeleteAt = 1
	mentions, err = th.App.SendNotifications(post1, th.BasicTeam, th.BasicChannel, th.BasicUser, nil, true)
	require.NoError(t, err)
	require.Empty(t, mentions)

	t.Run("replies to post created by OAuth bot should not notify user", func(t *testing.T) {
		th := Setup(t).InitBasic()
		defer th.TearDown()
		testUserNotNotified := func(t *testing.T, user *model.User) {
			rootPost := &model.Post{
				UserId:    user.Id,
				ChannelId: th.BasicChannel.Id,
				Message:   "a message",
				Props:     model.StringInterface{"from_webhook": "true", "override_username": "a bot"},
			}

			rootPost, appErr = th.App.CreatePostMissingChannel(th.Context, rootPost, false)
			require.Nil(t, appErr)

			childPost := &model.Post{
				UserId:    th.BasicUser2.Id,
				ChannelId: th.BasicChannel.Id,
				RootId:    rootPost.Id,
				Message:   "a reply",
			}
			childPost, appErr = th.App.CreatePostMissingChannel(th.Context, childPost, false)
			require.Nil(t, appErr)

			postList := model.PostList{
				Order: []string{rootPost.Id, childPost.Id},
				Posts: map[string]*model.Post{rootPost.Id: rootPost, childPost.Id: childPost},
			}
			mentions, err = th.App.SendNotifications(childPost, th.BasicTeam, th.BasicChannel, th.BasicUser2, &postList, true)
			require.NoError(t, err)
			require.False(t, utils.StringInSlice(user.Id, mentions))
		}

		th.BasicUser.NotifyProps[model.CommentsNotifyProp] = model.CommentsNotifyAny
		th.BasicUser, appErr = th.App.UpdateUser(th.BasicUser, false)
		require.Nil(t, appErr)
		t.Run("user wants notifications on all comments", func(t *testing.T) {
			testUserNotNotified(t, th.BasicUser)
		})

		th.BasicUser.NotifyProps[model.CommentsNotifyProp] = model.CommentsNotifyRoot
		th.BasicUser, appErr = th.App.UpdateUser(th.BasicUser, false)
		require.Nil(t, appErr)
		t.Run("user wants notifications on root comment", func(t *testing.T) {
			testUserNotNotified(t, th.BasicUser)
		})
	})
}

func TestSendNotificationsWithManyUsers(t *testing.T) {
	th := Setup(t).InitBasic()
	defer th.TearDown()

	users := []*model.User{}
	for i := 0; i < 10; i++ {
		user := th.CreateUser()
		th.LinkUserToTeam(user, th.BasicTeam)
		th.App.AddUserToChannel(user, th.BasicChannel, false)
		users = append(users, user)
	}

	_, appErr1 := th.App.CreatePostMissingChannel(th.Context, &model.Post{
		UserId:    th.BasicUser.Id,
		ChannelId: th.BasicChannel.Id,
		Message:   "@channel",
		Type:      model.PostTypeAddToChannel,
		Props:     map[string]interface{}{model.PostPropsAddedUserId: "junk"},
	}, true)
	require.Nil(t, appErr1)

	// Each user should have a mention count of exactly 1 in the DB at this point.
	t.Run("1-mention", func(t *testing.T) {
		for i, user := range users {
			t.Run(fmt.Sprintf("user-%d", i+1), func(t *testing.T) {
				channelUnread, appErr2 := th.Server.Store.Channel().GetChannelUnread(th.BasicChannel.Id, user.Id)
				require.NoError(t, appErr2)
				assert.Equal(t, int64(1), channelUnread.MentionCount)
			})
		}
	})

	_, appErr1 = th.App.CreatePostMissingChannel(th.Context, &model.Post{
		UserId:    th.BasicUser.Id,
		ChannelId: th.BasicChannel.Id,
		Message:   "@channel",
		Type:      model.PostTypeAddToChannel,
		Props:     map[string]interface{}{model.PostPropsAddedUserId: "junk"},
	}, true)
	require.Nil(t, appErr1)

	// Now each user should have a mention count of exactly 2 in the DB.
	t.Run("2-mentions", func(t *testing.T) {
		for i, user := range users {
			t.Run(fmt.Sprintf("user-%d", i+1), func(t *testing.T) {
				channelUnread, appErr2 := th.Server.Store.Channel().GetChannelUnread(th.BasicChannel.Id, user.Id)
				require.NoError(t, appErr2)
				assert.Equal(t, int64(2), channelUnread.MentionCount)
			})
		}
	})
}

func TestSendOutOfChannelMentions(t *testing.T) {
	th := Setup(t).InitBasic()
	defer th.TearDown()

	channel := th.BasicChannel

	user1 := th.BasicUser
	user2 := th.BasicUser2

	t.Run("should send ephemeral post when there is an out of channel mention", func(t *testing.T) {
		post := &model.Post{}
		potentialMentions := []string{user2.Username}

		sent, err := th.App.sendOutOfChannelMentions(user1, post, channel, potentialMentions)

		assert.NoError(t, err)
		assert.True(t, sent)
	})

	t.Run("should not send ephemeral post when there are no out of channel mentions", func(t *testing.T) {
		post := &model.Post{}
		potentialMentions := []string{"not a user"}

		sent, err := th.App.sendOutOfChannelMentions(user1, post, channel, potentialMentions)

		assert.NoError(t, err)
		assert.False(t, sent)
	})
}

func TestFilterOutOfChannelMentions(t *testing.T) {
	th := Setup(t).InitBasic()
	defer th.TearDown()

	channel := th.BasicChannel

	user1 := th.BasicUser
	user2 := th.BasicUser2
	user3 := th.CreateUser()
	guest := th.CreateGuest()
	user4 := th.CreateUser()
	guestAndUser4Channel := th.CreateChannel(th.BasicTeam)
	defer th.App.PermanentDeleteUser(th.Context, guest)
	th.LinkUserToTeam(user3, th.BasicTeam)
	th.LinkUserToTeam(user4, th.BasicTeam)
	th.LinkUserToTeam(guest, th.BasicTeam)
	th.App.AddUserToChannel(guest, channel, false)
	th.App.AddUserToChannel(user4, guestAndUser4Channel, false)
	th.App.AddUserToChannel(guest, guestAndUser4Channel, false)

	t.Run("should return users not in the channel", func(t *testing.T) {
		post := &model.Post{}
		potentialMentions := []string{user2.Username, user3.Username}

		outOfChannelUsers, outOfGroupUsers, err := th.App.filterOutOfChannelMentions(user1, post, channel, potentialMentions)

		assert.NoError(t, err)
		assert.Len(t, outOfChannelUsers, 2)
		assert.True(t, (outOfChannelUsers[0].Id == user2.Id || outOfChannelUsers[1].Id == user2.Id))
		assert.True(t, (outOfChannelUsers[0].Id == user3.Id || outOfChannelUsers[1].Id == user3.Id))
		assert.Nil(t, outOfGroupUsers)
	})

	t.Run("should return only visible users not in the channel (for guests)", func(t *testing.T) {
		post := &model.Post{}
		potentialMentions := []string{user2.Username, user3.Username, user4.Username}

		outOfChannelUsers, outOfGroupUsers, err := th.App.filterOutOfChannelMentions(guest, post, channel, potentialMentions)

		require.NoError(t, err)
		require.Len(t, outOfChannelUsers, 1)
		assert.Equal(t, user4.Id, outOfChannelUsers[0].Id)
		assert.Nil(t, outOfGroupUsers)
	})

	t.Run("should not return results for a system message", func(t *testing.T) {
		post := &model.Post{
			Type: model.PostTypeAddRemove,
		}
		potentialMentions := []string{user2.Username, user3.Username}

		outOfChannelUsers, outOfGroupUsers, err := th.App.filterOutOfChannelMentions(user1, post, channel, potentialMentions)

		assert.NoError(t, err)
		assert.Nil(t, outOfChannelUsers)
		assert.Nil(t, outOfGroupUsers)
	})

	t.Run("should not return results for a direct message", func(t *testing.T) {
		post := &model.Post{}
		directChannel := &model.Channel{
			Type: model.ChannelTypeDirect,
		}
		potentialMentions := []string{user2.Username, user3.Username}

		outOfChannelUsers, outOfGroupUsers, err := th.App.filterOutOfChannelMentions(user1, post, directChannel, potentialMentions)

		assert.NoError(t, err)
		assert.Nil(t, outOfChannelUsers)
		assert.Nil(t, outOfGroupUsers)
	})

	t.Run("should not return results for a group message", func(t *testing.T) {
		post := &model.Post{}
		groupChannel := &model.Channel{
			Type: model.ChannelTypeGroup,
		}
		potentialMentions := []string{user2.Username, user3.Username}

		outOfChannelUsers, outOfGroupUsers, err := th.App.filterOutOfChannelMentions(user1, post, groupChannel, potentialMentions)

		assert.NoError(t, err)
		assert.Nil(t, outOfChannelUsers)
		assert.Nil(t, outOfGroupUsers)
	})

	t.Run("should not return inactive users", func(t *testing.T) {
		inactiveUser := th.CreateUser()
		inactiveUser, appErr := th.App.UpdateActive(th.Context, inactiveUser, false)
		require.Nil(t, appErr)

		post := &model.Post{}
		potentialMentions := []string{inactiveUser.Username}

		outOfChannelUsers, outOfGroupUsers, err := th.App.filterOutOfChannelMentions(user1, post, channel, potentialMentions)

		assert.NoError(t, err)
		assert.Nil(t, outOfChannelUsers)
		assert.Nil(t, outOfGroupUsers)
	})

	t.Run("should not return bot users", func(t *testing.T) {
		botUser := th.CreateUser()
		botUser.IsBot = true

		post := &model.Post{}
		potentialMentions := []string{botUser.Username}

		outOfChannelUsers, outOfGroupUsers, err := th.App.filterOutOfChannelMentions(user1, post, channel, potentialMentions)

		assert.NoError(t, err)
		assert.Nil(t, outOfChannelUsers)
		assert.Nil(t, outOfGroupUsers)
	})

	t.Run("should not return results for non-existent users", func(t *testing.T) {
		post := &model.Post{}
		potentialMentions := []string{"foo", "bar"}

		outOfChannelUsers, outOfGroupUsers, err := th.App.filterOutOfChannelMentions(user1, post, channel, potentialMentions)

		assert.NoError(t, err)
		assert.Nil(t, outOfChannelUsers)
		assert.Nil(t, outOfGroupUsers)
	})

	t.Run("should separate users not in the channel from users not in the group", func(t *testing.T) {
		nonChannelMember := th.CreateUser()
		th.LinkUserToTeam(nonChannelMember, th.BasicTeam)
		nonGroupMember := th.CreateUser()
		th.LinkUserToTeam(nonGroupMember, th.BasicTeam)

		group := th.CreateGroup()
		_, appErr := th.App.UpsertGroupMember(group.Id, th.BasicUser.Id)
		require.Nil(t, appErr)
		_, appErr = th.App.UpsertGroupMember(group.Id, nonChannelMember.Id)
		require.Nil(t, appErr)

		constrainedChannel := th.CreateChannel(th.BasicTeam)
		constrainedChannel.GroupConstrained = model.NewBool(true)
		constrainedChannel, appErr = th.App.UpdateChannel(constrainedChannel)
		require.Nil(t, appErr)

		_, appErr = th.App.UpsertGroupSyncable(&model.GroupSyncable{
			GroupId:    group.Id,
			Type:       model.GroupSyncableTypeChannel,
			SyncableId: constrainedChannel.Id,
		})
		require.Nil(t, appErr)

		post := &model.Post{}
		potentialMentions := []string{nonChannelMember.Username, nonGroupMember.Username}

		outOfChannelUsers, outOfGroupUsers, err := th.App.filterOutOfChannelMentions(user1, post, constrainedChannel, potentialMentions)

		assert.NoError(t, err)
		assert.Len(t, outOfChannelUsers, 1)
		assert.Equal(t, nonChannelMember.Id, outOfChannelUsers[0].Id)
		assert.Len(t, outOfGroupUsers, 1)
		assert.Equal(t, nonGroupMember.Id, outOfGroupUsers[0].Id)
	})
}

func TestGetExplicitMentions(t *testing.T) {
	id1 := model.NewId()
	id2 := model.NewId()
	id3 := model.NewId()

	for name, tc := range map[string]struct {
		Message     string
		Attachments []*model.SlackAttachment
		Keywords    map[string][]string
		Groups      map[string]*model.Group
		Expected    *ExplicitMentions
	}{
		"Nobody": {
			Message:  "this is a message",
			Keywords: map[string][]string{},
			Expected: &ExplicitMentions{},
		},
		"NonexistentUser": {
			Message: "this is a message for @user",
			Expected: &ExplicitMentions{
				OtherPotentialMentions: []string{"user"},
			},
		},
		"OnePerson": {
			Message:  "this is a message for @user",
			Keywords: map[string][]string{"@user": {id1}},
			Expected: &ExplicitMentions{
				Mentions: map[string]MentionType{
					id1: KeywordMention,
				},
			},
		},
		"OnePersonWithPeriodAtEndOfUsername": {
			Message:  "this is a message for @user.name.",
			Keywords: map[string][]string{"@user.name.": {id1}},
			Expected: &ExplicitMentions{
				Mentions: map[string]MentionType{
					id1: KeywordMention,
				},
			},
		},
		"OnePersonWithPeriodAtEndOfUsernameButNotSimilarName": {
			Message:  "this is a message for @user.name.",
			Keywords: map[string][]string{"@user.name.": {id1}, "@user.name": {id2}},
			Expected: &ExplicitMentions{
				Mentions: map[string]MentionType{
					id1: KeywordMention,
				},
			},
		},
		"OnePersonAtEndOfSentence": {
			Message:  "this is a message for @user.",
			Keywords: map[string][]string{"@user": {id1}},
			Expected: &ExplicitMentions{
				Mentions: map[string]MentionType{
					id1: KeywordMention,
				},
			},
		},
		"OnePersonWithoutAtMention": {
			Message:  "this is a message for @user",
			Keywords: map[string][]string{"this": {id1}},
			Expected: &ExplicitMentions{
				Mentions: map[string]MentionType{
					id1: KeywordMention,
				},
				OtherPotentialMentions: []string{"user"},
			},
		},
		"OnePersonWithPeriodAfter": {
			Message:  "this is a message for @user.",
			Keywords: map[string][]string{"@user": {id1}},
			Expected: &ExplicitMentions{
				Mentions: map[string]MentionType{
					id1: KeywordMention,
				},
			},
		},
		"OnePersonWithPeriodBefore": {
			Message:  "this is a message for .@user",
			Keywords: map[string][]string{"@user": {id1}},
			Expected: &ExplicitMentions{
				Mentions: map[string]MentionType{
					id1: KeywordMention,
				},
			},
		},
		"OnePersonWithColonAfter": {
			Message:  "this is a message for @user:",
			Keywords: map[string][]string{"@user": {id1}},
			Expected: &ExplicitMentions{
				Mentions: map[string]MentionType{
					id1: KeywordMention,
				},
			},
		},
		"OnePersonWithColonBefore": {
			Message:  "this is a message for :@user",
			Keywords: map[string][]string{"@user": {id1}},
			Expected: &ExplicitMentions{
				Mentions: map[string]MentionType{
					id1: KeywordMention,
				},
			},
		},
		"OnePersonWithHyphenAfter": {
			Message:  "this is a message for @user.",
			Keywords: map[string][]string{"@user": {id1}},
			Expected: &ExplicitMentions{
				Mentions: map[string]MentionType{
					id1: KeywordMention,
				},
			},
		},
		"OnePersonWithHyphenBefore": {
			Message:  "this is a message for -@user",
			Keywords: map[string][]string{"@user": {id1}},
			Expected: &ExplicitMentions{
				Mentions: map[string]MentionType{
					id1: KeywordMention,
				},
			},
		},
		"MultiplePeopleWithOneWord": {
			Message:  "this is a message for @user",
			Keywords: map[string][]string{"@user": {id1, id2}},
			Expected: &ExplicitMentions{
				Mentions: map[string]MentionType{
					id1: KeywordMention,
					id2: KeywordMention,
				},
			},
		},
		"OneOfMultiplePeople": {
			Message:  "this is a message for @user",
			Keywords: map[string][]string{"@user": {id1}, "@mention": {id2}},
			Expected: &ExplicitMentions{
				Mentions: map[string]MentionType{
					id1: KeywordMention,
				},
			},
		},
		"MultiplePeopleWithMultipleWords": {
			Message:  "this is an @mention for @user",
			Keywords: map[string][]string{"@user": {id1}, "@mention": {id2}},
			Expected: &ExplicitMentions{
				Mentions: map[string]MentionType{
					id1: KeywordMention,
					id2: KeywordMention,
				},
			},
		},
		"Channel": {
			Message:  "this is an message for @channel",
			Keywords: map[string][]string{"@channel": {id1, id2}},
			Expected: &ExplicitMentions{
				Mentions: map[string]MentionType{
					id1: ChannelMention,
					id2: ChannelMention,
				},
				ChannelMentioned: true,
			},
		},

		"ChannelWithColonAtEnd": {
			Message:  "this is a message for @channel:",
			Keywords: map[string][]string{"@channel": {id1, id2}},
			Expected: &ExplicitMentions{
				Mentions: map[string]MentionType{
					id1: ChannelMention,
					id2: ChannelMention,
				},
				ChannelMentioned: true,
			},
		},
		"CapitalizedChannel": {
			Message:  "this is an message for @cHaNNeL",
			Keywords: map[string][]string{"@channel": {id1, id2}},
			Expected: &ExplicitMentions{
				Mentions: map[string]MentionType{
					id1: ChannelMention,
					id2: ChannelMention,
				},
				ChannelMentioned: true,
			},
		},
		"All": {
			Message:  "this is an message for @all",
			Keywords: map[string][]string{"@all": {id1, id2}},
			Expected: &ExplicitMentions{
				Mentions: map[string]MentionType{
					id1: ChannelMention,
					id2: ChannelMention,
				},
				AllMentioned: true,
			},
		},
		"AllWithColonAtEnd": {
			Message:  "this is a message for @all:",
			Keywords: map[string][]string{"@all": {id1, id2}},
			Expected: &ExplicitMentions{
				Mentions: map[string]MentionType{
					id1: ChannelMention,
					id2: ChannelMention,
				},
				AllMentioned: true,
			},
		},
		"CapitalizedAll": {
			Message:  "this is an message for @ALL",
			Keywords: map[string][]string{"@all": {id1, id2}},
			Expected: &ExplicitMentions{
				Mentions: map[string]MentionType{
					id1: ChannelMention,
					id2: ChannelMention,
				},
				AllMentioned: true,
			},
		},
		"UserWithPeriod": {
			Message:  "user.period doesn't complicate things at all by including periods in their username",
			Keywords: map[string][]string{"user.period": {id1}, "user": {id2}},
			Expected: &ExplicitMentions{
				Mentions: map[string]MentionType{
					id1: KeywordMention,
				},
			},
		},
		"AtUserWithColonAtEnd": {
			Message:  "this is a message for @user:",
			Keywords: map[string][]string{"@user": {id1}},
			Expected: &ExplicitMentions{
				Mentions: map[string]MentionType{
					id1: KeywordMention,
				},
			},
		},
		"AtUserWithPeriodAtEndOfSentence": {
			Message:  "this is a message for @user.period.",
			Keywords: map[string][]string{"@user.period": {id1}},
			Expected: &ExplicitMentions{
				Mentions: map[string]MentionType{
					id1: KeywordMention,
				},
			},
		},
		"UserWithPeriodAtEndOfSentence": {
			Message:  "this is a message for user.period.",
			Keywords: map[string][]string{"user.period": {id1}},
			Expected: &ExplicitMentions{
				Mentions: map[string]MentionType{
					id1: KeywordMention,
				},
			},
		},
		"UserWithColonAtEnd": {
			Message:  "this is a message for user:",
			Keywords: map[string][]string{"user": {id1}},
			Expected: &ExplicitMentions{
				Mentions: map[string]MentionType{
					id1: KeywordMention,
				},
			},
		},
		"PotentialOutOfChannelUser": {
			Message:  "this is an message for @potential and @user",
			Keywords: map[string][]string{"@user": {id1}},
			Expected: &ExplicitMentions{
				Mentions: map[string]MentionType{
					id1: KeywordMention,
				},
				OtherPotentialMentions: []string{"potential"},
			},
		},
		"PotentialOutOfChannelUserWithPeriod": {
			Message: "this is an message for @potential.user",
			Expected: &ExplicitMentions{
				OtherPotentialMentions: []string{"potential.user"},
			},
		},
		"InlineCode": {
			Message:  "`this shouldn't mention @channel at all`",
			Keywords: map[string][]string{},
			Expected: &ExplicitMentions{},
		},
		"FencedCodeBlock": {
			Message:  "```\nthis shouldn't mention @channel at all\n```",
			Keywords: map[string][]string{},
			Expected: &ExplicitMentions{},
		},
		"Emphasis": {
			Message:  "*@aaa @bbb @ccc*",
			Keywords: map[string][]string{"@aaa": {id1}, "@bbb": {id2}, "@ccc": {id3}},
			Expected: &ExplicitMentions{
				Mentions: map[string]MentionType{
					id1: KeywordMention,
					id2: KeywordMention,
					id3: KeywordMention,
				},
			},
		},
		"StrongEmphasis": {
			Message:  "**@aaa @bbb @ccc**",
			Keywords: map[string][]string{"@aaa": {id1}, "@bbb": {id2}, "@ccc": {id3}},
			Expected: &ExplicitMentions{
				Mentions: map[string]MentionType{
					id1: KeywordMention,
					id2: KeywordMention,
					id3: KeywordMention,
				},
			},
		},
		"Strikethrough": {
			Message:  "~~@aaa @bbb @ccc~~",
			Keywords: map[string][]string{"@aaa": {id1}, "@bbb": {id2}, "@ccc": {id3}},
			Expected: &ExplicitMentions{
				Mentions: map[string]MentionType{
					id1: KeywordMention,
					id2: KeywordMention,
					id3: KeywordMention,
				},
			},
		},
		"Heading": {
			Message:  "### @aaa",
			Keywords: map[string][]string{"@aaa": {id1}, "@bbb": {id2}, "@ccc": {id3}},
			Expected: &ExplicitMentions{
				Mentions: map[string]MentionType{
					id1: KeywordMention,
				},
			},
		},
		"BlockQuote": {
			Message:  "> @aaa",
			Keywords: map[string][]string{"@aaa": {id1}, "@bbb": {id2}, "@ccc": {id3}},
			Expected: &ExplicitMentions{
				Mentions: map[string]MentionType{
					id1: KeywordMention,
				},
			},
		},
		"Emoji": {
			Message:  ":smile:",
			Keywords: map[string][]string{"smile": {id1}, "smiley": {id2}, "smiley_cat": {id3}},
			Expected: &ExplicitMentions{},
		},
		"NotEmoji": {
			Message:  "smile",
			Keywords: map[string][]string{"smile": {id1}, "smiley": {id2}, "smiley_cat": {id3}},
			Expected: &ExplicitMentions{
				Mentions: map[string]MentionType{
					id1: KeywordMention,
				},
			},
		},
		"UnclosedEmoji": {
			Message:  ":smile",
			Keywords: map[string][]string{"smile": {id1}, "smiley": {id2}, "smiley_cat": {id3}},
			Expected: &ExplicitMentions{
				Mentions: map[string]MentionType{
					id1: KeywordMention,
				},
			},
		},
		"UnopenedEmoji": {
			Message:  "smile:",
			Keywords: map[string][]string{"smile": {id1}, "smiley": {id2}, "smiley_cat": {id3}},
			Expected: &ExplicitMentions{
				Mentions: map[string]MentionType{
					id1: KeywordMention,
				},
			},
		},
		"IndentedCodeBlock": {
			Message:  "    this shouldn't mention @channel at all",
			Keywords: map[string][]string{},
			Expected: &ExplicitMentions{},
		},
		"LinkTitle": {
			Message:  `[foo](this "shouldn't mention @channel at all")`,
			Keywords: map[string][]string{},
			Expected: &ExplicitMentions{},
		},
		"MalformedInlineCode": {
			Message:  "`this should mention @channel``",
			Keywords: map[string][]string{},
			Expected: &ExplicitMentions{
				ChannelMentioned: true,
			},
		},
		"MultibyteCharacter": {
			Message:  "My name is 萌",
			Keywords: map[string][]string{"萌": {id1}},
			Expected: &ExplicitMentions{
				Mentions: map[string]MentionType{
					id1: KeywordMention,
				},
			},
		},
		"MultibyteCharacterAtBeginningOfSentence": {
			Message:  "이메일을 보내다.",
			Keywords: map[string][]string{"이메일": {id1}},
			Expected: &ExplicitMentions{
				Mentions: map[string]MentionType{
					id1: KeywordMention,
				},
			},
		},
		"MultibyteCharacterInPartOfSentence": {
			Message:  "我爱吃番茄炒饭",
			Keywords: map[string][]string{"番茄": {id1}},
			Expected: &ExplicitMentions{
				Mentions: map[string]MentionType{
					id1: KeywordMention,
				},
			},
		},
		"MultibyteCharacterAtEndOfSentence": {
			Message:  "こんにちは、世界",
			Keywords: map[string][]string{"世界": {id1}},
			Expected: &ExplicitMentions{
				Mentions: map[string]MentionType{
					id1: KeywordMention,
				},
			},
		},
		"MultibyteCharacterTwiceInSentence": {
			Message:  "石橋さんが石橋を渡る",
			Keywords: map[string][]string{"石橋": {id1}},
			Expected: &ExplicitMentions{
				Mentions: map[string]MentionType{
					id1: KeywordMention,
				},
			},
		},

		// The following tests cover cases where the message mentions @user.name, so we shouldn't assume that
		// the user might be intending to mention some @user that isn't in the channel.
		"Don't include potential mention that's part of an actual mention (without trailing period)": {
			Message:  "this is an message for @user.name",
			Keywords: map[string][]string{"@user.name": {id1}},
			Expected: &ExplicitMentions{
				Mentions: map[string]MentionType{
					id1: KeywordMention,
				},
			},
		},
		"Don't include potential mention that's part of an actual mention (with trailing period)": {
			Message:  "this is an message for @user.name.",
			Keywords: map[string][]string{"@user.name": {id1}},
			Expected: &ExplicitMentions{
				Mentions: map[string]MentionType{
					id1: KeywordMention,
				},
			},
		},
		"Don't include potential mention that's part of an actual mention (with multiple trailing periods)": {
			Message:  "this is an message for @user.name...",
			Keywords: map[string][]string{"@user.name": {id1}},
			Expected: &ExplicitMentions{
				Mentions: map[string]MentionType{
					id1: KeywordMention,
				},
			},
		},
		"Don't include potential mention that's part of an actual mention (containing and followed by multiple periods)": {
			Message:  "this is an message for @user...name...",
			Keywords: map[string][]string{"@user...name": {id1}},
			Expected: &ExplicitMentions{
				Mentions: map[string]MentionType{
					id1: KeywordMention,
				},
			},
		},
		"should include the mentions from attachment text and preText": {
			Message: "this is an message for @user1",
			Attachments: []*model.SlackAttachment{
				{
					Text:    "this is a message For @user2",
					Pretext: "this is a message for @here",
				},
			},
			Keywords: map[string][]string{"@user1": {id1}, "@user2": {id2}},
			Expected: &ExplicitMentions{
				Mentions: map[string]MentionType{
					id1: KeywordMention,
					id2: KeywordMention,
				},
				HereMentioned: true,
			},
		},
		"Name on keywords is a prefix of a mention": {
			Message:  "@other @test-two",
			Keywords: map[string][]string{"@test": {model.NewId()}},
			Expected: &ExplicitMentions{
				OtherPotentialMentions: []string{"other", "test-two"},
			},
		},
		"Name on mentions is a prefix of other mention": {
			Message:  "@other-one @other @other-two",
			Keywords: nil,
			Expected: &ExplicitMentions{
				OtherPotentialMentions: []string{"other-one", "other", "other-two"},
			},
		},
		"No groups": {
			Message: "@nothing",
			Groups:  map[string]*model.Group{},
			Expected: &ExplicitMentions{
				Mentions:               nil,
				OtherPotentialMentions: []string{"nothing"},
			},
		},
		"No matching groups": {
			Message: "@nothing",
			Groups:  map[string]*model.Group{"engineering": {Name: model.NewString("engineering")}},
			Expected: &ExplicitMentions{
				Mentions:               nil,
				GroupMentions:          nil,
				OtherPotentialMentions: []string{"nothing"},
			},
		},
		"matching group with no @": {
			Message: "engineering",
			Groups:  map[string]*model.Group{"engineering": {Name: model.NewString("engineering")}},
			Expected: &ExplicitMentions{
				Mentions:               nil,
				GroupMentions:          nil,
				OtherPotentialMentions: nil,
			},
		},
		"matching group with preceding @": {
			Message: "@engineering",
			Groups:  map[string]*model.Group{"engineering": {Name: model.NewString("engineering")}},
			Expected: &ExplicitMentions{
				Mentions: nil,
				GroupMentions: map[string]*model.Group{
					"engineering": {Name: model.NewString("engineering")},
				},
				OtherPotentialMentions: []string{"engineering"},
			},
		},
		"matching upper case group with preceding @": {
			Message: "@Engineering",
			Groups:  map[string]*model.Group{"engineering": {Name: model.NewString("engineering")}},
			Expected: &ExplicitMentions{
				Mentions: nil,
				GroupMentions: map[string]*model.Group{
					"engineering": {Name: model.NewString("engineering")},
				},
				OtherPotentialMentions: []string{"Engineering"},
			},
		},
	} {
		t.Run(name, func(t *testing.T) {
			post := &model.Post{
				Message: tc.Message,
				Props: model.StringInterface{
					"attachments": tc.Attachments,
				},
			}

			m := getExplicitMentions(post, tc.Keywords, tc.Groups)

			assert.EqualValues(t, tc.Expected, m)
		})
	}
}

func TestGetExplicitMentionsAtHere(t *testing.T) {
	t.Run("Boundary cases", func(t *testing.T) {
		// test all the boundary cases that we know can break up terms (and those that we know won't)
		cases := map[string]bool{
			"":          false,
			"here":      false,
			"@here":     true,
			" @here ":   true,
			"\n@here\n": true,
			"!@here!":   true,
			"#@here#":   true,
			"$@here$":   true,
			"%@here%":   true,
			"^@here^":   true,
			"&@here&":   true,
			"*@here*":   true,
			"(@here(":   true,
			")@here)":   true,
			"-@here-":   true,
			"_@here_":   true,
			"=@here=":   true,
			"+@here+":   true,
			"[@here[":   true,
			"{@here{":   true,
			"]@here]":   true,
			"}@here}":   true,
			"\\@here\\": true,
			"|@here|":   true,
			";@here;":   true,
			"@here:":    true,
			":@here:":   false, // This case shouldn't trigger a mention since it follows the format of reactions e.g. :word:
			"'@here'":   true,
			"\"@here\"": true,
			",@here,":   true,
			"<@here<":   true,
			".@here.":   true,
			">@here>":   true,
			"/@here/":   true,
			"?@here?":   true,
			"`@here`":   false, // This case shouldn't mention since it's a code block
			"~@here~":   true,
			"@HERE":     true,
			"@hERe":     true,
		}
		for message, shouldMention := range cases {
			post := &model.Post{Message: message}
			m := getExplicitMentions(post, nil, nil)
			require.False(t, m.HereMentioned && !shouldMention, "shouldn't have mentioned @here with \"%v\"")
			require.False(t, !m.HereMentioned && shouldMention, "should've mentioned @here with \"%v\"")
		}
	})

	t.Run("Mention @here and someone", func(t *testing.T) {
		id := model.NewId()
		m := getExplicitMentions(&model.Post{Message: "@here @user @potential"}, map[string][]string{"@user": {id}}, nil)
		require.True(t, m.HereMentioned, "should've mentioned @here with \"@here @user\"")
		require.Len(t, m.Mentions, 1)
		require.Equal(t, KeywordMention, m.Mentions[id], "should've mentioned @user with \"@here @user\"")
		require.Equal(t, len(m.OtherPotentialMentions), 1, "should've potential mentions for @potential")
		assert.Equal(t, "potential", m.OtherPotentialMentions[0])
	})

	t.Run("Username ending with period", func(t *testing.T) {
		id := model.NewId()
		m := getExplicitMentions(&model.Post{Message: "@potential. test"}, map[string][]string{"@user": {id}}, nil)
		require.Equal(t, len(m.OtherPotentialMentions), 1, "should've potential mentions for @potential")
		assert.Equal(t, "potential", m.OtherPotentialMentions[0])
	})
}

func TestAllowChannelMentions(t *testing.T) {
	th := Setup(t).InitBasic()
	defer th.TearDown()

	post := &model.Post{ChannelId: th.BasicChannel.Id, UserId: th.BasicUser.Id}

	t.Run("should return true for a regular post with few channel members", func(t *testing.T) {
		allowChannelMentions := th.App.allowChannelMentions(post, 5)
		assert.True(t, allowChannelMentions)
	})

	t.Run("should return false for a channel header post", func(t *testing.T) {
		headerChangePost := &model.Post{ChannelId: th.BasicChannel.Id, UserId: th.BasicUser.Id, Type: model.PostTypeHeaderChange}
		allowChannelMentions := th.App.allowChannelMentions(headerChangePost, 5)
		assert.False(t, allowChannelMentions)
	})

	t.Run("should return false for a channel purpose post", func(t *testing.T) {
		purposeChangePost := &model.Post{ChannelId: th.BasicChannel.Id, UserId: th.BasicUser.Id, Type: model.PostTypePurposeChange}
		allowChannelMentions := th.App.allowChannelMentions(purposeChangePost, 5)
		assert.False(t, allowChannelMentions)
	})

	t.Run("should return false for a regular post with many channel members", func(t *testing.T) {
		allowChannelMentions := th.App.allowChannelMentions(post, int(*th.App.Config().TeamSettings.MaxNotificationsPerChannel)+1)
		assert.False(t, allowChannelMentions)
	})

	t.Run("should return false for a post where the post user does not have USE_CHANNEL_MENTIONS permission", func(t *testing.T) {
		defer th.AddPermissionToRole(model.PermissionUseChannelMentions.Id, model.ChannelUserRoleId)
		defer th.AddPermissionToRole(model.PermissionUseChannelMentions.Id, model.ChannelAdminRoleId)
		th.RemovePermissionFromRole(model.PermissionUseChannelMentions.Id, model.ChannelUserRoleId)
		th.RemovePermissionFromRole(model.PermissionUseChannelMentions.Id, model.ChannelAdminRoleId)
		allowChannelMentions := th.App.allowChannelMentions(post, 5)
		assert.False(t, allowChannelMentions)
	})
}

func TestAllowGroupMentions(t *testing.T) {
	th := Setup(t).InitBasic()
	defer th.TearDown()

	post := &model.Post{ChannelId: th.BasicChannel.Id, UserId: th.BasicUser.Id}

	t.Run("should return false without ldap groups license", func(t *testing.T) {
		allowGroupMentions := th.App.allowGroupMentions(post)
		assert.False(t, allowGroupMentions)
	})

	th.App.Srv().SetLicense(model.NewTestLicense("ldap_groups"))

	t.Run("should return true for a regular post with few channel members", func(t *testing.T) {
		allowGroupMentions := th.App.allowGroupMentions(post)
		assert.True(t, allowGroupMentions)
	})

	t.Run("should return false for a channel header post", func(t *testing.T) {
		headerChangePost := &model.Post{ChannelId: th.BasicChannel.Id, UserId: th.BasicUser.Id, Type: model.PostTypeHeaderChange}
		allowGroupMentions := th.App.allowGroupMentions(headerChangePost)
		assert.False(t, allowGroupMentions)
	})

	t.Run("should return false for a channel purpose post", func(t *testing.T) {
		purposeChangePost := &model.Post{ChannelId: th.BasicChannel.Id, UserId: th.BasicUser.Id, Type: model.PostTypePurposeChange}
		allowGroupMentions := th.App.allowGroupMentions(purposeChangePost)
		assert.False(t, allowGroupMentions)
	})

	t.Run("should return false for a post where the post user does not have USE_GROUP_MENTIONS permission", func(t *testing.T) {
		defer func() {
			th.AddPermissionToRole(model.PermissionUseGroupMentions.Id, model.ChannelUserRoleId)
			th.AddPermissionToRole(model.PermissionUseGroupMentions.Id, model.ChannelAdminRoleId)
		}()
		th.RemovePermissionFromRole(model.PermissionUseGroupMentions.Id, model.ChannelUserRoleId)
		th.RemovePermissionFromRole(model.PermissionUseGroupMentions.Id, model.ChannelAdminRoleId)
		allowGroupMentions := th.App.allowGroupMentions(post)
		assert.False(t, allowGroupMentions)
	})
}

func TestGetMentionKeywords(t *testing.T) {
	th := Setup(t)
	defer th.TearDown()

	// user with username or custom mentions enabled
	user1 := &model.User{
		Id:        model.NewId(),
		FirstName: "First",
		Username:  "User",
		NotifyProps: map[string]string{
			"mention_keys": "User,@User,MENTION",
		},
	}

	channelMemberNotifyPropsMap1Off := map[string]model.StringMap{
		user1.Id: {
			"ignore_channel_mentions": model.IgnoreChannelMentionsOff,
		},
	}

	profiles := map[string]*model.User{user1.Id: user1}
	mentions := th.App.getMentionKeywordsInChannel(profiles, true, channelMemberNotifyPropsMap1Off)
	require.Len(t, mentions, 3, "should've returned three mention keywords")

	ids, ok := mentions["user"]
	require.True(t, ok)
	require.Equal(t, user1.Id, ids[0], "should've returned mention key of user")
	ids, ok = mentions["@user"]
	require.True(t, ok)
	require.Equal(t, user1.Id, ids[0], "should've returned mention key of @user")
	ids, ok = mentions["mention"]
	require.True(t, ok)
	require.Equal(t, user1.Id, ids[0], "should've returned mention key of mention")

	// user with first name mention enabled
	user2 := &model.User{
		Id:        model.NewId(),
		FirstName: "First",
		Username:  "User",
		NotifyProps: map[string]string{
			"first_name": "true",
		},
	}

	channelMemberNotifyPropsMap2Off := map[string]model.StringMap{
		user2.Id: {
			"ignore_channel_mentions": model.IgnoreChannelMentionsOff,
		},
	}

	profiles = map[string]*model.User{user2.Id: user2}
	mentions = th.App.getMentionKeywordsInChannel(profiles, true, channelMemberNotifyPropsMap2Off)
	require.Len(t, mentions, 2, "should've returned two mention keyword")

	ids, ok = mentions["First"]
	require.True(t, ok)
	require.Equal(t, user2.Id, ids[0], "should've returned mention key of First")

	// user with @channel/@all mentions enabled
	user3 := &model.User{
		Id:        model.NewId(),
		FirstName: "First",
		Username:  "User",
		NotifyProps: map[string]string{
			"channel": "true",
		},
	}

	// Channel-wide mentions are not ignored on channel level
	channelMemberNotifyPropsMap3Off := map[string]model.StringMap{
		user3.Id: {
			"ignore_channel_mentions": model.IgnoreChannelMentionsOff,
		},
	}
	profiles = map[string]*model.User{user3.Id: user3}
	mentions = th.App.getMentionKeywordsInChannel(profiles, true, channelMemberNotifyPropsMap3Off)
	require.Len(t, mentions, 3, "should've returned three mention keywords")
	ids, ok = mentions["@channel"]
	require.True(t, ok)
	require.Equal(t, user3.Id, ids[0], "should've returned mention key of @channel")
	ids, ok = mentions["@all"]
	require.True(t, ok)
	require.Equal(t, user3.Id, ids[0], "should've returned mention key of @all")

	// Channel member notify props is set to default
	channelMemberNotifyPropsMapDefault := map[string]model.StringMap{
		user3.Id: {
			"ignore_channel_mentions": model.IgnoreChannelMentionsDefault,
		},
	}
	profiles = map[string]*model.User{user3.Id: user3}
	mentions = th.App.getMentionKeywordsInChannel(profiles, true, channelMemberNotifyPropsMapDefault)
	require.Len(t, mentions, 3, "should've returned three mention keywords")
	ids, ok = mentions["@channel"]
	require.True(t, ok)
	require.Equal(t, user3.Id, ids[0], "should've returned mention key of @channel")
	ids, ok = mentions["@all"]
	require.True(t, ok)
	require.Equal(t, user3.Id, ids[0], "should've returned mention key of @all")

	// Channel member notify props is empty
	channelMemberNotifyPropsMapEmpty := map[string]model.StringMap{}
	profiles = map[string]*model.User{user3.Id: user3}
	mentions = th.App.getMentionKeywordsInChannel(profiles, true, channelMemberNotifyPropsMapEmpty)
	require.Len(t, mentions, 3, "should've returned three mention keywords")
	ids, ok = mentions["@channel"]
	require.True(t, ok)
	require.Equal(t, user3.Id, ids[0], "should've returned mention key of @channel")
	ids, ok = mentions["@all"]
	require.True(t, ok)
	require.Equal(t, user3.Id, ids[0], "should've returned mention key of @all")

	// Channel-wide mentions are ignored channel level
	channelMemberNotifyPropsMap3On := map[string]model.StringMap{
		user3.Id: {
			"ignore_channel_mentions": model.IgnoreChannelMentionsOn,
		},
	}
	mentions = th.App.getMentionKeywordsInChannel(profiles, true, channelMemberNotifyPropsMap3On)
	require.NotEmpty(t, mentions, "should've not returned any keywords")

	// user with all types of mentions enabled
	user4 := &model.User{
		Id:        model.NewId(),
		FirstName: "First",
		Username:  "User",
		NotifyProps: map[string]string{
			"mention_keys": "User,@User,MENTION",
			"first_name":   "true",
			"channel":      "true",
		},
	}

	// Channel-wide mentions are not ignored on channel level
	channelMemberNotifyPropsMap4Off := map[string]model.StringMap{
		user4.Id: {
			"ignore_channel_mentions": model.IgnoreChannelMentionsOff,
		},
	}

	profiles = map[string]*model.User{user4.Id: user4}
	mentions = th.App.getMentionKeywordsInChannel(profiles, true, channelMemberNotifyPropsMap4Off)
	require.Len(t, mentions, 6, "should've returned six mention keywords")
	ids, ok = mentions["user"]
	require.True(t, ok)
	require.Equal(t, user4.Id, ids[0], "should've returned mention key of user")
	ids, ok = mentions["@user"]
	require.True(t, ok)
	require.Equal(t, user4.Id, ids[0], "should've returned mention key of @user")
	ids, ok = mentions["mention"]
	require.True(t, ok)
	require.Equal(t, user4.Id, ids[0], "should've returned mention key of mention")
	ids, ok = mentions["First"]
	require.True(t, ok)
	require.Equal(t, user4.Id, ids[0], "should've returned mention key of First")
	ids, ok = mentions["@channel"]
	require.True(t, ok)
	require.Equal(t, user4.Id, ids[0], "should've returned mention key of @channel")
	ids, ok = mentions["@all"]
	require.True(t, ok)
	require.Equal(t, user4.Id, ids[0], "should've returned mention key of @all")

	// Channel-wide mentions are ignored on channel level
	channelMemberNotifyPropsMap4On := map[string]model.StringMap{
		user4.Id: {
			"ignore_channel_mentions": model.IgnoreChannelMentionsOn,
		},
	}
	mentions = th.App.getMentionKeywordsInChannel(profiles, true, channelMemberNotifyPropsMap4On)
	require.Len(t, mentions, 4, "should've returned four mention keywords")
	ids, ok = mentions["user"]
	require.True(t, ok)
	require.Equal(t, user4.Id, ids[0], "should've returned mention key of user")
	ids, ok = mentions["@user"]
	require.True(t, ok)
	require.Equal(t, user4.Id, ids[0], "should've returned mention key of @user")
	ids, ok = mentions["mention"]
	require.True(t, ok)
	require.Equal(t, user4.Id, ids[0], "should've returned mention key of mention")
	ids, ok = mentions["First"]
	require.True(t, ok)
	require.Equal(t, user4.Id, ids[0], "should've returned mention key of First")
	dup_count := func(list []string) map[string]int {

		duplicate_frequency := make(map[string]int)

		for _, item := range list {
			// check if the item/element exist in the duplicate_frequency map

			_, exist := duplicate_frequency[item]

			if exist {
				duplicate_frequency[item] += 1 // increase counter by 1 if already in the map
			} else {
				duplicate_frequency[item] = 1 // else start counting from 1
			}
		}
		return duplicate_frequency
	}

	// multiple users but no more than MaxNotificationsPerChannel
	th.App.UpdateConfig(func(cfg *model.Config) { *cfg.TeamSettings.MaxNotificationsPerChannel = 4 })
	profiles = map[string]*model.User{
		user1.Id: user1,
		user2.Id: user2,
		user3.Id: user3,
		user4.Id: user4,
	}
	// Channel-wide mentions are not ignored on channel level for all users
	channelMemberNotifyPropsMap5Off := map[string]model.StringMap{
		user1.Id: {
			"ignore_channel_mentions": model.IgnoreChannelMentionsOff,
		},
		user2.Id: {
			"ignore_channel_mentions": model.IgnoreChannelMentionsOff,
		},
		user3.Id: {
			"ignore_channel_mentions": model.IgnoreChannelMentionsOff,
		},
		user4.Id: {
			"ignore_channel_mentions": model.IgnoreChannelMentionsOff,
		},
	}
	mentions = th.App.getMentionKeywordsInChannel(profiles, true, channelMemberNotifyPropsMap5Off)
	require.Len(t, mentions, 6, "should've returned six mention keywords")
	ids, ok = mentions["user"]
	require.True(t, ok)
	require.Len(t, ids, 2)
	require.False(t, ids[0] != user1.Id && ids[1] != user1.Id, "should've mentioned user1  with user")
	require.False(t, ids[0] != user4.Id && ids[1] != user4.Id, "should've mentioned user4  with user")
	idsMap := dup_count(mentions["@user"])
	require.True(t, ok)
	require.Len(t, idsMap, 4)
	require.Equal(t, idsMap[user1.Id], 2, "should've mentioned user1 with @user")
	require.Equal(t, idsMap[user4.Id], 2, "should've mentioned user4 with @user")

	ids, ok = mentions["mention"]
	require.True(t, ok)
	require.Len(t, ids, 2)
	require.False(t, ids[0] != user1.Id && ids[1] != user1.Id, "should've mentioned user1 with mention")
	require.False(t, ids[0] != user4.Id && ids[1] != user4.Id, "should've mentioned user4 with mention")
	ids, ok = mentions["First"]
	require.True(t, ok)
	require.Len(t, ids, 2)
	require.False(t, ids[0] != user2.Id && ids[1] != user2.Id, "should've mentioned user2 with First")
	require.False(t, ids[0] != user4.Id && ids[1] != user4.Id, "should've mentioned user4 with First")
	ids, ok = mentions["@channel"]
	require.True(t, ok)
	require.Len(t, ids, 2)
	require.False(t, ids[0] != user3.Id && ids[1] != user3.Id, "should've mentioned user3 with @channel")
	require.False(t, ids[0] != user4.Id && ids[1] != user4.Id, "should've mentioned user4 with @channel")
	ids, ok = mentions["@all"]
	require.True(t, ok)
	require.Len(t, ids, 2)
	require.False(t, ids[0] != user3.Id && ids[1] != user3.Id, "should've mentioned user3 with @all")
	require.False(t, ids[0] != user4.Id && ids[1] != user4.Id, "should've mentioned user4 with @all")

	// multiple users and more than MaxNotificationsPerChannel
	mentions = th.App.getMentionKeywordsInChannel(profiles, false, channelMemberNotifyPropsMap4Off)
	require.Len(t, mentions, 4, "should've returned four mention keywords")
	_, ok = mentions["@channel"]
	require.False(t, ok, "should not have mentioned any user with @channel")
	_, ok = mentions["@all"]
	require.False(t, ok, "should not have mentioned any user with @all")
	_, ok = mentions["@here"]
	require.False(t, ok, "should not have mentioned any user with @here")
	// no special mentions
	profiles = map[string]*model.User{
		user1.Id: user1,
	}
	mentions = th.App.getMentionKeywordsInChannel(profiles, false, channelMemberNotifyPropsMap4Off)
	require.Len(t, mentions, 3, "should've returned three mention keywords")
	ids, ok = mentions["user"]
	require.True(t, ok)
	require.Len(t, ids, 1)
	require.Equal(t, user1.Id, ids[0], "should've mentioned user1 with user")
	ids, ok = mentions["@user"]

	require.True(t, ok)
	require.Len(t, ids, 2)
	require.Equal(t, user1.Id, ids[0], "should've mentioned user1 twice with @user")
	require.Equal(t, user1.Id, ids[1], "should've mentioned user1 twice with @user")

	ids, ok = mentions["mention"]
	require.True(t, ok)
	require.Len(t, ids, 1)
	require.Equal(t, user1.Id, ids[0], "should've mentioned user1 with user")

	_, ok = mentions["First"]
	require.False(t, ok, "should not have mentioned user1 with First")
	_, ok = mentions["@channel"]
	require.False(t, ok, "should not have mentioned any user with @channel")
	_, ok = mentions["@all"]
	require.False(t, ok, "should not have mentioned any user with @all")
	_, ok = mentions["@here"]
	require.False(t, ok, "should not have mentioned any user with @here")

	// user with empty mention keys
	userNoMentionKeys := &model.User{
		Id:        model.NewId(),
		FirstName: "First",
		Username:  "User",
		NotifyProps: map[string]string{
			"mention_keys": ",",
		},
	}

	channelMemberNotifyPropsMapEmptyOff := map[string]model.StringMap{
		userNoMentionKeys.Id: {
			"ignore_channel_mentions": model.IgnoreChannelMentionsOff,
		},
	}

	profiles = map[string]*model.User{userNoMentionKeys.Id: userNoMentionKeys}
	mentions = th.App.getMentionKeywordsInChannel(profiles, true, channelMemberNotifyPropsMapEmptyOff)
	assert.Equal(t, 1, len(mentions), "should've returned one metion keyword")
	ids, ok = mentions["@user"]
	assert.True(t, ok)
	assert.Equal(t, userNoMentionKeys.Id, ids[0], "should've returned mention key of @user")
}

func TestAddMentionKeywordsForUser(t *testing.T) {
	t.Run("should add @user", func(t *testing.T) {
		user := &model.User{
			Id:       model.NewId(),
			Username: "user",
		}
		channelNotifyProps := map[string]string{}

		keywords := map[string][]string{}
		addMentionKeywordsForUser(keywords, user, channelNotifyProps, nil, false)

		assert.Contains(t, keywords["@user"], user.Id)
	})

	t.Run("should add custom mention keywords", func(t *testing.T) {
		user := &model.User{
			Id:       model.NewId(),
			Username: "user",
			NotifyProps: map[string]string{
				model.MentionKeysNotifyProp: "apple,BANANA,OrAnGe",
			},
		}
		channelNotifyProps := map[string]string{}

		keywords := map[string][]string{}
		addMentionKeywordsForUser(keywords, user, channelNotifyProps, nil, false)

		assert.Contains(t, keywords["apple"], user.Id)
		assert.Contains(t, keywords["banana"], user.Id)
		assert.Contains(t, keywords["orange"], user.Id)
	})

	t.Run("should not add empty custom keywords", func(t *testing.T) {
		user := &model.User{
			Id:       model.NewId(),
			Username: "user",
			NotifyProps: map[string]string{
				model.MentionKeysNotifyProp: ",,",
			},
		}
		channelNotifyProps := map[string]string{}

		keywords := map[string][]string{}
		addMentionKeywordsForUser(keywords, user, channelNotifyProps, nil, false)

		assert.Nil(t, keywords[""])
	})

	t.Run("should add case sensitive first name if enabled", func(t *testing.T) {
		user := &model.User{
			Id:        model.NewId(),
			Username:  "user",
			FirstName: "William",
			LastName:  "Robert",
			NotifyProps: map[string]string{
				model.FirstNameNotifyProp: "true",
			},
		}
		channelNotifyProps := map[string]string{}

		keywords := map[string][]string{}
		addMentionKeywordsForUser(keywords, user, channelNotifyProps, nil, false)

		assert.Contains(t, keywords["William"], user.Id)
		assert.NotContains(t, keywords["william"], user.Id)
		assert.NotContains(t, keywords["Robert"], user.Id)
	})

	t.Run("should not add case sensitive first name if enabled but empty First Name", func(t *testing.T) {
		user := &model.User{
			Id:        model.NewId(),
			Username:  "user",
			FirstName: "",
			LastName:  "Robert",
			NotifyProps: map[string]string{
				model.FirstNameNotifyProp: "true",
			},
		}
		channelNotifyProps := map[string]string{}

		keywords := map[string][]string{}
		addMentionKeywordsForUser(keywords, user, channelNotifyProps, nil, false)

		assert.NotContains(t, keywords[""], user.Id)
	})

	t.Run("should not add case sensitive first name if disabled", func(t *testing.T) {
		user := &model.User{
			Id:        model.NewId(),
			Username:  "user",
			FirstName: "William",
			LastName:  "Robert",
			NotifyProps: map[string]string{
				model.FirstNameNotifyProp: "false",
			},
		}
		channelNotifyProps := map[string]string{}

		keywords := map[string][]string{}
		addMentionKeywordsForUser(keywords, user, channelNotifyProps, nil, false)

		assert.NotContains(t, keywords["William"], user.Id)
		assert.NotContains(t, keywords["william"], user.Id)
		assert.NotContains(t, keywords["Robert"], user.Id)
	})

	t.Run("should add @channel/@all/@here when allowed", func(t *testing.T) {
		user := &model.User{
			Id:       model.NewId(),
			Username: "user",
			NotifyProps: map[string]string{
				model.ChannelMentionsNotifyProp: "true",
			},
		}
		channelNotifyProps := map[string]string{}
		status := &model.Status{
			Status: model.StatusOnline,
		}

		keywords := map[string][]string{}
		addMentionKeywordsForUser(keywords, user, channelNotifyProps, status, true)

		assert.Contains(t, keywords["@channel"], user.Id)
		assert.Contains(t, keywords["@all"], user.Id)
		assert.Contains(t, keywords["@here"], user.Id)
	})

	t.Run("should not add @channel/@all/@here when not allowed", func(t *testing.T) {
		user := &model.User{
			Id:       model.NewId(),
			Username: "user",
			NotifyProps: map[string]string{
				model.ChannelMentionsNotifyProp: "true",
			},
		}
		channelNotifyProps := map[string]string{}
		status := &model.Status{
			Status: model.StatusOnline,
		}

		keywords := map[string][]string{}
		addMentionKeywordsForUser(keywords, user, channelNotifyProps, status, false)

		assert.NotContains(t, keywords["@channel"], user.Id)
		assert.NotContains(t, keywords["@all"], user.Id)
		assert.NotContains(t, keywords["@here"], user.Id)
	})

	t.Run("should not add @channel/@all/@here when disabled for user", func(t *testing.T) {
		user := &model.User{
			Id:       model.NewId(),
			Username: "user",
			NotifyProps: map[string]string{
				model.ChannelMentionsNotifyProp: "false",
			},
		}
		channelNotifyProps := map[string]string{}
		status := &model.Status{
			Status: model.StatusOnline,
		}

		keywords := map[string][]string{}
		addMentionKeywordsForUser(keywords, user, channelNotifyProps, status, true)

		assert.NotContains(t, keywords["@channel"], user.Id)
		assert.NotContains(t, keywords["@all"], user.Id)
		assert.NotContains(t, keywords["@here"], user.Id)
	})

	t.Run("should not add @channel/@all/@here when disabled for channel", func(t *testing.T) {
		user := &model.User{
			Id:       model.NewId(),
			Username: "user",
			NotifyProps: map[string]string{
				model.ChannelMentionsNotifyProp: "true",
			},
		}
		channelNotifyProps := map[string]string{
			model.IgnoreChannelMentionsNotifyProp: model.IgnoreChannelMentionsOn,
		}
		status := &model.Status{
			Status: model.StatusOnline,
		}

		keywords := map[string][]string{}
		addMentionKeywordsForUser(keywords, user, channelNotifyProps, status, true)

		assert.NotContains(t, keywords["@channel"], user.Id)
		assert.NotContains(t, keywords["@all"], user.Id)
		assert.NotContains(t, keywords["@here"], user.Id)
	})

	t.Run("should not add @channel/@all/@here when channel is muted and channel mention setting is not updated by user", func(t *testing.T) {
		user := &model.User{
			Id:       model.NewId(),
			Username: "user",
			NotifyProps: map[string]string{
				model.ChannelMentionsNotifyProp: "true",
			},
		}
		channelNotifyProps := map[string]string{
			model.MarkUnreadNotifyProp:            model.UserNotifyMention,
			model.IgnoreChannelMentionsNotifyProp: model.IgnoreChannelMentionsDefault,
		}
		status := &model.Status{
			Status: model.StatusOnline,
		}

		keywords := map[string][]string{}
		addMentionKeywordsForUser(keywords, user, channelNotifyProps, status, true)

		assert.NotContains(t, keywords["@channel"], user.Id)
		assert.NotContains(t, keywords["@all"], user.Id)
		assert.NotContains(t, keywords["@here"], user.Id)
	})

	t.Run("should not add @here when when user is not online", func(t *testing.T) {
		user := &model.User{
			Id:       model.NewId(),
			Username: "user",
			NotifyProps: map[string]string{
				model.ChannelMentionsNotifyProp: "true",
			},
		}
		channelNotifyProps := map[string]string{}
		status := &model.Status{
			Status: model.StatusAway,
		}

		keywords := map[string][]string{}
		addMentionKeywordsForUser(keywords, user, channelNotifyProps, status, true)

		assert.Contains(t, keywords["@channel"], user.Id)
		assert.Contains(t, keywords["@all"], user.Id)
		assert.NotContains(t, keywords["@here"], user.Id)
	})

	t.Run("should add for multiple users", func(t *testing.T) {
		user1 := &model.User{
			Id:       model.NewId(),
			Username: "user1",
			NotifyProps: map[string]string{
				model.ChannelMentionsNotifyProp: "true",
			},
		}
		user2 := &model.User{
			Id:       model.NewId(),
			Username: "user2",
			NotifyProps: map[string]string{
				model.ChannelMentionsNotifyProp: "true",
			},
		}

		keywords := map[string][]string{}
		addMentionKeywordsForUser(keywords, user1, map[string]string{}, nil, true)
		addMentionKeywordsForUser(keywords, user2, map[string]string{}, nil, true)

		assert.Contains(t, keywords["@user1"], user1.Id)
		assert.Contains(t, keywords["@user2"], user2.Id)
		assert.Contains(t, keywords["@all"], user1.Id)
		assert.Contains(t, keywords["@all"], user2.Id)
	})
}

func TestGetMentionsEnabledFields(t *testing.T) {

	attachmentWithTextAndPreText := model.SlackAttachment{
		Text:    "@here with mentions",
		Pretext: "@Channel some comment for the channel",
	}

	attachmentWithOutPreText := model.SlackAttachment{
		Text: "some text",
	}
	attachments := []*model.SlackAttachment{
		&attachmentWithTextAndPreText,
		&attachmentWithOutPreText,
	}

	post := &model.Post{
		Message: "This is the message",
		Props: model.StringInterface{
			"attachments": attachments,
		},
	}
	expectedFields := []string{
		"This is the message",
		"@Channel some comment for the channel",
		"@here with mentions",
		"some text"}

	mentionEnabledFields := getMentionsEnabledFields(post)

	assert.EqualValues(t, 4, len(mentionEnabledFields))
	assert.EqualValues(t, expectedFields, mentionEnabledFields)
}

func TestPostNotificationGetChannelName(t *testing.T) {
	sender := &model.User{Id: model.NewId(), Username: "sender", FirstName: "Sender", LastName: "Sender", Nickname: "Sender"}
	recipient := &model.User{Id: model.NewId(), Username: "recipient", FirstName: "Recipient", LastName: "Recipient", Nickname: "Recipient"}
	otherUser := &model.User{Id: model.NewId(), Username: "other", FirstName: "Other", LastName: "Other", Nickname: "Other"}
	profileMap := map[string]*model.User{
		sender.Id:    sender,
		recipient.Id: recipient,
		otherUser.Id: otherUser,
	}

	for name, testCase := range map[string]struct {
		channel     *model.Channel
		nameFormat  string
		recipientId string
		expected    string
	}{
		"regular channel": {
			channel:  &model.Channel{Type: model.ChannelTypeOpen, Name: "channel", DisplayName: "My Channel"},
			expected: "My Channel",
		},
		"direct channel, unspecified": {
			channel:  &model.Channel{Type: model.ChannelTypeDirect},
			expected: "@sender",
		},
		"direct channel, username": {
			channel:    &model.Channel{Type: model.ChannelTypeDirect},
			nameFormat: model.ShowUsername,
			expected:   "@sender",
		},
		"direct channel, full name": {
			channel:    &model.Channel{Type: model.ChannelTypeDirect},
			nameFormat: model.ShowFullName,
			expected:   "Sender Sender",
		},
		"direct channel, nickname": {
			channel:    &model.Channel{Type: model.ChannelTypeDirect},
			nameFormat: model.ShowNicknameFullName,
			expected:   "Sender",
		},
		"group channel, unspecified": {
			channel:  &model.Channel{Type: model.ChannelTypeGroup},
			expected: "other, sender",
		},
		"group channel, username": {
			channel:    &model.Channel{Type: model.ChannelTypeGroup},
			nameFormat: model.ShowUsername,
			expected:   "other, sender",
		},
		"group channel, full name": {
			channel:    &model.Channel{Type: model.ChannelTypeGroup},
			nameFormat: model.ShowFullName,
			expected:   "Other Other, Sender Sender",
		},
		"group channel, nickname": {
			channel:    &model.Channel{Type: model.ChannelTypeGroup},
			nameFormat: model.ShowNicknameFullName,
			expected:   "Other, Sender",
		},
		"group channel, not excluding current user": {
			channel:     &model.Channel{Type: model.ChannelTypeGroup},
			nameFormat:  model.ShowNicknameFullName,
			expected:    "Other, Sender",
			recipientId: "",
		},
	} {
		t.Run(name, func(t *testing.T) {
			notification := &PostNotification{
				Channel:    testCase.channel,
				Sender:     sender,
				ProfileMap: profileMap,
			}

			recipientId := recipient.Id
			if testCase.recipientId != "" {
				recipientId = testCase.recipientId
			}

			assert.Equal(t, testCase.expected, notification.GetChannelName(testCase.nameFormat, recipientId))
		})
	}
}

func TestPostNotificationGetSenderName(t *testing.T) {
	th := Setup(t)
	defer th.TearDown()

	defaultChannel := &model.Channel{Type: model.ChannelTypeOpen}
	defaultPost := &model.Post{Props: model.StringInterface{}}
	sender := &model.User{Id: model.NewId(), Username: "sender", FirstName: "Sender", LastName: "Sender", Nickname: "Sender"}

	overriddenPost := &model.Post{
		Props: model.StringInterface{
			"override_username": "Overridden",
			"from_webhook":      "true",
		},
	}

	for name, testCase := range map[string]struct {
		channel        *model.Channel
		post           *model.Post
		nameFormat     string
		allowOverrides bool
		expected       string
	}{
		"name format unspecified": {
			expected: "@" + sender.Username,
		},
		"name format username": {
			nameFormat: model.ShowUsername,
			expected:   "@" + sender.Username,
		},
		"name format full name": {
			nameFormat: model.ShowFullName,
			expected:   sender.FirstName + " " + sender.LastName,
		},
		"name format nickname": {
			nameFormat: model.ShowNicknameFullName,
			expected:   sender.Nickname,
		},
		"system message": {
			post:     &model.Post{Type: model.PostSystemMessagePrefix + "custom"},
			expected: i18n.T("system.message.name"),
		},
		"overridden username": {
			post:           overriddenPost,
			allowOverrides: true,
			expected:       overriddenPost.GetProp("override_username").(string),
		},
		"overridden username, direct channel": {
			channel:        &model.Channel{Type: model.ChannelTypeDirect},
			post:           overriddenPost,
			allowOverrides: true,
			expected:       "@" + sender.Username,
		},
		"overridden username, overrides disabled": {
			post:           overriddenPost,
			allowOverrides: false,
			expected:       "@" + sender.Username,
		},
	} {
		t.Run(name, func(t *testing.T) {
			channel := defaultChannel
			if testCase.channel != nil {
				channel = testCase.channel
			}

			post := defaultPost
			if testCase.post != nil {
				post = testCase.post
			}

			notification := &PostNotification{
				Channel: channel,
				Post:    post,
				Sender:  sender,
			}

			assert.Equal(t, testCase.expected, notification.GetSenderName(testCase.nameFormat, testCase.allowOverrides))
		})
	}
}

func TestIsKeywordMultibyte(t *testing.T) {
	id1 := model.NewId()

	for name, tc := range map[string]struct {
		Message     string
		Attachments []*model.SlackAttachment
		Keywords    map[string][]string
		Groups      map[string]*model.Group
		Expected    *ExplicitMentions
	}{
		"MultibyteCharacter": {
			Message:  "My name is 萌",
			Keywords: map[string][]string{"萌": {id1}},
			Expected: &ExplicitMentions{
				Mentions: map[string]MentionType{
					id1: KeywordMention,
				},
			},
		},
		"MultibyteCharacterWithNoUser": {
			Message:  "My name is 萌",
			Keywords: map[string][]string{"萌": {}},
			Expected: &ExplicitMentions{
				Mentions: nil,
			},
		},
		"MultibyteCharacterAtBeginningOfSentence": {
			Message:  "이메일을 보내다.",
			Keywords: map[string][]string{"이메일": {id1}},
			Expected: &ExplicitMentions{
				Mentions: map[string]MentionType{
					id1: KeywordMention,
				},
			},
		},
		"MultibyteCharacterAtBeginningOfSentenceWithNoUser": {
			Message:  "이메일을 보내다.",
			Keywords: map[string][]string{"이메일": {}},
			Expected: &ExplicitMentions{
				Mentions: nil,
			},
		},
		"MultibyteCharacterInPartOfSentence": {
			Message:  "我爱吃番茄炒饭",
			Keywords: map[string][]string{"番茄": {id1}},
			Expected: &ExplicitMentions{
				Mentions: map[string]MentionType{
					id1: KeywordMention,
				},
			},
		},
		"MultibyteCharacterInPartOfSentenceWithNoUser": {
			Message:  "我爱吃番茄炒饭",
			Keywords: map[string][]string{"番茄": {}},
			Expected: &ExplicitMentions{
				Mentions: nil,
			},
		},
		"MultibyteCharacterAtEndOfSentence": {
			Message:  "こんにちは、世界",
			Keywords: map[string][]string{"世界": {id1}},
			Expected: &ExplicitMentions{
				Mentions: map[string]MentionType{
					id1: KeywordMention,
				},
			},
		},
		"MultibyteCharacterAtEndOfSentenceWithNoUser": {
			Message:  "こんにちは、世界",
			Keywords: map[string][]string{"世界": {}},
			Expected: &ExplicitMentions{
				Mentions: nil,
			},
		},
		"MultibyteCharacterTwiceInSentence": {
			Message:  "石橋さんが石橋を渡る",
			Keywords: map[string][]string{"石橋": {id1}},
			Expected: &ExplicitMentions{
				Mentions: map[string]MentionType{
					id1: KeywordMention,
				},
			},
		},
		"MultibyteCharacterTwiceInSentenceWithNoUser": {
			Message:  "石橋さんが石橋を渡る",
			Keywords: map[string][]string{"石橋": {}},
			Expected: &ExplicitMentions{
				Mentions: nil,
			},
		},
	} {
		t.Run(name, func(t *testing.T) {
			post := &model.Post{
				Message: tc.Message,
				Props: model.StringInterface{
					"attachments": tc.Attachments,
				},
			}

			m := getExplicitMentions(post, tc.Keywords, tc.Groups)
			assert.EqualValues(t, tc.Expected, m)
		})
	}
}

func TestAddMention(t *testing.T) {
	t.Run("should initialize Mentions and store new mentions", func(t *testing.T) {
		m := &ExplicitMentions{}

		userID1 := model.NewId()
		userID2 := model.NewId()

		m.addMention(userID1, KeywordMention)
		m.addMention(userID2, CommentMention)

		assert.Equal(t, map[string]MentionType{
			userID1: KeywordMention,
			userID2: CommentMention,
		}, m.Mentions)
	})

	t.Run("should replace existing mentions with higher priority ones", func(t *testing.T) {
		m := &ExplicitMentions{}

		userID1 := model.NewId()
		userID2 := model.NewId()

		m.addMention(userID1, ThreadMention)
		m.addMention(userID2, DMMention)

		m.addMention(userID1, ChannelMention)
		m.addMention(userID2, KeywordMention)

		assert.Equal(t, map[string]MentionType{
			userID1: ChannelMention,
			userID2: KeywordMention,
		}, m.Mentions)
	})

	t.Run("should not replace high priority mentions with low priority ones", func(t *testing.T) {
		m := &ExplicitMentions{}

		userID1 := model.NewId()
		userID2 := model.NewId()

		m.addMention(userID1, KeywordMention)
		m.addMention(userID2, CommentMention)

		m.addMention(userID1, DMMention)
		m.addMention(userID2, ThreadMention)

		assert.Equal(t, map[string]MentionType{
			userID1: KeywordMention,
			userID2: CommentMention,
		}, m.Mentions)
	})
}

func TestCheckForMentionUsers(t *testing.T) {
	id1 := model.NewId()
	id2 := model.NewId()

	for name, tc := range map[string]struct {
		Word        string
		Attachments []*model.SlackAttachment
		Keywords    map[string][]string
		Expected    *ExplicitMentions
	}{
		"Nobody": {
			Word:     "nothing",
			Keywords: map[string][]string{},
			Expected: &ExplicitMentions{},
		},
		"UppercaseUser1": {
			Word:     "@User",
			Keywords: map[string][]string{"@user": {id1}},
			Expected: &ExplicitMentions{
				Mentions: map[string]MentionType{
					id1: KeywordMention,
				},
			},
		},
		"LowercaseUser1": {
			Word:     "@user",
			Keywords: map[string][]string{"@user": {id1}},
			Expected: &ExplicitMentions{
				Mentions: map[string]MentionType{
					id1: KeywordMention,
				},
			},
		},
		"LowercaseUser2": {
			Word:     "@user2",
			Keywords: map[string][]string{"@user2": {id2}},
			Expected: &ExplicitMentions{
				Mentions: map[string]MentionType{
					id2: KeywordMention,
				},
			},
		},
		"UppercaseUser2": {
			Word:     "@UsEr2",
			Keywords: map[string][]string{"@user2": {id2}},
			Expected: &ExplicitMentions{
				Mentions: map[string]MentionType{
					id2: KeywordMention,
				},
			},
		},
		"HereMention": {
			Word: "@here",
			Expected: &ExplicitMentions{
				HereMentioned: true,
			},
		},
		"ChannelMention": {
			Word: "@channel",
			Expected: &ExplicitMentions{
				ChannelMentioned: true,
			},
		},
		"AllMention": {
			Word: "@all",
			Expected: &ExplicitMentions{
				AllMentioned: true,
			},
		},
		"UppercaseHere": {
			Word: "@HeRe",
			Expected: &ExplicitMentions{
				HereMentioned: true,
			},
		},
		"UppercaseChannel": {
			Word: "@ChaNNel",
			Expected: &ExplicitMentions{
				ChannelMentioned: true,
			},
		},
		"UppercaseAll": {
			Word: "@ALL",
			Expected: &ExplicitMentions{
				AllMentioned: true,
			},
		},
	} {
		t.Run(name, func(t *testing.T) {

			e := &ExplicitMentions{}
			e.checkForMention(tc.Word, tc.Keywords, nil)

			assert.EqualValues(t, tc.Expected, e)
		})
	}
}

func TestAddGroupMention(t *testing.T) {
	for name, tc := range map[string]struct {
		Word     string
		Groups   map[string]*model.Group
		Expected bool
	}{
		"No groups": {
			Word:     "nothing",
			Groups:   map[string]*model.Group{},
			Expected: false,
		},
		"No matching groups": {
			Word:     "nothing",
			Groups:   map[string]*model.Group{"engineering": {Name: model.NewString("engineering")}, "developers": {Name: model.NewString("developers")}},
			Expected: false,
		},
		"matching group with no @": {
			Word:     "engineering",
			Groups:   map[string]*model.Group{"engineering": {Name: model.NewString("engineering")}, "developers": {Name: model.NewString("developers")}},
			Expected: false,
		},
		"matching group with preceding @": {
			Word:     "@engineering",
			Groups:   map[string]*model.Group{"engineering": {Name: model.NewString("engineering")}, "developers": {Name: model.NewString("developers")}},
			Expected: true,
		},
		"matching upper case group with preceding @": {
			Word:     "@Engineering",
			Groups:   map[string]*model.Group{"engineering": {Name: model.NewString("engineering")}, "developers": {Name: model.NewString("developers")}},
			Expected: true,
		},
	} {
		t.Run(name, func(t *testing.T) {
			e := &ExplicitMentions{}
			groupFound := e.addGroupMention(tc.Word, tc.Groups)

			if groupFound {
				require.Equal(t, len(e.GroupMentions), 1)
			}

			require.Equal(t, tc.Expected, groupFound)
		})
	}
}

func TestProcessText(t *testing.T) {
	id1 := model.NewId()

	for name, tc := range map[string]struct {
		Text     string
		Keywords map[string][]string
		Groups   map[string]*model.Group
		Expected *ExplicitMentions
	}{
		"Mention user in text": {
			Text:     "hello user @user1",
			Keywords: map[string][]string{"@user1": {id1}},
			Groups:   map[string]*model.Group{"engineering": {Name: model.NewString("engineering")}, "developers": {Name: model.NewString("developers")}},
			Expected: &ExplicitMentions{
				Mentions: map[string]MentionType{
					id1: KeywordMention,
				},
			},
		},
		"Mention user after ending a sentence with full stop": {
			Text:     "hello user.@user1",
			Keywords: map[string][]string{"@user1": {id1}},
			Groups:   map[string]*model.Group{"engineering": {Name: model.NewString("engineering")}, "developers": {Name: model.NewString("developers")}},
			Expected: &ExplicitMentions{
				Mentions: map[string]MentionType{
					id1: KeywordMention,
				},
			},
		},
		"Mention user after hyphen": {
			Text:     "hello user-@user1",
			Keywords: map[string][]string{"@user1": {id1}},
			Expected: &ExplicitMentions{
				Mentions: map[string]MentionType{
					id1: KeywordMention,
				},
			},
		},
		"Mention user after colon": {
			Text:     "hello user:@user1",
			Keywords: map[string][]string{"@user1": {id1}},
			Groups:   map[string]*model.Group{"engineering": {Name: model.NewString("engineering")}, "developers": {Name: model.NewString("developers")}},
			Expected: &ExplicitMentions{
				Mentions: map[string]MentionType{
					id1: KeywordMention,
				},
			},
		},
		"Mention here after colon": {
			Text:     "hello all:@here",
			Keywords: map[string][]string{},
			Groups:   map[string]*model.Group{"engineering": {Name: model.NewString("engineering")}, "developers": {Name: model.NewString("developers")}},
			Expected: &ExplicitMentions{
				HereMentioned: true,
			},
		},
		"Mention all after hyphen": {
			Text:     "hello all-@all",
			Keywords: map[string][]string{},
			Groups:   map[string]*model.Group{"engineering": {Name: model.NewString("engineering")}, "developers": {Name: model.NewString("developers")}},
			Expected: &ExplicitMentions{
				AllMentioned: true,
			},
		},
		"Mention channel after full stop": {
			Text:     "hello channel.@channel",
			Keywords: map[string][]string{},
			Groups:   map[string]*model.Group{"engineering": {Name: model.NewString("engineering")}, "developers": {Name: model.NewString("developers")}},
			Expected: &ExplicitMentions{
				ChannelMentioned: true,
			},
		},
		"Mention other pontential users or system calls": {
			Text:     "hello @potentialuser and @otherpotentialuser",
			Keywords: map[string][]string{},
			Groups:   map[string]*model.Group{"engineering": {Name: model.NewString("engineering")}, "developers": {Name: model.NewString("developers")}},
			Expected: &ExplicitMentions{
				OtherPotentialMentions: []string{"potentialuser", "otherpotentialuser"},
			},
		},
		"Mention a real user and another potential user": {
			Text:     "@user1, you can use @systembot to get help",
			Keywords: map[string][]string{"@user1": {id1}},
			Groups:   map[string]*model.Group{"engineering": {Name: model.NewString("engineering")}, "developers": {Name: model.NewString("developers")}},
			Expected: &ExplicitMentions{
				Mentions: map[string]MentionType{
					id1: KeywordMention,
				},
				OtherPotentialMentions: []string{"systembot"},
			},
		},
		"Mention a group": {
			Text:     "@engineering",
			Keywords: map[string][]string{"@user1": {id1}},
			Groups:   map[string]*model.Group{"engineering": {Name: model.NewString("engineering")}, "developers": {Name: model.NewString("developers")}},
			Expected: &ExplicitMentions{
				GroupMentions:          map[string]*model.Group{"engineering": {Name: model.NewString("engineering")}},
				OtherPotentialMentions: []string{"engineering"},
			},
		},
		"Mention a real user and another potential user and a group": {
			Text:     "@engineering @user1, you can use @systembot to get help from",
			Keywords: map[string][]string{"@user1": {id1}},
			Groups:   map[string]*model.Group{"engineering": {Name: model.NewString("engineering")}, "developers": {Name: model.NewString("developers")}},
			Expected: &ExplicitMentions{
				Mentions: map[string]MentionType{
					id1: KeywordMention,
				},
				GroupMentions:          map[string]*model.Group{"engineering": {Name: model.NewString("engineering")}},
				OtherPotentialMentions: []string{"engineering", "systembot"},
			},
		},
	} {
		t.Run(name, func(t *testing.T) {
			e := &ExplicitMentions{}
			e.processText(tc.Text, tc.Keywords, tc.Groups)

			assert.EqualValues(t, tc.Expected, e)
		})
	}
}

func TestGetNotificationNameFormat(t *testing.T) {
	th := Setup(t).InitBasic()
	defer th.TearDown()

	t.Run("show full name on", func(t *testing.T) {
		th.App.UpdateConfig(func(cfg *model.Config) {
			*cfg.PrivacySettings.ShowFullName = true
			*cfg.TeamSettings.TeammateNameDisplay = model.ShowFullName
		})

		assert.Equal(t, model.ShowFullName, th.App.GetNotificationNameFormat(th.BasicUser))
	})

	t.Run("show full name off", func(t *testing.T) {
		th.App.UpdateConfig(func(cfg *model.Config) {
			*cfg.PrivacySettings.ShowFullName = false
			*cfg.TeamSettings.TeammateNameDisplay = model.ShowFullName
		})

		assert.Equal(t, model.ShowUsername, th.App.GetNotificationNameFormat(th.BasicUser))
	})
}

func TestUserAllowsEmail(t *testing.T) {
	th := Setup(t)
	defer th.TearDown()

	t.Run("should return true", func(t *testing.T) {
		user := th.CreateUser()

		th.App.SetStatusOffline(user.Id, true)

		channelMemberNotificationProps := model.StringMap{
			model.EmailNotifyProp:      model.ChannelNotifyDefault,
			model.MarkUnreadNotifyProp: model.ChannelMarkUnreadAll,
		}

		assert.True(t, th.App.userAllowsEmail(user, channelMemberNotificationProps, &model.Post{Type: "some-post-type"}))
	})

	t.Run("should return false in case the status is ONLINE", func(t *testing.T) {
		user := th.CreateUser()

		th.App.SetStatusOnline(user.Id, true)

		channelMemberNotificationProps := model.StringMap{
			model.EmailNotifyProp:      model.ChannelNotifyDefault,
			model.MarkUnreadNotifyProp: model.ChannelMarkUnreadAll,
		}

		assert.False(t, th.App.userAllowsEmail(user, channelMemberNotificationProps, &model.Post{Type: "some-post-type"}))
	})

	t.Run("should return false in case the EMAIL_NOTIFY_PROP is false", func(t *testing.T) {
		user := th.CreateUser()

		th.App.SetStatusOffline(user.Id, true)

		channelMemberNotificationProps := model.StringMap{
			model.EmailNotifyProp:      "false",
			model.MarkUnreadNotifyProp: model.ChannelMarkUnreadAll,
		}

		assert.False(t, th.App.userAllowsEmail(user, channelMemberNotificationProps, &model.Post{Type: "some-post-type"}))
	})

	t.Run("should return false in case the MARK_UNREAD_NOTIFY_PROP is CHANNEL_MARK_UNREAD_MENTION", func(t *testing.T) {
		user := th.CreateUser()

		th.App.SetStatusOffline(user.Id, true)

		channelMemberNotificationProps := model.StringMap{
			model.EmailNotifyProp:      model.ChannelNotifyDefault,
			model.MarkUnreadNotifyProp: model.ChannelMarkUnreadMention,
		}

		assert.False(t, th.App.userAllowsEmail(user, channelMemberNotificationProps, &model.Post{Type: "some-post-type"}))
	})

	t.Run("should return false in case the Post type is POST_AUTO_RESPONDER", func(t *testing.T) {
		user := th.CreateUser()

		th.App.SetStatusOffline(user.Id, true)

		channelMemberNotificationProps := model.StringMap{
			model.EmailNotifyProp:      model.ChannelNotifyDefault,
			model.MarkUnreadNotifyProp: model.ChannelMarkUnreadAll,
		}

		assert.False(t, th.App.userAllowsEmail(user, channelMemberNotificationProps, &model.Post{Type: model.PostTypeAutoResponder}))
	})

	t.Run("should return false in case the status is STATUS_OUT_OF_OFFICE", func(t *testing.T) {
		user := th.CreateUser()

		th.App.SetStatusOutOfOffice(user.Id)

		channelMemberNotificationProps := model.StringMap{
			model.EmailNotifyProp:      model.ChannelNotifyDefault,
			model.MarkUnreadNotifyProp: model.ChannelMarkUnreadAll,
		}

		assert.False(t, th.App.userAllowsEmail(user, channelMemberNotificationProps, &model.Post{Type: model.PostTypeAutoResponder}))
	})

	t.Run("should return false in case the status is STATUS_ONLINE", func(t *testing.T) {
		user := th.CreateUser()

		th.App.SetStatusDoNotDisturb(user.Id)

		channelMemberNotificationProps := model.StringMap{
			model.EmailNotifyProp:      model.ChannelNotifyDefault,
			model.MarkUnreadNotifyProp: model.ChannelMarkUnreadAll,
		}

		assert.False(t, th.App.userAllowsEmail(user, channelMemberNotificationProps, &model.Post{Type: model.PostTypeAutoResponder}))
	})

}

func TestInsertGroupMentions(t *testing.T) {
	th := Setup(t).InitBasic()
	defer th.TearDown()

	team := th.BasicTeam
	channel := th.BasicChannel
	group := th.CreateGroup()
	group.DisplayName = "engineering"
	group.Name = model.NewString("engineering")
	group, err := th.App.UpdateGroup(group)
	require.Nil(t, err)

	groupChannelMember := th.CreateUser()
	th.LinkUserToTeam(groupChannelMember, team)
	th.App.AddUserToChannel(groupChannelMember, channel, false)
	_, err = th.App.UpsertGroupMember(group.Id, groupChannelMember.Id)
	require.Nil(t, err)

	nonGroupChannelMember := th.CreateUser()
	th.LinkUserToTeam(nonGroupChannelMember, team)
	th.App.AddUserToChannel(nonGroupChannelMember, channel, false)

	nonChannelGroupMember := th.CreateUser()
	th.LinkUserToTeam(nonChannelGroupMember, team)
	_, err = th.App.UpsertGroupMember(group.Id, nonChannelGroupMember.Id)
	require.Nil(t, err)

	groupWithNoMembers := th.CreateGroup()
	groupWithNoMembers.DisplayName = "marketing"
	groupWithNoMembers.Name = model.NewString("marketing")
	groupWithNoMembers, err = th.App.UpdateGroup(groupWithNoMembers)
	require.Nil(t, err)

	profileMap := map[string]*model.User{groupChannelMember.Id: groupChannelMember, nonGroupChannelMember.Id: nonGroupChannelMember}

	t.Run("should add expected mentions for users part of the mentioned group", func(t *testing.T) {
		mentions := &ExplicitMentions{}
		usersMentioned, err := th.App.insertGroupMentions(group, channel, profileMap, mentions)
		require.Nil(t, err)
		require.Equal(t, usersMentioned, true)

		// Ensure group member that is also a channel member is added to the mentions list.
		require.Equal(t, len(mentions.Mentions), 1)
		_, found := mentions.Mentions[groupChannelMember.Id]
		require.Equal(t, found, true)

		// Ensure group member that is not a channel member is added to the other potential mentions list.
		require.Equal(t, len(mentions.OtherPotentialMentions), 1)
		require.Equal(t, mentions.OtherPotentialMentions[0], nonChannelGroupMember.Username)
	})

	t.Run("should add no expected or potential mentions if the group has no users ", func(t *testing.T) {
		mentions := &ExplicitMentions{}
		usersMentioned, err := th.App.insertGroupMentions(groupWithNoMembers, channel, profileMap, mentions)
		require.Nil(t, err)
		require.Equal(t, usersMentioned, false)

		// Ensure no mentions are added for a group with no users
		require.Equal(t, len(mentions.Mentions), 0)
		require.Equal(t, len(mentions.OtherPotentialMentions), 0)
	})

	t.Run("should keep existing mentions", func(t *testing.T) {
		mentions := &ExplicitMentions{}
		th.App.insertGroupMentions(group, channel, profileMap, mentions)
		th.App.insertGroupMentions(groupWithNoMembers, channel, profileMap, mentions)

		// Ensure mentions from group are kept after running with groupWithNoMembers
		require.Equal(t, len(mentions.Mentions), 1)
		require.Equal(t, len(mentions.OtherPotentialMentions), 1)
	})

	t.Run("should return true if no members mentioned while in group or direct message channel", func(t *testing.T) {
		mentions := &ExplicitMentions{}
		emptyProfileMap := make(map[string]*model.User)

		groupChannel := &model.Channel{Type: model.ChannelTypeGroup}
		usersMentioned, _ := th.App.insertGroupMentions(group, groupChannel, emptyProfileMap, mentions)
		// Ensure group channel with no group members mentioned always returns true
		require.Equal(t, usersMentioned, true)
		require.Equal(t, len(mentions.Mentions), 0)

		directChannel := &model.Channel{Type: model.ChannelTypeDirect}
		usersMentioned, _ = th.App.insertGroupMentions(group, directChannel, emptyProfileMap, mentions)
		// Ensure direct channel with no group members mentioned always returns true
		require.Equal(t, usersMentioned, true)
		require.Equal(t, len(mentions.Mentions), 0)
	})

	t.Run("should add mentions for members while in group channel", func(t *testing.T) {
		groupChannel, err := th.App.CreateGroupChannel([]string{groupChannelMember.Id, nonGroupChannelMember.Id, th.BasicUser.Id}, groupChannelMember.Id)
		require.Nil(t, err)

		mentions := &ExplicitMentions{}
		th.App.insertGroupMentions(group, groupChannel, profileMap, mentions)

		require.Equal(t, len(mentions.Mentions), 1)
		_, found := mentions.Mentions[groupChannelMember.Id]
		require.Equal(t, found, true)
	})
}

func TestGetGroupsAllowedForReferenceInChannel(t *testing.T) {
	th := Setup(t).InitBasic()
	defer th.TearDown()

	var err *model.AppError

	team := th.BasicTeam
	channel := th.BasicChannel
	group1 := th.CreateGroup()

	t.Run("should return empty map when no groups with allow reference", func(t *testing.T) {
		groupsMap, nErr := th.App.getGroupsAllowedForReferenceInChannel(channel, team)
		require.NoError(t, nErr)
		require.Len(t, groupsMap, 0)
	})

	group1.AllowReference = true
	group1, err = th.App.UpdateGroup(group1)
	require.Nil(t, err)

	group2 := th.CreateGroup()
	t.Run("should only return groups with allow reference", func(t *testing.T) {
		groupsMap, nErr := th.App.getGroupsAllowedForReferenceInChannel(channel, team)
		require.NoError(t, nErr)
		require.Len(t, groupsMap, 1)
		require.Nil(t, groupsMap[*group2.Name])
		require.Equal(t, groupsMap[*group1.Name], group1)
	})

	group2.AllowReference = true
	group2, err = th.App.UpdateGroup(group2)
	require.Nil(t, err)

	// Sync first group to constrained channel
	constrainedChannel := th.CreateChannel(th.BasicTeam)
	constrainedChannel.GroupConstrained = model.NewBool(true)
	constrainedChannel, err = th.App.UpdateChannel(constrainedChannel)
	require.Nil(t, err)
	_, err = th.App.UpsertGroupSyncable(&model.GroupSyncable{
		GroupId:    group1.Id,
		Type:       model.GroupSyncableTypeChannel,
		SyncableId: constrainedChannel.Id,
	})
	require.Nil(t, err)

	t.Run("should return only groups synced to channel if channel is group constrained", func(t *testing.T) {
		groupsMap, nErr := th.App.getGroupsAllowedForReferenceInChannel(constrainedChannel, team)
		require.NoError(t, nErr)
		require.Len(t, groupsMap, 1)
		require.Nil(t, groupsMap[*group2.Name])
		require.Equal(t, groupsMap[*group1.Name], group1)
	})

	// Create a third group not synced with a team or channel
	group3 := th.CreateGroup()
	group3.AllowReference = true
	group3, err = th.App.UpdateGroup(group3)
	require.Nil(t, err)

	// Sync group2 to the team
	team.GroupConstrained = model.NewBool(true)
	team, err = th.App.UpdateTeam(team)
	require.Nil(t, err)
	_, err = th.App.UpsertGroupSyncable(&model.GroupSyncable{
		GroupId:    group2.Id,
		Type:       model.GroupSyncableTypeTeam,
		SyncableId: team.Id,
	})
	require.Nil(t, err)

	t.Run("should return union of groups synced to team and any channels if team is group constrained", func(t *testing.T) {
		groupsMap, nErr := th.App.getGroupsAllowedForReferenceInChannel(channel, team)
		require.NoError(t, nErr)
		require.Len(t, groupsMap, 2)
		require.Nil(t, groupsMap[*group3.Name])
		require.Equal(t, groupsMap[*group2.Name], group2)
		require.Equal(t, groupsMap[*group1.Name], group1)
	})

	t.Run("should return only subset of groups synced to channel for group constrained channel when team is also group constrained", func(t *testing.T) {
		groupsMap, nErr := th.App.getGroupsAllowedForReferenceInChannel(constrainedChannel, team)
		require.NoError(t, nErr)
		require.Len(t, groupsMap, 1)
		require.Nil(t, groupsMap[*group3.Name])
		require.Nil(t, groupsMap[*group2.Name])
		require.Equal(t, groupsMap[*group1.Name], group1)
	})

	team.GroupConstrained = model.NewBool(false)
	team, err = th.App.UpdateTeam(team)
	require.Nil(t, err)

	t.Run("should return all groups when team and channel are not group constrained", func(t *testing.T) {
		groupsMap, nErr := th.App.getGroupsAllowedForReferenceInChannel(channel, team)
		require.NoError(t, nErr)
		require.Len(t, groupsMap, 3)
		require.Equal(t, groupsMap[*group1.Name], group1)
		require.Equal(t, groupsMap[*group2.Name], group2)
		require.Equal(t, groupsMap[*group3.Name], group3)
	})
}

func TestReplyPostNotificationsWithCRT(t *testing.T) {
	t.Run("Reply posts only shows badges for explicit mentions in collapsed threads", func(t *testing.T) {
		th := Setup(t).InitBasic()
		defer th.TearDown()

		u1 := th.BasicUser
		u2 := th.BasicUser2
		c1 := th.BasicChannel
		th.AddUserToChannel(u2, c1)

		// Enable "Trigger notifications on messages in
		// reply threads that I start or participate in"
		// for the second user
<<<<<<< HEAD
		oldValue := th.BasicUser2.NotifyProps[model.COMMENTS_NOTIFY_PROP]
		newNotifyProps := th.BasicUser2.NotifyProps
		newNotifyProps[model.COMMENTS_NOTIFY_PROP] = model.COMMENTS_NOTIFY_ANY
		u2, appErr := th.App.PatchUser(th.BasicUser2.Id, &model.UserPatch{NotifyProps: newNotifyProps}, false)
		require.Nil(t, appErr)
		require.Equal(t, model.COMMENTS_NOTIFY_ANY, u2.NotifyProps[model.COMMENTS_NOTIFY_PROP])
		defer func() {
			newNotifyProps := th.BasicUser2.NotifyProps
			newNotifyProps[model.COMMENTS_NOTIFY_PROP] = oldValue
=======
		oldValue := th.BasicUser2.NotifyProps[model.CommentsNotifyProp]
		newNotifyProps := th.BasicUser2.NotifyProps
		newNotifyProps[model.CommentsNotifyProp] = model.CommentsNotifyAny
		u2, appErr := th.App.PatchUser(th.BasicUser2.Id, &model.UserPatch{NotifyProps: newNotifyProps}, false)
		require.Nil(t, appErr)
		require.Equal(t, model.CommentsNotifyAny, u2.NotifyProps[model.CommentsNotifyProp])
		defer func() {
			newNotifyProps := th.BasicUser2.NotifyProps
			newNotifyProps[model.CommentsNotifyProp] = oldValue
>>>>>>> 296076bf
			_, nAppErr := th.App.PatchUser(th.BasicUser2.Id, &model.UserPatch{NotifyProps: newNotifyProps}, false)
			require.Nil(t, nAppErr)
		}()

		// Enable CRT
		os.Setenv("MM_FEATUREFLAGS_COLLAPSEDTHREADS", "true")
		defer os.Unsetenv("MM_FEATUREFLAGS_COLLAPSEDTHREADS")
		th.App.UpdateConfig(func(cfg *model.Config) {
			*cfg.ServiceSettings.ThreadAutoFollow = true
<<<<<<< HEAD
			*cfg.ServiceSettings.CollapsedThreads = model.COLLAPSED_THREADS_DEFAULT_ON
=======
			*cfg.ServiceSettings.CollapsedThreads = model.CollapsedThreadsDefaultOn
>>>>>>> 296076bf
		})

		rootPost := &model.Post{
			ChannelId: c1.Id,
			Message:   "root post by user1",
			UserId:    u1.Id,
		}
		rpost, appErr := th.App.CreatePost(th.Context, rootPost, c1, false, true)
		require.Nil(t, appErr)

		replyPost1 := &model.Post{
			ChannelId: c1.Id,
			Message:   "reply post by user2",
			UserId:    u2.Id,
			RootId:    rpost.Id,
		}
		_, appErr = th.App.CreatePost(th.Context, replyPost1, c1, false, true)
		require.Nil(t, appErr)

		replyPost2 := &model.Post{
			ChannelId: c1.Id,
			Message:   "reply post by user1",
			UserId:    u1.Id,
			RootId:    rpost.Id,
		}
		_, appErr = th.App.CreatePost(th.Context, replyPost2, c1, false, true)
		require.Nil(t, appErr)

		threadMembership, appErr := th.App.GetThreadMembershipForUser(u2.Id, rpost.Id)
		require.Nil(t, appErr)
		thread, appErr := th.App.GetThreadForUser(c1.TeamId, threadMembership, false)
		require.Nil(t, appErr)
		// Then: with notifications set to "all" we should
		// not see a mention badge
		require.Equal(t, int64(0), thread.UnreadMentions)
		// Then: last post is still marked as unread
		require.Equal(t, int64(1), thread.UnreadReplies)
	})
}<|MERGE_RESOLUTION|>--- conflicted
+++ resolved
@@ -2624,17 +2624,6 @@
 		// Enable "Trigger notifications on messages in
 		// reply threads that I start or participate in"
 		// for the second user
-<<<<<<< HEAD
-		oldValue := th.BasicUser2.NotifyProps[model.COMMENTS_NOTIFY_PROP]
-		newNotifyProps := th.BasicUser2.NotifyProps
-		newNotifyProps[model.COMMENTS_NOTIFY_PROP] = model.COMMENTS_NOTIFY_ANY
-		u2, appErr := th.App.PatchUser(th.BasicUser2.Id, &model.UserPatch{NotifyProps: newNotifyProps}, false)
-		require.Nil(t, appErr)
-		require.Equal(t, model.COMMENTS_NOTIFY_ANY, u2.NotifyProps[model.COMMENTS_NOTIFY_PROP])
-		defer func() {
-			newNotifyProps := th.BasicUser2.NotifyProps
-			newNotifyProps[model.COMMENTS_NOTIFY_PROP] = oldValue
-=======
 		oldValue := th.BasicUser2.NotifyProps[model.CommentsNotifyProp]
 		newNotifyProps := th.BasicUser2.NotifyProps
 		newNotifyProps[model.CommentsNotifyProp] = model.CommentsNotifyAny
@@ -2644,7 +2633,6 @@
 		defer func() {
 			newNotifyProps := th.BasicUser2.NotifyProps
 			newNotifyProps[model.CommentsNotifyProp] = oldValue
->>>>>>> 296076bf
 			_, nAppErr := th.App.PatchUser(th.BasicUser2.Id, &model.UserPatch{NotifyProps: newNotifyProps}, false)
 			require.Nil(t, nAppErr)
 		}()
@@ -2654,11 +2642,7 @@
 		defer os.Unsetenv("MM_FEATUREFLAGS_COLLAPSEDTHREADS")
 		th.App.UpdateConfig(func(cfg *model.Config) {
 			*cfg.ServiceSettings.ThreadAutoFollow = true
-<<<<<<< HEAD
-			*cfg.ServiceSettings.CollapsedThreads = model.COLLAPSED_THREADS_DEFAULT_ON
-=======
 			*cfg.ServiceSettings.CollapsedThreads = model.CollapsedThreadsDefaultOn
->>>>>>> 296076bf
 		})
 
 		rootPost := &model.Post{

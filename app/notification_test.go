--- conflicted
+++ resolved
@@ -916,22 +916,6 @@
 		}
 	})
 
-<<<<<<< HEAD
-	for message, shouldMention := range cases {
-		post := &model.Post{Message: message}
-		m := getExplicitMentions(post, nil, nil)
-		require.False(t, m.HereMentioned && !shouldMention, "shouldn't have mentioned @here with \"%v\"")
-		require.False(t, !m.HereMentioned && shouldMention, "should've mentioned @here with \"%v\"")
-	}
-
-	// mentioning @here and someone
-	id := model.NewId()
-	m := getExplicitMentions(&model.Post{Message: "@here @user @potential"}, map[string][]string{"@user": {id}}, nil)
-	require.True(t, m.HereMentioned, "should've mentioned @here with \"@here @user\"")
-	require.Len(t, m.Mentions, 1)
-	require.Equal(t, KeywordMention, m.Mentions[id], "should've mentioned @user with \"@here @user\"")
-	require.LessOrEqual(t, len(m.OtherPotentialMentions), 1, "should've potential mentions for @potential")
-=======
 	t.Run("Mention @here and someone", func(t *testing.T) {
 		id := model.NewId()
 		m := getExplicitMentions(&model.Post{Message: "@here @user @potential"}, map[string][]string{"@user": {id}})
@@ -949,7 +933,6 @@
 		assert.Equal(t, "potential", m.OtherPotentialMentions[0])
 	})
 
->>>>>>> 47e493ea
 }
 
 func TestAllowChannelMentions(t *testing.T) {

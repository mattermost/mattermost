// Copyright (c) 2017-present Mattermost, Inc. All Rights Reserved.
// See License.txt for license information.

package app

import (
	"bytes"
	"io"
	"io/ioutil"
	"net/http"
	"net/http/httptest"
	"os"
	"path/filepath"
	"strings"
	"testing"
	"time"

	"github.com/pkg/errors"

	"github.com/mattermost/mattermost-server/model"
	"github.com/mattermost/mattermost-server/plugin"
	"github.com/mattermost/mattermost-server/plugin/plugintest"
	"github.com/mattermost/mattermost-server/plugin/plugintest/mock"
	"github.com/mattermost/mattermost-server/utils"
	"github.com/stretchr/testify/assert"
	"github.com/stretchr/testify/require"
)

func SetAppEnvironmentWithPlugins(t *testing.T, pluginCode []string, app *App, apiFunc func(*model.Manifest) plugin.API) (func(), []string, []error) {
	pluginDir, err := ioutil.TempDir("", "")
	require.NoError(t, err)
	webappPluginDir, err := ioutil.TempDir("", "")
	require.NoError(t, err)

	env, err := plugin.NewEnvironment(apiFunc, pluginDir, webappPluginDir, app.Log)
	require.NoError(t, err)

	app.SetPluginsEnvironment(env)
	pluginIds := []string{}
	activationErrors := []error{}
	for _, code := range pluginCode {
		pluginId := model.NewId()
		backend := filepath.Join(pluginDir, pluginId, "backend.exe")
		utils.CompileGo(t, code, backend)

		ioutil.WriteFile(filepath.Join(pluginDir, pluginId, "plugin.json"), []byte(`{"id": "`+pluginId+`", "backend": {"executable": "backend.exe"}}`), 0600)
		_, _, activationErr := env.Activate(pluginId)
		pluginIds = append(pluginIds, pluginId)
		activationErrors = append(activationErrors, activationErr)
	}

	return func() {
		os.RemoveAll(pluginDir)
		os.RemoveAll(webappPluginDir)
	}, pluginIds, activationErrors
}

func TestHookMessageWillBePosted(t *testing.T) {
	t.Run("rejected", func(t *testing.T) {
		th := Setup(t).InitBasic()
		defer th.TearDown()

		tearDown, _, _ := SetAppEnvironmentWithPlugins(t, []string{
			`
			package main

			import (
				"github.com/mattermost/mattermost-server/plugin"
				"github.com/mattermost/mattermost-server/model"
			)

			type MyPlugin struct {
				plugin.MattermostPlugin
			}

			func (p *MyPlugin) MessageWillBePosted(c *plugin.Context, post *model.Post) (*model.Post, string) {
				return nil, "rejected"
			}

			func main() {
				plugin.ClientMain(&MyPlugin{})
			}
			`,
		}, th.App, th.App.NewPluginAPI)
		defer tearDown()

		post := &model.Post{
			UserId:    th.BasicUser.Id,
			ChannelId: th.BasicChannel.Id,
			Message:   "message_",
			CreateAt:  model.GetMillis() - 10000,
		}
		_, err := th.App.CreatePost(post, th.BasicChannel, false)
		if assert.NotNil(t, err) {
			assert.Equal(t, "Post rejected by plugin. rejected", err.Message)
		}
	})

	t.Run("rejected, returned post ignored", func(t *testing.T) {
		th := Setup(t).InitBasic()
		defer th.TearDown()

		tearDown, _, _ := SetAppEnvironmentWithPlugins(t, []string{
			`
			package main

			import (
				"github.com/mattermost/mattermost-server/plugin"
				"github.com/mattermost/mattermost-server/model"
			)

			type MyPlugin struct {
				plugin.MattermostPlugin
			}

			func (p *MyPlugin) MessageWillBePosted(c *plugin.Context, post *model.Post) (*model.Post, string) {
				post.Message = "ignored"
				return post, "rejected"
			}

			func main() {
				plugin.ClientMain(&MyPlugin{})
			}
			`,
		}, th.App, th.App.NewPluginAPI)
		defer tearDown()

		post := &model.Post{
			UserId:    th.BasicUser.Id,
			ChannelId: th.BasicChannel.Id,
			Message:   "message_",
			CreateAt:  model.GetMillis() - 10000,
		}
		_, err := th.App.CreatePost(post, th.BasicChannel, false)
		if assert.NotNil(t, err) {
			assert.Equal(t, "Post rejected by plugin. rejected", err.Message)
		}
	})

	t.Run("allowed", func(t *testing.T) {
		th := Setup(t).InitBasic()
		defer th.TearDown()

		tearDown, _, _ := SetAppEnvironmentWithPlugins(t, []string{
			`
			package main

			import (
				"github.com/mattermost/mattermost-server/plugin"
				"github.com/mattermost/mattermost-server/model"
			)

			type MyPlugin struct {
				plugin.MattermostPlugin
			}

			func (p *MyPlugin) MessageWillBePosted(c *plugin.Context, post *model.Post) (*model.Post, string) {
				return nil, ""
			}

			func main() {
				plugin.ClientMain(&MyPlugin{})
			}
			`,
		}, th.App, th.App.NewPluginAPI)
		defer tearDown()

		post := &model.Post{
			UserId:    th.BasicUser.Id,
			ChannelId: th.BasicChannel.Id,
			Message:   "message",
			CreateAt:  model.GetMillis() - 10000,
		}
		post, err := th.App.CreatePost(post, th.BasicChannel, false)
		if err != nil {
			t.Fatal(err)
		}
		assert.Equal(t, "message", post.Message)
		retrievedPost, errSingle := th.App.Srv.Store.Post().GetSingle(post.Id)
		require.Nil(t, errSingle)
		assert.Equal(t, "message", retrievedPost.Message)
	})

	t.Run("updated", func(t *testing.T) {
		th := Setup(t).InitBasic()
		defer th.TearDown()

		tearDown, _, _ := SetAppEnvironmentWithPlugins(t, []string{
			`
			package main

			import (
				"github.com/mattermost/mattermost-server/plugin"
				"github.com/mattermost/mattermost-server/model"
			)

			type MyPlugin struct {
				plugin.MattermostPlugin
			}

			func (p *MyPlugin) MessageWillBePosted(c *plugin.Context, post *model.Post) (*model.Post, string) {
				post.Message = post.Message + "_fromplugin"
				return post, ""
			}

			func main() {
				plugin.ClientMain(&MyPlugin{})
			}
			`,
		}, th.App, th.App.NewPluginAPI)
		defer tearDown()

		post := &model.Post{
			UserId:    th.BasicUser.Id,
			ChannelId: th.BasicChannel.Id,
			Message:   "message",
			CreateAt:  model.GetMillis() - 10000,
		}
		post, err := th.App.CreatePost(post, th.BasicChannel, false)
		if err != nil {
			t.Fatal(err)
		}
		assert.Equal(t, "message_fromplugin", post.Message)
		if retrievedPost, errSingle := th.App.Srv.Store.Post().GetSingle(post.Id); err != nil {
			t.Fatal(errSingle)
		} else {
			assert.Equal(t, "message_fromplugin", retrievedPost.Message)
		}
	})

	t.Run("multiple updated", func(t *testing.T) {
		th := Setup(t).InitBasic()
		defer th.TearDown()

		tearDown, _, _ := SetAppEnvironmentWithPlugins(t, []string{
			`
			package main

			import (
				"github.com/mattermost/mattermost-server/plugin"
				"github.com/mattermost/mattermost-server/model"
			)

			type MyPlugin struct {
				plugin.MattermostPlugin
			}

			func (p *MyPlugin) MessageWillBePosted(c *plugin.Context, post *model.Post) (*model.Post, string) {
				
				post.Message = "prefix_" + post.Message
				return post, ""
			}

			func main() {
				plugin.ClientMain(&MyPlugin{})
			}
			`,
			`
			package main

			import (
				"github.com/mattermost/mattermost-server/plugin"
				"github.com/mattermost/mattermost-server/model"
			)

			type MyPlugin struct {
				plugin.MattermostPlugin
			}

			func (p *MyPlugin) MessageWillBePosted(c *plugin.Context, post *model.Post) (*model.Post, string) {
				post.Message = post.Message + "_suffix"
				return post, ""
			}

			func main() {
				plugin.ClientMain(&MyPlugin{})
			}
			`,
		}, th.App, th.App.NewPluginAPI)
		defer tearDown()

		post := &model.Post{
			UserId:    th.BasicUser.Id,
			ChannelId: th.BasicChannel.Id,
			Message:   "message",
			CreateAt:  model.GetMillis() - 10000,
		}
		post, err := th.App.CreatePost(post, th.BasicChannel, false)
		if err != nil {
			t.Fatal(err)
		}
		assert.Equal(t, "prefix_message_suffix", post.Message)
	})
}

func TestHookMessageHasBeenPosted(t *testing.T) {
	th := Setup(t).InitBasic()
	defer th.TearDown()

	var mockAPI plugintest.API
	mockAPI.On("LoadPluginConfiguration", mock.Anything).Return(nil)
	mockAPI.On("LogDebug", "message").Return(nil)

	tearDown, _, _ := SetAppEnvironmentWithPlugins(t,
		[]string{
			`
		package main

		import (
			"github.com/mattermost/mattermost-server/plugin"
			"github.com/mattermost/mattermost-server/model"
		)

		type MyPlugin struct {
			plugin.MattermostPlugin
		}

		func (p *MyPlugin) MessageHasBeenPosted(c *plugin.Context, post *model.Post) {
			p.API.LogDebug(post.Message)
		}

		func main() {
			plugin.ClientMain(&MyPlugin{})
		}
	`}, th.App, func(*model.Manifest) plugin.API { return &mockAPI })
	defer tearDown()

	post := &model.Post{
		UserId:    th.BasicUser.Id,
		ChannelId: th.BasicChannel.Id,
		Message:   "message",
		CreateAt:  model.GetMillis() - 10000,
	}
	_, err := th.App.CreatePost(post, th.BasicChannel, false)
	if err != nil {
		t.Fatal(err)
	}
}

func TestHookMessageWillBeUpdated(t *testing.T) {
	th := Setup(t).InitBasic()
	defer th.TearDown()

	tearDown, _, _ := SetAppEnvironmentWithPlugins(t,
		[]string{
			`
		package main

		import (
			"github.com/mattermost/mattermost-server/plugin"
			"github.com/mattermost/mattermost-server/model"
		)

		type MyPlugin struct {
			plugin.MattermostPlugin
		}

		func (p *MyPlugin) MessageWillBeUpdated(c *plugin.Context, newPost, oldPost *model.Post) (*model.Post, string) {
			newPost.Message = newPost.Message + "fromplugin"
			return newPost, ""
		}

		func main() {
			plugin.ClientMain(&MyPlugin{})
		}
	`}, th.App, th.App.NewPluginAPI)
	defer tearDown()

	post := &model.Post{
		UserId:    th.BasicUser.Id,
		ChannelId: th.BasicChannel.Id,
		Message:   "message_",
		CreateAt:  model.GetMillis() - 10000,
	}
	post, err := th.App.CreatePost(post, th.BasicChannel, false)
	if err != nil {
		t.Fatal(err)
	}
	assert.Equal(t, "message_", post.Message)
	post.Message = post.Message + "edited_"
	post, err = th.App.UpdatePost(post, true)
	if err != nil {
		t.Fatal(err)
	}
	assert.Equal(t, "message_edited_fromplugin", post.Message)
}

func TestHookMessageHasBeenUpdated(t *testing.T) {
	th := Setup(t).InitBasic()
	defer th.TearDown()

	var mockAPI plugintest.API
	mockAPI.On("LoadPluginConfiguration", mock.Anything).Return(nil)
	mockAPI.On("LogDebug", "message_edited").Return(nil)
	mockAPI.On("LogDebug", "message_").Return(nil)
	tearDown, _, _ := SetAppEnvironmentWithPlugins(t,
		[]string{
			`
		package main

		import (
			"github.com/mattermost/mattermost-server/plugin"
			"github.com/mattermost/mattermost-server/model"
		)

		type MyPlugin struct {
			plugin.MattermostPlugin
		}

		func (p *MyPlugin) MessageHasBeenUpdated(c *plugin.Context, newPost, oldPost *model.Post) {
			p.API.LogDebug(newPost.Message)
			p.API.LogDebug(oldPost.Message)
		}

		func main() {
			plugin.ClientMain(&MyPlugin{})
		}
	`}, th.App, func(*model.Manifest) plugin.API { return &mockAPI })
	defer tearDown()

	post := &model.Post{
		UserId:    th.BasicUser.Id,
		ChannelId: th.BasicChannel.Id,
		Message:   "message_",
		CreateAt:  model.GetMillis() - 10000,
	}
	post, err := th.App.CreatePost(post, th.BasicChannel, false)
	if err != nil {
		t.Fatal(err)
	}
	assert.Equal(t, "message_", post.Message)
	post.Message = post.Message + "edited"
	_, err = th.App.UpdatePost(post, true)
	if err != nil {
		t.Fatal(err)
	}
}

func TestHookFileWillBeUploaded(t *testing.T) {
	t.Run("rejected", func(t *testing.T) {
		th := Setup(t).InitBasic()
		defer th.TearDown()

		var mockAPI plugintest.API
		mockAPI.On("LoadPluginConfiguration", mock.Anything).Return(nil)
		mockAPI.On("LogDebug", "testhook.txt").Return(nil)
		mockAPI.On("LogDebug", "inputfile").Return(nil)
		tearDown, _, _ := SetAppEnvironmentWithPlugins(t, []string{
			`
			package main

			import (
				"io"
				"github.com/mattermost/mattermost-server/plugin"
				"github.com/mattermost/mattermost-server/model"
			)

			type MyPlugin struct {
				plugin.MattermostPlugin
			}

			func (p *MyPlugin) FileWillBeUploaded(c *plugin.Context, info *model.FileInfo, file io.Reader, output io.Writer) (*model.FileInfo, string) {
				return nil, "rejected"
			}

			func main() {
				plugin.ClientMain(&MyPlugin{})
			}
			`,
		}, th.App, func(*model.Manifest) plugin.API { return &mockAPI })
		defer tearDown()

		_, err := th.App.UploadFiles(
			"noteam",
			th.BasicChannel.Id,
			th.BasicUser.Id,
			[]io.ReadCloser{ioutil.NopCloser(bytes.NewBufferString("inputfile"))},
			[]string{"testhook.txt"},
			[]string{},
			time.Now(),
		)
		if assert.NotNil(t, err) {
			assert.Equal(t, "File rejected by plugin. rejected", err.Message)
		}
	})

	t.Run("rejected, returned file ignored", func(t *testing.T) {
		th := Setup(t).InitBasic()
		defer th.TearDown()

		var mockAPI plugintest.API
		mockAPI.On("LoadPluginConfiguration", mock.Anything).Return(nil)
		mockAPI.On("LogDebug", "testhook.txt").Return(nil)
		mockAPI.On("LogDebug", "inputfile").Return(nil)
		tearDown, _, _ := SetAppEnvironmentWithPlugins(t, []string{
			`
			package main

			import (
				"fmt"
				"io"
				"github.com/mattermost/mattermost-server/plugin"
				"github.com/mattermost/mattermost-server/model"
			)

			type MyPlugin struct {
				plugin.MattermostPlugin
			}

			func (p *MyPlugin) FileWillBeUploaded(c *plugin.Context, info *model.FileInfo, file io.Reader, output io.Writer) (*model.FileInfo, string) {
				n, err := output.Write([]byte("ignored"))
				if err != nil {
					return info, fmt.Sprintf("FAILED to write output file n: %v, err: %v", n, err)
				}
				info.Name = "ignored"
				return info, "rejected"
			}

			func main() {
				plugin.ClientMain(&MyPlugin{})
			}
			`,
		}, th.App, func(*model.Manifest) plugin.API { return &mockAPI })
		defer tearDown()

		_, err := th.App.UploadFiles(
			"noteam",
			th.BasicChannel.Id,
			th.BasicUser.Id,
			[]io.ReadCloser{ioutil.NopCloser(bytes.NewBufferString("inputfile"))},
			[]string{"testhook.txt"},
			[]string{},
			time.Now(),
		)
		if assert.NotNil(t, err) {
			assert.Equal(t, "File rejected by plugin. rejected", err.Message)
		}
	})

	t.Run("allowed", func(t *testing.T) {
		th := Setup(t).InitBasic()
		defer th.TearDown()

		var mockAPI plugintest.API
		mockAPI.On("LoadPluginConfiguration", mock.Anything).Return(nil)
		mockAPI.On("LogDebug", "testhook.txt").Return(nil)
		mockAPI.On("LogDebug", "inputfile").Return(nil)
		tearDown, _, _ := SetAppEnvironmentWithPlugins(t, []string{
			`
			package main

			import (
				"io"
				"github.com/mattermost/mattermost-server/plugin"
				"github.com/mattermost/mattermost-server/model"
			)

			type MyPlugin struct {
				plugin.MattermostPlugin
			}

			func (p *MyPlugin) FileWillBeUploaded(c *plugin.Context, info *model.FileInfo, file io.Reader, output io.Writer) (*model.FileInfo, string) {
				return nil, ""
			}

			func main() {
				plugin.ClientMain(&MyPlugin{})
			}
			`,
		}, th.App, func(*model.Manifest) plugin.API { return &mockAPI })
		defer tearDown()

		response, err := th.App.UploadFiles(
			"noteam",
			th.BasicChannel.Id,
			th.BasicUser.Id,
			[]io.ReadCloser{ioutil.NopCloser(bytes.NewBufferString("inputfile"))},
			[]string{"testhook.txt"},
			[]string{},
			time.Now(),
		)
		assert.Nil(t, err)
		assert.NotNil(t, response)
		assert.Equal(t, 1, len(response.FileInfos))
		fileId := response.FileInfos[0].Id

		fileInfo, err := th.App.GetFileInfo(fileId)
		assert.Nil(t, err)
		assert.NotNil(t, fileInfo)
		assert.Equal(t, "testhook.txt", fileInfo.Name)

		fileReader, err := th.App.FileReader(fileInfo.Path)
		assert.Nil(t, err)
		var resultBuf bytes.Buffer
		io.Copy(&resultBuf, fileReader)
		assert.Equal(t, "inputfile", resultBuf.String())
	})

	t.Run("updated", func(t *testing.T) {
		th := Setup(t).InitBasic()
		defer th.TearDown()

		var mockAPI plugintest.API
		mockAPI.On("LoadPluginConfiguration", mock.Anything).Return(nil)
		mockAPI.On("LogDebug", "testhook.txt").Return(nil)
		mockAPI.On("LogDebug", "inputfile").Return(nil)
		tearDown, _, _ := SetAppEnvironmentWithPlugins(t, []string{
			`
			package main

			import (
				"io"
				"fmt"
				"bytes"
				"fmt"
				"github.com/mattermost/mattermost-server/plugin"
				"github.com/mattermost/mattermost-server/model"
			)

			type MyPlugin struct {
				plugin.MattermostPlugin
			}

			func (p *MyPlugin) FileWillBeUploaded(c *plugin.Context, info *model.FileInfo, file io.Reader, output io.Writer) (*model.FileInfo, string) {
				var buf bytes.Buffer
				n, err := buf.ReadFrom(file)
				if err != nil {
					return info, fmt.Sprintf("FAILED to read input file n: %v, err: %v", n, err)
				}

				outbuf := bytes.NewBufferString("changedtext")
<<<<<<< HEAD
				n, err := io.Copy(output, outbuf)
				if err != nil {
					panic(fmt.Sprintf("io.Copy failed after %d bytes: %s", n, err.Error()))
				}
				if n != 11 {
					panic(fmt.Sprintf("io.Copy only copied %d bytes", n))
=======
				n, err = io.Copy(output, outbuf)
				if int(n) != len("changedtext") || err != nil {
					return info, fmt.Sprintf("FAILED to write output file n: %v, err: %v", n, err)
>>>>>>> 4beb1226
				}
				info.Name = "modifiedinfo"
				return info, ""
			}

			func main() {
				plugin.ClientMain(&MyPlugin{})
			}
			`,
		}, th.App, func(*model.Manifest) plugin.API { return &mockAPI })
		defer tearDown()

		response, err := th.App.UploadFiles(
			"noteam",
			th.BasicChannel.Id,
			th.BasicUser.Id,
			[]io.ReadCloser{ioutil.NopCloser(bytes.NewBufferString("inputfile"))},
			[]string{"testhook.txt"},
			[]string{},
			time.Now(),
		)
		assert.Nil(t, err)
		assert.NotNil(t, response)
		assert.Equal(t, 1, len(response.FileInfos))
		fileId := response.FileInfos[0].Id

		fileInfo, err := th.App.GetFileInfo(fileId)
		assert.Nil(t, err)
		assert.NotNil(t, fileInfo)
		assert.Equal(t, "modifiedinfo", fileInfo.Name)

		fileReader, err := th.App.FileReader(fileInfo.Path)
		assert.Nil(t, err)
		var resultBuf bytes.Buffer
		io.Copy(&resultBuf, fileReader)
		assert.Equal(t, "changedtext", resultBuf.String())
	})
}

func TestUserWillLogIn_Blocked(t *testing.T) {
	th := Setup(t).InitBasic()
	defer th.TearDown()

	err := th.App.UpdatePassword(th.BasicUser, "hunter2")

	if err != nil {
		t.Errorf("Error updating user password: %s", err)
	}

	tearDown, _, _ := SetAppEnvironmentWithPlugins(t,
		[]string{
			`
		package main

		import (
			"github.com/mattermost/mattermost-server/plugin"
			"github.com/mattermost/mattermost-server/model"
		)

		type MyPlugin struct {
			plugin.MattermostPlugin
		}

		func (p *MyPlugin) UserWillLogIn(c *plugin.Context, user *model.User) string {
			return "Blocked By Plugin"
		}

		func main() {
			plugin.ClientMain(&MyPlugin{})
		}
	`}, th.App, th.App.NewPluginAPI)
	defer tearDown()

	r := &http.Request{}
	w := httptest.NewRecorder()
	_, err = th.App.DoLogin(w, r, th.BasicUser, "")

	if !strings.HasPrefix(err.Id, "Login rejected by plugin") {
		t.Errorf("Expected Login rejected by plugin, got %s", err.Id)
	}
}

func TestUserWillLogInIn_Passed(t *testing.T) {
	th := Setup(t).InitBasic()
	defer th.TearDown()

	err := th.App.UpdatePassword(th.BasicUser, "hunter2")

	if err != nil {
		t.Errorf("Error updating user password: %s", err)
	}

	tearDown, _, _ := SetAppEnvironmentWithPlugins(t,
		[]string{
			`
		package main

		import (
			"github.com/mattermost/mattermost-server/plugin"
			"github.com/mattermost/mattermost-server/model"
		)

		type MyPlugin struct {
			plugin.MattermostPlugin
		}

		func (p *MyPlugin) UserWillLogIn(c *plugin.Context, user *model.User) string {
			return ""
		}

		func main() {
			plugin.ClientMain(&MyPlugin{})
		}
	`}, th.App, th.App.NewPluginAPI)
	defer tearDown()

	r := &http.Request{}
	w := httptest.NewRecorder()
	session, err := th.App.DoLogin(w, r, th.BasicUser, "")

	if err != nil {
		t.Errorf("Expected nil, got %s", err)
	}

	if session.UserId != th.BasicUser.Id {
		t.Errorf("Expected %s, got %s", th.BasicUser.Id, session.UserId)
	}
}

func TestUserHasLoggedIn(t *testing.T) {
	th := Setup(t).InitBasic()
	defer th.TearDown()

	err := th.App.UpdatePassword(th.BasicUser, "hunter2")

	if err != nil {
		t.Errorf("Error updating user password: %s", err)
	}

	tearDown, _, _ := SetAppEnvironmentWithPlugins(t,
		[]string{
			`
		package main

		import (
			"github.com/mattermost/mattermost-server/plugin"
			"github.com/mattermost/mattermost-server/model"
		)

		type MyPlugin struct {
			plugin.MattermostPlugin
		}

		func (p *MyPlugin) UserHasLoggedIn(c *plugin.Context, user *model.User) {
			user.FirstName = "plugin-callback-success"
			p.API.UpdateUser(user)
		}

		func main() {
			plugin.ClientMain(&MyPlugin{})
		}
	`}, th.App, th.App.NewPluginAPI)
	defer tearDown()

	r := &http.Request{}
	w := httptest.NewRecorder()
	_, err = th.App.DoLogin(w, r, th.BasicUser, "")

	if err != nil {
		t.Errorf("Expected nil, got %s", err)
	}

	time.Sleep(2 * time.Second)

	user, _ := th.App.GetUser(th.BasicUser.Id)

	if user.FirstName != "plugin-callback-success" {
		t.Errorf("Expected firstname overwrite, got default")
	}
}

func TestUserHasBeenCreated(t *testing.T) {
	th := Setup(t).InitBasic()
	defer th.TearDown()

	tearDown, _, _ := SetAppEnvironmentWithPlugins(t,
		[]string{
			`
		package main

		import (
			"github.com/mattermost/mattermost-server/plugin"
			"github.com/mattermost/mattermost-server/model"
		)

		type MyPlugin struct {
			plugin.MattermostPlugin
		}

		func (p *MyPlugin) UserHasBeenCreated(c *plugin.Context, user *model.User) {
			user.Nickname = "plugin-callback-success"
			p.API.UpdateUser(user)
		}

		func main() {
			plugin.ClientMain(&MyPlugin{})
		}
	`}, th.App, th.App.NewPluginAPI)
	defer tearDown()

	user := &model.User{
		Email:       model.NewId() + "success+test@example.com",
		Nickname:    "Darth Vader",
		Username:    "vader" + model.NewId(),
		Password:    "passwd1",
		AuthService: "",
	}
	_, err := th.App.CreateUser(user)
	require.Nil(t, err)

	time.Sleep(1 * time.Second)

	user, err = th.App.GetUser(user.Id)
	require.Nil(t, err)

	require.Equal(t, "plugin-callback-success", user.Nickname)
}

func TestErrorString(t *testing.T) {
	th := Setup(t).InitBasic()
	defer th.TearDown()

	t.Run("errors.New", func(t *testing.T) {
		tearDown, _, activationErrors := SetAppEnvironmentWithPlugins(t,
			[]string{
				`
			package main

			import (
				"errors"

				"github.com/mattermost/mattermost-server/plugin"
			)

			type MyPlugin struct {
				plugin.MattermostPlugin
			}

			func (p *MyPlugin) OnActivate() error {
				return errors.New("simulate failure")
			}

			func main() {
				plugin.ClientMain(&MyPlugin{})
			}
		`}, th.App, th.App.NewPluginAPI)
		defer tearDown()

		require.Len(t, activationErrors, 1)
		require.NotNil(t, activationErrors[0])
		require.Contains(t, activationErrors[0].Error(), "simulate failure")
	})

	t.Run("AppError", func(t *testing.T) {
		tearDown, _, activationErrors := SetAppEnvironmentWithPlugins(t,
			[]string{
				`
			package main

			import (
				"github.com/mattermost/mattermost-server/plugin"
				"github.com/mattermost/mattermost-server/model"
			)

			type MyPlugin struct {
				plugin.MattermostPlugin
			}

			func (p *MyPlugin) OnActivate() error {
				return model.NewAppError("where", "id", map[string]interface{}{"param": 1}, "details", 42)
			}

			func main() {
				plugin.ClientMain(&MyPlugin{})
			}
		`}, th.App, th.App.NewPluginAPI)
		defer tearDown()

		require.Len(t, activationErrors, 1)
		require.NotNil(t, activationErrors[0])

		cause := errors.Cause(activationErrors[0])
		require.IsType(t, &model.AppError{}, cause)

		// params not expected, since not exported
		expectedErr := model.NewAppError("where", "id", nil, "details", 42)
		require.Equal(t, expectedErr, cause)
	})
}

func TestHookContext(t *testing.T) {
	th := Setup(t).InitBasic()
	defer th.TearDown()

	// We don't actually have a session, we are faking it so just set something arbitrarily
	th.App.Session.Id = model.NewId()
	th.App.RequestId = model.NewId()
	th.App.IpAddress = model.NewId()
	th.App.AcceptLanguage = model.NewId()
	th.App.UserAgent = model.NewId()

	var mockAPI plugintest.API
	mockAPI.On("LoadPluginConfiguration", mock.Anything).Return(nil)
	mockAPI.On("LogDebug", th.App.Session.Id).Return(nil)
	mockAPI.On("LogInfo", th.App.RequestId).Return(nil)
	mockAPI.On("LogError", th.App.IpAddress).Return(nil)
	mockAPI.On("LogWarn", th.App.AcceptLanguage).Return(nil)
	mockAPI.On("DeleteTeam", th.App.UserAgent).Return(nil)

	tearDown, _, _ := SetAppEnvironmentWithPlugins(t,
		[]string{
			`
		package main

		import (
			"github.com/mattermost/mattermost-server/plugin"
			"github.com/mattermost/mattermost-server/model"
		)

		type MyPlugin struct {
			plugin.MattermostPlugin
		}

		func (p *MyPlugin) MessageHasBeenPosted(c *plugin.Context, post *model.Post) {
			p.API.LogDebug(c.SessionId)
			p.API.LogInfo(c.RequestId)
			p.API.LogError(c.IpAddress)
			p.API.LogWarn(c.AcceptLanguage)
			p.API.DeleteTeam(c.UserAgent)
		}

		func main() {
			plugin.ClientMain(&MyPlugin{})
		}
	`}, th.App, func(*model.Manifest) plugin.API { return &mockAPI })
	defer tearDown()

	post := &model.Post{
		UserId:    th.BasicUser.Id,
		ChannelId: th.BasicChannel.Id,
		Message:   "not this",
		CreateAt:  model.GetMillis() - 10000,
	}
	_, err := th.App.CreatePost(post, th.BasicChannel, false)
	if err != nil {
		t.Fatal(err)
	}
}<|MERGE_RESOLUTION|>--- conflicted
+++ resolved
@@ -246,7 +246,7 @@
 			}
 
 			func (p *MyPlugin) MessageWillBePosted(c *plugin.Context, post *model.Post) (*model.Post, string) {
-				
+
 				post.Message = "prefix_" + post.Message
 				return post, ""
 			}
@@ -612,7 +612,6 @@
 				"io"
 				"fmt"
 				"bytes"
-				"fmt"
 				"github.com/mattermost/mattermost-server/plugin"
 				"github.com/mattermost/mattermost-server/model"
 			)
@@ -625,22 +624,16 @@
 				var buf bytes.Buffer
 				n, err := buf.ReadFrom(file)
 				if err != nil {
-					return info, fmt.Sprintf("FAILED to read input file n: %v, err: %v", n, err)
+					panic(fmt.Sprintf("buf.ReadFrom failed, reading %d bytes: %s", err.Error()))
 				}
 
 				outbuf := bytes.NewBufferString("changedtext")
-<<<<<<< HEAD
-				n, err := io.Copy(output, outbuf)
+				n, err = io.Copy(output, outbuf)
 				if err != nil {
 					panic(fmt.Sprintf("io.Copy failed after %d bytes: %s", n, err.Error()))
 				}
 				if n != 11 {
 					panic(fmt.Sprintf("io.Copy only copied %d bytes", n))
-=======
-				n, err = io.Copy(output, outbuf)
-				if int(n) != len("changedtext") || err != nil {
-					return info, fmt.Sprintf("FAILED to write output file n: %v, err: %v", n, err)
->>>>>>> 4beb1226
 				}
 				info.Name = "modifiedinfo"
 				return info, ""

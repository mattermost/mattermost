// Copyright (c) 2015-present Mattermost, Inc. All Rights Reserved.
// See LICENSE.txt for license information.

package app

import (
	"context"
	"net/http"
	"sort"
	"strings"
	"sync"
	"unicode"
	"unicode/utf8"

	"github.com/pkg/errors"

	"github.com/mattermost/mattermost-server/v6/model"
	"github.com/mattermost/mattermost-server/v6/shared/i18n"
	"github.com/mattermost/mattermost-server/v6/shared/markdown"
	"github.com/mattermost/mattermost-server/v6/shared/mlog"
	"github.com/mattermost/mattermost-server/v6/store"
)

func (a *App) SendNotifications(post *model.Post, team *model.Team, channel *model.Channel, sender *model.User, parentPostList *model.PostList, setOnline bool) ([]string, error) {
	// Do not send notifications in archived channels
	if channel.DeleteAt > 0 {
		return []string{}, nil
	}

	pchan := make(chan store.StoreResult, 1)
	go func() {
		props, err := a.Srv().Store.User().GetAllProfilesInChannel(context.Background(), channel.Id, true)
		pchan <- store.StoreResult{Data: props, NErr: err}
		close(pchan)
	}()

	cmnchan := make(chan store.StoreResult, 1)
	go func() {
		props, err := a.Srv().Store.Channel().GetAllChannelMembersNotifyPropsForChannel(channel.Id, true)
		cmnchan <- store.StoreResult{Data: props, NErr: err}
		close(cmnchan)
	}()

	var gchan chan store.StoreResult
	if a.allowGroupMentions(post) {
		gchan = make(chan store.StoreResult, 1)
		go func() {
			groupsMap, err := a.getGroupsAllowedForReferenceInChannel(channel, team)
			gchan <- store.StoreResult{Data: groupsMap, NErr: err}
			close(gchan)
		}()
	}

	var fchan chan store.StoreResult
	if len(post.FileIds) != 0 {
		fchan = make(chan store.StoreResult, 1)
		go func() {
			fileInfos, err := a.Srv().Store.FileInfo().GetForPost(post.Id, true, false, true)
			fchan <- store.StoreResult{Data: fileInfos, NErr: err}
			close(fchan)
		}()
	}

	result := <-pchan
	if result.NErr != nil {
		return nil, result.NErr
	}
	profileMap := result.Data.(map[string]*model.User)

	result = <-cmnchan
	if result.NErr != nil {
		return nil, result.NErr
	}
	channelMemberNotifyPropsMap := result.Data.(map[string]model.StringMap)

	groups := make(map[string]*model.Group)
	if gchan != nil {
		result = <-gchan
		if result.NErr != nil {
			return nil, result.NErr
		}
		groups = result.Data.(map[string]*model.Group)
	}

	mentions := &ExplicitMentions{}
	allActivityPushUserIds := []string{}
	var allowChannelMentions bool
	var keywords map[string][]string
	if channel.Type == model.ChannelTypeDirect {
		otherUserId := channel.GetOtherUserIdForDM(post.UserId)

		_, ok := profileMap[otherUserId]
		if ok {
			mentions.addMention(otherUserId, DMMention)
		}

		if post.GetProp("from_webhook") == "true" {
			mentions.addMention(post.UserId, DMMention)
		}
	} else {
		allowChannelMentions = a.allowChannelMentions(post, len(profileMap))
		keywords = a.getMentionKeywordsInChannel(profileMap, allowChannelMentions, channelMemberNotifyPropsMap)

		mentions = getExplicitMentions(post, keywords, groups)
		// Add an implicit mention when a user is added to a channel
		// even if the user has set 'username mentions' to false in account settings.
		if post.Type == model.PostTypeAddToChannel {
			addedUserId, ok := post.GetProp(model.PostPropsAddedUserId).(string)
			if ok {
				mentions.addMention(addedUserId, KeywordMention)
			}
		}

		// Iterate through all groups that were mentioned and insert group members into the list of mentions or potential mentions
		for _, group := range mentions.GroupMentions {
			anyUsersMentionedByGroup, err := a.insertGroupMentions(group, channel, profileMap, mentions)
			if err != nil {
				return nil, err
			}

			if !anyUsersMentionedByGroup {
				a.sendNoUsersNotifiedByGroupInChannel(sender, post, channel, group)
			}
		}

		// get users that have comment thread mentions enabled
		if post.RootId != "" && parentPostList != nil {
			for _, threadPost := range parentPostList.Posts {
				profile := profileMap[threadPost.UserId]
				if profile == nil {
					continue
				}
				// If this is the root post and it was posted by an OAuth bot, don't notify the user
				if threadPost.Id == parentPostList.Order[0] && threadPost.IsFromOAuthBot() {
					continue
				}
				if profile.NotifyProps[model.CommentsNotifyProp] == model.CommentsNotifyAny || (profile.NotifyProps[model.CommentsNotifyProp] == model.CommentsNotifyRoot && threadPost.Id == parentPostList.Order[0]) {
					mentionType := ThreadMention
					if threadPost.Id == parentPostList.Order[0] {
						mentionType = CommentMention
					}

					mentions.addMention(threadPost.UserId, mentionType)
				}
			}
		}

		// prevent the user from mentioning themselves
		if post.GetProp("from_webhook") != "true" {
			mentions.removeMention(post.UserId)
		}

		go func() {
			_, err := a.sendOutOfChannelMentions(sender, post, channel, mentions.OtherPotentialMentions)
			if err != nil {
				mlog.Error("Failed to send warning for out of channel mentions", mlog.String("user_id", sender.Id), mlog.String("post_id", post.Id), mlog.Err(err))
			}
		}()

		// find which users in the channel are set up to always receive mobile notifications
		for _, profile := range profileMap {
			if (profile.NotifyProps[model.PushNotifyProp] == model.UserNotifyAll ||
				channelMemberNotifyPropsMap[profile.Id][model.PushNotifyProp] == model.ChannelNotifyAll) &&
				(post.UserId != profile.Id || post.GetProp("from_webhook") == "true") &&
				!post.IsSystemMessage() {
				allActivityPushUserIds = append(allActivityPushUserIds, profile.Id)
			}
		}
	}

	mentionedUsersList := make(model.StringArray, 0, len(mentions.Mentions))
	updateMentionChans := []chan *model.AppError{}
	mentionAutofollowChans := []chan *model.AppError{}
	threadParticipants := map[string]bool{post.UserId: true}
	participantMemberships := map[string]*model.ThreadMembership{}
	membershipsMutex := &sync.Mutex{}
	if *a.Config().ServiceSettings.ThreadAutoFollow && post.RootId != "" {
		var rootMentions *ExplicitMentions
		if parentPostList != nil {
			threadParticipants[parentPostList.Posts[parentPostList.Order[0]].UserId] = true
			if channel.Type != model.ChannelTypeDirect {
				rootPost := parentPostList.Posts[parentPostList.Order[0]]
				rootMentions = getExplicitMentions(rootPost, keywords, groups)
				for id := range rootMentions.Mentions {
					threadParticipants[id] = true
				}
			}
		}
		for id := range mentions.Mentions {
			threadParticipants[id] = true
		}
		// for each mention, make sure to update thread autofollow (if enabled) and update increment mention count
		for id := range threadParticipants {
			mac := make(chan *model.AppError, 1)
			go func(userID string) {
				defer close(mac)
				mentionType, incrementMentions := mentions.Mentions[userID]
				// if the user was not explicitly mentioned, check if they explicitly unfollowed the thread
				if !incrementMentions {
					membership, err := a.Srv().Store.Thread().GetMembershipForUser(userID, post.RootId)
					var nfErr *store.ErrNotFound

					if err != nil && !errors.As(err, &nfErr) {
						mac <- model.NewAppError("SendNotifications", "app.channel.autofollow.app_error", nil, err.Error(), http.StatusInternalServerError)
						return
					}

					if membership != nil && !membership.Following {
						membershipsMutex.Lock()
						participantMemberships[userID] = membership
						membershipsMutex.Unlock()
						return
					}
				}
<<<<<<< HEAD
				if mentionType == ThreadMention || mentionType == CommentMention {
					incrementMentions = false
				}

				opts := store.ThreadMembershipOpts{
					Following:             true,
					IncrementMentions:     incrementMentions,
					UpdateFollowing:       *a.Config().ServiceSettings.ThreadAutoFollow,
					UpdateViewedTimestamp: userID == post.UserId,
					UpdateParticipants:    userID == post.UserId,
				}
				_, err := a.Srv().Store.Thread().MaintainMembership(userID, post.RootId, opts)
=======

				updateFollowing := *a.Config().ServiceSettings.ThreadAutoFollow
				if mentionType == ThreadMention || mentionType == CommentMention {
					incrementMentions = false
					updateFollowing = false
				}
				opts := store.ThreadMembershipOpts{
					Following:             true,
					IncrementMentions:     incrementMentions,
					UpdateFollowing:       updateFollowing,
					UpdateViewedTimestamp: userID == post.UserId,
					UpdateParticipants:    userID == post.UserId,
				}
				threadMembership, err := a.Srv().Store.Thread().MaintainMembership(userID, post.RootId, opts)
>>>>>>> 296076bf
				if err != nil {
					mac <- model.NewAppError("SendNotifications", "app.channel.autofollow.app_error", nil, err.Error(), http.StatusInternalServerError)
					return
				}
				membershipsMutex.Lock()
				participantMemberships[userID] = threadMembership
				membershipsMutex.Unlock()

				mac <- nil
			}(id)
			mentionAutofollowChans = append(mentionAutofollowChans, mac)
		}
	}
	for id := range mentions.Mentions {
		mentionedUsersList = append(mentionedUsersList, id)

		umc := make(chan *model.AppError, 1)
		go func(userID string) {
			defer close(umc)
			nErr := a.Srv().Store.Channel().IncrementMentionCount(post.ChannelId, userID, *a.Config().ServiceSettings.ThreadAutoFollow, post.RootId == "")
			if nErr != nil {
				umc <- model.NewAppError("SendNotifications", "app.channel.increment_mention_count.app_error", nil, nErr.Error(), http.StatusInternalServerError)
				return
			}
			umc <- nil
		}(id)
		updateMentionChans = append(updateMentionChans, umc)
	}

	notification := &PostNotification{
		Post:       post.Clone(),
		Channel:    channel,
		ProfileMap: profileMap,
		Sender:     sender,
	}

	if *a.Config().EmailSettings.SendEmailNotifications {
		for _, id := range mentionedUsersList {
			if profileMap[id] == nil {
				continue
			}

			//If email verification is required and user email is not verified don't send email.
			if *a.Config().EmailSettings.RequireEmailVerification && !profileMap[id].EmailVerified {
				mlog.Debug("Skipped sending notification email, address not verified.", mlog.String("user_email", profileMap[id].Email), mlog.String("user_id", id))
				continue
			}

			if a.userAllowsEmail(profileMap[id], channelMemberNotifyPropsMap[id], post) {
				senderProfileImage, _, err := a.GetProfileImage(sender)
				if err != nil {
					a.Log().Warn("Unable to get the sender user profile image.", mlog.String("user_id", sender.Id), mlog.Err(err))
				}
				if err := a.sendNotificationEmail(notification, profileMap[id], team, senderProfileImage); err != nil {
					mlog.Warn("Unable to send notification email.", mlog.Err(err))
				}
			}
		}
	}

	// Check for channel-wide mentions in channels that have too many members for those to work
	if int64(len(profileMap)) > *a.Config().TeamSettings.MaxNotificationsPerChannel {
		T := i18n.GetUserTranslations(sender.Locale)

		if mentions.HereMentioned {
			a.SendEphemeralPost(
				post.UserId,
				&model.Post{
					ChannelId: post.ChannelId,
					Message:   T("api.post.disabled_here", map[string]interface{}{"Users": *a.Config().TeamSettings.MaxNotificationsPerChannel}),
					CreateAt:  post.CreateAt + 1,
				},
			)
		}

		if mentions.ChannelMentioned {
			a.SendEphemeralPost(
				post.UserId,
				&model.Post{
					ChannelId: post.ChannelId,
					Message:   T("api.post.disabled_channel", map[string]interface{}{"Users": *a.Config().TeamSettings.MaxNotificationsPerChannel}),
					CreateAt:  post.CreateAt + 1,
				},
			)
		}

		if mentions.AllMentioned {
			a.SendEphemeralPost(
				post.UserId,
				&model.Post{
					ChannelId: post.ChannelId,
					Message:   T("api.post.disabled_all", map[string]interface{}{"Users": *a.Config().TeamSettings.MaxNotificationsPerChannel}),
					CreateAt:  post.CreateAt + 1,
				},
			)
		}
	}

	// Make sure all mention updates are complete to prevent race
	// Probably better to batch these DB updates in the future
	// MUST be completed before push notifications send
	for _, umc := range updateMentionChans {
		if err := <-umc; err != nil {
			mlog.Warn(
				"Failed to update mention count",
				mlog.String("post_id", post.Id),
				mlog.String("channel_id", post.ChannelId),
				mlog.Err(err),
			)
		}
	}

	// Log the problems that might have occurred while auto following the thread
	for _, mac := range mentionAutofollowChans {
		if err := <-mac; err != nil {
			mlog.Warn(
				"Failed to update thread autofollow from mention",
				mlog.String("post_id", post.Id),
				mlog.String("channel_id", post.ChannelId),
				mlog.Err(err),
			)
		}
	}
	sendPushNotifications := false
	if *a.Config().EmailSettings.SendPushNotifications {
		pushServer := *a.Config().EmailSettings.PushNotificationServer
		if license := a.Srv().License(); pushServer == model.MHPNS && (license == nil || !*license.Features.MHPNS) {
			mlog.Warn("Push notifications are disabled. Go to System Console > Notifications > Mobile Push to enable them.")
			sendPushNotifications = false
		} else {
			sendPushNotifications = true
		}
	}

	if sendPushNotifications {
		for _, id := range mentionedUsersList {
			if profileMap[id] == nil {
				continue
			}

			var status *model.Status
			var err *model.AppError
			if status, err = a.GetStatus(id); err != nil {
				status = &model.Status{UserId: id, Status: model.StatusOffline, Manual: false, LastActivityAt: 0, ActiveChannel: ""}
			}

			if ShouldSendPushNotification(profileMap[id], channelMemberNotifyPropsMap[id], true, status, post) {
				mentionType := mentions.Mentions[id]

				replyToThreadType := ""
				if mentionType == ThreadMention {
					replyToThreadType = model.CommentsNotifyAny
				} else if mentionType == CommentMention {
					replyToThreadType = model.CommentsNotifyRoot
				}

				a.sendPushNotification(
					notification,
					profileMap[id],
					mentionType == KeywordMention || mentionType == ChannelMention || mentionType == DMMention,
					mentionType == ChannelMention,
					replyToThreadType,
				)
			} else {
				// register that a notification was not sent
				a.NotificationsLog().Debug("Notification not sent",
					mlog.String("ackId", ""),
					mlog.String("type", model.PushTypeMessage),
					mlog.String("userId", id),
					mlog.String("postId", post.Id),
					mlog.String("status", model.PushNotSent),
				)
			}
		}

		for _, id := range allActivityPushUserIds {
			if profileMap[id] == nil {
				continue
			}

			if _, ok := mentions.Mentions[id]; !ok {
				var status *model.Status
				var err *model.AppError
				if status, err = a.GetStatus(id); err != nil {
					status = &model.Status{UserId: id, Status: model.StatusOffline, Manual: false, LastActivityAt: 0, ActiveChannel: ""}
				}

				if ShouldSendPushNotification(profileMap[id], channelMemberNotifyPropsMap[id], false, status, post) {
					a.sendPushNotification(
						notification,
						profileMap[id],
						false,
						false,
						"",
					)
				} else {
					// register that a notification was not sent
					a.NotificationsLog().Debug("Notification not sent",
						mlog.String("ackId", ""),
						mlog.String("type", model.PushTypeMessage),
						mlog.String("userId", id),
						mlog.String("postId", post.Id),
						mlog.String("status", model.PushNotSent),
					)
				}
			}
		}
	}

	message := model.NewWebSocketEvent(model.WebsocketEventPosted, "", post.ChannelId, "", nil)

	// Note that PreparePostForClient should've already been called by this point
	message.Add("post", post.ToJson())

	message.Add("channel_type", channel.Type)
	message.Add("channel_display_name", notification.GetChannelName(model.ShowUsername, ""))
	message.Add("channel_name", channel.Name)
	message.Add("sender_name", notification.GetSenderName(model.ShowUsername, *a.Config().ServiceSettings.EnablePostUsernameOverride))
	message.Add("team_id", team.Id)
	message.Add("set_online", setOnline)

	if len(post.FileIds) != 0 && fchan != nil {
		message.Add("otherFile", "true")

		var infos []*model.FileInfo
		if result := <-fchan; result.NErr != nil {
			mlog.Warn("Unable to get fileInfo for push notifications.", mlog.String("post_id", post.Id), mlog.Err(result.NErr))
		} else {
			infos = result.Data.([]*model.FileInfo)
		}

		for _, info := range infos {
			if info.IsImage() {
				message.Add("image", "true")
				break
			}
		}
	}

	if len(mentionedUsersList) != 0 {
		message.Add("mentions", model.ArrayToJson(mentionedUsersList))
	}

	a.Publish(message)

	// If this is a reply in a thread, notify participants
	if a.Config().FeatureFlags.CollapsedThreads && *a.Config().ServiceSettings.CollapsedThreads != model.CollapsedThreadsDisabled && post.RootId != "" {
		followers, err := a.Srv().Store.Thread().GetThreadFollowers(post.RootId)
		if err != nil {
			return nil, errors.Wrapf(err, "cannot get thread %q followers", post.RootId)
		}
		for _, uid := range followers {
			sendEvent := *a.Config().ServiceSettings.CollapsedThreads == model.CollapsedThreadsDefaultOn
			// check if a participant has overridden collapsed threads settings
			if preference, prefErr := a.Srv().Store.Preference().Get(uid, model.PreferenceCategoryDisplaySettings, model.PreferenceNameCollapsedThreadsEnabled); prefErr == nil {
				sendEvent = preference.Value == "on"
			}
			if sendEvent {
<<<<<<< HEAD
				message := model.NewWebSocketEvent(model.WEBSOCKET_EVENT_THREAD_UPDATED, team.Id, "", uid, nil)
				threadMembership, err := a.Srv().Store.Thread().GetMembershipForUser(uid, post.RootId)
				if err != nil {
					return nil, errors.Wrapf(err, "cannot get thread membership %q for user %q", post.RootId, uid)
=======
				message := model.NewWebSocketEvent(model.WebsocketEventThreadUpdated, team.Id, "", uid, nil)
				threadMembership := participantMemberships[uid]
				if threadMembership == nil {
					threadMembership, err = a.Srv().Store.Thread().GetMembershipForUser(uid, post.RootId)
					if err != nil {
						return nil, errors.Wrapf(err, "Missing thread membership for participant in notifications. user_id=%q thread_id=%q", uid, post.RootId)
					}
					if threadMembership == nil {
						continue
					}
>>>>>>> 296076bf
				}
				userThread, err := a.Srv().Store.Thread().GetThreadForUser(channel.TeamId, threadMembership, true)
				if err != nil {
					return nil, errors.Wrapf(err, "cannot get thread %q for user %q", post.RootId, uid)
				}
				if userThread != nil {
					a.sanitizeProfiles(userThread.Participants, false)
					userThread.Post.SanitizeProps()
					message.Add("thread", userThread.ToJson())
					a.Publish(message)
				}
			}
		}

	}
	return mentionedUsersList, nil
}

func (a *App) userAllowsEmail(user *model.User, channelMemberNotificationProps model.StringMap, post *model.Post) bool {
	userAllowsEmails := user.NotifyProps[model.EmailNotifyProp] != "false"
	if channelEmail, ok := channelMemberNotificationProps[model.EmailNotifyProp]; ok {
		if channelEmail != model.ChannelNotifyDefault {
			userAllowsEmails = channelEmail != "false"
		}
	}

	// Remove the user as recipient when the user has muted the channel.
	if channelMuted, ok := channelMemberNotificationProps[model.MarkUnreadNotifyProp]; ok {
		if channelMuted == model.ChannelMarkUnreadMention {
			mlog.Debug("Channel muted for user", mlog.String("user_id", user.Id), mlog.String("channel_mute", channelMuted))
			userAllowsEmails = false
		}
	}

	var status *model.Status
	var err *model.AppError
	if status, err = a.GetStatus(user.Id); err != nil {
		status = &model.Status{
			UserId:         user.Id,
			Status:         model.StatusOffline,
			Manual:         false,
			LastActivityAt: 0,
			ActiveChannel:  "",
		}
	}

	autoResponderRelated := status.Status == model.StatusOutOfOffice || post.Type == model.PostTypeAutoResponder
	emailNotificationsAllowedForStatus := status.Status != model.StatusOnline && status.Status != model.StatusDnd

	return userAllowsEmails && emailNotificationsAllowedForStatus && user.DeleteAt == 0 && !autoResponderRelated
}

func (a *App) sendNoUsersNotifiedByGroupInChannel(sender *model.User, post *model.Post, channel *model.Channel, group *model.Group) {
	T := i18n.GetUserTranslations(sender.Locale)
	ephemeralPost := &model.Post{
		UserId:    sender.Id,
		RootId:    post.RootId,
		ParentId:  post.ParentId,
		ChannelId: channel.Id,
		Message:   T("api.post.check_for_out_of_channel_group_users.message.none", model.StringInterface{"GroupName": group.Name}),
	}
	a.SendEphemeralPost(post.UserId, ephemeralPost)
}

// sendOutOfChannelMentions sends an ephemeral post to the sender of a post if any of the given potential mentions
// are outside of the post's channel. Returns whether or not an ephemeral post was sent.
func (a *App) sendOutOfChannelMentions(sender *model.User, post *model.Post, channel *model.Channel, potentialMentions []string) (bool, error) {
	outOfChannelUsers, outOfGroupsUsers, err := a.filterOutOfChannelMentions(sender, post, channel, potentialMentions)
	if err != nil {
		return false, err
	}

	if len(outOfChannelUsers) == 0 && len(outOfGroupsUsers) == 0 {
		return false, nil
	}

	a.SendEphemeralPost(post.UserId, makeOutOfChannelMentionPost(sender, post, outOfChannelUsers, outOfGroupsUsers))

	return true, nil
}

func (a *App) FilterUsersByVisible(viewer *model.User, otherUsers []*model.User) ([]*model.User, *model.AppError) {
	result := []*model.User{}
	for _, user := range otherUsers {
		canSee, err := a.UserCanSeeOtherUser(viewer.Id, user.Id)
		if err != nil {
			return nil, err
		}
		if canSee {
			result = append(result, user)
		}
	}
	return result, nil
}

func (a *App) filterOutOfChannelMentions(sender *model.User, post *model.Post, channel *model.Channel, potentialMentions []string) ([]*model.User, []*model.User, error) {
	if post.IsSystemMessage() {
		return nil, nil, nil
	}

	if channel.TeamId == "" || channel.Type == model.ChannelTypeDirect || channel.Type == model.ChannelTypeGroup {
		return nil, nil, nil
	}

	if len(potentialMentions) == 0 {
		return nil, nil, nil
	}

	users, err := a.Srv().Store.User().GetProfilesByUsernames(potentialMentions, &model.ViewUsersRestrictions{Teams: []string{channel.TeamId}})
	if err != nil {
		return nil, nil, err
	}

	// Filter out inactive users and bots
	allUsers := model.UserSlice(users).FilterByActive(true)
	allUsers = allUsers.FilterWithoutBots()
	allUsers, appErr := a.FilterUsersByVisible(sender, allUsers)
	if appErr != nil {
		return nil, nil, appErr
	}

	if len(allUsers) == 0 {
		return nil, nil, nil
	}

	// Differentiate between users who can and can't be added to the channel
	var outOfChannelUsers model.UserSlice
	var outOfGroupsUsers model.UserSlice
	if channel.IsGroupConstrained() {
		nonMemberIDs, err := a.FilterNonGroupChannelMembers(allUsers.IDs(), channel)
		if err != nil {
			return nil, nil, err
		}

		outOfChannelUsers = allUsers.FilterWithoutID(nonMemberIDs)
		outOfGroupsUsers = allUsers.FilterByID(nonMemberIDs)
	} else {
		outOfChannelUsers = allUsers
	}

	return outOfChannelUsers, outOfGroupsUsers, nil
}

func makeOutOfChannelMentionPost(sender *model.User, post *model.Post, outOfChannelUsers, outOfGroupsUsers []*model.User) *model.Post {
	allUsers := model.UserSlice(append(outOfChannelUsers, outOfGroupsUsers...))

	ocUsers := model.UserSlice(outOfChannelUsers)
	ocUsernames := ocUsers.Usernames()
	ocUserIDs := ocUsers.IDs()

	ogUsers := model.UserSlice(outOfGroupsUsers)
	ogUsernames := ogUsers.Usernames()

	T := i18n.GetUserTranslations(sender.Locale)

	ephemeralPostId := model.NewId()
	var message string
	if len(outOfChannelUsers) == 1 {
		message = T("api.post.check_for_out_of_channel_mentions.message.one", map[string]interface{}{
			"Username": ocUsernames[0],
		})
	} else if len(outOfChannelUsers) > 1 {
		preliminary, final := splitAtFinal(ocUsernames)

		message = T("api.post.check_for_out_of_channel_mentions.message.multiple", map[string]interface{}{
			"Usernames":    strings.Join(preliminary, ", @"),
			"LastUsername": final,
		})
	}

	if len(outOfGroupsUsers) == 1 {
		if message != "" {
			message += "\n"
		}

		message += T("api.post.check_for_out_of_channel_groups_mentions.message.one", map[string]interface{}{
			"Username": ogUsernames[0],
		})
	} else if len(outOfGroupsUsers) > 1 {
		preliminary, final := splitAtFinal(ogUsernames)

		if message != "" {
			message += "\n"
		}

		message += T("api.post.check_for_out_of_channel_groups_mentions.message.multiple", map[string]interface{}{
			"Usernames":    strings.Join(preliminary, ", @"),
			"LastUsername": final,
		})
	}

	props := model.StringInterface{
		model.PropsAddChannelMember: model.StringInterface{
			"post_id": ephemeralPostId,

			"usernames":                allUsers.Usernames(), // Kept for backwards compatibility of mobile app.
			"not_in_channel_usernames": ocUsernames,

			"user_ids":                allUsers.IDs(), // Kept for backwards compatibility of mobile app.
			"not_in_channel_user_ids": ocUserIDs,

			"not_in_groups_usernames": ogUsernames,
			"not_in_groups_user_ids":  ogUsers.IDs(),
		},
	}

	return &model.Post{
		Id:        ephemeralPostId,
		RootId:    post.RootId,
		ChannelId: post.ChannelId,
		Message:   message,
		CreateAt:  post.CreateAt + 1,
		Props:     props,
	}
}

func splitAtFinal(items []string) (preliminary []string, final string) {
	if len(items) == 0 {
		return
	}
	preliminary = items[:len(items)-1]
	final = items[len(items)-1]
	return
}

type ExplicitMentions struct {
	// Mentions contains the ID of each user that was mentioned and how they were mentioned.
	Mentions map[string]MentionType

	// Contains a map of groups that were mentioned
	GroupMentions map[string]*model.Group

	// OtherPotentialMentions contains a list of strings that looked like mentions, but didn't have
	// a corresponding keyword.
	OtherPotentialMentions []string

	// HereMentioned is true if the message contained @here.
	HereMentioned bool

	// AllMentioned is true if the message contained @all.
	AllMentioned bool

	// ChannelMentioned is true if the message contained @channel.
	ChannelMentioned bool
}

type MentionType int

const (
	// Different types of mentions ordered by their priority from lowest to highest

	// A placeholder that should never be used in practice
	NoMention MentionType = iota

	// The post is in a thread that the user has commented on
	ThreadMention

	// The post is a comment on a thread started by the user
	CommentMention

	// The post contains an at-channel, at-all, or at-here
	ChannelMention

	// The post is a DM
	DMMention

	// The post contains an at-mention for the user
	KeywordMention

	// The post contains a group mention for the user
	GroupMention
)

func (m *ExplicitMentions) addMention(userID string, mentionType MentionType) {
	if m.Mentions == nil {
		m.Mentions = make(map[string]MentionType)
	}

	if currentType, ok := m.Mentions[userID]; ok && currentType >= mentionType {
		return
	}

	m.Mentions[userID] = mentionType
}

func (m *ExplicitMentions) addGroupMention(word string, groups map[string]*model.Group) bool {
	if strings.HasPrefix(word, "@") {
		word = word[1:]
	} else {
		// Only allow group mentions when mentioned directly with @group-name
		return false
	}

	group, groupFound := groups[word]
	if !groupFound {
		group = groups[strings.ToLower(word)]
	}

	if group == nil {
		return false
	}

	if m.GroupMentions == nil {
		m.GroupMentions = make(map[string]*model.Group)
	}

	if group.Name != nil {
		m.GroupMentions[*group.Name] = group
	}

	return true
}

func (m *ExplicitMentions) addMentions(userIDs []string, mentionType MentionType) {
	for _, userID := range userIDs {
		m.addMention(userID, mentionType)
	}
}

func (m *ExplicitMentions) removeMention(userID string) {
	delete(m.Mentions, userID)
}

// Given a message and a map mapping mention keywords to the users who use them, returns a map of mentioned
// users and a slice of potential mention users not in the channel and whether or not @here was mentioned.
func getExplicitMentions(post *model.Post, keywords map[string][]string, groups map[string]*model.Group) *ExplicitMentions {
	ret := &ExplicitMentions{}

	buf := ""
	mentionsEnabledFields := getMentionsEnabledFields(post)
	for _, message := range mentionsEnabledFields {
		markdown.Inspect(message, func(node interface{}) bool {
			text, ok := node.(*markdown.Text)
			if !ok {
				ret.processText(buf, keywords, groups)
				buf = ""
				return true
			}
			buf += text.Text
			return false
		})
	}
	ret.processText(buf, keywords, groups)

	return ret
}

// Given a post returns the values of the fields in which mentions are possible.
// post.message, preText and text in the attachment are enabled.
func getMentionsEnabledFields(post *model.Post) model.StringArray {
	ret := []string{}

	ret = append(ret, post.Message)
	for _, attachment := range post.Attachments() {

		if attachment.Pretext != "" {
			ret = append(ret, attachment.Pretext)
		}
		if attachment.Text != "" {
			ret = append(ret, attachment.Text)
		}
	}
	return ret
}

// allowChannelMentions returns whether or not the channel mentions are allowed for the given post.
func (a *App) allowChannelMentions(post *model.Post, numProfiles int) bool {
	if !a.HasPermissionToChannel(post.UserId, post.ChannelId, model.PermissionUseChannelMentions) {
		return false
	}

	if post.Type == model.PostTypeHeaderChange || post.Type == model.PostTypePurposeChange {
		return false
	}

	if int64(numProfiles) >= *a.Config().TeamSettings.MaxNotificationsPerChannel {
		return false
	}

	return true
}

// allowGroupMentions returns whether or not the group mentions are allowed for the given post.
func (a *App) allowGroupMentions(post *model.Post) bool {
	if license := a.Srv().License(); license == nil || !*license.Features.LDAPGroups {
		return false
	}

	if !a.HasPermissionToChannel(post.UserId, post.ChannelId, model.PermissionUseGroupMentions) {
		return false
	}

	if post.Type == model.PostTypeHeaderChange || post.Type == model.PostTypePurposeChange {
		return false
	}

	return true
}

// getGroupsAllowedForReferenceInChannel returns a map of groups allowed for reference in a given channel and team.
func (a *App) getGroupsAllowedForReferenceInChannel(channel *model.Channel, team *model.Team) (map[string]*model.Group, error) {
	var err error
	groupsMap := make(map[string]*model.Group)
	opts := model.GroupSearchOpts{FilterAllowReference: true}

	if channel.IsGroupConstrained() || (team != nil && team.IsGroupConstrained()) {
		var groups []*model.GroupWithSchemeAdmin
		if channel.IsGroupConstrained() {
			groups, err = a.Srv().Store.Group().GetGroupsByChannel(channel.Id, opts)
		} else {
			groups, err = a.Srv().Store.Group().GetGroupsByTeam(team.Id, opts)
		}
		if err != nil {
			return nil, errors.Wrap(err, "unable to get groups")
		}
		for _, group := range groups {
			if group.Group.Name != nil {
				groupsMap[*group.Group.Name] = &group.Group
			}
		}
		return groupsMap, nil
	}

	groups, err := a.Srv().Store.Group().GetGroups(0, 0, opts)
	if err != nil {
		return nil, errors.Wrap(err, "unable to get groups")
	}
	for _, group := range groups {
		if group.Name != nil {
			groupsMap[*group.Name] = group
		}
	}

	return groupsMap, nil
}

// Given a map of user IDs to profiles, returns a list of mention
// keywords for all users in the channel.
func (a *App) getMentionKeywordsInChannel(profiles map[string]*model.User, allowChannelMentions bool, channelMemberNotifyPropsMap map[string]model.StringMap) map[string][]string {
	keywords := make(map[string][]string)

	for _, profile := range profiles {
		addMentionKeywordsForUser(
			keywords,
			profile,
			channelMemberNotifyPropsMap[profile.Id],
			a.GetStatusFromCache(profile.Id),
			allowChannelMentions,
		)
	}

	return keywords
}

// insertGroupMentions adds group members in the channel to Mentions, adds group members not in the channel to OtherPotentialMentions
// returns false if no group members present in the team that the channel belongs to
func (a *App) insertGroupMentions(group *model.Group, channel *model.Channel, profileMap map[string]*model.User, mentions *ExplicitMentions) (bool, *model.AppError) {
	var err error
	var groupMembers []*model.User
	outOfChannelGroupMembers := []*model.User{}
	isGroupOrDirect := channel.IsGroupOrDirect()

	if isGroupOrDirect {
		groupMembers, err = a.Srv().Store.Group().GetMemberUsers(group.Id)
	} else {
		groupMembers, err = a.Srv().Store.Group().GetMemberUsersInTeam(group.Id, channel.TeamId)
	}

	if err != nil {
		return false, model.NewAppError("insertGroupMentions", "app.select_error", nil, err.Error(), http.StatusInternalServerError)
	}

	if mentions.Mentions == nil {
		mentions.Mentions = make(map[string]MentionType)
	}

	for _, member := range groupMembers {
		if _, ok := profileMap[member.Id]; ok {
			mentions.Mentions[member.Id] = GroupMention
		} else {
			outOfChannelGroupMembers = append(outOfChannelGroupMembers, member)
		}
	}

	potentialGroupMembersMentioned := []string{}
	for _, user := range outOfChannelGroupMembers {
		potentialGroupMembersMentioned = append(potentialGroupMembersMentioned, user.Username)
	}
	if mentions.OtherPotentialMentions == nil {
		mentions.OtherPotentialMentions = potentialGroupMembersMentioned
	} else {
		mentions.OtherPotentialMentions = append(mentions.OtherPotentialMentions, potentialGroupMembersMentioned...)
	}

	return isGroupOrDirect || len(groupMembers) > 0, nil
}

// addMentionKeywordsForUser adds the mention keywords for a given user to the given keyword map. Returns the provided keyword map.
func addMentionKeywordsForUser(keywords map[string][]string, profile *model.User, channelNotifyProps map[string]string, status *model.Status, allowChannelMentions bool) map[string][]string {
	userMention := "@" + strings.ToLower(profile.Username)
	keywords[userMention] = append(keywords[userMention], profile.Id)

	// Add all the user's mention keys
	for _, k := range profile.GetMentionKeys() {
		// note that these are made lower case so that we can do a case insensitive check for them
		key := strings.ToLower(k)

		if key != "" {
			keywords[key] = append(keywords[key], profile.Id)
		}
	}

	// If turned on, add the user's case sensitive first name
	if profile.NotifyProps[model.FirstNameNotifyProp] == "true" && profile.FirstName != "" {
		keywords[profile.FirstName] = append(keywords[profile.FirstName], profile.Id)
	}

	// Add @channel and @all to keywords if user has them turned on and the server allows them
	if allowChannelMentions {
		// Ignore channel mentions if channel is muted and channel mention setting is default
		ignoreChannelMentions := channelNotifyProps[model.IgnoreChannelMentionsNotifyProp] == model.IgnoreChannelMentionsOn || (channelNotifyProps[model.MarkUnreadNotifyProp] == model.UserNotifyMention && channelNotifyProps[model.IgnoreChannelMentionsNotifyProp] == model.IgnoreChannelMentionsDefault)

		if profile.NotifyProps[model.ChannelMentionsNotifyProp] == "true" && !ignoreChannelMentions {
			keywords["@channel"] = append(keywords["@channel"], profile.Id)
			keywords["@all"] = append(keywords["@all"], profile.Id)

			if status != nil && status.Status == model.StatusOnline {
				keywords["@here"] = append(keywords["@here"], profile.Id)
			}
		}
	}

	return keywords
}

// Represents either an email or push notification and contains the fields required to send it to any user.
type PostNotification struct {
	Channel    *model.Channel
	Post       *model.Post
	ProfileMap map[string]*model.User
	Sender     *model.User
}

// Returns the name of the channel for this notification. For direct messages, this is the sender's name
// preceded by an at sign. For group messages, this is a comma-separated list of the members of the
// channel, with an option to exclude the recipient of the message from that list.
func (n *PostNotification) GetChannelName(userNameFormat, excludeId string) string {
	switch n.Channel.Type {
	case model.ChannelTypeDirect:
		return n.Sender.GetDisplayNameWithPrefix(userNameFormat, "@")
	case model.ChannelTypeGroup:
		names := []string{}
		for _, user := range n.ProfileMap {
			if user.Id != excludeId {
				names = append(names, user.GetDisplayName(userNameFormat))
			}
		}

		sort.Strings(names)

		return strings.Join(names, ", ")
	default:
		return n.Channel.DisplayName
	}
}

// Returns the name of the sender of this notification, accounting for things like system messages
// and whether or not the username has been overridden by an integration.
func (n *PostNotification) GetSenderName(userNameFormat string, overridesAllowed bool) string {
	if n.Post.IsSystemMessage() {
		return i18n.T("system.message.name")
	}

	if overridesAllowed && n.Channel.Type != model.ChannelTypeDirect {
		if value, ok := n.Post.GetProps()["override_username"]; ok && n.Post.GetProp("from_webhook") == "true" {
			return value.(string)
		}
	}

	return n.Sender.GetDisplayNameWithPrefix(userNameFormat, "@")
}

// checkForMention checks if there is a mention to a specific user or to the keywords here / channel / all
func (m *ExplicitMentions) checkForMention(word string, keywords map[string][]string, groups map[string]*model.Group) bool {
	var mentionType MentionType

	switch strings.ToLower(word) {
	case "@here":
		m.HereMentioned = true
		mentionType = ChannelMention
	case "@channel":
		m.ChannelMentioned = true
		mentionType = ChannelMention
	case "@all":
		m.AllMentioned = true
		mentionType = ChannelMention
	default:
		mentionType = KeywordMention
	}

	m.addGroupMention(word, groups)

	if ids, match := keywords[strings.ToLower(word)]; match {
		m.addMentions(ids, mentionType)
		return true
	}

	// Case-sensitive check for first name
	if ids, match := keywords[word]; match {
		m.addMentions(ids, mentionType)
		return true
	}

	return false
}

// isKeywordMultibyte checks if a word containing a multibyte character contains a multibyte keyword
func isKeywordMultibyte(keywords map[string][]string, word string) ([]string, bool) {
	ids := []string{}
	match := false
	var multibyteKeywords []string
	for keyword := range keywords {
		if len(keyword) != utf8.RuneCountInString(keyword) {
			multibyteKeywords = append(multibyteKeywords, keyword)
		}
	}

	if len(word) != utf8.RuneCountInString(word) {
		for _, key := range multibyteKeywords {
			if strings.Contains(word, key) {
				ids, match = keywords[key]
			}
		}
	}
	return ids, match
}

// Processes text to filter mentioned users and other potential mentions
func (m *ExplicitMentions) processText(text string, keywords map[string][]string, groups map[string]*model.Group) {
	systemMentions := map[string]bool{"@here": true, "@channel": true, "@all": true}

	for _, word := range strings.FieldsFunc(text, func(c rune) bool {
		// Split on any whitespace or punctuation that can't be part of an at mention or emoji pattern
		return !(c == ':' || c == '.' || c == '-' || c == '_' || c == '@' || unicode.IsLetter(c) || unicode.IsNumber(c))
	}) {
		// skip word with format ':word:' with an assumption that it is an emoji format only
		if word[0] == ':' && word[len(word)-1] == ':' {
			continue
		}

		word = strings.TrimLeft(word, ":.-_")

		if m.checkForMention(word, keywords, groups) {
			continue
		}

		foundWithoutSuffix := false
		wordWithoutSuffix := word

		for wordWithoutSuffix != "" && strings.LastIndexAny(wordWithoutSuffix, ".-:_") == (len(wordWithoutSuffix)-1) {
			wordWithoutSuffix = wordWithoutSuffix[0 : len(wordWithoutSuffix)-1]

			if m.checkForMention(wordWithoutSuffix, keywords, groups) {
				foundWithoutSuffix = true
				break
			}
		}

		if foundWithoutSuffix {
			continue
		}

		if _, ok := systemMentions[word]; !ok && strings.HasPrefix(word, "@") {
			// No need to bother about unicode as we are looking for ASCII characters.
			last := word[len(word)-1]
			switch last {
			// If the word is possibly at the end of a sentence, remove that character.
			case '.', '-', ':':
				word = word[:len(word)-1]
			}
			m.OtherPotentialMentions = append(m.OtherPotentialMentions, word[1:])
		} else if strings.ContainsAny(word, ".-:") {
			// This word contains a character that may be the end of a sentence, so split further
			splitWords := strings.FieldsFunc(word, func(c rune) bool {
				return c == '.' || c == '-' || c == ':'
			})

			for _, splitWord := range splitWords {
				if m.checkForMention(splitWord, keywords, groups) {
					continue
				}
				if _, ok := systemMentions[splitWord]; !ok && strings.HasPrefix(splitWord, "@") {
					m.OtherPotentialMentions = append(m.OtherPotentialMentions, splitWord[1:])
				}
			}
		}

		if ids, match := isKeywordMultibyte(keywords, word); match {
			m.addMentions(ids, KeywordMention)
		}
	}
}

func (a *App) GetNotificationNameFormat(user *model.User) string {
	if !*a.Config().PrivacySettings.ShowFullName {
		return model.ShowUsername
	}

	data, err := a.Srv().Store.Preference().Get(user.Id, model.PreferenceCategoryDisplaySettings, model.PreferenceNameNameFormat)
	if err != nil {
		return *a.Config().TeamSettings.TeammateNameDisplay
	}

	return data.Value
}<|MERGE_RESOLUTION|>--- conflicted
+++ resolved
@@ -212,20 +212,6 @@
 						return
 					}
 				}
-<<<<<<< HEAD
-				if mentionType == ThreadMention || mentionType == CommentMention {
-					incrementMentions = false
-				}
-
-				opts := store.ThreadMembershipOpts{
-					Following:             true,
-					IncrementMentions:     incrementMentions,
-					UpdateFollowing:       *a.Config().ServiceSettings.ThreadAutoFollow,
-					UpdateViewedTimestamp: userID == post.UserId,
-					UpdateParticipants:    userID == post.UserId,
-				}
-				_, err := a.Srv().Store.Thread().MaintainMembership(userID, post.RootId, opts)
-=======
 
 				updateFollowing := *a.Config().ServiceSettings.ThreadAutoFollow
 				if mentionType == ThreadMention || mentionType == CommentMention {
@@ -240,7 +226,6 @@
 					UpdateParticipants:    userID == post.UserId,
 				}
 				threadMembership, err := a.Srv().Store.Thread().MaintainMembership(userID, post.RootId, opts)
->>>>>>> 296076bf
 				if err != nil {
 					mac <- model.NewAppError("SendNotifications", "app.channel.autofollow.app_error", nil, err.Error(), http.StatusInternalServerError)
 					return
@@ -499,12 +484,6 @@
 				sendEvent = preference.Value == "on"
 			}
 			if sendEvent {
-<<<<<<< HEAD
-				message := model.NewWebSocketEvent(model.WEBSOCKET_EVENT_THREAD_UPDATED, team.Id, "", uid, nil)
-				threadMembership, err := a.Srv().Store.Thread().GetMembershipForUser(uid, post.RootId)
-				if err != nil {
-					return nil, errors.Wrapf(err, "cannot get thread membership %q for user %q", post.RootId, uid)
-=======
 				message := model.NewWebSocketEvent(model.WebsocketEventThreadUpdated, team.Id, "", uid, nil)
 				threadMembership := participantMemberships[uid]
 				if threadMembership == nil {
@@ -515,7 +494,6 @@
 					if threadMembership == nil {
 						continue
 					}
->>>>>>> 296076bf
 				}
 				userThread, err := a.Srv().Store.Thread().GetThreadForUser(channel.TeamId, threadMembership, true)
 				if err != nil {

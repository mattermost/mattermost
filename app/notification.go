// Copyright (c) 2016-present Mattermost, Inc. All Rights Reserved.
// See License.txt for license information.

package app

import (
	"fmt"
	"sort"
	"strings"
	"unicode"
	"unicode/utf8"

	"github.com/mattermost/mattermost-server/mlog"
	"github.com/mattermost/mattermost-server/model"
	"github.com/mattermost/mattermost-server/store"
	"github.com/mattermost/mattermost-server/utils"
	"github.com/mattermost/mattermost-server/utils/markdown"
)

const (
	THREAD_ANY  = "any"
	THREAD_ROOT = "root"
)

func (a *App) SendNotifications(post *model.Post, team *model.Team, channel *model.Channel, sender *model.User, parentPostList *model.PostList) ([]string, error) {
	// Do not send notifications in archived channels
	if channel.DeleteAt > 0 {
		return []string{}, nil
	}

	pchan := a.Srv.Store.User().GetAllProfilesInChannel(channel.Id, true)
	cmnchan := a.Srv.Store.Channel().GetAllChannelMembersNotifyPropsForChannel(channel.Id, true)
	var fchan store.StoreChannel

	if len(post.FileIds) != 0 {
		fchan = a.Srv.Store.FileInfo().GetForPost(post.Id, true, true)
	}

	result := <-pchan
	if result.Err != nil {
		return nil, result.Err
	}
	profileMap := result.Data.(map[string]*model.User)

	result = <-cmnchan
	if result.Err != nil {
		return nil, result.Err
	}
	channelMemberNotifyPropsMap := result.Data.(map[string]model.StringMap)

	mentionedUserIds := make(map[string]bool)
	threadMentionedUserIds := make(map[string]string)
	allActivityPushUserIds := []string{}
	hereNotification := false
	channelNotification := false
	allNotification := false
	updateMentionChans := []store.StoreChannel{}

	if channel.Type == model.CHANNEL_DIRECT {
		var otherUserId string

		userIds := strings.Split(channel.Name, "__")

		if userIds[0] != userIds[1] {
			if userIds[0] == post.UserId {
				otherUserId = userIds[1]
			} else {
				otherUserId = userIds[0]
			}
		}

		otherUser, ok := profileMap[otherUserId]
		if ok {
			mentionedUserIds[otherUserId] = true
		}

		if post.Props["from_webhook"] == "true" {
			mentionedUserIds[post.UserId] = true
		}

		if post.Type != model.POST_AUTO_RESPONDER {
			a.Srv.Go(func() {
				a.SendAutoResponse(channel, otherUser)
			})
		}

	} else {
		keywords := a.GetMentionKeywordsInChannel(profileMap, post.Type != model.POST_HEADER_CHANGE && post.Type != model.POST_PURPOSE_CHANGE, channelMemberNotifyPropsMap)

		m := GetExplicitMentions(post, keywords)

		// Add an implicit mention when a user is added to a channel
		// even if the user has set 'username mentions' to false in account settings.
		if post.Type == model.POST_ADD_TO_CHANNEL {
			val := post.Props[model.POST_PROPS_ADDED_USER_ID]
			if val != nil {
				uid := val.(string)
				m.MentionedUserIds[uid] = true
			}
		}

		mentionedUserIds, hereNotification, channelNotification, allNotification = m.MentionedUserIds, m.HereMentioned, m.ChannelMentioned, m.AllMentioned

		// get users that have comment thread mentions enabled
		if len(post.RootId) > 0 && parentPostList != nil {
			for _, threadPost := range parentPostList.Posts {
				profile := profileMap[threadPost.UserId]
				if profile != nil && (profile.NotifyProps[model.COMMENTS_NOTIFY_PROP] == THREAD_ANY || (profile.NotifyProps[model.COMMENTS_NOTIFY_PROP] == THREAD_ROOT && threadPost.Id == parentPostList.Order[0])) {
					if threadPost.Id == parentPostList.Order[0] {
						threadMentionedUserIds[threadPost.UserId] = THREAD_ROOT
					} else {
						threadMentionedUserIds[threadPost.UserId] = THREAD_ANY
					}

					if _, ok := mentionedUserIds[threadPost.UserId]; !ok {
						mentionedUserIds[threadPost.UserId] = false
					}
				}
			}
		}

		// prevent the user from mentioning themselves
		if post.Props["from_webhook"] != "true" {
			delete(mentionedUserIds, post.UserId)
		}

		if len(m.OtherPotentialMentions) > 0 && !post.IsSystemMessage() {
<<<<<<< HEAD
			if result := <-a.Srv.Store.User().GetProfilesByUsernames(m.OtherPotentialMentions, &model.ViewUsersRestrictions{Teams: []string{team.Id}}); result.Err == nil {
				outOfChannelMentions := result.Data.([]*model.User)
=======
			if result := <-a.Srv.Store.User().GetProfilesByUsernames(m.OtherPotentialMentions, team.Id); result.Err == nil {
				channelMentions := model.UserSlice(result.Data.([]*model.User))

				var outOfChannelMentions model.UserSlice
				var outOfGroupsMentions model.UserSlice

				if channel.GroupConstrained != nil && *channel.GroupConstrained {
					nonMemberIDs, err := a.FilterNonGroupChannelMembers(channelMentions.IDs(), channel)
					if err != nil {
						return nil, err
					}

					outOfChannelMentions = channelMentions.FilterWithoutID(nonMemberIDs)
					outOfGroupsMentions = channelMentions.FilterByID(nonMemberIDs)
				} else {
					outOfChannelMentions = channelMentions
				}

>>>>>>> 4ae38d00
				if channel.Type != model.CHANNEL_GROUP {
					a.Srv.Go(func() {
						a.sendOutOfChannelMentions(sender, post, outOfChannelMentions, outOfGroupsMentions)
					})
				}
			}
		}

		// find which users in the channel are set up to always receive mobile notifications
		for _, profile := range profileMap {
			if (profile.NotifyProps[model.PUSH_NOTIFY_PROP] == model.USER_NOTIFY_ALL ||
				channelMemberNotifyPropsMap[profile.Id][model.PUSH_NOTIFY_PROP] == model.CHANNEL_NOTIFY_ALL) &&
				(post.UserId != profile.Id || post.Props["from_webhook"] == "true") &&
				!post.IsSystemMessage() {
				allActivityPushUserIds = append(allActivityPushUserIds, profile.Id)
			}
		}
	}

	mentionedUsersList := make([]string, 0, len(mentionedUserIds))
	for id := range mentionedUserIds {
		mentionedUsersList = append(mentionedUsersList, id)
		updateMentionChans = append(updateMentionChans, a.Srv.Store.Channel().IncrementMentionCount(post.ChannelId, id))
	}

	notification := &postNotification{
		post:       post,
		channel:    channel,
		profileMap: profileMap,
		sender:     sender,
	}

	if *a.Config().EmailSettings.SendEmailNotifications {
		for _, id := range mentionedUsersList {
			if profileMap[id] == nil {
				continue
			}

			userAllowsEmails := profileMap[id].NotifyProps[model.EMAIL_NOTIFY_PROP] != "false"
			if channelEmail, ok := channelMemberNotifyPropsMap[id][model.EMAIL_NOTIFY_PROP]; ok {
				if channelEmail != model.CHANNEL_NOTIFY_DEFAULT {
					userAllowsEmails = channelEmail != "false"
				}
			}

			// Remove the user as recipient when the user has muted the channel.
			if channelMuted, ok := channelMemberNotifyPropsMap[id][model.MARK_UNREAD_NOTIFY_PROP]; ok {
				if channelMuted == model.CHANNEL_MARK_UNREAD_MENTION {
					mlog.Debug(fmt.Sprintf("Channel muted for user_id %v, channel_mute %v", id, channelMuted))
					userAllowsEmails = false
				}
			}

			//If email verification is required and user email is not verified don't send email.
			if *a.Config().EmailSettings.RequireEmailVerification && !profileMap[id].EmailVerified {
				mlog.Error(fmt.Sprintf("Skipped sending notification email to %v, address not verified. [details: user_id=%v]", profileMap[id].Email, id))
				continue
			}

			var status *model.Status
			var err *model.AppError
			if status, err = a.GetStatus(id); err != nil {
				status = &model.Status{
					UserId:         id,
					Status:         model.STATUS_OFFLINE,
					Manual:         false,
					LastActivityAt: 0,
					ActiveChannel:  "",
				}
			}

			autoResponderRelated := status.Status == model.STATUS_OUT_OF_OFFICE || post.Type == model.POST_AUTO_RESPONDER

			if userAllowsEmails && status.Status != model.STATUS_ONLINE && profileMap[id].DeleteAt == 0 && !autoResponderRelated {
				a.sendNotificationEmail(notification, profileMap[id], team)
			}
		}
	}

	T := utils.GetUserTranslations(sender.Locale)

	// If the channel has more than 1K users then @here is disabled
	if hereNotification && int64(len(profileMap)) > *a.Config().TeamSettings.MaxNotificationsPerChannel {
		hereNotification = false
		a.SendEphemeralPost(
			post.UserId,
			&model.Post{
				ChannelId: post.ChannelId,
				Message:   T("api.post.disabled_here", map[string]interface{}{"Users": *a.Config().TeamSettings.MaxNotificationsPerChannel}),
				CreateAt:  post.CreateAt + 1,
			},
		)
	}

	// If the channel has more than 1K users then @channel is disabled
	if channelNotification && int64(len(profileMap)) > *a.Config().TeamSettings.MaxNotificationsPerChannel {
		a.SendEphemeralPost(
			post.UserId,
			&model.Post{
				ChannelId: post.ChannelId,
				Message:   T("api.post.disabled_channel", map[string]interface{}{"Users": *a.Config().TeamSettings.MaxNotificationsPerChannel}),
				CreateAt:  post.CreateAt + 1,
			},
		)
	}

	// If the channel has more than 1K users then @all is disabled
	if allNotification && int64(len(profileMap)) > *a.Config().TeamSettings.MaxNotificationsPerChannel {
		a.SendEphemeralPost(
			post.UserId,
			&model.Post{
				ChannelId: post.ChannelId,
				Message:   T("api.post.disabled_all", map[string]interface{}{"Users": *a.Config().TeamSettings.MaxNotificationsPerChannel}),
				CreateAt:  post.CreateAt + 1,
			},
		)
	}

	// Make sure all mention updates are complete to prevent race
	// Probably better to batch these DB updates in the future
	// MUST be completed before push notifications send
	for _, uchan := range updateMentionChans {
		if result := <-uchan; result.Err != nil {
			mlog.Warn(fmt.Sprintf("Failed to update mention count, post_id=%v channel_id=%v err=%v", post.Id, post.ChannelId, result.Err), mlog.String("post_id", post.Id))
		}
	}

	sendPushNotifications := false
	if *a.Config().EmailSettings.SendPushNotifications {
		pushServer := *a.Config().EmailSettings.PushNotificationServer
		if license := a.License(); pushServer == model.MHPNS && (license == nil || !*license.Features.MHPNS) {
			mlog.Warn("Push notifications are disabled. Go to System Console > Notifications > Mobile Push to enable them.")
			sendPushNotifications = false
		} else {
			sendPushNotifications = true
		}
	}

	if sendPushNotifications {
		for _, id := range mentionedUsersList {
			if profileMap[id] == nil {
				continue
			}

			var status *model.Status
			var err *model.AppError
			if status, err = a.GetStatus(id); err != nil {
				status = &model.Status{UserId: id, Status: model.STATUS_OFFLINE, Manual: false, LastActivityAt: 0, ActiveChannel: ""}
			}

			if ShouldSendPushNotification(profileMap[id], channelMemberNotifyPropsMap[id], true, status, post) {
				replyToThreadType := ""
				if value, ok := threadMentionedUserIds[id]; ok {
					replyToThreadType = value
				}

				a.sendPushNotification(
					notification,
					profileMap[id],
					mentionedUserIds[id],
					(channelNotification || hereNotification || allNotification),
					replyToThreadType,
				)
			}
		}

		for _, id := range allActivityPushUserIds {
			if profileMap[id] == nil {
				continue
			}

			if _, ok := mentionedUserIds[id]; !ok {
				var status *model.Status
				var err *model.AppError
				if status, err = a.GetStatus(id); err != nil {
					status = &model.Status{UserId: id, Status: model.STATUS_OFFLINE, Manual: false, LastActivityAt: 0, ActiveChannel: ""}
				}

				if ShouldSendPushNotification(profileMap[id], channelMemberNotifyPropsMap[id], false, status, post) {
					a.sendPushNotification(
						notification,
						profileMap[id],
						false,
						false,
						"",
					)
				}
			}
		}
	}

	message := model.NewWebSocketEvent(model.WEBSOCKET_EVENT_POSTED, "", post.ChannelId, "", nil)

	// Note that PreparePostForClient should've already been called by this point
	message.Add("post", post.ToJson())

	message.Add("channel_type", channel.Type)
	message.Add("channel_display_name", notification.GetChannelName(model.SHOW_USERNAME, ""))
	message.Add("channel_name", channel.Name)
	message.Add("sender_name", notification.GetSenderName(model.SHOW_USERNAME, *a.Config().ServiceSettings.EnablePostUsernameOverride))
	message.Add("team_id", team.Id)

	if len(post.FileIds) != 0 && fchan != nil {
		message.Add("otherFile", "true")

		var infos []*model.FileInfo
		if result := <-fchan; result.Err != nil {
			mlog.Warn(fmt.Sprint("Unable to get fileInfo for push notifications.", post.Id, result.Err), mlog.String("post_id", post.Id))
		} else {
			infos = result.Data.([]*model.FileInfo)
		}

		for _, info := range infos {
			if info.IsImage() {
				message.Add("image", "true")
				break
			}
		}
	}

	if len(mentionedUsersList) != 0 {
		message.Add("mentions", model.ArrayToJson(mentionedUsersList))
	}

	a.Publish(message)
	return mentionedUsersList, nil
}

func (a *App) sendOutOfChannelMentions(sender *model.User, post *model.Post, outOfChannelUsers, outOfGroupsUsers []*model.User) *model.AppError {
	if len(outOfChannelUsers) == 0 && len(outOfGroupsUsers) == 0 {
		return nil
	}

	allUsers := model.UserSlice(append(outOfChannelUsers, outOfGroupsUsers...))

	ocUsers := model.UserSlice(outOfChannelUsers)
	ocUsernames := ocUsers.Usernames()
	ocUserIDs := ocUsers.IDs()

	ogUsers := model.UserSlice(outOfGroupsUsers)
	ogUsernames := ogUsers.Usernames()

	T := utils.GetUserTranslations(sender.Locale)

	ephemeralPostId := model.NewId()
	var message string
	if len(outOfChannelUsers) == 1 {
		message = T("api.post.check_for_out_of_channel_mentions.message.one", map[string]interface{}{
			"Username": ocUsernames[0],
		})
	} else if len(outOfChannelUsers) > 1 {
		preliminary, final := splitAtFinal(ocUsernames)

		message = T("api.post.check_for_out_of_channel_mentions.message.multiple", map[string]interface{}{
			"Usernames":    strings.Join(preliminary, ", @"),
			"LastUsername": final,
		})
	}

	if len(outOfGroupsUsers) == 1 {
		if len(message) > 0 {
			message += "\n"
		}

		message += T("api.post.check_for_out_of_channel_groups_mentions.message.one", map[string]interface{}{
			"Username": ogUsernames[0],
		})
	} else if len(outOfGroupsUsers) > 1 {
		preliminary, final := splitAtFinal(ogUsernames)

		if len(message) > 0 {
			message += "\n"
		}

		message += T("api.post.check_for_out_of_channel_groups_mentions.message.multiple", map[string]interface{}{
			"Usernames":    strings.Join(preliminary, ", @"),
			"LastUsername": final,
		})
	}

	props := model.StringInterface{
		model.PROPS_ADD_CHANNEL_MEMBER: model.StringInterface{
			"post_id": ephemeralPostId,

			"usernames":                allUsers.Usernames(), // Kept for backwards compatibility of mobile app.
			"not_in_channel_usernames": ocUsernames,

			"user_ids":                allUsers.IDs(), // Kept for backwards compatibility of mobile app.
			"not_in_channel_user_ids": ocUserIDs,

			"not_in_groups_usernames": ogUsernames,
			"not_in_groups_user_ids":  ogUsers.IDs(),
		},
	}

	a.SendEphemeralPost(
		post.UserId,
		&model.Post{
			Id:        ephemeralPostId,
			RootId:    post.RootId,
			ChannelId: post.ChannelId,
			Message:   message,
			CreateAt:  post.CreateAt + 1,
			Props:     props,
		},
	)

	return nil
}

func splitAtFinal(items []string) (preliminary []string, final string) {
	if len(items) == 0 {
		return
	}
	preliminary = items[:len(items)-1]
	final = items[len(items)-1]
	return
}

type ExplicitMentions struct {
	// MentionedUserIds contains a key for each user mentioned by keyword.
	MentionedUserIds map[string]bool

	// OtherPotentialMentions contains a list of strings that looked like mentions, but didn't have
	// a corresponding keyword.
	OtherPotentialMentions []string

	// HereMentioned is true if the message contained @here.
	HereMentioned bool

	// AllMentioned is true if the message contained @all.
	AllMentioned bool

	// ChannelMentioned is true if the message contained @channel.
	ChannelMentioned bool
}

// Given a message and a map mapping mention keywords to the users who use them, returns a map of mentioned
// users and a slice of potential mention users not in the channel and whether or not @here was mentioned.
func GetExplicitMentions(post *model.Post, keywords map[string][]string) *ExplicitMentions {
	ret := &ExplicitMentions{
		MentionedUserIds: make(map[string]bool),
	}
	systemMentions := map[string]bool{"@here": true, "@channel": true, "@all": true}

	addMentionedUsers := func(ids []string) {
		for _, id := range ids {
			ret.MentionedUserIds[id] = true
		}
	}
	checkForMention := func(word string) bool {
		isMention := false

		if strings.ToLower(word) == "@here" {
			ret.HereMentioned = true
		}

		if strings.ToLower(word) == "@channel" {
			ret.ChannelMentioned = true
		}

		if strings.ToLower(word) == "@all" {
			ret.AllMentioned = true
		}

		// Non-case-sensitive check for regular keys
		if ids, match := keywords[strings.ToLower(word)]; match {
			addMentionedUsers(ids)
			isMention = true
		}

		// Case-sensitive check for first name
		if ids, match := keywords[word]; match {
			addMentionedUsers(ids)
			isMention = true
		}

		return isMention
	}

	var multibyteKeywords []string
	for keyword := range keywords {
		if len(keyword) != utf8.RuneCountInString(keyword) {
			multibyteKeywords = append(multibyteKeywords, keyword)
		}
	}

	processText := func(text string) {
		for _, word := range strings.FieldsFunc(text, func(c rune) bool {
			// Split on any whitespace or punctuation that can't be part of an at mention or emoji pattern
			return !(c == ':' || c == '.' || c == '-' || c == '_' || c == '@' || unicode.IsLetter(c) || unicode.IsNumber(c))
		}) {
			// skip word with format ':word:' with an assumption that it is an emoji format only
			if word[0] == ':' && word[len(word)-1] == ':' {
				continue
			}

			word = strings.TrimLeft(word, ":.-_")

			if checkForMention(word) {
				continue
			}

			foundWithoutSuffix := false
			wordWithoutSuffix := word
			for len(wordWithoutSuffix) > 0 && strings.LastIndexAny(wordWithoutSuffix, ".-:_") == (len(wordWithoutSuffix)-1) {
				wordWithoutSuffix = wordWithoutSuffix[0 : len(wordWithoutSuffix)-1]

				if checkForMention(wordWithoutSuffix) {
					foundWithoutSuffix = true
					break
				}
			}

			if foundWithoutSuffix {
				continue
			}

			if _, ok := systemMentions[word]; !ok && strings.HasPrefix(word, "@") {
				ret.OtherPotentialMentions = append(ret.OtherPotentialMentions, word[1:])
			} else if strings.ContainsAny(word, ".-:") {
				// This word contains a character that may be the end of a sentence, so split further
				splitWords := strings.FieldsFunc(word, func(c rune) bool {
					return c == '.' || c == '-' || c == ':'
				})

				for _, splitWord := range splitWords {
					if checkForMention(splitWord) {
						continue
					}
					if _, ok := systemMentions[splitWord]; !ok && strings.HasPrefix(splitWord, "@") {
						ret.OtherPotentialMentions = append(ret.OtherPotentialMentions, splitWord[1:])
					}
				}
			}

			// If word contains a multibyte character, check if it contains a multibyte keyword
			if len(word) != utf8.RuneCountInString(word) {
				for _, key := range multibyteKeywords {
					if strings.Contains(word, key) {
						if ids, match := keywords[key]; match {
							addMentionedUsers(ids)
						}
					}
				}
			}
		}
	}

	buf := ""
	mentionsEnabledFields := GetMentionsEnabledFields(post)
	for _, message := range mentionsEnabledFields {
		markdown.Inspect(message, func(node interface{}) bool {
			text, ok := node.(*markdown.Text)
			if !ok {
				processText(buf)
				buf = ""
				return true
			}
			buf += text.Text
			return false
		})
	}
	processText(buf)

	return ret
}

// Given a post returns the values of the fields in which mentions are possible.
// post.message, preText and text in the attachment are enabled.
func GetMentionsEnabledFields(post *model.Post) model.StringArray {
	ret := []string{}

	ret = append(ret, post.Message)
	for _, attachment := range post.Attachments() {

		if len(attachment.Pretext) != 0 {
			ret = append(ret, attachment.Pretext)
		}
		if len(attachment.Text) != 0 {
			ret = append(ret, attachment.Text)
		}
	}
	return ret
}

// Given a map of user IDs to profiles, returns a list of mention
// keywords for all users in the channel.
func (a *App) GetMentionKeywordsInChannel(profiles map[string]*model.User, lookForSpecialMentions bool, channelMemberNotifyPropsMap map[string]model.StringMap) map[string][]string {
	keywords := make(map[string][]string)

	for id, profile := range profiles {
		userMention := "@" + strings.ToLower(profile.Username)
		keywords[userMention] = append(keywords[userMention], id)

		if len(profile.NotifyProps[model.MENTION_KEYS_NOTIFY_PROP]) > 0 {
			// Add all the user's mention keys
			splitKeys := strings.Split(profile.NotifyProps[model.MENTION_KEYS_NOTIFY_PROP], ",")
			for _, k := range splitKeys {
				// note that these are made lower case so that we can do a case insensitive check for them
				key := strings.ToLower(k)
				keywords[key] = append(keywords[key], id)
			}
		}

		// If turned on, add the user's case sensitive first name
		if profile.NotifyProps[model.FIRST_NAME_NOTIFY_PROP] == "true" {
			keywords[profile.FirstName] = append(keywords[profile.FirstName], profile.Id)
		}

		ignoreChannelMentions := false
		if ignoreChannelMentionsNotifyProp, ok := channelMemberNotifyPropsMap[profile.Id][model.IGNORE_CHANNEL_MENTIONS_NOTIFY_PROP]; ok {
			if ignoreChannelMentionsNotifyProp == model.IGNORE_CHANNEL_MENTIONS_ON {
				ignoreChannelMentions = true
			}
		}

		// Add @channel and @all to keywords if user has them turned on
		if lookForSpecialMentions {
			if int64(len(profiles)) <= *a.Config().TeamSettings.MaxNotificationsPerChannel && profile.NotifyProps[model.CHANNEL_MENTIONS_NOTIFY_PROP] == "true" && !ignoreChannelMentions {
				keywords["@channel"] = append(keywords["@channel"], profile.Id)
				keywords["@all"] = append(keywords["@all"], profile.Id)

				status := GetStatusFromCache(profile.Id)
				if status != nil && status.Status == model.STATUS_ONLINE {
					keywords["@here"] = append(keywords["@here"], profile.Id)
				}
			}
		}
	}

	return keywords
}

// Represents either an email or push notification and contains the fields required to send it to any user.
type postNotification struct {
	channel    *model.Channel
	post       *model.Post
	profileMap map[string]*model.User
	sender     *model.User
}

// Returns the name of the channel for this notification. For direct messages, this is the sender's name
// preceeded by an at sign. For group messages, this is a comma-separated list of the members of the
// channel, with an option to exclude the recipient of the message from that list.
func (n *postNotification) GetChannelName(userNameFormat string, excludeId string) string {
	switch n.channel.Type {
	case model.CHANNEL_DIRECT:
		return fmt.Sprintf("@%s", n.sender.GetDisplayName(userNameFormat))
	case model.CHANNEL_GROUP:
		names := []string{}
		for _, user := range n.profileMap {
			if user.Id != excludeId {
				names = append(names, user.GetDisplayName(userNameFormat))
			}
		}

		sort.Strings(names)

		return strings.Join(names, ", ")
	default:
		return n.channel.DisplayName
	}
}

// Returns the name of the sender of this notification, accounting for things like system messages
// and whether or not the username has been overridden by an integration.
func (n *postNotification) GetSenderName(userNameFormat string, overridesAllowed bool) string {
	if n.post.IsSystemMessage() {
		return utils.T("system.message.name")
	}

	if overridesAllowed && n.channel.Type != model.CHANNEL_DIRECT {
		if value, ok := n.post.Props["override_username"]; ok && n.post.Props["from_webhook"] == "true" {
			return value.(string)
		}
	}

	return n.sender.GetDisplayName(userNameFormat)
}<|MERGE_RESOLUTION|>--- conflicted
+++ resolved
@@ -125,11 +125,7 @@
 		}
 
 		if len(m.OtherPotentialMentions) > 0 && !post.IsSystemMessage() {
-<<<<<<< HEAD
 			if result := <-a.Srv.Store.User().GetProfilesByUsernames(m.OtherPotentialMentions, &model.ViewUsersRestrictions{Teams: []string{team.Id}}); result.Err == nil {
-				outOfChannelMentions := result.Data.([]*model.User)
-=======
-			if result := <-a.Srv.Store.User().GetProfilesByUsernames(m.OtherPotentialMentions, team.Id); result.Err == nil {
 				channelMentions := model.UserSlice(result.Data.([]*model.User))
 
 				var outOfChannelMentions model.UserSlice
@@ -147,7 +143,6 @@
 					outOfChannelMentions = channelMentions
 				}
 
->>>>>>> 4ae38d00
 				if channel.Type != model.CHANNEL_GROUP {
 					a.Srv.Go(func() {
 						a.sendOutOfChannelMentions(sender, post, outOfChannelMentions, outOfGroupsMentions)

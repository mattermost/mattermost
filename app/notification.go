// Copyright (c) 2015-present Mattermost, Inc. All Rights Reserved.
// See LICENSE.txt for license information.

package app

import (
	"net/http"
	"sort"
	"strconv"
	"strings"

	"github.com/mattermost/mattermost-server/v5/mlog"
	"github.com/mattermost/mattermost-server/v5/model"
	"github.com/mattermost/mattermost-server/v5/plugin"
	"github.com/mattermost/mattermost-server/v5/store"
	"github.com/mattermost/mattermost-server/v5/utils"
	"github.com/pkg/errors"
)

func (a *App) SendNotifications(post *model.Post, team *model.Team, channel *model.Channel, sender *model.User, parentPostList *model.PostList, setOnline bool) ([]string, error) {
	// Do not send notifications in archived channels
	if channel.DeleteAt > 0 {
		return []string{}, nil
	}

	pchan := make(chan store.StoreResult, 1)
	go func() {
		props, err := a.Srv().Store.User().GetAllProfilesInChannel(channel.Id, true)
		pchan <- store.StoreResult{Data: props, NErr: err}
		close(pchan)
	}()

	cmnchan := make(chan store.StoreResult, 1)
	go func() {
		props, err := a.Srv().Store.Channel().GetAllChannelMembersNotifyPropsForChannel(channel.Id, true)
		cmnchan <- store.StoreResult{Data: props, NErr: err}
		close(cmnchan)
	}()

	var gchan chan store.StoreResult
	if a.allowGroupMentions(post) {
		gchan = make(chan store.StoreResult, 1)
		go func() {
			groupsMap, err := a.getGroupsAllowedForReferenceInChannel(channel, team)
			gchan <- store.StoreResult{Data: groupsMap, NErr: err}
			close(gchan)
		}()
	}

	var fchan chan store.StoreResult
	if len(post.FileIds) != 0 {
		fchan = make(chan store.StoreResult, 1)
		go func() {
			fileInfos, err := a.Srv().Store.FileInfo().GetForPost(post.Id, true, false, true)
			fchan <- store.StoreResult{Data: fileInfos, NErr: err}
			close(fchan)
		}()
	}

	result := <-pchan
	if result.NErr != nil {
		return nil, result.NErr
	}
	profileMap := result.Data.(map[string]*model.User)

	result = <-cmnchan
	if result.NErr != nil {
		return nil, result.NErr
	}
	channelMemberNotifyPropsMap := result.Data.(map[string]model.StringMap)

	groups := make(map[string]*model.Group)
	if gchan != nil {
		result = <-gchan
		if result.NErr != nil {
			return nil, result.NErr
		}
		groups = result.Data.(map[string]*model.Group)
	}

	mentions := &model.ExplicitMentions{}

	allActivityPushUserIds := []string{}

	if channel.Type == model.CHANNEL_DIRECT {
		otherUserId := channel.GetOtherUserIdForDM(post.UserId)

		_, ok := profileMap[otherUserId]
		if ok {
			mentions.AddMention(otherUserId, model.DMMention)
		}

		if post.GetProp("from_webhook") == "true" {
			mentions.AddMention(post.UserId, model.DMMention)
		}
	} else {
		allowChannelMentions := a.allowChannelMentions(post, len(profileMap))
		keywords := a.getMentionKeywordsInChannel(profileMap, allowChannelMentions, channelMemberNotifyPropsMap)

		mentions = model.GetExplicitMentions(post, keywords, groups)

		// Add an implicit mention when a user is added to a channel
		// even if the user has set 'username mentions' to false in account settings.
		if post.Type == model.POST_ADD_TO_CHANNEL {
			addedUserId, ok := post.GetProp(model.POST_PROPS_ADDED_USER_ID).(string)
			if ok {
				mentions.AddMention(addedUserId, model.KeywordMention)
			}
		}

		// Iterate through all groups that were mentioned and insert group members into the list of mentions or potential mentions
		for _, group := range mentions.GroupMentions {
			anyUsersMentionedByGroup, err := a.insertGroupMentions(group, channel, profileMap, mentions)
			if err != nil {
				return nil, err
			}

			if !anyUsersMentionedByGroup {
				a.sendNoUsersNotifiedByGroupInChannel(sender, post, channel, group)
			}
		}

		// get users that have comment thread mentions enabled
		if len(post.RootId) > 0 && parentPostList != nil {
			for _, threadPost := range parentPostList.Posts {
				profile := profileMap[threadPost.UserId]
				if profile != nil && (profile.NotifyProps[model.COMMENTS_NOTIFY_PROP] == model.COMMENTS_NOTIFY_ANY || (profile.NotifyProps[model.COMMENTS_NOTIFY_PROP] == model.COMMENTS_NOTIFY_ROOT && threadPost.Id == parentPostList.Order[0])) {
					mentionType := model.ThreadMention
					if threadPost.Id == parentPostList.Order[0] {
						mentionType = model.CommentMention
					}

					mentions.AddMention(threadPost.UserId, mentionType)
				}
			}
		}

		// prevent the user from mentioning themselves
		if post.GetProp("from_webhook") != "true" {
			mentions.RemoveMention(post.UserId)
		}

		go func() {
			_, err := a.sendOutOfChannelMentions(sender, post, channel, mentions.OtherPotentialMentions)
			if err != nil {
				mlog.Error("Failed to send warning for out of channel mentions", mlog.String("user_id", sender.Id), mlog.String("post_id", post.Id), mlog.Err(err))
			}
		}()

		// find which users in the channel are set up to always receive mobile notifications
		for _, profile := range profileMap {
			if (profile.NotifyProps[model.PUSH_NOTIFY_PROP] == model.USER_NOTIFY_ALL ||
				channelMemberNotifyPropsMap[profile.Id][model.PUSH_NOTIFY_PROP] == model.CHANNEL_NOTIFY_ALL) &&
				(post.UserId != profile.Id || post.GetProp("from_webhook") == "true") &&
				!post.IsSystemMessage() {
				allActivityPushUserIds = append(allActivityPushUserIds, profile.Id)
			}
		}
	}

	if pluginsEnvironment := a.GetPluginsEnvironment(); pluginsEnvironment != nil {
		pluginContext := a.PluginContext()
		pluginsEnvironment.RunMultiPluginHook(func(hooks plugin.Hooks) bool {
			if res := hooks.NotificationWillBeSent(pluginContext, post, mentions); res != nil {
				mentions = res
			}
			return true
		}, plugin.NotificationWillBeSentId)
	}

	mentionedUsersList := make([]string, 0, len(mentions.Mentions))
	updateMentionChans := []chan *model.AppError{}
	mentionAutofollowChans := []chan *model.AppError{}
	threadParticipants := map[string]bool{post.UserId: true}
	if *a.Config().ServiceSettings.ThreadAutoFollow && post.RootId != "" {
		if parentPostList != nil {
			threadParticipants[parentPostList.Posts[parentPostList.Order[0]].UserId] = true
		}
		for id := range mentions.Mentions {
			threadParticipants[id] = true
		}
		// for each mention, make sure to update thread autofollow (if enabled) and update increment mention count
		for id := range threadParticipants {
			mac := make(chan *model.AppError, 1)
			go func(userId string) {
				defer close(mac)
				incrementMentions := false
				for mid := range mentions.Mentions {
					if userId == mid {
						incrementMentions = true
						break
					}
				}
				nErr := a.Srv().Store.Thread().CreateMembershipIfNeeded(userId, post.RootId, true, incrementMentions, *a.Config().ServiceSettings.ThreadAutoFollow)
				if nErr != nil {
					mac <- model.NewAppError("SendNotifications", "app.channel.autofollow.app_error", nil, nErr.Error(), http.StatusInternalServerError)
					return
				}

				mac <- nil
			}(id)
			mentionAutofollowChans = append(mentionAutofollowChans, mac)
		}
	}
	for id := range mentions.Mentions {
		mentionedUsersList = append(mentionedUsersList, id)

		umc := make(chan *model.AppError, 1)
		go func(userId string) {
			defer close(umc)
			nErr := a.Srv().Store.Channel().IncrementMentionCount(post.ChannelId, userId, *a.Config().ServiceSettings.ThreadAutoFollow)
			if nErr != nil {
				umc <- model.NewAppError("SendNotifications", "app.channel.increment_mention_count.app_error", nil, nErr.Error(), http.StatusInternalServerError)
				return
			}
			umc <- nil
		}(id)
		updateMentionChans = append(updateMentionChans, umc)
	}

	notification := &PostNotification{
		Post:       post.Clone(),
		Channel:    channel,
		ProfileMap: profileMap,
		Sender:     sender,
	}

	if *a.Config().EmailSettings.SendEmailNotifications {
		for _, id := range mentionedUsersList {
			if profileMap[id] == nil {
				continue
			}

			//If email verification is required and user email is not verified don't send email.
			if *a.Config().EmailSettings.RequireEmailVerification && !profileMap[id].EmailVerified {
				mlog.Error("Skipped sending notification email, address not verified.", mlog.String("user_email", profileMap[id].Email), mlog.String("user_id", id))
				continue
			}

			if a.userAllowsEmail(profileMap[id], channelMemberNotifyPropsMap[id], post) {
				a.sendNotificationEmail(notification, profileMap[id], team)
			}
		}
	}

	// Check for channel-wide mentions in channels that have too many members for those to work
	if int64(len(profileMap)) > *a.Config().TeamSettings.MaxNotificationsPerChannel {
		T := utils.GetUserTranslations(sender.Locale)

		if mentions.HereMentioned {
			a.SendEphemeralPost(
				post.UserId,
				&model.Post{
					ChannelId: post.ChannelId,
					Message:   T("api.post.disabled_here", map[string]interface{}{"Users": *a.Config().TeamSettings.MaxNotificationsPerChannel}),
					CreateAt:  post.CreateAt + 1,
				},
			)
		}

		if mentions.ChannelMentioned {
			a.SendEphemeralPost(
				post.UserId,
				&model.Post{
					ChannelId: post.ChannelId,
					Message:   T("api.post.disabled_channel", map[string]interface{}{"Users": *a.Config().TeamSettings.MaxNotificationsPerChannel}),
					CreateAt:  post.CreateAt + 1,
				},
			)
		}

		if mentions.AllMentioned {
			a.SendEphemeralPost(
				post.UserId,
				&model.Post{
					ChannelId: post.ChannelId,
					Message:   T("api.post.disabled_all", map[string]interface{}{"Users": *a.Config().TeamSettings.MaxNotificationsPerChannel}),
					CreateAt:  post.CreateAt + 1,
				},
			)
		}
	}

	// Make sure all mention updates are complete to prevent race
	// Probably better to batch these DB updates in the future
	// MUST be completed before push notifications send
	for _, umc := range updateMentionChans {
		if err := <-umc; err != nil {
			mlog.Warn(
				"Failed to update mention count",
				mlog.String("post_id", post.Id),
				mlog.String("channel_id", post.ChannelId),
				mlog.Err(err),
			)
		}
	}

	// Log the problems that might have occurred while auto following the thread
	for _, mac := range mentionAutofollowChans {
		if err := <-mac; err != nil {
			mlog.Warn(
				"Failed to update thread autofollow from mention",
				mlog.String("post_id", post.Id),
				mlog.String("channel_id", post.ChannelId),
				mlog.Err(err),
			)
		}
	}
	sendPushNotifications := false
	if *a.Config().EmailSettings.SendPushNotifications {
		pushServer := *a.Config().EmailSettings.PushNotificationServer
		if license := a.Srv().License(); pushServer == model.MHPNS && (license == nil || !*license.Features.MHPNS) {
			mlog.Warn("Push notifications are disabled. Go to System Console > Notifications > Mobile Push to enable them.")
			sendPushNotifications = false
		} else {
			sendPushNotifications = true
		}
	}

	if sendPushNotifications {
		for _, id := range mentionedUsersList {
			if profileMap[id] == nil {
				continue
			}

			var status *model.Status
			var err *model.AppError
			if status, err = a.GetStatus(id); err != nil {
				status = &model.Status{UserId: id, Status: model.STATUS_OFFLINE, Manual: false, LastActivityAt: 0, ActiveChannel: ""}
			}

			if ShouldSendPushNotification(profileMap[id], channelMemberNotifyPropsMap[id], true, status, post) {
				mentionType := mentions.Mentions[id]

				replyToThreadType := ""
				if mentionType == model.ThreadMention {
					replyToThreadType = model.COMMENTS_NOTIFY_ANY
				} else if mentionType == model.CommentMention {
					replyToThreadType = model.COMMENTS_NOTIFY_ROOT
				}

				a.sendPushNotification(
					notification,
					profileMap[id],
					mentionType == model.KeywordMention || mentionType == model.ChannelMention || mentionType == model.DMMention,
					mentionType == model.ChannelMention,
					replyToThreadType,
				)
			} else {
				// register that a notification was not sent
				a.NotificationsLog().Warn("Notification not sent",
					mlog.String("ackId", ""),
					mlog.String("type", model.PUSH_TYPE_MESSAGE),
					mlog.String("userId", id),
					mlog.String("postId", post.Id),
					mlog.String("status", model.PUSH_NOT_SENT),
				)
			}
		}

		for _, id := range allActivityPushUserIds {
			if profileMap[id] == nil {
				continue
			}

			if _, ok := mentions.Mentions[id]; !ok {
				var status *model.Status
				var err *model.AppError
				if status, err = a.GetStatus(id); err != nil {
					status = &model.Status{UserId: id, Status: model.STATUS_OFFLINE, Manual: false, LastActivityAt: 0, ActiveChannel: ""}
				}

				if ShouldSendPushNotification(profileMap[id], channelMemberNotifyPropsMap[id], false, status, post) {
					a.sendPushNotification(
						notification,
						profileMap[id],
						false,
						false,
						"",
					)
				} else {
					// register that a notification was not sent
					a.NotificationsLog().Warn("Notification not sent",
						mlog.String("ackId", ""),
						mlog.String("type", model.PUSH_TYPE_MESSAGE),
						mlog.String("userId", id),
						mlog.String("postId", post.Id),
						mlog.String("status", model.PUSH_NOT_SENT),
					)
				}
			}
		}
	}

	message := model.NewWebSocketEvent(model.WEBSOCKET_EVENT_POSTED, "", post.ChannelId, "", nil)

	// Note that PreparePostForClient should've already been called by this point
	message.Add("post", post.ToJson())

	message.Add("channel_type", channel.Type)
	message.Add("channel_display_name", notification.GetChannelName(model.SHOW_USERNAME, ""))
	message.Add("channel_name", channel.Name)
	message.Add("sender_name", notification.GetSenderName(model.SHOW_USERNAME, *a.Config().ServiceSettings.EnablePostUsernameOverride))
	message.Add("team_id", team.Id)
	message.Add("set_online", setOnline)

	if len(post.FileIds) != 0 && fchan != nil {
		message.Add("otherFile", "true")

		var infos []*model.FileInfo
		if result := <-fchan; result.NErr != nil {
			mlog.Warn("Unable to get fileInfo for push notifications.", mlog.String("post_id", post.Id), mlog.Err(result.NErr))
		} else {
			infos = result.Data.([]*model.FileInfo)
		}

		for _, info := range infos {
			if info.IsImage() {
				message.Add("image", "true")
				break
			}
		}
	}

	if len(mentionedUsersList) != 0 {
		message.Add("mentions", model.ArrayToJson(mentionedUsersList))
	}

	a.Publish(message)
	// If this is a reply in a thread, notify participants
	if *a.Config().ServiceSettings.CollapsedThreads != model.COLLAPSED_THREADS_DISABLED && post.RootId != "" {
		thread, err := a.Srv().Store.Thread().Get(post.RootId)
		if err != nil {
			return nil, errors.Wrapf(err, "cannot get thread %q", post.RootId)
		}
		payload := thread.ToJson()
		for _, uid := range thread.Participants {
			sendEvent := *a.Config().ServiceSettings.CollapsedThreads == model.COLLAPSED_THREADS_DEFAULT_ON
			// check if a participant has overridden collapsed threads settings
			if preference, err := a.Srv().Store.Preference().Get(uid, model.PREFERENCE_CATEGORY_COLLAPSED_THREADS_SETTINGS, model.PREFERENCE_NAME_COLLAPSED_THREADS_ENABLED); err == nil {
				sendEvent, _ = strconv.ParseBool(preference.Value)
			}
			if sendEvent {
				message := model.NewWebSocketEvent(model.WEBSOCKET_EVENT_THREAD_UPDATED, "", "", uid, nil)
				message.Add("thread", payload)
				a.Publish(message)
			}
		}

	}
	return mentionedUsersList, nil
}

func (a *App) userAllowsEmail(user *model.User, channelMemberNotificationProps model.StringMap, post *model.Post) bool {
	userAllowsEmails := user.NotifyProps[model.EMAIL_NOTIFY_PROP] != "false"
	if channelEmail, ok := channelMemberNotificationProps[model.EMAIL_NOTIFY_PROP]; ok {
		if channelEmail != model.CHANNEL_NOTIFY_DEFAULT {
			userAllowsEmails = channelEmail != "false"
		}
	}

	// Remove the user as recipient when the user has muted the channel.
	if channelMuted, ok := channelMemberNotificationProps[model.MARK_UNREAD_NOTIFY_PROP]; ok {
		if channelMuted == model.CHANNEL_MARK_UNREAD_MENTION {
			mlog.Debug("Channel muted for user", mlog.String("user_id", user.Id), mlog.String("channel_mute", channelMuted))
			userAllowsEmails = false
		}
	}

	var status *model.Status
	var err *model.AppError
	if status, err = a.GetStatus(user.Id); err != nil {
		status = &model.Status{
			UserId:         user.Id,
			Status:         model.STATUS_OFFLINE,
			Manual:         false,
			LastActivityAt: 0,
			ActiveChannel:  "",
		}
	}

	autoResponderRelated := status.Status == model.STATUS_OUT_OF_OFFICE || post.Type == model.POST_AUTO_RESPONDER
	emailNotificationsAllowedForStatus := status.Status != model.STATUS_ONLINE && status.Status != model.STATUS_DND

	return userAllowsEmails && emailNotificationsAllowedForStatus && user.DeleteAt == 0 && !autoResponderRelated
}

func (a *App) sendNoUsersNotifiedByGroupInChannel(sender *model.User, post *model.Post, channel *model.Channel, group *model.Group) {
	T := utils.GetUserTranslations(sender.Locale)
	ephemeralPost := &model.Post{
		UserId:    sender.Id,
		RootId:    post.RootId,
		ParentId:  post.ParentId,
		ChannelId: channel.Id,
		Message:   T("api.post.check_for_out_of_channel_group_users.message.none", model.StringInterface{"GroupName": group.Name}),
	}
	a.SendEphemeralPost(post.UserId, ephemeralPost)
}

// sendOutOfChannelMentions sends an ephemeral post to the sender of a post if any of the given potential mentions
// are outside of the post's channel. Returns whether or not an ephemeral post was sent.
func (a *App) sendOutOfChannelMentions(sender *model.User, post *model.Post, channel *model.Channel, potentialMentions []string) (bool, error) {
	outOfChannelUsers, outOfGroupsUsers, err := a.filterOutOfChannelMentions(sender, post, channel, potentialMentions)
	if err != nil {
		return false, err
	}

	if len(outOfChannelUsers) == 0 && len(outOfGroupsUsers) == 0 {
		return false, nil
	}

	a.SendEphemeralPost(post.UserId, makeOutOfChannelMentionPost(sender, post, outOfChannelUsers, outOfGroupsUsers))

	return true, nil
}

func (a *App) FilterUsersByVisible(viewer *model.User, otherUsers []*model.User) ([]*model.User, *model.AppError) {
	result := []*model.User{}
	for _, user := range otherUsers {
		canSee, err := a.UserCanSeeOtherUser(viewer.Id, user.Id)
		if err != nil {
			return nil, err
		}
		if canSee {
			result = append(result, user)
		}
	}
	return result, nil
}

func (a *App) filterOutOfChannelMentions(sender *model.User, post *model.Post, channel *model.Channel, potentialMentions []string) ([]*model.User, []*model.User, error) {
	if post.IsSystemMessage() {
		return nil, nil, nil
	}

	if channel.TeamId == "" || channel.Type == model.CHANNEL_DIRECT || channel.Type == model.CHANNEL_GROUP {
		return nil, nil, nil
	}

	if len(potentialMentions) == 0 {
		return nil, nil, nil
	}

	users, err := a.Srv().Store.User().GetProfilesByUsernames(potentialMentions, &model.ViewUsersRestrictions{Teams: []string{channel.TeamId}})
	if err != nil {
		return nil, nil, err
	}

	// Filter out inactive users and bots
	allUsers := model.UserSlice(users).FilterByActive(true)
	allUsers = allUsers.FilterWithoutBots()
	allUsers, appErr := a.FilterUsersByVisible(sender, allUsers)
	if appErr != nil {
		return nil, nil, appErr
	}

	if len(allUsers) == 0 {
		return nil, nil, nil
	}

	// Differentiate between users who can and can't be added to the channel
	var outOfChannelUsers model.UserSlice
	var outOfGroupsUsers model.UserSlice
	if channel.IsGroupConstrained() {
		nonMemberIDs, err := a.FilterNonGroupChannelMembers(allUsers.IDs(), channel)
		if err != nil {
			return nil, nil, err
		}

		outOfChannelUsers = allUsers.FilterWithoutID(nonMemberIDs)
		outOfGroupsUsers = allUsers.FilterByID(nonMemberIDs)
	} else {
		outOfChannelUsers = allUsers
	}

	return outOfChannelUsers, outOfGroupsUsers, nil
}

func makeOutOfChannelMentionPost(sender *model.User, post *model.Post, outOfChannelUsers, outOfGroupsUsers []*model.User) *model.Post {
	allUsers := model.UserSlice(append(outOfChannelUsers, outOfGroupsUsers...))

	ocUsers := model.UserSlice(outOfChannelUsers)
	ocUsernames := ocUsers.Usernames()
	ocUserIDs := ocUsers.IDs()

	ogUsers := model.UserSlice(outOfGroupsUsers)
	ogUsernames := ogUsers.Usernames()

	T := utils.GetUserTranslations(sender.Locale)

	ephemeralPostId := model.NewId()
	var message string
	if len(outOfChannelUsers) == 1 {
		message = T("api.post.check_for_out_of_channel_mentions.message.one", map[string]interface{}{
			"Username": ocUsernames[0],
		})
	} else if len(outOfChannelUsers) > 1 {
		preliminary, final := splitAtFinal(ocUsernames)

		message = T("api.post.check_for_out_of_channel_mentions.message.multiple", map[string]interface{}{
			"Usernames":    strings.Join(preliminary, ", @"),
			"LastUsername": final,
		})
	}

	if len(outOfGroupsUsers) == 1 {
		if len(message) > 0 {
			message += "\n"
		}

		message += T("api.post.check_for_out_of_channel_groups_mentions.message.one", map[string]interface{}{
			"Username": ogUsernames[0],
		})
	} else if len(outOfGroupsUsers) > 1 {
		preliminary, final := splitAtFinal(ogUsernames)

		if len(message) > 0 {
			message += "\n"
		}

		message += T("api.post.check_for_out_of_channel_groups_mentions.message.multiple", map[string]interface{}{
			"Usernames":    strings.Join(preliminary, ", @"),
			"LastUsername": final,
		})
	}

	props := model.StringInterface{
		model.PROPS_ADD_CHANNEL_MEMBER: model.StringInterface{
			"post_id": ephemeralPostId,

			"usernames":                allUsers.Usernames(), // Kept for backwards compatibility of mobile app.
			"not_in_channel_usernames": ocUsernames,

			"user_ids":                allUsers.IDs(), // Kept for backwards compatibility of mobile app.
			"not_in_channel_user_ids": ocUserIDs,

			"not_in_groups_usernames": ogUsernames,
			"not_in_groups_user_ids":  ogUsers.IDs(),
		},
	}

	return &model.Post{
		Id:        ephemeralPostId,
		RootId:    post.RootId,
		ChannelId: post.ChannelId,
		Message:   message,
		CreateAt:  post.CreateAt + 1,
		Props:     props,
	}
}

func splitAtFinal(items []string) (preliminary []string, final string) {
	if len(items) == 0 {
		return
	}
	preliminary = items[:len(items)-1]
	final = items[len(items)-1]
	return
}

<<<<<<< HEAD
=======
type ExplicitMentions struct {
	// Mentions contains the ID of each user that was mentioned and how they were mentioned.
	Mentions map[string]MentionType

	// Contains a map of groups that were mentioned
	GroupMentions map[string]*model.Group

	// OtherPotentialMentions contains a list of strings that looked like mentions, but didn't have
	// a corresponding keyword.
	OtherPotentialMentions []string

	// HereMentioned is true if the message contained @here.
	HereMentioned bool

	// AllMentioned is true if the message contained @all.
	AllMentioned bool

	// ChannelMentioned is true if the message contained @channel.
	ChannelMentioned bool
}

type MentionType int

const (
	// Different types of mentions ordered by their priority from lowest to highest

	// A placeholder that should never be used in practice
	NoMention MentionType = iota

	// The post is in a thread that the user has commented on
	ThreadMention

	// The post is a comment on a thread started by the user
	CommentMention

	// The post contains an at-channel, at-all, or at-here
	ChannelMention

	// The post is a DM
	DMMention

	// The post contains an at-mention for the user
	KeywordMention

	// The post contains a group mention for the user
	GroupMention
)

func (m *ExplicitMentions) addMention(userId string, mentionType MentionType) {
	if m.Mentions == nil {
		m.Mentions = make(map[string]MentionType)
	}

	if currentType, ok := m.Mentions[userId]; ok && currentType >= mentionType {
		return
	}

	m.Mentions[userId] = mentionType
}

func (m *ExplicitMentions) addGroupMention(word string, groups map[string]*model.Group) bool {
	if strings.HasPrefix(word, "@") {
		word = word[1:]
	} else {
		// Only allow group mentions when mentioned directly with @group-name
		return false
	}

	group, groupFound := groups[word]
	if !groupFound {
		group = groups[strings.ToLower(word)]
	}

	if group == nil {
		return false
	}

	if m.GroupMentions == nil {
		m.GroupMentions = make(map[string]*model.Group)
	}

	if group.Name != nil {
		m.GroupMentions[*group.Name] = group
	}

	return true
}

func (m *ExplicitMentions) addMentions(userIds []string, mentionType MentionType) {
	for _, userId := range userIds {
		m.addMention(userId, mentionType)
	}
}

func (m *ExplicitMentions) removeMention(userId string) {
	delete(m.Mentions, userId)
}

// Given a message and a map mapping mention keywords to the users who use them, returns a map of mentioned
// users and a slice of potential mention users not in the channel and whether or not @here was mentioned.
func getExplicitMentions(post *model.Post, keywords map[string][]string, groups map[string]*model.Group) *ExplicitMentions {
	ret := &ExplicitMentions{}

	buf := ""
	mentionsEnabledFields := getMentionsEnabledFields(post)
	for _, message := range mentionsEnabledFields {
		markdown.Inspect(message, func(node interface{}) bool {
			text, ok := node.(*markdown.Text)
			if !ok {
				ret.processText(buf, keywords, groups)
				buf = ""
				return true
			}
			buf += text.Text
			return false
		})
	}
	ret.processText(buf, keywords, groups)

	return ret
}

// Given a post returns the values of the fields in which mentions are possible.
// post.message, preText and text in the attachment are enabled.
func getMentionsEnabledFields(post *model.Post) model.StringArray {
	ret := []string{}

	ret = append(ret, post.Message)
	for _, attachment := range post.Attachments() {

		if attachment.Pretext != "" {
			ret = append(ret, attachment.Pretext)
		}
		if attachment.Text != "" {
			ret = append(ret, attachment.Text)
		}
	}
	return ret
}

>>>>>>> 2e1ed7cd
// allowChannelMentions returns whether or not the channel mentions are allowed for the given post.
func (a *App) allowChannelMentions(post *model.Post, numProfiles int) bool {
	if !a.HasPermissionToChannel(post.UserId, post.ChannelId, model.PERMISSION_USE_CHANNEL_MENTIONS) {
		return false
	}

	if post.Type == model.POST_HEADER_CHANGE || post.Type == model.POST_PURPOSE_CHANGE {
		return false
	}

	if int64(numProfiles) >= *a.Config().TeamSettings.MaxNotificationsPerChannel {
		return false
	}

	return true
}

// allowGroupMentions returns whether or not the group mentions are allowed for the given post.
func (a *App) allowGroupMentions(post *model.Post) bool {
	if license := a.Srv().License(); license == nil || !*license.Features.LDAPGroups {
		return false
	}

	if !a.HasPermissionToChannel(post.UserId, post.ChannelId, model.PERMISSION_USE_GROUP_MENTIONS) {
		return false
	}

	if post.Type == model.POST_HEADER_CHANGE || post.Type == model.POST_PURPOSE_CHANGE {
		return false
	}

	return true
}

// getGroupsAllowedForReferenceInChannel returns a map of groups allowed for reference in a given channel and team.
func (a *App) getGroupsAllowedForReferenceInChannel(channel *model.Channel, team *model.Team) (map[string]*model.Group, error) {
	var err error
	groupsMap := make(map[string]*model.Group)
	opts := model.GroupSearchOpts{FilterAllowReference: true}

	if channel.IsGroupConstrained() || team.IsGroupConstrained() {
		var groups []*model.GroupWithSchemeAdmin
		if channel.IsGroupConstrained() {
			groups, err = a.Srv().Store.Group().GetGroupsByChannel(channel.Id, opts)
		} else {
			groups, err = a.Srv().Store.Group().GetGroupsByTeam(team.Id, opts)
		}
		if err != nil {
			return nil, errors.Wrap(err, "unable to get groups")
		}
		for _, group := range groups {
			if group.Group.Name != nil {
				groupsMap[*group.Group.Name] = &group.Group
			}
		}
		return groupsMap, nil
	}

	groups, err := a.Srv().Store.Group().GetGroups(0, 0, opts)
	if err != nil {
		return nil, errors.Wrap(err, "unable to get groups")
	}
	for _, group := range groups {
		if group.Name != nil {
			groupsMap[*group.Name] = group
		}
	}

	return groupsMap, nil
}

// Given a map of user IDs to profiles, returns a list of mention
// keywords for all users in the channel.
func (a *App) getMentionKeywordsInChannel(profiles map[string]*model.User, allowChannelMentions bool, channelMemberNotifyPropsMap map[string]model.StringMap) map[string][]string {
	keywords := make(map[string][]string)

	for _, profile := range profiles {
		addMentionKeywordsForUser(
			keywords,
			profile,
			channelMemberNotifyPropsMap[profile.Id],
			a.GetStatusFromCache(profile.Id),
			allowChannelMentions,
		)
	}

	return keywords
}

// insertGroupMentions adds group members in the channel to Mentions, adds group members not in the channel to OtherPotentialMentions
// returns false if no group members present in the team that the channel belongs to
func (a *App) insertGroupMentions(group *model.Group, channel *model.Channel, profileMap map[string]*model.User, mentions *model.ExplicitMentions) (bool, *model.AppError) {
	var err error
	var groupMembers []*model.User
	outOfChannelGroupMembers := []*model.User{}
	isGroupOrDirect := channel.IsGroupOrDirect()

	if isGroupOrDirect {
		groupMembers, err = a.Srv().Store.Group().GetMemberUsers(group.Id)
	} else {
		groupMembers, err = a.Srv().Store.Group().GetMemberUsersInTeam(group.Id, channel.TeamId)
	}

	if err != nil {
		return false, model.NewAppError("insertGroupMentions", "app.select_error", nil, err.Error(), http.StatusInternalServerError)
	}

	if mentions.Mentions == nil {
		mentions.Mentions = make(map[string]model.MentionType)
	}

	for _, member := range groupMembers {
		if _, ok := profileMap[member.Id]; ok {
			mentions.Mentions[member.Id] = model.GroupMention
		} else {
			outOfChannelGroupMembers = append(outOfChannelGroupMembers, member)
		}
	}

	potentialGroupMembersMentioned := []string{}
	for _, user := range outOfChannelGroupMembers {
		potentialGroupMembersMentioned = append(potentialGroupMembersMentioned, user.Username)
	}
	if mentions.OtherPotentialMentions == nil {
		mentions.OtherPotentialMentions = potentialGroupMembersMentioned
	} else {
		mentions.OtherPotentialMentions = append(mentions.OtherPotentialMentions, potentialGroupMembersMentioned...)
	}

	return isGroupOrDirect || len(groupMembers) > 0, nil
}

// addMentionKeywordsForUser adds the mention keywords for a given user to the given keyword map. Returns the provided keyword map.
func addMentionKeywordsForUser(keywords map[string][]string, profile *model.User, channelNotifyProps map[string]string, status *model.Status, allowChannelMentions bool) map[string][]string {
	userMention := "@" + strings.ToLower(profile.Username)
	keywords[userMention] = append(keywords[userMention], profile.Id)

	// Add all the user's mention keys
	for _, k := range profile.GetMentionKeys() {
		// note that these are made lower case so that we can do a case insensitive check for them
		key := strings.ToLower(k)

		if key != "" {
			keywords[key] = append(keywords[key], profile.Id)
		}
	}

	// If turned on, add the user's case sensitive first name
	if profile.NotifyProps[model.FIRST_NAME_NOTIFY_PROP] == "true" && profile.FirstName != "" {
		keywords[profile.FirstName] = append(keywords[profile.FirstName], profile.Id)
	}

	// Add @channel and @all to keywords if user has them turned on and the server allows them
	if allowChannelMentions {
		// Ignore channel mentions if channel is muted and channel mention setting is default
		ignoreChannelMentions := channelNotifyProps[model.IGNORE_CHANNEL_MENTIONS_NOTIFY_PROP] == model.IGNORE_CHANNEL_MENTIONS_ON || (channelNotifyProps[model.MARK_UNREAD_NOTIFY_PROP] == model.USER_NOTIFY_MENTION && channelNotifyProps[model.IGNORE_CHANNEL_MENTIONS_NOTIFY_PROP] == model.IGNORE_CHANNEL_MENTIONS_DEFAULT)

		if profile.NotifyProps[model.CHANNEL_MENTIONS_NOTIFY_PROP] == "true" && !ignoreChannelMentions {
			keywords["@channel"] = append(keywords["@channel"], profile.Id)
			keywords["@all"] = append(keywords["@all"], profile.Id)

			if status != nil && status.Status == model.STATUS_ONLINE {
				keywords["@here"] = append(keywords["@here"], profile.Id)
			}
		}
	}

	return keywords
}

// Represents either an email or push notification and contains the fields required to send it to any user.
type PostNotification struct {
	Channel    *model.Channel
	Post       *model.Post
	ProfileMap map[string]*model.User
	Sender     *model.User
}

// Returns the name of the channel for this notification. For direct messages, this is the sender's name
// preceded by an at sign. For group messages, this is a comma-separated list of the members of the
// channel, with an option to exclude the recipient of the message from that list.
func (n *PostNotification) GetChannelName(userNameFormat, excludeId string) string {
	switch n.Channel.Type {
	case model.CHANNEL_DIRECT:
		return n.Sender.GetDisplayNameWithPrefix(userNameFormat, "@")
	case model.CHANNEL_GROUP:
		names := []string{}
		for _, user := range n.ProfileMap {
			if user.Id != excludeId {
				names = append(names, user.GetDisplayName(userNameFormat))
			}
		}

		sort.Strings(names)

		return strings.Join(names, ", ")
	default:
		return n.Channel.DisplayName
	}
}

// Returns the name of the sender of this notification, accounting for things like system messages
// and whether or not the username has been overridden by an integration.
func (n *PostNotification) GetSenderName(userNameFormat string, overridesAllowed bool) string {
	if n.Post.IsSystemMessage() {
		return utils.T("system.message.name")
	}

	if overridesAllowed && n.Channel.Type != model.CHANNEL_DIRECT {
		if value, ok := n.Post.GetProps()["override_username"]; ok && n.Post.GetProp("from_webhook") == "true" {
			return value.(string)
		}
	}

	return n.Sender.GetDisplayNameWithPrefix(userNameFormat, "@")
}

func (a *App) GetNotificationNameFormat(user *model.User) string {
	if !*a.Config().PrivacySettings.ShowFullName {
		return model.SHOW_USERNAME
	}

	data, err := a.Srv().Store.Preference().Get(user.Id, model.PREFERENCE_CATEGORY_DISPLAY_SETTINGS, model.PREFERENCE_NAME_NAME_FORMAT)
	if err != nil {
		return *a.Config().TeamSettings.TeammateNameDisplay
	}

	return data.Value
}<|MERGE_RESOLUTION|>--- conflicted
+++ resolved
@@ -658,149 +658,6 @@
 	return
 }
 
-<<<<<<< HEAD
-=======
-type ExplicitMentions struct {
-	// Mentions contains the ID of each user that was mentioned and how they were mentioned.
-	Mentions map[string]MentionType
-
-	// Contains a map of groups that were mentioned
-	GroupMentions map[string]*model.Group
-
-	// OtherPotentialMentions contains a list of strings that looked like mentions, but didn't have
-	// a corresponding keyword.
-	OtherPotentialMentions []string
-
-	// HereMentioned is true if the message contained @here.
-	HereMentioned bool
-
-	// AllMentioned is true if the message contained @all.
-	AllMentioned bool
-
-	// ChannelMentioned is true if the message contained @channel.
-	ChannelMentioned bool
-}
-
-type MentionType int
-
-const (
-	// Different types of mentions ordered by their priority from lowest to highest
-
-	// A placeholder that should never be used in practice
-	NoMention MentionType = iota
-
-	// The post is in a thread that the user has commented on
-	ThreadMention
-
-	// The post is a comment on a thread started by the user
-	CommentMention
-
-	// The post contains an at-channel, at-all, or at-here
-	ChannelMention
-
-	// The post is a DM
-	DMMention
-
-	// The post contains an at-mention for the user
-	KeywordMention
-
-	// The post contains a group mention for the user
-	GroupMention
-)
-
-func (m *ExplicitMentions) addMention(userId string, mentionType MentionType) {
-	if m.Mentions == nil {
-		m.Mentions = make(map[string]MentionType)
-	}
-
-	if currentType, ok := m.Mentions[userId]; ok && currentType >= mentionType {
-		return
-	}
-
-	m.Mentions[userId] = mentionType
-}
-
-func (m *ExplicitMentions) addGroupMention(word string, groups map[string]*model.Group) bool {
-	if strings.HasPrefix(word, "@") {
-		word = word[1:]
-	} else {
-		// Only allow group mentions when mentioned directly with @group-name
-		return false
-	}
-
-	group, groupFound := groups[word]
-	if !groupFound {
-		group = groups[strings.ToLower(word)]
-	}
-
-	if group == nil {
-		return false
-	}
-
-	if m.GroupMentions == nil {
-		m.GroupMentions = make(map[string]*model.Group)
-	}
-
-	if group.Name != nil {
-		m.GroupMentions[*group.Name] = group
-	}
-
-	return true
-}
-
-func (m *ExplicitMentions) addMentions(userIds []string, mentionType MentionType) {
-	for _, userId := range userIds {
-		m.addMention(userId, mentionType)
-	}
-}
-
-func (m *ExplicitMentions) removeMention(userId string) {
-	delete(m.Mentions, userId)
-}
-
-// Given a message and a map mapping mention keywords to the users who use them, returns a map of mentioned
-// users and a slice of potential mention users not in the channel and whether or not @here was mentioned.
-func getExplicitMentions(post *model.Post, keywords map[string][]string, groups map[string]*model.Group) *ExplicitMentions {
-	ret := &ExplicitMentions{}
-
-	buf := ""
-	mentionsEnabledFields := getMentionsEnabledFields(post)
-	for _, message := range mentionsEnabledFields {
-		markdown.Inspect(message, func(node interface{}) bool {
-			text, ok := node.(*markdown.Text)
-			if !ok {
-				ret.processText(buf, keywords, groups)
-				buf = ""
-				return true
-			}
-			buf += text.Text
-			return false
-		})
-	}
-	ret.processText(buf, keywords, groups)
-
-	return ret
-}
-
-// Given a post returns the values of the fields in which mentions are possible.
-// post.message, preText and text in the attachment are enabled.
-func getMentionsEnabledFields(post *model.Post) model.StringArray {
-	ret := []string{}
-
-	ret = append(ret, post.Message)
-	for _, attachment := range post.Attachments() {
-
-		if attachment.Pretext != "" {
-			ret = append(ret, attachment.Pretext)
-		}
-		if attachment.Text != "" {
-			ret = append(ret, attachment.Text)
-		}
-	}
-	return ret
-}
-
->>>>>>> 2e1ed7cd
 // allowChannelMentions returns whether or not the channel mentions are allowed for the given post.
 func (a *App) allowChannelMentions(post *model.Post, numProfiles int) bool {
 	if !a.HasPermissionToChannel(post.UserId, post.ChannelId, model.PERMISSION_USE_CHANNEL_MENTIONS) {

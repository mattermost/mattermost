--- conflicted
+++ resolved
@@ -36,11 +36,17 @@
 
 	// The post contains an at-mention for the user
 	KeywordMention
+
+	// The post contains a group mention for the user
+	GroupMention
 )
 
 type ExplicitMentions struct {
 	// MentionedUserIds contains the ID of each user that was mentioned and how they were mentioned.
 	MentionedUserIds map[string]MentionType
+
+	// Contains a map of groups that were mentioned
+	GroupMentions map[string]*model.Group
 
 	// OtherPotentialMentions contains a list of strings that looked like mentions, but didn't have
 	// a corresponding keyword.
@@ -82,12 +88,11 @@
 		return
 	}
 
-<<<<<<< HEAD
 	m.MentionedUserIds[userId] = mentionType
 }
 
 // checkForMention checks if there is a mention to a specific user or to the keywords here / channel / all
-func (m *ExplicitMentions) checkForMention(word string, keywords map[string][]string) bool {
+func (m *ExplicitMentions) checkForMention(word string, keywords map[string][]string, groups map[string]*model.Group) bool {
 	var mentionType MentionType
 
 	switch strings.ToLower(word) {
@@ -102,33 +107,9 @@
 		mentionType = ChannelMention
 	default:
 		mentionType = KeywordMention
-=======
-	var gchan chan store.StoreResult
-	if a.allowGroupMentions(post) {
-		gchan = make(chan store.StoreResult, 1)
-		go func() {
-			groups, err := a.Srv().Store.Group().GetGroups(0, 0, model.GroupSearchOpts{FilterAllowReference: true})
-			groupsMap := make(map[string]*model.Group)
-			if err == nil {
-				for _, group := range groups {
-					groupsMap[group.Name] = group
-				}
-			}
-			gchan <- store.StoreResult{Data: groupsMap, Err: err}
-			close(gchan)
-		}()
-	}
-
-	var fchan chan store.StoreResult
-	if len(post.FileIds) != 0 {
-		fchan = make(chan store.StoreResult, 1)
-		go func() {
-			fileInfos, err := a.Srv().Store.FileInfo().GetForPost(post.Id, true, false, true)
-			fchan <- store.StoreResult{Data: fileInfos, Err: err}
-			close(fchan)
-		}()
->>>>>>> e39569b3
-	}
+	}
+
+	m.addGroupMention(word, groups)
 
 	if ids, match := keywords[strings.ToLower(word)]; match {
 		m.addMentionedUsers(ids, mentionType)
@@ -141,22 +122,34 @@
 		return true
 	}
 
-<<<<<<< HEAD
 	return false
 }
-=======
-	groups := make(map[string]*model.Group)
-	if gchan != nil {
-		result = <-gchan
-		if result.Err != nil {
-			return nil, result.Err
-		}
-		groups = result.Data.(map[string]*model.Group)
-	}
-
-	mentions := &ExplicitMentions{}
-	allActivityPushUserIds := []string{}
->>>>>>> e39569b3
+
+func (m *ExplicitMentions) addGroupMention(word string, groups map[string]*model.Group) bool {
+	if strings.HasPrefix(word, "@") {
+		word = word[1:]
+	} else {
+		// Only allow group mentions when mentioned directly with @group-name
+		return false
+	}
+
+	group, groupFound := groups[word]
+	if !groupFound {
+		group = groups[strings.ToLower(word)]
+	}
+
+	if group == nil {
+		return false
+	}
+
+	if m.GroupMentions == nil {
+		m.GroupMentions = make(map[string]*model.Group)
+	}
+
+	m.GroupMentions[group.Name] = group
+
+	return true
+}
 
 // isKeywordMultibyte checks if a word containing a multibyte character contains a multibyte keyword
 func isKeywordMultibyte(keywords map[string][]string, word string) ([]string, bool) {
@@ -180,7 +173,7 @@
 }
 
 // Processes text to filter mentioned users and other potential mentions
-func (m *ExplicitMentions) processText(text string, keywords map[string][]string) {
+func (m *ExplicitMentions) processText(text string, keywords map[string][]string, groups map[string]*model.Group) {
 	systemMentions := map[string]bool{"@here": true, "@channel": true, "@all": true}
 
 	for _, word := range strings.FieldsFunc(text, func(c rune) bool {
@@ -192,46 +185,19 @@
 			continue
 		}
 
-<<<<<<< HEAD
 		word = strings.TrimLeft(word, ":.-_")
-=======
-		mentions = getExplicitMentions(post, keywords, groups)
->>>>>>> e39569b3
-
-		if m.checkForMention(word, keywords) {
+
+		if m.checkForMention(word, keywords, groups) {
 			continue
 		}
 
-<<<<<<< HEAD
 		foundWithoutSuffix := false
 		wordWithoutSuffix := word
+
 		for len(wordWithoutSuffix) > 0 && strings.LastIndexAny(wordWithoutSuffix, ".-:_") == (len(wordWithoutSuffix)-1) {
 			wordWithoutSuffix = wordWithoutSuffix[0 : len(wordWithoutSuffix)-1]
-=======
-		// Iterate through all groups that were mentioned and insert group members into the list of mentions or potential mentions
-		for _, group := range mentions.GroupMentions {
-			anyUsersMentionedByGroup, err := a.insertGroupMentions(group, channel, profileMap, mentions)
-			if err != nil {
-				return nil, err
-			}
-
-			if !anyUsersMentionedByGroup {
-				a.sendNoUsersNotifiedByGroupInChannel(sender, post, channel, group)
-			}
-		}
-
-		// get users that have comment thread mentions enabled
-		if len(post.RootId) > 0 && parentPostList != nil {
-			for _, threadPost := range parentPostList.Posts {
-				profile := profileMap[threadPost.UserId]
-				if profile != nil && (profile.NotifyProps[model.COMMENTS_NOTIFY_PROP] == model.COMMENTS_NOTIFY_ANY || (profile.NotifyProps[model.COMMENTS_NOTIFY_PROP] == model.COMMENTS_NOTIFY_ROOT && threadPost.Id == parentPostList.Order[0])) {
-					mentionType := ThreadMention
-					if threadPost.Id == parentPostList.Order[0] {
-						mentionType = CommentMention
-					}
->>>>>>> e39569b3
-
-			if m.checkForMention(wordWithoutSuffix, keywords) {
+
+			if m.checkForMention(wordWithoutSuffix, keywords, groups) {
 				foundWithoutSuffix = true
 				break
 			}
@@ -257,7 +223,7 @@
 			})
 
 			for _, splitWord := range splitWords {
-				if m.checkForMention(splitWord, keywords) {
+				if m.checkForMention(splitWord, keywords, groups) {
 					continue
 				}
 				if _, ok := systemMentions[splitWord]; !ok && strings.HasPrefix(splitWord, "@") {
@@ -306,6 +272,18 @@
 	return userAllowsEmails && emailNotificationsAllowedForStatus && user.DeleteAt == 0 && !autoResponderRelated
 }
 
+func (a *App) sendNoUsersNotifiedByGroupInChannel(sender *model.User, post *model.Post, channel *model.Channel, group *model.Group) {
+	T := utils.GetUserTranslations(sender.Locale)
+	ephemeralPost := &model.Post{
+		UserId:    sender.Id,
+		RootId:    post.RootId,
+		ParentId:  post.ParentId,
+		ChannelId: channel.Id,
+		Message:   T("api.post.check_for_out_of_channel_group_users.message.none", model.StringInterface{"GroupDisplayName": group.DisplayName}),
+	}
+	a.SendEphemeralPost(post.UserId, ephemeralPost)
+}
+
 // allowChannelMentions returns whether or not the channel mentions are allowed for the given post.
 func (a *App) allowChannelMentions(post *model.Post, numProfiles int) bool {
 	if !a.HasPermissionToChannel(post.UserId, post.ChannelId, model.PERMISSION_USE_CHANNEL_MENTIONS) {
@@ -322,6 +300,63 @@
 
 	return true
 }
+
+// allowGroupMentions returns whether or not the group mentions are allowed for the given post.
+func (a *App) allowGroupMentions(post *model.Post) bool {
+	if !a.HasPermissionToChannel(post.UserId, post.ChannelId, model.PERMISSION_USE_GROUP_MENTIONS) {
+		return false
+	}
+
+	if post.Type == model.POST_HEADER_CHANGE || post.Type == model.POST_PURPOSE_CHANGE {
+		return false
+	}
+
+	return true
+}
+
+// insertGroupMentions adds group members in the channel to Mentions, adds group members not in the channel to OtherPotentialMentions
+// returns false if no group members present in the team that the channel belongs to
+func (a *App) insertGroupMentions(group *model.Group, channel *model.Channel, profileMap map[string]*model.User, mentions *ExplicitMentions) (bool, *model.AppError) {
+	var err *model.AppError
+	var groupMembers []*model.User
+	outOfChannelGroupMembers := []*model.User{}
+	isGroupOrDirect := channel.IsGroupOrDirect()
+
+	if isGroupOrDirect {
+		groupMembers, err = a.Srv().Store.Group().GetMemberUsers(group.Id)
+	} else {
+		groupMembers, err = a.Srv().Store.Group().GetMemberUsersInTeam(group.Id, channel.TeamId)
+	}
+
+	if err != nil {
+		return false, err
+	}
+
+	if mentions.MentionedUserIds == nil {
+		mentions.MentionedUserIds = make(map[string]MentionType)
+	}
+
+	for _, member := range groupMembers {
+		if _, ok := profileMap[member.Id]; ok {
+			mentions.MentionedUserIds[member.Id] = GroupMention
+		} else {
+			outOfChannelGroupMembers = append(outOfChannelGroupMembers, member)
+		}
+	}
+
+	potentialGroupMembersMentioned := []string{}
+	for _, user := range outOfChannelGroupMembers {
+		potentialGroupMembersMentioned = append(potentialGroupMembersMentioned, user.Username)
+	}
+	if mentions.OtherPotentialMentions == nil {
+		mentions.OtherPotentialMentions = potentialGroupMembersMentioned
+	} else {
+		mentions.OtherPotentialMentions = append(mentions.OtherPotentialMentions, potentialGroupMembersMentioned...)
+	}
+
+	return isGroupOrDirect || len(groupMembers) > 0, nil
+}
+
 
 func (a *App) sendEmailNotifications(mentionedUsersList []string, profileMap map[string]*model.User, channelMemberNotifyPropsMap map[string]model.StringMap, post *model.Post, notification *PostNotification, team *model.Team) {
 	for _, id := range mentionedUsersList {
@@ -525,6 +560,22 @@
 		close(cmnchan)
 	}()
 
+	var gchan chan store.StoreResult
+	if a.allowGroupMentions(post) {
+		gchan = make(chan store.StoreResult, 1)
+		go func() {
+			groups, err := a.Srv().Store.Group().GetGroups(0, 0, model.GroupSearchOpts{FilterAllowReference: true})
+			groupsMap := make(map[string]*model.Group)
+			if err == nil {
+				for _, group := range groups {
+					groupsMap[group.Name] = group
+				}
+			}
+			gchan <- store.StoreResult{Data: groupsMap, Err: err}
+			close(gchan)
+		}()
+	}
+
 	var fchan chan store.StoreResult
 	if len(post.FileIds) != 0 {
 		fchan = make(chan store.StoreResult, 1)
@@ -535,30 +586,9 @@
 		}()
 	}
 
-<<<<<<< HEAD
 	result := <-pchan
 	if result.Err != nil {
 		return nil, result.Err
-=======
-func (a *App) sendNoUsersNotifiedByGroupInChannel(sender *model.User, post *model.Post, channel *model.Channel, group *model.Group) {
-	T := utils.GetUserTranslations(sender.Locale)
-	ephemeralPost := &model.Post{
-		UserId:    sender.Id,
-		RootId:    post.RootId,
-		ParentId:  post.ParentId,
-		ChannelId: channel.Id,
-		Message:   T("api.post.check_for_out_of_channel_group_users.message.none", model.StringInterface{"GroupDisplayName": group.DisplayName}),
-	}
-	a.SendEphemeralPost(post.UserId, ephemeralPost)
-}
-
-// sendOutOfChannelMentions sends an ephemeral post to the sender of a post if any of the given potential mentions
-// are outside of the post's channel. Returns whether or not an ephemeral post was sent.
-func (a *App) sendOutOfChannelMentions(sender *model.User, post *model.Post, channel *model.Channel, potentialMentions []string) (bool, error) {
-	outOfChannelUsers, outOfGroupsUsers, err := a.filterOutOfChannelMentions(sender, post, channel, potentialMentions)
-	if err != nil {
-		return false, err
->>>>>>> e39569b3
 	}
 	profileMap := result.Data.(map[string]*model.User)
 
@@ -568,6 +598,15 @@
 	}
 	channelMemberNotifyPropsMap := result.Data.(map[string]model.StringMap)
 
+	groups := make(map[string]*model.Group)
+	if gchan != nil {
+		result = <-gchan
+		if result.Err != nil {
+			return nil, result.Err
+		}
+		groups = result.Data.(map[string]*model.Group)
+	}
+
 	mentions := &ExplicitMentions{}
 	allActivityPushUserIds := []string{}
 
@@ -585,7 +624,7 @@
 	} else {
 		allowChannelMentions := a.allowChannelMentions(post, len(profileMap))
 		keywords := a.getMentionKeywordsInChannel(profileMap, allowChannelMentions, channelMemberNotifyPropsMap)
-		mentions = getExplicitMentions(post, keywords)
+		mentions = getExplicitMentions(post, keywords, groups)
 		allActivityPushUserIds, channelMemberNotifyPropsMap = a.getMentionedUsersFromOtherChannels(post, mentions, profileMap, parentPostList, channel, sender, channelMemberNotifyPropsMap, allActivityPushUserIds)
 	}
 
@@ -718,30 +757,6 @@
 	if post.IsSystemMessage() {
 		return nil, nil, nil
 	}
-<<<<<<< HEAD
-=======
-	preliminary = items[:len(items)-1]
-	final = items[len(items)-1]
-	return
-}
-
-type ExplicitMentions struct {
-	// Mentions contains the ID of each user that was mentioned and how they were mentioned.
-	Mentions map[string]MentionType
-
-	// Contains a map of groups that were mentioned
-	GroupMentions map[string]*model.Group
-
-	// OtherPotentialMentions contains a list of strings that looked like mentions, but didn't have
-	// a corresponding keyword.
-	OtherPotentialMentions []string
-
-	// HereMentioned is true if the message contained @here.
-	HereMentioned bool
-
-	// AllMentioned is true if the message contained @all.
-	AllMentioned bool
->>>>>>> e39569b3
 
 	if channel.TeamId == "" || channel.Type == model.CHANNEL_DIRECT || channel.Type == model.CHANNEL_GROUP {
 		return nil, nil, nil
@@ -779,17 +794,8 @@
 		outOfChannelUsers = users
 	}
 
-<<<<<<< HEAD
 	return outOfChannelUsers, outOfGroupsUsers, nil
 }
-=======
-	// The post contains an at-mention for the user
-	KeywordMention
-
-	// The post contains a group mention for the user
-	GroupMention
-)
->>>>>>> e39569b3
 
 // sendOutOfChannelMentions sends an ephemeral post to the sender of a post if any of the given potential mentions
 // are outside of the post's channel. Returns whether or not an ephemeral post was sent.
@@ -805,40 +811,7 @@
 
 	a.SendEphemeralPost(post.UserId, makeOutOfChannelMentionPost(sender, post, outOfChannelUsers, outOfGroupsUsers))
 
-<<<<<<< HEAD
 	return true, nil
-=======
-func (m *ExplicitMentions) addGroupMention(word string, groups map[string]*model.Group) bool {
-	if strings.HasPrefix(word, "@") {
-		word = word[1:]
-	} else {
-		// Only allow group mentions when mentioned directly with @group-name
-		return false
-	}
-
-	group, groupFound := groups[word]
-	if !groupFound {
-		group = groups[strings.ToLower(word)]
-	}
-
-	if group == nil {
-		return false
-	}
-
-	if m.GroupMentions == nil {
-		m.GroupMentions = make(map[string]*model.Group)
-	}
-
-	m.GroupMentions[group.Name] = group
-
-	return true
-}
-
-func (m *ExplicitMentions) addMentions(userIds []string, mentionType MentionType) {
-	for _, userId := range userIds {
-		m.addMention(userId, mentionType)
-	}
->>>>>>> e39569b3
 }
 
 func splitAtFinal(items []string) (preliminary []string, final string) {
@@ -892,36 +865,41 @@
 	return ret
 }
 
-<<<<<<< HEAD
-=======
-// allowChannelMentions returns whether or not the channel mentions are allowed for the given post.
-func (a *App) allowChannelMentions(post *model.Post, numProfiles int) bool {
-	if !a.HasPermissionToChannel(post.UserId, post.ChannelId, model.PERMISSION_USE_CHANNEL_MENTIONS) {
-		return false
-	}
-
-	if post.Type == model.POST_HEADER_CHANGE || post.Type == model.POST_PURPOSE_CHANGE {
-		return false
-	}
-
-	if int64(numProfiles) >= *a.Config().TeamSettings.MaxNotificationsPerChannel {
-		return false
-	}
-
-	return true
-}
-
-// allowGroupMentions returns whether or not the group mentions are allowed for the given post.
-func (a *App) allowGroupMentions(post *model.Post) bool {
-	if !a.HasPermissionToChannel(post.UserId, post.ChannelId, model.PERMISSION_USE_GROUP_MENTIONS) {
-		return false
-	}
-
-	if post.Type == model.POST_HEADER_CHANGE || post.Type == model.POST_PURPOSE_CHANGE {
-		return false
-	}
-
-	return true
+// addMentionKeywordsForUser adds the mention keywords for a given user to the given keyword map. Returns the provided keyword map.
+func addMentionKeywordsForUser(keywords map[string][]string, profile *model.User, channelNotifyProps map[string]string, status *model.Status, allowChannelMentions bool) map[string][]string {
+	userMention := "@" + strings.ToLower(profile.Username)
+	keywords[userMention] = append(keywords[userMention], profile.Id)
+
+	// Add all the user's mention keys
+	for _, k := range profile.GetMentionKeys() {
+		// note that these are made lower case so that we can do a case insensitive check for them
+		key := strings.ToLower(k)
+
+		if key != "" {
+			keywords[key] = append(keywords[key], profile.Id)
+		}
+	}
+
+	// If turned on, add the user's case sensitive first name
+	if profile.NotifyProps[model.FIRST_NAME_NOTIFY_PROP] == "true" {
+		keywords[profile.FirstName] = append(keywords[profile.FirstName], profile.Id)
+	}
+
+	// Add @channel and @all to keywords if user has them turned on and the server allows them
+	if allowChannelMentions {
+		ignoreChannelMentions := channelNotifyProps[model.IGNORE_CHANNEL_MENTIONS_NOTIFY_PROP] == model.IGNORE_CHANNEL_MENTIONS_ON
+
+		if profile.NotifyProps[model.CHANNEL_MENTIONS_NOTIFY_PROP] == "true" && !ignoreChannelMentions {
+			keywords["@channel"] = append(keywords["@channel"], profile.Id)
+			keywords["@all"] = append(keywords["@all"], profile.Id)
+
+			if status != nil && status.Status == model.STATUS_ONLINE {
+				keywords["@here"] = append(keywords["@here"], profile.Id)
+			}
+		}
+	}
+
+	return keywords
 }
 
 // Given a map of user IDs to profiles, returns a list of mention
@@ -942,105 +920,6 @@
 	return keywords
 }
 
-// insertGroupMentions adds group members in the channel to Mentions, adds group members not in the channel to OtherPotentialMentions
-// returns false if no group members present in the team that the channel belongs to
-func (a *App) insertGroupMentions(group *model.Group, channel *model.Channel, profileMap map[string]*model.User, mentions *ExplicitMentions) (bool, *model.AppError) {
-	var err *model.AppError
-	var groupMembers []*model.User
-	outOfChannelGroupMembers := []*model.User{}
-	isGroupOrDirect := channel.IsGroupOrDirect()
-
-	if isGroupOrDirect {
-		groupMembers, err = a.Srv().Store.Group().GetMemberUsers(group.Id)
-	} else {
-		groupMembers, err = a.Srv().Store.Group().GetMemberUsersInTeam(group.Id, channel.TeamId)
-	}
-
-	if err != nil {
-		return false, err
-	}
-
-	if mentions.Mentions == nil {
-		mentions.Mentions = make(map[string]MentionType)
-	}
-
-	for _, member := range groupMembers {
-		if _, ok := profileMap[member.Id]; ok {
-			mentions.Mentions[member.Id] = GroupMention
-		} else {
-			outOfChannelGroupMembers = append(outOfChannelGroupMembers, member)
-		}
-	}
-
-	potentialGroupMembersMentioned := []string{}
-	for _, user := range outOfChannelGroupMembers {
-		potentialGroupMembersMentioned = append(potentialGroupMembersMentioned, user.Username)
-	}
-	if mentions.OtherPotentialMentions == nil {
-		mentions.OtherPotentialMentions = potentialGroupMembersMentioned
-	} else {
-		mentions.OtherPotentialMentions = append(mentions.OtherPotentialMentions, potentialGroupMembersMentioned...)
-	}
-
-	return isGroupOrDirect || len(groupMembers) > 0, nil
-}
-
->>>>>>> e39569b3
-// addMentionKeywordsForUser adds the mention keywords for a given user to the given keyword map. Returns the provided keyword map.
-func addMentionKeywordsForUser(keywords map[string][]string, profile *model.User, channelNotifyProps map[string]string, status *model.Status, allowChannelMentions bool) map[string][]string {
-	userMention := "@" + strings.ToLower(profile.Username)
-	keywords[userMention] = append(keywords[userMention], profile.Id)
-
-	// Add all the user's mention keys
-	for _, k := range profile.GetMentionKeys() {
-		// note that these are made lower case so that we can do a case insensitive check for them
-		key := strings.ToLower(k)
-
-		if key != "" {
-			keywords[key] = append(keywords[key], profile.Id)
-		}
-	}
-
-	// If turned on, add the user's case sensitive first name
-	if profile.NotifyProps[model.FIRST_NAME_NOTIFY_PROP] == "true" {
-		keywords[profile.FirstName] = append(keywords[profile.FirstName], profile.Id)
-	}
-
-	// Add @channel and @all to keywords if user has them turned on and the server allows them
-	if allowChannelMentions {
-		ignoreChannelMentions := channelNotifyProps[model.IGNORE_CHANNEL_MENTIONS_NOTIFY_PROP] == model.IGNORE_CHANNEL_MENTIONS_ON
-
-		if profile.NotifyProps[model.CHANNEL_MENTIONS_NOTIFY_PROP] == "true" && !ignoreChannelMentions {
-			keywords["@channel"] = append(keywords["@channel"], profile.Id)
-			keywords["@all"] = append(keywords["@all"], profile.Id)
-
-			if status != nil && status.Status == model.STATUS_ONLINE {
-				keywords["@here"] = append(keywords["@here"], profile.Id)
-			}
-		}
-	}
-
-	return keywords
-}
-
-// Given a map of user IDs to profiles, returns a list of mention
-// keywords for all users in the channel.
-func (a *App) getMentionKeywordsInChannel(profiles map[string]*model.User, allowChannelMentions bool, channelMemberNotifyPropsMap map[string]model.StringMap) map[string][]string {
-	keywords := make(map[string][]string)
-
-	for _, profile := range profiles {
-		addMentionKeywordsForUser(
-			keywords,
-			profile,
-			channelMemberNotifyPropsMap[profile.Id],
-			a.GetStatusFromCache(profile.Id),
-			allowChannelMentions,
-		)
-	}
-
-	return keywords
-}
-
 // Get a active and mentioned users from all channels
 func (a *App) getMentionedUsersFromOtherChannels(post *model.Post, m *ExplicitMentions, profileMap map[string]*model.User, parentPostList *model.PostList, channel *model.Channel, sender *model.User, channelMemberNotifyPropsMap map[string]model.StringMap, allActivityPushUserIds []string) ([]string, map[string]model.StringMap) {
 	// Add an implicit mention when a user is added to a channel
@@ -1050,6 +929,18 @@
 		addedUserId, ok := post.GetProp(model.POST_PROPS_ADDED_USER_ID).(string)
 		if ok {
 			m.addMentionedUser(addedUserId, KeywordMention)
+		}
+	}
+
+	// Iterate through all groups that were mentioned and insert group members into the list of mentions or potential mentions
+	for _, group := range m.GroupMentions {
+		anyUsersMentionedByGroup, err := a.insertGroupMentions(group, channel, profileMap, m)
+		if err != nil {
+			return nil, nil
+		}
+
+		if !anyUsersMentionedByGroup {
+			a.sendNoUsersNotifiedByGroupInChannel(sender, post, channel, group)
 		}
 	}
 
@@ -1129,132 +1020,7 @@
 		}
 	}
 
-<<<<<<< HEAD
 	return n.sender.GetDisplayNameWithPrefix(userNameFormat, "@")
-=======
-	return n.Sender.GetDisplayNameWithPrefix(userNameFormat, "@")
-}
-
-// checkForMention checks if there is a mention to a specific user or to the keywords here / channel / all
-func (m *ExplicitMentions) checkForMention(word string, keywords map[string][]string, groups map[string]*model.Group) bool {
-	var mentionType MentionType
-
-	switch strings.ToLower(word) {
-	case "@here":
-		m.HereMentioned = true
-		mentionType = ChannelMention
-	case "@channel":
-		m.ChannelMentioned = true
-		mentionType = ChannelMention
-	case "@all":
-		m.AllMentioned = true
-		mentionType = ChannelMention
-	default:
-		mentionType = KeywordMention
-	}
-
-	m.addGroupMention(word, groups)
-
-	if ids, match := keywords[strings.ToLower(word)]; match {
-		m.addMentions(ids, mentionType)
-		return true
-	}
-
-	// Case-sensitive check for first name
-	if ids, match := keywords[word]; match {
-		m.addMentions(ids, mentionType)
-		return true
-	}
-
-	return false
-}
-
-// isKeywordMultibyte checks if a word containing a multibyte character contains a multibyte keyword
-func isKeywordMultibyte(keywords map[string][]string, word string) ([]string, bool) {
-	ids := []string{}
-	match := false
-	var multibyteKeywords []string
-	for keyword := range keywords {
-		if len(keyword) != utf8.RuneCountInString(keyword) {
-			multibyteKeywords = append(multibyteKeywords, keyword)
-		}
-	}
-
-	if len(word) != utf8.RuneCountInString(word) {
-		for _, key := range multibyteKeywords {
-			if strings.Contains(word, key) {
-				ids, match = keywords[key]
-			}
-		}
-	}
-	return ids, match
-}
-
-// Processes text to filter mentioned users and other potential mentions
-func (m *ExplicitMentions) processText(text string, keywords map[string][]string, groups map[string]*model.Group) {
-	systemMentions := map[string]bool{"@here": true, "@channel": true, "@all": true}
-
-	for _, word := range strings.FieldsFunc(text, func(c rune) bool {
-		// Split on any whitespace or punctuation that can't be part of an at mention or emoji pattern
-		return !(c == ':' || c == '.' || c == '-' || c == '_' || c == '@' || unicode.IsLetter(c) || unicode.IsNumber(c))
-	}) {
-		// skip word with format ':word:' with an assumption that it is an emoji format only
-		if word[0] == ':' && word[len(word)-1] == ':' {
-			continue
-		}
-
-		word = strings.TrimLeft(word, ":.-_")
-
-		if m.checkForMention(word, keywords, groups) {
-			continue
-		}
-
-		foundWithoutSuffix := false
-		wordWithoutSuffix := word
-
-		for len(wordWithoutSuffix) > 0 && strings.LastIndexAny(wordWithoutSuffix, ".-:_") == (len(wordWithoutSuffix)-1) {
-			wordWithoutSuffix = wordWithoutSuffix[0 : len(wordWithoutSuffix)-1]
-
-			if m.checkForMention(wordWithoutSuffix, keywords, groups) {
-				foundWithoutSuffix = true
-				break
-			}
-		}
-
-		if foundWithoutSuffix {
-			continue
-		}
-
-		if _, ok := systemMentions[word]; !ok && strings.HasPrefix(word, "@") {
-			// No need to bother about unicode as we are looking for ASCII characters.
-			last := word[len(word)-1]
-			switch last {
-			// If the word is possibly at the end of a sentence, remove that character.
-			case '.', '-', ':':
-				word = word[:len(word)-1]
-			}
-			m.OtherPotentialMentions = append(m.OtherPotentialMentions, word[1:])
-		} else if strings.ContainsAny(word, ".-:") {
-			// This word contains a character that may be the end of a sentence, so split further
-			splitWords := strings.FieldsFunc(word, func(c rune) bool {
-				return c == '.' || c == '-' || c == ':'
-			})
-
-			for _, splitWord := range splitWords {
-				if m.checkForMention(splitWord, keywords, groups) {
-					continue
-				}
-				if _, ok := systemMentions[splitWord]; !ok && strings.HasPrefix(splitWord, "@") {
-					m.OtherPotentialMentions = append(m.OtherPotentialMentions, splitWord[1:])
-				}
-			}
-		}
-
-		if ids, match := isKeywordMultibyte(keywords, word); match {
-			m.addMentions(ids, KeywordMention)
-		}
-	}
->>>>>>> e39569b3
 }
 
 func (a *App) GetNotificationNameFormat(user *model.User) string {
@@ -1268,4 +1034,4 @@
 	}
 
 	return data.Value
-}+}

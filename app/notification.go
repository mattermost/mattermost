// Copyright (c) 2015-present Mattermost, Inc. All Rights Reserved.
// See LICENSE.txt for license information.

package app

import (
	"context"
	"net/http"
	"sort"
	"strings"
	"sync"
	"unicode"
	"unicode/utf8"

	"github.com/pkg/errors"

	"github.com/mattermost/mattermost-server/v6/model"
	"github.com/mattermost/mattermost-server/v6/shared/i18n"
	"github.com/mattermost/mattermost-server/v6/shared/markdown"
	"github.com/mattermost/mattermost-server/v6/shared/mlog"
	"github.com/mattermost/mattermost-server/v6/store"
)

func (a *App) SendNotifications(post *model.Post, team *model.Team, channel *model.Channel, sender *model.User, parentPostList *model.PostList, setOnline bool) ([]string, error) {
	// Do not send notifications in archived channels
	if channel.DeleteAt > 0 {
		return []string{}, nil
	}

	pchan := make(chan store.StoreResult, 1)
	go func() {
		props, err := a.Srv().Store.User().GetAllProfilesInChannel(context.Background(), channel.Id, true)
		pchan <- store.StoreResult{Data: props, NErr: err}
		close(pchan)
	}()

	cmnchan := make(chan store.StoreResult, 1)
	go func() {
		props, err := a.Srv().Store.Channel().GetAllChannelMembersNotifyPropsForChannel(channel.Id, true)
		cmnchan <- store.StoreResult{Data: props, NErr: err}
		close(cmnchan)
	}()

	var gchan chan store.StoreResult
	if a.allowGroupMentions(post) {
		gchan = make(chan store.StoreResult, 1)
		go func() {
			groupsMap, err := a.getGroupsAllowedForReferenceInChannel(channel, team)
			gchan <- store.StoreResult{Data: groupsMap, NErr: err}
			close(gchan)
		}()
	}

	var fchan chan store.StoreResult
	if len(post.FileIds) != 0 {
		fchan = make(chan store.StoreResult, 1)
		go func() {
			fileInfos, err := a.Srv().Store.FileInfo().GetForPost(post.Id, true, false, true)
			fchan <- store.StoreResult{Data: fileInfos, NErr: err}
			close(fchan)
		}()
	}

	result := <-pchan
	if result.NErr != nil {
		return nil, result.NErr
	}
	profileMap := result.Data.(map[string]*model.User)

	result = <-cmnchan
	if result.NErr != nil {
		return nil, result.NErr
	}
	channelMemberNotifyPropsMap := result.Data.(map[string]model.StringMap)

	groups := make(map[string]*model.Group)
	if gchan != nil {
		result = <-gchan
		if result.NErr != nil {
			return nil, result.NErr
		}
		groups = result.Data.(map[string]*model.Group)
	}

	mentions := &ExplicitMentions{}
	allActivityPushUserIds := []string{}
	var allowChannelMentions bool
	var keywords map[string][]string
	if channel.Type == model.ChannelTypeDirect {
		otherUserId := channel.GetOtherUserIdForDM(post.UserId)

		_, ok := profileMap[otherUserId]
		if ok {
			mentions.addMention(otherUserId, DMMention)
		}

		if post.GetProp("from_webhook") == "true" {
			mentions.addMention(post.UserId, DMMention)
		}
	} else {
		allowChannelMentions = a.allowChannelMentions(post, len(profileMap))
		keywords = a.getMentionKeywordsInChannel(profileMap, allowChannelMentions, channelMemberNotifyPropsMap)

		mentions = getExplicitMentions(post, keywords, groups)
		// Add an implicit mention when a user is added to a channel
		// even if the user has set 'username mentions' to false in account settings.
		if post.Type == model.PostTypeAddToChannel {
			addedUserId, ok := post.GetProp(model.PostPropsAddedUserId).(string)
			if ok {
				mentions.addMention(addedUserId, KeywordMention)
			}
		}

		// Iterate through all groups that were mentioned and insert group members into the list of mentions or potential mentions
		for _, group := range mentions.GroupMentions {
			anyUsersMentionedByGroup, err := a.insertGroupMentions(group, channel, profileMap, mentions)
			if err != nil {
				return nil, err
			}

			if !anyUsersMentionedByGroup {
				a.sendNoUsersNotifiedByGroupInChannel(sender, post, channel, group)
			}
		}

		// get users that have comment thread mentions enabled
		if post.RootId != "" && parentPostList != nil {
			for _, threadPost := range parentPostList.Posts {
				profile := profileMap[threadPost.UserId]
				if profile == nil {
					continue
				}
				// If this is the root post and it was posted by an OAuth bot, don't notify the user
				if threadPost.Id == parentPostList.Order[0] && threadPost.IsFromOAuthBot() {
					continue
				}
				if profile.NotifyProps[model.CommentsNotifyProp] == model.CommentsNotifyAny || (profile.NotifyProps[model.CommentsNotifyProp] == model.CommentsNotifyRoot && threadPost.Id == parentPostList.Order[0]) {
					mentionType := ThreadMention
					if threadPost.Id == parentPostList.Order[0] {
						mentionType = CommentMention
					}

					mentions.addMention(threadPost.UserId, mentionType)
				}
			}
		}

		// prevent the user from mentioning themselves
		if post.GetProp("from_webhook") != "true" {
			mentions.removeMention(post.UserId)
		}

		go func() {
			_, err := a.sendOutOfChannelMentions(sender, post, channel, mentions.OtherPotentialMentions)
			if err != nil {
				mlog.Error("Failed to send warning for out of channel mentions", mlog.String("user_id", sender.Id), mlog.String("post_id", post.Id), mlog.Err(err))
			}
		}()

		// find which users in the channel are set up to always receive mobile notifications
		for _, profile := range profileMap {
			if (profile.NotifyProps[model.PushNotifyProp] == model.UserNotifyAll ||
				channelMemberNotifyPropsMap[profile.Id][model.PushNotifyProp] == model.ChannelNotifyAll) &&
				(post.UserId != profile.Id || post.GetProp("from_webhook") == "true") &&
				!post.IsSystemMessage() {
				allActivityPushUserIds = append(allActivityPushUserIds, profile.Id)
			}
		}
	}

	mentionedUsersList := make(model.StringArray, 0, len(mentions.Mentions))
	updateMentionChans := []chan *model.AppError{}
	mentionAutofollowChans := []chan *model.AppError{}
	threadParticipants := map[string]bool{post.UserId: true}
	participantMemberships := map[string]*model.ThreadMembership{}
	membershipsMutex := &sync.Mutex{}
	if *a.Config().ServiceSettings.ThreadAutoFollow && post.RootId != "" {
		var rootMentions *ExplicitMentions
		if parentPostList != nil {
			threadParticipants[parentPostList.Posts[parentPostList.Order[0]].UserId] = true
			if channel.Type != model.ChannelTypeDirect {
				rootPost := parentPostList.Posts[parentPostList.Order[0]]
				rootMentions = getExplicitMentions(rootPost, keywords, groups)
				for id := range rootMentions.Mentions {
					threadParticipants[id] = true
				}
			}
		}
		for id := range mentions.Mentions {
			threadParticipants[id] = true
		}
		// for each mention, make sure to update thread autofollow (if enabled) and update increment mention count
		for id := range threadParticipants {
			mac := make(chan *model.AppError, 1)
			go func(userID string) {
				defer close(mac)
				mentionType, incrementMentions := mentions.Mentions[userID]
				// if the user was not explicitly mentioned, check if they explicitly unfollowed the thread
				if !incrementMentions {
					membership, err := a.Srv().Store.Thread().GetMembershipForUser(userID, post.RootId)
					var nfErr *store.ErrNotFound

					if err != nil && !errors.As(err, &nfErr) {
						mac <- model.NewAppError("SendNotifications", "app.channel.autofollow.app_error", nil, err.Error(), http.StatusInternalServerError)
						return
					}

					if membership != nil && !membership.Following {
						membershipsMutex.Lock()
						participantMemberships[userID] = membership
						membershipsMutex.Unlock()
						return
					}
				}

				updateFollowing := *a.Config().ServiceSettings.ThreadAutoFollow
				if mentionType == ThreadMention || mentionType == CommentMention {
					incrementMentions = false
					updateFollowing = false
				}
				opts := store.ThreadMembershipOpts{
					Following:             true,
					IncrementMentions:     incrementMentions,
					UpdateFollowing:       updateFollowing,
					UpdateViewedTimestamp: userID == post.UserId,
					UpdateParticipants:    userID == post.UserId,
				}
				threadMembership, err := a.Srv().Store.Thread().MaintainMembership(userID, post.RootId, opts)
				if err != nil {
					mac <- model.NewAppError("SendNotifications", "app.channel.autofollow.app_error", nil, err.Error(), http.StatusInternalServerError)
					return
				}
				membershipsMutex.Lock()
				participantMemberships[userID] = threadMembership
				membershipsMutex.Unlock()

				mac <- nil
			}(id)
			mentionAutofollowChans = append(mentionAutofollowChans, mac)
		}
	}
	for id := range mentions.Mentions {
		mentionedUsersList = append(mentionedUsersList, id)

		umc := make(chan *model.AppError, 1)
		go func(userID string) {
			defer close(umc)
			nErr := a.Srv().Store.Channel().IncrementMentionCount(post.ChannelId, userID, *a.Config().ServiceSettings.ThreadAutoFollow, post.RootId == "")
			if nErr != nil {
				umc <- model.NewAppError("SendNotifications", "app.channel.increment_mention_count.app_error", nil, nErr.Error(), http.StatusInternalServerError)
				return
			}
			umc <- nil
		}(id)
		updateMentionChans = append(updateMentionChans, umc)
	}

	notification := &PostNotification{
		Post:       post.Clone(),
		Channel:    channel,
		ProfileMap: profileMap,
		Sender:     sender,
	}

	if *a.Config().EmailSettings.SendEmailNotifications {
		for _, id := range mentionedUsersList {
			if profileMap[id] == nil {
				continue
			}

			//If email verification is required and user email is not verified don't send email.
			if *a.Config().EmailSettings.RequireEmailVerification && !profileMap[id].EmailVerified {
				mlog.Debug("Skipped sending notification email, address not verified.", mlog.String("user_email", profileMap[id].Email), mlog.String("user_id", id))
				continue
			}

			if a.userAllowsEmail(profileMap[id], channelMemberNotifyPropsMap[id], post) {
				senderProfileImage, _, err := a.GetProfileImage(sender)
				if err != nil {
					a.Log().Warn("Unable to get the sender user profile image.", mlog.String("user_id", sender.Id), mlog.Err(err))
				}
				if err := a.sendNotificationEmail(notification, profileMap[id], team, senderProfileImage); err != nil {
					mlog.Warn("Unable to send notification email.", mlog.Err(err))
				}
			}
		}
	}

	// Check for channel-wide mentions in channels that have too many members for those to work
	if int64(len(profileMap)) > *a.Config().TeamSettings.MaxNotificationsPerChannel {
		T := i18n.GetUserTranslations(sender.Locale)

		if mentions.HereMentioned {
			a.SendEphemeralPost(
				post.UserId,
				&model.Post{
					ChannelId: post.ChannelId,
					Message:   T("api.post.disabled_here", map[string]interface{}{"Users": *a.Config().TeamSettings.MaxNotificationsPerChannel}),
					CreateAt:  post.CreateAt + 1,
				},
			)
		}

		if mentions.ChannelMentioned {
			a.SendEphemeralPost(
				post.UserId,
				&model.Post{
					ChannelId: post.ChannelId,
					Message:   T("api.post.disabled_channel", map[string]interface{}{"Users": *a.Config().TeamSettings.MaxNotificationsPerChannel}),
					CreateAt:  post.CreateAt + 1,
				},
			)
		}

		if mentions.AllMentioned {
			a.SendEphemeralPost(
				post.UserId,
				&model.Post{
					ChannelId: post.ChannelId,
					Message:   T("api.post.disabled_all", map[string]interface{}{"Users": *a.Config().TeamSettings.MaxNotificationsPerChannel}),
					CreateAt:  post.CreateAt + 1,
				},
			)
		}
	}

	// Make sure all mention updates are complete to prevent race
	// Probably better to batch these DB updates in the future
	// MUST be completed before push notifications send
	for _, umc := range updateMentionChans {
		if err := <-umc; err != nil {
			mlog.Warn(
				"Failed to update mention count",
				mlog.String("post_id", post.Id),
				mlog.String("channel_id", post.ChannelId),
				mlog.Err(err),
			)
		}
	}

	// Log the problems that might have occurred while auto following the thread
	for _, mac := range mentionAutofollowChans {
		if err := <-mac; err != nil {
			mlog.Warn(
				"Failed to update thread autofollow from mention",
				mlog.String("post_id", post.Id),
				mlog.String("channel_id", post.ChannelId),
				mlog.Err(err),
			)
		}
	}
	sendPushNotifications := false
	if *a.Config().EmailSettings.SendPushNotifications {
		pushServer := *a.Config().EmailSettings.PushNotificationServer
		if license := a.Srv().License(); pushServer == model.MHPNS && (license == nil || !*license.Features.MHPNS) {
			mlog.Warn("Push notifications are disabled. Go to System Console > Notifications > Mobile Push to enable them.")
			sendPushNotifications = false
		} else {
			sendPushNotifications = true
		}
	}

	if sendPushNotifications {
		for _, id := range mentionedUsersList {
			if profileMap[id] == nil {
				continue
			}

			var status *model.Status
			var err *model.AppError
			if status, err = a.GetStatus(id); err != nil {
				status = &model.Status{UserId: id, Status: model.StatusOffline, Manual: false, LastActivityAt: 0, ActiveChannel: ""}
			}

			if ShouldSendPushNotification(profileMap[id], channelMemberNotifyPropsMap[id], true, status, post) {
				mentionType := mentions.Mentions[id]

				replyToThreadType := ""
				if mentionType == ThreadMention {
					replyToThreadType = model.CommentsNotifyAny
				} else if mentionType == CommentMention {
					replyToThreadType = model.CommentsNotifyRoot
				}

				a.sendPushNotification(
					notification,
					profileMap[id],
					mentionType == KeywordMention || mentionType == ChannelMention || mentionType == DMMention,
					mentionType == ChannelMention,
					replyToThreadType,
				)
			} else {
				// register that a notification was not sent
				a.NotificationsLog().Debug("Notification not sent",
					mlog.String("ackId", ""),
					mlog.String("type", model.PushTypeMessage),
					mlog.String("userId", id),
					mlog.String("postId", post.Id),
					mlog.String("status", model.PushNotSent),
				)
			}
		}

		for _, id := range allActivityPushUserIds {
			if profileMap[id] == nil {
				continue
			}

			if _, ok := mentions.Mentions[id]; !ok {
				var status *model.Status
				var err *model.AppError
				if status, err = a.GetStatus(id); err != nil {
					status = &model.Status{UserId: id, Status: model.StatusOffline, Manual: false, LastActivityAt: 0, ActiveChannel: ""}
				}

				if ShouldSendPushNotification(profileMap[id], channelMemberNotifyPropsMap[id], false, status, post) {
					a.sendPushNotification(
						notification,
						profileMap[id],
						false,
						false,
						"",
					)
				} else {
					// register that a notification was not sent
					a.NotificationsLog().Debug("Notification not sent",
						mlog.String("ackId", ""),
						mlog.String("type", model.PushTypeMessage),
						mlog.String("userId", id),
						mlog.String("postId", post.Id),
						mlog.String("status", model.PushNotSent),
					)
				}
			}
		}
	}

	message := model.NewWebSocketEvent(model.WebsocketEventPosted, "", post.ChannelId, "", nil)

	// Note that PreparePostForClient should've already been called by this point
	message.Add("post", post.ToJson())

	message.Add("channel_type", channel.Type)
	message.Add("channel_display_name", notification.GetChannelName(model.ShowUsername, ""))
	message.Add("channel_name", channel.Name)
	message.Add("sender_name", notification.GetSenderName(model.ShowUsername, *a.Config().ServiceSettings.EnablePostUsernameOverride))
	message.Add("team_id", team.Id)
	message.Add("set_online", setOnline)

	if len(post.FileIds) != 0 && fchan != nil {
		message.Add("otherFile", "true")

		var infos []*model.FileInfo
		if result := <-fchan; result.NErr != nil {
			mlog.Warn("Unable to get fileInfo for push notifications.", mlog.String("post_id", post.Id), mlog.Err(result.NErr))
		} else {
			infos = result.Data.([]*model.FileInfo)
		}

		for _, info := range infos {
			if info.IsImage() {
				message.Add("image", "true")
				break
			}
		}
	}

	if len(mentionedUsersList) != 0 {
		message.Add("mentions", model.ArrayToJson(mentionedUsersList))
	}

	published, err := a.publishWebsocketEventForPermalinkPost(post, message)
	if err != nil {
		return nil, err
	}
	if !published {
		a.Publish(message)
	}

	// If this is a reply in a thread, notify participants
	if a.Config().FeatureFlags.CollapsedThreads && *a.Config().ServiceSettings.CollapsedThreads != model.CollapsedThreadsDisabled && post.RootId != "" {
		followers, err := a.Srv().Store.Thread().GetThreadFollowers(post.RootId)
		if err != nil {
			return nil, errors.Wrapf(err, "cannot get thread %q followers", post.RootId)
		}
		for _, uid := range followers {
			sendEvent := *a.Config().ServiceSettings.CollapsedThreads == model.CollapsedThreadsDefaultOn
			// check if a participant has overridden collapsed threads settings
			if preference, prefErr := a.Srv().Store.Preference().Get(uid, model.PreferenceCategoryDisplaySettings, model.PreferenceNameCollapsedThreadsEnabled); prefErr == nil {
				sendEvent = preference.Value == "on"
			}
			if sendEvent {
				message := model.NewWebSocketEvent(model.WebsocketEventThreadUpdated, team.Id, "", uid, nil)
				threadMembership := participantMemberships[uid]
				if threadMembership == nil {
					threadMembership, err = a.Srv().Store.Thread().GetMembershipForUser(uid, post.RootId)
					if err != nil {
						return nil, errors.Wrapf(err, "Missing thread membership for participant in notifications. user_id=%q thread_id=%q", uid, post.RootId)
					}
					if threadMembership == nil {
						continue
					}
				}
				userThread, err := a.Srv().Store.Thread().GetThreadForUser(channel.TeamId, threadMembership, true)
				if err != nil {
					return nil, errors.Wrapf(err, "cannot get thread %q for user %q", post.RootId, uid)
				}
				if userThread != nil {
					a.sanitizeProfiles(userThread.Participants, false)
					userThread.Post.SanitizeProps()

					previewPost := post.GetPreviewPost()
					if previewPost != nil {
						previewedChannel, err := a.GetChannel(previewPost.Post.ChannelId)
						if err != nil {
							return nil, err
						}
						if previewedChannel != nil && !a.HasPermissionToReadChannel(uid, previewedChannel) {
							userThread.Post.Metadata.Embeds[0].Data = nil
						}
					}

					message.Add("thread", userThread.ToJson())
					a.Publish(message)
				}
			}
		}

	}
	return mentionedUsersList, nil
}

func (a *App) userAllowsEmail(user *model.User, channelMemberNotificationProps model.StringMap, post *model.Post) bool {
	userAllowsEmails := user.NotifyProps[model.EmailNotifyProp] != "false"
	if channelEmail, ok := channelMemberNotificationProps[model.EmailNotifyProp]; ok {
		if channelEmail != model.ChannelNotifyDefault {
			userAllowsEmails = channelEmail != "false"
		}
	}

	// Remove the user as recipient when the user has muted the channel.
	if channelMuted, ok := channelMemberNotificationProps[model.MarkUnreadNotifyProp]; ok {
		if channelMuted == model.ChannelMarkUnreadMention {
			mlog.Debug("Channel muted for user", mlog.String("user_id", user.Id), mlog.String("channel_mute", channelMuted))
			userAllowsEmails = false
		}
	}

	var status *model.Status
	var err *model.AppError
	if status, err = a.GetStatus(user.Id); err != nil {
		status = &model.Status{
			UserId:         user.Id,
			Status:         model.StatusOffline,
			Manual:         false,
			LastActivityAt: 0,
			ActiveChannel:  "",
		}
	}

	autoResponderRelated := status.Status == model.StatusOutOfOffice || post.Type == model.PostTypeAutoResponder
	emailNotificationsAllowedForStatus := status.Status != model.StatusOnline && status.Status != model.StatusDnd

	return userAllowsEmails && emailNotificationsAllowedForStatus && user.DeleteAt == 0 && !autoResponderRelated
}

func (a *App) sendNoUsersNotifiedByGroupInChannel(sender *model.User, post *model.Post, channel *model.Channel, group *model.Group) {
	T := i18n.GetUserTranslations(sender.Locale)
	ephemeralPost := &model.Post{
		UserId:    sender.Id,
		RootId:    post.RootId,
		ParentId:  post.ParentId,
		ChannelId: channel.Id,
		Message:   T("api.post.check_for_out_of_channel_group_users.message.none", model.StringInterface{"GroupName": group.Name}),
	}
	a.SendEphemeralPost(post.UserId, ephemeralPost)
}

// sendOutOfChannelMentions sends an ephemeral post to the sender of a post if any of the given potential mentions
// are outside of the post's channel. Returns whether or not an ephemeral post was sent.
func (a *App) sendOutOfChannelMentions(sender *model.User, post *model.Post, channel *model.Channel, potentialMentions []string) (bool, error) {
	outOfChannelUsers, outOfGroupsUsers, err := a.filterOutOfChannelMentions(sender, post, channel, potentialMentions)
	if err != nil {
		return false, err
	}

	if len(outOfChannelUsers) == 0 && len(outOfGroupsUsers) == 0 {
		return false, nil
	}

	a.SendEphemeralPost(post.UserId, makeOutOfChannelMentionPost(sender, post, outOfChannelUsers, outOfGroupsUsers))

	return true, nil
}

func (a *App) FilterUsersByVisible(viewer *model.User, otherUsers []*model.User) ([]*model.User, *model.AppError) {
	result := []*model.User{}
	for _, user := range otherUsers {
		canSee, err := a.UserCanSeeOtherUser(viewer.Id, user.Id)
		if err != nil {
			return nil, err
		}
		if canSee {
			result = append(result, user)
		}
	}
	return result, nil
}

func (a *App) filterOutOfChannelMentions(sender *model.User, post *model.Post, channel *model.Channel, potentialMentions []string) ([]*model.User, []*model.User, error) {
	if post.IsSystemMessage() {
		return nil, nil, nil
	}

	if channel.TeamId == "" || channel.Type == model.ChannelTypeDirect || channel.Type == model.ChannelTypeGroup {
		return nil, nil, nil
	}

	if len(potentialMentions) == 0 {
		return nil, nil, nil
	}

	users, err := a.Srv().Store.User().GetProfilesByUsernames(potentialMentions, &model.ViewUsersRestrictions{Teams: []string{channel.TeamId}})
	if err != nil {
		return nil, nil, err
	}

	// Filter out inactive users and bots
	allUsers := model.UserSlice(users).FilterByActive(true)
	allUsers = allUsers.FilterWithoutBots()
	allUsers, appErr := a.FilterUsersByVisible(sender, allUsers)
	if appErr != nil {
		return nil, nil, appErr
	}

	if len(allUsers) == 0 {
		return nil, nil, nil
	}

	// Differentiate between users who can and can't be added to the channel
	var outOfChannelUsers model.UserSlice
	var outOfGroupsUsers model.UserSlice
	if channel.IsGroupConstrained() {
		nonMemberIDs, err := a.FilterNonGroupChannelMembers(allUsers.IDs(), channel)
		if err != nil {
			return nil, nil, err
		}

		outOfChannelUsers = allUsers.FilterWithoutID(nonMemberIDs)
		outOfGroupsUsers = allUsers.FilterByID(nonMemberIDs)
	} else {
		outOfChannelUsers = allUsers
	}

	return outOfChannelUsers, outOfGroupsUsers, nil
}

func makeOutOfChannelMentionPost(sender *model.User, post *model.Post, outOfChannelUsers, outOfGroupsUsers []*model.User) *model.Post {
	allUsers := model.UserSlice(append(outOfChannelUsers, outOfGroupsUsers...))

	ocUsers := model.UserSlice(outOfChannelUsers)
	ocUsernames := ocUsers.Usernames()
	ocUserIDs := ocUsers.IDs()

	ogUsers := model.UserSlice(outOfGroupsUsers)
	ogUsernames := ogUsers.Usernames()

	T := i18n.GetUserTranslations(sender.Locale)

	ephemeralPostId := model.NewId()
	var message string
	if len(outOfChannelUsers) == 1 {
		message = T("api.post.check_for_out_of_channel_mentions.message.one", map[string]interface{}{
			"Username": ocUsernames[0],
		})
	} else if len(outOfChannelUsers) > 1 {
		preliminary, final := splitAtFinal(ocUsernames)

		message = T("api.post.check_for_out_of_channel_mentions.message.multiple", map[string]interface{}{
			"Usernames":    strings.Join(preliminary, ", @"),
			"LastUsername": final,
		})
	}

	if len(outOfGroupsUsers) == 1 {
		if message != "" {
			message += "\n"
		}

		message += T("api.post.check_for_out_of_channel_groups_mentions.message.one", map[string]interface{}{
			"Username": ogUsernames[0],
		})
	} else if len(outOfGroupsUsers) > 1 {
		preliminary, final := splitAtFinal(ogUsernames)

		if message != "" {
			message += "\n"
		}

		message += T("api.post.check_for_out_of_channel_groups_mentions.message.multiple", map[string]interface{}{
			"Usernames":    strings.Join(preliminary, ", @"),
			"LastUsername": final,
		})
	}

	props := model.StringInterface{
		model.PropsAddChannelMember: model.StringInterface{
			"post_id": ephemeralPostId,

			"usernames":                allUsers.Usernames(), // Kept for backwards compatibility of mobile app.
			"not_in_channel_usernames": ocUsernames,

			"user_ids":                allUsers.IDs(), // Kept for backwards compatibility of mobile app.
			"not_in_channel_user_ids": ocUserIDs,

			"not_in_groups_usernames": ogUsernames,
			"not_in_groups_user_ids":  ogUsers.IDs(),
		},
	}

	return &model.Post{
		Id:        ephemeralPostId,
		RootId:    post.RootId,
		ChannelId: post.ChannelId,
		Message:   message,
		CreateAt:  post.CreateAt + 1,
		Props:     props,
	}
}

func splitAtFinal(items []string) (preliminary []string, final string) {
	if len(items) == 0 {
		return
	}
	preliminary = items[:len(items)-1]
	final = items[len(items)-1]
	return
}

type ExplicitMentions struct {
	// Mentions contains the ID of each user that was mentioned and how they were mentioned.
	Mentions map[string]MentionType

	// Contains a map of groups that were mentioned
	GroupMentions map[string]*model.Group

	// OtherPotentialMentions contains a list of strings that looked like mentions, but didn't have
	// a corresponding keyword.
	OtherPotentialMentions []string

	// HereMentioned is true if the message contained @here.
	HereMentioned bool

	// AllMentioned is true if the message contained @all.
	AllMentioned bool

	// ChannelMentioned is true if the message contained @channel.
	ChannelMentioned bool
}

type MentionType int

const (
	// Different types of mentions ordered by their priority from lowest to highest

	// A placeholder that should never be used in practice
	NoMention MentionType = iota

	// The post is in a thread that the user has commented on
	ThreadMention

	// The post is a comment on a thread started by the user
	CommentMention

	// The post contains an at-channel, at-all, or at-here
	ChannelMention

	// The post is a DM
	DMMention

	// The post contains an at-mention for the user
	KeywordMention

	// The post contains a group mention for the user
	GroupMention
)

func (m *ExplicitMentions) addMention(userID string, mentionType MentionType) {
	if m.Mentions == nil {
		m.Mentions = make(map[string]MentionType)
	}

	if currentType, ok := m.Mentions[userID]; ok && currentType >= mentionType {
		return
	}

	m.Mentions[userID] = mentionType
}

func (m *ExplicitMentions) addGroupMention(word string, groups map[string]*model.Group) bool {
	if strings.HasPrefix(word, "@") {
		word = word[1:]
	} else {
		// Only allow group mentions when mentioned directly with @group-name
		return false
	}

	group, groupFound := groups[word]
	if !groupFound {
		group = groups[strings.ToLower(word)]
	}

	if group == nil {
		return false
	}

	if m.GroupMentions == nil {
		m.GroupMentions = make(map[string]*model.Group)
	}

	if group.Name != nil {
		m.GroupMentions[*group.Name] = group
	}

	return true
}

func (m *ExplicitMentions) addMentions(userIDs []string, mentionType MentionType) {
	for _, userID := range userIDs {
		m.addMention(userID, mentionType)
	}
}

func (m *ExplicitMentions) removeMention(userID string) {
	delete(m.Mentions, userID)
}

// Given a message and a map mapping mention keywords to the users who use them, returns a map of mentioned
// users and a slice of potential mention users not in the channel and whether or not @here was mentioned.
func getExplicitMentions(post *model.Post, keywords map[string][]string, groups map[string]*model.Group) *ExplicitMentions {
	ret := &ExplicitMentions{}

	buf := ""
	mentionsEnabledFields := getMentionsEnabledFields(post)
	for _, message := range mentionsEnabledFields {
		markdown.Inspect(message, func(node interface{}) bool {
			text, ok := node.(*markdown.Text)
			if !ok {
				ret.processText(buf, keywords, groups)
				buf = ""
				return true
			}
			buf += text.Text
			return false
		})
	}
	ret.processText(buf, keywords, groups)

	return ret
}

// Given a post returns the values of the fields in which mentions are possible.
// post.message, preText and text in the attachment are enabled.
func getMentionsEnabledFields(post *model.Post) model.StringArray {
	ret := []string{}

	ret = append(ret, post.Message)
	for _, attachment := range post.Attachments() {

		if attachment.Pretext != "" {
			ret = append(ret, attachment.Pretext)
		}
		if attachment.Text != "" {
			ret = append(ret, attachment.Text)
		}
	}
	return ret
}

// allowChannelMentions returns whether or not the channel mentions are allowed for the given post.
func (a *App) allowChannelMentions(post *model.Post, numProfiles int) bool {
	if !a.HasPermissionToChannel(post.UserId, post.ChannelId, model.PermissionUseChannelMentions) {
		return false
	}

	if post.Type == model.PostTypeHeaderChange || post.Type == model.PostTypePurposeChange {
		return false
	}

	if int64(numProfiles) >= *a.Config().TeamSettings.MaxNotificationsPerChannel {
		return false
	}

	return true
}

// allowGroupMentions returns whether or not the group mentions are allowed for the given post.
func (a *App) allowGroupMentions(post *model.Post) bool {
	if license := a.Srv().License(); license == nil || !*license.Features.LDAPGroups {
		return false
	}

	if !a.HasPermissionToChannel(post.UserId, post.ChannelId, model.PermissionUseGroupMentions) {
		return false
	}

	if post.Type == model.PostTypeHeaderChange || post.Type == model.PostTypePurposeChange {
		return false
	}

	return true
}

// getGroupsAllowedForReferenceInChannel returns a map of groups allowed for reference in a given channel and team.
func (a *App) getGroupsAllowedForReferenceInChannel(channel *model.Channel, team *model.Team) (map[string]*model.Group, error) {
	var err error
	groupsMap := make(map[string]*model.Group)
	opts := model.GroupSearchOpts{FilterAllowReference: true}

	if channel.IsGroupConstrained() || (team != nil && team.IsGroupConstrained()) {
		var groups []*model.GroupWithSchemeAdmin
		if channel.IsGroupConstrained() {
			groups, err = a.Srv().Store.Group().GetGroupsByChannel(channel.Id, opts)
		} else {
			groups, err = a.Srv().Store.Group().GetGroupsByTeam(team.Id, opts)
		}
		if err != nil {
			return nil, errors.Wrap(err, "unable to get groups")
		}
		for _, group := range groups {
			if group.Group.Name != nil {
				groupsMap[*group.Group.Name] = &group.Group
			}
		}
		return groupsMap, nil
	}

	groups, err := a.Srv().Store.Group().GetGroups(0, 0, opts)
	if err != nil {
		return nil, errors.Wrap(err, "unable to get groups")
	}
	for _, group := range groups {
		if group.Name != nil {
			groupsMap[*group.Name] = group
		}
	}

	return groupsMap, nil
}

// Given a map of user IDs to profiles, returns a list of mention
// keywords for all users in the channel.
func (a *App) getMentionKeywordsInChannel(profiles map[string]*model.User, allowChannelMentions bool, channelMemberNotifyPropsMap map[string]model.StringMap) map[string][]string {
	keywords := make(map[string][]string)

	for _, profile := range profiles {
		addMentionKeywordsForUser(
			keywords,
			profile,
			channelMemberNotifyPropsMap[profile.Id],
			a.GetStatusFromCache(profile.Id),
			allowChannelMentions,
		)
	}

	return keywords
}

// insertGroupMentions adds group members in the channel to Mentions, adds group members not in the channel to OtherPotentialMentions
// returns false if no group members present in the team that the channel belongs to
func (a *App) insertGroupMentions(group *model.Group, channel *model.Channel, profileMap map[string]*model.User, mentions *ExplicitMentions) (bool, *model.AppError) {
	var err error
	var groupMembers []*model.User
	outOfChannelGroupMembers := []*model.User{}
	isGroupOrDirect := channel.IsGroupOrDirect()

	if isGroupOrDirect {
		groupMembers, err = a.Srv().Store.Group().GetMemberUsers(group.Id)
	} else {
		groupMembers, err = a.Srv().Store.Group().GetMemberUsersInTeam(group.Id, channel.TeamId)
	}

	if err != nil {
		return false, model.NewAppError("insertGroupMentions", "app.select_error", nil, err.Error(), http.StatusInternalServerError)
	}

	if mentions.Mentions == nil {
		mentions.Mentions = make(map[string]MentionType)
	}

	for _, member := range groupMembers {
		if _, ok := profileMap[member.Id]; ok {
			mentions.Mentions[member.Id] = GroupMention
		} else {
			outOfChannelGroupMembers = append(outOfChannelGroupMembers, member)
		}
	}

	potentialGroupMembersMentioned := []string{}
	for _, user := range outOfChannelGroupMembers {
		potentialGroupMembersMentioned = append(potentialGroupMembersMentioned, user.Username)
	}
	if mentions.OtherPotentialMentions == nil {
		mentions.OtherPotentialMentions = potentialGroupMembersMentioned
	} else {
		mentions.OtherPotentialMentions = append(mentions.OtherPotentialMentions, potentialGroupMembersMentioned...)
	}

	return isGroupOrDirect || len(groupMembers) > 0, nil
}

// addMentionKeywordsForUser adds the mention keywords for a given user to the given keyword map. Returns the provided keyword map.
func addMentionKeywordsForUser(keywords map[string][]string, profile *model.User, channelNotifyProps map[string]string, status *model.Status, allowChannelMentions bool) map[string][]string {
	userMention := "@" + strings.ToLower(profile.Username)
	keywords[userMention] = append(keywords[userMention], profile.Id)

	// Add all the user's mention keys
	for _, k := range profile.GetMentionKeys() {
		// note that these are made lower case so that we can do a case insensitive check for them
		key := strings.ToLower(k)

		if key != "" {
			keywords[key] = append(keywords[key], profile.Id)
		}
	}

	// If turned on, add the user's case sensitive first name
	if profile.NotifyProps[model.FirstNameNotifyProp] == "true" && profile.FirstName != "" {
		keywords[profile.FirstName] = append(keywords[profile.FirstName], profile.Id)
	}

	// Add @channel and @all to keywords if user has them turned on and the server allows them
	if allowChannelMentions {
		// Ignore channel mentions if channel is muted and channel mention setting is default
		ignoreChannelMentions := channelNotifyProps[model.IgnoreChannelMentionsNotifyProp] == model.IgnoreChannelMentionsOn || (channelNotifyProps[model.MarkUnreadNotifyProp] == model.UserNotifyMention && channelNotifyProps[model.IgnoreChannelMentionsNotifyProp] == model.IgnoreChannelMentionsDefault)

		if profile.NotifyProps[model.ChannelMentionsNotifyProp] == "true" && !ignoreChannelMentions {
			keywords["@channel"] = append(keywords["@channel"], profile.Id)
			keywords["@all"] = append(keywords["@all"], profile.Id)

			if status != nil && status.Status == model.StatusOnline {
				keywords["@here"] = append(keywords["@here"], profile.Id)
			}
		}
	}

	return keywords
}

// Represents either an email or push notification and contains the fields required to send it to any user.
type PostNotification struct {
	Channel    *model.Channel
	Post       *model.Post
	ProfileMap map[string]*model.User
	Sender     *model.User
}

// Returns the name of the channel for this notification. For direct messages, this is the sender's name
// preceded by an at sign. For group messages, this is a comma-separated list of the members of the
// channel, with an option to exclude the recipient of the message from that list.
func (n *PostNotification) GetChannelName(userNameFormat, excludeId string) string {
	switch n.Channel.Type {
	case model.ChannelTypeDirect:
		return n.Sender.GetDisplayNameWithPrefix(userNameFormat, "@")
	case model.ChannelTypeGroup:
		names := []string{}
		for _, user := range n.ProfileMap {
			if user.Id != excludeId {
				names = append(names, user.GetDisplayName(userNameFormat))
			}
		}

		sort.Strings(names)

		return strings.Join(names, ", ")
	default:
		return n.Channel.DisplayName
	}
}

// Returns the name of the sender of this notification, accounting for things like system messages
// and whether or not the username has been overridden by an integration.
func (n *PostNotification) GetSenderName(userNameFormat string, overridesAllowed bool) string {
	if n.Post.IsSystemMessage() {
		return i18n.T("system.message.name")
	}

	if overridesAllowed && n.Channel.Type != model.ChannelTypeDirect {
<<<<<<< HEAD
		if value, ok := n.Post.GetProps()["override_username"]; ok && n.Post.GetProp("from_webhook") == "true" {
			return value.(string)
=======
		if value := n.Post.GetProps()["override_username"]; value != nil && n.Post.GetProp("from_webhook") == "true" {
			if s, ok := value.(string); ok {
				return s
			}
>>>>>>> d0629503
		}
	}

	return n.Sender.GetDisplayNameWithPrefix(userNameFormat, "@")
}

// checkForMention checks if there is a mention to a specific user or to the keywords here / channel / all
func (m *ExplicitMentions) checkForMention(word string, keywords map[string][]string, groups map[string]*model.Group) bool {
	var mentionType MentionType

	switch strings.ToLower(word) {
	case "@here":
		m.HereMentioned = true
		mentionType = ChannelMention
	case "@channel":
		m.ChannelMentioned = true
		mentionType = ChannelMention
	case "@all":
		m.AllMentioned = true
		mentionType = ChannelMention
	default:
		mentionType = KeywordMention
	}

	m.addGroupMention(word, groups)

	if ids, match := keywords[strings.ToLower(word)]; match {
		m.addMentions(ids, mentionType)
		return true
	}

	// Case-sensitive check for first name
	if ids, match := keywords[word]; match {
		m.addMentions(ids, mentionType)
		return true
	}

	return false
}

// isKeywordMultibyte checks if a word containing a multibyte character contains a multibyte keyword
func isKeywordMultibyte(keywords map[string][]string, word string) ([]string, bool) {
	ids := []string{}
	match := false
	var multibyteKeywords []string
	for keyword := range keywords {
		if len(keyword) != utf8.RuneCountInString(keyword) {
			multibyteKeywords = append(multibyteKeywords, keyword)
		}
	}

	if len(word) != utf8.RuneCountInString(word) {
		for _, key := range multibyteKeywords {
			if strings.Contains(word, key) {
				ids, match = keywords[key]
			}
		}
	}
	return ids, match
}

// Processes text to filter mentioned users and other potential mentions
func (m *ExplicitMentions) processText(text string, keywords map[string][]string, groups map[string]*model.Group) {
	systemMentions := map[string]bool{"@here": true, "@channel": true, "@all": true}

	for _, word := range strings.FieldsFunc(text, func(c rune) bool {
		// Split on any whitespace or punctuation that can't be part of an at mention or emoji pattern
		return !(c == ':' || c == '.' || c == '-' || c == '_' || c == '@' || unicode.IsLetter(c) || unicode.IsNumber(c))
	}) {
		// skip word with format ':word:' with an assumption that it is an emoji format only
		if word[0] == ':' && word[len(word)-1] == ':' {
			continue
		}

		word = strings.TrimLeft(word, ":.-_")

		if m.checkForMention(word, keywords, groups) {
			continue
		}

		foundWithoutSuffix := false
		wordWithoutSuffix := word

		for wordWithoutSuffix != "" && strings.LastIndexAny(wordWithoutSuffix, ".-:_") == (len(wordWithoutSuffix)-1) {
			wordWithoutSuffix = wordWithoutSuffix[0 : len(wordWithoutSuffix)-1]

			if m.checkForMention(wordWithoutSuffix, keywords, groups) {
				foundWithoutSuffix = true
				break
			}
		}

		if foundWithoutSuffix {
			continue
		}

		if _, ok := systemMentions[word]; !ok && strings.HasPrefix(word, "@") {
			// No need to bother about unicode as we are looking for ASCII characters.
			last := word[len(word)-1]
			switch last {
			// If the word is possibly at the end of a sentence, remove that character.
			case '.', '-', ':':
				word = word[:len(word)-1]
			}
			m.OtherPotentialMentions = append(m.OtherPotentialMentions, word[1:])
		} else if strings.ContainsAny(word, ".-:") {
			// This word contains a character that may be the end of a sentence, so split further
			splitWords := strings.FieldsFunc(word, func(c rune) bool {
				return c == '.' || c == '-' || c == ':'
			})

			for _, splitWord := range splitWords {
				if m.checkForMention(splitWord, keywords, groups) {
					continue
				}
				if _, ok := systemMentions[splitWord]; !ok && strings.HasPrefix(splitWord, "@") {
					m.OtherPotentialMentions = append(m.OtherPotentialMentions, splitWord[1:])
				}
			}
		}

		if ids, match := isKeywordMultibyte(keywords, word); match {
			m.addMentions(ids, KeywordMention)
		}
	}
}

func (a *App) GetNotificationNameFormat(user *model.User) string {
	if !*a.Config().PrivacySettings.ShowFullName {
		return model.ShowUsername
	}

	data, err := a.Srv().Store.Preference().Get(user.Id, model.PreferenceCategoryDisplaySettings, model.PreferenceNameNameFormat)
	if err != nil {
		return *a.Config().TeamSettings.TeammateNameDisplay
	}

	return data.Value
}<|MERGE_RESOLUTION|>--- conflicted
+++ resolved
@@ -1086,15 +1086,10 @@
 	}
 
 	if overridesAllowed && n.Channel.Type != model.ChannelTypeDirect {
-<<<<<<< HEAD
-		if value, ok := n.Post.GetProps()["override_username"]; ok && n.Post.GetProp("from_webhook") == "true" {
-			return value.(string)
-=======
 		if value := n.Post.GetProps()["override_username"]; value != nil && n.Post.GetProp("from_webhook") == "true" {
 			if s, ok := value.(string); ok {
 				return s
 			}
->>>>>>> d0629503
 		}
 	}
 

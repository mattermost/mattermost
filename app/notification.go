--- conflicted
+++ resolved
@@ -304,8 +304,6 @@
 		updateMentionChans = append(updateMentionChans, umc)
 	}
 
-<<<<<<< HEAD
-=======
 	// Make sure all mention updates are complete to prevent race conditions.
 	// Probably better to batch these DB updates in the future
 	// MUST be completed before push notifications send
@@ -332,7 +330,6 @@
 		}
 	}
 
->>>>>>> 929caaff
 	notificationsForCRT := &CRTNotifiers{}
 	if isCRTAllowed && post.RootId != "" {
 		for _, uid := range followers {
@@ -346,11 +343,7 @@
 			}
 
 			// add user id to notificationsForCRT depending on threads notify props
-<<<<<<< HEAD
-			notificationsForCRT.addUserToNotify(profile, mentions)
-=======
 			notificationsForCRT.addFollowerToNotify(profile, mentions, channelMemberNotifyPropsMap[profile.Id], channel)
->>>>>>> 929caaff
 		}
 	}
 
@@ -579,21 +572,12 @@
 
 	if len(mentionedUsersList) != 0 {
 		message.Add("mentions", model.ArrayToJSON(mentionedUsersList))
-<<<<<<< HEAD
 	}
 
 	if len(notificationsForCRT.Desktop) != 0 {
 		message.Add("followers", model.ArrayToJSON(notificationsForCRT.Desktop))
 	}
 
-=======
-	}
-
-	if len(notificationsForCRT.Desktop) != 0 {
-		message.Add("followers", model.ArrayToJSON(notificationsForCRT.Desktop))
-	}
-
->>>>>>> 929caaff
 	published, err := a.publishWebsocketEventForPermalinkPost(post, message)
 	if err != nil {
 		return nil, err
@@ -1363,10 +1347,6 @@
 	Push model.StringArray
 }
 
-<<<<<<< HEAD
-func (c *CRTNotifiers) addUserToNotify(user *model.User, mentions *ExplicitMentions) {
-	// user notify props
-=======
 func (c *CRTNotifiers) addFollowerToNotify(user *model.User, mentions *ExplicitMentions, channelMemberNotificationProps model.StringMap, channel *model.Channel) {
 	_, userWasMentioned := mentions.Mentions[user.Id]
 	notifyDesktop, notifyPush, notifyEmail := shouldUserNotifyCRT(user, userWasMentioned)
@@ -1395,34 +1375,14 @@
 	notifyPush = false
 	notifyEmail = false
 
->>>>>>> 929caaff
 	desktop := user.NotifyProps[model.DesktopNotifyProp]
 	push := user.NotifyProps[model.PushNotifyProp]
 	shouldEmail := user.NotifyProps[model.EmailNotifyProp] == "true"
 
-<<<<<<< HEAD
-	// user thread notify props
-=======
->>>>>>> 929caaff
 	desktopThreads := user.NotifyProps[model.DesktopThreadsNotifyProp]
 	emailThreads := user.NotifyProps[model.EmailThreadsNotifyProp]
 	pushThreads := user.NotifyProps[model.PushThreadsNotifyProp]
 
-<<<<<<< HEAD
-	_, userWasMentioned := mentions.Mentions[user.Id]
-
-	if desktop != model.UserNotifyNone && (userWasMentioned || desktopThreads == model.UserNotifyAll || desktop == model.UserNotifyAll) {
-		c.Desktop = append(c.Desktop, user.Id)
-	}
-
-	if shouldEmail && (userWasMentioned || emailThreads == model.UserNotifyAll) {
-		c.Email = append(c.Email, user.Id)
-	}
-
-	if push != model.UserNotifyNone && (userWasMentioned || pushThreads == model.UserNotifyAll || push == model.UserNotifyAll) {
-		c.Push = append(c.Push, user.Id)
-	}
-=======
 	// user should be notified via desktop notification in the case the notify prop is not set as no notify
 	// and either the user was mentioned or the CRT notify prop for desktop is set to all
 	if desktop != model.UserNotifyNone && (isMentioned || desktopThreads == model.UserNotifyAll || desktop == model.UserNotifyAll) {
@@ -1468,5 +1428,4 @@
 	}
 
 	return
->>>>>>> 929caaff
 }
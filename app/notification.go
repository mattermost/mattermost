// Copyright (c) 2015-present Mattermost, Inc. All Rights Reserved.
// See LICENSE.txt for license information.

package app

import (
	"context"
	"encoding/json"
	"net/http"
	"sort"
	"strings"
	"sync"
	"unicode"
	"unicode/utf8"

	"github.com/pkg/errors"

	"github.com/mattermost/mattermost-server/v6/model"
	"github.com/mattermost/mattermost-server/v6/shared/i18n"
	"github.com/mattermost/mattermost-server/v6/shared/markdown"
	"github.com/mattermost/mattermost-server/v6/shared/mlog"
	"github.com/mattermost/mattermost-server/v6/store"
)

func (a *App) SendNotifications(post *model.Post, team *model.Team, channel *model.Channel, sender *model.User, parentPostList *model.PostList, setOnline bool) ([]string, error) {
	// Do not send notifications in archived channels
	if channel.DeleteAt > 0 {
		return []string{}, nil
	}

	isCRTAllowed := a.Config().FeatureFlags.CollapsedThreads && *a.Config().ServiceSettings.CollapsedThreads != model.CollapsedThreadsDisabled

	pchan := make(chan store.StoreResult, 1)
	go func() {
		props, err := a.Srv().Store.User().GetAllProfilesInChannel(context.Background(), channel.Id, true)
		pchan <- store.StoreResult{Data: props, NErr: err}
		close(pchan)
	}()

	cmnchan := make(chan store.StoreResult, 1)
	go func() {
		props, err := a.Srv().Store.Channel().GetAllChannelMembersNotifyPropsForChannel(channel.Id, true)
		cmnchan <- store.StoreResult{Data: props, NErr: err}
		close(cmnchan)
	}()

	var gchan chan store.StoreResult
	if a.allowGroupMentions(post) {
		gchan = make(chan store.StoreResult, 1)
		go func() {
			groupsMap, err := a.getGroupsAllowedForReferenceInChannel(channel, team)
			gchan <- store.StoreResult{Data: groupsMap, NErr: err}
			close(gchan)
		}()
	}

	var fchan chan store.StoreResult
	if len(post.FileIds) != 0 {
		fchan = make(chan store.StoreResult, 1)
		go func() {
			fileInfos, err := a.Srv().Store.FileInfo().GetForPost(post.Id, true, false, true)
			fchan <- store.StoreResult{Data: fileInfos, NErr: err}
			close(fchan)
		}()
	}

	var tchan chan store.StoreResult
	if isCRTAllowed && post.RootId != "" {
		tchan = make(chan store.StoreResult, 1)
		go func() {
			followers, err := a.Srv().Store.Thread().GetThreadFollowers(post.RootId, true)
			tchan <- store.StoreResult{Data: followers, NErr: err}
			close(tchan)
		}()
	}

	result := <-pchan
	if result.NErr != nil {
		return nil, result.NErr
	}
	profileMap := result.Data.(map[string]*model.User)

	result = <-cmnchan
	if result.NErr != nil {
		return nil, result.NErr
	}
	channelMemberNotifyPropsMap := result.Data.(map[string]model.StringMap)

	followers := make(model.StringArray, 0)
	if tchan != nil {
		result = <-tchan
		if result.NErr != nil {
			return nil, result.NErr
		}
		followers = result.Data.([]string)
	}

	groups := make(map[string]*model.Group)
	if gchan != nil {
		result = <-gchan
		if result.NErr != nil {
			return nil, result.NErr
		}
		groups = result.Data.(map[string]*model.Group)
	}

	mentions := &ExplicitMentions{}
	allActivityPushUserIds := []string{}
	var allowChannelMentions bool
	var keywords map[string][]string
	if channel.Type == model.ChannelTypeDirect {
		otherUserId := channel.GetOtherUserIdForDM(post.UserId)

		_, ok := profileMap[otherUserId]
		if ok {
			mentions.addMention(otherUserId, DMMention)
		}

		if post.GetProp("from_webhook") == "true" {
			mentions.addMention(post.UserId, DMMention)
		}
	} else {
		allowChannelMentions = a.allowChannelMentions(post, len(profileMap))
		keywords = a.getMentionKeywordsInChannel(profileMap, allowChannelMentions, channelMemberNotifyPropsMap)

		mentions = getExplicitMentions(post, keywords, groups)
		// Add an implicit mention when a user is added to a channel
		// even if the user has set 'username mentions' to false in account settings.
		if post.Type == model.PostTypeAddToChannel {
			addedUserId, ok := post.GetProp(model.PostPropsAddedUserId).(string)
			if ok {
				mentions.addMention(addedUserId, KeywordMention)
			}
		}

		// Iterate through all groups that were mentioned and insert group members into the list of mentions or potential mentions
		for _, group := range mentions.GroupMentions {
			anyUsersMentionedByGroup, err := a.insertGroupMentions(group, channel, profileMap, mentions)
			if err != nil {
				return nil, err
			}

			if !anyUsersMentionedByGroup {
				a.sendNoUsersNotifiedByGroupInChannel(sender, post, channel, group)
			}
		}

		// get users that have comment thread mentions enabled
		if post.RootId != "" && parentPostList != nil {
			for _, threadPost := range parentPostList.Posts {
				profile := profileMap[threadPost.UserId]
				if profile == nil {
					continue
				}
				// If this is the root post and it was posted by an OAuth bot, don't notify the user
				if threadPost.Id == parentPostList.Order[0] && threadPost.IsFromOAuthBot() {
					continue
				}
				if profile.NotifyProps[model.CommentsNotifyProp] == model.CommentsNotifyAny || (profile.NotifyProps[model.CommentsNotifyProp] == model.CommentsNotifyRoot && threadPost.Id == parentPostList.Order[0]) {
					mentionType := ThreadMention
					if threadPost.Id == parentPostList.Order[0] {
						mentionType = CommentMention
					}

					mentions.addMention(threadPost.UserId, mentionType)
				}
			}
		}

		// prevent the user from mentioning themselves
		if post.GetProp("from_webhook") != "true" {
			mentions.removeMention(post.UserId)
		}

		go func() {
			_, err := a.sendOutOfChannelMentions(sender, post, channel, mentions.OtherPotentialMentions)
			if err != nil {
				mlog.Error("Failed to send warning for out of channel mentions", mlog.String("user_id", sender.Id), mlog.String("post_id", post.Id), mlog.Err(err))
			}
		}()

		// find which users in the channel are set up to always receive mobile notifications
		// excludes CRT users since those should be added in notificationsForCRT
		for _, profile := range profileMap {
			if (profile.NotifyProps[model.PushNotifyProp] == model.UserNotifyAll ||
				channelMemberNotifyPropsMap[profile.Id][model.PushNotifyProp] == model.ChannelNotifyAll) &&
				(post.UserId != profile.Id || post.GetProp("from_webhook") == "true") &&
				!post.IsSystemMessage() &&
				!(a.isCRTEnabledForUser(profile.Id) && post.RootId != "") {
				allActivityPushUserIds = append(allActivityPushUserIds, profile.Id)
			}
		}
	}

	mentionedUsersList := make(model.StringArray, 0, len(mentions.Mentions))
	updateMentionChans := []chan *model.AppError{}
	mentionAutofollowChans := []chan *model.AppError{}
	threadParticipants := map[string]bool{post.UserId: true}
	participantMemberships := map[string]*model.ThreadMembership{}
	membershipsMutex := &sync.Mutex{}
	followersMutex := &sync.Mutex{}
	if *a.Config().ServiceSettings.ThreadAutoFollow && post.RootId != "" {
		var rootMentions *ExplicitMentions
		if parentPostList != nil {
<<<<<<< HEAD
			threadParticipants[parentPostList.Posts[parentPostList.Order[0]].UserId] = true
			if channel.Type != model.ChannelTypeDirect {
				rootPost := parentPostList.Posts[parentPostList.Order[0]]
=======
			rootPost := parentPostList.Posts[parentPostList.Order[0]]
			if rootPost.GetProp("from_webhook") != "true" {
				threadParticipants[rootPost.UserId] = true
			}
			if channel.Type != model.ChannelTypeDirect {
>>>>>>> 28ef5856
				rootMentions = getExplicitMentions(rootPost, keywords, groups)
				for id := range rootMentions.Mentions {
					threadParticipants[id] = true
				}
			}
		}
		for id := range mentions.Mentions {
			threadParticipants[id] = true
		}
		// for each mention, make sure to update thread autofollow (if enabled) and update increment mention count
		for id := range threadParticipants {
			mac := make(chan *model.AppError, 1)
			go func(userID string) {
				defer close(mac)
				mentionType, incrementMentions := mentions.Mentions[userID]
				// if the user was not explicitly mentioned, check if they explicitly unfollowed the thread
				if !incrementMentions {
					membership, err := a.Srv().Store.Thread().GetMembershipForUser(userID, post.RootId)
					var nfErr *store.ErrNotFound

					if err != nil && !errors.As(err, &nfErr) {
						mac <- model.NewAppError("SendNotifications", "app.channel.autofollow.app_error", nil, err.Error(), http.StatusInternalServerError)
						return
					}

					if membership != nil && !membership.Following {
						membershipsMutex.Lock()
						participantMemberships[userID] = membership
						membershipsMutex.Unlock()
						return
					}
				}

				updateFollowing := *a.Config().ServiceSettings.ThreadAutoFollow
				if mentionType == ThreadMention || mentionType == CommentMention {
					incrementMentions = false
					updateFollowing = false
				}
				opts := store.ThreadMembershipOpts{
					Following:             true,
					IncrementMentions:     incrementMentions,
					UpdateFollowing:       updateFollowing,
					UpdateViewedTimestamp: userID == post.UserId,
					UpdateParticipants:    userID == post.UserId,
				}
				threadMembership, err := a.Srv().Store.Thread().MaintainMembership(userID, post.RootId, opts)
				if err != nil {
					mac <- model.NewAppError("SendNotifications", "app.channel.autofollow.app_error", nil, err.Error(), http.StatusInternalServerError)
					return
				}

				followersMutex.Lock()
				// add new followers to existing followers
				if threadMembership.Following && !followers.Contains(userID) {
					followers = append(followers, userID)
				}
				followersMutex.Unlock()

				membershipsMutex.Lock()
				participantMemberships[userID] = threadMembership
				membershipsMutex.Unlock()

				mac <- nil
			}(id)
			mentionAutofollowChans = append(mentionAutofollowChans, mac)
		}
	}
	for id := range mentions.Mentions {
		mentionedUsersList = append(mentionedUsersList, id)

		umc := make(chan *model.AppError, 1)
		go func(userID string) {
			defer close(umc)
			nErr := a.Srv().Store.Channel().IncrementMentionCount(post.ChannelId, userID, *a.Config().ServiceSettings.ThreadAutoFollow, post.RootId == "")
			if nErr != nil {
				umc <- model.NewAppError("SendNotifications", "app.channel.increment_mention_count.app_error", nil, nErr.Error(), http.StatusInternalServerError)
				return
			}
			umc <- nil
		}(id)
		updateMentionChans = append(updateMentionChans, umc)
	}

<<<<<<< HEAD
=======
	// Make sure all mention updates are complete to prevent race conditions.
	// Probably better to batch these DB updates in the future
	// MUST be completed before push notifications send
	for _, umc := range updateMentionChans {
		if err := <-umc; err != nil {
			mlog.Warn(
				"Failed to update mention count",
				mlog.String("post_id", post.Id),
				mlog.String("channel_id", post.ChannelId),
				mlog.Err(err),
			)
		}
	}

	// Log the problems that might have occurred while auto following the thread
	for _, mac := range mentionAutofollowChans {
		if err := <-mac; err != nil {
			mlog.Warn(
				"Failed to update thread autofollow from mention",
				mlog.String("post_id", post.Id),
				mlog.String("channel_id", post.ChannelId),
				mlog.Err(err),
			)
		}
	}

>>>>>>> 28ef5856
	notificationsForCRT := &CRTNotifiers{}
	if isCRTAllowed && post.RootId != "" {
		for _, uid := range followers {
			profile := profileMap[uid]
			if profile == nil || !a.isCRTEnabledForUser(uid) {
				continue
			}

			if post.GetProp("from_webhook") != "true" && uid == post.UserId {
				continue
			}

			// add user id to notificationsForCRT depending on threads notify props
			notificationsForCRT.addUserToNotify(profile, mentions)
		}
	}

	notification := &PostNotification{
		Post:       post.Clone(),
		Channel:    channel,
		ProfileMap: profileMap,
		Sender:     sender,
	}

	if *a.Config().EmailSettings.SendEmailNotifications {
		emailReceipients := append(mentionedUsersList, notificationsForCRT.Email...)
		emailReceipients = model.RemoveDuplicateStrings(emailReceipients)

		for _, id := range emailReceipients {
			if profileMap[id] == nil {
				continue
			}

			//If email verification is required and user email is not verified don't send email.
			if *a.Config().EmailSettings.RequireEmailVerification && !profileMap[id].EmailVerified {
				mlog.Debug("Skipped sending notification email, address not verified.", mlog.String("user_email", profileMap[id].Email), mlog.String("user_id", id))
				continue
			}

			if a.userAllowsEmail(profileMap[id], channelMemberNotifyPropsMap[id], post) {
				senderProfileImage, _, err := a.GetProfileImage(sender)
				if err != nil {
					a.Log().Warn("Unable to get the sender user profile image.", mlog.String("user_id", sender.Id), mlog.Err(err))
				}
				if err := a.sendNotificationEmail(notification, profileMap[id], team, senderProfileImage); err != nil {
					mlog.Warn("Unable to send notification email.", mlog.Err(err))
				}
			}
		}
	}

	// Check for channel-wide mentions in channels that have too many members for those to work
	if int64(len(profileMap)) > *a.Config().TeamSettings.MaxNotificationsPerChannel {
		T := i18n.GetUserTranslations(sender.Locale)

		if mentions.HereMentioned {
			a.SendEphemeralPost(
				post.UserId,
				&model.Post{
					ChannelId: post.ChannelId,
					Message:   T("api.post.disabled_here", map[string]interface{}{"Users": *a.Config().TeamSettings.MaxNotificationsPerChannel}),
					CreateAt:  post.CreateAt + 1,
				},
			)
		}

		if mentions.ChannelMentioned {
			a.SendEphemeralPost(
				post.UserId,
				&model.Post{
					ChannelId: post.ChannelId,
					Message:   T("api.post.disabled_channel", map[string]interface{}{"Users": *a.Config().TeamSettings.MaxNotificationsPerChannel}),
					CreateAt:  post.CreateAt + 1,
				},
			)
		}

		if mentions.AllMentioned {
			a.SendEphemeralPost(
				post.UserId,
				&model.Post{
					ChannelId: post.ChannelId,
					Message:   T("api.post.disabled_all", map[string]interface{}{"Users": *a.Config().TeamSettings.MaxNotificationsPerChannel}),
					CreateAt:  post.CreateAt + 1,
				},
			)
		}
	}

	sendPushNotifications := false
	if *a.Config().EmailSettings.SendPushNotifications {
		pushServer := *a.Config().EmailSettings.PushNotificationServer
		if license := a.Srv().License(); pushServer == model.MHPNS && (license == nil || !*license.Features.MHPNS) {
			mlog.Warn("Push notifications are disabled. Go to System Console > Notifications > Mobile Push to enable them.")
			sendPushNotifications = false
		} else {
			sendPushNotifications = true
		}
	}

	if sendPushNotifications {
		for _, id := range mentionedUsersList {
			if profileMap[id] == nil || notificationsForCRT.Push.Contains(id) {
				continue
			}

			var status *model.Status
			var err *model.AppError
			if status, err = a.GetStatus(id); err != nil {
				status = &model.Status{UserId: id, Status: model.StatusOffline, Manual: false, LastActivityAt: 0, ActiveChannel: ""}
			}

			if ShouldSendPushNotification(profileMap[id], channelMemberNotifyPropsMap[id], true, status, post) {
				mentionType := mentions.Mentions[id]

				replyToThreadType := ""
				if mentionType == ThreadMention {
					replyToThreadType = model.CommentsNotifyAny
				} else if mentionType == CommentMention {
					replyToThreadType = model.CommentsNotifyRoot
				}

				a.sendPushNotification(
					notification,
					profileMap[id],
					mentionType == KeywordMention || mentionType == ChannelMention || mentionType == DMMention,
					mentionType == ChannelMention,
					replyToThreadType,
				)
			} else {
				// register that a notification was not sent
				a.NotificationsLog().Debug("Notification not sent",
					mlog.String("ackId", ""),
					mlog.String("type", model.PushTypeMessage),
					mlog.String("userId", id),
					mlog.String("postId", post.Id),
					mlog.String("status", model.PushNotSent),
				)
			}
		}

		for _, id := range allActivityPushUserIds {
			if profileMap[id] == nil || notificationsForCRT.Push.Contains(id) {
				continue
			}

			if _, ok := mentions.Mentions[id]; !ok {
				var status *model.Status
				var err *model.AppError
				if status, err = a.GetStatus(id); err != nil {
					status = &model.Status{UserId: id, Status: model.StatusOffline, Manual: false, LastActivityAt: 0, ActiveChannel: ""}
				}

				if ShouldSendPushNotification(profileMap[id], channelMemberNotifyPropsMap[id], false, status, post) {
					a.sendPushNotification(
						notification,
						profileMap[id],
						false,
						false,
						"",
					)
				} else {
					// register that a notification was not sent
					a.NotificationsLog().Debug("Notification not sent",
						mlog.String("ackId", ""),
						mlog.String("type", model.PushTypeMessage),
						mlog.String("userId", id),
						mlog.String("postId", post.Id),
						mlog.String("status", model.PushNotSent),
					)
				}
			}
		}

		for _, id := range notificationsForCRT.Push {
			if profileMap[id] == nil {
				continue
			}

			var status *model.Status
			var err *model.AppError
			if status, err = a.GetStatus(id); err != nil {
				status = &model.Status{UserId: id, Status: model.StatusOffline, Manual: false, LastActivityAt: 0, ActiveChannel: ""}
			}

			if DoesStatusAllowPushNotification(profileMap[id].NotifyProps, status, post.ChannelId) {
				a.sendPushNotification(
					notification,
					profileMap[id],
<<<<<<< HEAD
					profileMap[id].NotifyProps[model.PushThreadsNotifyProp] == model.UserNotifyMention,
					false,
					model.UserNotifyAll,
=======
					false,
					false,
					model.CommentsNotifyCRT,
>>>>>>> 28ef5856
				)
			} else {
				// register that a notification was not sent
				a.NotificationsLog().Debug("Notification not sent",
					mlog.String("ackId", ""),
					mlog.String("type", model.PushTypeMessage),
					mlog.String("userId", id),
					mlog.String("postId", post.Id),
					mlog.String("status", model.PushNotSent),
				)
			}
		}
	}

	message := model.NewWebSocketEvent(model.WebsocketEventPosted, "", post.ChannelId, "", nil)

	// Note that PreparePostForClient should've already been called by this point
	postJSON, jsonErr := post.ToJSON()
	if jsonErr != nil {
		return nil, errors.Wrapf(jsonErr, "failed to encode post to JSON")
	}
	message.Add("post", postJSON)

	message.Add("channel_type", channel.Type)
	message.Add("channel_display_name", notification.GetChannelName(model.ShowUsername, ""))
	message.Add("channel_name", channel.Name)
	message.Add("sender_name", notification.GetSenderName(model.ShowUsername, *a.Config().ServiceSettings.EnablePostUsernameOverride))
	message.Add("team_id", team.Id)
	message.Add("set_online", setOnline)

	if len(post.FileIds) != 0 && fchan != nil {
		message.Add("otherFile", "true")

		var infos []*model.FileInfo
		if result := <-fchan; result.NErr != nil {
			mlog.Warn("Unable to get fileInfo for push notifications.", mlog.String("post_id", post.Id), mlog.Err(result.NErr))
		} else {
			infos = result.Data.([]*model.FileInfo)
		}

		for _, info := range infos {
			if info.IsImage() {
				message.Add("image", "true")
				break
			}
		}
	}

	if len(mentionedUsersList) != 0 {
		message.Add("mentions", model.ArrayToJSON(mentionedUsersList))
	}

	if len(notificationsForCRT.Desktop) != 0 {
<<<<<<< HEAD
		message.Add("followers", model.ArrayToJson(notificationsForCRT.Desktop))
=======
		message.Add("followers", model.ArrayToJSON(notificationsForCRT.Desktop))
>>>>>>> 28ef5856
	}

	published, err := a.publishWebsocketEventForPermalinkPost(post, message)
	if err != nil {
		return nil, err
	}
	if !published {
		a.Publish(message)
	}

	// If this is a reply in a thread, notify participants
	if isCRTAllowed && post.RootId != "" {
		for _, uid := range followers {
			// A user following a thread but had left the channel won't get a notification
			// https://mattermost.atlassian.net/browse/MM-36769
			if profileMap[uid] == nil {
				continue
			}
			if a.isCRTEnabledForUser(uid) {
				message := model.NewWebSocketEvent(model.WebsocketEventThreadUpdated, team.Id, "", uid, nil)
				threadMembership := participantMemberships[uid]
				if threadMembership == nil {
					tm, err := a.Srv().Store.Thread().GetMembershipForUser(uid, post.RootId)
					if err != nil {
						return nil, errors.Wrapf(err, "Missing thread membership for participant in notifications. user_id=%q thread_id=%q", uid, post.RootId)
					}
					if tm == nil {
						continue
					}
					threadMembership = tm
				}
				userThread, err := a.Srv().Store.Thread().GetThreadForUser(channel.TeamId, threadMembership, true)
				if err != nil {
					return nil, errors.Wrapf(err, "cannot get thread %q for user %q", post.RootId, uid)
				}
				if userThread != nil {
					a.sanitizeProfiles(userThread.Participants, false)
					userThread.Post.SanitizeProps()

					previewPost := post.GetPreviewPost()
					if previewPost != nil {
						previewedChannel, err := a.GetChannel(previewPost.Post.ChannelId)
						if err != nil {
							return nil, err
						}
						if previewedChannel != nil && !a.HasPermissionToReadChannel(uid, previewedChannel) {
							userThread.Post.Metadata.Embeds[0].Data = nil
						}
					}

<<<<<<< HEAD
					message.Add("thread", userThread.ToJson())
=======
					payload, jsonErr := json.Marshal(userThread)
					if jsonErr != nil {
						mlog.Warn("Failed to encode thread to JSON")
					}
					message.Add("thread", string(payload))

>>>>>>> 28ef5856
					a.Publish(message)
				}
			}
		}
	}
	return mentionedUsersList, nil
}

func (a *App) userAllowsEmail(user *model.User, channelMemberNotificationProps model.StringMap, post *model.Post) bool {
	userAllowsEmails := user.NotifyProps[model.EmailNotifyProp] != "false"

	// if CRT is ON for user and the post is a reply disregard the channelEmail setting
	if channelEmail, ok := channelMemberNotificationProps[model.EmailNotifyProp]; ok && !(a.isCRTEnabledForUser(user.Id) && post.RootId != "") {
		if channelEmail != model.ChannelNotifyDefault {
			userAllowsEmails = channelEmail != "false"
		}
	}

	// Remove the user as recipient when the user has muted the channel.
	if channelMuted, ok := channelMemberNotificationProps[model.MarkUnreadNotifyProp]; ok {
		if channelMuted == model.ChannelMarkUnreadMention {
			mlog.Debug("Channel muted for user", mlog.String("user_id", user.Id), mlog.String("channel_mute", channelMuted))
			userAllowsEmails = false
		}
	}

	var status *model.Status
	var err *model.AppError
	if status, err = a.GetStatus(user.Id); err != nil {
		status = &model.Status{
			UserId:         user.Id,
			Status:         model.StatusOffline,
			Manual:         false,
			LastActivityAt: 0,
			ActiveChannel:  "",
		}
	}

	autoResponderRelated := status.Status == model.StatusOutOfOffice || post.Type == model.PostTypeAutoResponder
	emailNotificationsAllowedForStatus := status.Status != model.StatusOnline && status.Status != model.StatusDnd

	return userAllowsEmails && emailNotificationsAllowedForStatus && user.DeleteAt == 0 && !autoResponderRelated
}

func (a *App) sendNoUsersNotifiedByGroupInChannel(sender *model.User, post *model.Post, channel *model.Channel, group *model.Group) {
	T := i18n.GetUserTranslations(sender.Locale)
	ephemeralPost := &model.Post{
		UserId:    sender.Id,
		RootId:    post.RootId,
		ChannelId: channel.Id,
		Message:   T("api.post.check_for_out_of_channel_group_users.message.none", model.StringInterface{"GroupName": group.Name}),
	}
	a.SendEphemeralPost(post.UserId, ephemeralPost)
}

// sendOutOfChannelMentions sends an ephemeral post to the sender of a post if any of the given potential mentions
// are outside of the post's channel. Returns whether or not an ephemeral post was sent.
func (a *App) sendOutOfChannelMentions(sender *model.User, post *model.Post, channel *model.Channel, potentialMentions []string) (bool, error) {
	outOfChannelUsers, outOfGroupsUsers, err := a.filterOutOfChannelMentions(sender, post, channel, potentialMentions)
	if err != nil {
		return false, err
	}

	if len(outOfChannelUsers) == 0 && len(outOfGroupsUsers) == 0 {
		return false, nil
	}

	a.SendEphemeralPost(post.UserId, makeOutOfChannelMentionPost(sender, post, outOfChannelUsers, outOfGroupsUsers))

	return true, nil
}

func (a *App) FilterUsersByVisible(viewer *model.User, otherUsers []*model.User) ([]*model.User, *model.AppError) {
	result := []*model.User{}
	for _, user := range otherUsers {
		canSee, err := a.UserCanSeeOtherUser(viewer.Id, user.Id)
		if err != nil {
			return nil, err
		}
		if canSee {
			result = append(result, user)
		}
	}
	return result, nil
}

func (a *App) filterOutOfChannelMentions(sender *model.User, post *model.Post, channel *model.Channel, potentialMentions []string) ([]*model.User, []*model.User, error) {
	if post.IsSystemMessage() {
		return nil, nil, nil
	}

	if channel.TeamId == "" || channel.Type == model.ChannelTypeDirect || channel.Type == model.ChannelTypeGroup {
		return nil, nil, nil
	}

	if len(potentialMentions) == 0 {
		return nil, nil, nil
	}

	users, err := a.Srv().Store.User().GetProfilesByUsernames(potentialMentions, &model.ViewUsersRestrictions{Teams: []string{channel.TeamId}})
	if err != nil {
		return nil, nil, err
	}

	// Filter out inactive users and bots
	allUsers := model.UserSlice(users).FilterByActive(true)
	allUsers = allUsers.FilterWithoutBots()
	allUsers, appErr := a.FilterUsersByVisible(sender, allUsers)
	if appErr != nil {
		return nil, nil, appErr
	}

	if len(allUsers) == 0 {
		return nil, nil, nil
	}

	// Differentiate between users who can and can't be added to the channel
	var outOfChannelUsers model.UserSlice
	var outOfGroupsUsers model.UserSlice
	if channel.IsGroupConstrained() {
		nonMemberIDs, err := a.FilterNonGroupChannelMembers(allUsers.IDs(), channel)
		if err != nil {
			return nil, nil, err
		}

		outOfChannelUsers = allUsers.FilterWithoutID(nonMemberIDs)
		outOfGroupsUsers = allUsers.FilterByID(nonMemberIDs)
	} else {
		outOfChannelUsers = allUsers
	}

	return outOfChannelUsers, outOfGroupsUsers, nil
}

func makeOutOfChannelMentionPost(sender *model.User, post *model.Post, outOfChannelUsers, outOfGroupsUsers []*model.User) *model.Post {
	allUsers := model.UserSlice(append(outOfChannelUsers, outOfGroupsUsers...))

	ocUsers := model.UserSlice(outOfChannelUsers)
	ocUsernames := ocUsers.Usernames()
	ocUserIDs := ocUsers.IDs()

	ogUsers := model.UserSlice(outOfGroupsUsers)
	ogUsernames := ogUsers.Usernames()

	T := i18n.GetUserTranslations(sender.Locale)

	ephemeralPostId := model.NewId()
	var message string
	if len(outOfChannelUsers) == 1 {
		message = T("api.post.check_for_out_of_channel_mentions.message.one", map[string]interface{}{
			"Username": ocUsernames[0],
		})
	} else if len(outOfChannelUsers) > 1 {
		preliminary, final := splitAtFinal(ocUsernames)

		message = T("api.post.check_for_out_of_channel_mentions.message.multiple", map[string]interface{}{
			"Usernames":    strings.Join(preliminary, ", @"),
			"LastUsername": final,
		})
	}

	if len(outOfGroupsUsers) == 1 {
		if message != "" {
			message += "\n"
		}

		message += T("api.post.check_for_out_of_channel_groups_mentions.message.one", map[string]interface{}{
			"Username": ogUsernames[0],
		})
	} else if len(outOfGroupsUsers) > 1 {
		preliminary, final := splitAtFinal(ogUsernames)

		if message != "" {
			message += "\n"
		}

		message += T("api.post.check_for_out_of_channel_groups_mentions.message.multiple", map[string]interface{}{
			"Usernames":    strings.Join(preliminary, ", @"),
			"LastUsername": final,
		})
	}

	props := model.StringInterface{
		model.PropsAddChannelMember: model.StringInterface{
			"post_id": ephemeralPostId,

			"usernames":                allUsers.Usernames(), // Kept for backwards compatibility of mobile app.
			"not_in_channel_usernames": ocUsernames,

			"user_ids":                allUsers.IDs(), // Kept for backwards compatibility of mobile app.
			"not_in_channel_user_ids": ocUserIDs,

			"not_in_groups_usernames": ogUsernames,
			"not_in_groups_user_ids":  ogUsers.IDs(),
		},
	}

	return &model.Post{
		Id:        ephemeralPostId,
		RootId:    post.RootId,
		ChannelId: post.ChannelId,
		Message:   message,
		CreateAt:  post.CreateAt + 1,
		Props:     props,
	}
}

func splitAtFinal(items []string) (preliminary []string, final string) {
	if len(items) == 0 {
		return
	}
	preliminary = items[:len(items)-1]
	final = items[len(items)-1]
	return
}

type ExplicitMentions struct {
	// Mentions contains the ID of each user that was mentioned and how they were mentioned.
	Mentions map[string]MentionType

	// Contains a map of groups that were mentioned
	GroupMentions map[string]*model.Group

	// OtherPotentialMentions contains a list of strings that looked like mentions, but didn't have
	// a corresponding keyword.
	OtherPotentialMentions []string

	// HereMentioned is true if the message contained @here.
	HereMentioned bool

	// AllMentioned is true if the message contained @all.
	AllMentioned bool

	// ChannelMentioned is true if the message contained @channel.
	ChannelMentioned bool
}

type MentionType int

const (
	// Different types of mentions ordered by their priority from lowest to highest

	// A placeholder that should never be used in practice
	NoMention MentionType = iota

	// The post is in a thread that the user has commented on
	ThreadMention

	// The post is a comment on a thread started by the user
	CommentMention

	// The post contains an at-channel, at-all, or at-here
	ChannelMention

	// The post is a DM
	DMMention

	// The post contains an at-mention for the user
	KeywordMention

	// The post contains a group mention for the user
	GroupMention
)

func (m *ExplicitMentions) addMention(userID string, mentionType MentionType) {
	if m.Mentions == nil {
		m.Mentions = make(map[string]MentionType)
	}

	if currentType, ok := m.Mentions[userID]; ok && currentType >= mentionType {
		return
	}

	m.Mentions[userID] = mentionType
}

func (m *ExplicitMentions) addGroupMention(word string, groups map[string]*model.Group) bool {
	if strings.HasPrefix(word, "@") {
		word = word[1:]
	} else {
		// Only allow group mentions when mentioned directly with @group-name
		return false
	}

	group, groupFound := groups[word]
	if !groupFound {
		group = groups[strings.ToLower(word)]
	}

	if group == nil {
		return false
	}

	if m.GroupMentions == nil {
		m.GroupMentions = make(map[string]*model.Group)
	}

	if group.Name != nil {
		m.GroupMentions[*group.Name] = group
	}

	return true
}

func (m *ExplicitMentions) addMentions(userIDs []string, mentionType MentionType) {
	for _, userID := range userIDs {
		m.addMention(userID, mentionType)
	}
}

func (m *ExplicitMentions) removeMention(userID string) {
	delete(m.Mentions, userID)
}

// Given a message and a map mapping mention keywords to the users who use them, returns a map of mentioned
// users and a slice of potential mention users not in the channel and whether or not @here was mentioned.
func getExplicitMentions(post *model.Post, keywords map[string][]string, groups map[string]*model.Group) *ExplicitMentions {
	ret := &ExplicitMentions{}

	buf := ""
	mentionsEnabledFields := getMentionsEnabledFields(post)
	for _, message := range mentionsEnabledFields {
		markdown.Inspect(message, func(node interface{}) bool {
			text, ok := node.(*markdown.Text)
			if !ok {
				ret.processText(buf, keywords, groups)
				buf = ""
				return true
			}
			buf += text.Text
			return false
		})
	}
	ret.processText(buf, keywords, groups)

	return ret
}

// Given a post returns the values of the fields in which mentions are possible.
// post.message, preText and text in the attachment are enabled.
func getMentionsEnabledFields(post *model.Post) model.StringArray {
	ret := []string{}

	ret = append(ret, post.Message)
	for _, attachment := range post.Attachments() {

		if attachment.Pretext != "" {
			ret = append(ret, attachment.Pretext)
		}
		if attachment.Text != "" {
			ret = append(ret, attachment.Text)
		}
	}
	return ret
}

// allowChannelMentions returns whether or not the channel mentions are allowed for the given post.
func (a *App) allowChannelMentions(post *model.Post, numProfiles int) bool {
	if !a.HasPermissionToChannel(post.UserId, post.ChannelId, model.PermissionUseChannelMentions) {
		return false
	}

	if post.Type == model.PostTypeHeaderChange || post.Type == model.PostTypePurposeChange {
		return false
	}

	if int64(numProfiles) >= *a.Config().TeamSettings.MaxNotificationsPerChannel {
		return false
	}

	return true
}

// allowGroupMentions returns whether or not the group mentions are allowed for the given post.
func (a *App) allowGroupMentions(post *model.Post) bool {
	if license := a.Srv().License(); license == nil || !*license.Features.LDAPGroups {
		return false
	}

	if !a.HasPermissionToChannel(post.UserId, post.ChannelId, model.PermissionUseGroupMentions) {
		return false
	}

	if post.Type == model.PostTypeHeaderChange || post.Type == model.PostTypePurposeChange {
		return false
	}

	return true
}

// getGroupsAllowedForReferenceInChannel returns a map of groups allowed for reference in a given channel and team.
func (a *App) getGroupsAllowedForReferenceInChannel(channel *model.Channel, team *model.Team) (map[string]*model.Group, error) {
	var err error
	groupsMap := make(map[string]*model.Group)
	opts := model.GroupSearchOpts{FilterAllowReference: true}

	if channel.IsGroupConstrained() || (team != nil && team.IsGroupConstrained()) {
		var groups []*model.GroupWithSchemeAdmin
		if channel.IsGroupConstrained() {
			groups, err = a.Srv().Store.Group().GetGroupsByChannel(channel.Id, opts)
		} else {
			groups, err = a.Srv().Store.Group().GetGroupsByTeam(team.Id, opts)
		}
		if err != nil {
			return nil, errors.Wrap(err, "unable to get groups")
		}
		for _, group := range groups {
			if group.Group.Name != nil {
				groupsMap[*group.Group.Name] = &group.Group
			}
		}
		return groupsMap, nil
	}

	groups, err := a.Srv().Store.Group().GetGroups(0, 0, opts)
	if err != nil {
		return nil, errors.Wrap(err, "unable to get groups")
	}
	for _, group := range groups {
		if group.Name != nil {
			groupsMap[*group.Name] = group
		}
	}

	return groupsMap, nil
}

// Given a map of user IDs to profiles, returns a list of mention
// keywords for all users in the channel.
func (a *App) getMentionKeywordsInChannel(profiles map[string]*model.User, allowChannelMentions bool, channelMemberNotifyPropsMap map[string]model.StringMap) map[string][]string {
	keywords := make(map[string][]string)

	for _, profile := range profiles {
		addMentionKeywordsForUser(
			keywords,
			profile,
			channelMemberNotifyPropsMap[profile.Id],
			a.GetStatusFromCache(profile.Id),
			allowChannelMentions,
		)
	}

	return keywords
}

// insertGroupMentions adds group members in the channel to Mentions, adds group members not in the channel to OtherPotentialMentions
// returns false if no group members present in the team that the channel belongs to
func (a *App) insertGroupMentions(group *model.Group, channel *model.Channel, profileMap map[string]*model.User, mentions *ExplicitMentions) (bool, *model.AppError) {
	var err error
	var groupMembers []*model.User
	outOfChannelGroupMembers := []*model.User{}
	isGroupOrDirect := channel.IsGroupOrDirect()

	if isGroupOrDirect {
		groupMembers, err = a.Srv().Store.Group().GetMemberUsers(group.Id)
	} else {
		groupMembers, err = a.Srv().Store.Group().GetMemberUsersInTeam(group.Id, channel.TeamId)
	}

	if err != nil {
		return false, model.NewAppError("insertGroupMentions", "app.select_error", nil, err.Error(), http.StatusInternalServerError)
	}

	if mentions.Mentions == nil {
		mentions.Mentions = make(map[string]MentionType)
	}

	for _, member := range groupMembers {
		if _, ok := profileMap[member.Id]; ok {
			mentions.Mentions[member.Id] = GroupMention
		} else {
			outOfChannelGroupMembers = append(outOfChannelGroupMembers, member)
		}
	}

	potentialGroupMembersMentioned := []string{}
	for _, user := range outOfChannelGroupMembers {
		potentialGroupMembersMentioned = append(potentialGroupMembersMentioned, user.Username)
	}
	if mentions.OtherPotentialMentions == nil {
		mentions.OtherPotentialMentions = potentialGroupMembersMentioned
	} else {
		mentions.OtherPotentialMentions = append(mentions.OtherPotentialMentions, potentialGroupMembersMentioned...)
	}

	return isGroupOrDirect || len(groupMembers) > 0, nil
}

// addMentionKeywordsForUser adds the mention keywords for a given user to the given keyword map. Returns the provided keyword map.
func addMentionKeywordsForUser(keywords map[string][]string, profile *model.User, channelNotifyProps map[string]string, status *model.Status, allowChannelMentions bool) map[string][]string {
	userMention := "@" + strings.ToLower(profile.Username)
	keywords[userMention] = append(keywords[userMention], profile.Id)

	// Add all the user's mention keys
	for _, k := range profile.GetMentionKeys() {
		// note that these are made lower case so that we can do a case insensitive check for them
		key := strings.ToLower(k)

		if key != "" {
			keywords[key] = append(keywords[key], profile.Id)
		}
	}

	// If turned on, add the user's case sensitive first name
	if profile.NotifyProps[model.FirstNameNotifyProp] == "true" && profile.FirstName != "" {
		keywords[profile.FirstName] = append(keywords[profile.FirstName], profile.Id)
	}

	// Add @channel and @all to keywords if user has them turned on and the server allows them
	if allowChannelMentions {
		// Ignore channel mentions if channel is muted and channel mention setting is default
		ignoreChannelMentions := channelNotifyProps[model.IgnoreChannelMentionsNotifyProp] == model.IgnoreChannelMentionsOn || (channelNotifyProps[model.MarkUnreadNotifyProp] == model.UserNotifyMention && channelNotifyProps[model.IgnoreChannelMentionsNotifyProp] == model.IgnoreChannelMentionsDefault)

		if profile.NotifyProps[model.ChannelMentionsNotifyProp] == "true" && !ignoreChannelMentions {
			keywords["@channel"] = append(keywords["@channel"], profile.Id)
			keywords["@all"] = append(keywords["@all"], profile.Id)

			if status != nil && status.Status == model.StatusOnline {
				keywords["@here"] = append(keywords["@here"], profile.Id)
			}
		}
	}

	return keywords
}

// Represents either an email or push notification and contains the fields required to send it to any user.
type PostNotification struct {
	Channel    *model.Channel
	Post       *model.Post
	ProfileMap map[string]*model.User
	Sender     *model.User
}

// Returns the name of the channel for this notification. For direct messages, this is the sender's name
// preceded by an at sign. For group messages, this is a comma-separated list of the members of the
// channel, with an option to exclude the recipient of the message from that list.
func (n *PostNotification) GetChannelName(userNameFormat, excludeId string) string {
	switch n.Channel.Type {
	case model.ChannelTypeDirect:
		return n.Sender.GetDisplayNameWithPrefix(userNameFormat, "@")
	case model.ChannelTypeGroup:
		names := []string{}
		for _, user := range n.ProfileMap {
			if user.Id != excludeId {
				names = append(names, user.GetDisplayName(userNameFormat))
			}
		}

		sort.Strings(names)

		return strings.Join(names, ", ")
	default:
		return n.Channel.DisplayName
	}
}

// Returns the name of the sender of this notification, accounting for things like system messages
// and whether or not the username has been overridden by an integration.
func (n *PostNotification) GetSenderName(userNameFormat string, overridesAllowed bool) string {
	if n.Post.IsSystemMessage() {
		return i18n.T("system.message.name")
	}

	if overridesAllowed && n.Channel.Type != model.ChannelTypeDirect {
		if value := n.Post.GetProps()["override_username"]; value != nil && n.Post.GetProp("from_webhook") == "true" {
			if s, ok := value.(string); ok {
				return s
			}
		}
	}

	return n.Sender.GetDisplayNameWithPrefix(userNameFormat, "@")
}

// checkForMention checks if there is a mention to a specific user or to the keywords here / channel / all
func (m *ExplicitMentions) checkForMention(word string, keywords map[string][]string, groups map[string]*model.Group) bool {
	var mentionType MentionType

	switch strings.ToLower(word) {
	case "@here":
		m.HereMentioned = true
		mentionType = ChannelMention
	case "@channel":
		m.ChannelMentioned = true
		mentionType = ChannelMention
	case "@all":
		m.AllMentioned = true
		mentionType = ChannelMention
	default:
		mentionType = KeywordMention
	}

	m.addGroupMention(word, groups)

	if ids, match := keywords[strings.ToLower(word)]; match {
		m.addMentions(ids, mentionType)
		return true
	}

	// Case-sensitive check for first name
	if ids, match := keywords[word]; match {
		m.addMentions(ids, mentionType)
		return true
	}

	return false
}

// isKeywordMultibyte checks if a word containing a multibyte character contains a multibyte keyword
func isKeywordMultibyte(keywords map[string][]string, word string) ([]string, bool) {
	ids := []string{}
	match := false
	var multibyteKeywords []string
	for keyword := range keywords {
		if len(keyword) != utf8.RuneCountInString(keyword) {
			multibyteKeywords = append(multibyteKeywords, keyword)
		}
	}

	if len(word) != utf8.RuneCountInString(word) {
		for _, key := range multibyteKeywords {
			if strings.Contains(word, key) {
				ids, match = keywords[key]
			}
		}
	}
	return ids, match
}

// Processes text to filter mentioned users and other potential mentions
func (m *ExplicitMentions) processText(text string, keywords map[string][]string, groups map[string]*model.Group) {
	systemMentions := map[string]bool{"@here": true, "@channel": true, "@all": true}

	for _, word := range strings.FieldsFunc(text, func(c rune) bool {
		// Split on any whitespace or punctuation that can't be part of an at mention or emoji pattern
		return !(c == ':' || c == '.' || c == '-' || c == '_' || c == '@' || unicode.IsLetter(c) || unicode.IsNumber(c))
	}) {
		// skip word with format ':word:' with an assumption that it is an emoji format only
		if word[0] == ':' && word[len(word)-1] == ':' {
			continue
		}

		word = strings.TrimLeft(word, ":.-_")

		if m.checkForMention(word, keywords, groups) {
			continue
		}

		foundWithoutSuffix := false
		wordWithoutSuffix := word

		for wordWithoutSuffix != "" && strings.LastIndexAny(wordWithoutSuffix, ".-:_") == (len(wordWithoutSuffix)-1) {
			wordWithoutSuffix = wordWithoutSuffix[0 : len(wordWithoutSuffix)-1]

			if m.checkForMention(wordWithoutSuffix, keywords, groups) {
				foundWithoutSuffix = true
				break
			}
		}

		if foundWithoutSuffix {
			continue
		}

		if _, ok := systemMentions[word]; !ok && strings.HasPrefix(word, "@") {
			// No need to bother about unicode as we are looking for ASCII characters.
			last := word[len(word)-1]
			switch last {
			// If the word is possibly at the end of a sentence, remove that character.
			case '.', '-', ':':
				word = word[:len(word)-1]
			}
			m.OtherPotentialMentions = append(m.OtherPotentialMentions, word[1:])
		} else if strings.ContainsAny(word, ".-:") {
			// This word contains a character that may be the end of a sentence, so split further
			splitWords := strings.FieldsFunc(word, func(c rune) bool {
				return c == '.' || c == '-' || c == ':'
			})

			for _, splitWord := range splitWords {
				if m.checkForMention(splitWord, keywords, groups) {
					continue
				}
				if _, ok := systemMentions[splitWord]; !ok && strings.HasPrefix(splitWord, "@") {
					m.OtherPotentialMentions = append(m.OtherPotentialMentions, splitWord[1:])
				}
			}
		}

		if ids, match := isKeywordMultibyte(keywords, word); match {
			m.addMentions(ids, KeywordMention)
		}
	}
}

func (a *App) GetNotificationNameFormat(user *model.User) string {
	if !*a.Config().PrivacySettings.ShowFullName {
		return model.ShowUsername
	}

	data, err := a.Srv().Store.Preference().Get(user.Id, model.PreferenceCategoryDisplaySettings, model.PreferenceNameNameFormat)
	if err != nil {
		return *a.Config().TeamSettings.TeammateNameDisplay
	}

	return data.Value
}

type CRTNotifiers struct {
	// Desktop contains the user IDs of thread followers to receive desktop notification
	Desktop model.StringArray

	// Email contains the user IDs of thread followers to receive email notification
	Email model.StringArray

	// Push contains the user IDs of thread followers to receive push notification
	Push model.StringArray
}

func (c *CRTNotifiers) addUserToNotify(user *model.User, mentions *ExplicitMentions) {
	// user notify props
	desktop := user.NotifyProps[model.DesktopNotifyProp]
	push := user.NotifyProps[model.PushNotifyProp]
	shouldEmail := user.NotifyProps[model.EmailNotifyProp] == "true"

	// user thread notify props
	desktopThreads := user.NotifyProps[model.DesktopThreadsNotifyProp]
	emailThreads := user.NotifyProps[model.EmailThreadsNotifyProp]
	pushThreads := user.NotifyProps[model.PushThreadsNotifyProp]

	_, userWasMentioned := mentions.Mentions[user.Id]

	if desktop != model.UserNotifyNone && (userWasMentioned || desktopThreads == model.UserNotifyAll || desktop == model.UserNotifyAll) {
		c.Desktop = append(c.Desktop, user.Id)
	}

	if shouldEmail && (userWasMentioned || emailThreads == model.UserNotifyAll) {
		c.Email = append(c.Email, user.Id)
	}

	if push != model.UserNotifyNone && (userWasMentioned || pushThreads == model.UserNotifyAll || push == model.UserNotifyAll) {
		c.Push = append(c.Push, user.Id)
	}
}<|MERGE_RESOLUTION|>--- conflicted
+++ resolved
@@ -202,17 +202,11 @@
 	if *a.Config().ServiceSettings.ThreadAutoFollow && post.RootId != "" {
 		var rootMentions *ExplicitMentions
 		if parentPostList != nil {
-<<<<<<< HEAD
-			threadParticipants[parentPostList.Posts[parentPostList.Order[0]].UserId] = true
-			if channel.Type != model.ChannelTypeDirect {
-				rootPost := parentPostList.Posts[parentPostList.Order[0]]
-=======
 			rootPost := parentPostList.Posts[parentPostList.Order[0]]
 			if rootPost.GetProp("from_webhook") != "true" {
 				threadParticipants[rootPost.UserId] = true
 			}
 			if channel.Type != model.ChannelTypeDirect {
->>>>>>> 28ef5856
 				rootMentions = getExplicitMentions(rootPost, keywords, groups)
 				for id := range rootMentions.Mentions {
 					threadParticipants[id] = true
@@ -296,8 +290,6 @@
 		updateMentionChans = append(updateMentionChans, umc)
 	}
 
-<<<<<<< HEAD
-=======
 	// Make sure all mention updates are complete to prevent race conditions.
 	// Probably better to batch these DB updates in the future
 	// MUST be completed before push notifications send
@@ -324,7 +316,6 @@
 		}
 	}
 
->>>>>>> 28ef5856
 	notificationsForCRT := &CRTNotifiers{}
 	if isCRTAllowed && post.RootId != "" {
 		for _, uid := range followers {
@@ -514,15 +505,9 @@
 				a.sendPushNotification(
 					notification,
 					profileMap[id],
-<<<<<<< HEAD
-					profileMap[id].NotifyProps[model.PushThreadsNotifyProp] == model.UserNotifyMention,
-					false,
-					model.UserNotifyAll,
-=======
 					false,
 					false,
 					model.CommentsNotifyCRT,
->>>>>>> 28ef5856
 				)
 			} else {
 				// register that a notification was not sent
@@ -576,11 +561,7 @@
 	}
 
 	if len(notificationsForCRT.Desktop) != 0 {
-<<<<<<< HEAD
-		message.Add("followers", model.ArrayToJson(notificationsForCRT.Desktop))
-=======
 		message.Add("followers", model.ArrayToJSON(notificationsForCRT.Desktop))
->>>>>>> 28ef5856
 	}
 
 	published, err := a.publishWebsocketEventForPermalinkPost(post, message)
@@ -631,16 +612,12 @@
 						}
 					}
 
-<<<<<<< HEAD
-					message.Add("thread", userThread.ToJson())
-=======
 					payload, jsonErr := json.Marshal(userThread)
 					if jsonErr != nil {
 						mlog.Warn("Failed to encode thread to JSON")
 					}
 					message.Add("thread", string(payload))
 
->>>>>>> 28ef5856
 					a.Publish(message)
 				}
 			}

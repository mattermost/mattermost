--- conflicted
+++ resolved
@@ -325,7 +325,7 @@
 	message.Add("channel_type", channel.Type)
 	message.Add("channel_display_name", notification.GetChannelName(model.SHOW_USERNAME, ""))
 	message.Add("channel_name", channel.Name)
-	message.Add("sender_name", notification.GetSenderName(model.SHOW_USERNAME, a.Config().ServiceSettings.EnablePostUsernameOverride))
+	message.Add("sender_name", notification.GetSenderName(model.SHOW_USERNAME, *a.Config().ServiceSettings.EnablePostUsernameOverride))
 	message.Add("team_id", team.Id)
 
 	if len(post.FileIds) != 0 && fchan != nil {
@@ -354,536 +354,6 @@
 	return mentionedUsersList, nil
 }
 
-<<<<<<< HEAD
-func (a *App) sendNotificationEmail(post *model.Post, user *model.User, channel *model.Channel, team *model.Team, channelName string, senderName string, sender *model.User) *model.AppError {
-	if channel.IsGroupOrDirect() {
-		if result := <-a.Srv.Store.Team().GetTeamsByUserId(user.Id); result.Err != nil {
-			return result.Err
-		} else {
-			// if the recipient isn't in the current user's team, just pick one
-			teams := result.Data.([]*model.Team)
-			found := false
-
-			for i := range teams {
-				if teams[i].Id == team.Id {
-					found = true
-					break
-				}
-			}
-
-			if !found && len(teams) > 0 {
-				team = teams[0]
-			} else {
-				// in case the user hasn't joined any teams we send them to the select_team page
-				team = &model.Team{Name: "select_team", DisplayName: *a.Config().TeamSettings.SiteName}
-			}
-		}
-	}
-	if *a.Config().EmailSettings.EnableEmailBatching {
-		var sendBatched bool
-		if result := <-a.Srv.Store.Preference().Get(user.Id, model.PREFERENCE_CATEGORY_NOTIFICATIONS, model.PREFERENCE_NAME_EMAIL_INTERVAL); result.Err != nil {
-			// if the call fails, assume that the interval has not been explicitly set and batch the notifications
-			sendBatched = true
-		} else {
-			// if the user has chosen to receive notifications immediately, don't batch them
-			sendBatched = result.Data.(model.Preference).Value != model.PREFERENCE_EMAIL_INTERVAL_NO_BATCHING_SECONDS
-		}
-
-		if sendBatched {
-			if err := a.AddNotificationEmailToBatch(user, post, team); err == nil {
-				return nil
-			}
-		}
-
-		// fall back to sending a single email if we can't batch it for some reason
-	}
-
-	var useMilitaryTime bool
-	translateFunc := utils.GetUserTranslations(user.Locale)
-	if result := <-a.Srv.Store.Preference().Get(user.Id, model.PREFERENCE_CATEGORY_DISPLAY_SETTINGS, "use_military_time"); result.Err != nil {
-		useMilitaryTime = true
-	} else {
-		useMilitaryTime = result.Data.(model.Preference).Value == "true"
-	}
-
-	emailNotificationContentsType := model.EMAIL_NOTIFICATION_CONTENTS_FULL
-	if license := a.License(); license != nil && *license.Features.EmailNotificationContents {
-		emailNotificationContentsType = *a.Config().EmailSettings.EmailNotificationContentsType
-	}
-
-	var subjectText string
-	if channel.Type == model.CHANNEL_DIRECT {
-		subjectText = getDirectMessageNotificationEmailSubject(user, post, translateFunc, *a.Config().TeamSettings.SiteName, senderName, useMilitaryTime)
-	} else if channel.Type == model.CHANNEL_GROUP {
-		subjectText = getGroupMessageNotificationEmailSubject(user, post, translateFunc, *a.Config().TeamSettings.SiteName, channelName, emailNotificationContentsType, useMilitaryTime)
-	} else if *a.Config().EmailSettings.UseChannelInEmailNotifications {
-		subjectText = getNotificationEmailSubject(user, post, translateFunc, *a.Config().TeamSettings.SiteName, team.DisplayName+" ("+channel.DisplayName+")", useMilitaryTime)
-	} else {
-		subjectText = getNotificationEmailSubject(user, post, translateFunc, *a.Config().TeamSettings.SiteName, team.DisplayName, useMilitaryTime)
-	}
-
-	teamURL := a.GetSiteURL() + "/" + team.Name
-	var bodyText = a.getNotificationEmailBody(user, post, channel, channelName, senderName, team.Name, teamURL, emailNotificationContentsType, useMilitaryTime, translateFunc)
-
-	a.Go(func() {
-		if err := a.SendMail(user.Email, html.UnescapeString(subjectText), bodyText); err != nil {
-			mlog.Error(fmt.Sprint("api.post.send_notifications_and_forget.send.error FIXME: NOT FOUND IN TRANSLATIONS FILE", user.Email, err))
-		}
-	})
-
-	if a.Metrics != nil {
-		a.Metrics.IncrementPostSentEmail()
-	}
-
-	return nil
-}
-
-/**
- * Computes the subject line for direct notification email messages
- */
-func getDirectMessageNotificationEmailSubject(user *model.User, post *model.Post, translateFunc i18n.TranslateFunc, siteName string, senderName string, useMilitaryTime bool) string {
-	t := getFormattedPostTime(user, post, useMilitaryTime, translateFunc)
-	var subjectParameters = map[string]interface{}{
-		"SiteName":          siteName,
-		"SenderDisplayName": senderName,
-		"Month":             t.Month,
-		"Day":               t.Day,
-		"Year":              t.Year,
-	}
-	return translateFunc("app.notification.subject.direct.full", subjectParameters)
-}
-
-/**
- * Computes the subject line for group, public, and private email messages
- */
-func getNotificationEmailSubject(user *model.User, post *model.Post, translateFunc i18n.TranslateFunc, siteName string, teamName string, useMilitaryTime bool) string {
-	t := getFormattedPostTime(user, post, useMilitaryTime, translateFunc)
-	var subjectParameters = map[string]interface{}{
-		"SiteName": siteName,
-		"TeamName": teamName,
-		"Month":    t.Month,
-		"Day":      t.Day,
-		"Year":     t.Year,
-	}
-	return translateFunc("app.notification.subject.notification.full", subjectParameters)
-}
-
-/**
- * Computes the subject line for group email messages
- */
-func getGroupMessageNotificationEmailSubject(user *model.User, post *model.Post, translateFunc i18n.TranslateFunc, siteName string, channelName string, emailNotificationContentsType string, useMilitaryTime bool) string {
-	t := getFormattedPostTime(user, post, useMilitaryTime, translateFunc)
-	var subjectText string
-	if emailNotificationContentsType == model.EMAIL_NOTIFICATION_CONTENTS_FULL {
-		var subjectParameters = map[string]interface{}{
-			"SiteName":    siteName,
-			"ChannelName": channelName,
-			"Month":       t.Month,
-			"Day":         t.Day,
-			"Year":        t.Year,
-		}
-		subjectText = translateFunc("app.notification.subject.group_message.full", subjectParameters)
-	} else {
-		var subjectParameters = map[string]interface{}{
-			"SiteName": siteName,
-			"Month":    t.Month,
-			"Day":      t.Day,
-			"Year":     t.Year,
-		}
-		subjectText = translateFunc("app.notification.subject.group_message.generic", subjectParameters)
-	}
-	return subjectText
-}
-
-/**
- * Computes the email body for notification messages
- */
-func (a *App) getNotificationEmailBody(recipient *model.User, post *model.Post, channel *model.Channel, channelName string, senderName string, teamName string, teamURL string, emailNotificationContentsType string, useMilitaryTime bool, translateFunc i18n.TranslateFunc) string {
-	// only include message contents in notification email if email notification contents type is set to full
-	var bodyPage *utils.HTMLTemplate
-	if emailNotificationContentsType == model.EMAIL_NOTIFICATION_CONTENTS_FULL {
-		bodyPage = a.NewEmailTemplate("post_body_full", recipient.Locale)
-		bodyPage.Props["PostMessage"] = a.GetMessageForNotification(post, translateFunc)
-	} else {
-		bodyPage = a.NewEmailTemplate("post_body_generic", recipient.Locale)
-	}
-
-	bodyPage.Props["SiteURL"] = a.GetSiteURL()
-	if teamName != "select_team" {
-		bodyPage.Props["TeamLink"] = teamURL + "/pl/" + post.Id
-	} else {
-		bodyPage.Props["TeamLink"] = teamURL
-	}
-
-	t := getFormattedPostTime(recipient, post, useMilitaryTime, translateFunc)
-
-	if channel.Type == model.CHANNEL_DIRECT {
-		if emailNotificationContentsType == model.EMAIL_NOTIFICATION_CONTENTS_FULL {
-			bodyPage.Props["BodyText"] = translateFunc("app.notification.body.intro.direct.full")
-			bodyPage.Props["Info1"] = ""
-			bodyPage.Props["Info2"] = translateFunc("app.notification.body.text.direct.full",
-				map[string]interface{}{
-					"SenderName": senderName,
-					"Hour":       t.Hour,
-					"Minute":     t.Minute,
-					"TimeZone":   t.TimeZone,
-					"Month":      t.Month,
-					"Day":        t.Day,
-				})
-		} else {
-			bodyPage.Props["BodyText"] = translateFunc("app.notification.body.intro.direct.generic", map[string]interface{}{
-				"SenderName": senderName,
-			})
-			bodyPage.Props["Info"] = translateFunc("app.notification.body.text.direct.generic",
-				map[string]interface{}{
-					"Hour":     t.Hour,
-					"Minute":   t.Minute,
-					"TimeZone": t.TimeZone,
-					"Month":    t.Month,
-					"Day":      t.Day,
-				})
-		}
-	} else if channel.Type == model.CHANNEL_GROUP {
-		if emailNotificationContentsType == model.EMAIL_NOTIFICATION_CONTENTS_FULL {
-			bodyPage.Props["BodyText"] = translateFunc("app.notification.body.intro.group_message.full")
-			bodyPage.Props["Info1"] = translateFunc("app.notification.body.text.group_message.full",
-				map[string]interface{}{
-					"ChannelName": channelName,
-				})
-			bodyPage.Props["Info2"] = translateFunc("app.notification.body.text.group_message.full2",
-				map[string]interface{}{
-					"SenderName": senderName,
-					"Hour":       t.Hour,
-					"Minute":     t.Minute,
-					"TimeZone":   t.TimeZone,
-					"Month":      t.Month,
-					"Day":        t.Day,
-				})
-		} else {
-			bodyPage.Props["BodyText"] = translateFunc("app.notification.body.intro.group_message.generic", map[string]interface{}{
-				"SenderName": senderName,
-			})
-			bodyPage.Props["Info"] = translateFunc("app.notification.body.text.group_message.generic",
-				map[string]interface{}{
-					"Hour":     t.Hour,
-					"Minute":   t.Minute,
-					"TimeZone": t.TimeZone,
-					"Month":    t.Month,
-					"Day":      t.Day,
-				})
-		}
-	} else {
-		if emailNotificationContentsType == model.EMAIL_NOTIFICATION_CONTENTS_FULL {
-			bodyPage.Props["BodyText"] = translateFunc("app.notification.body.intro.notification.full")
-			bodyPage.Props["Info1"] = translateFunc("app.notification.body.text.notification.full",
-				map[string]interface{}{
-					"ChannelName": channelName,
-				})
-			bodyPage.Props["Info2"] = translateFunc("app.notification.body.text.notification.full2",
-				map[string]interface{}{
-					"SenderName": senderName,
-					"Hour":       t.Hour,
-					"Minute":     t.Minute,
-					"TimeZone":   t.TimeZone,
-					"Month":      t.Month,
-					"Day":        t.Day,
-				})
-		} else {
-			bodyPage.Props["BodyText"] = translateFunc("app.notification.body.intro.notification.generic", map[string]interface{}{
-				"SenderName": senderName,
-			})
-			bodyPage.Props["Info"] = translateFunc("app.notification.body.text.notification.generic",
-				map[string]interface{}{
-					"Hour":     t.Hour,
-					"Minute":   t.Minute,
-					"TimeZone": t.TimeZone,
-					"Month":    t.Month,
-					"Day":      t.Day,
-				})
-		}
-	}
-
-	bodyPage.Props["Button"] = translateFunc("api.templates.post_body.button")
-
-	return bodyPage.Render()
-}
-
-type formattedPostTime struct {
-	Time     time.Time
-	Year     string
-	Month    string
-	Day      string
-	Hour     string
-	Minute   string
-	TimeZone string
-}
-
-func getFormattedPostTime(user *model.User, post *model.Post, useMilitaryTime bool, translateFunc i18n.TranslateFunc) formattedPostTime {
-	preferredTimezone := user.GetPreferredTimezone()
-	postTime := time.Unix(post.CreateAt/1000, 0)
-	zone, _ := postTime.Zone()
-
-	localTime := postTime
-	if preferredTimezone != "" {
-		loc, _ := time.LoadLocation(preferredTimezone)
-		if loc != nil {
-			localTime = postTime.In(loc)
-			zone, _ = localTime.Zone()
-		}
-	}
-
-	hour := localTime.Format("15")
-	period := ""
-	if !useMilitaryTime {
-		hour = localTime.Format("3")
-		period = " " + localTime.Format("PM")
-	}
-
-	return formattedPostTime{
-		Time:     localTime,
-		Year:     fmt.Sprintf("%d", localTime.Year()),
-		Month:    translateFunc(localTime.Month().String()),
-		Day:      fmt.Sprintf("%d", localTime.Day()),
-		Hour:     fmt.Sprintf("%s", hour),
-		Minute:   fmt.Sprintf("%02d"+period, localTime.Minute()),
-		TimeZone: zone,
-	}
-}
-
-func (a *App) GetMessageForNotification(post *model.Post, translateFunc i18n.TranslateFunc) string {
-	if len(strings.TrimSpace(post.Message)) != 0 || len(post.FileIds) == 0 {
-		return post.Message
-	}
-
-	// extract the filenames from their paths and determine what type of files are attached
-	var infos []*model.FileInfo
-	if result := <-a.Srv.Store.FileInfo().GetForPost(post.Id, true, true); result.Err != nil {
-		mlog.Warn(fmt.Sprintf("Encountered error when getting files for notification message, post_id=%v, err=%v", post.Id, result.Err), mlog.String("post_id", post.Id))
-	} else {
-		infos = result.Data.([]*model.FileInfo)
-	}
-
-	filenames := make([]string, len(infos))
-	onlyImages := true
-	for i, info := range infos {
-		if escaped, err := url.QueryUnescape(filepath.Base(info.Name)); err != nil {
-			// this should never error since filepath was escaped using url.QueryEscape
-			filenames[i] = escaped
-		} else {
-			filenames[i] = info.Name
-		}
-
-		onlyImages = onlyImages && info.IsImage()
-	}
-
-	props := map[string]interface{}{"Filenames": strings.Join(filenames, ", ")}
-
-	if onlyImages {
-		return translateFunc("api.post.get_message_for_notification.images_sent", len(filenames), props)
-	} else {
-		return translateFunc("api.post.get_message_for_notification.files_sent", len(filenames), props)
-	}
-}
-
-func (a *App) sendPushNotification(post *model.Post, user *model.User, channel *model.Channel, channelName string, sender *model.User, senderName string,
-	explicitMention, channelWideMention bool, replyToThreadType string) *model.AppError {
-	cfg := a.Config()
-	contentsConfig := *cfg.EmailSettings.PushNotificationContents
-	teammateNameConfig := *cfg.TeamSettings.TeammateNameDisplay
-	sessions, err := a.getMobileAppSessions(user.Id)
-	sentBySystem := senderName == utils.T("system.message.name")
-	if err != nil {
-		return err
-	}
-
-	msg := model.PushNotification{}
-	if badge := <-a.Srv.Store.User().GetUnreadCount(user.Id); badge.Err != nil {
-		msg.Badge = 1
-		mlog.Error(fmt.Sprint("We could not get the unread message count for the user", user.Id, badge.Err), mlog.String("user_id", user.Id))
-	} else {
-		msg.Badge = int(badge.Data.(int64))
-	}
-
-	msg.Category = model.CATEGORY_CAN_REPLY
-	msg.Version = model.PUSH_MESSAGE_V2
-	msg.Type = model.PUSH_TYPE_MESSAGE
-	msg.TeamId = channel.TeamId
-	msg.ChannelId = channel.Id
-	msg.PostId = post.Id
-	msg.RootId = post.RootId
-	msg.SenderId = post.UserId
-
-	if !sentBySystem {
-		senderName = sender.GetDisplayName(teammateNameConfig)
-		preference, prefError := a.GetPreferenceByCategoryAndNameForUser(user.Id, model.PREFERENCE_CATEGORY_DISPLAY_SETTINGS, "name_format")
-		if prefError == nil && preference.Value != teammateNameConfig {
-			senderName = sender.GetDisplayName(preference.Value)
-		}
-	}
-
-	if channel.Type == model.CHANNEL_DIRECT {
-		channelName = fmt.Sprintf("@%v", senderName)
-	}
-
-	if contentsConfig != model.GENERIC_NO_CHANNEL_NOTIFICATION || channel.Type == model.CHANNEL_DIRECT {
-		msg.ChannelName = channelName
-	}
-
-	if ou, ok := post.Props["override_username"].(string); ok && *cfg.ServiceSettings.EnablePostUsernameOverride {
-		msg.OverrideUsername = ou
-		senderName = ou
-	}
-
-	if oi, ok := post.Props["override_icon_url"].(string); ok && *cfg.ServiceSettings.EnablePostIconOverride {
-		msg.OverrideIconUrl = oi
-	}
-
-	if fw, ok := post.Props["from_webhook"].(string); ok {
-		msg.FromWebhook = fw
-	}
-
-	userLocale := utils.GetUserTranslations(user.Locale)
-	hasFiles := post.FileIds != nil && len(post.FileIds) > 0
-
-	msg.Message = a.getPushNotificationMessage(post.Message, explicitMention, channelWideMention, hasFiles, senderName, channelName, channel.Type, replyToThreadType, userLocale)
-
-	for _, session := range sessions {
-
-		if session.IsExpired() {
-			continue
-		}
-
-		tmpMessage := *model.PushNotificationFromJson(strings.NewReader(msg.ToJson()))
-		tmpMessage.SetDeviceIdAndPlatform(session.DeviceId)
-
-		mlog.Debug(fmt.Sprintf("Sending push notification to device %v for user %v with msg of '%v'", tmpMessage.DeviceId, user.Id, msg.Message), mlog.String("user_id", user.Id))
-
-		a.Go(func(session *model.Session) func() {
-			return func() {
-				a.sendToPushProxy(tmpMessage, session)
-			}
-		}(session))
-
-		if a.Metrics != nil {
-			a.Metrics.IncrementPostSentPush()
-		}
-	}
-
-	return nil
-}
-
-func (a *App) getPushNotificationMessage(postMessage string, explicitMention, channelWideMention, hasFiles bool,
-	senderName, channelName, channelType, replyToThreadType string, userLocale i18n.TranslateFunc) string {
-	message := ""
-
-	contentsConfig := *a.Config().EmailSettings.PushNotificationContents
-
-	if contentsConfig == model.FULL_NOTIFICATION {
-		if channelType == model.CHANNEL_DIRECT {
-			message = model.ClearMentionTags(postMessage)
-		} else {
-			message = "@" + senderName + ": " + model.ClearMentionTags(postMessage)
-		}
-	} else {
-		if channelType == model.CHANNEL_DIRECT {
-			message = userLocale("api.post.send_notifications_and_forget.push_message")
-		} else if channelWideMention {
-			message = "@" + senderName + userLocale("api.post.send_notification_and_forget.push_channel_mention")
-		} else if explicitMention {
-			message = "@" + senderName + userLocale("api.post.send_notifications_and_forget.push_explicit_mention")
-		} else if replyToThreadType == THREAD_ROOT {
-			message = "@" + senderName + userLocale("api.post.send_notification_and_forget.push_comment_on_post")
-		} else if replyToThreadType == THREAD_ANY {
-			message = "@" + senderName + userLocale("api.post.send_notification_and_forget.push_comment_on_thread")
-		} else {
-			message = "@" + senderName + userLocale("api.post.send_notifications_and_forget.push_general_message")
-		}
-	}
-
-	// If the post only has images then push an appropriate message
-	if len(postMessage) == 0 && hasFiles {
-		if channelType == model.CHANNEL_DIRECT {
-			message = strings.Trim(userLocale("api.post.send_notifications_and_forget.push_image_only"), " ")
-		} else {
-			message = "@" + senderName + userLocale("api.post.send_notifications_and_forget.push_image_only")
-		}
-	}
-
-	return message
-}
-
-func (a *App) ClearPushNotification(userId string, channelId string) {
-	a.Go(func() {
-		// Sleep is to allow the read replicas a chance to fully sync
-		// the unread count for sending an accurate count.
-		// Delaying a little doesn't hurt anything and is cheaper than
-		// attempting to read from master.
-		time.Sleep(time.Second * 5)
-
-		sessions, err := a.getMobileAppSessions(userId)
-		if err != nil {
-			mlog.Error(err.Error())
-			return
-		}
-
-		msg := model.PushNotification{}
-		msg.Type = model.PUSH_TYPE_CLEAR
-		msg.ChannelId = channelId
-		msg.ContentAvailable = 0
-		if badge := <-a.Srv.Store.User().GetUnreadCount(userId); badge.Err != nil {
-			msg.Badge = 0
-			mlog.Error(fmt.Sprint("We could not get the unread message count for the user", userId, badge.Err), mlog.String("user_id", userId))
-		} else {
-			msg.Badge = int(badge.Data.(int64))
-		}
-
-		mlog.Debug(fmt.Sprintf("Clearing push notification to %v with channel_id %v", msg.DeviceId, msg.ChannelId))
-
-		for _, session := range sessions {
-			tmpMessage := *model.PushNotificationFromJson(strings.NewReader(msg.ToJson()))
-			tmpMessage.SetDeviceIdAndPlatform(session.DeviceId)
-			a.Go(func() {
-				a.sendToPushProxy(tmpMessage, session)
-			})
-		}
-	})
-}
-
-func (a *App) sendToPushProxy(msg model.PushNotification, session *model.Session) {
-	msg.ServerId = a.DiagnosticId()
-
-	request, _ := http.NewRequest("POST", strings.TrimRight(*a.Config().EmailSettings.PushNotificationServer, "/")+model.API_URL_SUFFIX_V1+"/send_push", strings.NewReader(msg.ToJson()))
-
-	if resp, err := a.HTTPClient(true).Do(request); err != nil {
-		mlog.Error(fmt.Sprintf("Device push reported as error for UserId=%v SessionId=%v message=%v", session.UserId, session.Id, err.Error()), mlog.String("user_id", session.UserId))
-	} else {
-		pushResponse := model.PushResponseFromJson(resp.Body)
-		if resp.Body != nil {
-			consumeAndClose(resp)
-		}
-
-		if pushResponse[model.PUSH_STATUS] == model.PUSH_STATUS_REMOVE {
-			mlog.Info(fmt.Sprintf("Device was reported as removed for UserId=%v SessionId=%v removing push for this session", session.UserId, session.Id), mlog.String("user_id", session.UserId))
-			a.AttachDeviceId(session.Id, "", session.ExpiresAt)
-			a.ClearSessionCacheForUser(session.UserId)
-		}
-
-		if pushResponse[model.PUSH_STATUS] == model.PUSH_STATUS_FAIL {
-			mlog.Error(fmt.Sprintf("Device push reported as error for UserId=%v SessionId=%v message=%v", session.UserId, session.Id, pushResponse[model.PUSH_STATUS_ERROR_MSG]), mlog.String("user_id", session.UserId))
-		}
-	}
-}
-
-func (a *App) getMobileAppSessions(userId string) ([]*model.Session, *model.AppError) {
-	if result := <-a.Srv.Store.Session().GetSessionsWithActiveDeviceIds(userId); result.Err != nil {
-		return nil, result.Err
-	} else {
-		return result.Data.([]*model.Session), nil
-	}
-}
-
-=======
->>>>>>> 179e98c2
 func (a *App) sendOutOfChannelMentions(sender *model.User, post *model.Post, users []*model.User) *model.AppError {
 	if len(users) == 0 {
 		return nil

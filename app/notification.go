--- conflicted
+++ resolved
@@ -26,7 +26,6 @@
 	// MentionedUserIds contains a key for each user mentioned by keyword.
 	MentionedUserIds map[string]bool
 
-<<<<<<< HEAD
 	// OtherPotentialMentions contains a list of strings that looked like mentions, but didn't have
 	// a corresponding keyword.
 	OtherPotentialMentions []string
@@ -53,18 +52,6 @@
 func (e *ExplicitMentions) addMentionedUsers(ids []string) {
 	for _, id := range ids {
 		e.MentionedUserIds[id] = true
-=======
-	pchan := a.Srv.Store.User().GetAllProfilesInChannel(channel.Id, true)
-	cmnchan := a.Srv.Store.Channel().GetAllChannelMembersNotifyPropsForChannel(channel.Id, true)
-	var fchan chan store.StoreResult
-	if len(post.FileIds) != 0 {
-		fchan = make(chan store.StoreResult, 1)
-		go func() {
-			fileInfos, err := a.Srv.Store.FileInfo().GetForPost(post.Id, true, true)
-			fchan <- store.StoreResult{Data: fileInfos, Err: err}
-			close(fchan)
-		}()
->>>>>>> 2d3e4178
 	}
 }
 
@@ -487,7 +474,12 @@
 	var fchan store.StoreChannel
 
 	if len(post.FileIds) != 0 {
-		fchan = a.Srv.Store.FileInfo().GetForPost(post.Id, true, true)
+		fchan = make(chan store.StoreResult, 1)
+		go func() {
+			fileInfos, err := a.Srv.Store.FileInfo().GetForPost(post.Id, true, true)
+			fchan <- store.StoreResult{Data: fileInfos, Err: err}
+			close(fchan)
+		}()
 	}
 
 	result := <-pchan

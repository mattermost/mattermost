--- conflicted
+++ resolved
@@ -51,13 +51,8 @@
 		panic(err)
 	}
 
-<<<<<<< HEAD
-	options := []Option{ConfigFile(tempConfig.Name()), DisableConfigWatch}
+	options := []Option{ConfigFile(tempConfig.Name(), false)}
 	options = append(options, StoreOverride(mainHelper.Store), SetLogger(mlog.NewTestingLogger(tb)))
-=======
-	options := []Option{ConfigFile(tempConfig.Name(), false)}
-	options = append(options, StoreOverride(mainHelper.Store))
->>>>>>> 87e36a3e
 
 	s, err := NewServer(options...)
 	if err != nil {

// Copyright (c) 2016-present Mattermost, Inc. All Rights Reserved.
// See License.txt for license information.

package app

import (
	"io"
	"io/ioutil"
	"os"
	"path/filepath"
	"time"

	"testing"

	"github.com/mattermost/mattermost-server/mlog"
	"github.com/mattermost/mattermost-server/model"
	"github.com/mattermost/mattermost-server/utils"
	"github.com/mattermost/mattermost-server/utils/fileutils"
)

type TestHelper struct {
	App          *App
	Server       *Server
	BasicTeam    *model.Team
	BasicUser    *model.User
	BasicUser2   *model.User
	BasicChannel *model.Channel
	BasicPost    *model.Post

	SystemAdminUser *model.User

	tempConfigPath string
	tempWorkspace  string
}

func setupTestHelper(enterprise bool, tb testing.TB) *TestHelper {
	store := mainHelper.GetStore()
	store.DropAllTables()

	permConfig, err := os.Open(fileutils.FindConfigFile("config.json"))
	if err != nil {
		panic(err)
	}
	defer permConfig.Close()
	tempConfig, err := ioutil.TempFile("", "")
	if err != nil {
		panic(err)
	}
	_, err = io.Copy(tempConfig, permConfig)
	tempConfig.Close()
	if err != nil {
		panic(err)
	}

<<<<<<< HEAD
	options := []Option{ConfigFile(tempConfig.Name(), false)}
	options = append(options, StoreOverride(store))
=======
	options := []Option{Config(tempConfig.Name(), false)}
	options = append(options, StoreOverride(mainHelper.Store))
>>>>>>> 9bf56873
	options = append(options, SetLogger(mlog.NewTestingLogger(tb)))

	s, err := NewServer(options...)
	if err != nil {
		panic(err)
	}

	th := &TestHelper{
		App:            s.FakeApp(),
		Server:         s,
		tempConfigPath: tempConfig.Name(),
	}

	th.App.UpdateConfig(func(cfg *model.Config) { *cfg.TeamSettings.MaxUsersPerTeam = 50 })
	th.App.UpdateConfig(func(cfg *model.Config) { *cfg.RateLimitSettings.Enable = false })
	prevListenAddress := *th.App.Config().ServiceSettings.ListenAddress
	th.App.UpdateConfig(func(cfg *model.Config) { *cfg.ServiceSettings.ListenAddress = ":0" })
	serverErr := th.Server.Start()
	if serverErr != nil {
		panic(serverErr)
	}

	th.App.UpdateConfig(func(cfg *model.Config) { *cfg.ServiceSettings.ListenAddress = prevListenAddress })

	th.App.Srv.Store.MarkSystemRanUnitTests()

	th.App.UpdateConfig(func(cfg *model.Config) { *cfg.TeamSettings.EnableOpenServer = true })

	if enterprise {
		th.App.SetLicense(model.NewTestLicense())
	} else {
		th.App.SetLicense(nil)
	}

	if th.tempWorkspace == "" {
		dir, err := ioutil.TempDir("", "apptest")
		if err != nil {
			panic(err)
		}
		th.tempWorkspace = dir
	}

	pluginDir := filepath.Join(th.tempWorkspace, "plugins")
	webappDir := filepath.Join(th.tempWorkspace, "webapp")

	th.App.InitPlugins(pluginDir, webappDir)

	return th
}

func SetupEnterprise(tb testing.TB) *TestHelper {
	return setupTestHelper(true, tb)
}

func Setup(tb testing.TB) *TestHelper {
	return setupTestHelper(false, tb)
}

func (me *TestHelper) InitBasic() *TestHelper {
	me.SystemAdminUser = me.CreateUser()
	me.App.UpdateUserRoles(me.SystemAdminUser.Id, model.SYSTEM_USER_ROLE_ID+" "+model.SYSTEM_ADMIN_ROLE_ID, false)
	me.SystemAdminUser, _ = me.App.GetUser(me.SystemAdminUser.Id)

	me.BasicTeam = me.CreateTeam()
	me.BasicUser = me.CreateUser()

	me.LinkUserToTeam(me.BasicUser, me.BasicTeam)
	me.BasicUser2 = me.CreateUser()
	me.LinkUserToTeam(me.BasicUser2, me.BasicTeam)
	me.BasicChannel = me.CreateChannel(me.BasicTeam)
	me.BasicPost = me.CreatePost(me.BasicChannel)

	return me
}

func (me *TestHelper) MakeEmail() string {
	return "success_" + model.NewId() + "@simulator.amazonses.com"
}

func (me *TestHelper) CreateTeam() *model.Team {
	id := model.NewId()
	team := &model.Team{
		DisplayName: "dn_" + id,
		Name:        "name" + id,
		Email:       "success+" + id + "@simulator.amazonses.com",
		Type:        model.TEAM_OPEN,
	}

	utils.DisableDebugLogForTest()
	var err *model.AppError
	if team, err = me.App.CreateTeam(team); err != nil {
		mlog.Error(err.Error())

		time.Sleep(time.Second)
		panic(err)
	}
	utils.EnableDebugLogForTest()
	return team
}

func (me *TestHelper) CreateUser() *model.User {
	id := model.NewId()

	user := &model.User{
		Email:         "success+" + id + "@simulator.amazonses.com",
		Username:      "un_" + id,
		Nickname:      "nn_" + id,
		Password:      "Password1",
		EmailVerified: true,
	}

	utils.DisableDebugLogForTest()
	var err *model.AppError
	if user, err = me.App.CreateUser(user); err != nil {
		mlog.Error(err.Error())

		time.Sleep(time.Second)
		panic(err)
	}
	utils.EnableDebugLogForTest()
	return user
}

func (me *TestHelper) CreateChannel(team *model.Team) *model.Channel {
	return me.createChannel(team, model.CHANNEL_OPEN)
}

func (me *TestHelper) CreatePrivateChannel(team *model.Team) *model.Channel {
	return me.createChannel(team, model.CHANNEL_PRIVATE)
}

func (me *TestHelper) createChannel(team *model.Team, channelType string) *model.Channel {
	id := model.NewId()

	channel := &model.Channel{
		DisplayName: "dn_" + id,
		Name:        "name_" + id,
		Type:        channelType,
		TeamId:      team.Id,
		CreatorId:   me.BasicUser.Id,
	}

	utils.DisableDebugLogForTest()
	var err *model.AppError
	if channel, err = me.App.CreateChannel(channel, true); err != nil {
		mlog.Error(err.Error())

		time.Sleep(time.Second)
		panic(err)
	}
	utils.EnableDebugLogForTest()
	return channel
}

func (me *TestHelper) createChannelWithAnotherUser(team *model.Team, channelType, userId string) *model.Channel {
	id := model.NewId()

	channel := &model.Channel{
		DisplayName: "dn_" + id,
		Name:        "name_" + id,
		Type:        channelType,
		TeamId:      team.Id,
		CreatorId:   userId,
	}

	utils.DisableDebugLogForTest()
	var err *model.AppError
	if channel, err = me.App.CreateChannel(channel, true); err != nil {
		mlog.Error(err.Error())

		time.Sleep(time.Second)
		panic(err)
	}
	utils.EnableDebugLogForTest()
	return channel
}

func (me *TestHelper) CreateDmChannel(user *model.User) *model.Channel {
	utils.DisableDebugLogForTest()
	var err *model.AppError
	var channel *model.Channel
	if channel, err = me.App.GetOrCreateDirectChannel(me.BasicUser.Id, user.Id); err != nil {
		mlog.Error(err.Error())

		time.Sleep(time.Second)
		panic(err)
	}
	utils.EnableDebugLogForTest()
	return channel
}

func (me *TestHelper) CreateGroupChannel(user1 *model.User, user2 *model.User) *model.Channel {
	utils.DisableDebugLogForTest()
	var err *model.AppError
	var channel *model.Channel
	if channel, err = me.App.CreateGroupChannel([]string{me.BasicUser.Id, user1.Id, user2.Id}, me.BasicUser.Id); err != nil {
		mlog.Error(err.Error())

		time.Sleep(time.Second)
		panic(err)
	}
	utils.EnableDebugLogForTest()
	return channel
}

func (me *TestHelper) CreatePost(channel *model.Channel) *model.Post {
	id := model.NewId()

	post := &model.Post{
		UserId:    me.BasicUser.Id,
		ChannelId: channel.Id,
		Message:   "message_" + id,
		CreateAt:  model.GetMillis() - 10000,
	}

	utils.DisableDebugLogForTest()
	var err *model.AppError
	if post, err = me.App.CreatePost(post, channel, false); err != nil {
		mlog.Error(err.Error())

		time.Sleep(time.Second)
		panic(err)
	}
	utils.EnableDebugLogForTest()
	return post
}

func (me *TestHelper) LinkUserToTeam(user *model.User, team *model.Team) {
	utils.DisableDebugLogForTest()

	err := me.App.JoinUserToTeam(team, user, "")
	if err != nil {
		mlog.Error(err.Error())

		time.Sleep(time.Second)
		panic(err)
	}

	utils.EnableDebugLogForTest()
}

func (me *TestHelper) AddUserToChannel(user *model.User, channel *model.Channel) *model.ChannelMember {
	utils.DisableDebugLogForTest()

	member, err := me.App.AddUserToChannel(user, channel)
	if err != nil {
		mlog.Error(err.Error())

		time.Sleep(time.Second)
		panic(err)
	}

	utils.EnableDebugLogForTest()

	return member
}

func (me *TestHelper) CreateScheme() (*model.Scheme, []*model.Role) {
	utils.DisableDebugLogForTest()

	scheme, err := me.App.CreateScheme(&model.Scheme{
		DisplayName: "Test Scheme Display Name",
		Name:        model.NewId(),
		Description: "Test scheme description",
		Scope:       model.SCHEME_SCOPE_TEAM,
	})
	if err != nil {
		panic(err)
	}

	roleNames := []string{
		scheme.DefaultTeamAdminRole,
		scheme.DefaultTeamUserRole,
		scheme.DefaultChannelAdminRole,
		scheme.DefaultChannelUserRole,
	}

	var roles []*model.Role
	for _, roleName := range roleNames {
		role, err := me.App.GetRoleByName(roleName)
		if err != nil {
			panic(err)
		}
		roles = append(roles, role)
	}

	utils.EnableDebugLogForTest()

	return scheme, roles
}

func (me *TestHelper) CreateGroup() *model.Group {
	id := model.NewId()
	group := &model.Group{
		DisplayName: "dn_" + id,
		Name:        "name" + id,
		Source:      model.GroupSourceLdap,
		Description: "description_" + id,
		RemoteId:    model.NewId(),
	}

	utils.DisableDebugLogForTest()
	var err *model.AppError
	if group, err = me.App.CreateGroup(group); err != nil {
		mlog.Error(err.Error())

		time.Sleep(time.Second)
		panic(err)
	}
	utils.EnableDebugLogForTest()
	return group
}

func (me *TestHelper) CreateEmoji() *model.Emoji {
	utils.DisableDebugLogForTest()

	result := <-me.App.Srv.Store.Emoji().Save(&model.Emoji{
		CreatorId: me.BasicUser.Id,
		Name:      model.NewRandomString(10),
	})
	if result.Err != nil {
		panic(result.Err)
	}

	utils.EnableDebugLogForTest()

	return result.Data.(*model.Emoji)
}

func (me *TestHelper) AddReactionToPost(post *model.Post, user *model.User, emojiName string) *model.Reaction {
	utils.DisableDebugLogForTest()

	reaction, err := me.App.SaveReactionForPost(&model.Reaction{
		UserId:    user.Id,
		PostId:    post.Id,
		EmojiName: emojiName,
	})
	if err != nil {
		panic(err)
	}

	utils.EnableDebugLogForTest()

	return reaction
}

func (me *TestHelper) ShutdownApp() {
	done := make(chan bool)
	go func() {
		me.Server.Shutdown()
		close(done)
	}()

	select {
	case <-done:
	case <-time.After(30 * time.Second):
		// panic instead of t.Fatal to terminate all tests in this package, otherwise the
		// still running App could spuriously fail subsequent tests.
		panic("failed to shutdown App within 30 seconds")
	}
}

func (me *TestHelper) TearDown() {
	me.ShutdownApp()
	os.Remove(me.tempConfigPath)
	if err := recover(); err != nil {
		panic(err)
	}
	if me.tempWorkspace != "" {
		os.RemoveAll(me.tempWorkspace)
	}
}

func (me *TestHelper) ResetRoleMigration() {
	sqlSupplier := mainHelper.GetSqlSupplier()
	if _, err := sqlSupplier.GetMaster().Exec("DELETE from Roles"); err != nil {
		panic(err)
	}

	clusterInterface := mainHelper.GetClusterInterface()
	clusterInterface.SendClearRoleCacheMessage()

	if _, err := sqlSupplier.GetMaster().Exec("DELETE from Systems where Name = :Name", map[string]interface{}{"Name": ADVANCED_PERMISSIONS_MIGRATION_KEY}); err != nil {
		panic(err)
	}
}

func (me *TestHelper) ResetEmojisMigration() {
	sqlSupplier := mainHelper.GetSqlSupplier()
	if _, err := sqlSupplier.GetMaster().Exec("UPDATE Roles SET Permissions=REPLACE(Permissions, ', manage_emojis', '') WHERE builtin=True"); err != nil {
		panic(err)
	}

	clusterInterface := mainHelper.GetClusterInterface()
	clusterInterface.SendClearRoleCacheMessage()

	if _, err := sqlSupplier.GetMaster().Exec("DELETE from Systems where Name = :Name", map[string]interface{}{"Name": EMOJIS_PERMISSIONS_MIGRATION_KEY}); err != nil {
		panic(err)
	}
}

func (me *TestHelper) CheckTeamCount(t *testing.T, expected int64) {
	if r := <-me.App.Srv.Store.Team().AnalyticsTeamCount(); r.Err == nil {
		if r.Data.(int64) != expected {
			t.Fatalf("Unexpected number of teams. Expected: %v, found: %v", expected, r.Data.(int64))
		}
	} else {
		t.Fatalf("Failed to get team count.")
	}
}

func (me *TestHelper) CheckChannelsCount(t *testing.T, expected int64) {
	if r := <-me.App.Srv.Store.Channel().AnalyticsTypeCount("", model.CHANNEL_OPEN); r.Err == nil {
		if r.Data.(int64) != expected {
			t.Fatalf("Unexpected number of channels. Expected: %v, found: %v", expected, r.Data.(int64))
		}
	} else {
		t.Fatalf("Failed to get channel count.")
	}
}

func (me *TestHelper) SetupTeamScheme() *model.Scheme {
	scheme := model.Scheme{
		Name:        model.NewId(),
		DisplayName: model.NewId(),
		Scope:       model.SCHEME_SCOPE_TEAM,
	}

	if scheme, err := me.App.CreateScheme(&scheme); err == nil {
		return scheme
	} else {
		panic(err)
	}
}

func (me *TestHelper) SetupChannelScheme() *model.Scheme {
	scheme := model.Scheme{
		Name:        model.NewId(),
		DisplayName: model.NewId(),
		Scope:       model.SCHEME_SCOPE_CHANNEL,
	}

	if scheme, err := me.App.CreateScheme(&scheme); err == nil {
		return scheme
	} else {
		panic(err)
	}
}

func (me *TestHelper) SetupPluginAPI() *PluginAPI {
	manifest := &model.Manifest{
		Id: "pluginid",
	}

	return NewPluginAPI(me.App, manifest)
}<|MERGE_RESOLUTION|>--- conflicted
+++ resolved
@@ -52,13 +52,8 @@
 		panic(err)
 	}
 
-<<<<<<< HEAD
-	options := []Option{ConfigFile(tempConfig.Name(), false)}
-	options = append(options, StoreOverride(store))
-=======
 	options := []Option{Config(tempConfig.Name(), false)}
 	options = append(options, StoreOverride(mainHelper.Store))
->>>>>>> 9bf56873
 	options = append(options, SetLogger(mlog.NewTestingLogger(tb)))
 
 	s, err := NewServer(options...)

--- conflicted
+++ resolved
@@ -205,17 +205,10 @@
 		userCache.BasicUser2 = th.BasicUser2.DeepCopy()
 	})
 	// restore cached users
-<<<<<<< HEAD
-	me.SystemAdminUser = userCache.SystemAdminUser.DeepCopy()
-	me.BasicUser = userCache.BasicUser.DeepCopy()
-	me.BasicUser2 = userCache.BasicUser2.DeepCopy()
-	mainHelper.GetSQLStore().GetMaster().Insert(me.SystemAdminUser, me.BasicUser, me.BasicUser2)
-=======
 	th.SystemAdminUser = userCache.SystemAdminUser.DeepCopy()
 	th.BasicUser = userCache.BasicUser.DeepCopy()
 	th.BasicUser2 = userCache.BasicUser2.DeepCopy()
-	mainHelper.GetSQLSupplier().GetMaster().Insert(th.SystemAdminUser, th.BasicUser, th.BasicUser2)
->>>>>>> 64e98d53
+	mainHelper.GetSQLStore().GetMaster().Insert(th.SystemAdminUser, th.BasicUser, th.BasicUser2)
 
 	th.BasicTeam = th.CreateTeam()
 
@@ -581,23 +574,13 @@
 	}
 }
 
-<<<<<<< HEAD
-func (me *TestHelper) GetSqlStore() *sqlstore.SqlStore {
+func (*TestHelper) GetSqlStore() *sqlstore.SqlStore {
 	return mainHelper.GetSQLStore()
 }
 
-func (me *TestHelper) ResetRoleMigration() {
+func (*TestHelper) ResetRoleMigration() {
 	sqlStore := mainHelper.GetSQLStore()
 	if _, err := sqlStore.GetMaster().Exec("DELETE from Roles"); err != nil {
-=======
-func (*TestHelper) GetSqlSupplier() *sqlstore.SqlSupplier {
-	return mainHelper.GetSQLSupplier()
-}
-
-func (*TestHelper) ResetRoleMigration() {
-	sqlSupplier := mainHelper.GetSQLSupplier()
-	if _, err := sqlSupplier.GetMaster().Exec("DELETE from Roles"); err != nil {
->>>>>>> 64e98d53
 		panic(err)
 	}
 
@@ -608,15 +591,9 @@
 	}
 }
 
-<<<<<<< HEAD
-func (me *TestHelper) ResetEmojisMigration() {
+func (*TestHelper) ResetEmojisMigration() {
 	sqlStore := mainHelper.GetSQLStore()
 	if _, err := sqlStore.GetMaster().Exec("UPDATE Roles SET Permissions=REPLACE(Permissions, ' create_emojis', '') WHERE builtin=True"); err != nil {
-=======
-func (*TestHelper) ResetEmojisMigration() {
-	sqlSupplier := mainHelper.GetSQLSupplier()
-	if _, err := sqlSupplier.GetMaster().Exec("UPDATE Roles SET Permissions=REPLACE(Permissions, ' create_emojis', '') WHERE builtin=True"); err != nil {
->>>>>>> 64e98d53
 		panic(err)
 	}
 

// Copyright (c) 2015-present Mattermost, Inc. All Rights Reserved.
// See LICENSE.txt for license information.

package app

import (
	"encoding/base64"
	"fmt"
	"io"
	"net/http"
	"os"
	"path/filepath"
	"runtime"
	"sort"
	"strings"
	"sync"

	"github.com/blang/semver"
	"github.com/gorilla/mux"
	svg "github.com/h2non/go-is-svg"
	"github.com/pkg/errors"

	"github.com/mattermost/mattermost-server/v6/app/platform"
	"github.com/mattermost/mattermost-server/v6/app/request"
	"github.com/mattermost/mattermost-server/v6/config"
	"github.com/mattermost/mattermost-server/v6/model"
	"github.com/mattermost/mattermost-server/v6/plugin"
	"github.com/mattermost/mattermost-server/v6/product"
	"github.com/mattermost/mattermost-server/v6/services/httpservice"
	"github.com/mattermost/mattermost-server/v6/services/marketplace"
	"github.com/mattermost/mattermost-server/v6/shared/filestore"
	"github.com/mattermost/mattermost-server/v6/shared/mlog"
	"github.com/mattermost/mattermost-server/v6/utils/fileutils"
)

type PluginService struct {
	platform    *platform.PlatformService
	channels    *Channels
	fileStore   filestore.FileBackend
	httpService httpservice.HTTPService

	pluginCommandsLock     sync.RWMutex
	pluginCommands         []*PluginCommand
	pluginsLock            sync.RWMutex
	pluginsEnvironment     *plugin.Environment
	pluginConfigListenerID string
	// collectionTypes maps from collection types to the registering plugin id
	collectionTypes map[string]string
	// topicTypes maps from topic types to collection types
	topicTypes                 map[string]string
	collectionAndTopicTypesMut sync.Mutex
}

const prepackagedPluginsDir = "prepackaged_plugins"

type pluginSignaturePath struct {
	pluginID      string
	path          string
	signaturePath string
}

// Ensure routerService implements `product.RouterService`
var _ product.RouterService = (*routerService)(nil)

type routerService struct {
	mu        sync.Mutex
	routerMap map[string]*mux.Router
}

func newRouterService() *routerService {
	return &routerService{
		routerMap: make(map[string]*mux.Router),
	}
}

func (rs *routerService) RegisterRouter(productID string, sub *mux.Router) {
	rs.mu.Lock()
	defer rs.mu.Unlock()
	rs.routerMap[productID] = sub
}

func (rs *routerService) getHandler(productID string) (http.Handler, bool) {
	handler, ok := rs.routerMap[productID]
	return handler, ok
}

func NewPluginService(platform *platform.PlatformService, channels *Channels, httpService httpservice.HTTPService, router *mux.Router) *PluginService {
	ps := &PluginService{
		platform:        platform,
		channels:        channels,
		fileStore:       platform.FileBackend(),
		httpService:     httpService,
		collectionTypes: make(map[string]string),
		topicTypes:      make(map[string]string),
	}

	pluginsRoute := router.PathPrefix("/plugins/{plugin_id:[A-Za-z0-9\\_\\-\\.]+}").Subrouter()
	pluginsRoute.HandleFunc("", ps.ServePluginRequest)
	pluginsRoute.HandleFunc("/public/{public_file:.*}", ps.ServePluginPublicRequest)
	pluginsRoute.HandleFunc("/{anything:.*}", ps.ServePluginRequest)

	ps.initPlugins(request.EmptyContext(platform.Log()), *platform.Config().PluginSettings.Directory, *platform.Config().PluginSettings.ClientDirectory)

	return ps
}

func (a *App) PluginService() *PluginService {
	return a.ch.srv.pluginService
}

func (s *Server) InitializePluginService() error {
	product, ok := s.products["channels"]
	if !ok {
		return errors.New("unable to find channels product")
	}
	channels, ok := product.(*Channels)
	if !ok {
		return errors.New("unable to cast product to channels product")
	}
	s.pluginService = NewPluginService(s.platform, channels, s.httpService, s.Router)

	// Start plugins
	ctx := request.EmptyContext(s.platform.Log())

	// Add the config listener to enable/disable plugins
	s.platform.AddConfigListener(func(prevCfg, cfg *model.Config) {
		// We compute the difference between configs
		// to ensure we don't re-init plugins unnecessarily.
		diffs, err := config.Diff(prevCfg, cfg)
		if err != nil {
			s.platform.Log().Warn("Error in comparing configs", mlog.Err(err))
			return
		}

		hasDiff := false
		// TODO: This could be a method on ConfigDiffs itself
		for _, diff := range diffs {
			if strings.HasPrefix(diff.Path, "PluginSettings.") {
				hasDiff = true
				break
			}
		}

		// Do only if some plugin related settings has changed.
		if hasDiff {
			if *cfg.PluginSettings.Enable {
				s.pluginService.initPlugins(ctx, *cfg.PluginSettings.Directory, *s.Config().PluginSettings.ClientDirectory)
			} else {
				s.pluginService.ShutDownPlugins()
			}
		}

	})

	return nil
}

// GetPluginsEnvironment returns the plugin environment for use if plugins are enabled and
// initialized.
//
// To get the plugins environment when the plugins are disabled, manually acquire the plugins
// lock instead.
func (s *PluginService) GetPluginsEnvironment() *plugin.Environment {
	if !*s.platform.Config().PluginSettings.Enable {
		return nil
	}

	s.pluginsLock.RLock()
	defer s.pluginsLock.RUnlock()

	return s.pluginsEnvironment
}

// GetPluginsEnvironment returns the plugin environment for use if plugins are enabled and
// initialized.
//
// To get the plugins environment when the plugins are disabled, manually acquire the plugins
// lock instead.
func (a *App) GetPluginsEnvironment() *plugin.Environment {
	return a.ch.srv.pluginService.GetPluginsEnvironment()
}

func (s *PluginService) SetPluginsEnvironment(pluginsEnvironment *plugin.Environment) {
	s.pluginsLock.Lock()
	defer s.pluginsLock.Unlock()

	s.pluginsEnvironment = pluginsEnvironment
	s.platform.SetPluginsEnvironment(pluginsEnvironment)
}

func (s *PluginService) syncPluginsActiveState() {
	// Acquiring lock manually, as plugins might be disabled. See GetPluginsEnvironment.
	s.pluginsLock.RLock()
	pluginsEnvironment := s.pluginsEnvironment
	s.pluginsLock.RUnlock()

	if pluginsEnvironment == nil {
		return
	}

	config := s.platform.Config().PluginSettings

	if *config.Enable {
		availablePlugins, err := pluginsEnvironment.Available()
		if err != nil {
			s.platform.Log().Error("Unable to get available plugins", mlog.Err(err))
			return
		}

		// Determine which plugins need to be activated or deactivated.
		disabledPlugins := []*model.BundleInfo{}
		enabledPlugins := []*model.BundleInfo{}
		for _, plugin := range availablePlugins {
			pluginID := plugin.Manifest.Id
			pluginEnabled := false
			if state, ok := config.PluginStates[pluginID]; ok {
				pluginEnabled = state.Enable
			}

			if hasOverride, value := s.getPluginStateOverride(pluginID); hasOverride {
				pluginEnabled = value
			}

			if pluginEnabled {
				// Disable focalboard in product mode.
				if pluginID == model.PluginIdFocalboard && s.platform.Config().FeatureFlags.BoardsProduct {
					msg := "Plugin cannot run in product mode. Disabling."
					mlog.Warn(msg, mlog.String("plugin_id", model.PluginIdFocalboard))

					// This is a mini-version of ch.disablePlugin.
					// We don't call that directly, because that will recursively call
					// this method.
					s.platform.UpdateConfig(func(cfg *model.Config) {
						cfg.PluginSettings.PluginStates[pluginID] = &model.PluginState{Enable: false}
					})
					pluginsEnvironment.SetPluginError(pluginID, msg)
					s.unregisterPluginCommands(pluginID)
					disabledPlugins = append(disabledPlugins, plugin)
					continue
				}

				enabledPlugins = append(enabledPlugins, plugin)
			} else {
				disabledPlugins = append(disabledPlugins, plugin)
			}
		}

		// Concurrently activate/deactivate each plugin appropriately.
		var wg sync.WaitGroup

		// Deactivate any plugins that have been disabled.
		for _, plugin := range disabledPlugins {
			wg.Add(1)
			go func(plugin *model.BundleInfo) {
				defer wg.Done()

				deactivated := pluginsEnvironment.Deactivate(plugin.Manifest.Id)
				if deactivated && plugin.Manifest.HasClient() {
					message := model.NewWebSocketEvent(model.WebsocketEventPluginDisabled, "", "", "", nil, "")
					message.Add("manifest", plugin.Manifest.ClientManifest())
					s.platform.Publish(message)
				}
			}(plugin)
		}

		// Activate any plugins that have been enabled
		for _, plugin := range enabledPlugins {
			wg.Add(1)
			go func(plugin *model.BundleInfo) {
				defer wg.Done()

				pluginID := plugin.Manifest.Id
				updatedManifest, activated, err := pluginsEnvironment.Activate(pluginID)
				if err != nil {
					plugin.WrapLogger(s.platform.Log().(*mlog.Logger)).Error("Unable to activate plugin", mlog.Err(err))
					return
				}

				if activated {
					// Notify all cluster clients if ready
					if err := s.notifyPluginEnabled(updatedManifest); err != nil {
						s.platform.Log().Error("Failed to notify cluster on plugin enable", mlog.Err(err))
					}
				}
			}(plugin)
		}
		wg.Wait()
	} else { // If plugins are disabled, shutdown plugins.
		pluginsEnvironment.Shutdown()
	}

	if err := s.notifyPluginStatusesChanged(); err != nil {
		mlog.Warn("failed to notify plugin status changed", mlog.Err(err))
	}
<<<<<<< HEAD

	if err := s.notifyIntegrationsUsageChanged(); err != nil {
		mlog.Warn("Failed to notify integrations usage changed", mlog.Err(err))
	}
=======
>>>>>>> 7f419ea0
}

func (a *App) NewPluginAPI(c *request.Context, manifest *model.Manifest) plugin.API {
	return NewPluginAPI(a, c, manifest)
}

func (a *App) InitPlugins(c *request.Context, pluginDir, webappPluginDir string) {
	a.ch.srv.pluginService.initPlugins(c, pluginDir, webappPluginDir)
}

func (s *PluginService) initPlugins(c *request.Context, pluginDir, webappPluginDir string) {
	// Acquiring lock manually, as plugins might be disabled. See GetPluginsEnvironment.
	defer func() {
		// platform service requires plugins environment to be initialized
		// so that it can use it in cluster service initialization
		s.platform.SetPluginsEnvironment(s.pluginsEnvironment)
	}()

	s.pluginsLock.RLock()
	pluginsEnvironment := s.pluginsEnvironment
	s.pluginsLock.RUnlock()
	if pluginsEnvironment != nil || !*s.platform.Config().PluginSettings.Enable {
		s.syncPluginsActiveState()
		if pluginsEnvironment != nil {
			pluginsEnvironment.TogglePluginHealthCheckJob(*s.platform.Config().PluginSettings.EnableHealthCheck)
		}
		return
	}

	s.platform.Log().Info("Starting up plugins")

	if err := os.Mkdir(pluginDir, 0744); err != nil && !os.IsExist(err) {
		mlog.Error("Failed to start up plugins", mlog.Err(err))
		return
	}

	if err := os.Mkdir(webappPluginDir, 0744); err != nil && !os.IsExist(err) {
		mlog.Error("Failed to start up plugins", mlog.Err(err))
		return
	}

	newAPIFunc := func(manifest *model.Manifest) plugin.API {
		return New(ServerConnector(s.channels)).NewPluginAPI(c, manifest)
	}

	env, err := plugin.NewEnvironment(newAPIFunc, NewDriverImpl(s.platform), pluginDir, webappPluginDir, s.platform.Log().(*mlog.Logger), s.platform.Metrics())
	if err != nil {
		mlog.Error("Failed to start up plugins", mlog.Err(err))
		return
	}
	s.pluginsLock.Lock()
	s.pluginsEnvironment = env
	s.pluginsLock.Unlock()

	s.pluginsEnvironment.TogglePluginHealthCheckJob(*s.platform.Config().PluginSettings.EnableHealthCheck)

	if err := s.syncPlugins(); err != nil {
		mlog.Error("Failed to sync plugins from the file store", mlog.Err(err))
	}

	plugins := s.processPrepackagedPlugins(prepackagedPluginsDir)
	pluginsEnvironment = s.GetPluginsEnvironment()
	if pluginsEnvironment == nil {
		mlog.Info("Plugins environment not found, server is likely shutting down")
		return
	}
	pluginsEnvironment.SetPrepackagedPlugins(plugins)

	s.installFeatureFlagPlugins()

	// Sync plugin active state when config changes. Also notify plugins.
	s.pluginsLock.Lock()
	s.platform.RemoveConfigListener(s.pluginConfigListenerID)
	s.pluginConfigListenerID = s.platform.AddConfigListener(func(old, new *model.Config) {
		// If plugin status remains unchanged, only then run this.
		// Because (*App).InitPlugins is already run as a config change hook.
		if *old.PluginSettings.Enable == *new.PluginSettings.Enable {
			s.installFeatureFlagPlugins()
			s.syncPluginsActiveState()
		}
		if pluginsEnvironment := s.GetPluginsEnvironment(); pluginsEnvironment != nil {
			pluginsEnvironment.RunMultiPluginHook(func(hooks plugin.Hooks) bool {
				if err := hooks.OnConfigurationChange(); err != nil {
					s.platform.Log().Error("Plugin OnConfigurationChange hook failed", mlog.Err(err))
				}
				return true
			}, plugin.OnConfigurationChangeID)
		}
	})
	s.pluginsLock.Unlock()

	s.syncPluginsActiveState()
}

// SyncPlugins synchronizes the plugins installed locally
// with the plugin bundles available in the file store.
func (a *App) SyncPlugins() *model.AppError {
	return a.ch.srv.pluginService.syncPlugins()
}

// SyncPlugins synchronizes the plugins installed locally
// with the plugin bundles available in the file store.
func (s *PluginService) syncPlugins() *model.AppError {
	mlog.Info("Syncing plugins from the file store")

	pluginsEnvironment := s.GetPluginsEnvironment()
	if pluginsEnvironment == nil {
		return model.NewAppError("SyncPlugins", "app.plugin.disabled.app_error", nil, "", http.StatusNotImplemented)
	}

	availablePlugins, err := pluginsEnvironment.Available()
	if err != nil {
		return model.NewAppError("SyncPlugins", "app.plugin.sync.read_local_folder.app_error", nil, "", http.StatusInternalServerError).Wrap(err)
	}

	var wg sync.WaitGroup
	for _, plugin := range availablePlugins {
		wg.Add(1)
		go func(pluginID string) {
			defer wg.Done()
			// Only handle managed plugins with .filestore flag file.
			_, err := os.Stat(filepath.Join(*s.platform.Config().PluginSettings.Directory, pluginID, managedPluginFileName))
			if os.IsNotExist(err) {
				mlog.Warn("Skipping sync for unmanaged plugin", mlog.String("plugin_id", pluginID))
			} else if err != nil {
				mlog.Error("Skipping sync for plugin after failure to check if managed", mlog.String("plugin_id", pluginID), mlog.Err(err))
			} else {
				mlog.Debug("Removing local installation of managed plugin before sync", mlog.String("plugin_id", pluginID))
				if err := s.removePluginLocally(pluginID); err != nil {
					mlog.Error("Failed to remove local installation of managed plugin before sync", mlog.String("plugin_id", pluginID), mlog.Err(err))
				}
			}
		}(plugin.Manifest.Id)
	}
	wg.Wait()

	// Install plugins from the file store.
	pluginSignaturePathMap, appErr := s.getPluginsFromFolder()
	if appErr != nil {
		return appErr
	}

	for _, plugin := range pluginSignaturePathMap {
		wg.Add(1)
		go func(plugin *pluginSignaturePath) {
			defer wg.Done()
			reader, appErr := s.fileStore.Reader(plugin.path)
			if appErr != nil {
				mlog.Error("Failed to open plugin bundle from file store.", mlog.String("bundle", plugin.path), mlog.Err(appErr))
				return
			}
			defer reader.Close()

			var signature filestore.ReadCloseSeeker
			if *s.platform.Config().PluginSettings.RequirePluginSignature {
				signature, appErr = s.fileStore.Reader(plugin.signaturePath)
				if appErr != nil {
					mlog.Error("Failed to open plugin signature from file store.", mlog.Err(appErr))
					return
				}
				defer signature.Close()
			}

			mlog.Info("Syncing plugin from file store", mlog.String("bundle", plugin.path))
			if _, err := s.installPluginLocally(reader, signature, installPluginLocallyAlways); err != nil {
				mlog.Error("Failed to sync plugin from file store", mlog.String("bundle", plugin.path), mlog.Err(err))
			}
		}(plugin)
	}

	wg.Wait()
	return nil
}

func (s *PluginService) ShutDownPlugins() {
	// Acquiring lock manually, as plugins might be disabled. See GetPluginsEnvironment.
	s.pluginsLock.RLock()
	pluginsEnvironment := s.pluginsEnvironment
	s.pluginsLock.RUnlock()
	if pluginsEnvironment == nil {
		return
	}

	mlog.Info("Shutting down plugins")

	pluginsEnvironment.Shutdown()

	s.platform.RemoveConfigListener(s.pluginConfigListenerID)
	s.pluginConfigListenerID = ""

	// Acquiring lock manually before cleaning up PluginsEnvironment.
	s.pluginsLock.Lock()
	defer s.pluginsLock.Unlock()
	if s.pluginsEnvironment == pluginsEnvironment {
		s.pluginsEnvironment = nil
	} else {
		mlog.Warn("Another PluginsEnvironment detected while shutting down plugins.")
	}
}

func (a *App) GetActivePluginManifests() ([]*model.Manifest, *model.AppError) {
	pluginsEnvironment := a.GetPluginsEnvironment()
	if pluginsEnvironment == nil {
		return nil, model.NewAppError("GetActivePluginManifests", "app.plugin.disabled.app_error", nil, "", http.StatusNotImplemented)
	}

	plugins := pluginsEnvironment.Active()

	manifests := make([]*model.Manifest, len(plugins))
	for i, plugin := range plugins {
		manifests[i] = plugin.Manifest
	}

	return manifests, nil
}

// EnablePlugin will set the config for an installed plugin to enabled, triggering asynchronous
// activation if inactive anywhere in the cluster.
// Notifies cluster peers through config change.
func (a *App) EnablePlugin(id string) *model.AppError {
<<<<<<< HEAD
	appErr := a.checkIfIntegrationsMeetFreemiumLimits([]string{id})
	if appErr != nil {
		return appErr
	}

	return a.ch.srv.pluginService.enablePlugin(id)
=======
	return a.ch.enablePlugin(id)
>>>>>>> 7f419ea0
}

func (s *PluginService) enablePlugin(id string) *model.AppError {
	pluginsEnvironment := s.GetPluginsEnvironment()
	if pluginsEnvironment == nil {
		return model.NewAppError("EnablePlugin", "app.plugin.disabled.app_error", nil, "", http.StatusNotImplemented)
	}

	availablePlugins, err := pluginsEnvironment.Available()
	if err != nil {
		return model.NewAppError("EnablePlugin", "app.plugin.config.app_error", nil, "", http.StatusInternalServerError).Wrap(err)
	}

	id = strings.ToLower(id)

	var manifest *model.Manifest
	for _, p := range availablePlugins {
		if p.Manifest.Id == id {
			manifest = p.Manifest
			break
		}
	}

	if manifest == nil {
		return model.NewAppError("EnablePlugin", "app.plugin.not_installed.app_error", nil, "", http.StatusNotFound)
	}

	if id == model.PluginIdFocalboard && s.platform.Config().FeatureFlags.BoardsProduct {
		return model.NewAppError("EnablePlugin", "app.plugin.product_mode.app_error", map[string]any{"Name": model.PluginIdFocalboard}, "", http.StatusBadRequest)
	}

	s.platform.UpdateConfig(func(cfg *model.Config) {
		cfg.PluginSettings.PluginStates[id] = &model.PluginState{Enable: true}
	})

	// This call will implicitly invoke SyncPluginsActiveState which will activate enabled plugins.
	if _, _, err := s.platform.SaveConfig(s.platform.Config(), true); err != nil {
		if err.Id == "ent.cluster.save_config.error" {
			return model.NewAppError("EnablePlugin", "app.plugin.cluster.save_config.app_error", nil, "", http.StatusInternalServerError)
		}
		return model.NewAppError("EnablePlugin", "app.plugin.config.app_error", nil, "", http.StatusInternalServerError).Wrap(err)
	}

	return nil
}

// DisablePlugin will set the config for an installed plugin to disabled, triggering deactivation if active.
// Notifies cluster peers through config change.
func (a *App) DisablePlugin(id string) *model.AppError {
	appErr := a.ch.srv.pluginService.disablePlugin(id)
	if appErr != nil {
		return appErr
	}

	return nil
}

func (s *PluginService) disablePlugin(id string) *model.AppError {
	// find all collectionTypes registered by plugin
	for collectionTypeToRemove, existingPluginId := range s.collectionTypes {
		if existingPluginId != id {
			continue
		}
		// find all topicTypes for existing collectionType
		for topicTypeToRemove, existingCollectionType := range s.topicTypes {
			if existingCollectionType == collectionTypeToRemove {
				delete(s.topicTypes, topicTypeToRemove)
			}
		}
		delete(s.collectionTypes, collectionTypeToRemove)
	}

	pluginsEnvironment := s.GetPluginsEnvironment()
	if pluginsEnvironment == nil {
		return model.NewAppError("DisablePlugin", "app.plugin.disabled.app_error", nil, "", http.StatusNotImplemented)
	}

	availablePlugins, err := pluginsEnvironment.Available()
	if err != nil {
		return model.NewAppError("DisablePlugin", "app.plugin.config.app_error", nil, "", http.StatusInternalServerError).Wrap(err)
	}

	id = strings.ToLower(id)

	var manifest *model.Manifest
	for _, p := range availablePlugins {
		if p.Manifest.Id == id {
			manifest = p.Manifest
			break
		}
	}

	if manifest == nil {
		return model.NewAppError("DisablePlugin", "app.plugin.not_installed.app_error", nil, "", http.StatusNotFound)
	}

	s.platform.UpdateConfig(func(cfg *model.Config) {
		cfg.PluginSettings.PluginStates[id] = &model.PluginState{Enable: false}
	})
	s.unregisterPluginCommands(id)

	// This call will implicitly invoke SyncPluginsActiveState which will deactivate disabled plugins.
	if _, _, err := s.platform.SaveConfig(s.platform.Config(), true); err != nil {
		return model.NewAppError("DisablePlugin", "app.plugin.config.app_error", nil, "", http.StatusInternalServerError).Wrap(err)
	}

	return nil
}

<<<<<<< HEAD
func (s *PluginService) notifyIntegrationsUsageChanged() *model.AppError {
	usage, appErr := s.getIntegrationsUsage()
	if appErr != nil {
		return appErr
	}

	message := model.NewWebSocketEvent(model.WebsocketEventIntegrationsUsageChanged, "", "", "", nil, "")
	message.Add("usage", usage)
	message.GetBroadcast().ContainsSensitiveData = true
	s.platform.Publish(message)

	return nil
}

=======
>>>>>>> 7f419ea0
func (a *App) GetPlugins() (*model.PluginsResponse, *model.AppError) {
	pluginsEnvironment := a.GetPluginsEnvironment()
	if pluginsEnvironment == nil {
		return nil, model.NewAppError("GetPlugins", "app.plugin.disabled.app_error", nil, "", http.StatusNotImplemented)
	}

	availablePlugins, err := pluginsEnvironment.Available()
	if err != nil {
		return nil, model.NewAppError("GetPlugins", "app.plugin.get_plugins.app_error", nil, "", http.StatusInternalServerError).Wrap(err)
	}
	resp := &model.PluginsResponse{Active: []*model.PluginInfo{}, Inactive: []*model.PluginInfo{}}
	for _, plugin := range availablePlugins {
		if plugin.Manifest == nil {
			continue
		}

		info := &model.PluginInfo{
			Manifest: *plugin.Manifest,
		}

		if pluginsEnvironment.IsActive(plugin.Manifest.Id) {
			resp.Active = append(resp.Active, info)
		} else {
			resp.Inactive = append(resp.Inactive, info)
		}
	}

	return resp, nil
}

// GetMarketplacePlugins returns a list of plugins from the marketplace-server,
// and plugins that are installed locally.
func (a *App) GetMarketplacePlugins(filter *model.MarketplacePluginFilter) ([]*model.MarketplacePlugin, *model.AppError) {
	plugins := map[string]*model.MarketplacePlugin{}

	if *a.Config().PluginSettings.EnableRemoteMarketplace && !filter.LocalOnly {
		p, appErr := a.getRemotePlugins()
		if appErr != nil {
			return nil, appErr
		}
		plugins = p
	}

	// Some plugin don't work on cloud. The remote Marketplace is aware of this fact,
	// but prepackaged plugins are not. Hence, on a cloud installation prepackaged plugins
	// shouldn't be shown in the Marketplace modal.
	// This is a short term fix. The long term solution is to have a separate set of
	// prepacked plugins for cloud: https://mattermost.atlassian.net/browse/MM-31331.
	license := a.Srv().License()
	if license == nil || !license.IsCloud() {
		appErr := a.mergePrepackagedPlugins(plugins)
		if appErr != nil {
			return nil, appErr
		}
	}

	appErr := a.mergeLocalPlugins(plugins)
	if appErr != nil {
		return nil, appErr
	}

	// Filter plugins.
	var result []*model.MarketplacePlugin
	for _, p := range plugins {
		if pluginMatchesFilter(p.Manifest, filter.Filter) {
			result = append(result, p)
		}
	}

	// Sort result alphabetically.
	sort.SliceStable(result, func(i, j int) bool {
		return strings.ToLower(result[i].Manifest.Name) < strings.ToLower(result[j].Manifest.Name)
	})

	return result, nil
}

// getPrepackagedPlugin returns a pre-packaged plugin.
//
// If version is empty, the first matching plugin is returned.
func (s *PluginService) getPrepackagedPlugin(pluginID, version string) (*plugin.PrepackagedPlugin, *model.AppError) {
	pluginsEnvironment := s.GetPluginsEnvironment()
	if pluginsEnvironment == nil {
		return nil, model.NewAppError("getPrepackagedPlugin", "app.plugin.config.app_error", nil, "plugin environment is nil", http.StatusInternalServerError)
	}

	prepackagedPlugins := pluginsEnvironment.PrepackagedPlugins()
	for _, p := range prepackagedPlugins {
		if p.Manifest.Id == pluginID && (version == "" || p.Manifest.Version == version) {
			return p, nil
		}
	}

	return nil, model.NewAppError("getPrepackagedPlugin", "app.plugin.marketplace_plugins.not_found.app_error", nil, "", http.StatusInternalServerError)
}

// getRemoteMarketplacePlugin returns plugin from marketplace-server.
//
// If version is empty, the latest compatible version is used.
func (s *PluginService) getRemoteMarketplacePlugin(pluginID, version string) (*model.BaseMarketplacePlugin, *model.AppError) {
	marketplaceClient, err := marketplace.NewClient(
		*s.platform.Config().PluginSettings.MarketplaceURL,
		s.httpService,
	)
	if err != nil {
		return nil, model.NewAppError("GetMarketplacePlugin", "app.plugin.marketplace_client.app_error", nil, "", http.StatusInternalServerError).Wrap(err)
	}

	filter := s.getBaseMarketplaceFilter()
	filter.PluginId = pluginID

	var plugin *model.BaseMarketplacePlugin
	if version != "" {
		plugin, err = marketplaceClient.GetPlugin(filter, version)
	} else {
		plugin, err = marketplaceClient.GetLatestPlugin(filter)
	}
	if err != nil {
		return nil, model.NewAppError("GetMarketplacePlugin", "app.plugin.marketplace_plugins.not_found.app_error", nil, "", http.StatusInternalServerError).Wrap(err)
	}

	return plugin, nil
}

func (a *App) getRemotePlugins() (map[string]*model.MarketplacePlugin, *model.AppError) {
	result := map[string]*model.MarketplacePlugin{}

	pluginsEnvironment := a.GetPluginsEnvironment()
	if pluginsEnvironment == nil {
		return nil, model.NewAppError("getRemotePlugins", "app.plugin.config.app_error", nil, "", http.StatusInternalServerError)
	}

	marketplaceClient, err := marketplace.NewClient(
		*a.Config().PluginSettings.MarketplaceURL,
		a.HTTPService(),
	)
	if err != nil {
		return nil, model.NewAppError("getRemotePlugins", "app.plugin.marketplace_client.app_error", nil, "", http.StatusInternalServerError).Wrap(err)
	}

	filter := a.getBaseMarketplaceFilter()
	// Fetch all plugins from marketplace.
	filter.PerPage = -1

	marketplacePlugins, err := marketplaceClient.GetPlugins(filter)
	if err != nil {
		return nil, model.NewAppError("getRemotePlugins", "app.plugin.marketplace_client.failed_to_fetch", nil, "", http.StatusInternalServerError).Wrap(err)
	}

	for _, p := range marketplacePlugins {
		if p.Manifest == nil {
			continue
		}

		result[p.Manifest.Id] = &model.MarketplacePlugin{BaseMarketplacePlugin: p}
	}

	return result, nil
}

// mergePrepackagedPlugins merges pre-packaged plugins to remote marketplace plugins list.
func (a *App) mergePrepackagedPlugins(remoteMarketplacePlugins map[string]*model.MarketplacePlugin) *model.AppError {
	pluginsEnvironment := a.GetPluginsEnvironment()
	if pluginsEnvironment == nil {
		return model.NewAppError("mergePrepackagedPlugins", "app.plugin.config.app_error", nil, "", http.StatusInternalServerError)
	}

	for _, prepackaged := range pluginsEnvironment.PrepackagedPlugins() {
		if prepackaged.Manifest == nil {
			continue
		}

		prepackagedMarketplace := &model.MarketplacePlugin{
			BaseMarketplacePlugin: &model.BaseMarketplacePlugin{
				HomepageURL:     prepackaged.Manifest.HomepageURL,
				IconData:        prepackaged.IconData,
				ReleaseNotesURL: prepackaged.Manifest.ReleaseNotesURL,
				Manifest:        prepackaged.Manifest,
			},
		}

		// If not available in marketplace, add the prepackaged
		if remoteMarketplacePlugins[prepackaged.Manifest.Id] == nil {
			remoteMarketplacePlugins[prepackaged.Manifest.Id] = prepackagedMarketplace
			continue
		}

		// If available in the marketplace, only overwrite if newer.
		prepackagedVersion, err := semver.Parse(prepackaged.Manifest.Version)
		if err != nil {
			return model.NewAppError("mergePrepackagedPlugins", "app.plugin.invalid_version.app_error", nil, "", http.StatusBadRequest).Wrap(err)
		}

		marketplacePlugin := remoteMarketplacePlugins[prepackaged.Manifest.Id]
		marketplaceVersion, err := semver.Parse(marketplacePlugin.Manifest.Version)
		if err != nil {
			return model.NewAppError("mergePrepackagedPlugins", "app.plugin.invalid_version.app_error", nil, "", http.StatusBadRequest).Wrap(err)
		}

		if prepackagedVersion.GT(marketplaceVersion) {
			remoteMarketplacePlugins[prepackaged.Manifest.Id] = prepackagedMarketplace
		}
	}

	return nil
}

// mergeLocalPlugins merges locally installed plugins to remote marketplace plugins list.
func (a *App) mergeLocalPlugins(remoteMarketplacePlugins map[string]*model.MarketplacePlugin) *model.AppError {
	pluginsEnvironment := a.GetPluginsEnvironment()
	if pluginsEnvironment == nil {
		return model.NewAppError("GetMarketplacePlugins", "app.plugin.config.app_error", nil, "", http.StatusInternalServerError)
	}

	localPlugins, err := pluginsEnvironment.Available()
	if err != nil {
		return model.NewAppError("GetMarketplacePlugins", "app.plugin.config.app_error", nil, "", http.StatusInternalServerError).Wrap(err)
	}

	for _, plugin := range localPlugins {
		if plugin.Manifest == nil {
			continue
		}

		if remoteMarketplacePlugins[plugin.Manifest.Id] != nil {
			// Remote plugin is installed.
			remoteMarketplacePlugins[plugin.Manifest.Id].InstalledVersion = plugin.Manifest.Version
			continue
		}

		iconData := ""
		if plugin.Manifest.IconPath != "" {
			iconData, err = getIcon(filepath.Join(plugin.Path, plugin.Manifest.IconPath))
			if err != nil {
				mlog.Warn("Error loading local plugin icon", mlog.String("plugin", plugin.Manifest.Id), mlog.String("icon_path", plugin.Manifest.IconPath), mlog.Err(err))
			}
		}

		var labels []model.MarketplaceLabel
		if *a.Config().PluginSettings.EnableRemoteMarketplace {
			// Labels should not (yet) be localized as the labels sent by the Marketplace are not (yet) localizable.
			labels = append(labels, model.MarketplaceLabel{
				Name:        "Local",
				Description: "This plugin is not listed in the marketplace",
			})
		}

		remoteMarketplacePlugins[plugin.Manifest.Id] = &model.MarketplacePlugin{
			BaseMarketplacePlugin: &model.BaseMarketplacePlugin{
				HomepageURL:     plugin.Manifest.HomepageURL,
				IconData:        iconData,
				ReleaseNotesURL: plugin.Manifest.ReleaseNotesURL,
				Labels:          labels,
				Manifest:        plugin.Manifest,
			},
			InstalledVersion: plugin.Manifest.Version,
		}
	}

	return nil
}

func (a *App) getBaseMarketplaceFilter() *model.MarketplacePluginFilter {
	return a.ch.srv.pluginService.getBaseMarketplaceFilter()
}

func (s *PluginService) getBaseMarketplaceFilter() *model.MarketplacePluginFilter {
	filter := &model.MarketplacePluginFilter{
		ServerVersion: model.CurrentVersion,
	}

	license := s.platform.License()
	if license != nil && license.HasEnterpriseMarketplacePlugins() {
		filter.EnterprisePlugins = true
	}

	if license != nil && license.IsCloud() {
		filter.Cloud = true
	}

	if model.BuildEnterpriseReady == "true" {
		filter.BuildEnterpriseReady = true
	}

	filter.Platform = runtime.GOOS + "-" + runtime.GOARCH

	return filter
}

func pluginMatchesFilter(manifest *model.Manifest, filter string) bool {
	filter = strings.TrimSpace(strings.ToLower(filter))

	if filter == "" {
		return true
	}

	if strings.ToLower(manifest.Id) == filter {
		return true
	}

	if strings.Contains(strings.ToLower(manifest.Name), filter) {
		return true
	}

	if strings.Contains(strings.ToLower(manifest.Description), filter) {
		return true
	}

	return false
}

// notifyPluginEnabled notifies connected websocket clients across all peers if the version of the given
// plugin is same across them.
//
// When a peer finds itself in agreement with all other peers as to the version of the given plugin,
// it will notify all connected websocket clients (across all peers) to trigger the (re-)installation.
// There is a small chance that this never occurs, because the last server to finish installing dies before it can announce.
// There is also a chance that multiple servers notify, but the webapp handles this idempotently.
func (s *PluginService) notifyPluginEnabled(manifest *model.Manifest) error {
	pluginsEnvironment := s.GetPluginsEnvironment()
	if pluginsEnvironment == nil {
		return errors.New("pluginsEnvironment is nil")
	}
	if !manifest.HasClient() || !pluginsEnvironment.IsActive(manifest.Id) {
		return nil
	}

	var statuses model.PluginStatuses

	if s.platform.Cluster() != nil {
		var err *model.AppError
		statuses, err = s.platform.Cluster().GetPluginStatuses()
		if err != nil {
			return err
		}
	}

	localStatus, err := s.GetPluginStatus(manifest.Id)
	if err != nil {
		return err
	}
	statuses = append(statuses, localStatus)

	// This will not guard against the race condition of enabling a plugin immediately after installation.
	// As GetPluginStatuses() will not return the new plugin (since other peers are racing to install),
	// this peer will end up checking status against itself and will notify all webclients (including peer webclients),
	// which may result in a 404.
	for _, status := range statuses {
		if status.PluginId == manifest.Id && status.Version != manifest.Version {
			mlog.Debug("Not ready to notify webclients", mlog.String("cluster_id", status.ClusterId), mlog.String("plugin_id", manifest.Id))
			return nil
		}
	}

	// Notify all cluster peer clients.
	message := model.NewWebSocketEvent(model.WebsocketEventPluginEnabled, "", "", "", nil, "")
	message.Add("manifest", manifest.ClientManifest())
	s.platform.Publish(message)

	return nil
}

func (s *PluginService) getPluginsFromFolder() (map[string]*pluginSignaturePath, *model.AppError) {
	fileStorePaths, appErr := s.fileStore.ListDirectory(fileStorePluginFolder)
	if appErr != nil {
		return nil, model.NewAppError("getPluginsFromDir", "app.plugin.sync.list_filestore.app_error", nil, "", http.StatusInternalServerError).Wrap(appErr)
	}

	return s.getPluginsFromFilePaths(fileStorePaths), nil
}

func (s *PluginService) getPluginsFromFilePaths(fileStorePaths []string) map[string]*pluginSignaturePath {
	pluginSignaturePathMap := make(map[string]*pluginSignaturePath)

	fsPrefix := ""
	if *s.platform.Config().FileSettings.DriverName == model.ImageDriverS3 {
		ptr := s.platform.Config().FileSettings.AmazonS3PathPrefix
		if ptr != nil && *ptr != "" {
			fsPrefix = *ptr + "/"
		}
	}

	for _, path := range fileStorePaths {
		path = strings.TrimPrefix(path, fsPrefix)
		if strings.HasSuffix(path, ".tar.gz") {
			id := strings.TrimSuffix(filepath.Base(path), ".tar.gz")
			helper := &pluginSignaturePath{
				pluginID:      id,
				path:          path,
				signaturePath: "",
			}
			pluginSignaturePathMap[id] = helper
		}
	}
	for _, path := range fileStorePaths {
		path = strings.TrimPrefix(path, fsPrefix)
		if strings.HasSuffix(path, ".tar.gz.sig") {
			id := strings.TrimSuffix(filepath.Base(path), ".tar.gz.sig")
			if val, ok := pluginSignaturePathMap[id]; !ok {
				mlog.Warn("Unknown signature", mlog.String("path", path))
			} else {
				val.signaturePath = path
			}
		}
	}

	return pluginSignaturePathMap
}

func (s *PluginService) processPrepackagedPlugins(pluginsDir string) []*plugin.PrepackagedPlugin {
	prepackagedPluginsDir, found := fileutils.FindDir(pluginsDir)
	if !found {
		return nil
	}

	var fileStorePaths []string
	err := filepath.Walk(prepackagedPluginsDir, func(walkPath string, info os.FileInfo, err error) error {
		fileStorePaths = append(fileStorePaths, walkPath)
		return nil
	})
	if err != nil {
		mlog.Error("Failed to walk prepackaged plugins", mlog.Err(err))
		return nil
	}

	pluginSignaturePathMap := s.getPluginsFromFilePaths(fileStorePaths)
	plugins := make([]*plugin.PrepackagedPlugin, 0, len(pluginSignaturePathMap))
	prepackagedPlugins := make(chan *plugin.PrepackagedPlugin, len(pluginSignaturePathMap))

	var wg sync.WaitGroup
	for _, psPath := range pluginSignaturePathMap {
		wg.Add(1)
		go func(psPath *pluginSignaturePath) {
			defer wg.Done()
			p, err := s.processPrepackagedPlugin(psPath)
			if err != nil {
				mlog.Error("Failed to install prepackaged plugin", mlog.String("path", psPath.path), mlog.Err(err))
				return
			}
			prepackagedPlugins <- p
		}(psPath)
	}

	wg.Wait()
	close(prepackagedPlugins)

	for p := range prepackagedPlugins {
		plugins = append(plugins, p)
	}

	return plugins
}

// processPrepackagedPlugin will return the prepackaged plugin metadata and will also
// install the prepackaged plugin if it had been previously enabled and AutomaticPrepackagedPlugins is true.
func (s *PluginService) processPrepackagedPlugin(pluginPath *pluginSignaturePath) (*plugin.PrepackagedPlugin, error) {
	mlog.Debug("Processing prepackaged plugin", mlog.String("path", pluginPath.path))

	fileReader, err := os.Open(pluginPath.path)
	if err != nil {
		return nil, errors.Wrapf(err, "Failed to open prepackaged plugin %s", pluginPath.path)
	}
	defer fileReader.Close()

	tmpDir, err := os.MkdirTemp("", "plugintmp")
	if err != nil {
		return nil, errors.Wrap(err, "Failed to create temp dir plugintmp")
	}
	defer os.RemoveAll(tmpDir)

	plugin, pluginDir, err := getPrepackagedPlugin(pluginPath, fileReader, tmpDir)
	if err != nil {
		return nil, errors.Wrapf(err, "Failed to get prepackaged plugin %s", pluginPath.path)
	}

	// Skip installing the plugin at all if automatic prepackaged plugins is disabled
	if !*s.platform.Config().PluginSettings.AutomaticPrepackagedPlugins {
		return plugin, nil
	}

	// Skip installing if the plugin is has not been previously enabled.
	pluginState := s.platform.Config().PluginSettings.PluginStates[plugin.Manifest.Id]
	if pluginState == nil || !pluginState.Enable {
		return plugin, nil
	}

	mlog.Debug("Installing prepackaged plugin", mlog.String("path", pluginPath.path))
	if _, err := s.installExtractedPlugin(plugin.Manifest, pluginDir, installPluginLocallyOnlyIfNewOrUpgrade); err != nil {
		return nil, errors.Wrapf(err, "Failed to install extracted prepackaged plugin %s", pluginPath.path)
	}

	return plugin, nil
}

// installFeatureFlagPlugins handles the automatic installation/upgrade of plugins from feature flags
func (s *PluginService) installFeatureFlagPlugins() {
	ffControledPlugins := s.platform.Config().FeatureFlags.Plugins()

	// Respect the automatic prepackaged disable setting
	if !*s.platform.Config().PluginSettings.AutomaticPrepackagedPlugins {
		return
	}

	for pluginID, version := range ffControledPlugins {
		// Skip installing if the plugin has been previously disabled.
		pluginState := s.platform.Config().PluginSettings.PluginStates[pluginID]
		if pluginState != nil && !pluginState.Enable {
			s.platform.Log().Debug("Not auto installing/upgrade because plugin was disabled", mlog.String("plugin_id", pluginID), mlog.String("version", version))
			continue
		}

		// Check if we already installed this version as InstallMarketplacePlugin can't handle re-installs well.
		pluginStatus, err := s.GetPluginStatus(pluginID)
		pluginExists := err == nil
		if pluginExists && pluginStatus.Version == version {
			continue
		}

		if version != "" && version != "control" {
			// If we are on-prem skip installation if this is a downgrade
			license := s.platform.License()
			inCloud := license != nil && *license.Features.Cloud
			if !inCloud && pluginExists {
				parsedVersion, err := semver.Parse(version)
				if err != nil {
					s.platform.Log().Debug("Bad version from feature flag", mlog.String("plugin_id", pluginID), mlog.Err(err), mlog.String("version", version))
					return
				}
				parsedExistingVersion, err := semver.Parse(pluginStatus.Version)
				if err != nil {
					s.platform.Log().Debug("Bad version from plugin manifest", mlog.String("plugin_id", pluginID), mlog.Err(err), mlog.String("version", pluginStatus.Version))
					return
				}

				if parsedVersion.LTE(parsedExistingVersion) {
					s.platform.Log().Debug("Skip installation because given version was a downgrade and on-prem installations should not downgrade.", mlog.String("plugin_id", pluginID), mlog.Err(err), mlog.String("version", pluginStatus.Version))
					return
				}
			}

			_, err := s.InstallMarketplacePlugin(&model.InstallMarketplacePluginRequest{
				Id:      pluginID,
				Version: version,
			})
			if err != nil {
				s.platform.Log().Debug("Unable to install plugin from FF manifest", mlog.String("plugin_id", pluginID), mlog.Err(err), mlog.String("version", version))
			} else {
				if err := s.enablePlugin(pluginID); err != nil {
					s.platform.Log().Debug("Unable to enable plugin installed from feature flag.", mlog.String("plugin_id", pluginID), mlog.Err(err), mlog.String("version", version))
				} else {
					s.platform.Log().Debug("Installed and enabled plugin.", mlog.String("plugin_id", pluginID), mlog.String("version", version))
				}
			}
		}
	}
}

// getPrepackagedPlugin builds a PrepackagedPlugin from the plugin at the given path, additionally returning the directory in which it was extracted.
func getPrepackagedPlugin(pluginPath *pluginSignaturePath, pluginFile io.ReadSeeker, tmpDir string) (*plugin.PrepackagedPlugin, string, error) {
	manifest, pluginDir, appErr := extractPlugin(pluginFile, tmpDir)
	if appErr != nil {
		return nil, "", errors.Wrapf(appErr, "Failed to extract plugin with path %s", pluginPath.path)
	}

	plugin := new(plugin.PrepackagedPlugin)
	plugin.Manifest = manifest
	plugin.Path = pluginPath.path

	if pluginPath.signaturePath != "" {
		sig := pluginPath.signaturePath
		sigReader, sigErr := os.Open(sig)
		if sigErr != nil {
			return nil, "", errors.Wrapf(sigErr, "Failed to open prepackaged plugin signature %s", sig)
		}
		bytes, sigErr := io.ReadAll(sigReader)
		if sigErr != nil {
			return nil, "", errors.Wrapf(sigErr, "Failed to read prepackaged plugin signature %s", sig)
		}
		plugin.Signature = bytes
	}

	if manifest.IconPath != "" {
		iconData, err := getIcon(filepath.Join(pluginDir, manifest.IconPath))
		if err != nil {
			mlog.Warn("Error loading local plugin icon", mlog.String("plugin", plugin.Manifest.Id), mlog.String("icon_path", plugin.Manifest.IconPath), mlog.Err(err))
		}
		plugin.IconData = iconData
	}

	return plugin, pluginDir, nil
}

func getIcon(iconPath string) (string, error) {
	icon, err := os.ReadFile(iconPath)
	if err != nil {
		return "", errors.Wrapf(err, "failed to open icon at path %s", iconPath)
	}

	if !svg.Is(icon) {
		return "", errors.Errorf("icon is not svg %s", iconPath)
	}

	return fmt.Sprintf("data:image/svg+xml;base64,%s", base64.StdEncoding.EncodeToString(icon)), nil
}

func (s *PluginService) getPluginStateOverride(pluginID string) (bool, bool) {
	switch pluginID {
	case model.PluginIdApps:
		// Tie Apps proxy disabled status to the feature flag.
		if !s.platform.Config().FeatureFlags.AppsEnabled {
			return true, false
		}
	case model.PluginIdCalls:
		if !s.platform.Config().FeatureFlags.CallsEnabled {
			return true, false
		}
	}

	return false, false
}<|MERGE_RESOLUTION|>--- conflicted
+++ resolved
@@ -292,13 +292,6 @@
 	if err := s.notifyPluginStatusesChanged(); err != nil {
 		mlog.Warn("failed to notify plugin status changed", mlog.Err(err))
 	}
-<<<<<<< HEAD
-
-	if err := s.notifyIntegrationsUsageChanged(); err != nil {
-		mlog.Warn("Failed to notify integrations usage changed", mlog.Err(err))
-	}
-=======
->>>>>>> 7f419ea0
 }
 
 func (a *App) NewPluginAPI(c *request.Context, manifest *model.Manifest) plugin.API {
@@ -519,16 +512,7 @@
 // activation if inactive anywhere in the cluster.
 // Notifies cluster peers through config change.
 func (a *App) EnablePlugin(id string) *model.AppError {
-<<<<<<< HEAD
-	appErr := a.checkIfIntegrationsMeetFreemiumLimits([]string{id})
-	if appErr != nil {
-		return appErr
-	}
-
-	return a.ch.srv.pluginService.enablePlugin(id)
-=======
-	return a.ch.enablePlugin(id)
->>>>>>> 7f419ea0
+	return a.PluginService().enablePlugin(id)
 }
 
 func (s *PluginService) enablePlugin(id string) *model.AppError {
@@ -638,23 +622,6 @@
 	return nil
 }
 
-<<<<<<< HEAD
-func (s *PluginService) notifyIntegrationsUsageChanged() *model.AppError {
-	usage, appErr := s.getIntegrationsUsage()
-	if appErr != nil {
-		return appErr
-	}
-
-	message := model.NewWebSocketEvent(model.WebsocketEventIntegrationsUsageChanged, "", "", "", nil, "")
-	message.Add("usage", usage)
-	message.GetBroadcast().ContainsSensitiveData = true
-	s.platform.Publish(message)
-
-	return nil
-}
-
-=======
->>>>>>> 7f419ea0
 func (a *App) GetPlugins() (*model.PluginsResponse, *model.AppError) {
 	pluginsEnvironment := a.GetPluginsEnvironment()
 	if pluginsEnvironment == nil {

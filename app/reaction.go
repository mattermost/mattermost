--- conflicted
+++ resolved
@@ -36,11 +36,7 @@
 		}
 	}
 
-<<<<<<< HEAD
-	reaction, err = a.Store().Reaction().Save(reaction)
-=======
 	reaction, err = a.Srv().Store.Reaction().Save(reaction)
->>>>>>> 17523fa5
 	if err != nil {
 		return nil, err
 	}
@@ -56,21 +52,13 @@
 }
 
 func (a *App) GetReactionsForPost(postId string) ([]*model.Reaction, *model.AppError) {
-<<<<<<< HEAD
-	return a.Store().Reaction().GetForPost(postId, true)
-=======
 	return a.Srv().Store.Reaction().GetForPost(postId, true)
->>>>>>> 17523fa5
 }
 
 func (a *App) GetBulkReactionsForPosts(postIds []string) (map[string][]*model.Reaction, *model.AppError) {
 	reactions := make(map[string][]*model.Reaction)
 
-<<<<<<< HEAD
-	allReactions, err := a.Store().Reaction().BulkGetForPosts(postIds)
-=======
 	allReactions, err := a.Srv().Store.Reaction().BulkGetForPosts(postIds)
->>>>>>> 17523fa5
 	if err != nil {
 		return nil, err
 	}
@@ -126,11 +114,7 @@
 		hasReactions = false
 	}
 
-<<<<<<< HEAD
-	if _, err := a.Store().Reaction().Delete(reaction); err != nil {
-=======
 	if _, err := a.Srv().Store.Reaction().Delete(reaction); err != nil {
->>>>>>> 17523fa5
 		return err
 	}
 

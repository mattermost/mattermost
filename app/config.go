--- conflicted
+++ resolved
@@ -30,84 +30,8 @@
 	ErrorTermsOfServiceNoRowsFound = "app.terms_of_service.get.no_rows.app_error"
 )
 
-<<<<<<< HEAD
-=======
-// ensure the config wrapper implements `product.ConfigService`
-var _ product.ConfigService = (*configWrapper)(nil)
-
-// configWrapper is an adapter struct that only exposes the
-// config related functionality to be passed down to other products.
-type configWrapper struct {
-	srv *Server
-	*config.Store
-}
-
-func (w *configWrapper) Name() ServiceKey {
-	return ConfigKey
-}
-
-func (w *configWrapper) Config() *model.Config {
-	return w.Store.Get()
-}
-
-func (w *configWrapper) AddConfigListener(listener func(*model.Config, *model.Config)) string {
-	return w.Store.AddListener(listener)
-}
-
-func (w *configWrapper) RemoveConfigListener(id string) {
-	w.Store.RemoveListener(id)
-}
-
-func (w *configWrapper) UpdateConfig(f func(*model.Config)) {
-	if w.Store.IsReadOnly() {
-		return
-	}
-	old := w.Config()
-	updated := old.Clone()
-	f(updated)
-	if _, _, err := w.Store.Set(updated); err != nil {
-		mlog.Error("Failed to update config", mlog.Err(err))
-	}
-}
-
-func (w *configWrapper) SaveConfig(newCfg *model.Config, sendConfigChangeClusterMessage bool) (*model.Config, *model.Config, *model.AppError) {
-	oldCfg, newCfg, err := w.Store.Set(newCfg)
-	if errors.Cause(err) == config.ErrReadOnlyConfiguration {
-		return nil, nil, model.NewAppError("saveConfig", "ent.cluster.save_config.error", nil, err.Error(), http.StatusForbidden)
-	} else if err != nil {
-		return nil, nil, model.NewAppError("saveConfig", "app.save_config.app_error", nil, err.Error(), http.StatusInternalServerError)
-	}
-
-	if w.srv.startMetrics && *w.Config().MetricsSettings.Enable {
-		if w.srv.GetMetrics() != nil {
-			w.srv.GetMetrics().Register()
-		}
-		w.srv.platform.RestartMetrics() // TODO: remove when this moved to the platform service
-	} else {
-		w.srv.platform.ShutdownMetrics() // TODO: remove when this moved to the platform service
-	}
-
-	if w.srv.Cluster != nil {
-		err := w.srv.Cluster.ConfigChanged(w.Store.RemoveEnvironmentOverrides(oldCfg),
-			w.Store.RemoveEnvironmentOverrides(newCfg), sendConfigChangeClusterMessage)
-		if err != nil {
-			return nil, nil, err
-		}
-	}
-
-	return oldCfg, newCfg, nil
-}
-
-func (w *configWrapper) ReloadConfig() error {
-	if err := w.Store.Load(); err != nil {
-		return err
-	}
-	return nil
-}
-
->>>>>>> ac79a887
 func (s *Server) Config() *model.Config {
-	return s.platformService.Config()
+	return s.platform.Config()
 }
 
 func (a *App) Config() *model.Config {
@@ -115,15 +39,15 @@
 }
 
 func (a *App) EnvironmentConfig(filter func(reflect.StructField) bool) map[string]any {
-	return a.Srv().platformService.GetEnvironmentOverridesWithFilter(filter)
+	return a.Srv().platform.GetEnvironmentOverridesWithFilter(filter)
 }
 
 func (a *App) UpdateConfig(f func(*model.Config)) {
-	a.Srv().platformService.UpdateConfig(f)
+	a.Srv().platform.UpdateConfig(f)
 }
 
 func (a *App) ReloadConfig() error {
-	return a.Srv().platformService.ReloadConfig()
+	return a.Srv().platform.ReloadConfig()
 }
 
 func (a *App) ClientConfig() map[string]string {
@@ -139,12 +63,12 @@
 }
 
 func (a *App) AddConfigListener(listener func(*model.Config, *model.Config)) string {
-	return a.Srv().platformService.AddConfigListener(listener)
+	return a.Srv().platform.AddConfigListener(listener)
 }
 
 // Removes a listener function by the unique ID returned when AddConfigListener was called
 func (a *App) RemoveConfigListener(id string) {
-	a.Srv().platformService.RemoveConfigListener(id)
+	a.Srv().platform.RemoveConfigListener(id)
 }
 
 // ensurePostActionCookieSecret ensures that the key for encrypting PostActionCookie exists
@@ -423,7 +347,7 @@
 
 // GetConfigFile proxies access to the given configuration file to the underlying config store.
 func (a *App) GetConfigFile(name string) ([]byte, error) {
-	data, err := a.Srv().platformService.GetConfigFile(name)
+	data, err := a.Srv().platform.GetConfigFile(name)
 	if err != nil {
 		return nil, errors.Wrapf(err, "failed to get config file %s", name)
 	}
@@ -447,7 +371,7 @@
 
 // SaveConfig replaces the active configuration, optionally notifying cluster peers.
 func (a *App) SaveConfig(newCfg *model.Config, sendConfigChangeClusterMessage bool) (*model.Config, *model.Config, *model.AppError) {
-	return a.Srv().platformService.SaveConfig(newCfg, sendConfigChangeClusterMessage)
+	return a.Srv().platform.SaveConfig(newCfg, sendConfigChangeClusterMessage)
 }
 
 func (a *App) HandleMessageExportConfig(cfg *model.Config, appCfg *model.Config) {
@@ -467,8 +391,8 @@
 }
 
 func (s *Server) MailServiceConfig() *mail.SMTPConfig {
-	emailSettings := s.platformService.Config().EmailSettings
-	hostname := utils.GetHostnameFromSiteURL(*s.platformService.Config().ServiceSettings.SiteURL)
+	emailSettings := s.platform.Config().EmailSettings
+	hostname := utils.GetHostnameFromSiteURL(*s.platform.Config().ServiceSettings.SiteURL)
 	cfg := mail.SMTPConfig{
 		Hostname:                          hostname,
 		ConnectionSecurity:                *emailSettings.ConnectionSecurity,

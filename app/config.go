--- conflicted
+++ resolved
@@ -82,15 +82,9 @@
 		if w.srv.GetMetrics() != nil {
 			w.srv.GetMetrics().Register()
 		}
-<<<<<<< HEAD
-		w.srv.platformService.RestartMetrics() // TODO: remove when configWrapper moved to the platform service
-	} else {
-		w.srv.platformService.ShutdownMetrics() // TODO: remove when configWrapper moved to the platform service
-=======
 		w.srv.platformService.RestartMetrics() // TODO: remove when this moved to the platform service
 	} else {
 		w.srv.platformService.ShutdownMetrics() // TODO: remove when this moved to the platform service
->>>>>>> 036d7c9d
 	}
 
 	if w.srv.Cluster != nil {

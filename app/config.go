// Copyright (c) 2015-present Mattermost, Inc. All Rights Reserved.
// See LICENSE.txt for license information.

package app

import (
	"crypto/ecdsa"
	"crypto/elliptic"
	"crypto/md5"
	"crypto/rand"
	"crypto/x509"
	"encoding/base64"
	"encoding/json"
	"fmt"
	"net/url"
	"reflect"
	"strconv"
	"time"

	"github.com/pkg/errors"

	"github.com/mattermost/mattermost-server/v6/config"
	"github.com/mattermost/mattermost-server/v6/model"
	"github.com/mattermost/mattermost-server/v6/shared/mail"
	"github.com/mattermost/mattermost-server/v6/shared/mlog"
	"github.com/mattermost/mattermost-server/v6/utils"
)

const (
	ErrorTermsOfServiceNoRowsFound = "app.terms_of_service.get.no_rows.app_error"
)

<<<<<<< HEAD
// ensure the config wrapper implements `product.ConfigService`
var _ product.ConfigService = (*configWrapper)(nil)

// configWrapper is an adapter struct that only exposes the
// config related functionality to be passed down to other products.
type configWrapper struct {
	srv *Server
	*config.Store
}

func (w *configWrapper) Name() ServiceKey {
	return ConfigKey
}

func (w *configWrapper) Config() *model.Config {
	return w.Store.Get()
}

func (w *configWrapper) AddConfigListener(listener func(*model.Config, *model.Config)) string {
	return w.Store.AddListener(listener)
}

func (w *configWrapper) RemoveConfigListener(id string) {
	w.Store.RemoveListener(id)
}

func (w *configWrapper) UpdateConfig(f func(*model.Config)) {
	if w.Store.IsReadOnly() {
		return
	}
	old := w.Config()
	updated := old.Clone()
	f(updated)
	if _, _, err := w.Store.Set(updated); err != nil {
		mlog.Error("Failed to update config", mlog.Err(err))
	}
}

func (w *configWrapper) SaveConfig(newCfg *model.Config, sendConfigChangeClusterMessage bool) (*model.Config, *model.Config, *model.AppError) {
	oldCfg, newCfg, err := w.Store.Set(newCfg)
	if errors.Cause(err) == config.ErrReadOnlyConfiguration {
		return nil, nil, model.NewAppError("saveConfig", "ent.cluster.save_config.error", nil, "", http.StatusForbidden).Wrap(err)
	} else if err != nil {
		return nil, nil, model.NewAppError("saveConfig", "app.save_config.app_error", nil, "", http.StatusInternalServerError).Wrap(err)
	}

	if w.srv.startMetrics && *w.Config().MetricsSettings.Enable {
		if w.srv.GetMetrics() != nil {
			w.srv.GetMetrics().Register()
		}
		w.srv.platform.RestartMetrics() // TODO: remove when this moved to the platform service
	} else {
		w.srv.platform.ShutdownMetrics() // TODO: remove when this moved to the platform service
	}

	if w.srv.Cluster != nil {
		err := w.srv.Cluster.ConfigChanged(w.Store.RemoveEnvironmentOverrides(oldCfg),
			w.Store.RemoveEnvironmentOverrides(newCfg), sendConfigChangeClusterMessage)
		if err != nil {
			return nil, nil, err
		}
	}

	return oldCfg, newCfg, nil
}

func (w *configWrapper) ReloadConfig() error {
	if err := w.Store.Load(); err != nil {
		return err
	}
	return nil
}

=======
>>>>>>> afbbc312
func (s *Server) Config() *model.Config {
	return s.platform.Config()
}

func (a *App) Config() *model.Config {
	return a.ch.cfgSvc.Config()
}

func (a *App) EnvironmentConfig(filter func(reflect.StructField) bool) map[string]any {
	return a.Srv().platform.GetEnvironmentOverridesWithFilter(filter)
}

func (a *App) UpdateConfig(f func(*model.Config)) {
	a.Srv().platform.UpdateConfig(f)
}

func (a *App) ReloadConfig() error {
	return a.Srv().platform.ReloadConfig()
}

func (a *App) ClientConfig() map[string]string {
	return a.ch.clientConfig.Load().(map[string]string)
}

func (a *App) ClientConfigHash() string {
	return a.ch.ClientConfigHash()
}

func (a *App) LimitedClientConfig() map[string]string {
	return a.ch.limitedClientConfig.Load().(map[string]string)
}

func (a *App) AddConfigListener(listener func(*model.Config, *model.Config)) string {
	return a.Srv().platform.AddConfigListener(listener)
}

// Removes a listener function by the unique ID returned when AddConfigListener was called
func (a *App) RemoveConfigListener(id string) {
	a.Srv().platform.RemoveConfigListener(id)
}

// ensurePostActionCookieSecret ensures that the key for encrypting PostActionCookie exists
// and future calls to PostActionCookieSecret will always return a valid key, same on all
// servers in the cluster
func (ch *Channels) ensurePostActionCookieSecret() error {
	if ch.postActionCookieSecret != nil {
		return nil
	}

	var secret *model.SystemPostActionCookieSecret

	value, err := ch.srv.Store.System().GetByName(model.SystemPostActionCookieSecretKey)
	if err == nil {
		if err := json.Unmarshal([]byte(value.Value), &secret); err != nil {
			return err
		}
	}

	// If we don't already have a key, try to generate one.
	if secret == nil {
		newSecret := &model.SystemPostActionCookieSecret{
			Secret: make([]byte, 32),
		}
		_, err := rand.Reader.Read(newSecret.Secret)
		if err != nil {
			return err
		}

		system := &model.System{
			Name: model.SystemPostActionCookieSecretKey,
		}
		v, err := json.Marshal(newSecret)
		if err != nil {
			return err
		}
		system.Value = string(v)
		// If we were able to save the key, use it, otherwise log the error.
		if err = ch.srv.Store.System().Save(system); err != nil {
			mlog.Warn("Failed to save PostActionCookieSecret", mlog.Err(err))
		} else {
			secret = newSecret
		}
	}

	// If we weren't able to save a new key above, another server must have beat us to it. Get the
	// key from the database, and if that fails, error out.
	if secret == nil {
		value, err := ch.srv.Store.System().GetByName(model.SystemPostActionCookieSecretKey)
		if err != nil {
			return err
		}

		if err := json.Unmarshal([]byte(value.Value), &secret); err != nil {
			return err
		}
	}

	ch.postActionCookieSecret = secret.Secret
	return nil
}

// ensureAsymmetricSigningKey ensures that an asymmetric signing key exists and future calls to
// AsymmetricSigningKey will always return a valid signing key.
func (ch *Channels) ensureAsymmetricSigningKey() error {
	if ch.AsymmetricSigningKey() != nil {
		return nil
	}

	var key *model.SystemAsymmetricSigningKey

	value, err := ch.srv.Store.System().GetByName(model.SystemAsymmetricSigningKeyKey)
	if err == nil {
		if err := json.Unmarshal([]byte(value.Value), &key); err != nil {
			return err
		}
	}

	// If we don't already have a key, try to generate one.
	if key == nil {
		newECDSAKey, err := ecdsa.GenerateKey(elliptic.P256(), rand.Reader)
		if err != nil {
			return err
		}
		newKey := &model.SystemAsymmetricSigningKey{
			ECDSAKey: &model.SystemECDSAKey{
				Curve: "P-256",
				X:     newECDSAKey.X,
				Y:     newECDSAKey.Y,
				D:     newECDSAKey.D,
			},
		}
		system := &model.System{
			Name: model.SystemAsymmetricSigningKeyKey,
		}
		v, err := json.Marshal(newKey)
		if err != nil {
			return err
		}
		system.Value = string(v)
		// If we were able to save the key, use it, otherwise log the error.
		if err = ch.srv.Store.System().Save(system); err != nil {
			mlog.Warn("Failed to save AsymmetricSigningKey", mlog.Err(err))
		} else {
			key = newKey
		}
	}

	// If we weren't able to save a new key above, another server must have beat us to it. Get the
	// key from the database, and if that fails, error out.
	if key == nil {
		value, err := ch.srv.Store.System().GetByName(model.SystemAsymmetricSigningKeyKey)
		if err != nil {
			return err
		}

		if err := json.Unmarshal([]byte(value.Value), &key); err != nil {
			return err
		}
	}

	var curve elliptic.Curve
	switch key.ECDSAKey.Curve {
	case "P-256":
		curve = elliptic.P256()
	default:
		return fmt.Errorf("unknown curve: " + key.ECDSAKey.Curve)
	}
	ch.asymmetricSigningKey.Store(&ecdsa.PrivateKey{
		PublicKey: ecdsa.PublicKey{
			Curve: curve,
			X:     key.ECDSAKey.X,
			Y:     key.ECDSAKey.Y,
		},
		D: key.ECDSAKey.D,
	})
	ch.regenerateClientConfig()
	return nil
}

func (s *Server) ensureInstallationDate() error {
	_, appErr := s.getSystemInstallDate()
	if appErr == nil {
		return nil
	}

	installDate, nErr := s.Store.User().InferSystemInstallDate()
	var installationDate int64
	if nErr == nil && installDate > 0 {
		installationDate = installDate
	} else {
		installationDate = utils.MillisFromTime(time.Now())
	}

	if err := s.Store.System().SaveOrUpdate(&model.System{
		Name:  model.SystemInstallationDateKey,
		Value: strconv.FormatInt(installationDate, 10),
	}); err != nil {
		return err
	}
	return nil
}

func (s *Server) ensureFirstServerRunTimestamp() error {
	_, appErr := s.getFirstServerRunTimestamp()
	if appErr == nil {
		return nil
	}

	if err := s.Store.System().SaveOrUpdate(&model.System{
		Name:  model.SystemFirstServerRunTimestampKey,
		Value: strconv.FormatInt(utils.MillisFromTime(time.Now()), 10),
	}); err != nil {
		return err
	}
	return nil
}

// AsymmetricSigningKey will return a private key that can be used for asymmetric signing.
func (ch *Channels) AsymmetricSigningKey() *ecdsa.PrivateKey {
	if key := ch.asymmetricSigningKey.Load(); key != nil {
		return key.(*ecdsa.PrivateKey)
	}
	return nil
}

func (a *App) AsymmetricSigningKey() *ecdsa.PrivateKey {
	return a.ch.AsymmetricSigningKey()
}

func (ch *Channels) PostActionCookieSecret() []byte {
	return ch.postActionCookieSecret
}

func (a *App) PostActionCookieSecret() []byte {
	return a.ch.PostActionCookieSecret()
}

func (ch *Channels) regenerateClientConfig() {
	clientConfig := config.GenerateClientConfig(ch.cfgSvc.Config(), ch.srv.TelemetryId(), ch.srv.License())
	limitedClientConfig := config.GenerateLimitedClientConfig(ch.cfgSvc.Config(), ch.srv.TelemetryId(), ch.srv.License())

	if clientConfig["EnableCustomTermsOfService"] == "true" {
		termsOfService, err := ch.srv.Store.TermsOfService().GetLatest(true)
		if err != nil {
			mlog.Err(err)
		} else {
			clientConfig["CustomTermsOfServiceId"] = termsOfService.Id
			limitedClientConfig["CustomTermsOfServiceId"] = termsOfService.Id
		}
	}

	if key := ch.AsymmetricSigningKey(); key != nil {
		der, _ := x509.MarshalPKIXPublicKey(&key.PublicKey)
		clientConfig["AsymmetricSigningPublicKey"] = base64.StdEncoding.EncodeToString(der)
		limitedClientConfig["AsymmetricSigningPublicKey"] = base64.StdEncoding.EncodeToString(der)
	}

	clientConfigJSON, _ := json.Marshal(clientConfig)
	ch.clientConfig.Store(clientConfig)
	ch.limitedClientConfig.Store(limitedClientConfig)
	ch.clientConfigHash.Store(fmt.Sprintf("%x", md5.Sum(clientConfigJSON)))
}

func (a *App) GetCookieDomain() string {
	if *a.Config().ServiceSettings.AllowCookiesForSubdomains {
		if siteURL, err := url.Parse(*a.Config().ServiceSettings.SiteURL); err == nil {
			return siteURL.Hostname()
		}
	}
	return ""
}

func (a *App) GetSiteURL() string {
	return *a.Config().ServiceSettings.SiteURL
}

// ClientConfigWithComputed gets the configuration in a format suitable for sending to the client.
func (a *App) ClientConfigWithComputed() map[string]string {
	respCfg := map[string]string{}
	for k, v := range a.ch.clientConfig.Load().(map[string]string) {
		respCfg[k] = v
	}

	// These properties are not configurable, but nevertheless represent configuration expected
	// by the client.
	respCfg["NoAccounts"] = strconv.FormatBool(a.ch.srv.userService.IsFirstUserAccount())
	respCfg["MaxPostSize"] = strconv.Itoa(a.ch.srv.MaxPostSize())
	respCfg["UpgradedFromTE"] = strconv.FormatBool(a.ch.srv.isUpgradedFromTE())
	respCfg["InstallationDate"] = ""
	if installationDate, err := a.ch.srv.getSystemInstallDate(); err == nil {
		respCfg["InstallationDate"] = strconv.FormatInt(installationDate, 10)
	}
	if ver, err := a.ch.srv.Store.GetDBSchemaVersion(); err != nil {
		mlog.Error("Could not get the schema version", mlog.Err(err))
	} else {
		respCfg["SchemaVersion"] = strconv.Itoa(ver)
	}

	return respCfg
}

// LimitedClientConfigWithComputed gets the configuration in a format suitable for sending to the client.
func (a *App) LimitedClientConfigWithComputed() map[string]string {
	respCfg := map[string]string{}
	for k, v := range a.LimitedClientConfig() {
		respCfg[k] = v
	}

	// These properties are not configurable, but nevertheless represent configuration expected
	// by the client.
	respCfg["NoAccounts"] = strconv.FormatBool(a.IsFirstUserAccount())

	return respCfg
}

// GetConfigFile proxies access to the given configuration file to the underlying config store.
func (a *App) GetConfigFile(name string) ([]byte, error) {
	data, err := a.Srv().platform.GetConfigFile(name)
	if err != nil {
		return nil, errors.Wrapf(err, "failed to get config file %s", name)
	}

	return data, nil
}

// GetSanitizedConfig gets the configuration for a system admin without any secrets.
func (a *App) GetSanitizedConfig() *model.Config {
	cfg := a.Config().Clone()
	cfg.Sanitize()

	return cfg
}

// GetEnvironmentConfig returns a map of configuration keys whose values have been overridden by an environment variable.
// If filter is not nil and returns false for a struct field, that field will be omitted.
func (a *App) GetEnvironmentConfig(filter func(reflect.StructField) bool) map[string]any {
	return a.EnvironmentConfig(filter)
}

// SaveConfig replaces the active configuration, optionally notifying cluster peers.
func (a *App) SaveConfig(newCfg *model.Config, sendConfigChangeClusterMessage bool) (*model.Config, *model.Config, *model.AppError) {
	return a.Srv().platform.SaveConfig(newCfg, sendConfigChangeClusterMessage)
}

func (a *App) HandleMessageExportConfig(cfg *model.Config, appCfg *model.Config) {
	// If the Message Export feature has been toggled in the System Console, rewrite the ExportFromTimestamp field to an
	// appropriate value. The rewriting occurs here to ensure it doesn't affect values written to the config file
	// directly and not through the System Console UI.
	if *cfg.MessageExportSettings.EnableExport != *appCfg.MessageExportSettings.EnableExport {
		if *cfg.MessageExportSettings.EnableExport && *cfg.MessageExportSettings.ExportFromTimestamp == int64(0) {
			// When the feature is toggled on, use the current timestamp as the start time for future exports.
			cfg.MessageExportSettings.ExportFromTimestamp = model.NewInt64(model.GetMillis())
		} else if !*cfg.MessageExportSettings.EnableExport {
			// When the feature is disabled, reset the timestamp so that the timestamp will be set if
			// the feature is re-enabled from the System Console in future.
			cfg.MessageExportSettings.ExportFromTimestamp = model.NewInt64(0)
		}
	}
}

func (s *Server) MailServiceConfig() *mail.SMTPConfig {
	emailSettings := s.platform.Config().EmailSettings
	hostname := utils.GetHostnameFromSiteURL(*s.platform.Config().ServiceSettings.SiteURL)
	cfg := mail.SMTPConfig{
		Hostname:                          hostname,
		ConnectionSecurity:                *emailSettings.ConnectionSecurity,
		SkipServerCertificateVerification: *emailSettings.SkipServerCertificateVerification,
		ServerName:                        *emailSettings.SMTPServer,
		Server:                            *emailSettings.SMTPServer,
		Port:                              *emailSettings.SMTPPort,
		ServerTimeout:                     *emailSettings.SMTPServerTimeout,
		Username:                          *emailSettings.SMTPUsername,
		Password:                          *emailSettings.SMTPPassword,
		EnableSMTPAuth:                    *emailSettings.EnableSMTPAuth,
		SendEmailNotifications:            *emailSettings.SendEmailNotifications,
		FeedbackName:                      *emailSettings.FeedbackName,
		FeedbackEmail:                     *emailSettings.FeedbackEmail,
		ReplyToAddress:                    *emailSettings.ReplyToAddress,
	}
	return &cfg
}<|MERGE_RESOLUTION|>--- conflicted
+++ resolved
@@ -30,82 +30,6 @@
 	ErrorTermsOfServiceNoRowsFound = "app.terms_of_service.get.no_rows.app_error"
 )
 
-<<<<<<< HEAD
-// ensure the config wrapper implements `product.ConfigService`
-var _ product.ConfigService = (*configWrapper)(nil)
-
-// configWrapper is an adapter struct that only exposes the
-// config related functionality to be passed down to other products.
-type configWrapper struct {
-	srv *Server
-	*config.Store
-}
-
-func (w *configWrapper) Name() ServiceKey {
-	return ConfigKey
-}
-
-func (w *configWrapper) Config() *model.Config {
-	return w.Store.Get()
-}
-
-func (w *configWrapper) AddConfigListener(listener func(*model.Config, *model.Config)) string {
-	return w.Store.AddListener(listener)
-}
-
-func (w *configWrapper) RemoveConfigListener(id string) {
-	w.Store.RemoveListener(id)
-}
-
-func (w *configWrapper) UpdateConfig(f func(*model.Config)) {
-	if w.Store.IsReadOnly() {
-		return
-	}
-	old := w.Config()
-	updated := old.Clone()
-	f(updated)
-	if _, _, err := w.Store.Set(updated); err != nil {
-		mlog.Error("Failed to update config", mlog.Err(err))
-	}
-}
-
-func (w *configWrapper) SaveConfig(newCfg *model.Config, sendConfigChangeClusterMessage bool) (*model.Config, *model.Config, *model.AppError) {
-	oldCfg, newCfg, err := w.Store.Set(newCfg)
-	if errors.Cause(err) == config.ErrReadOnlyConfiguration {
-		return nil, nil, model.NewAppError("saveConfig", "ent.cluster.save_config.error", nil, "", http.StatusForbidden).Wrap(err)
-	} else if err != nil {
-		return nil, nil, model.NewAppError("saveConfig", "app.save_config.app_error", nil, "", http.StatusInternalServerError).Wrap(err)
-	}
-
-	if w.srv.startMetrics && *w.Config().MetricsSettings.Enable {
-		if w.srv.GetMetrics() != nil {
-			w.srv.GetMetrics().Register()
-		}
-		w.srv.platform.RestartMetrics() // TODO: remove when this moved to the platform service
-	} else {
-		w.srv.platform.ShutdownMetrics() // TODO: remove when this moved to the platform service
-	}
-
-	if w.srv.Cluster != nil {
-		err := w.srv.Cluster.ConfigChanged(w.Store.RemoveEnvironmentOverrides(oldCfg),
-			w.Store.RemoveEnvironmentOverrides(newCfg), sendConfigChangeClusterMessage)
-		if err != nil {
-			return nil, nil, err
-		}
-	}
-
-	return oldCfg, newCfg, nil
-}
-
-func (w *configWrapper) ReloadConfig() error {
-	if err := w.Store.Load(); err != nil {
-		return err
-	}
-	return nil
-}
-
-=======
->>>>>>> afbbc312
 func (s *Server) Config() *model.Config {
 	return s.platform.Config()
 }

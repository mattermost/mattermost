--- conflicted
+++ resolved
@@ -90,10 +90,6 @@
 	return savedBot, nil
 }
 
-<<<<<<< HEAD
-//nolint:golint,unused,deadcode
-=======
->>>>>>> de5efdb8
 func (a *App) GetWarnMetricsBot() (*model.Bot, *model.AppError) {
 	perPage := 1
 	userOptions := &model.UserGetOptions{

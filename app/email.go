// Copyright (c) 2015-present Mattermost, Inc. All Rights Reserved.
// See LICENSE.txt for license information.

package app

import (
	"bytes"
	"encoding/json"
	"fmt"
	"io"
	"net/url"
	"path"
	"strings"

	"net/http"

	"github.com/mattermost/go-i18n/i18n"
	"github.com/pkg/errors"
	"github.com/throttled/throttled"
	"github.com/throttled/throttled/store/memstore"

	"github.com/mattermost/mattermost-server/v5/mlog"
	"github.com/mattermost/mattermost-server/v5/model"
	"github.com/mattermost/mattermost-server/v5/services/mailservice"
	"github.com/mattermost/mattermost-server/v5/utils"
)

const (
	emailRateLimitingMemstoreSize = 65536
	emailRateLimitingPerHour      = 20
	emailRateLimitingMaxBurst     = 20
)

func condenseSiteURL(siteURL string) string {
	parsedSiteURL, _ := url.Parse(siteURL)
	if parsedSiteURL.Path == "" || parsedSiteURL.Path == "/" {
		return parsedSiteURL.Host
	}

	return path.Join(parsedSiteURL.Host, parsedSiteURL.Path)
}

type EmailService struct {
	srv              *Server
	EmailRateLimiter *throttled.GCRARateLimiter
	EmailBatching    *EmailBatchingJob
}

func NewEmailService(srv *Server) (*EmailService, error) {
	service := &EmailService{srv: srv}
	if err := service.setupInviteEmailRateLimiting(); err != nil {
		return nil, err
	}
	service.InitEmailBatching()
	return service, nil
}

func (es *EmailService) setupInviteEmailRateLimiting() error {
	store, err := memstore.New(emailRateLimitingMemstoreSize)
	if err != nil {
		return errors.Wrap(err, "Unable to setup email rate limiting memstore.")
	}

	quota := throttled.RateQuota{
		MaxRate:  throttled.PerHour(emailRateLimitingPerHour),
		MaxBurst: emailRateLimitingMaxBurst,
	}

	rateLimiter, err := throttled.NewGCRARateLimiter(store, quota)
	if err != nil || rateLimiter == nil {
		return errors.Wrap(err, "Unable to setup email rate limiting GCRA rate limiter.")
	}

	es.EmailRateLimiter = rateLimiter
	return nil
}

func (es *EmailService) sendChangeUsernameEmail(oldUsername, newUsername, email, locale, siteURL string) *model.AppError {
	T := utils.GetUserTranslations(locale)

	subject := T("api.templates.username_change_subject",
		map[string]interface{}{"SiteName": es.srv.Config().TeamSettings.SiteName,
			"TeamDisplayName": es.srv.Config().TeamSettings.SiteName})

	bodyPage := es.newEmailTemplate("email_change_body", locale)
	bodyPage.Props["SiteURL"] = siteURL
	bodyPage.Props["Title"] = T("api.templates.username_change_body.title")
	bodyPage.Props["Info"] = T("api.templates.username_change_body.info",
		map[string]interface{}{"TeamDisplayName": es.srv.Config().TeamSettings.SiteName, "NewUsername": newUsername})
	bodyPage.Props["Warning"] = T("api.templates.email_warning")

	if err := es.sendMail(email, subject, bodyPage.Render()); err != nil {
		return model.NewAppError("sendChangeUsernameEmail", "api.user.send_email_change_username_and_forget.error", nil, err.Error(), http.StatusInternalServerError)
	}

	return nil
}

func (es *EmailService) sendEmailChangeVerifyEmail(newUserEmail, locale, siteURL, token string) *model.AppError {
	T := utils.GetUserTranslations(locale)

	link := fmt.Sprintf("%s/do_verify_email?token=%s&email=%s", siteURL, token, url.QueryEscape(newUserEmail))

	subject := T("api.templates.email_change_verify_subject",
		map[string]interface{}{"SiteName": es.srv.Config().TeamSettings.SiteName,
			"TeamDisplayName": es.srv.Config().TeamSettings.SiteName})

	bodyPage := es.newEmailTemplate("email_change_verify_body", locale)
	bodyPage.Props["SiteURL"] = siteURL
	bodyPage.Props["Title"] = T("api.templates.email_change_verify_body.title")
	bodyPage.Props["Info"] = T("api.templates.email_change_verify_body.info",
		map[string]interface{}{"TeamDisplayName": es.srv.Config().TeamSettings.SiteName})
	bodyPage.Props["VerifyUrl"] = link
	bodyPage.Props["VerifyButton"] = T("api.templates.email_change_verify_body.button")

	if err := es.sendMail(newUserEmail, subject, bodyPage.Render()); err != nil {
		return model.NewAppError("sendEmailChangeVerifyEmail", "api.user.send_email_change_verify_email_and_forget.error", nil, err.Error(), http.StatusInternalServerError)
	}

	return nil
}

func (es *EmailService) sendEmailChangeEmail(oldEmail, newEmail, locale, siteURL string) *model.AppError {
	T := utils.GetUserTranslations(locale)

	subject := T("api.templates.email_change_subject",
		map[string]interface{}{"SiteName": es.srv.Config().TeamSettings.SiteName,
			"TeamDisplayName": es.srv.Config().TeamSettings.SiteName})

	bodyPage := es.newEmailTemplate("email_change_body", locale)
	bodyPage.Props["SiteURL"] = siteURL
	bodyPage.Props["Title"] = T("api.templates.email_change_body.title")
	bodyPage.Props["Info"] = T("api.templates.email_change_body.info",
		map[string]interface{}{"TeamDisplayName": es.srv.Config().TeamSettings.SiteName, "NewEmail": newEmail})
	bodyPage.Props["Warning"] = T("api.templates.email_warning")

	if err := es.sendMail(oldEmail, subject, bodyPage.Render()); err != nil {
		return model.NewAppError("sendEmailChangeEmail", "api.user.send_email_change_email_and_forget.error", nil, err.Error(), http.StatusInternalServerError)
	}

	return nil
}

func (es *EmailService) sendVerifyEmail(userEmail, locale, siteURL, token, redirect string) *model.AppError {
	T := utils.GetUserTranslations(locale)

	link := fmt.Sprintf("%s/do_verify_email?token=%s&email=%s", siteURL, token, url.QueryEscape(userEmail))
	if redirect != "" {
		link += fmt.Sprintf("&redirect_to=%s", redirect)
	}

	serverURL := condenseSiteURL(siteURL)

	subject := T("api.templates.verify_subject",
		map[string]interface{}{"SiteName": es.srv.Config().TeamSettings.SiteName})

	bodyPage := es.newEmailTemplate("verify_body", locale)
	bodyPage.Props["SiteURL"] = siteURL
	bodyPage.Props["Title"] = T("api.templates.verify_body.title", map[string]interface{}{"ServerURL": serverURL})
	bodyPage.Props["Info"] = T("api.templates.verify_body.info")
	bodyPage.Props["VerifyUrl"] = link
	bodyPage.Props["Button"] = T("api.templates.verify_body.button")

	if err := es.sendMail(userEmail, subject, bodyPage.Render()); err != nil {
		return model.NewAppError("SendVerifyEmail", "api.user.send_verify_email_and_forget.failed.error", nil, err.Error(), http.StatusInternalServerError)
	}

	return nil
}

func (es *EmailService) SendSignInChangeEmail(email, method, locale, siteURL string) *model.AppError {
	T := utils.GetUserTranslations(locale)

	subject := T("api.templates.signin_change_email.subject",
		map[string]interface{}{"SiteName": es.srv.Config().TeamSettings.SiteName})

	bodyPage := es.newEmailTemplate("signin_change_body", locale)
	bodyPage.Props["SiteURL"] = siteURL
	bodyPage.Props["Title"] = T("api.templates.signin_change_email.body.title")
	bodyPage.Props["Info"] = T("api.templates.signin_change_email.body.info",
		map[string]interface{}{"SiteName": es.srv.Config().TeamSettings.SiteName, "Method": method})
	bodyPage.Props["Warning"] = T("api.templates.email_warning")

	if err := es.sendMail(email, subject, bodyPage.Render()); err != nil {
		return model.NewAppError("SendSignInChangeEmail", "api.user.send_sign_in_change_email_and_forget.error", nil, err.Error(), http.StatusInternalServerError)
	}

	return nil
}

func (es *EmailService) sendWelcomeEmail(userId string, email string, verified bool, locale, siteURL, redirect string) *model.AppError {
	if !*es.srv.Config().EmailSettings.SendEmailNotifications && !*es.srv.Config().EmailSettings.RequireEmailVerification {
		return model.NewAppError("SendWelcomeEmail", "api.user.send_welcome_email_and_forget.failed.error", nil, "Send Email Notifications and Require Email Verification is disabled in the system console", http.StatusInternalServerError)
	}

	T := utils.GetUserTranslations(locale)

	serverURL := condenseSiteURL(siteURL)

	subject := T("api.templates.welcome_subject",
		map[string]interface{}{"SiteName": es.srv.Config().TeamSettings.SiteName,
			"ServerURL": serverURL})

	bodyPage := es.newEmailTemplate("welcome_body", locale)
	bodyPage.Props["SiteURL"] = siteURL
	bodyPage.Props["Title"] = T("api.templates.welcome_body.title", map[string]interface{}{"ServerURL": serverURL})
	bodyPage.Props["Info"] = T("api.templates.welcome_body.info")
	bodyPage.Props["Button"] = T("api.templates.welcome_body.button")
	bodyPage.Props["Info2"] = T("api.templates.welcome_body.info2")
	bodyPage.Props["Info3"] = T("api.templates.welcome_body.info3")
	bodyPage.Props["SiteURL"] = siteURL

	if *es.srv.Config().NativeAppSettings.AppDownloadLink != "" {
		bodyPage.Props["AppDownloadInfo"] = T("api.templates.welcome_body.app_download_info")
		bodyPage.Props["AppDownloadLink"] = *es.srv.Config().NativeAppSettings.AppDownloadLink
	}

	if !verified && *es.srv.Config().EmailSettings.RequireEmailVerification {
		token, err := es.CreateVerifyEmailToken(userId, email)
		if err != nil {
			return err
		}
		link := fmt.Sprintf("%s/do_verify_email?token=%s&email=%s", siteURL, token.Token, url.QueryEscape(email))
		if redirect != "" {
			link += fmt.Sprintf("&redirect_to=%s", redirect)
		}
		bodyPage.Props["VerifyUrl"] = link
	}

	if err := es.sendMail(email, subject, bodyPage.Render()); err != nil {
		return model.NewAppError("sendWelcomeEmail", "api.user.send_welcome_email_and_forget.failed.error", nil, err.Error(), http.StatusInternalServerError)
	}

	return nil
}

func (es *EmailService) sendPasswordChangeEmail(email, method, locale, siteURL string) *model.AppError {
	T := utils.GetUserTranslations(locale)

	subject := T("api.templates.password_change_subject",
		map[string]interface{}{"SiteName": es.srv.Config().TeamSettings.SiteName,
			"TeamDisplayName": es.srv.Config().TeamSettings.SiteName})

	bodyPage := es.newEmailTemplate("password_change_body", locale)
	bodyPage.Props["SiteURL"] = siteURL
	bodyPage.Props["Title"] = T("api.templates.password_change_body.title")
	bodyPage.Props["Info"] = T("api.templates.password_change_body.info",
		map[string]interface{}{"TeamDisplayName": es.srv.Config().TeamSettings.SiteName, "TeamURL": siteURL, "Method": method})
	bodyPage.Props["Warning"] = T("api.templates.email_warning")

	if err := es.sendMail(email, subject, bodyPage.Render()); err != nil {
		return model.NewAppError("sendPasswordChangeEmail", "api.user.send_password_change_email_and_forget.error", nil, err.Error(), http.StatusInternalServerError)
	}

	return nil
}

func (es *EmailService) sendUserAccessTokenAddedEmail(email, locale, siteURL string) *model.AppError {
	T := utils.GetUserTranslations(locale)

	subject := T("api.templates.user_access_token_subject",
		map[string]interface{}{"SiteName": es.srv.Config().TeamSettings.SiteName})

	bodyPage := es.newEmailTemplate("password_change_body", locale)
	bodyPage.Props["SiteURL"] = siteURL
	bodyPage.Props["Title"] = T("api.templates.user_access_token_body.title")
	bodyPage.Props["Info"] = T("api.templates.user_access_token_body.info",
		map[string]interface{}{"SiteName": es.srv.Config().TeamSettings.SiteName, "SiteURL": siteURL})
	bodyPage.Props["Warning"] = T("api.templates.email_warning")

	if err := es.sendMail(email, subject, bodyPage.Render()); err != nil {
		return model.NewAppError("sendUserAccessTokenAddedEmail", "api.user.send_user_access_token.error", nil, err.Error(), http.StatusInternalServerError)
	}

	return nil
}

func (es *EmailService) SendPasswordResetEmail(email string, token *model.Token, locale, siteURL string) (bool, *model.AppError) {
	T := utils.GetUserTranslations(locale)

	link := fmt.Sprintf("%s/reset_password_complete?token=%s", siteURL, url.QueryEscape(token.Token))

	subject := T("api.templates.reset_subject",
		map[string]interface{}{"SiteName": es.srv.Config().TeamSettings.SiteName})

	bodyPage := es.newEmailTemplate("reset_body", locale)
	bodyPage.Props["SiteURL"] = siteURL
	bodyPage.Props["Title"] = T("api.templates.reset_body.title")
	bodyPage.Props["Info1"] = utils.TranslateAsHtml(T, "api.templates.reset_body.info1", nil)
	bodyPage.Props["Info2"] = T("api.templates.reset_body.info2")
	bodyPage.Props["ResetUrl"] = link
	bodyPage.Props["Button"] = T("api.templates.reset_body.button")

	if err := es.sendMail(email, subject, bodyPage.Render()); err != nil {
		return false, model.NewAppError("SendPasswordReset", "api.user.send_password_reset.send.app_error", nil, "err="+err.Message, http.StatusInternalServerError)
	}

	return true, nil
}

func (es *EmailService) sendMfaChangeEmail(email string, activated bool, locale, siteURL string) *model.AppError {
	T := utils.GetUserTranslations(locale)

	subject := T("api.templates.mfa_change_subject",
		map[string]interface{}{"SiteName": es.srv.Config().TeamSettings.SiteName})

	bodyPage := es.newEmailTemplate("mfa_change_body", locale)
	bodyPage.Props["SiteURL"] = siteURL

	if activated {
		bodyPage.Props["Info"] = T("api.templates.mfa_activated_body.info", map[string]interface{}{"SiteURL": siteURL})
		bodyPage.Props["Title"] = T("api.templates.mfa_activated_body.title")
	} else {
		bodyPage.Props["Info"] = T("api.templates.mfa_deactivated_body.info", map[string]interface{}{"SiteURL": siteURL})
		bodyPage.Props["Title"] = T("api.templates.mfa_deactivated_body.title")
	}
	bodyPage.Props["Warning"] = T("api.templates.email_warning")

	if err := es.sendMail(email, subject, bodyPage.Render()); err != nil {
		return model.NewAppError("SendMfaChangeEmail", "api.user.send_mfa_change_email.error", nil, err.Error(), http.StatusInternalServerError)
	}

	return nil
}

<<<<<<< HEAD
func (a *App) SendInviteEmails(team *model.Team, senderName string, senderUserId string, invites []string, siteURL string) *model.AppError {
	if a.Srv().EmailRateLimiter == nil {
		a.Log().Error("Email invite not sent, rate limiting could not be setup.", mlog.String("user_id", senderUserId), mlog.String("team_id", team.Id))
		return model.NewAppError("RateLimitSetupError", "api.user.invite.error", nil, "", http.StatusInternalServerError)
=======
func (es *EmailService) SendInviteEmails(team *model.Team, senderName string, senderUserId string, invites []string, siteURL string) {
	if es.EmailRateLimiter == nil {
		es.srv.Log.Error("Email invite not sent, rate limiting could not be setup.", mlog.String("user_id", senderUserId), mlog.String("team_id", team.Id))
		return
>>>>>>> 06b8b2ae
	}
	rateLimited, result, err := es.EmailRateLimiter.RateLimit(senderUserId, len(invites))
	if err != nil {
<<<<<<< HEAD
		a.Log().Error("Error rate limiting invite email.", mlog.String("user_id", senderUserId), mlog.String("team_id", team.Id), mlog.Err(err))
		return model.NewAppError("RateLimitError", "api.user.invite.error", nil, err.Error(), http.StatusTooManyRequests)
=======
		es.srv.Log.Error("Error rate limiting invite email.", mlog.String("user_id", senderUserId), mlog.String("team_id", team.Id), mlog.Err(err))
		return
>>>>>>> 06b8b2ae
	}

	if rateLimited {
		es.srv.Log.Error("Invite emails rate limited.",
			mlog.String("user_id", senderUserId),
			mlog.String("team_id", team.Id),
			mlog.String("retry_after", result.RetryAfter.String()),
			mlog.Err(err))
		return model.NewAppError("RateLimitReachedError", "api.user.invite.error", nil, "Invite emails rate limited.", http.StatusInternalServerError)
	}

	errorMails := make([]string, 0)
	for _, invite := range invites {
		if len(invite) > 0 {
			subject := utils.T("api.templates.invite_subject",
				map[string]interface{}{"SenderName": senderName,
					"TeamDisplayName": team.DisplayName,
					"SiteName":        es.srv.Config().TeamSettings.SiteName})

			bodyPage := es.newEmailTemplate("invite_body", "")
			bodyPage.Props["SiteURL"] = siteURL
			bodyPage.Props["Title"] = utils.T("api.templates.invite_body.title")
			bodyPage.Html["Info"] = utils.TranslateAsHtml(utils.T, "api.templates.invite_body.info",
				map[string]interface{}{"SenderName": senderName, "TeamDisplayName": team.DisplayName})
			bodyPage.Props["Button"] = utils.T("api.templates.invite_body.button")
			bodyPage.Html["ExtraInfo"] = utils.TranslateAsHtml(utils.T, "api.templates.invite_body.extra_info",
				map[string]interface{}{"TeamDisplayName": team.DisplayName})
			bodyPage.Props["TeamURL"] = siteURL + "/" + team.Name

			token := model.NewToken(
				TOKEN_TYPE_TEAM_INVITATION,
				model.MapToJson(map[string]string{"teamId": team.Id, "email": invite}),
			)

			props := make(map[string]string)
			props["email"] = invite
			props["display_name"] = team.DisplayName
			props["name"] = team.Name
			data := model.MapToJson(props)

			if err := es.srv.Store.Token().Save(token); err != nil {
				mlog.Error("Failed to send invite email successfully ", mlog.Err(err))
				errorMails = append(errorMails, invite)
				continue
			}
			bodyPage.Props["Link"] = fmt.Sprintf("%s/signup_user_complete/?d=%s&t=%s", siteURL, url.QueryEscape(data), url.QueryEscape(token.Token))

			if err := es.sendMail(invite, subject, bodyPage.Render()); err != nil {
				mlog.Error("Failed to send invite email successfully ", mlog.Err(err))
				errorMails = append(errorMails, invite)
			}
		}
	}
	if len(errorMails) > 0 {
		return model.NewAppError("emailSentFailed", "api.user.invite.error", nil, strings.Join(errorMails, ", "), http.StatusUnprocessableEntity)
	}
	return nil
}

<<<<<<< HEAD
func (a *App) sendGuestInviteEmails(team *model.Team, channels []*model.Channel, senderName string, senderUserId string, invites []string, siteURL string, message string) *model.AppError {
	if a.Srv().EmailRateLimiter == nil {
		a.Log().Error("Email invite not sent, rate limiting could not be setup.", mlog.String("user_id", senderUserId), mlog.String("team_id", team.Id))
		return model.NewAppError("RateLimitSetupError", "api.user.invite.error", nil, "", http.StatusInternalServerError)
=======
func (es *EmailService) sendGuestInviteEmails(team *model.Team, channels []*model.Channel, senderName string, senderUserId string, senderProfileImage []byte, invites []string, siteURL string, message string) {
	if es.EmailRateLimiter == nil {
		es.srv.Log.Error("Email invite not sent, rate limiting could not be setup.", mlog.String("user_id", senderUserId), mlog.String("team_id", team.Id))
		return
>>>>>>> 06b8b2ae
	}
	rateLimited, result, err := es.EmailRateLimiter.RateLimit(senderUserId, len(invites))
	if err != nil {
<<<<<<< HEAD
		a.Log().Error("Error rate limiting invite email.", mlog.String("user_id", senderUserId), mlog.String("team_id", team.Id), mlog.Err(err))
		return model.NewAppError("RateLimitError", "api.user.invite.error", nil, err.Error(), http.StatusTooManyRequests)
	}

	sender, appErr := a.GetUser(senderUserId)
	if appErr != nil {
		a.Log().Error("Email invite not sent, unable to find the sender user.", mlog.String("user_id", senderUserId), mlog.String("team_id", team.Id), mlog.Err(appErr))
		return appErr
	}

	senderProfileImage, _, appErr := a.GetProfileImage(sender)
	if appErr != nil {
		a.Log().Warn("Unable to get the sender user profile image.", mlog.String("user_id", senderUserId), mlog.String("team_id", team.Id), mlog.Err(appErr))
	}

=======
		es.srv.Log.Error("Error rate limiting invite email.", mlog.String("user_id", senderUserId), mlog.String("team_id", team.Id), mlog.Err(err))
		return
	}

>>>>>>> 06b8b2ae
	if rateLimited {
		es.srv.Log.Error("Invite emails rate limited.",
			mlog.String("user_id", senderUserId),
			mlog.String("team_id", team.Id),
			mlog.String("retry_after", result.RetryAfter.String()),
			mlog.Err(err))
		return model.NewAppError("RateLimitError", "api.user.invite.error", nil, err.Error(), http.StatusTooManyRequests)
	}

	errorMails := make([]string, 0)
	for _, invite := range invites {
		if len(invite) > 0 {
			subject := utils.T("api.templates.invite_guest_subject",
				map[string]interface{}{"SenderName": senderName,
					"TeamDisplayName": team.DisplayName,
					"SiteName":        es.srv.Config().TeamSettings.SiteName})

			bodyPage := es.newEmailTemplate("invite_body", "")
			bodyPage.Props["SiteURL"] = siteURL
			bodyPage.Props["Title"] = utils.T("api.templates.invite_body.title")
			bodyPage.Html["Info"] = utils.TranslateAsHtml(utils.T, "api.templates.invite_body_guest.info",
				map[string]interface{}{"SenderName": senderName, "TeamDisplayName": team.DisplayName})
			bodyPage.Props["Button"] = utils.T("api.templates.invite_body.button")
			bodyPage.Props["SenderName"] = senderName
			bodyPage.Props["SenderId"] = senderUserId
			bodyPage.Props["Message"] = ""
			if message != "" {
				bodyPage.Props["Message"] = message
			}
			bodyPage.Html["ExtraInfo"] = utils.TranslateAsHtml(utils.T, "api.templates.invite_body.extra_info",
				map[string]interface{}{"TeamDisplayName": team.DisplayName})
			bodyPage.Props["TeamURL"] = siteURL + "/" + team.Name

			channelIds := []string{}
			for _, channel := range channels {
				channelIds = append(channelIds, channel.Id)
			}

			token := model.NewToken(
				TOKEN_TYPE_GUEST_INVITATION,
				model.MapToJson(map[string]string{
					"teamId":   team.Id,
					"channels": strings.Join(channelIds, " "),
					"email":    invite,
					"guest":    "true",
				}),
			)

			props := make(map[string]string)
			props["email"] = invite
			props["display_name"] = team.DisplayName
			props["name"] = team.Name
			data := model.MapToJson(props)

			if err := es.srv.Store.Token().Save(token); err != nil {
				mlog.Error("Failed to send invite email successfully ", mlog.Err(err))
				errorMails = append(errorMails, invite)
				continue
			}
			bodyPage.Props["Link"] = fmt.Sprintf("%s/signup_user_complete/?d=%s&t=%s", siteURL, url.QueryEscape(data), url.QueryEscape(token.Token))

			if !*es.srv.Config().EmailSettings.SendEmailNotifications {
				mlog.Info("sending invitation ", mlog.String("to", invite), mlog.String("link", bodyPage.Props["Link"].(string)))
			}

			embeddedFiles := make(map[string]io.Reader)
			if message != "" {
				if senderProfileImage != nil {
					embeddedFiles = map[string]io.Reader{
						"user-avatar.png": bytes.NewReader(senderProfileImage),
					}
				}
			}

			if err := es.sendMailWithEmbeddedFiles(invite, subject, bodyPage.Render(), embeddedFiles); err != nil {
				mlog.Error("Failed to send invite email successfully", mlog.Err(err))
				errorMails = append(errorMails, invite)
			}
		}
	}
	if len(errorMails) > 0 {
		return model.NewAppError("emailSentFailed", "api.user.invite.error", nil, strings.Join(errorMails, ", "), http.StatusUnprocessableEntity)
	}
	return nil
}

func (es *EmailService) newEmailTemplate(name, locale string) *utils.HTMLTemplate {
	t := utils.NewHTMLTemplate(es.srv.HTMLTemplates(), name)

	var localT i18n.TranslateFunc
	if locale != "" {
		localT = utils.GetUserTranslations(locale)
	} else {
		localT = utils.T
	}

	t.Props["Footer"] = localT("api.templates.email_footer")

	if *es.srv.Config().EmailSettings.FeedbackOrganization != "" {
		t.Props["Organization"] = localT("api.templates.email_organization") + *es.srv.Config().EmailSettings.FeedbackOrganization
	} else {
		t.Props["Organization"] = ""
	}

	t.Props["EmailInfo1"] = localT("api.templates.email_info1")
	t.Props["EmailInfo2"] = localT("api.templates.email_info2")
	t.Props["EmailInfo3"] = localT("api.templates.email_info3",
		map[string]interface{}{"SiteName": es.srv.Config().TeamSettings.SiteName})
	t.Props["SupportEmail"] = *es.srv.Config().SupportSettings.SupportEmail

	return t
}

func (es *EmailService) SendDeactivateAccountEmail(email string, locale, siteURL string) *model.AppError {
	T := utils.GetUserTranslations(locale)

	serverURL := condenseSiteURL(siteURL)

	subject := T("api.templates.deactivate_subject",
		map[string]interface{}{"SiteName": es.srv.Config().TeamSettings.SiteName,
			"ServerURL": serverURL})

	bodyPage := es.newEmailTemplate("deactivate_body", locale)
	bodyPage.Props["SiteURL"] = siteURL
	bodyPage.Props["Title"] = T("api.templates.deactivate_body.title", map[string]interface{}{"ServerURL": serverURL})
	bodyPage.Props["Info"] = T("api.templates.deactivate_body.info",
		map[string]interface{}{"SiteURL": siteURL})
	bodyPage.Props["Warning"] = T("api.templates.deactivate_body.warning")

	if err := es.sendMail(email, subject, bodyPage.Render()); err != nil {
		return model.NewAppError("SendDeactivateEmail", "api.user.send_deactivate_email_and_forget.failed.error", nil, err.Error(), http.StatusInternalServerError)
	}

	return nil
}

func (es *EmailService) SendRemoveExpiredLicenseEmail(email string, locale, siteURL string, licenseId string) *model.AppError {
	T := utils.GetUserTranslations(locale)
	subject := T("api.templates.remove_expired_license.subject",
		map[string]interface{}{"SiteName": es.srv.Config().TeamSettings.SiteName})

	bodyPage := es.newEmailTemplate("remove_expired_license", locale)
	bodyPage.Props["SiteURL"] = siteURL
	bodyPage.Props["Title"] = T("api.templates.remove_expired_license.body.title")
	bodyPage.Props["Link"] = fmt.Sprintf("%s?id=%s", model.LICENSE_RENEWAL_LINK, licenseId)
	bodyPage.Props["LinkButton"] = T("api.templates.remove_expired_license.body.renew_button")

	if err := es.sendMail(email, subject, bodyPage.Render()); err != nil {
		return model.NewAppError("SendRemoveExpiredLicenseEmail", "api.license.remove_expired_license.failed.error", nil, err.Error(), http.StatusInternalServerError)
	}

	return nil
}

func (es *EmailService) sendNotificationMail(to, subject, htmlBody string) *model.AppError {
	if !*es.srv.Config().EmailSettings.SendEmailNotifications {
		return nil
	}
	return es.sendMail(to, subject, htmlBody)
}

func (es *EmailService) sendMail(to, subject, htmlBody string) *model.AppError {
	license := es.srv.License()
	return mailservice.SendMailUsingConfig(to, subject, htmlBody, es.srv.Config(), license != nil && *license.Features.Compliance)
}

func (es *EmailService) sendMailWithEmbeddedFiles(to, subject, htmlBody string, embeddedFiles map[string]io.Reader) *model.AppError {
	license := es.srv.License()
	config := es.srv.Config()

	return mailservice.SendMailWithEmbeddedFilesUsingConfig(to, subject, htmlBody, embeddedFiles, config, license != nil && *license.Features.Compliance)
}

func (es *EmailService) CreateVerifyEmailToken(userId string, newEmail string) (*model.Token, *model.AppError) {
	tokenExtra := struct {
		UserId string
		Email  string
	}{
		userId,
		newEmail,
	}
	jsonData, err := json.Marshal(tokenExtra)

	if err != nil {
		return nil, model.NewAppError("CreateVerifyEmailToken", "api.user.create_email_token.error", nil, "", http.StatusInternalServerError)
	}

	token := model.NewToken(TOKEN_TYPE_VERIFY_EMAIL, string(jsonData))

	if err = es.srv.Store.Token().Save(token); err != nil {
		var appErr *model.AppError
		switch {
		case errors.As(err, &appErr):
			return nil, appErr
		default:
			return nil, model.NewAppError("CreateVerifyEmailToken", "app.recover.save.app_error", nil, err.Error(), http.StatusInternalServerError)
		}
	}

	return token, nil
}<|MERGE_RESOLUTION|>--- conflicted
+++ resolved
@@ -323,27 +323,15 @@
 	return nil
 }
 
-<<<<<<< HEAD
-func (a *App) SendInviteEmails(team *model.Team, senderName string, senderUserId string, invites []string, siteURL string) *model.AppError {
-	if a.Srv().EmailRateLimiter == nil {
-		a.Log().Error("Email invite not sent, rate limiting could not be setup.", mlog.String("user_id", senderUserId), mlog.String("team_id", team.Id))
-		return model.NewAppError("RateLimitSetupError", "api.user.invite.error", nil, "", http.StatusInternalServerError)
-=======
-func (es *EmailService) SendInviteEmails(team *model.Team, senderName string, senderUserId string, invites []string, siteURL string) {
+func (es *EmailService) SendInviteEmails(team *model.Team, senderName string, senderUserId string, invites []string, siteURL string) *model.AppError {
 	if es.EmailRateLimiter == nil {
 		es.srv.Log.Error("Email invite not sent, rate limiting could not be setup.", mlog.String("user_id", senderUserId), mlog.String("team_id", team.Id))
-		return
->>>>>>> 06b8b2ae
+		return model.NewAppError("RateLimitSetupError", "api.user.invite.error", nil, "", http.StatusInternalServerError)
 	}
 	rateLimited, result, err := es.EmailRateLimiter.RateLimit(senderUserId, len(invites))
 	if err != nil {
-<<<<<<< HEAD
-		a.Log().Error("Error rate limiting invite email.", mlog.String("user_id", senderUserId), mlog.String("team_id", team.Id), mlog.Err(err))
+		es.srv.Log.Error("Error rate limiting invite email.", mlog.String("user_id", senderUserId), mlog.String("team_id", team.Id), mlog.Err(err))
 		return model.NewAppError("RateLimitError", "api.user.invite.error", nil, err.Error(), http.StatusTooManyRequests)
-=======
-		es.srv.Log.Error("Error rate limiting invite email.", mlog.String("user_id", senderUserId), mlog.String("team_id", team.Id), mlog.Err(err))
-		return
->>>>>>> 06b8b2ae
 	}
 
 	if rateLimited {
@@ -403,49 +391,24 @@
 	return nil
 }
 
-<<<<<<< HEAD
-func (a *App) sendGuestInviteEmails(team *model.Team, channels []*model.Channel, senderName string, senderUserId string, invites []string, siteURL string, message string) *model.AppError {
-	if a.Srv().EmailRateLimiter == nil {
-		a.Log().Error("Email invite not sent, rate limiting could not be setup.", mlog.String("user_id", senderUserId), mlog.String("team_id", team.Id))
-		return model.NewAppError("RateLimitSetupError", "api.user.invite.error", nil, "", http.StatusInternalServerError)
-=======
-func (es *EmailService) sendGuestInviteEmails(team *model.Team, channels []*model.Channel, senderName string, senderUserId string, senderProfileImage []byte, invites []string, siteURL string, message string) {
+func (es *EmailService) sendGuestInviteEmails(team *model.Team, channels []*model.Channel, senderName string, senderUserId string, senderProfileImage []byte, invites []string, siteURL string, message string) *model.AppError {
 	if es.EmailRateLimiter == nil {
 		es.srv.Log.Error("Email invite not sent, rate limiting could not be setup.", mlog.String("user_id", senderUserId), mlog.String("team_id", team.Id))
-		return
->>>>>>> 06b8b2ae
+		return model.NewAppError("RateLimitSetupError", "api.user.invite.error", nil, "", http.StatusInternalServerError)
 	}
 	rateLimited, result, err := es.EmailRateLimiter.RateLimit(senderUserId, len(invites))
 	if err != nil {
-<<<<<<< HEAD
-		a.Log().Error("Error rate limiting invite email.", mlog.String("user_id", senderUserId), mlog.String("team_id", team.Id), mlog.Err(err))
+		es.srv.Log.Error("Error rate limiting invite email.", mlog.String("user_id", senderUserId), mlog.String("team_id", team.Id), mlog.Err(err))
 		return model.NewAppError("RateLimitError", "api.user.invite.error", nil, err.Error(), http.StatusTooManyRequests)
 	}
 
-	sender, appErr := a.GetUser(senderUserId)
-	if appErr != nil {
-		a.Log().Error("Email invite not sent, unable to find the sender user.", mlog.String("user_id", senderUserId), mlog.String("team_id", team.Id), mlog.Err(appErr))
-		return appErr
-	}
-
-	senderProfileImage, _, appErr := a.GetProfileImage(sender)
-	if appErr != nil {
-		a.Log().Warn("Unable to get the sender user profile image.", mlog.String("user_id", senderUserId), mlog.String("team_id", team.Id), mlog.Err(appErr))
-	}
-
-=======
-		es.srv.Log.Error("Error rate limiting invite email.", mlog.String("user_id", senderUserId), mlog.String("team_id", team.Id), mlog.Err(err))
-		return
-	}
-
->>>>>>> 06b8b2ae
 	if rateLimited {
 		es.srv.Log.Error("Invite emails rate limited.",
 			mlog.String("user_id", senderUserId),
 			mlog.String("team_id", team.Id),
 			mlog.String("retry_after", result.RetryAfter.String()),
 			mlog.Err(err))
-		return model.NewAppError("RateLimitError", "api.user.invite.error", nil, err.Error(), http.StatusTooManyRequests)
+		return model.NewAppError("RateLimitError", "api.user.invite.error", nil, "api.user.invite.error", http.StatusTooManyRequests)
 	}
 
 	errorMails := make([]string, 0)

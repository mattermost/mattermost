// Copyright (c) 2017-present Mattermost, Inc. All Rights Reserved.
// See License.txt for license information.

package app

import (
	"bytes"
	"fmt"
	"io"
	"net/mail"
	"net/url"
	"path"
	"strings"

	"net/http"

	"github.com/mattermost/go-i18n/i18n"
	"github.com/pkg/errors"
	"github.com/throttled/throttled"
	"github.com/throttled/throttled/store/memstore"

	"github.com/mattermost/mattermost-server/mlog"
	"github.com/mattermost/mattermost-server/model"
	"github.com/mattermost/mattermost-server/services/mailservice"
	"github.com/mattermost/mattermost-server/utils"
)

const (
	emailRateLimitingMemstoreSize = 65536
	emailRateLimitingPerHour      = 20
	emailRateLimitingMaxBurst     = 20
)

func condenseSiteURL(siteURL string) string {
	parsedSiteURL, _ := url.Parse(siteURL)
	if parsedSiteURL.Path == "" || parsedSiteURL.Path == "/" {
		return parsedSiteURL.Host
	}

	return path.Join(parsedSiteURL.Host, parsedSiteURL.Path)
}

func (a *App) SetupInviteEmailRateLimiting() error {
	store, err := memstore.New(emailRateLimitingMemstoreSize)
	if err != nil {
		return errors.Wrap(err, "Unable to setup email rate limiting memstore.")
	}

	quota := throttled.RateQuota{
		MaxRate:  throttled.PerHour(emailRateLimitingPerHour),
		MaxBurst: emailRateLimitingMaxBurst,
	}

	rateLimiter, err := throttled.NewGCRARateLimiter(store, quota)
	if err != nil || rateLimiter == nil {
		return errors.Wrap(err, "Unable to setup email rate limiting GCRA rate limiter.")
	}

	a.Srv.EmailRateLimiter = rateLimiter
	return nil
}

func (a *App) SendChangeUsernameEmail(oldUsername, newUsername, email, locale, siteURL string) *model.AppError {
	T := utils.GetUserTranslations(locale)

	subject := T("api.templates.username_change_subject",
		map[string]interface{}{"SiteName": a.ClientConfig()["SiteName"],
			"TeamDisplayName": a.Config().TeamSettings.SiteName})

	bodyPage := a.NewEmailTemplate("email_change_body", locale)
	bodyPage.Props["SiteURL"] = siteURL
	bodyPage.Props["Title"] = T("api.templates.username_change_body.title")
	bodyPage.Props["Info"] = T("api.templates.username_change_body.info",
		map[string]interface{}{"TeamDisplayName": a.Config().TeamSettings.SiteName, "NewUsername": newUsername})
	bodyPage.Props["Warning"] = T("api.templates.email_warning")

	if err := a.SendMail(email, subject, bodyPage.Render()); err != nil {
		return model.NewAppError("SendChangeUsernameEmail", "api.user.send_email_change_username_and_forget.error", nil, err.Error(), http.StatusInternalServerError)
	}

	return nil
}

func (a *App) SendEmailChangeVerifyEmail(newUserEmail, locale, siteURL, token string) *model.AppError {
	T := utils.GetUserTranslations(locale)

	link := fmt.Sprintf("%s/do_verify_email?token=%s&email=%s", siteURL, token, url.QueryEscape(newUserEmail))

	subject := T("api.templates.email_change_verify_subject",
		map[string]interface{}{"SiteName": a.ClientConfig()["SiteName"],
			"TeamDisplayName": a.Config().TeamSettings.SiteName})

	bodyPage := a.NewEmailTemplate("email_change_verify_body", locale)
	bodyPage.Props["SiteURL"] = siteURL
	bodyPage.Props["Title"] = T("api.templates.email_change_verify_body.title")
	bodyPage.Props["Info"] = T("api.templates.email_change_verify_body.info",
		map[string]interface{}{"TeamDisplayName": a.Config().TeamSettings.SiteName})
	bodyPage.Props["VerifyUrl"] = link
	bodyPage.Props["VerifyButton"] = T("api.templates.email_change_verify_body.button")

	if err := a.SendMail(newUserEmail, subject, bodyPage.Render()); err != nil {
		return model.NewAppError("SendEmailChangeVerifyEmail", "api.user.send_email_change_verify_email_and_forget.error", nil, err.Error(), http.StatusInternalServerError)
	}

	return nil
}

func (a *App) SendEmailChangeEmail(oldEmail, newEmail, locale, siteURL string) *model.AppError {
	T := utils.GetUserTranslations(locale)

	subject := T("api.templates.email_change_subject",
		map[string]interface{}{"SiteName": a.ClientConfig()["SiteName"],
			"TeamDisplayName": a.Config().TeamSettings.SiteName})

	bodyPage := a.NewEmailTemplate("email_change_body", locale)
	bodyPage.Props["SiteURL"] = siteURL
	bodyPage.Props["Title"] = T("api.templates.email_change_body.title")
	bodyPage.Props["Info"] = T("api.templates.email_change_body.info",
		map[string]interface{}{"TeamDisplayName": a.Config().TeamSettings.SiteName, "NewEmail": newEmail})
	bodyPage.Props["Warning"] = T("api.templates.email_warning")

	if err := a.SendMail(oldEmail, subject, bodyPage.Render()); err != nil {
		return model.NewAppError("SendEmailChangeEmail", "api.user.send_email_change_email_and_forget.error", nil, err.Error(), http.StatusInternalServerError)
	}

	return nil
}

func (a *App) SendVerifyEmail(userEmail, locale, siteURL, token string) *model.AppError {
	T := utils.GetUserTranslations(locale)

	link := fmt.Sprintf("%s/do_verify_email?token=%s&email=%s", siteURL, token, url.QueryEscape(userEmail))

	serverURL := condenseSiteURL(siteURL)

	subject := T("api.templates.verify_subject",
		map[string]interface{}{"SiteName": a.ClientConfig()["SiteName"]})

	bodyPage := a.NewEmailTemplate("verify_body", locale)
	bodyPage.Props["SiteURL"] = siteURL
	bodyPage.Props["Title"] = T("api.templates.verify_body.title", map[string]interface{}{"ServerURL": serverURL})
	bodyPage.Props["Info"] = T("api.templates.verify_body.info")
	bodyPage.Props["VerifyUrl"] = link
	bodyPage.Props["Button"] = T("api.templates.verify_body.button")

	if err := a.SendMail(userEmail, subject, bodyPage.Render()); err != nil {
		return model.NewAppError("SendVerifyEmail", "api.user.send_verify_email_and_forget.failed.error", nil, err.Error(), http.StatusInternalServerError)
	}

	return nil
}

func (a *App) SendSignInChangeEmail(email, method, locale, siteURL string) *model.AppError {
	T := utils.GetUserTranslations(locale)

	subject := T("api.templates.signin_change_email.subject",
		map[string]interface{}{"SiteName": a.ClientConfig()["SiteName"]})

	bodyPage := a.NewEmailTemplate("signin_change_body", locale)
	bodyPage.Props["SiteURL"] = siteURL
	bodyPage.Props["Title"] = T("api.templates.signin_change_email.body.title")
	bodyPage.Props["Info"] = T("api.templates.signin_change_email.body.info",
		map[string]interface{}{"SiteName": a.ClientConfig()["SiteName"], "Method": method})
	bodyPage.Props["Warning"] = T("api.templates.email_warning")

	if err := a.SendMail(email, subject, bodyPage.Render()); err != nil {
		return model.NewAppError("SendSignInChangeEmail", "api.user.send_sign_in_change_email_and_forget.error", nil, err.Error(), http.StatusInternalServerError)
	}

	return nil
}

func (a *App) SendWelcomeEmail(userId string, email string, verified bool, locale, siteURL string) *model.AppError {
	T := utils.GetUserTranslations(locale)

	serverURL := condenseSiteURL(siteURL)

	subject := T("api.templates.welcome_subject",
		map[string]interface{}{"SiteName": a.ClientConfig()["SiteName"],
			"ServerURL": serverURL})

	bodyPage := a.NewEmailTemplate("welcome_body", locale)
	bodyPage.Props["SiteURL"] = siteURL
	bodyPage.Props["Title"] = T("api.templates.welcome_body.title", map[string]interface{}{"ServerURL": serverURL})
	bodyPage.Props["Info"] = T("api.templates.welcome_body.info")
	bodyPage.Props["Button"] = T("api.templates.welcome_body.button")
	bodyPage.Props["Info2"] = T("api.templates.welcome_body.info2")
	bodyPage.Props["Info3"] = T("api.templates.welcome_body.info3")
	bodyPage.Props["SiteURL"] = siteURL

	if *a.Config().NativeAppSettings.AppDownloadLink != "" {
		bodyPage.Props["AppDownloadInfo"] = T("api.templates.welcome_body.app_download_info")
		bodyPage.Props["AppDownloadLink"] = *a.Config().NativeAppSettings.AppDownloadLink
	}

	if !verified {
		token, err := a.CreateVerifyEmailToken(userId, email)
		if err != nil {
			return err
		}
		link := fmt.Sprintf("%s/do_verify_email?token=%s&email=%s", siteURL, token.Token, url.QueryEscape(email))
		bodyPage.Props["VerifyUrl"] = link
	}

	if err := a.SendMail(email, subject, bodyPage.Render()); err != nil {
		return model.NewAppError("SendWelcomeEmail", "api.user.send_welcome_email_and_forget.failed.error", nil, err.Error(), http.StatusInternalServerError)
	}

	return nil
}

func (a *App) SendPasswordChangeEmail(email, method, locale, siteURL string) *model.AppError {
	T := utils.GetUserTranslations(locale)

	subject := T("api.templates.password_change_subject",
		map[string]interface{}{"SiteName": a.ClientConfig()["SiteName"],
			"TeamDisplayName": a.Config().TeamSettings.SiteName})

	bodyPage := a.NewEmailTemplate("password_change_body", locale)
	bodyPage.Props["SiteURL"] = siteURL
	bodyPage.Props["Title"] = T("api.templates.password_change_body.title")
	bodyPage.Props["Info"] = T("api.templates.password_change_body.info",
		map[string]interface{}{"TeamDisplayName": a.Config().TeamSettings.SiteName, "TeamURL": siteURL, "Method": method})
	bodyPage.Props["Warning"] = T("api.templates.email_warning")

	if err := a.SendMail(email, subject, bodyPage.Render()); err != nil {
		return model.NewAppError("SendPasswordChangeEmail", "api.user.send_password_change_email_and_forget.error", nil, err.Error(), http.StatusInternalServerError)
	}

	return nil
}

func (a *App) SendUserAccessTokenAddedEmail(email, locale, siteURL string) *model.AppError {
	T := utils.GetUserTranslations(locale)

	subject := T("api.templates.user_access_token_subject",
		map[string]interface{}{"SiteName": a.ClientConfig()["SiteName"]})

	bodyPage := a.NewEmailTemplate("password_change_body", locale)
	bodyPage.Props["SiteURL"] = siteURL
	bodyPage.Props["Title"] = T("api.templates.user_access_token_body.title")
	bodyPage.Props["Info"] = T("api.templates.user_access_token_body.info",
		map[string]interface{}{"SiteName": a.ClientConfig()["SiteName"], "SiteURL": siteURL})
	bodyPage.Props["Warning"] = T("api.templates.email_warning")

	if err := a.SendMail(email, subject, bodyPage.Render()); err != nil {
		return model.NewAppError("SendUserAccessTokenAddedEmail", "api.user.send_user_access_token.error", nil, err.Error(), http.StatusInternalServerError)
	}

	return nil
}

func (a *App) SendPasswordResetEmail(email string, token *model.Token, locale, siteURL string) (bool, *model.AppError) {
	T := utils.GetUserTranslations(locale)

	link := fmt.Sprintf("%s/reset_password_complete?token=%s", siteURL, url.QueryEscape(token.Token))

	subject := T("api.templates.reset_subject",
		map[string]interface{}{"SiteName": a.ClientConfig()["SiteName"]})

	bodyPage := a.NewEmailTemplate("reset_body", locale)
	bodyPage.Props["SiteURL"] = siteURL
	bodyPage.Props["Title"] = T("api.templates.reset_body.title")
	bodyPage.Props["Info1"] = utils.TranslateAsHtml(T, "api.templates.reset_body.info1", nil)
	bodyPage.Props["Info2"] = T("api.templates.reset_body.info2")
	bodyPage.Props["ResetUrl"] = link
	bodyPage.Props["Button"] = T("api.templates.reset_body.button")

	if err := a.SendMail(email, subject, bodyPage.Render()); err != nil {
		return false, model.NewAppError("SendPasswordReset", "api.user.send_password_reset.send.app_error", nil, "err="+err.Message, http.StatusInternalServerError)
	}

	return true, nil
}

func (a *App) SendMfaChangeEmail(email string, activated bool, locale, siteURL string) *model.AppError {
	T := utils.GetUserTranslations(locale)

	subject := T("api.templates.mfa_change_subject",
		map[string]interface{}{"SiteName": a.ClientConfig()["SiteName"]})

	bodyPage := a.NewEmailTemplate("mfa_change_body", locale)
	bodyPage.Props["SiteURL"] = siteURL

	if activated {
		bodyPage.Props["Info"] = T("api.templates.mfa_activated_body.info", map[string]interface{}{"SiteURL": siteURL})
		bodyPage.Props["Title"] = T("api.templates.mfa_activated_body.title")
	} else {
		bodyPage.Props["Info"] = T("api.templates.mfa_deactivated_body.info", map[string]interface{}{"SiteURL": siteURL})
		bodyPage.Props["Title"] = T("api.templates.mfa_deactivated_body.title")
	}
	bodyPage.Props["Warning"] = T("api.templates.email_warning")

	if err := a.SendMail(email, subject, bodyPage.Render()); err != nil {
		return model.NewAppError("SendMfaChangeEmail", "api.user.send_mfa_change_email.error", nil, err.Error(), http.StatusInternalServerError)
	}

	return nil
}

func (a *App) SendInviteEmails(team *model.Team, senderName string, senderUserId string, invites []string, siteURL string) {
	if a.Srv.EmailRateLimiter == nil {
		a.Log.Error("Email invite not sent, rate limiting could not be setup.", mlog.String("user_id", senderUserId), mlog.String("team_id", team.Id))
		return
	}
	rateLimited, result, err := a.Srv.EmailRateLimiter.RateLimit(senderUserId, len(invites))
	if err != nil {
		a.Log.Error("Error rate limiting invite email.", mlog.String("user_id", senderUserId), mlog.String("team_id", team.Id), mlog.Err(err))
		return
	}

	if rateLimited {
		a.Log.Error("Invite emails rate limited.",
			mlog.String("user_id", senderUserId),
			mlog.String("team_id", team.Id),
			mlog.String("retry_after", result.RetryAfter.String()),
			mlog.Err(err))
		return
	}

	for _, invite := range invites {
		if len(invite) > 0 {
			subject := utils.T("api.templates.invite_subject",
				map[string]interface{}{"SenderName": senderName,
					"TeamDisplayName": team.DisplayName,
					"SiteName":        a.ClientConfig()["SiteName"]})

			bodyPage := a.NewEmailTemplate("invite_body", model.DEFAULT_LOCALE)
			bodyPage.Props["SiteURL"] = siteURL
			bodyPage.Props["Title"] = utils.T("api.templates.invite_body.title")
			bodyPage.Html["Info"] = utils.TranslateAsHtml(utils.T, "api.templates.invite_body.info",
				map[string]interface{}{"SenderName": senderName, "TeamDisplayName": team.DisplayName})
			bodyPage.Props["Button"] = utils.T("api.templates.invite_body.button")
			bodyPage.Html["ExtraInfo"] = utils.TranslateAsHtml(utils.T, "api.templates.invite_body.extra_info",
				map[string]interface{}{"TeamDisplayName": team.DisplayName})
			bodyPage.Props["TeamURL"] = siteURL + "/" + team.Name

			token := model.NewToken(
				TOKEN_TYPE_TEAM_INVITATION,
				model.MapToJson(map[string]string{"teamId": team.Id, "email": invite}),
			)

			props := make(map[string]string)
			props["email"] = invite
			props["display_name"] = team.DisplayName
			props["name"] = team.Name
			data := model.MapToJson(props)

			if err := a.Srv.Store.Token().Save(token); err != nil {
				mlog.Error("Failed to send invite email successfully ", mlog.Err(err))
				continue
			}
			bodyPage.Props["Link"] = fmt.Sprintf("%s/signup_user_complete/?d=%s&t=%s", siteURL, url.QueryEscape(data), url.QueryEscape(token.Token))

			if err := a.SendMail(invite, subject, bodyPage.Render()); err != nil {
				mlog.Error("Failed to send invite email successfully ", mlog.Err(err))
			}
		}
	}
}

func (a *App) SendGuestInviteEmails(team *model.Team, channels []*model.Channel, senderName string, senderUserId string, invites []string, siteURL string, message string) {
	if a.Srv.EmailRateLimiter == nil {
		a.Log.Error("Email invite not sent, rate limiting could not be setup.", mlog.String("user_id", senderUserId), mlog.String("team_id", team.Id))
		return
	}
	rateLimited, result, err := a.Srv.EmailRateLimiter.RateLimit(senderUserId, len(invites))
	if err != nil {
		a.Log.Error("Error rate limiting invite email.", mlog.String("user_id", senderUserId), mlog.String("team_id", team.Id), mlog.Err(err))
		return
	}

	sender, appErr := a.GetUser(senderUserId)
	if appErr != nil {
		a.Log.Error("Email invite not sent, unable to find the sender user.", mlog.String("user_id", senderUserId), mlog.String("team_id", team.Id), mlog.Err(appErr))
		return
	}

	senderProfileImage, _, appErr := a.GetProfileImage(sender)
	if appErr != nil {
		a.Log.Warn("Unable to get the sender user profile image.", mlog.String("user_id", senderUserId), mlog.String("team_id", team.Id), mlog.Err(appErr))
	}

	if rateLimited {
		a.Log.Error("Invite emails rate limited.",
			mlog.String("user_id", senderUserId),
			mlog.String("team_id", team.Id),
			mlog.String("retry_after", result.RetryAfter.String()),
			mlog.Err(err))
		return
	}

	for _, invite := range invites {
		if len(invite) > 0 {
			subject := utils.T("api.templates.invite_guest_subject",
				map[string]interface{}{"SenderName": senderName,
					"TeamDisplayName": team.DisplayName,
					"SiteName":        a.ClientConfig()["SiteName"]})

			bodyPage := a.NewEmailTemplate("invite_body", model.DEFAULT_LOCALE)
			bodyPage.Props["SiteURL"] = siteURL
			bodyPage.Props["Title"] = utils.T("api.templates.invite_body.title")
			bodyPage.Html["Info"] = utils.TranslateAsHtml(utils.T, "api.templates.invite_body_guest.info",
				map[string]interface{}{"SenderName": senderName, "TeamDisplayName": team.DisplayName})
			bodyPage.Props["Button"] = utils.T("api.templates.invite_body.button")
			bodyPage.Props["SenderName"] = senderName
			bodyPage.Props["SenderId"] = senderUserId
			bodyPage.Props["Message"] = ""
			if message != "" {
				bodyPage.Props["Message"] = message
			}
			bodyPage.Html["ExtraInfo"] = utils.TranslateAsHtml(utils.T, "api.templates.invite_body.extra_info",
				map[string]interface{}{"TeamDisplayName": team.DisplayName})
			bodyPage.Props["TeamURL"] = siteURL + "/" + team.Name

			channelIds := []string{}
			for _, channel := range channels {
				channelIds = append(channelIds, channel.Id)
			}

			token := model.NewToken(
				TOKEN_TYPE_GUEST_INVITATION,
				model.MapToJson(map[string]string{
					"teamId":   team.Id,
					"channels": strings.Join(channelIds, " "),
					"email":    invite,
					"guest":    "true",
				}),
			)

			props := make(map[string]string)
			props["email"] = invite
			props["display_name"] = team.DisplayName
			props["name"] = team.Name
			data := model.MapToJson(props)

			if err := a.Srv.Store.Token().Save(token); err != nil {
				mlog.Error("Failed to send invite email successfully ", mlog.Err(err))
				continue
			}
			bodyPage.Props["Link"] = fmt.Sprintf("%s/signup_user_complete/?d=%s&t=%s", siteURL, url.QueryEscape(data), url.QueryEscape(token.Token))

			if !*a.Config().EmailSettings.SendEmailNotifications {
				mlog.Info("sending invitation ", mlog.String("to", invite), mlog.String("link", bodyPage.Props["Link"].(string)))
			}

<<<<<<< HEAD
			if err := a.SendMail(invite, subject, bodyPage.Render()); err != nil {
				mlog.Error("Failed to send invite email successfully ", mlog.Err(err))
=======
			embeddedFiles := make(map[string]io.Reader)
			if senderProfileImage != nil {
				embeddedFiles = map[string]io.Reader{
					"user-avatar.png": bytes.NewReader(senderProfileImage),
				}
			}

			if err := a.SendMailWithEmbeddedFiles(invite, subject, bodyPage.Render(), embeddedFiles); err != nil {
				mlog.Error(fmt.Sprintf("Failed to send invite email successfully err=%v", err))
>>>>>>> 6ba961a4
			}
		}
	}
}

func (a *App) NewEmailTemplate(name, locale string) *utils.HTMLTemplate {
	t := utils.NewHTMLTemplate(a.HTMLTemplates(), name)

	var localT i18n.TranslateFunc
	if locale != "" {
		localT = utils.GetUserTranslations(locale)
	} else {
		localT = utils.T
	}

	t.Props["Footer"] = localT("api.templates.email_footer")

	if *a.Config().EmailSettings.FeedbackOrganization != "" {
		t.Props["Organization"] = localT("api.templates.email_organization") + *a.Config().EmailSettings.FeedbackOrganization
	} else {
		t.Props["Organization"] = ""
	}

	t.Props["EmailInfo1"] = localT("api.templates.email_info1")
	t.Props["EmailInfo2"] = localT("api.templates.email_info2")
	t.Props["EmailInfo3"] = localT("api.templates.email_info3",
		map[string]interface{}{"SiteName": a.Config().TeamSettings.SiteName})
	t.Props["SupportEmail"] = *a.Config().SupportSettings.SupportEmail

	return t
}

func (a *App) SendDeactivateAccountEmail(email string, locale, siteURL string) *model.AppError {
	T := utils.GetUserTranslations(locale)

	serverURL := condenseSiteURL(siteURL)

	subject := T("api.templates.deactivate_subject",
		map[string]interface{}{"SiteName": a.ClientConfig()["SiteName"],
			"ServerURL": serverURL})

	bodyPage := a.NewEmailTemplate("deactivate_body", locale)
	bodyPage.Props["SiteURL"] = siteURL
	bodyPage.Props["Title"] = T("api.templates.deactivate_body.title", map[string]interface{}{"ServerURL": serverURL})
	bodyPage.Props["Info"] = T("api.templates.deactivate_body.info",
		map[string]interface{}{"SiteURL": siteURL})
	bodyPage.Props["Warning"] = T("api.templates.deactivate_body.warning")

	if err := a.SendMail(email, subject, bodyPage.Render()); err != nil {
		return model.NewAppError("SendDeactivateEmail", "api.user.send_deactivate_email_and_forget.failed.error", nil, err.Error(), http.StatusInternalServerError)
	}

	return nil
}

func (a *App) SendNotificationMail(to, subject, htmlBody string) *model.AppError {
	if !*a.Config().EmailSettings.SendEmailNotifications {
		return nil
	}
	return a.SendMail(to, subject, htmlBody)
}

func (a *App) SendMail(to, subject, htmlBody string) *model.AppError {
	license := a.License()
	return mailservice.SendMailUsingConfig(to, subject, htmlBody, a.Config(), license != nil && *license.Features.Compliance)
}

func (a *App) SendMailWithEmbeddedFiles(to, subject, htmlBody string, embeddedFiles map[string]io.Reader) *model.AppError {
	license := a.License()
	config := a.Config()
	fromMail := mail.Address{Name: *config.EmailSettings.FeedbackName, Address: *config.EmailSettings.FeedbackEmail}
	replyTo := mail.Address{Name: *config.EmailSettings.FeedbackName, Address: *config.EmailSettings.ReplyToAddress}

	return mailservice.SendMailUsingConfigAdvanced(to, to, fromMail, replyTo, subject, htmlBody, nil, embeddedFiles, nil, config, license != nil && *license.Features.Compliance)
}<|MERGE_RESOLUTION|>--- conflicted
+++ resolved
@@ -444,10 +444,10 @@
 				mlog.Info("sending invitation ", mlog.String("to", invite), mlog.String("link", bodyPage.Props["Link"].(string)))
 			}
 
-<<<<<<< HEAD
 			if err := a.SendMail(invite, subject, bodyPage.Render()); err != nil {
 				mlog.Error("Failed to send invite email successfully ", mlog.Err(err))
-=======
+			}
+
 			embeddedFiles := make(map[string]io.Reader)
 			if senderProfileImage != nil {
 				embeddedFiles = map[string]io.Reader{
@@ -456,8 +456,7 @@
 			}
 
 			if err := a.SendMailWithEmbeddedFiles(invite, subject, bodyPage.Render(), embeddedFiles); err != nil {
-				mlog.Error(fmt.Sprintf("Failed to send invite email successfully err=%v", err))
->>>>>>> 6ba961a4
+				mlog.Error("Failed to send invite email successfully", mlog.Err(err))
 			}
 		}
 	}

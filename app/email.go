--- conflicted
+++ resolved
@@ -517,10 +517,6 @@
 	return nil
 }
 
-<<<<<<< HEAD
-func (s *Server) sendNotificationMail(to, subject, htmlBody string) *model.AppError {
-	if !*s.Config().EmailSettings.SendEmailNotifications {
-=======
 func (a *App) SendRemoveExpiredLicenseEmail(email string, locale, siteURL string, licenseId string) *model.AppError {
 	T := utils.GetUserTranslations(locale)
 	subject := T("api.templates.remove_expired_license.subject",
@@ -539,9 +535,8 @@
 	return nil
 }
 
-func (a *App) sendNotificationMail(to, subject, htmlBody string) *model.AppError {
-	if !*a.Config().EmailSettings.SendEmailNotifications {
->>>>>>> 6a5dd550
+func (s *Server) sendNotificationMail(to, subject, htmlBody string) *model.AppError {
+	if !*s.Config().EmailSettings.SendEmailNotifications {
 		return nil
 	}
 	return s.sendMail(to, subject, htmlBody)

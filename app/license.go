--- conflicted
+++ resolved
@@ -18,8 +18,8 @@
 
 func (s *Server) LoadLicense() {
 	licenseId := ""
-	props, err := s.Store.System().Get()
-	if err == nil {
+	props, nErr := s.Store.System().Get()
+	if nErr == nil {
 		licenseId = props[model.SYSTEM_ACTIVE_LICENSE_ID]
 	}
 
@@ -28,21 +28,16 @@
 		license, licenseBytes := utils.GetAndValidateLicenseFileFromDisk(*s.Config().ServiceSettings.LicenseFileLocation)
 
 		if license != nil {
-			if _, appErr := s.SaveLicense(licenseBytes); appErr != nil {
-				mlog.Info("Failed to save license key loaded from disk.", mlog.Err(appErr))
+			if _, err := s.SaveLicense(licenseBytes); err != nil {
+				mlog.Info("Failed to save license key loaded from disk.", mlog.Err(err))
 			} else {
 				licenseId = license.Id
 			}
 		}
 	}
 
-<<<<<<< HEAD
-	record, appErr := s.Store.License().Get(licenseId)
-	if appErr != nil {
-=======
 	record, nErr := s.Store.License().Get(licenseId)
 	if nErr != nil {
->>>>>>> 1ef5523b
 		mlog.Info("License key from https://mattermost.com required to unlock enterprise features.")
 		s.SetLicense(nil)
 		return

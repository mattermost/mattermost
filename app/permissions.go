--- conflicted
+++ resolved
@@ -18,74 +18,42 @@
 
 func (a *App) ResetPermissionsSystem() *model.AppError {
 	// Reset all Teams to not have a scheme.
-<<<<<<< HEAD
-	if err := a.Store().Team().ResetAllTeamSchemes(); err != nil {
-=======
 	if err := a.Srv().Store.Team().ResetAllTeamSchemes(); err != nil {
->>>>>>> 17523fa5
 		return err
 	}
 
 	// Reset all Channels to not have a scheme.
-<<<<<<< HEAD
-	if err := a.Store().Channel().ResetAllChannelSchemes(); err != nil {
-=======
 	if err := a.Srv().Store.Channel().ResetAllChannelSchemes(); err != nil {
->>>>>>> 17523fa5
 		return err
 	}
 
 	// Reset all Custom Role assignments to Users.
-<<<<<<< HEAD
-	if err := a.Store().User().ClearAllCustomRoleAssignments(); err != nil {
-=======
 	if err := a.Srv().Store.User().ClearAllCustomRoleAssignments(); err != nil {
->>>>>>> 17523fa5
 		return err
 	}
 
 	// Reset all Custom Role assignments to TeamMembers.
-<<<<<<< HEAD
-	if err := a.Store().Team().ClearAllCustomRoleAssignments(); err != nil {
-=======
 	if err := a.Srv().Store.Team().ClearAllCustomRoleAssignments(); err != nil {
->>>>>>> 17523fa5
 		return err
 	}
 
 	// Reset all Custom Role assignments to ChannelMembers.
-<<<<<<< HEAD
-	if err := a.Store().Channel().ClearAllCustomRoleAssignments(); err != nil {
-=======
 	if err := a.Srv().Store.Channel().ClearAllCustomRoleAssignments(); err != nil {
->>>>>>> 17523fa5
 		return err
 	}
 
 	// Purge all schemes from the database.
-<<<<<<< HEAD
-	if err := a.Store().Scheme().PermanentDeleteAll(); err != nil {
-=======
 	if err := a.Srv().Store.Scheme().PermanentDeleteAll(); err != nil {
->>>>>>> 17523fa5
 		return err
 	}
 
 	// Purge all roles from the database.
-<<<<<<< HEAD
-	if err := a.Store().Role().PermanentDeleteAll(); err != nil {
-=======
 	if err := a.Srv().Store.Role().PermanentDeleteAll(); err != nil {
->>>>>>> 17523fa5
 		return err
 	}
 
 	// Remove the "System" table entry that marks the advanced permissions migration as done.
-<<<<<<< HEAD
-	if _, err := a.Store().System().PermanentDeleteByName(ADVANCED_PERMISSIONS_MIGRATION_KEY); err != nil {
-=======
 	if _, err := a.Srv().Store.System().PermanentDeleteByName(ADVANCED_PERMISSIONS_MIGRATION_KEY); err != nil {
->>>>>>> 17523fa5
 		return err
 	}
 

--- conflicted
+++ resolved
@@ -348,13 +348,8 @@
 			require.Equal(t, session.ExpiresAt, cachedSession.ExpiresAt)
 
 			// check database was updated.
-<<<<<<< HEAD
 			storedSession, nErr := th.App.Srv().Store.Session().Get(context.Background(), session.Token)
 			require.Nil(t, nErr)
-=======
-			storedSession, nErr := th.App.Srv().Store.Session().Get(session.Token)
-			require.NoError(t, nErr)
->>>>>>> 7b8cff19
 			require.Equal(t, session.ExpiresAt, storedSession.ExpiresAt)
 		})
 	}

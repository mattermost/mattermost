// Copyright (c) 2015-present Mattermost, Inc. All Rights Reserved.
// See LICENSE.txt for license information.

package app

import (
	"bytes"
	"fmt"
	"image"
	"image/png"
	"io"
	"net/http"
	"net/http/httptest"
	"net/url"
	"os"
	"strconv"
	"strings"
	"testing"
	"time"

	"github.com/dyatlov/go-opengraph/opengraph"
	"github.com/stretchr/testify/assert"
	"github.com/stretchr/testify/require"

	"github.com/mattermost/mattermost-server/v6/model"
	"github.com/mattermost/mattermost-server/v6/services/httpservice"
	"github.com/mattermost/mattermost-server/v6/services/imageproxy"
	"github.com/mattermost/mattermost-server/v6/utils/testutils"
)

func TestPreparePostListForClient(t *testing.T) {
	// Most of this logic is covered by TestPreparePostForClient, so this just tests handling of multiple posts

	th := Setup(t)
	defer th.TearDown()

	postList := model.NewPostList()
	for i := 0; i < 5; i++ {
		postList.AddPost(&model.Post{})
	}

	clientPostList := th.App.PreparePostListForClient(postList)

	t.Run("doesn't mutate provided post list", func(t *testing.T) {
		assert.NotEqual(t, clientPostList, postList, "should've returned a new post list")
		assert.NotEqual(t, clientPostList.Posts, postList.Posts, "should've returned a new PostList.Posts")
		assert.Equal(t, clientPostList.Order, postList.Order, "should've returned the existing PostList.Order")

		for id, originalPost := range postList.Posts {
			assert.NotEqual(t, clientPostList.Posts[id], originalPost, "should've returned new post objects")
			assert.Equal(t, clientPostList.Posts[id].Id, originalPost.Id, "should've returned the same posts")
		}
	})

	t.Run("adds metadata to each post", func(t *testing.T) {
		for _, clientPost := range clientPostList.Posts {
			assert.NotNil(t, clientPost.Metadata, "should've populated metadata for each post")
		}
	})
}

func TestPreparePostForClient(t *testing.T) {
	var serverURL string
	server := httptest.NewServer(http.HandlerFunc(func(w http.ResponseWriter, r *http.Request) {
		switch r.URL.Path {
		case "/":
			w.Header().Set("Content-Type", "text/html")
			w.Write([]byte(`
			<html>
			<head>
			<meta property="og:image" content="` + serverURL + `/test-image3.png" />
			<meta property="og:site_name" content="GitHub" />
			<meta property="og:type" content="object" />
			<meta property="og:title" content="hmhealey/test-files" />
			<meta property="og:url" content="https://github.com/hmhealey/test-files" />
			<meta property="og:description" content="Contribute to hmhealey/test-files development by creating an account on GitHub." />
			</head>
			</html>`))
		case "/test-image1.png":
			file, err := testutils.ReadTestFile("test.png")
			require.NoError(t, err)

			w.Header().Set("Content-Type", "image/png")
			w.Write(file)
		case "/test-image2.png":
			file, err := testutils.ReadTestFile("test-data-graph.png")
			require.NoError(t, err)

			w.Header().Set("Content-Type", "image/png")
			w.Write(file)
		case "/test-image3.png":
			file, err := testutils.ReadTestFile("qa-data-graph.png")
			require.NoError(t, err)

			w.Header().Set("Content-Type", "image/png")
			w.Write(file)
		default:
			require.Fail(t, "Invalid path", r.URL.Path)
		}
	}))
	serverURL = server.URL
	defer server.Close()

	setup := func(t *testing.T) *TestHelper {
		th := Setup(t).InitBasic()

		th.App.UpdateConfig(func(cfg *model.Config) {
			*cfg.ServiceSettings.EnableLinkPreviews = true
			*cfg.ImageProxySettings.Enable = false
			*cfg.ServiceSettings.AllowedUntrustedInternalConnections = "localhost,127.0.0.1"
		})

		return th
	}

	t.Run("no metadata needed", func(t *testing.T) {
		th := setup(t)
		defer th.TearDown()

		message := model.NewId()
		post := &model.Post{
			Message: message,
		}

		clientPost := th.App.PreparePostForClient(post, false, false)

		t.Run("doesn't mutate provided post", func(t *testing.T) {
			assert.NotEqual(t, clientPost, post, "should've returned a new post")

			assert.Equal(t, message, post.Message, "shouldn't have mutated post.Message")
			assert.Equal(t, (*model.PostMetadata)(nil), post.Metadata, "shouldn't have mutated post.Metadata")
		})

		t.Run("populates all fields", func(t *testing.T) {
			assert.Equal(t, message, clientPost.Message, "shouldn't have changed Message")
			assert.NotEqual(t, nil, clientPost.Metadata, "should've populated Metadata")
			assert.Empty(t, clientPost.Metadata.Embeds, "should've populated Embeds")
			assert.Empty(t, clientPost.Metadata.Reactions, "should've populated Reactions")
			assert.Empty(t, clientPost.Metadata.Files, "should've populated Files")
			assert.Empty(t, clientPost.Metadata.Emojis, "should've populated Emojis")
			assert.Empty(t, clientPost.Metadata.Images, "should've populated Images")
		})
	})

	t.Run("metadata already set", func(t *testing.T) {
		th := setup(t)
		defer th.TearDown()

		post := th.CreatePost(th.BasicChannel)

		clientPost := th.App.PreparePostForClient(post, false, false)

		assert.False(t, clientPost == post, "should've returned a new post")
		assert.Equal(t, clientPost, post, "shouldn't have changed any metadata")
	})

	t.Run("reactions", func(t *testing.T) {
		th := setup(t)
		defer th.TearDown()

		post := th.CreatePost(th.BasicChannel)
		reaction1 := th.AddReactionToPost(post, th.BasicUser, "smile")
		reaction2 := th.AddReactionToPost(post, th.BasicUser2, "smile")
		reaction3 := th.AddReactionToPost(post, th.BasicUser2, "ice_cream")
		post.HasReactions = true

		clientPost := th.App.PreparePostForClient(post, false, false)

		assert.Len(t, clientPost.Metadata.Reactions, 3, "should've populated Reactions")
		assert.Equal(t, reaction1, clientPost.Metadata.Reactions[0], "first reaction is incorrect")
		assert.Equal(t, reaction2, clientPost.Metadata.Reactions[1], "second reaction is incorrect")
		assert.Equal(t, reaction3, clientPost.Metadata.Reactions[2], "third reaction is incorrect")
	})

	t.Run("files", func(t *testing.T) {
		th := setup(t)
		defer th.TearDown()

		fileInfo, err := th.App.DoUploadFile(th.Context, time.Now(), th.BasicTeam.Id, th.BasicChannel.Id, th.BasicUser.Id, "test.txt", []byte("test"))
		fileInfo.Content = "test"
		require.Nil(t, err)

		post, err := th.App.CreatePost(th.Context, &model.Post{
			UserId:    th.BasicUser.Id,
			ChannelId: th.BasicChannel.Id,
			FileIds:   []string{fileInfo.Id},
		}, th.BasicChannel, false, true)
		require.Nil(t, err)

		fileInfo.PostId = post.Id

		var clientPost *model.Post
		assert.Eventually(t, func() bool {
			clientPost = th.App.PreparePostForClient(post, false, false)
			return assert.ObjectsAreEqual([]*model.FileInfo{fileInfo}, clientPost.Metadata.Files)
		}, time.Second, 10*time.Millisecond)

		assert.Equal(t, []*model.FileInfo{fileInfo}, clientPost.Metadata.Files, "should've populated Files")
	})

	t.Run("emojis without custom emojis enabled", func(t *testing.T) {
		th := setup(t)
		defer th.TearDown()

		th.App.UpdateConfig(func(cfg *model.Config) {
			*cfg.ServiceSettings.EnableCustomEmoji = false
		})

		emoji := th.CreateEmoji()

		post, err := th.App.CreatePost(th.Context, &model.Post{
			UserId:    th.BasicUser.Id,
			ChannelId: th.BasicChannel.Id,
			Message:   ":" + emoji.Name + ": :taco:",
			Props: map[string]interface{}{
				"attachments": []*model.SlackAttachment{
					{
						Text: ":" + emoji.Name + ":",
					},
				},
			},
		}, th.BasicChannel, false, true)
		require.Nil(t, err)

		th.AddReactionToPost(post, th.BasicUser, "smile")
		th.AddReactionToPost(post, th.BasicUser, "angry")
		th.AddReactionToPost(post, th.BasicUser2, "angry")
		post.HasReactions = true

		clientPost := th.App.PreparePostForClient(post, false, false)

		t.Run("populates emojis", func(t *testing.T) {
			assert.ElementsMatch(t, []*model.Emoji{}, clientPost.Metadata.Emojis, "should've populated empty Emojis")
		})

		t.Run("populates reaction counts", func(t *testing.T) {
			reactions := clientPost.Metadata.Reactions
			assert.Len(t, reactions, 3, "should've populated Reactions")
		})
	})

	t.Run("emojis with custom emojis enabled", func(t *testing.T) {
		th := setup(t)
		defer th.TearDown()

		th.App.UpdateConfig(func(cfg *model.Config) {
			*cfg.ServiceSettings.EnableCustomEmoji = true
		})

		emoji1 := th.CreateEmoji()
		emoji2 := th.CreateEmoji()
		emoji3 := th.CreateEmoji()
		emoji4 := th.CreateEmoji()

		post, err := th.App.CreatePost(th.Context, &model.Post{
			UserId:    th.BasicUser.Id,
			ChannelId: th.BasicChannel.Id,
			Message:   ":" + emoji3.Name + ": :taco:",
			Props: map[string]interface{}{
				"attachments": []*model.SlackAttachment{
					{
						Text: ":" + emoji4.Name + ":",
					},
				},
			},
		}, th.BasicChannel, false, true)
		require.Nil(t, err)

		th.AddReactionToPost(post, th.BasicUser, emoji1.Name)
		th.AddReactionToPost(post, th.BasicUser, emoji2.Name)
		th.AddReactionToPost(post, th.BasicUser2, emoji2.Name)
		th.AddReactionToPost(post, th.BasicUser2, "angry")
		post.HasReactions = true

		clientPost := th.App.PreparePostForClient(post, false, false)

		t.Run("populates emojis", func(t *testing.T) {
			assert.ElementsMatch(t, []*model.Emoji{emoji1, emoji2, emoji3, emoji4}, clientPost.Metadata.Emojis, "should've populated post.Emojis")
		})

		t.Run("populates reaction counts", func(t *testing.T) {
			reactions := clientPost.Metadata.Reactions
			assert.Len(t, reactions, 4, "should've populated Reactions")
		})
	})

	t.Run("emojis overriding profile icon", func(t *testing.T) {
		th := setup(t)
		defer th.TearDown()

		prepare := func(override bool, url, emoji string) *model.Post {
			th.App.UpdateConfig(func(cfg *model.Config) {
				*cfg.ServiceSettings.EnablePostIconOverride = override
			})

			post, err := th.App.CreatePost(th.Context, &model.Post{
				UserId:    th.BasicUser.Id,
				ChannelId: th.BasicChannel.Id,
				Message:   "Test",
			}, th.BasicChannel, false, true)

			require.Nil(t, err)

			post.AddProp(model.PostPropsOverrideIconURL, url)
			post.AddProp(model.PostPropsOverrideIconEmoji, emoji)

			return th.App.PreparePostForClient(post, false, false)
		}

		emoji := "basketball"
		url := "http://host.com/image.png"
		overridenURL := "/static/emoji/1f3c0.png"

		t.Run("does not override icon URL", func(t *testing.T) {
			clientPost := prepare(false, url, emoji)

			s, ok := clientPost.GetProps()[model.PostPropsOverrideIconURL]
			assert.True(t, ok)
			assert.EqualValues(t, url, s)
			s, ok = clientPost.GetProps()[model.PostPropsOverrideIconEmoji]
			assert.True(t, ok)
			assert.EqualValues(t, emoji, s)
		})

		t.Run("overrides icon URL", func(t *testing.T) {
			clientPost := prepare(true, url, emoji)

			s, ok := clientPost.GetProps()[model.PostPropsOverrideIconURL]
			assert.True(t, ok)
			assert.EqualValues(t, overridenURL, s)
			s, ok = clientPost.GetProps()[model.PostPropsOverrideIconEmoji]
			assert.True(t, ok)
			assert.EqualValues(t, emoji, s)
		})

		t.Run("overrides icon URL with name surrounded by colons", func(t *testing.T) {
			colonEmoji := ":basketball:"
			clientPost := prepare(true, url, colonEmoji)

			s, ok := clientPost.GetProps()[model.PostPropsOverrideIconURL]
			assert.True(t, ok)
			assert.EqualValues(t, overridenURL, s)
			s, ok = clientPost.GetProps()[model.PostPropsOverrideIconEmoji]
			assert.True(t, ok)
			assert.EqualValues(t, colonEmoji, s)
		})

	})

	t.Run("markdown image dimensions", func(t *testing.T) {
		th := setup(t)
		defer th.TearDown()

		post, err := th.App.CreatePost(th.Context, &model.Post{
			UserId:    th.BasicUser.Id,
			ChannelId: th.BasicChannel.Id,
			Message:   fmt.Sprintf("This is ![our logo](%s/test-image2.png) and ![our icon](%s/test-image1.png)", server.URL, server.URL),
		}, th.BasicChannel, false, true)
		require.Nil(t, err)

		clientPost := th.App.PreparePostForClient(post, false, false)

		t.Run("populates image dimensions", func(t *testing.T) {
			imageDimensions := clientPost.Metadata.Images
			require.Len(t, imageDimensions, 2)
			assert.Equal(t, &model.PostImage{
				Format: "png",
				Width:  1280,
				Height: 1780,
			}, imageDimensions[server.URL+"/test-image2.png"])
			assert.Equal(t, &model.PostImage{
				Format: "png",
				Width:  408,
				Height: 336,
			}, imageDimensions[server.URL+"/test-image1.png"])
		})
	})

	t.Run("post props has invalid fields", func(t *testing.T) {
		th := setup(t)
		defer th.TearDown()

		post, err := th.App.CreatePost(th.Context, &model.Post{
			UserId:    th.BasicUser.Id,
			ChannelId: th.BasicChannel.Id,
			Message:   "some post",
		}, th.BasicChannel, false, true)
		require.Nil(t, err)

		// this value expected to be a string
		post.AddProp(model.PostPropsOverrideIconEmoji, true)

		require.NotPanics(t, func() {
			_ = th.App.PreparePostForClient(post, false, false)
		})
	})

	t.Run("proxy linked images", func(t *testing.T) {
		th := setup(t)
		defer th.TearDown()

		testProxyLinkedImage(t, th, false)
	})

	t.Run("proxy opengraph images", func(t *testing.T) {
		th := setup(t)
		defer th.TearDown()

		testProxyOpenGraphImage(t, th, false)
	})

	t.Run("image embed", func(t *testing.T) {
		th := setup(t)
		defer th.TearDown()

		post, err := th.App.CreatePost(th.Context, &model.Post{
			UserId:    th.BasicUser.Id,
			ChannelId: th.BasicChannel.Id,
			Message: `This is our logo: ` + server.URL + `/test-image2.png
	And this is our icon: ` + server.URL + `/test-image1.png`,
		}, th.BasicChannel, false, true)
		require.Nil(t, err)

		clientPost := th.App.PreparePostForClient(post, false, false)

		// Reminder that only the first link gets an embed and dimensions

		t.Run("populates embeds", func(t *testing.T) {
			assert.ElementsMatch(t, []*model.PostEmbed{
				{
					Type: model.PostEmbedImage,
					URL:  server.URL + "/test-image2.png",
				},
			}, clientPost.Metadata.Embeds)
		})

		t.Run("populates image dimensions", func(t *testing.T) {
			imageDimensions := clientPost.Metadata.Images
			require.Len(t, imageDimensions, 1)
			assert.Equal(t, &model.PostImage{
				Format: "png",
				Width:  1280,
				Height: 1780,
			}, imageDimensions[server.URL+"/test-image2.png"])
		})
	})

	t.Run("opengraph embed", func(t *testing.T) {
		th := setup(t)
		defer th.TearDown()

		post, err := th.App.CreatePost(th.Context, &model.Post{
			UserId:    th.BasicUser.Id,
			ChannelId: th.BasicChannel.Id,
			Message:   `This is our web page: ` + server.URL,
		}, th.BasicChannel, false, true)
		require.Nil(t, err)

		clientPost := th.App.PreparePostForClient(post, false, false)
		firstEmbed := clientPost.Metadata.Embeds[0]
		ogData := firstEmbed.Data.(*opengraph.OpenGraph)

		t.Run("populates embeds", func(t *testing.T) {
			assert.Equal(t, firstEmbed.Type, model.PostEmbedOpengraph)
			assert.Equal(t, firstEmbed.URL, server.URL)
			assert.Equal(t, ogData.Description, "Contribute to hmhealey/test-files development by creating an account on GitHub.")
			assert.Equal(t, ogData.SiteName, "GitHub")
			assert.Equal(t, ogData.Title, "hmhealey/test-files")
			assert.Equal(t, ogData.Type, "object")
			assert.Equal(t, ogData.URL, server.URL)
			assert.Equal(t, ogData.Images[0].URL, server.URL+"/test-image3.png")
		})

		t.Run("populates image dimensions", func(t *testing.T) {
			imageDimensions := clientPost.Metadata.Images
			require.Len(t, imageDimensions, 1)
			assert.Equal(t, &model.PostImage{
				Format: "png",
				Width:  1790,
				Height: 1340,
			}, imageDimensions[server.URL+"/test-image3.png"])
		})
	})

	t.Run("message attachment embed", func(t *testing.T) {
		th := setup(t)
		defer th.TearDown()

		post, err := th.App.CreatePost(th.Context, &model.Post{
			UserId:    th.BasicUser.Id,
			ChannelId: th.BasicChannel.Id,
			Props: map[string]interface{}{
				"attachments": []interface{}{
					map[string]interface{}{
						"text": "![icon](" + server.URL + "/test-image1.png)",
					},
				},
			},
		}, th.BasicChannel, false, true)
		require.Nil(t, err)

		clientPost := th.App.PreparePostForClient(post, false, false)

		t.Run("populates embeds", func(t *testing.T) {
			assert.ElementsMatch(t, []*model.PostEmbed{
				{
					Type: model.PostEmbedMessageAttachment,
				},
			}, clientPost.Metadata.Embeds)
		})

		t.Run("populates image dimensions", func(t *testing.T) {
			imageDimensions := clientPost.Metadata.Images
			require.Len(t, imageDimensions, 1)
			assert.Equal(t, &model.PostImage{
				Format: "png",
				Width:  408,
				Height: 336,
			}, imageDimensions[server.URL+"/test-image1.png"])
		})
	})

	t.Run("no metadata for deleted posts", func(t *testing.T) {
		t.Skip("MM-37757")
		th := setup(t)
		defer th.TearDown()

		fileInfo, err := th.App.DoUploadFile(th.Context, time.Now(), th.BasicTeam.Id, th.BasicChannel.Id, th.BasicUser.Id, "test.txt", []byte("test"))
		require.Nil(t, err)

		post, err := th.App.CreatePost(th.Context, &model.Post{
			Message:   "test",
			FileIds:   []string{fileInfo.Id},
			UserId:    th.BasicUser.Id,
			ChannelId: th.BasicChannel.Id,
		}, th.BasicChannel, false, true)
		require.Nil(t, err)

		th.AddReactionToPost(post, th.BasicUser, "taco")

		post, err = th.App.DeletePost(post.Id, th.BasicUser.Id)
		require.Nil(t, err)

		// DeleteAt isn't set on the post returned by App.DeletePost
		post.DeleteAt = model.GetMillis()

		clientPost := th.App.PreparePostForClient(post, false, false)

		assert.NotEqual(t, nil, clientPost.Metadata, "should've populated Metadata“")
		assert.Equal(t, "", clientPost.Message, "should've cleaned post content")
		assert.Nil(t, clientPost.Metadata.Reactions, "should not have populated Reactions")
		assert.Nil(t, clientPost.Metadata.Files, "should not have populated Files")
	})

	t.Run("permalink preview", func(t *testing.T) {
		th := setup(t)
		defer th.TearDown()

		th.App.UpdateConfig(func(cfg *model.Config) {
			*cfg.ServiceSettings.SiteURL = "http://mymattermost.com"
		})

		th.Context.Session().UserId = th.BasicUser.Id

		referencedPost, err := th.App.CreatePost(th.Context, &model.Post{
			UserId:    th.BasicUser.Id,
			ChannelId: th.BasicChannel.Id,
			Message:   "hello world",
		}, th.BasicChannel, false, true)
		require.Nil(t, err)

		link := fmt.Sprintf("%s/%s/pl/%s", *th.App.Config().ServiceSettings.SiteURL, th.BasicTeam.Name, referencedPost.Id)

		previewPost, err := th.App.CreatePost(th.Context, &model.Post{
			UserId:    th.BasicUser.Id,
			ChannelId: th.BasicChannel.Id,
			Message:   link,
		}, th.BasicChannel, false, true)
		require.Nil(t, err)

		clientPost := th.App.PreparePostForClient(previewPost, false, false)
		firstEmbed := clientPost.Metadata.Embeds[0]
		preview := firstEmbed.Data.(*model.PreviewPost)
		require.Equal(t, referencedPost.Id, preview.PostID)
	})
<<<<<<< HEAD
=======

	t.Run("permalink preview renders after toggling off the feature", func(t *testing.T) {
		th := setup(t)
		defer th.TearDown()

		th.App.UpdateConfig(func(cfg *model.Config) {
			*cfg.ServiceSettings.SiteURL = "http://mymattermost.com"
		})

		th.Context.Session().UserId = th.BasicUser.Id

		referencedPost, err := th.App.CreatePost(th.Context, &model.Post{
			UserId:    th.BasicUser.Id,
			ChannelId: th.BasicChannel.Id,
			Message:   "hello world",
		}, th.BasicChannel, false, true)
		require.Nil(t, err)

		link := fmt.Sprintf("%s/%s/pl/%s", *th.App.Config().ServiceSettings.SiteURL, th.BasicTeam.Name, referencedPost.Id)

		previewPost, err := th.App.CreatePost(th.Context, &model.Post{
			UserId:    th.BasicUser.Id,
			ChannelId: th.BasicChannel.Id,
			Message:   link,
		}, th.BasicChannel, false, true)
		require.Nil(t, err)

		clientPost := th.App.PreparePostForClient(previewPost, false, false)
		firstEmbed := clientPost.Metadata.Embeds[0]
		preview := firstEmbed.Data.(*model.PreviewPost)
		require.Equal(t, referencedPost.Id, preview.PostID)

		th.App.UpdateConfig(func(cfg *model.Config) {
			*cfg.ServiceSettings.EnablePermalinkPreviews = false
		})

		th.App.PreparePostForClient(previewPost, false, false)

		th.App.UpdateConfig(func(cfg *model.Config) {
			*cfg.ServiceSettings.EnablePermalinkPreviews = true
		})

		clientPost2 := th.App.PreparePostForClient(previewPost, false, false)
		firstEmbed2 := clientPost2.Metadata.Embeds[0]
		preview2 := firstEmbed2.Data.(*model.PreviewPost)
		require.Equal(t, referencedPost.Id, preview2.PostID)
	})
>>>>>>> 28ef5856
}

func TestPreparePostForClientWithImageProxy(t *testing.T) {
	setup := func(t *testing.T) *TestHelper {
		th := Setup(t).InitBasic()

		th.App.UpdateConfig(func(cfg *model.Config) {
			*cfg.ServiceSettings.EnableLinkPreviews = true
			*cfg.ServiceSettings.SiteURL = "http://mymattermost.com"
			*cfg.ServiceSettings.AllowedUntrustedInternalConnections = "localhost,127.0.0.1"
			*cfg.ImageProxySettings.Enable = true
			*cfg.ImageProxySettings.ImageProxyType = "atmos/camo"
			*cfg.ImageProxySettings.RemoteImageProxyURL = "https://127.0.0.1"
			*cfg.ImageProxySettings.RemoteImageProxyOptions = "foo"
		})

		th.Server.ImageProxy = imageproxy.MakeImageProxy(th.Server, th.Server.HTTPService(), th.Server.Log)

		return th
	}

	t.Run("proxy linked images", func(t *testing.T) {
		th := setup(t)
		defer th.TearDown()

		testProxyLinkedImage(t, th, true)
	})

	t.Run("proxy opengraph images", func(t *testing.T) {
		th := setup(t)
		defer th.TearDown()

		testProxyOpenGraphImage(t, th, true)
	})
}

func testProxyLinkedImage(t *testing.T, th *TestHelper, shouldProxy bool) {
	postTemplate := "![foo](%v)"
	imageURL := "http://mydomain.com/myimage"
	proxiedImageURL := "http://mymattermost.com/api/v4/image?url=http%3A%2F%2Fmydomain.com%2Fmyimage"

	post := &model.Post{
		UserId:    th.BasicUser.Id,
		ChannelId: th.BasicChannel.Id,
		Message:   fmt.Sprintf(postTemplate, imageURL),
	}

	clientPost := th.App.PreparePostForClient(post, false, false)

	if shouldProxy {
		assert.Equal(t, fmt.Sprintf(postTemplate, imageURL), post.Message, "should not have mutated original post")
		assert.Equal(t, fmt.Sprintf(postTemplate, proxiedImageURL), clientPost.Message, "should've replaced linked image URLs")
	} else {
		assert.Equal(t, fmt.Sprintf(postTemplate, imageURL), clientPost.Message, "shouldn't have replaced linked image URLs")
	}
}

func testProxyOpenGraphImage(t *testing.T, th *TestHelper, shouldProxy bool) {
	var serverURL string
	server := httptest.NewServer(http.HandlerFunc(func(w http.ResponseWriter, r *http.Request) {
		switch r.URL.Path {
		case "/":
			w.Header().Set("Content-Type", "text/html")
			w.Write([]byte(`
			<html>
			<head>
			<meta property="og:image" content="` + serverURL + `/test-image3.png" />
			<meta property="og:site_name" content="GitHub" />
			<meta property="og:type" content="object" />
			<meta property="og:title" content="hmhealey/test-files" />
			<meta property="og:url" content="https://github.com/hmhealey/test-files" />
			<meta property="og:description" content="Contribute to hmhealey/test-files development by creating an account on GitHub." />
			</head>
			</html>`))
		case "/test-image3.png":
			file, err := testutils.ReadTestFile("qa-data-graph.png")
			require.NoError(t, err)

			w.Header().Set("Content-Type", "image/png")
			w.Write(file)
		default:
			require.Fail(t, "Invalid path", r.URL.Path)
		}
	}))
	serverURL = server.URL
	defer server.Close()

	post, err := th.App.CreatePost(th.Context, &model.Post{
		UserId:    th.BasicUser.Id,
		ChannelId: th.BasicChannel.Id,
		Message:   `This is our web page: ` + server.URL,
	}, th.BasicChannel, false, true)
	require.Nil(t, err)

	embeds := th.App.PreparePostForClient(post, false, false).Metadata.Embeds
	require.Len(t, embeds, 1, "should have one embed")

	embed := embeds[0]
	assert.Equal(t, model.PostEmbedOpengraph, embed.Type, "embed type should be OpenGraph")
	assert.Equal(t, server.URL, embed.URL, "embed URL should be correct")

	og, ok := embed.Data.(*opengraph.OpenGraph)
	assert.True(t, ok, "data should be non-nil OpenGraph data")
	assert.NotNil(t, og, "data should be non-nil OpenGraph data")
	assert.Equal(t, "GitHub", og.SiteName, "OpenGraph data should be correctly populated")

	require.Len(t, og.Images, 1, "OpenGraph data should have one image")

	image := og.Images[0]
	if shouldProxy {
		assert.Equal(t, "", image.URL, "image URL should not be set with proxy")
		assert.Equal(t, "http://mymattermost.com/api/v4/image?url="+url.QueryEscape(server.URL+"/test-image3.png"), image.SecureURL, "secure image URL should be sent through proxy")
	} else {
		assert.Equal(t, server.URL+"/test-image3.png", image.URL, "image URL should be set")
		assert.Equal(t, "", image.SecureURL, "secure image URL should not be set")
	}
}

func TestGetEmbedForPost(t *testing.T) {
	server := httptest.NewServer(http.HandlerFunc(func(w http.ResponseWriter, r *http.Request) {
		if r.URL.Path == "/index.html" {
			w.Header().Set("Content-Type", "text/html")
			w.Write([]byte(`
			<html>
			<head>
			<meta property="og:title" content="Title" />
			</head>
			</html>`))
		} else if r.URL.Path == "/image.png" {
			file, err := testutils.ReadTestFile("test.png")
			require.NoError(t, err)

			w.Header().Set("Content-Type", "image/png")
			w.Write(file)
		} else if r.URL.Path == "/other" {
			w.Header().Set("Content-Type", "text/html")
			w.Write([]byte(`
			<html>
			<head>
			</head>
			</html>`))
		} else {
			require.Fail(t, "Invalid path", r.URL.Path)
		}
	}))
	defer server.Close()

	ogURL := server.URL + "/index.html"
	imageURL := server.URL + "/image.png"
	otherURL := server.URL + "/other"

	t.Run("with link previews enabled", func(t *testing.T) {
		th := Setup(t)
		defer th.TearDown()

		th.App.UpdateConfig(func(cfg *model.Config) {
			*cfg.ServiceSettings.AllowedUntrustedInternalConnections = "127.0.0.1"
			*cfg.ServiceSettings.EnableLinkPreviews = true
		})

		t.Run("should return a message attachment when the post has one", func(t *testing.T) {
			embed, err := th.App.getEmbedForPost(&model.Post{
				Props: model.StringInterface{
					"attachments": []*model.SlackAttachment{
						{
							Text: "test",
						},
					},
				},
			}, "", false)

			assert.Equal(t, &model.PostEmbed{
				Type: model.PostEmbedMessageAttachment,
			}, embed)
			assert.NoError(t, err)
		})

		t.Run("should return an image embed when the first link is an image", func(t *testing.T) {
			embed, err := th.App.getEmbedForPost(&model.Post{}, imageURL, false)

			assert.Equal(t, &model.PostEmbed{
				Type: model.PostEmbedImage,
				URL:  imageURL,
			}, embed)
			assert.NoError(t, err)
		})

		t.Run("should return an image embed when the first link is an image", func(t *testing.T) {
			embed, err := th.App.getEmbedForPost(&model.Post{}, ogURL, false)

			assert.Equal(t, &model.PostEmbed{
				Type: model.PostEmbedOpengraph,
				URL:  ogURL,
				Data: &opengraph.OpenGraph{
					Title: "Title",
				},
			}, embed)
			assert.NoError(t, err)
		})

		t.Run("should return a link embed", func(t *testing.T) {
			embed, err := th.App.getEmbedForPost(&model.Post{}, otherURL, false)

			assert.Equal(t, &model.PostEmbed{
				Type: model.PostEmbedLink,
				URL:  otherURL,
			}, embed)
			assert.NoError(t, err)
		})
	})

	t.Run("with link previews disabled", func(t *testing.T) {
		th := Setup(t)
		defer th.TearDown()

		th.App.UpdateConfig(func(cfg *model.Config) {
			*cfg.ServiceSettings.AllowedUntrustedInternalConnections = "127.0.0.1"
			*cfg.ServiceSettings.EnableLinkPreviews = false
		})

		t.Run("should return an embedded message attachment", func(t *testing.T) {
			embed, err := th.App.getEmbedForPost(&model.Post{
				Props: model.StringInterface{
					"attachments": []*model.SlackAttachment{
						{
							Text: "test",
						},
					},
				},
			}, "", false)

			assert.Equal(t, &model.PostEmbed{
				Type: model.PostEmbedMessageAttachment,
			}, embed)
			assert.NoError(t, err)
		})

		t.Run("should not return an opengraph embed", func(t *testing.T) {
			embed, err := th.App.getEmbedForPost(&model.Post{}, ogURL, false)

			assert.Nil(t, embed)
			assert.NoError(t, err)
		})

		t.Run("should not return an image embed", func(t *testing.T) {
			embed, err := th.App.getEmbedForPost(&model.Post{}, imageURL, false)

			assert.Nil(t, embed)
			assert.NoError(t, err)
		})

		t.Run("should not return a link embed", func(t *testing.T) {
			embed, err := th.App.getEmbedForPost(&model.Post{}, otherURL, false)

			assert.Nil(t, embed)
			assert.NoError(t, err)
		})
	})
}

func TestGetImagesForPost(t *testing.T) {
	t.Run("with an image link", func(t *testing.T) {
		th := Setup(t)
		defer th.TearDown()

		th.App.UpdateConfig(func(cfg *model.Config) {
			*cfg.ServiceSettings.AllowedUntrustedInternalConnections = "127.0.0.1"
		})

		server := httptest.NewServer(http.HandlerFunc(func(w http.ResponseWriter, r *http.Request) {
			file, err := testutils.ReadTestFile("test.png")
			require.NoError(t, err)

			w.Header().Set("Content-Type", "image/png")
			w.Write(file)
		}))

		post := &model.Post{
			Metadata: &model.PostMetadata{},
		}
		imageURL := server.URL + "/image.png"

		images := th.App.getImagesForPost(post, []string{imageURL}, false)

		assert.Equal(t, images, map[string]*model.PostImage{
			imageURL: {
				Format: "png",
				Width:  408,
				Height: 336,
			},
		})
	})

	t.Run("with an invalid image link", func(t *testing.T) {
		th := Setup(t)
		defer th.TearDown()

		th.App.UpdateConfig(func(cfg *model.Config) {
			*cfg.ServiceSettings.AllowedUntrustedInternalConnections = "127.0.0.1"
		})

		server := httptest.NewServer(http.HandlerFunc(func(w http.ResponseWriter, r *http.Request) {
			w.WriteHeader(http.StatusInternalServerError)
		}))

		post := &model.Post{
			Metadata: &model.PostMetadata{},
		}
		imageURL := server.URL + "/bad_image.png"

		images := th.App.getImagesForPost(post, []string{imageURL}, false)

		assert.Equal(t, images, map[string]*model.PostImage{})
	})

	t.Run("for an OpenGraph image", func(t *testing.T) {
		th := Setup(t)
		defer th.TearDown()

		th.App.UpdateConfig(func(cfg *model.Config) {
			*cfg.ServiceSettings.AllowedUntrustedInternalConnections = "127.0.0.1"
		})

		server := httptest.NewServer(http.HandlerFunc(func(w http.ResponseWriter, r *http.Request) {
			if r.URL.Path == "/image.png" {
				w.Header().Set("Content-Type", "image/png")

				img := image.NewGray(image.Rect(0, 0, 200, 300))

				var encoder png.Encoder
				encoder.Encode(w, img)
			} else {
				w.WriteHeader(http.StatusNotFound)
			}
		}))
		defer server.Close()

		ogURL := server.URL + "/index.html"
		imageURL := server.URL + "/image.png"

		post := &model.Post{
			Metadata: &model.PostMetadata{
				Embeds: []*model.PostEmbed{
					{
						Type: model.PostEmbedOpengraph,
						URL:  ogURL,
						Data: &opengraph.OpenGraph{
							Images: []*opengraph.Image{
								{
									URL: imageURL,
								},
							},
						},
					},
				},
			},
		}

		images := th.App.getImagesForPost(post, []string{}, false)

		assert.Equal(t, images, map[string]*model.PostImage{
			imageURL: {
				Format: "png",
				Width:  200,
				Height: 300,
			},
		})
	})

	t.Run("with an OpenGraph image with a secure_url", func(t *testing.T) {
		th := Setup(t)
		defer th.TearDown()

		th.App.UpdateConfig(func(cfg *model.Config) {
			*cfg.ServiceSettings.AllowedUntrustedInternalConnections = "127.0.0.1"
		})

		server := httptest.NewServer(http.HandlerFunc(func(w http.ResponseWriter, r *http.Request) {
			if r.URL.Path == "/secure_image.png" {
				w.Header().Set("Content-Type", "image/png")

				img := image.NewGray(image.Rect(0, 0, 300, 400))

				var encoder png.Encoder
				encoder.Encode(w, img)
			} else {
				w.WriteHeader(http.StatusNotFound)
			}
		}))
		defer server.Close()

		ogURL := server.URL + "/index.html"
		imageURL := server.URL + "/secure_image.png"

		post := &model.Post{
			Metadata: &model.PostMetadata{
				Embeds: []*model.PostEmbed{
					{
						Type: model.PostEmbedOpengraph,
						URL:  ogURL,
						Data: &opengraph.OpenGraph{
							Images: []*opengraph.Image{
								{
									SecureURL: imageURL,
								},
							},
						},
					},
				},
			},
		}

		images := th.App.getImagesForPost(post, []string{}, false)

		assert.Equal(t, images, map[string]*model.PostImage{
			imageURL: {
				Format: "png",
				Width:  300,
				Height: 400,
			},
		})
	})

	t.Run("with an OpenGraph image with a secure_url and no dimensions", func(t *testing.T) {
		th := Setup(t)
		defer th.TearDown()

		th.App.UpdateConfig(func(cfg *model.Config) {
			*cfg.ServiceSettings.AllowedUntrustedInternalConnections = "127.0.0.1"
		})

		server := httptest.NewServer(http.HandlerFunc(func(w http.ResponseWriter, r *http.Request) {
			if r.URL.Path == "/secure_image.png" {
				w.Header().Set("Content-Type", "image/png")

				img := image.NewGray(image.Rect(0, 0, 400, 500))

				var encoder png.Encoder
				encoder.Encode(w, img)
			} else {
				w.WriteHeader(http.StatusNotFound)
			}
		}))

		ogURL := server.URL + "/index.html"
		imageURL := server.URL + "/secure_image.png"

		post := &model.Post{
			Metadata: &model.PostMetadata{
				Embeds: []*model.PostEmbed{
					{
						Type: model.PostEmbedOpengraph,
						URL:  ogURL,
						Data: &opengraph.OpenGraph{
							Images: []*opengraph.Image{
								{
									URL:       server.URL + "/image.png",
									SecureURL: imageURL,
								},
							},
						},
					},
				},
			},
		}

		images := th.App.getImagesForPost(post, []string{}, false)

		assert.Equal(t, images, map[string]*model.PostImage{
			imageURL: {
				Format: "png",
				Width:  400,
				Height: 500,
			},
		})
	})
}

func TestGetEmojiNamesForString(t *testing.T) {
	testCases := []struct {
		Description string
		Input       string
		Expected    []string
	}{
		{
			Description: "no emojis",
			Input:       "this is a string",
			Expected:    []string{},
		},
		{
			Description: "one emoji",
			Input:       "this is an :emoji1: string",
			Expected:    []string{"emoji1"},
		},
		{
			Description: "two emojis",
			Input:       "this is a :emoji3: :emoji2: string",
			Expected:    []string{"emoji3", "emoji2"},
		},
		{
			Description: "punctuation around emojis",
			Input:       ":emoji3:/:emoji1: (:emoji2:)",
			Expected:    []string{"emoji3", "emoji1", "emoji2"},
		},
		{
			Description: "adjacent emojis",
			Input:       ":emoji3::emoji1:",
			Expected:    []string{"emoji3", "emoji1"},
		},
		{
			Description: "duplicate emojis",
			Input:       ":emoji1: :emoji1: :emoji1::emoji2::emoji2: :emoji1:",
			Expected:    []string{"emoji1", "emoji1", "emoji1", "emoji2", "emoji2", "emoji1"},
		},
		{
			Description: "fake emojis",
			Input:       "these don't exist :tomato: :potato: :rotato:",
			Expected:    []string{"tomato", "potato", "rotato"},
		},
	}

	for _, testCase := range testCases {
		testCase := testCase
		t.Run(testCase.Description, func(t *testing.T) {
			emojis := getEmojiNamesForString(testCase.Input)
			assert.ElementsMatch(t, emojis, testCase.Expected, "received incorrect emoji names")
		})
	}
}

func TestGetEmojiNamesForPost(t *testing.T) {
	testCases := []struct {
		Description string
		Post        *model.Post
		Reactions   []*model.Reaction
		Expected    []string
	}{
		{
			Description: "no emojis",
			Post: &model.Post{
				Message: "this is a post",
			},
			Expected: []string{},
		},
		{
			Description: "in post message",
			Post: &model.Post{
				Message: "this is :emoji:",
			},
			Expected: []string{"emoji"},
		},
		{
			Description: "in reactions",
			Post:        &model.Post{},
			Reactions: []*model.Reaction{
				{
					EmojiName: "emoji1",
				},
				{
					EmojiName: "emoji2",
				},
			},
			Expected: []string{"emoji1", "emoji2"},
		},
		{
			Description: "in message attachments",
			Post: &model.Post{
				Message: "this is a post",
				Props: map[string]interface{}{
					"attachments": []*model.SlackAttachment{
						{
							Text:    ":emoji1:",
							Pretext: ":emoji2:",
						},
						{
							Fields: []*model.SlackAttachmentField{
								{
									Value: ":emoji3:",
								},
								{
									Value: ":emoji4:",
								},
							},
						},
						{
							Title: "This is the title: :emoji5:",
						},
					},
				},
			},
			Expected: []string{"emoji1", "emoji2", "emoji3", "emoji4", "emoji5"},
		},
		{
			Description: "with duplicates",
			Post: &model.Post{
				Message: "this is :emoji1",
				Props: map[string]interface{}{
					"attachments": []*model.SlackAttachment{
						{
							Text:    ":emoji2:",
							Pretext: ":emoji2:",
							Fields: []*model.SlackAttachmentField{
								{
									Value: ":emoji3:",
								},
								{
									Value: ":emoji1:",
								},
							},
						},
					},
				},
			},
			Expected: []string{"emoji1", "emoji2", "emoji3"},
		},
	}

	for _, testCase := range testCases {
		testCase := testCase
		t.Run(testCase.Description, func(t *testing.T) {
			emojis := getEmojiNamesForPost(testCase.Post, testCase.Reactions)
			assert.ElementsMatch(t, emojis, testCase.Expected, "received incorrect emoji names")
		})
	}
}

func TestGetCustomEmojisForPost(t *testing.T) {
	th := Setup(t).InitBasic()
	defer th.TearDown()

	th.App.UpdateConfig(func(cfg *model.Config) {
		*cfg.ServiceSettings.EnableCustomEmoji = true
	})

	emojis := []*model.Emoji{
		th.CreateEmoji(),
		th.CreateEmoji(),
		th.CreateEmoji(),
		th.CreateEmoji(),
		th.CreateEmoji(),
		th.CreateEmoji(),
	}

	t.Run("from different parts of the post", func(t *testing.T) {
		reactions := []*model.Reaction{
			{
				UserId:    th.BasicUser.Id,
				EmojiName: emojis[0].Name,
			},
		}

		post := &model.Post{
			Message: ":" + emojis[1].Name + ":",
			Props: map[string]interface{}{
				"attachments": []*model.SlackAttachment{
					{
						Pretext: ":" + emojis[2].Name + ":",
						Text:    ":" + emojis[3].Name + ":",
						Fields: []*model.SlackAttachmentField{
							{
								Value: ":" + emojis[4].Name + ":",
							},
							{
								Value: ":" + emojis[5].Name + ":",
							},
						},
					},
				},
			},
		}

		emojisForPost, err := th.App.getCustomEmojisForPost(post, reactions)
		assert.Nil(t, err, "failed to get emojis for post")
		assert.ElementsMatch(t, emojisForPost, emojis, "received incorrect emojis")
	})

	t.Run("with emojis that don't exist", func(t *testing.T) {
		post := &model.Post{
			Message: ":secret: :" + emojis[0].Name + ":",
			Props: map[string]interface{}{
				"attachments": []*model.SlackAttachment{
					{
						Text: ":imaginary:",
					},
				},
			},
		}

		emojisForPost, err := th.App.getCustomEmojisForPost(post, nil)
		assert.Nil(t, err, "failed to get emojis for post")
		assert.ElementsMatch(t, emojisForPost, []*model.Emoji{emojis[0]}, "received incorrect emojis")
	})

	t.Run("with no emojis", func(t *testing.T) {
		post := &model.Post{
			Message: "this post is boring",
			Props:   map[string]interface{}{},
		}

		emojisForPost, err := th.App.getCustomEmojisForPost(post, nil)
		assert.Nil(t, err, "failed to get emojis for post")
		assert.ElementsMatch(t, emojisForPost, []*model.Emoji{}, "should have received no emojis")
	})
}

func TestGetFirstLinkAndImages(t *testing.T) {
	th := Setup(t).InitBasic()
	defer th.TearDown()

	for name, testCase := range map[string]struct {
		Input             string
		ExpectedFirstLink string
		ExpectedImages    []string
	}{
		"no links or images": {
			Input:             "this is a string",
			ExpectedFirstLink: "",
			ExpectedImages:    []string{},
		},
		"http link": {
			Input:             "this is a http://example.com",
			ExpectedFirstLink: "http://example.com",
			ExpectedImages:    []string{},
		},
		"www link": {
			Input:             "this is a www.example.com",
			ExpectedFirstLink: "http://www.example.com",
			ExpectedImages:    []string{},
		},
		"image": {
			Input:             "this is a ![our logo](http://example.com/logo)",
			ExpectedFirstLink: "",
			ExpectedImages:    []string{"http://example.com/logo"},
		},
		"multiple images": {
			Input:             "this is a ![our logo](http://example.com/logo) and ![their logo](http://example.com/logo2) and ![my logo](http://example.com/logo3)",
			ExpectedFirstLink: "",
			ExpectedImages:    []string{"http://example.com/logo", "http://example.com/logo2", "http://example.com/logo3"},
		},
		"multiple images with duplicate": {
			Input:             "this is a ![our logo](http://example.com/logo) and ![their logo](http://example.com/logo2) and ![my logo which is their logo](http://example.com/logo2)",
			ExpectedFirstLink: "",
			ExpectedImages:    []string{"http://example.com/logo", "http://example.com/logo2", "http://example.com/logo2"},
		},
		"reference image": {
			Input: `this is a ![our logo][logo]

[logo]: http://example.com/logo`,
			ExpectedFirstLink: "",
			ExpectedImages:    []string{"http://example.com/logo"},
		},
		"image and link": {
			Input:             "this is a https://example.com and ![our logo](https://example.com/logo)",
			ExpectedFirstLink: "https://example.com",
			ExpectedImages:    []string{"https://example.com/logo"},
		},
		"markdown links (not returned)": {
			Input: `this is a [our page](http://example.com) and [another page][]

[another page]: http://www.exaple.com/another_page`,
			ExpectedFirstLink: "",
			ExpectedImages:    []string{},
		},
	} {
		t.Run(name, func(t *testing.T) {
			firstLink, images := th.App.getFirstLinkAndImages(testCase.Input)

			assert.Equal(t, firstLink, testCase.ExpectedFirstLink)
			assert.Equal(t, images, testCase.ExpectedImages)
		})
	}

	for name, testCase := range map[string]struct {
		Input             string
		ExpectedFirstLink string
		ExpectedImages    []string
	}{
		"http link domain is restricted": {
			Input:             "this is a http://example.com",
			ExpectedFirstLink: "",
			ExpectedImages:    []string{},
		},
		"http link domain is not restricted": {
			Input:             "this is a http://example1.com",
			ExpectedFirstLink: "http://example1.com",
			ExpectedImages:    []string{},
		},
		"www link domain is restricted": {
			Input:             "this is a www.example.com",
			ExpectedFirstLink: "",
			ExpectedImages:    []string{},
		},
		"image domain is restricted": {
			Input:             "this is a ![our logo](http://example.com/logo)",
			ExpectedFirstLink: "",
			ExpectedImages:    []string{},
		},
		"image domain is not restricted": {
			Input:             "this is a ![our logo](http://example1.com/logo)",
			ExpectedFirstLink: "",
			ExpectedImages:    []string{"http://example1.com/logo"},
		},
		"multiple images is domain restricted": {
			Input:             "this is a ![our logo](http://example.com/logo) and ![their logo](http://example.com/logo2) and ![my logo](http://example.com/logo3)",
			ExpectedFirstLink: "",
			ExpectedImages:    []string{},
		},
		"multiple images domain is not restricted": {
			Input:             "this is a ![our logo](http://example1.com/logo) and ![their logo](http://example1.com/logo2) and ![my logo](http://example1.com/logo3)",
			ExpectedFirstLink: "",
			ExpectedImages:    []string{"http://example1.com/logo", "http://example1.com/logo2", "http://example1.com/logo3"},
		},
		"multiple images with duplicate domain is restricted": {
			Input:             "this is a ![our logo](http://example.com/logo) and ![their logo](http://example.com/logo2) and ![my logo which is their logo](http://example.com/logo2)",
			ExpectedFirstLink: "",
			ExpectedImages:    []string{},
		},
		"reference image domain is restricted": {
			Input: `this is a ![our logo][logo]

[logo]: http://example.com/logo`,
			ExpectedFirstLink: "",
			ExpectedImages:    []string{},
		},
		"image and link domain is restricted": {
			Input:             "this is a https://example.com and ![our logo](https://example.com/logo)",
			ExpectedFirstLink: "",
			ExpectedImages:    []string{},
		},
	} {
		th.App.UpdateConfig(func(cfg *model.Config) {
			*cfg.ServiceSettings.RestrictLinkPreviews = "example.com, test.com"
		})

		t.Run(name, func(t *testing.T) {
			firstLink, images := th.App.getFirstLinkAndImages(testCase.Input)

			assert.Equal(t, firstLink, testCase.ExpectedFirstLink)
			assert.Equal(t, images, testCase.ExpectedImages)
		})
	}
}

func TestGetImagesInMessageAttachments(t *testing.T) {
	th := Setup(t).InitBasic()
	defer th.TearDown()

	for _, test := range []struct {
		Name     string
		Post     *model.Post
		Expected []string
	}{
		{
			Name:     "no attachments",
			Post:     &model.Post{},
			Expected: []string{},
		},
		{
			Name: "empty attachments",
			Post: &model.Post{
				Props: map[string]interface{}{
					"attachments": []*model.SlackAttachment{},
				},
			},
			Expected: []string{},
		},
		{
			Name: "attachment with no fields that can contain images",
			Post: &model.Post{
				Props: map[string]interface{}{
					"attachments": []*model.SlackAttachment{
						{
							Title: "This is the title",
						},
					},
				},
			},
			Expected: []string{},
		},
		{
			Name: "images in text",
			Post: &model.Post{
				Props: map[string]interface{}{
					"attachments": []*model.SlackAttachment{
						{
							Text: "![logo](https://example.com/logo) and ![icon](https://example.com/icon)",
						},
					},
				},
			},
			Expected: []string{"https://example.com/logo", "https://example.com/icon"},
		},
		{
			Name: "images in pretext",
			Post: &model.Post{
				Props: map[string]interface{}{
					"attachments": []*model.SlackAttachment{
						{
							Pretext: "![logo](https://example.com/logo1) and ![icon](https://example.com/icon1)",
						},
					},
				},
			},
			Expected: []string{"https://example.com/logo1", "https://example.com/icon1"},
		},
		{
			Name: "images in fields",
			Post: &model.Post{
				Props: map[string]interface{}{
					"attachments": []*model.SlackAttachment{
						{
							Fields: []*model.SlackAttachmentField{
								{
									Value: "![logo](https://example.com/logo2) and ![icon](https://example.com/icon2)",
								},
							},
						},
					},
				},
			},
			Expected: []string{"https://example.com/logo2", "https://example.com/icon2"},
		},
		{
			Name: "image in author_icon",
			Post: &model.Post{
				Props: map[string]interface{}{
					"attachments": []*model.SlackAttachment{
						{
							AuthorIcon: "https://example.com/icon2",
						},
					},
				},
			},
			Expected: []string{"https://example.com/icon2"},
		},
		{
			Name: "image in image_url",
			Post: &model.Post{
				Props: map[string]interface{}{
					"attachments": []*model.SlackAttachment{
						{
							ImageURL: "https://example.com/image",
						},
					},
				},
			},
			Expected: []string{"https://example.com/image"},
		},
		{
			Name: "image in thumb_url",
			Post: &model.Post{
				Props: map[string]interface{}{
					"attachments": []*model.SlackAttachment{
						{
							ThumbURL: "https://example.com/image",
						},
					},
				},
			},
			Expected: []string{"https://example.com/image"},
		},
		{
			Name: "image in footer_icon",
			Post: &model.Post{
				Props: map[string]interface{}{
					"attachments": []*model.SlackAttachment{
						{
							FooterIcon: "https://example.com/image",
						},
					},
				},
			},
			Expected: []string{"https://example.com/image"},
		},
		{
			Name: "images in multiple fields",
			Post: &model.Post{
				Props: map[string]interface{}{
					"attachments": []*model.SlackAttachment{
						{
							Fields: []*model.SlackAttachmentField{
								{
									Value: "![logo](https://example.com/logo)",
								},
								{
									Value: "![icon](https://example.com/icon)",
								},
							},
						},
					},
				},
			},
			Expected: []string{"https://example.com/logo", "https://example.com/icon"},
		},
		{
			Name: "non-string field",
			Post: &model.Post{
				Props: map[string]interface{}{
					"attachments": []*model.SlackAttachment{
						{
							Fields: []*model.SlackAttachmentField{
								{
									Value: 77,
								},
							},
						},
					},
				},
			},
			Expected: []string{},
		},
		{
			Name: "images in multiple locations",
			Post: &model.Post{
				Props: map[string]interface{}{
					"attachments": []*model.SlackAttachment{
						{
							Text:    "![text](https://example.com/text)",
							Pretext: "![pretext](https://example.com/pretext)",
							Fields: []*model.SlackAttachmentField{
								{
									Value: "![field1](https://example.com/field1)",
								},
								{
									Value: "![field2](https://example.com/field2)",
								},
							},
						},
					},
				},
			},
			Expected: []string{"https://example.com/text", "https://example.com/pretext", "https://example.com/field1", "https://example.com/field2"},
		},
		{
			Name: "multiple attachments",
			Post: &model.Post{
				Props: map[string]interface{}{
					"attachments": []*model.SlackAttachment{
						{
							Text: "![logo](https://example.com/logo)",
						},
						{
							Text: "![icon](https://example.com/icon)",
						},
					},
				},
			},
			Expected: []string{"https://example.com/logo", "https://example.com/icon"},
		},
	} {
		t.Run(test.Name, func(t *testing.T) {
			images := th.App.getImagesInMessageAttachments(test.Post)

			assert.ElementsMatch(t, images, test.Expected)
		})
	}
}

func TestGetLinkMetadata(t *testing.T) {
	setup := func(t *testing.T) *TestHelper {
		th := Setup(t)

		th.App.UpdateConfig(func(cfg *model.Config) {
			*cfg.ServiceSettings.AllowedUntrustedInternalConnections = "127.0.0.1"
		})

		linkCache.Purge()

		return th
	}

	server := httptest.NewServer(http.HandlerFunc(func(w http.ResponseWriter, r *http.Request) {
		params := r.URL.Query()

		writeImage := func(height, width int) {

			img := image.NewGray(image.Rect(0, 0, height, width))

			var encoder png.Encoder

			encoder.Encode(w, img)
		}

		writeHTML := func(title string) {
			w.Header().Set("Content-Type", "text/html")

			w.Write([]byte(`
				<html prefix="og:http://ogp.me/ns#">
				<head>
				<meta property="og:title" content="` + title + `" />
				</head>
				<body>
				</body>
				</html>`))
		}

		if strings.HasPrefix(r.URL.Path, "/image") {
			height, _ := strconv.ParseInt(params["height"][0], 10, 0)
			width, _ := strconv.ParseInt(params["width"][0], 10, 0)

			writeImage(int(height), int(width))
		} else if strings.HasPrefix(r.URL.Path, "/opengraph") {
			writeHTML(params["title"][0])
		} else if strings.HasPrefix(r.URL.Path, "/json") {
			w.Header().Set("Content-Type", "application/json")

			w.Write([]byte("true"))
		} else if strings.HasPrefix(r.URL.Path, "/timeout") {
			w.Header().Set("Content-Type", "text/html")

			w.Write([]byte("<html>"))
			select {
			case <-time.After(60 * time.Second):
			case <-r.Context().Done():
			}
			w.Write([]byte("</html>"))
		} else if strings.HasPrefix(r.URL.Path, "/mixed") {
			for _, acceptedType := range r.Header["Accept"] {
				if strings.HasPrefix(acceptedType, "image/*") || strings.HasPrefix(acceptedType, "image/png") {
					writeImage(10, 10)
				} else if strings.HasPrefix(acceptedType, "text/html") {
					writeHTML("mixed")
				}
			}
		} else {
			w.WriteHeader(http.StatusInternalServerError)
		}
	}))
	defer server.Close()

	t.Run("in-memory cache", func(t *testing.T) {
		th := setup(t)
		defer th.TearDown()

		requestURL := server.URL + "/cached"
		timestamp := int64(1547510400000)
		title := "from cache"

		cacheLinkMetadata(requestURL, timestamp, &opengraph.OpenGraph{Title: title}, nil, nil)

		t.Run("should use cache if cached entry exists", func(t *testing.T) {
			_, _, _, ok := getLinkMetadataFromCache(requestURL, timestamp)
			require.True(t, ok, "data should already exist in in-memory cache")

			_, _, ok = th.App.getLinkMetadataFromDatabase(requestURL, timestamp)
			require.False(t, ok, "data should not exist in database")

<<<<<<< HEAD
			og, img, _, err := th.App.getLinkMetadata(requestURL, timestamp, false)
=======
			og, img, _, err := th.App.getLinkMetadata(requestURL, timestamp, false, "")
>>>>>>> 28ef5856

			require.NotNil(t, og)
			assert.Nil(t, img)
			assert.NoError(t, err)
			assert.Equal(t, title, og.Title)
		})

		t.Run("should use cache if cached entry exists near time", func(t *testing.T) {
			_, _, _, ok := getLinkMetadataFromCache(requestURL, timestamp)
			require.True(t, ok, "data should already exist in in-memory cache")

			_, _, ok = th.App.getLinkMetadataFromDatabase(requestURL, timestamp)
			require.False(t, ok, "data should not exist in database")

<<<<<<< HEAD
			og, img, _, err := th.App.getLinkMetadata(requestURL, timestamp+60*1000, false)
=======
			og, img, _, err := th.App.getLinkMetadata(requestURL, timestamp+60*1000, false, "")
>>>>>>> 28ef5856

			require.NotNil(t, og)
			assert.Nil(t, img)
			assert.NoError(t, err)
			assert.Equal(t, title, og.Title)
		})

		t.Run("should not use cache if URL is different", func(t *testing.T) {
			differentURL := server.URL + "/other"

			_, _, _, ok := getLinkMetadataFromCache(differentURL, timestamp)
			require.False(t, ok, "data should not exist in in-memory cache")

			_, _, ok = th.App.getLinkMetadataFromDatabase(differentURL, timestamp)
			require.False(t, ok, "data should not exist in database")

<<<<<<< HEAD
			og, img, _, err := th.App.getLinkMetadata(differentURL, timestamp, false)
=======
			og, img, _, err := th.App.getLinkMetadata(differentURL, timestamp, false, "")
>>>>>>> 28ef5856

			assert.Nil(t, og)
			assert.Nil(t, img)
			assert.NoError(t, err)
		})

		t.Run("should not use cache if timestamp is different", func(t *testing.T) {
			differentTimestamp := timestamp + 60*60*1000

			_, _, _, ok := getLinkMetadataFromCache(requestURL, differentTimestamp)
			require.False(t, ok, "data should not exist in in-memory cache")

			_, _, ok = th.App.getLinkMetadataFromDatabase(requestURL, differentTimestamp)
			require.False(t, ok, "data should not exist in database")

<<<<<<< HEAD
			og, img, _, err := th.App.getLinkMetadata(requestURL, differentTimestamp, false)
=======
			og, img, _, err := th.App.getLinkMetadata(requestURL, differentTimestamp, false, "")
>>>>>>> 28ef5856

			assert.Nil(t, og)
			assert.Nil(t, img)
			assert.NoError(t, err)
		})
	})

	t.Run("database cache", func(t *testing.T) {
		th := setup(t)
		defer th.TearDown()

		requestURL := server.URL
		timestamp := int64(1547510400000)
		title := "from database"

		th.App.saveLinkMetadataToDatabase(requestURL, timestamp, &opengraph.OpenGraph{Title: title}, nil)

		t.Run("should use database if saved entry exists", func(t *testing.T) {
			linkCache.Purge()

			_, _, _, ok := getLinkMetadataFromCache(requestURL, timestamp)
			require.False(t, ok, "data should not exist in in-memory cache")

			_, _, ok = th.App.getLinkMetadataFromDatabase(requestURL, timestamp)
			require.True(t, ok, "data should already exist in database")

<<<<<<< HEAD
			og, img, _, err := th.App.getLinkMetadata(requestURL, timestamp, false)
=======
			og, img, _, err := th.App.getLinkMetadata(requestURL, timestamp, false, "")
>>>>>>> 28ef5856

			require.NotNil(t, og)
			assert.Nil(t, img)
			assert.NoError(t, err)
			assert.Equal(t, title, og.Title)
		})

		t.Run("should use database if saved entry exists near time", func(t *testing.T) {
			linkCache.Purge()

			_, _, _, ok := getLinkMetadataFromCache(requestURL, timestamp)
			require.False(t, ok, "data should not exist in in-memory cache")

			_, _, ok = th.App.getLinkMetadataFromDatabase(requestURL, timestamp)
			require.True(t, ok, "data should already exist in database")

<<<<<<< HEAD
			og, img, _, err := th.App.getLinkMetadata(requestURL, timestamp+60*1000, false)
=======
			og, img, _, err := th.App.getLinkMetadata(requestURL, timestamp+60*1000, false, "")
>>>>>>> 28ef5856

			require.NotNil(t, og)
			assert.Nil(t, img)
			assert.NoError(t, err)
			assert.Equal(t, title, og.Title)
		})

		t.Run("should not use database if URL is different", func(t *testing.T) {
			linkCache.Purge()

			differentURL := requestURL + "/other"

			_, _, _, ok := getLinkMetadataFromCache(requestURL, timestamp)
			require.False(t, ok, "data should not exist in in-memory cache")

			_, _, ok = th.App.getLinkMetadataFromDatabase(differentURL, timestamp)
			require.False(t, ok, "data should not exist in database")

<<<<<<< HEAD
			og, img, _, err := th.App.getLinkMetadata(differentURL, timestamp, false)
=======
			og, img, _, err := th.App.getLinkMetadata(differentURL, timestamp, false, "")
>>>>>>> 28ef5856

			assert.Nil(t, og)
			assert.Nil(t, img)
			assert.NoError(t, err)
		})

		t.Run("should not use database if timestamp is different", func(t *testing.T) {
			linkCache.Purge()

			differentTimestamp := timestamp + 60*60*1000

			_, _, _, ok := getLinkMetadataFromCache(requestURL, timestamp)
			require.False(t, ok, "data should not exist in in-memory cache")

			_, _, ok = th.App.getLinkMetadataFromDatabase(requestURL, differentTimestamp)
			require.False(t, ok, "data should not exist in database")

<<<<<<< HEAD
			og, img, _, err := th.App.getLinkMetadata(requestURL, differentTimestamp, false)
=======
			og, img, _, err := th.App.getLinkMetadata(requestURL, differentTimestamp, false, "")
>>>>>>> 28ef5856

			assert.Nil(t, og)
			assert.Nil(t, img)
			assert.NoError(t, err)
		})
	})

	t.Run("should get data from remote source", func(t *testing.T) {
		th := setup(t)
		defer th.TearDown()

		requestURL := server.URL + "/opengraph?title=Remote&name=" + t.Name()
		timestamp := int64(1547510400000)

		_, _, _, ok := getLinkMetadataFromCache(requestURL, timestamp)
		require.False(t, ok, "data should not exist in in-memory cache")

		_, _, ok = th.App.getLinkMetadataFromDatabase(requestURL, timestamp)
		require.False(t, ok, "data should not exist in database")

<<<<<<< HEAD
		og, img, _, err := th.App.getLinkMetadata(requestURL, timestamp, false)
=======
		og, img, _, err := th.App.getLinkMetadata(requestURL, timestamp, false, "")
>>>>>>> 28ef5856

		assert.NotNil(t, og)
		assert.Nil(t, img)
		assert.NoError(t, err)
	})

	t.Run("should cache OpenGraph results", func(t *testing.T) {
		th := setup(t)
		defer th.TearDown()

		requestURL := server.URL + "/opengraph?title=Remote&name=" + t.Name()
		timestamp := int64(1547510400000)

		_, _, _, ok := getLinkMetadataFromCache(requestURL, timestamp)
		require.False(t, ok, "data should not exist in in-memory cache")

		_, _, ok = th.App.getLinkMetadataFromDatabase(requestURL, timestamp)
		require.False(t, ok, "data should not exist in database")

<<<<<<< HEAD
		og, img, _, err := th.App.getLinkMetadata(requestURL, timestamp, false)
=======
		og, img, _, err := th.App.getLinkMetadata(requestURL, timestamp, false, "")
>>>>>>> 28ef5856

		assert.NotNil(t, og)
		assert.Nil(t, img)
		assert.NoError(t, err)

		fromCache, _, _, ok := getLinkMetadataFromCache(requestURL, timestamp)
		assert.True(t, ok)
		assert.Exactly(t, og, fromCache)

		fromDatabase, _, ok := th.App.getLinkMetadataFromDatabase(requestURL, timestamp)
		assert.True(t, ok)
		assert.Exactly(t, og, fromDatabase)
	})

	t.Run("should cache image results", func(t *testing.T) {
		th := setup(t)
		defer th.TearDown()

		requestURL := server.URL + "/image?height=300&width=400&name=" + t.Name()
		timestamp := int64(1547510400000)

		_, _, _, ok := getLinkMetadataFromCache(requestURL, timestamp)
		require.False(t, ok, "data should not exist in in-memory cache")

		_, _, ok = th.App.getLinkMetadataFromDatabase(requestURL, timestamp)
		require.False(t, ok, "data should not exist in database")

<<<<<<< HEAD
		og, img, _, err := th.App.getLinkMetadata(requestURL, timestamp, false)
=======
		og, img, _, err := th.App.getLinkMetadata(requestURL, timestamp, false, "")
>>>>>>> 28ef5856

		assert.Nil(t, og)
		assert.NotNil(t, img)
		assert.NoError(t, err)

		_, fromCache, _, ok := getLinkMetadataFromCache(requestURL, timestamp)
		assert.True(t, ok)
		assert.Exactly(t, img, fromCache)

		_, fromDatabase, ok := th.App.getLinkMetadataFromDatabase(requestURL, timestamp)
		assert.True(t, ok)
		assert.Exactly(t, img, fromDatabase)
	})

	t.Run("should cache general errors", func(t *testing.T) {
		th := setup(t)
		defer th.TearDown()

		requestURL := server.URL + "/error"
		timestamp := int64(1547510400000)

		_, _, _, ok := getLinkMetadataFromCache(requestURL, timestamp)
		require.False(t, ok, "data should not exist in in-memory cache")

		_, _, ok = th.App.getLinkMetadataFromDatabase(requestURL, timestamp)
		require.False(t, ok, "data should not exist in database")

<<<<<<< HEAD
		og, img, _, err := th.App.getLinkMetadata(requestURL, timestamp, false)
=======
		og, img, _, err := th.App.getLinkMetadata(requestURL, timestamp, false, "")
>>>>>>> 28ef5856

		assert.Nil(t, og)
		assert.Nil(t, img)
		assert.NoError(t, err)

		ogFromCache, imgFromCache, _, ok := getLinkMetadataFromCache(requestURL, timestamp)
		assert.True(t, ok)
		assert.Nil(t, ogFromCache)
		assert.Nil(t, imgFromCache)

		ogFromDatabase, imageFromDatabase, ok := th.App.getLinkMetadataFromDatabase(requestURL, timestamp)
		assert.True(t, ok)
		assert.Nil(t, ogFromDatabase)
		assert.Nil(t, imageFromDatabase)
	})

	t.Run("should cache invalid URL errors", func(t *testing.T) {
		th := setup(t)
		defer th.TearDown()

		requestURL := "http://notarealdomainthatactuallyexists.ca/?name=" + t.Name()
		timestamp := int64(1547510400000)

		_, _, _, ok := getLinkMetadataFromCache(requestURL, timestamp)
		require.False(t, ok, "data should not exist in in-memory cache")

		_, _, ok = th.App.getLinkMetadataFromDatabase(requestURL, timestamp)
		require.False(t, ok, "data should not exist in database")

<<<<<<< HEAD
		og, img, _, err := th.App.getLinkMetadata(requestURL, timestamp, false)
=======
		og, img, _, err := th.App.getLinkMetadata(requestURL, timestamp, false, "")
>>>>>>> 28ef5856

		assert.Nil(t, og)
		assert.Nil(t, img)
		assert.IsType(t, &url.Error{}, err)

		ogFromCache, imgFromCache, _, ok := getLinkMetadataFromCache(requestURL, timestamp)
		assert.True(t, ok)
		assert.Nil(t, ogFromCache)
		assert.Nil(t, imgFromCache)

		ogFromDatabase, imageFromDatabase, ok := th.App.getLinkMetadataFromDatabase(requestURL, timestamp)
		assert.True(t, ok)
		assert.Nil(t, ogFromDatabase)
		assert.Nil(t, imageFromDatabase)
	})

	t.Run("should cache timeout errors", func(t *testing.T) {
		th := setup(t)
		defer th.TearDown()

		th.App.UpdateConfig(func(cfg *model.Config) {
			*cfg.ExperimentalSettings.LinkMetadataTimeoutMilliseconds = 100
		})

		requestURL := server.URL + "/timeout?name=" + t.Name()
		timestamp := int64(1547510400000)

		_, _, _, ok := getLinkMetadataFromCache(requestURL, timestamp)
		require.False(t, ok, "data should not exist in in-memory cache")

		_, _, ok = th.App.getLinkMetadataFromDatabase(requestURL, timestamp)
		require.False(t, ok, "data should not exist in database")

<<<<<<< HEAD
		og, img, _, err := th.App.getLinkMetadata(requestURL, timestamp, false)
=======
		og, img, _, err := th.App.getLinkMetadata(requestURL, timestamp, false, "")
>>>>>>> 28ef5856

		assert.Nil(t, og)
		assert.Nil(t, img)
		assert.Error(t, err)
		assert.True(t, os.IsTimeout(err))

		ogFromCache, imgFromCache, _, ok := getLinkMetadataFromCache(requestURL, timestamp)
		assert.True(t, ok)
		assert.Nil(t, ogFromCache)
		assert.Nil(t, imgFromCache)

		ogFromDatabase, imageFromDatabase, ok := th.App.getLinkMetadataFromDatabase(requestURL, timestamp)
		assert.True(t, ok)
		assert.Nil(t, ogFromDatabase)
		assert.Nil(t, imageFromDatabase)
	})

	t.Run("should cache database results in memory", func(t *testing.T) {
		th := setup(t)
		defer th.TearDown()

		requestURL := server.URL + "/image?height=300&width=400&name=" + t.Name()
		timestamp := int64(1547510400000)

		_, _, _, ok := getLinkMetadataFromCache(requestURL, timestamp)
		require.False(t, ok, "data should not exist in in-memory cache")

		_, _, ok = th.App.getLinkMetadataFromDatabase(requestURL, timestamp)
		require.False(t, ok, "data should not exist in database")

<<<<<<< HEAD
		_, img, _, err := th.App.getLinkMetadata(requestURL, timestamp, false)
=======
		_, img, _, err := th.App.getLinkMetadata(requestURL, timestamp, false, "")
>>>>>>> 28ef5856
		require.NoError(t, err)

		_, _, _, ok = getLinkMetadataFromCache(requestURL, timestamp)
		require.True(t, ok, "data should now exist in in-memory cache")

		linkCache.Purge()
		_, _, _, ok = getLinkMetadataFromCache(requestURL, timestamp)
		require.False(t, ok, "data should no longer exist in in-memory cache")

		_, fromDatabase, ok := th.App.getLinkMetadataFromDatabase(requestURL, timestamp)
		assert.True(t, ok, "data should be be in in-memory cache again")
		assert.Exactly(t, img, fromDatabase)
	})

	t.Run("should reject non-html, non-image response", func(t *testing.T) {
		th := setup(t)
		defer th.TearDown()

		requestURL := server.URL + "/json?name=" + t.Name()
		timestamp := int64(1547510400000)

<<<<<<< HEAD
		og, img, _, err := th.App.getLinkMetadata(requestURL, timestamp, false)
=======
		og, img, _, err := th.App.getLinkMetadata(requestURL, timestamp, false, "")
>>>>>>> 28ef5856
		assert.Nil(t, og)
		assert.Nil(t, img)
		assert.NoError(t, err)
	})

	t.Run("should check in-memory cache for new post", func(t *testing.T) {
		th := setup(t)
		defer th.TearDown()

		requestURL := server.URL + "/error?name=" + t.Name()
		timestamp := int64(1547510400000)

		cacheLinkMetadata(requestURL, timestamp, &opengraph.OpenGraph{Title: "cached"}, nil, nil)

<<<<<<< HEAD
		og, img, _, err := th.App.getLinkMetadata(requestURL, timestamp, true)
=======
		og, img, _, err := th.App.getLinkMetadata(requestURL, timestamp, true, "")
>>>>>>> 28ef5856
		assert.NotNil(t, og)
		assert.Nil(t, img)
		assert.NoError(t, err)
	})

	t.Run("should skip database cache for new post", func(t *testing.T) {
		th := setup(t)
		defer th.TearDown()

		requestURL := server.URL + "/error?name=" + t.Name()
		timestamp := int64(1547510400000)

		th.App.saveLinkMetadataToDatabase(requestURL, timestamp, &opengraph.OpenGraph{Title: "cached"}, nil)

<<<<<<< HEAD
		og, img, _, err := th.App.getLinkMetadata(requestURL, timestamp, true)
=======
		og, img, _, err := th.App.getLinkMetadata(requestURL, timestamp, true, "")
>>>>>>> 28ef5856
		assert.Nil(t, og)
		assert.Nil(t, img)
		assert.NoError(t, err)
	})

	t.Run("should resolve relative URL", func(t *testing.T) {
		th := setup(t)
		defer th.TearDown()

		// Fake the SiteURL to have the relative URL resolve to the external server
		oldSiteURL := *th.App.Config().ServiceSettings.SiteURL
		defer th.App.UpdateConfig(func(cfg *model.Config) {
			*cfg.ServiceSettings.SiteURL = oldSiteURL
		})

		th.App.UpdateConfig(func(cfg *model.Config) {
			*cfg.ServiceSettings.SiteURL = server.URL
		})

		requestURL := "/image?height=200&width=300&name=" + t.Name()
		timestamp := int64(1547510400000)

<<<<<<< HEAD
		og, img, _, err := th.App.getLinkMetadata(requestURL, timestamp, false)
=======
		og, img, _, err := th.App.getLinkMetadata(requestURL, timestamp, false, "")
>>>>>>> 28ef5856
		assert.Nil(t, og)
		assert.NotNil(t, img)
		assert.NoError(t, err)
	})

	t.Run("should error on local addresses other than the image proxy", func(t *testing.T) {
		th := setup(t)
		defer th.TearDown()

		// Disable AllowedUntrustedInternalConnections since it's turned on for the previous tests
		oldAllowUntrusted := *th.App.Config().ServiceSettings.AllowedUntrustedInternalConnections
		oldSiteURL := *th.App.Config().ServiceSettings.SiteURL
		defer th.App.UpdateConfig(func(cfg *model.Config) {
			*cfg.ServiceSettings.AllowedUntrustedInternalConnections = oldAllowUntrusted
			*cfg.ServiceSettings.SiteURL = oldSiteURL
		})

		th.App.UpdateConfig(func(cfg *model.Config) {
			*cfg.ServiceSettings.AllowedUntrustedInternalConnections = ""
			*cfg.ServiceSettings.SiteURL = "http://mattermost.example.com"
			*cfg.ImageProxySettings.Enable = true
			*cfg.ImageProxySettings.ImageProxyType = "local"
		})

		requestURL := server.URL + "/image?height=200&width=300&name=" + t.Name()
		timestamp := int64(1547510400000)

<<<<<<< HEAD
		og, img, _, err := th.App.getLinkMetadata(requestURL, timestamp, false)
=======
		og, img, _, err := th.App.getLinkMetadata(requestURL, timestamp, false, "")
>>>>>>> 28ef5856
		assert.Nil(t, og)
		assert.Nil(t, img)
		assert.Error(t, err)
		assert.IsType(t, &url.Error{}, err)
		assert.Equal(t, httpservice.AddressForbidden, err.(*url.Error).Err)

		requestURL = th.App.GetSiteURL() + "/api/v4/image?url=" + url.QueryEscape(requestURL)

		// Note that this request still fails while testing because the request made by the image proxy is blocked
<<<<<<< HEAD
		og, img, _, err = th.App.getLinkMetadata(requestURL, timestamp, false)
=======
		og, img, _, err = th.App.getLinkMetadata(requestURL, timestamp, false, "")
>>>>>>> 28ef5856
		assert.Nil(t, og)
		assert.Nil(t, img)
		assert.Error(t, err)
		assert.IsType(t, imageproxy.Error{}, err)
	})

	t.Run("should prefer images for mixed content", func(t *testing.T) {
		th := setup(t)
		defer th.TearDown()

		requestURL := server.URL + "/mixed?name=" + t.Name()
		timestamp := int64(1547510400000)

<<<<<<< HEAD
		og, img, _, err := th.App.getLinkMetadata(requestURL, timestamp, true)
=======
		og, img, _, err := th.App.getLinkMetadata(requestURL, timestamp, true, "")
>>>>>>> 28ef5856
		assert.Nil(t, og)
		assert.NotNil(t, img)
		assert.NoError(t, err)
	})
}

func TestResolveMetadataURL(t *testing.T) {
	for _, test := range []struct {
		Name       string
		RequestURL string
		SiteURL    string
		Expected   string
	}{
		{
			Name:       "with HTTPS",
			RequestURL: "https://example.com/file?param=1",
			Expected:   "https://example.com/file?param=1",
		},
		{
			Name:       "with HTTP",
			RequestURL: "http://example.com/file?param=1",
			Expected:   "http://example.com/file?param=1",
		},
		{
			Name:       "with FTP",
			RequestURL: "ftp://example.com/file?param=1",
			Expected:   "ftp://example.com/file?param=1",
		},
		{
			Name:       "relative to root",
			RequestURL: "/file?param=1",
			SiteURL:    "https://mattermost.example.com:123",
			Expected:   "https://mattermost.example.com:123/file?param=1",
		},
		{
			Name:       "relative to root with subpath",
			RequestURL: "/file?param=1",
			SiteURL:    "https://mattermost.example.com:123/subpath",
			Expected:   "https://mattermost.example.com:123/file?param=1",
		},
	} {
		t.Run(test.Name, func(t *testing.T) {
			assert.Equal(t, resolveMetadataURL(test.RequestURL, test.SiteURL), test.Expected)
		})
	}
}

func TestParseLinkMetadata(t *testing.T) {
	th := Setup(t)
	defer th.TearDown()

	imageURL := "http://example.com/test.png"
	file, err := testutils.ReadTestFile("test.png")
	require.NoError(t, err)

	ogURL := "https://example.com/hello"
	html := `
		<html>
			<head>
				<meta property="og:title" content="Hello, World!">
				<meta property="og:type" content="object">
				<meta property="og:url" content="` + ogURL + `">
			</head>
		</html>`

	makeImageReader := func() io.Reader {
		return bytes.NewReader(file)
	}

	makeOpenGraphReader := func() io.Reader {
		return strings.NewReader(html)
	}

	t.Run("image", func(t *testing.T) {
		og, dimensions, err := th.App.parseLinkMetadata(imageURL, makeImageReader(), "image/png")
		assert.NoError(t, err)

		assert.Nil(t, og)
		assert.Equal(t, &model.PostImage{
			Format: "png",
			Width:  408,
			Height: 336,
		}, dimensions)
	})

	t.Run("malformed image", func(t *testing.T) {
		og, dimensions, err := th.App.parseLinkMetadata(imageURL, makeOpenGraphReader(), "image/png")
		assert.Error(t, err)

		assert.Nil(t, og)
		assert.Nil(t, dimensions)
	})

	t.Run("opengraph", func(t *testing.T) {
		og, dimensions, err := th.App.parseLinkMetadata(ogURL, makeOpenGraphReader(), "text/html; charset=utf-8")
		assert.NoError(t, err)

		assert.NotNil(t, og)
		assert.Equal(t, og.Title, "Hello, World!")
		assert.Equal(t, og.Type, "object")
		assert.Equal(t, og.URL, ogURL)
		assert.Nil(t, dimensions)
	})

	t.Run("malformed opengraph", func(t *testing.T) {
		og, dimensions, err := th.App.parseLinkMetadata(ogURL, makeImageReader(), "text/html; charset=utf-8")
		assert.NoError(t, err)

		assert.Nil(t, og)
		assert.Nil(t, dimensions)
	})

	t.Run("neither", func(t *testing.T) {
		og, dimensions, err := th.App.parseLinkMetadata("http://example.com/test.wad", strings.NewReader("garbage"), "application/x-doom")
		assert.NoError(t, err)

		assert.Nil(t, og)
		assert.Nil(t, dimensions)
	})

	t.Run("svg", func(t *testing.T) {
		og, dimensions, err := th.App.parseLinkMetadata("http://example.com/image.svg", nil, "image/svg+xml")
		assert.NoError(t, err)

		assert.Nil(t, og)
		assert.Equal(t, &model.PostImage{
			Format: "svg",
		}, dimensions)
	})
}

func TestParseImages(t *testing.T) {
	for name, testCase := range map[string]struct {
		FileName    string
		Expected    *model.PostImage
		ExpectError bool
	}{
		"png": {
			FileName: "test.png",
			Expected: &model.PostImage{
				Width:  408,
				Height: 336,
				Format: "png",
			},
		},
		"animated gif": {
			FileName: "testgif.gif",
			Expected: &model.PostImage{
				Width:      118,
				Height:     118,
				Format:     "gif",
				FrameCount: 4,
			},
		},
		"tiff": {
			FileName: "test.tiff",
			Expected: (*model.PostImage)(nil),
		},
		"not an image": {
			FileName:    "README.md",
			ExpectError: true,
		},
	} {
		t.Run(name, func(t *testing.T) {
			file, err := testutils.ReadTestFile(testCase.FileName)
			require.NoError(t, err)

			result, err := parseImages(bytes.NewReader(file))
			if testCase.ExpectError {
				assert.Error(t, err)
			} else {
				assert.NoError(t, err)
				assert.Equal(t, testCase.Expected, result)
			}
		})
	}
}

func TestLooksLikeAPermalink(t *testing.T) {
	const siteURLWithSubpath = "http://localhost:8065/foo"
	const siteURLWithTrailingSlash = "http://test.com/"
	const siteURL = "http://test.com"
	tests := map[string]struct {
		input   string
		siteURL string
		expect  bool
	}{
		"happy path":                       {input: fmt.Sprintf("%s/private-core/pl/dppezk51jp8afbhwxf1jpag66r", siteURLWithSubpath), siteURL: siteURLWithSubpath, expect: true},
		"looks nothing like a permalink":   {input: "foobar", siteURL: siteURLWithSubpath, expect: false},
		"link has no subpath":              {input: fmt.Sprintf("%s/private-core/pl/dppezk51jp8afbhwxf1jpag66r", "http://localhost:8065"), siteURL: siteURLWithSubpath, expect: false},
		"without port":                     {input: fmt.Sprintf("%s/private-core/pl/dppezk51jp8afbhwxf1jpag66r", "http://localhost/foo"), siteURL: siteURLWithSubpath, expect: false},
		"wrong port":                       {input: fmt.Sprintf("%s/private-core/pl/dppezk51jp8afbhwxf1jpag66r", "http://localhost:8066"), siteURL: siteURLWithSubpath, expect: false},
		"invalid post ID length":           {input: fmt.Sprintf("%s/private-core/pl/dppezk51jp8afbhwxf1jpag66", siteURLWithSubpath), siteURL: siteURLWithSubpath, expect: false},
		"invalid post ID character":        {input: fmt.Sprintf("%s/private-core/pl/dppezk51jp8$fbhwxf1jpag66r", siteURLWithSubpath), siteURL: siteURLWithSubpath, expect: false},
		"leading whitespace":               {input: fmt.Sprintf(" %s/private-core/pl/dppezk51jp8afbhwxf1jpag66r", siteURLWithSubpath), siteURL: siteURLWithSubpath, expect: true},
		"trailing whitespace":              {input: fmt.Sprintf("%s/private-core/pl/dppezk51jp8afbhwxf1jpag66r ", siteURLWithSubpath), siteURL: siteURLWithSubpath, expect: true},
		"siteURL without a subpath":        {input: fmt.Sprintf("%sprivate-core/pl/dppezk51jp8afbhwxf1jpag66r", siteURLWithTrailingSlash), siteURL: siteURLWithTrailingSlash, expect: true},
		"siteURL without a trailing slash": {input: fmt.Sprintf("%s/private-core/pl/dppezk51jp8afbhwxf1jpag66r", siteURL), siteURL: siteURL, expect: true},
	}

	for name, tc := range tests {
		t.Run(name, func(t *testing.T) {
			actual := looksLikeAPermalink(tc.input, tc.siteURL)
			assert.Equal(t, tc.expect, actual)
		})
	}
}<|MERGE_RESOLUTION|>--- conflicted
+++ resolved
@@ -521,7 +521,6 @@
 	})
 
 	t.Run("no metadata for deleted posts", func(t *testing.T) {
-		t.Skip("MM-37757")
 		th := setup(t)
 		defer th.TearDown()
 
@@ -583,8 +582,6 @@
 		preview := firstEmbed.Data.(*model.PreviewPost)
 		require.Equal(t, referencedPost.Id, preview.PostID)
 	})
-<<<<<<< HEAD
-=======
 
 	t.Run("permalink preview renders after toggling off the feature", func(t *testing.T) {
 		th := setup(t)
@@ -632,7 +629,6 @@
 		preview2 := firstEmbed2.Data.(*model.PreviewPost)
 		require.Equal(t, referencedPost.Id, preview2.PostID)
 	})
->>>>>>> 28ef5856
 }
 
 func TestPreparePostForClientWithImageProxy(t *testing.T) {
@@ -1780,11 +1776,7 @@
 			_, _, ok = th.App.getLinkMetadataFromDatabase(requestURL, timestamp)
 			require.False(t, ok, "data should not exist in database")
 
-<<<<<<< HEAD
-			og, img, _, err := th.App.getLinkMetadata(requestURL, timestamp, false)
-=======
 			og, img, _, err := th.App.getLinkMetadata(requestURL, timestamp, false, "")
->>>>>>> 28ef5856
 
 			require.NotNil(t, og)
 			assert.Nil(t, img)
@@ -1799,11 +1791,7 @@
 			_, _, ok = th.App.getLinkMetadataFromDatabase(requestURL, timestamp)
 			require.False(t, ok, "data should not exist in database")
 
-<<<<<<< HEAD
-			og, img, _, err := th.App.getLinkMetadata(requestURL, timestamp+60*1000, false)
-=======
 			og, img, _, err := th.App.getLinkMetadata(requestURL, timestamp+60*1000, false, "")
->>>>>>> 28ef5856
 
 			require.NotNil(t, og)
 			assert.Nil(t, img)
@@ -1820,11 +1808,7 @@
 			_, _, ok = th.App.getLinkMetadataFromDatabase(differentURL, timestamp)
 			require.False(t, ok, "data should not exist in database")
 
-<<<<<<< HEAD
-			og, img, _, err := th.App.getLinkMetadata(differentURL, timestamp, false)
-=======
 			og, img, _, err := th.App.getLinkMetadata(differentURL, timestamp, false, "")
->>>>>>> 28ef5856
 
 			assert.Nil(t, og)
 			assert.Nil(t, img)
@@ -1840,11 +1824,7 @@
 			_, _, ok = th.App.getLinkMetadataFromDatabase(requestURL, differentTimestamp)
 			require.False(t, ok, "data should not exist in database")
 
-<<<<<<< HEAD
-			og, img, _, err := th.App.getLinkMetadata(requestURL, differentTimestamp, false)
-=======
 			og, img, _, err := th.App.getLinkMetadata(requestURL, differentTimestamp, false, "")
->>>>>>> 28ef5856
 
 			assert.Nil(t, og)
 			assert.Nil(t, img)
@@ -1871,11 +1851,7 @@
 			_, _, ok = th.App.getLinkMetadataFromDatabase(requestURL, timestamp)
 			require.True(t, ok, "data should already exist in database")
 
-<<<<<<< HEAD
-			og, img, _, err := th.App.getLinkMetadata(requestURL, timestamp, false)
-=======
 			og, img, _, err := th.App.getLinkMetadata(requestURL, timestamp, false, "")
->>>>>>> 28ef5856
 
 			require.NotNil(t, og)
 			assert.Nil(t, img)
@@ -1892,11 +1868,7 @@
 			_, _, ok = th.App.getLinkMetadataFromDatabase(requestURL, timestamp)
 			require.True(t, ok, "data should already exist in database")
 
-<<<<<<< HEAD
-			og, img, _, err := th.App.getLinkMetadata(requestURL, timestamp+60*1000, false)
-=======
 			og, img, _, err := th.App.getLinkMetadata(requestURL, timestamp+60*1000, false, "")
->>>>>>> 28ef5856
 
 			require.NotNil(t, og)
 			assert.Nil(t, img)
@@ -1915,11 +1887,7 @@
 			_, _, ok = th.App.getLinkMetadataFromDatabase(differentURL, timestamp)
 			require.False(t, ok, "data should not exist in database")
 
-<<<<<<< HEAD
-			og, img, _, err := th.App.getLinkMetadata(differentURL, timestamp, false)
-=======
 			og, img, _, err := th.App.getLinkMetadata(differentURL, timestamp, false, "")
->>>>>>> 28ef5856
 
 			assert.Nil(t, og)
 			assert.Nil(t, img)
@@ -1937,11 +1905,7 @@
 			_, _, ok = th.App.getLinkMetadataFromDatabase(requestURL, differentTimestamp)
 			require.False(t, ok, "data should not exist in database")
 
-<<<<<<< HEAD
-			og, img, _, err := th.App.getLinkMetadata(requestURL, differentTimestamp, false)
-=======
 			og, img, _, err := th.App.getLinkMetadata(requestURL, differentTimestamp, false, "")
->>>>>>> 28ef5856
 
 			assert.Nil(t, og)
 			assert.Nil(t, img)
@@ -1962,11 +1926,7 @@
 		_, _, ok = th.App.getLinkMetadataFromDatabase(requestURL, timestamp)
 		require.False(t, ok, "data should not exist in database")
 
-<<<<<<< HEAD
-		og, img, _, err := th.App.getLinkMetadata(requestURL, timestamp, false)
-=======
 		og, img, _, err := th.App.getLinkMetadata(requestURL, timestamp, false, "")
->>>>>>> 28ef5856
 
 		assert.NotNil(t, og)
 		assert.Nil(t, img)
@@ -1986,11 +1946,7 @@
 		_, _, ok = th.App.getLinkMetadataFromDatabase(requestURL, timestamp)
 		require.False(t, ok, "data should not exist in database")
 
-<<<<<<< HEAD
-		og, img, _, err := th.App.getLinkMetadata(requestURL, timestamp, false)
-=======
 		og, img, _, err := th.App.getLinkMetadata(requestURL, timestamp, false, "")
->>>>>>> 28ef5856
 
 		assert.NotNil(t, og)
 		assert.Nil(t, img)
@@ -2018,11 +1974,7 @@
 		_, _, ok = th.App.getLinkMetadataFromDatabase(requestURL, timestamp)
 		require.False(t, ok, "data should not exist in database")
 
-<<<<<<< HEAD
-		og, img, _, err := th.App.getLinkMetadata(requestURL, timestamp, false)
-=======
 		og, img, _, err := th.App.getLinkMetadata(requestURL, timestamp, false, "")
->>>>>>> 28ef5856
 
 		assert.Nil(t, og)
 		assert.NotNil(t, img)
@@ -2050,11 +2002,7 @@
 		_, _, ok = th.App.getLinkMetadataFromDatabase(requestURL, timestamp)
 		require.False(t, ok, "data should not exist in database")
 
-<<<<<<< HEAD
-		og, img, _, err := th.App.getLinkMetadata(requestURL, timestamp, false)
-=======
 		og, img, _, err := th.App.getLinkMetadata(requestURL, timestamp, false, "")
->>>>>>> 28ef5856
 
 		assert.Nil(t, og)
 		assert.Nil(t, img)
@@ -2084,11 +2032,7 @@
 		_, _, ok = th.App.getLinkMetadataFromDatabase(requestURL, timestamp)
 		require.False(t, ok, "data should not exist in database")
 
-<<<<<<< HEAD
-		og, img, _, err := th.App.getLinkMetadata(requestURL, timestamp, false)
-=======
 		og, img, _, err := th.App.getLinkMetadata(requestURL, timestamp, false, "")
->>>>>>> 28ef5856
 
 		assert.Nil(t, og)
 		assert.Nil(t, img)
@@ -2122,11 +2066,7 @@
 		_, _, ok = th.App.getLinkMetadataFromDatabase(requestURL, timestamp)
 		require.False(t, ok, "data should not exist in database")
 
-<<<<<<< HEAD
-		og, img, _, err := th.App.getLinkMetadata(requestURL, timestamp, false)
-=======
 		og, img, _, err := th.App.getLinkMetadata(requestURL, timestamp, false, "")
->>>>>>> 28ef5856
 
 		assert.Nil(t, og)
 		assert.Nil(t, img)
@@ -2157,11 +2097,7 @@
 		_, _, ok = th.App.getLinkMetadataFromDatabase(requestURL, timestamp)
 		require.False(t, ok, "data should not exist in database")
 
-<<<<<<< HEAD
-		_, img, _, err := th.App.getLinkMetadata(requestURL, timestamp, false)
-=======
 		_, img, _, err := th.App.getLinkMetadata(requestURL, timestamp, false, "")
->>>>>>> 28ef5856
 		require.NoError(t, err)
 
 		_, _, _, ok = getLinkMetadataFromCache(requestURL, timestamp)
@@ -2183,11 +2119,7 @@
 		requestURL := server.URL + "/json?name=" + t.Name()
 		timestamp := int64(1547510400000)
 
-<<<<<<< HEAD
-		og, img, _, err := th.App.getLinkMetadata(requestURL, timestamp, false)
-=======
 		og, img, _, err := th.App.getLinkMetadata(requestURL, timestamp, false, "")
->>>>>>> 28ef5856
 		assert.Nil(t, og)
 		assert.Nil(t, img)
 		assert.NoError(t, err)
@@ -2202,11 +2134,7 @@
 
 		cacheLinkMetadata(requestURL, timestamp, &opengraph.OpenGraph{Title: "cached"}, nil, nil)
 
-<<<<<<< HEAD
-		og, img, _, err := th.App.getLinkMetadata(requestURL, timestamp, true)
-=======
 		og, img, _, err := th.App.getLinkMetadata(requestURL, timestamp, true, "")
->>>>>>> 28ef5856
 		assert.NotNil(t, og)
 		assert.Nil(t, img)
 		assert.NoError(t, err)
@@ -2221,11 +2149,7 @@
 
 		th.App.saveLinkMetadataToDatabase(requestURL, timestamp, &opengraph.OpenGraph{Title: "cached"}, nil)
 
-<<<<<<< HEAD
-		og, img, _, err := th.App.getLinkMetadata(requestURL, timestamp, true)
-=======
 		og, img, _, err := th.App.getLinkMetadata(requestURL, timestamp, true, "")
->>>>>>> 28ef5856
 		assert.Nil(t, og)
 		assert.Nil(t, img)
 		assert.NoError(t, err)
@@ -2248,11 +2172,7 @@
 		requestURL := "/image?height=200&width=300&name=" + t.Name()
 		timestamp := int64(1547510400000)
 
-<<<<<<< HEAD
-		og, img, _, err := th.App.getLinkMetadata(requestURL, timestamp, false)
-=======
 		og, img, _, err := th.App.getLinkMetadata(requestURL, timestamp, false, "")
->>>>>>> 28ef5856
 		assert.Nil(t, og)
 		assert.NotNil(t, img)
 		assert.NoError(t, err)
@@ -2280,11 +2200,7 @@
 		requestURL := server.URL + "/image?height=200&width=300&name=" + t.Name()
 		timestamp := int64(1547510400000)
 
-<<<<<<< HEAD
-		og, img, _, err := th.App.getLinkMetadata(requestURL, timestamp, false)
-=======
 		og, img, _, err := th.App.getLinkMetadata(requestURL, timestamp, false, "")
->>>>>>> 28ef5856
 		assert.Nil(t, og)
 		assert.Nil(t, img)
 		assert.Error(t, err)
@@ -2294,11 +2210,7 @@
 		requestURL = th.App.GetSiteURL() + "/api/v4/image?url=" + url.QueryEscape(requestURL)
 
 		// Note that this request still fails while testing because the request made by the image proxy is blocked
-<<<<<<< HEAD
-		og, img, _, err = th.App.getLinkMetadata(requestURL, timestamp, false)
-=======
 		og, img, _, err = th.App.getLinkMetadata(requestURL, timestamp, false, "")
->>>>>>> 28ef5856
 		assert.Nil(t, og)
 		assert.Nil(t, img)
 		assert.Error(t, err)
@@ -2312,11 +2224,7 @@
 		requestURL := server.URL + "/mixed?name=" + t.Name()
 		timestamp := int64(1547510400000)
 
-<<<<<<< HEAD
-		og, img, _, err := th.App.getLinkMetadata(requestURL, timestamp, true)
-=======
 		og, img, _, err := th.App.getLinkMetadata(requestURL, timestamp, true, "")
->>>>>>> 28ef5856
 		assert.Nil(t, og)
 		assert.NotNil(t, img)
 		assert.NoError(t, err)

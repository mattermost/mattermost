--- conflicted
+++ resolved
@@ -472,32 +472,7 @@
 	}, th.BasicChannel, false)
 	require.Nil(t, err)
 
-<<<<<<< HEAD
-	clientPost := th.App.PreparePostForClient(post, false)
-
-	img := &opengraph.Image{}
-	if shouldProxy {
-		img.SecureURL = "https://127.0.0.1/b2ef6ef4890a0107aa80ba33b3011fd51f668303/68747470733a2f2f61766174617273312e67697468756275736572636f6e74656e742e636f6d2f752f333237373331303f733d34303026763d34"
-	} else {
-		img.URL = "https://avatars1.githubusercontent.com/u/3277310?s=400&v=4"
-	}
-
-	assert.ElementsMatch(t, []*model.PostEmbed{
-		{
-			Type: model.POST_EMBED_OPENGRAPH,
-			URL:  "https://github.com/hmhealey/test-files",
-			Data: &opengraph.OpenGraph{
-				Description: "Contribute to hmhealey/test-files development by creating an account on GitHub.",
-				SiteName:    "GitHub",
-				Title:       "hmhealey/test-files",
-				Type:        "object",
-				URL:         "https://github.com/hmhealey/test-files",
-				Images:      []*opengraph.Image{img},
-			},
-		},
-	}, clientPost.Metadata.Embeds)
-=======
-	embeds := th.App.PreparePostForClient(post).Metadata.Embeds
+	embeds := th.App.PreparePostForClient(post, false).Metadata.Embeds
 	require.Len(t, embeds, 1, "should have one embed")
 
 	embed := embeds[0]
@@ -518,7 +493,6 @@
 		assert.Equal(t, "https://avatars1.githubusercontent.com/u/3277310?s=400&v=4", image.URL, "image URL should be set")
 		assert.Equal(t, "", image.SecureURL, "secure image URL should not be set")
 	}
->>>>>>> 8af05aa4
 }
 
 func TestGetEmojiNamesForString(t *testing.T) {

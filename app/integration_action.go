// Copyright (c) 2015-present Mattermost, Inc. All Rights Reserved.
// See LICENSE.txt for license information.

// Integration Action Flow
//
// 1. An integration creates an interactive message button or menu.
// 2. A user clicks on a button or selects an option from the menu.
// 3. The client sends a request to server to complete the post action, calling DoPostAction below.
// 4. DoPostAction will send an HTTP POST request to the integration containing contextual data, including
// an encoded and signed trigger ID. Slash commands also include trigger IDs in their payloads.
// 5. The integration performs any actions it needs to and optionally makes a request back to the MM server
// using the trigger ID to open an interactive dialog.
// 6. If that optional request is made, OpenInteractiveDialog sends a WebSocket event to all connected clients
// for the relevant user, telling them to display the dialog.
// 7. The user fills in the dialog and submits it, where SubmitInteractiveDialog will submit it back to the
// integration for handling.

package app

import (
	"bytes"
	"context"
	"encoding/json"
	"errors"
	"fmt"
	"io"
	"net/http"
	"net/url"
	"path"
	"path/filepath"
	"strings"

	"github.com/gorilla/mux"

	"github.com/mattermost/mattermost-server/v6/app/request"
	"github.com/mattermost/mattermost-server/v6/model"
	"github.com/mattermost/mattermost-server/v6/shared/i18n"
	"github.com/mattermost/mattermost-server/v6/shared/mlog"
	"github.com/mattermost/mattermost-server/v6/store"
	"github.com/mattermost/mattermost-server/v6/utils"
)

func (a *App) DoPostAction(c *request.Context, postID, actionId, userID, selectedOption string) (string, *model.AppError) {
	return a.DoPostActionWithCookie(c, postID, actionId, userID, selectedOption, nil)
}

func (a *App) DoPostActionWithCookie(c *request.Context, postID, actionId, userID, selectedOption string, cookie *model.PostActionCookie) (string, *model.AppError) {

	// PostAction may result in the original post being updated. For the
	// updated post, we need to unconditionally preserve the original
	// IsPinned and HasReaction attributes, and preserve its entire
	// original Props set unless the plugin returns a replacement value.
	// originalXxx variables are used to preserve these values.
	var originalProps map[string]any
	originalIsPinned := false
	originalHasReactions := false

	// If the updated post does contain a replacement Props set, we still
	// need to preserve some original values, as listed in
	// model.PostActionRetainPropKeys. remove and retain track these.
	remove := []string{}
	retain := map[string]any{}

	datasource := ""
	upstreamURL := ""
	rootPostId := ""
	upstreamRequest := &model.PostActionIntegrationRequest{
		UserId: userID,
		PostId: postID,
	}

	// See if the post exists in the DB, if so ignore the cookie.
	// Start all queries here for parallel execution
	pchan := make(chan store.StoreResult, 1)
	go func() {
		post, err := a.Srv().Store.Post().GetSingle(postID, false)
		pchan <- store.StoreResult{Data: post, NErr: err}
		close(pchan)
	}()

	cchan := make(chan store.StoreResult, 1)
	go func() {
		channel, err := a.Srv().Store.Channel().GetForPost(postID)
		cchan <- store.StoreResult{Data: channel, NErr: err}
		close(cchan)
	}()

	userChan := make(chan store.StoreResult, 1)
	go func() {
		user, err := a.Srv().Store.User().Get(context.Background(), upstreamRequest.UserId)
		userChan <- store.StoreResult{Data: user, NErr: err}
		close(userChan)
	}()

	result := <-pchan
	if result.NErr != nil {
		if cookie == nil {
			var nfErr *store.ErrNotFound
			switch {
			case errors.As(result.NErr, &nfErr):
				return "", model.NewAppError("DoPostActionWithCookie", "app.post.get.app_error", nil, "", http.StatusNotFound).Wrap(nfErr)
			default:
				return "", model.NewAppError("DoPostActionWithCookie", "app.post.get.app_error", nil, "", http.StatusInternalServerError).Wrap(result.NErr)
			}
		}
		if cookie.Integration == nil {
			return "", model.NewAppError("DoPostActionWithCookie", "api.post.do_action.action_integration.app_error", nil, "no Integration in action cookie", http.StatusBadRequest)
		}

		if postID != cookie.PostId {
			return "", model.NewAppError("DoPostActionWithCookie", "api.post.do_action.action_integration.app_error", nil, "postId doesn't match", http.StatusBadRequest)
		}

		channel, err := a.Srv().Store.Channel().Get(cookie.ChannelId, true)
		if err != nil {
			var nfErr *store.ErrNotFound
			switch {
			case errors.As(err, &nfErr):
				return "", model.NewAppError("DoPostActionWithCookie", "app.channel.get.existing.app_error", nil, "", http.StatusNotFound).Wrap(nfErr)
			default:
				return "", model.NewAppError("DoPostActionWithCookie", "app.channel.get.find.app_error", nil, "", http.StatusInternalServerError).Wrap(err)
			}
		}

		upstreamRequest.ChannelId = cookie.ChannelId
		upstreamRequest.ChannelName = channel.Name
		upstreamRequest.TeamId = channel.TeamId
		upstreamRequest.Type = cookie.Type
		upstreamRequest.Context = cookie.Integration.Context
		datasource = cookie.DataSource

		retain = cookie.RetainProps
		remove = cookie.RemoveProps
		rootPostId = cookie.RootPostId
		upstreamURL = cookie.Integration.URL
	} else {
		post := result.Data.(*model.Post)
		result = <-cchan
		if result.NErr != nil {
			return "", model.NewAppError("DoPostActionWithCookie", "app.channel.get_for_post.app_error", nil, "", http.StatusInternalServerError).Wrap(result.NErr)
		}
		channel := result.Data.(*model.Channel)

		action := post.GetAction(actionId)
		if action == nil || action.Integration == nil {
			return "", model.NewAppError("DoPostActionWithCookie", "api.post.do_action.action_id.app_error", nil, fmt.Sprintf("action=%v", action), http.StatusNotFound)
		}

		upstreamRequest.ChannelId = post.ChannelId
		upstreamRequest.ChannelName = channel.Name
		upstreamRequest.TeamId = channel.TeamId
		upstreamRequest.Type = action.Type
		upstreamRequest.Context = action.Integration.Context
		datasource = action.DataSource

		// Save the original values that may need to be preserved (including selected
		// Props, i.e. override_username, override_icon_url)
		for _, key := range model.PostActionRetainPropKeys {
			value, ok := post.GetProps()[key]
			if ok {
				retain[key] = value
			} else {
				remove = append(remove, key)
			}
		}
		originalProps = post.GetProps()
		originalIsPinned = post.IsPinned
		originalHasReactions = post.HasReactions

		if post.RootId == "" {
			rootPostId = post.Id
		} else {
			rootPostId = post.RootId
		}

		upstreamURL = action.Integration.URL
	}

	teamChan := make(chan store.StoreResult, 1)

	go func() {
		defer close(teamChan)

		// Direct and group channels won't have teams.
		if upstreamRequest.TeamId == "" {
			return
		}

		team, err := a.Srv().Store.Team().Get(upstreamRequest.TeamId)
		teamChan <- store.StoreResult{Data: team, NErr: err}
	}()

	ur := <-userChan
	if ur.NErr != nil {
		var nfErr *store.ErrNotFound
		switch {
		case errors.As(ur.NErr, &nfErr):
			return "", model.NewAppError("DoPostActionWithCookie", MissingAccountError, nil, "", http.StatusNotFound).Wrap(nfErr)
		default:
			return "", model.NewAppError("DoPostActionWithCookie", "app.user.get.app_error", nil, "", http.StatusInternalServerError).Wrap(ur.NErr)
		}
	}
	user := ur.Data.(*model.User)
	upstreamRequest.UserName = user.Username

	tr, ok := <-teamChan
	if ok {
		if tr.NErr != nil {
			var nfErr *store.ErrNotFound
			switch {
			case errors.As(tr.NErr, &nfErr):
				return "", model.NewAppError("DoPostActionWithCookie", "app.team.get.find.app_error", nil, "", http.StatusNotFound).Wrap(nfErr)
			default:
				return "", model.NewAppError("DoPostActionWithCookie", "app.team.get.finding.app_error", nil, "", http.StatusInternalServerError).Wrap(tr.NErr)
			}
		}

		team := tr.Data.(*model.Team)
		upstreamRequest.TeamName = team.Name
	}

	if upstreamRequest.Type == model.PostActionTypeSelect {
		if selectedOption != "" {
			if upstreamRequest.Context == nil {
				upstreamRequest.Context = map[string]any{}
			}
			upstreamRequest.DataSource = datasource
			upstreamRequest.Context["selected_option"] = selectedOption
		}
	}

	clientTriggerId, _, appErr := upstreamRequest.GenerateTriggerId(a.AsymmetricSigningKey())
	if appErr != nil {
		return "", appErr
	}

	if strings.HasPrefix(upstreamURL, "/warn_metrics/") {
		appErr = a.doLocalWarnMetricsRequest(c, upstreamURL, upstreamRequest)
		if appErr != nil {
			return "", appErr
		}
		return "", nil
	}
<<<<<<< HEAD
	requestJSON, jsonErr := json.Marshal(upstreamRequest)
	if jsonErr != nil {
		return "", model.NewAppError("DoPostActionWithCookie", "api.marshal_error", nil, "", http.StatusInternalServerError).Wrap(jsonErr)
=======

	requestJSON, err := json.Marshal(upstreamRequest)
	if err != nil {
		return "", model.NewAppError("DoPostActionWithCookie", "api.marshal_error", nil, "", http.StatusInternalServerError).Wrap(err)
>>>>>>> 1738bd6e
	}
	resp, appErr := a.DoActionRequest(c, upstreamURL, requestJSON)
	if appErr != nil {
		return "", appErr
	}
	defer resp.Body.Close()

	var response model.PostActionIntegrationResponse
	respBytes, err := io.ReadAll(resp.Body)
	if err != nil {
		return "", model.NewAppError("DoPostActionWithCookie", "api.post.do_action.action_integration.app_error", nil, "", http.StatusBadRequest).Wrap(err)
	}

	if len(respBytes) > 0 {
		if err = json.Unmarshal(respBytes, &response); err != nil {
			return "", model.NewAppError("DoPostActionWithCookie", "api.post.do_action.action_integration.app_error", nil, "", http.StatusBadRequest).Wrap(err)
		}
	}

	if response.Update != nil {
		response.Update.Id = postID

		// Restore the post attributes and Props that need to be preserved
		if response.Update.GetProps() == nil {
			response.Update.SetProps(originalProps)
		} else {
			for key, value := range retain {
				response.Update.AddProp(key, value)
			}
			for _, key := range remove {
				response.Update.DelProp(key)
			}
		}
		response.Update.IsPinned = originalIsPinned
		response.Update.HasReactions = originalHasReactions

		if _, appErr = a.UpdatePost(c, response.Update, false); appErr != nil {
			return "", appErr
		}
	}

	if response.EphemeralText != "" {
		ephemeralPost := &model.Post{
			Message:   response.EphemeralText,
			ChannelId: upstreamRequest.ChannelId,
			RootId:    rootPostId,
			UserId:    userID,
		}

		if !response.SkipSlackParsing {
			ephemeralPost.Message = model.ParseSlackLinksToMarkdown(response.EphemeralText)
		}

		for key, value := range retain {
			ephemeralPost.AddProp(key, value)
		}
		a.SendEphemeralPost(c, userID, ephemeralPost)
	}

	return clientTriggerId, nil
}

// Perform an HTTP POST request to an integration's action endpoint.
// Caller must consume and close returned http.Response as necessary.
// For internal requests, requests are routed directly to a plugin ServerHTTP hook
func (a *App) DoActionRequest(c *request.Context, rawURL string, body []byte) (*http.Response, *model.AppError) {
	inURL, err := url.Parse(rawURL)
	if err != nil {
		return nil, model.NewAppError("DoActionRequest", "api.post.do_action.action_integration.app_error", nil, "", http.StatusBadRequest).Wrap(err)
	}

	rawURLPath := path.Clean(rawURL)
	if strings.HasPrefix(rawURLPath, "/plugins/") || strings.HasPrefix(rawURLPath, "plugins/") {
		return a.DoLocalRequest(c, rawURLPath, body)
	}

	req, err := http.NewRequest("POST", rawURL, bytes.NewReader(body))
	if err != nil {
		return nil, model.NewAppError("DoActionRequest", "api.post.do_action.action_integration.app_error", nil, "", http.StatusBadRequest).Wrap(err)
	}
	req.Header.Set("Content-Type", "application/json")
	req.Header.Set("Accept", "application/json")

	// Allow access to plugin routes for action buttons
	var httpClient *http.Client
	subpath, _ := utils.GetSubpathFromConfig(a.Config())
	siteURL, _ := url.Parse(*a.Config().ServiceSettings.SiteURL)
	if (inURL.Hostname() == "localhost" || inURL.Hostname() == "127.0.0.1" || inURL.Hostname() == siteURL.Hostname()) && strings.HasPrefix(inURL.Path, path.Join(subpath, "plugins")) {
		req.Header.Set(model.HeaderAuth, "Bearer "+c.Session().Token)
		httpClient = a.HTTPService().MakeClient(true)
	} else {
		httpClient = a.HTTPService().MakeClient(false)
	}

	resp, httpErr := httpClient.Do(req)
	if httpErr != nil {
		return nil, model.NewAppError("DoActionRequest", "api.post.do_action.action_integration.app_error", nil, "err="+httpErr.Error(), http.StatusBadRequest)
	}

	if resp.StatusCode != http.StatusOK {
		return resp, model.NewAppError("DoActionRequest", "api.post.do_action.action_integration.app_error", nil, fmt.Sprintf("status=%v", resp.StatusCode), http.StatusBadRequest)
	}

	return resp, nil
}

type LocalResponseWriter struct {
	data    []byte
	headers http.Header
	status  int
}

func (w *LocalResponseWriter) Header() http.Header {
	if w.headers == nil {
		w.headers = make(http.Header)
	}
	return w.headers
}

func (w *LocalResponseWriter) Write(bytes []byte) (int, error) {
	w.data = make([]byte, len(bytes))
	copy(w.data, bytes)
	return len(w.data), nil
}

func (w *LocalResponseWriter) WriteHeader(statusCode int) {
	w.status = statusCode
}

func (a *App) doPluginRequest(c *request.Context, method, rawURL string, values url.Values, body []byte) (*http.Response, *model.AppError) {
	return a.ch.doPluginRequest(c, method, rawURL, values, body)
}

func (ch *Channels) doPluginRequest(c *request.Context, method, rawURL string, values url.Values, body []byte) (*http.Response, *model.AppError) {
	rawURL = strings.TrimPrefix(rawURL, "/")
	inURL, err := url.Parse(rawURL)
	if err != nil {
		return nil, model.NewAppError("doPluginRequest", "api.post.do_action.action_integration.app_error", nil, "err="+err.Error(), http.StatusBadRequest)
	}
	result := strings.Split(inURL.Path, "/")
	if len(result) < 2 {
		return nil, model.NewAppError("doPluginRequest", "api.post.do_action.action_integration.app_error", nil, "err=Unable to find pluginId", http.StatusBadRequest)
	}
	if result[0] != "plugins" {
		return nil, model.NewAppError("doPluginRequest", "api.post.do_action.action_integration.app_error", nil, "err=plugins not in path", http.StatusBadRequest)
	}
	pluginID := result[1]

	path := strings.TrimPrefix(inURL.Path, "plugins/"+pluginID)

	base, err := url.Parse(path)
	if err != nil {
		return nil, model.NewAppError("doPluginRequest", "api.post.do_action.action_integration.app_error", nil, "err="+err.Error(), http.StatusBadRequest)
	}

	// merge the rawQuery params (if any) with the function's provided values
	rawValues := inURL.Query()
	if len(rawValues) != 0 {
		if values == nil {
			values = make(url.Values)
		}
		for k, vs := range rawValues {
			for _, v := range vs {
				values.Add(k, v)
			}
		}
	}
	if values != nil {
		base.RawQuery = values.Encode()
	}

	w := &LocalResponseWriter{}
	r, err := http.NewRequest(method, base.String(), bytes.NewReader(body))
	if err != nil {
		return nil, model.NewAppError("doPluginRequest", "api.post.do_action.action_integration.app_error", nil, "err="+err.Error(), http.StatusBadRequest)
	}
	r.Header.Set("Mattermost-User-Id", c.Session().UserId)
	r.Header.Set(model.HeaderAuth, "Bearer "+c.Session().Token)
	params := make(map[string]string)
	params["plugin_id"] = pluginID
	r = mux.SetURLVars(r, params)

	ch.ServePluginRequest(w, r)

	resp := &http.Response{
		StatusCode: w.status,
		Proto:      "HTTP/1.1",
		ProtoMajor: 1,
		ProtoMinor: 1,
		Header:     w.headers,
		Body:       io.NopCloser(bytes.NewReader(w.data)),
	}
	if resp.StatusCode == 0 {
		resp.StatusCode = http.StatusOK
	}

	return resp, nil
}

func (a *App) doLocalWarnMetricsRequest(c *request.Context, rawURL string, upstreamRequest *model.PostActionIntegrationRequest) *model.AppError {
	_, err := url.Parse(rawURL)
	if err != nil {
		return model.NewAppError("doLocalWarnMetricsRequest", "api.post.do_action.action_integration.app_error", nil, "", http.StatusBadRequest).Wrap(err)
	}

	warnMetricId := filepath.Base(rawURL)
	if warnMetricId == "" {
		return model.NewAppError("doLocalWarnMetricsRequest", "api.post.do_action.action_integration.app_error", nil, "", http.StatusBadRequest)
	}

	license := a.Srv().License()
	if license != nil {
		mlog.Debug("License is present, skip this call")
		return nil
	}

	user, appErr := a.GetUser(c.Session().UserId)
	if appErr != nil {
		return appErr
	}

	botPost := &model.Post{
		UserId:       upstreamRequest.Context["bot_user_id"].(string),
		ChannelId:    upstreamRequest.ChannelId,
		HasReactions: true,
	}

	isE0Edition := (model.BuildEnterpriseReady == "true") // license == nil was already validated upstream
	_, warnMetricDisplayTexts := a.getWarnMetricStatusAndDisplayTextsForId(warnMetricId, i18n.T, isE0Edition)
	botPost.Message = ":white_check_mark: " + warnMetricDisplayTexts.BotSuccessMessage

	if isE0Edition {
		if appErr = a.RequestLicenseAndAckWarnMetric(c, warnMetricId, true); appErr != nil {
			botPost.Message = ":warning: " + i18n.T("api.server.warn_metric.bot_response.start_trial_failure.message")
		}
	} else {
		forceAck := upstreamRequest.Context["force_ack"].(bool)
		if appErr = a.NotifyAndSetWarnMetricAck(warnMetricId, user, forceAck, true); appErr != nil {
			if forceAck {
				return appErr
			}
			mailtoLinkText := a.buildWarnMetricMailtoLink(warnMetricId, user)
			botPost.Message = ":warning: " + i18n.T("api.server.warn_metric.bot_response.notification_failure.message")
			actions := []*model.PostAction{}
			actions = append(actions,
				&model.PostAction{
					Id:   "emailUs",
					Name: i18n.T("api.server.warn_metric.email_us"),
					Type: model.PostActionTypeButton,
					Options: []*model.PostActionOptions{
						{
							Text:  "WarnMetricMailtoUrl",
							Value: mailtoLinkText,
						},
						{
							Text:  "TrackEventId",
							Value: warnMetricId,
						},
					},
					Integration: &model.PostActionIntegration{
						Context: model.StringInterface{
							"bot_user_id": botPost.UserId,
							"force_ack":   true,
						},
						URL: fmt.Sprintf("/warn_metrics/ack/%s", model.SystemWarnMetricNumberOfActiveUsers500),
					},
				},
			)
			attachments := []*model.SlackAttachment{{
				AuthorName: "",
				Title:      "",
				Actions:    actions,
				Text:       i18n.T("api.server.warn_metric.bot_response.notification_failure.body"),
			}}
			model.ParseSlackAttachment(botPost, attachments)
		}
	}

	if _, err := a.CreatePostAsUser(c, botPost, c.Session().Id, true); err != nil {
		return err
	}

	return nil
}

type MailToLinkContent struct {
	MetricId      string `json:"metric_id"`
	MailRecipient string `json:"mail_recipient"`
	MailCC        string `json:"mail_cc"`
	MailSubject   string `json:"mail_subject"`
	MailBody      string `json:"mail_body"`
}

func (mlc *MailToLinkContent) ToJSON() string {
	b, _ := json.Marshal(mlc)
	return string(b)
}

func (a *App) buildWarnMetricMailtoLink(warnMetricId string, user *model.User) string {
	T := i18n.GetUserTranslations(user.Locale)
	_, warnMetricDisplayTexts := a.getWarnMetricStatusAndDisplayTextsForId(warnMetricId, T, false)

	mailBody := warnMetricDisplayTexts.EmailBody
	mailBody += T("api.server.warn_metric.bot_response.mailto_contact_header", map[string]any{"Contact": user.GetFullName()})
	mailBody += "\r\n"
	mailBody += T("api.server.warn_metric.bot_response.mailto_email_header", map[string]any{"Email": user.Email})
	mailBody += "\r\n"

	registeredUsersCount, err := a.Srv().Store.User().Count(model.UserCountOptions{})
	if err != nil {
		mlog.Warn("Error retrieving the number of registered users", mlog.Err(err))
	} else {
		mailBody += i18n.T("api.server.warn_metric.bot_response.mailto_registered_users_header", map[string]any{"NoRegisteredUsers": registeredUsersCount})
		mailBody += "\r\n"
	}

	mailBody += T("api.server.warn_metric.bot_response.mailto_site_url_header", map[string]any{"SiteUrl": a.GetSiteURL()})
	mailBody += "\r\n"

	mailBody += T("api.server.warn_metric.bot_response.mailto_diagnostic_id_header", map[string]any{"DiagnosticId": a.TelemetryId()})
	mailBody += "\r\n"

	mailBody += T("api.server.warn_metric.bot_response.mailto_footer")

	mailToLinkContent := &MailToLinkContent{
		MetricId:      warnMetricId,
		MailRecipient: model.MmSupportAdvisorAddress,
		MailCC:        user.Email,
		MailSubject:   T("api.server.warn_metric.bot_response.mailto_subject"),
		MailBody:      mailBody,
	}

	return mailToLinkContent.ToJSON()
}

func (a *App) DoLocalRequest(c *request.Context, rawURL string, body []byte) (*http.Response, *model.AppError) {
	return a.doPluginRequest(c, "POST", rawURL, nil, body)
}

func (a *App) OpenInteractiveDialog(request model.OpenDialogRequest) *model.AppError {
	clientTriggerId, userID, appErr := request.DecodeAndVerifyTriggerId(a.AsymmetricSigningKey())
	if appErr != nil {
		return appErr
	}

	request.TriggerId = clientTriggerId

	jsonRequest, err := json.Marshal(request)
	if err != nil {
		a.ch.srv.GetLogger().Warn("Error encoding request", mlog.Err(err))
	}

	message := model.NewWebSocketEvent(model.WebsocketEventOpenDialog, "", "", userID, nil)
	message.Add("dialog", string(jsonRequest))
	a.Publish(message)

	return nil
}

func (a *App) SubmitInteractiveDialog(c *request.Context, request model.SubmitDialogRequest) (*model.SubmitDialogResponse, *model.AppError) {
	url := request.URL
	request.URL = ""
	request.Type = "dialog_submission"

<<<<<<< HEAD
	b, jsonErr := json.Marshal(request)
	if jsonErr != nil {
		return nil, model.NewAppError("SubmitInteractiveDialog", "app.submit_interactive_dialog.json_error", nil, "", http.StatusBadRequest).Wrap(jsonErr)
	}

	resp, err := a.DoActionRequest(c, url, b)
=======
	b, err := json.Marshal(request)
>>>>>>> 1738bd6e
	if err != nil {
		return nil, model.NewAppError("SubmitInteractiveDialog", "app.submit_interactive_dialog.json_error", nil, "", http.StatusBadRequest).Wrap(err)
	}

	resp, appErr := a.DoActionRequest(c, url, b)
	if appErr != nil {
		return nil, appErr
	}
	defer resp.Body.Close()

	var response model.SubmitDialogResponse
	json.NewDecoder(resp.Body).Decode(&response) // Don't fail, an empty response is acceptable

	return &response, nil
}<|MERGE_RESOLUTION|>--- conflicted
+++ resolved
@@ -241,16 +241,10 @@
 		}
 		return "", nil
 	}
-<<<<<<< HEAD
-	requestJSON, jsonErr := json.Marshal(upstreamRequest)
-	if jsonErr != nil {
-		return "", model.NewAppError("DoPostActionWithCookie", "api.marshal_error", nil, "", http.StatusInternalServerError).Wrap(jsonErr)
-=======
 
 	requestJSON, err := json.Marshal(upstreamRequest)
 	if err != nil {
 		return "", model.NewAppError("DoPostActionWithCookie", "api.marshal_error", nil, "", http.StatusInternalServerError).Wrap(err)
->>>>>>> 1738bd6e
 	}
 	resp, appErr := a.DoActionRequest(c, upstreamURL, requestJSON)
 	if appErr != nil {
@@ -615,16 +609,7 @@
 	request.URL = ""
 	request.Type = "dialog_submission"
 
-<<<<<<< HEAD
-	b, jsonErr := json.Marshal(request)
-	if jsonErr != nil {
-		return nil, model.NewAppError("SubmitInteractiveDialog", "app.submit_interactive_dialog.json_error", nil, "", http.StatusBadRequest).Wrap(jsonErr)
-	}
-
-	resp, err := a.DoActionRequest(c, url, b)
-=======
 	b, err := json.Marshal(request)
->>>>>>> 1738bd6e
 	if err != nil {
 		return nil, model.NewAppError("SubmitInteractiveDialog", "app.submit_interactive_dialog.json_error", nil, "", http.StatusBadRequest).Wrap(err)
 	}

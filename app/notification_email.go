// Copyright (c) 2015-present Mattermost, Inc. All Rights Reserved.
// See LICENSE.txt for license information.

package app

import (
	"bytes"
	"fmt"
	"html"
	"html/template"
	"io"
	"strings"
	"time"

	"github.com/mattermost/mattermost-server/v6/model"
	"github.com/mattermost/mattermost-server/v6/shared/i18n"
	"github.com/mattermost/mattermost-server/v6/shared/mlog"
	"github.com/mattermost/mattermost-server/v6/utils"
	"github.com/pkg/errors"
)

func (a *App) sendNotificationEmail(notification *PostNotification, user *model.User, team *model.Team, senderProfileImage []byte) error {
	channel := notification.Channel
	post := notification.Post

	if channel.IsGroupOrDirect() {
		teams, err := a.Srv().Store.Team().GetTeamsByUserId(user.Id)
		if err != nil {
			return errors.Wrap(err, "unable to get user teams")
		}

		// if the recipient isn't in the current user's team, just pick one
		found := false

		for i := range teams {
			if teams[i].Id == team.Id {
				found = true
				break
			}
		}

		if !found && len(teams) > 0 {
			team = teams[0]
		} else {
			// in case the user hasn't joined any teams we send them to the select_team page
			team = &model.Team{Name: "select_team", DisplayName: *a.Config().TeamSettings.SiteName}
		}
	}

	if *a.Config().EmailSettings.EnableEmailBatching {
		var sendBatched bool
		if data, err := a.Srv().Store.Preference().Get(user.Id, model.PreferenceCategoryNotifications, model.PreferenceNameEmailInterval); err != nil {
			// if the call fails, assume that the interval has not been explicitly set and batch the notifications
			sendBatched = true
		} else {
			// if the user has chosen to receive notifications immediately, don't batch them
			sendBatched = data.Value != model.PreferenceEmailIntervalNoBatchingSeconds
		}

		if sendBatched {
			if err := a.Srv().EmailService.AddNotificationEmailToBatch(user, post, team); err == nil {
				return nil
			}
		}

		// fall back to sending a single email if we can't batch it for some reason
	}

	translateFunc := i18n.GetUserTranslations(user.Locale)

	var useMilitaryTime bool
	if data, err := a.Srv().Store.Preference().Get(user.Id, model.PreferenceCategoryDisplaySettings, model.PreferenceNameUseMilitaryTime); err != nil {
		useMilitaryTime = true
	} else {
		useMilitaryTime = data.Value == "true"
	}

	nameFormat := a.GetNotificationNameFormat(user)

	channelName := notification.GetChannelName(nameFormat, "")
	senderName := notification.GetSenderName(nameFormat, *a.Config().ServiceSettings.EnablePostUsernameOverride)

	emailNotificationContentsType := model.EmailNotificationContentsFull
	if license := a.Srv().License(); license != nil && *license.Features.EmailNotificationContents {
		emailNotificationContentsType = *a.Config().EmailSettings.EmailNotificationContentsType
	}

	var subjectText string
	if channel.Type == model.ChannelTypeDirect {
		subjectText = getDirectMessageNotificationEmailSubject(user, post, translateFunc, *a.Config().TeamSettings.SiteName, senderName, useMilitaryTime)
	} else if channel.Type == model.ChannelTypeGroup {
		subjectText = getGroupMessageNotificationEmailSubject(user, post, translateFunc, *a.Config().TeamSettings.SiteName, channelName, emailNotificationContentsType, useMilitaryTime)
	} else if *a.Config().EmailSettings.UseChannelInEmailNotifications {
		subjectText = getNotificationEmailSubject(user, post, translateFunc, *a.Config().TeamSettings.SiteName, team.DisplayName+" ("+channelName+")", useMilitaryTime)
	} else {
		subjectText = getNotificationEmailSubject(user, post, translateFunc, *a.Config().TeamSettings.SiteName, team.DisplayName, useMilitaryTime)
	}

	senderPhoto := ""
	embeddedFiles := make(map[string]io.Reader)
	if emailNotificationContentsType == model.EmailNotificationContentsFull && senderProfileImage != nil {
		senderPhoto = "user-avatar.png"
		embeddedFiles = map[string]io.Reader{
			senderPhoto: bytes.NewReader(senderProfileImage),
		}
	}

	landingURL := a.GetSiteURL() + "/landing#/" + team.Name

	var bodyText, err = a.getNotificationEmailBody(user, post, channel, channelName, senderName, team.Name, landingURL, emailNotificationContentsType, useMilitaryTime, translateFunc, senderPhoto)
	if err != nil {
		return errors.Wrap(err, "unable to render the email notification template")
	}

	a.Srv().Go(func() {
		if nErr := a.Srv().EmailService.SendMailWithEmbeddedFiles(user.Email, html.UnescapeString(subjectText), bodyText, embeddedFiles); nErr != nil {
			mlog.Error("Error while sending the email", mlog.String("user_email", user.Email), mlog.Err(nErr))
		}
	})

	if a.Metrics() != nil {
		a.Metrics().IncrementPostSentEmail()
	}

	return nil
}

/**
 * Computes the subject line for direct notification email messages
 */
func getDirectMessageNotificationEmailSubject(user *model.User, post *model.Post, translateFunc i18n.TranslateFunc, siteName string, senderName string, useMilitaryTime bool) string {
	t := getFormattedPostTime(user, post, useMilitaryTime, translateFunc)
	var subjectParameters = map[string]interface{}{
		"SiteName":          siteName,
		"SenderDisplayName": senderName,
		"Month":             t.Month,
		"Day":               t.Day,
		"Year":              t.Year,
	}
	return translateFunc("app.notification.subject.direct.full", subjectParameters)
}

/**
 * Computes the subject line for group, public, and private email messages
 */
func getNotificationEmailSubject(user *model.User, post *model.Post, translateFunc i18n.TranslateFunc, siteName string, teamName string, useMilitaryTime bool) string {
	t := getFormattedPostTime(user, post, useMilitaryTime, translateFunc)
	var subjectParameters = map[string]interface{}{
		"SiteName": siteName,
		"TeamName": teamName,
		"Month":    t.Month,
		"Day":      t.Day,
		"Year":     t.Year,
	}
	return translateFunc("app.notification.subject.notification.full", subjectParameters)
}

/**
 * Computes the subject line for group email messages
 */
func getGroupMessageNotificationEmailSubject(user *model.User, post *model.Post, translateFunc i18n.TranslateFunc, siteName string, channelName string, emailNotificationContentsType string, useMilitaryTime bool) string {
	t := getFormattedPostTime(user, post, useMilitaryTime, translateFunc)
	var subjectParameters = map[string]interface{}{
		"SiteName": siteName,
		"Month":    t.Month,
		"Day":      t.Day,
		"Year":     t.Year,
	}
	if emailNotificationContentsType == model.EmailNotificationContentsFull {
		subjectParameters["ChannelName"] = channelName
		return translateFunc("app.notification.subject.group_message.full", subjectParameters)
	}
	return translateFunc("app.notification.subject.group_message.generic", subjectParameters)
}

/**
* If the name is longer than i characters, replace remaining characters with ...
 */
func truncateUserNames(name string, i int) string {
	runes := []rune(name)
	if len(runes) > i {
		newString := string(runes[:i])
		return newString + "..."
	}
	return name
}

type postData struct {
	SenderName               string
	ChannelName              string
	Message                  template.HTML
	MessageURL               string
	SenderPhoto              string
	PostPhoto                string
	Time                     string
	ShowChannelIcon          bool
	OtherChannelMembersCount int
}

/**
 * Computes the email body for notification messages
 */
func (a *App) getNotificationEmailBody(recipient *model.User, post *model.Post, channel *model.Channel, channelName string, senderName string, teamName string, landingURL string, emailNotificationContentsType string, useMilitaryTime bool, translateFunc i18n.TranslateFunc, senderPhoto string) (string, error) {
	pData := postData{
		SenderName:  truncateUserNames(senderName, 22),
		SenderPhoto: senderPhoto,
	}

	t := getFormattedPostTime(recipient, post, useMilitaryTime, translateFunc)
	messageTime := map[string]interface{}{
		"Hour":     t.Hour,
		"Minute":   t.Minute,
		"TimeZone": t.TimeZone,
	}

	if emailNotificationContentsType == model.EmailNotificationContentsFull {
		postMessage := a.GetMessageForNotification(post, translateFunc)
		postMessage = html.EscapeString(postMessage)
		mdPostMessage, mdErr := utils.MarkdownToHTML(postMessage)
		if mdErr != nil {
			mlog.Warn("Encountered error while converting markdown to HTML", mlog.Err(mdErr))
			mdPostMessage = postMessage
		}

		normalizedPostMessage, err := a.generateHyperlinkForChannels(mdPostMessage, teamName, landingURL)
		if err != nil {
			mlog.Warn("Encountered error while generating hyperlink for channels", mlog.String("team_name", teamName), mlog.Err(err))
			normalizedPostMessage = mdPostMessage
		}
		pData.Message = template.HTML(normalizedPostMessage)
		pData.Time = translateFunc("app.notification.body.dm.time", messageTime)
	}

	data := a.Srv().EmailService.NewEmailTemplateData(recipient.Locale)
	data.Props["SiteURL"] = a.GetSiteURL()
	if teamName != "select_team" {
		data.Props["ButtonURL"] = landingURL + "/pl/" + post.Id
	} else {
		data.Props["ButtonURL"] = landingURL
	}

	data.Props["SenderName"] = senderName
	data.Props["Button"] = translateFunc("api.templates.post_body.button")
	data.Props["NotificationFooterTitle"] = translateFunc("app.notification.footer.title")
	data.Props["NotificationFooterInfoLogin"] = translateFunc("app.notification.footer.infoLogin")
	data.Props["NotificationFooterInfo"] = translateFunc("app.notification.footer.info")

	if channel.Type == model.ChannelTypeDirect {
		// Direct Messages
		data.Props["Title"] = translateFunc("app.notification.body.dm.title", map[string]interface{}{"SenderName": senderName})
		data.Props["SubTitle"] = translateFunc("app.notification.body.dm.subTitle", map[string]interface{}{"SenderName": senderName})
	} else if channel.Type == model.ChannelTypeGroup {
		// Group Messages
		data.Props["Title"] = translateFunc("app.notification.body.group.title", map[string]interface{}{"SenderName": senderName})
		data.Props["SubTitle"] = translateFunc("app.notification.body.group.subTitle", map[string]interface{}{"SenderName": senderName})
	} else {
		// mentions
		data.Props["Title"] = translateFunc("app.notification.body.mention.title", map[string]interface{}{"SenderName": senderName})
		data.Props["SubTitle"] = translateFunc("app.notification.body.mention.subTitle", map[string]interface{}{"SenderName": senderName, "ChannelName": channelName})
		pData.ChannelName = channelName
	}

	// Override title and subtile for replies with CRT enabled
<<<<<<< HEAD
	if a.isCRTEnabledForUser(recipient.Id) && post.RootId != "" {
=======
	if a.IsCRTEnabledForUser(recipient.Id) && post.RootId != "" {
>>>>>>> 21a61813
		// Title is the same in all cases
		data.Props["Title"] = translateFunc("app.notification.body.thread.title", map[string]interface{}{"SenderName": senderName})

		if channel.Type == model.ChannelTypeDirect {
			// Direct Reply
			data.Props["SubTitle"] = translateFunc("app.notification.body.thread_dm.subTitle", map[string]interface{}{"SenderName": senderName})
		} else if channel.Type == model.ChannelTypeGroup {
			// Group Reply
			data.Props["SubTitle"] = translateFunc("app.notification.body.thread_gm.subTitle", map[string]interface{}{"SenderName": senderName})
		} else if emailNotificationContentsType == model.EmailNotificationContentsFull {
			// Channel Reply with full content
			data.Props["SubTitle"] = translateFunc("app.notification.body.thread_channel_full.subTitle", map[string]interface{}{"SenderName": senderName, "ChannelName": channelName})
		} else {
			// Channel Reply with generic content
			data.Props["SubTitle"] = translateFunc("app.notification.body.thread_channel.subTitle", map[string]interface{}{"SenderName": senderName})
		}
	}

	// only include posts in notification email if email notification contents type is set to full
	if emailNotificationContentsType == model.EmailNotificationContentsFull {
		data.Props["Posts"] = []postData{pData}
	} else {
		data.Props["Posts"] = []postData{}
	}

	return a.Srv().TemplatesContainer().RenderToString("messages_notification", data)
}

type formattedPostTime struct {
	Time     time.Time
	Year     string
	Month    string
	Day      string
	Hour     string
	Minute   string
	TimeZone string
}

func getFormattedPostTime(user *model.User, post *model.Post, useMilitaryTime bool, translateFunc i18n.TranslateFunc) formattedPostTime {
	preferredTimezone := user.GetPreferredTimezone()
	postTime := time.Unix(post.CreateAt/1000, 0)
	zone, _ := postTime.Zone()

	localTime := postTime
	if preferredTimezone != "" {
		loc, _ := time.LoadLocation(preferredTimezone)
		if loc != nil {
			localTime = postTime.In(loc)
			zone, _ = localTime.Zone()
		}
	}

	hour := localTime.Format("15")
	period := ""
	if !useMilitaryTime {
		hour = localTime.Format("3")
		period = " " + localTime.Format("PM")
	}

	return formattedPostTime{
		Time:     localTime,
		Year:     fmt.Sprintf("%d", localTime.Year()),
		Month:    translateFunc(localTime.Month().String()),
		Day:      fmt.Sprintf("%d", localTime.Day()),
		Hour:     hour,
		Minute:   fmt.Sprintf("%02d"+period, localTime.Minute()),
		TimeZone: zone,
	}
}

func (a *App) generateHyperlinkForChannels(postMessage, teamName, teamURL string) (string, *model.AppError) {
	team, err := a.GetTeamByName(teamName)
	if err != nil {
		return "", err
	}

	channelNames := model.ChannelMentions(postMessage)
	if len(channelNames) == 0 {
		return postMessage, nil
	}

	channels, err := a.GetChannelsByNames(channelNames, team.Id)
	if err != nil {
		return "", err
	}

	visited := make(map[string]bool)
	for _, ch := range channels {
		if !visited[ch.Id] && ch.Type == model.ChannelTypeOpen {
			channelURL := teamURL + "/channels/" + ch.Name
			channelHyperLink := fmt.Sprintf("<a href='%s'>%s</a>", channelURL, "~"+ch.Name)
			postMessage = strings.Replace(postMessage, "~"+ch.Name, channelHyperLink, -1)
			visited[ch.Id] = true
		}
	}
	return postMessage, nil
}

func (a *App) GetMessageForNotification(post *model.Post, translateFunc i18n.TranslateFunc) string {
	return a.Srv().EmailService.GetMessageForNotification(post, translateFunc)
}<|MERGE_RESOLUTION|>--- conflicted
+++ resolved
@@ -261,11 +261,7 @@
 	}
 
 	// Override title and subtile for replies with CRT enabled
-<<<<<<< HEAD
-	if a.isCRTEnabledForUser(recipient.Id) && post.RootId != "" {
-=======
 	if a.IsCRTEnabledForUser(recipient.Id) && post.RootId != "" {
->>>>>>> 21a61813
 		// Title is the same in all cases
 		data.Props["Title"] = translateFunc("app.notification.body.thread.title", map[string]interface{}{"SenderName": senderName})
 

// Copyright (c) 2017-present Mattermost, Inc. All Rights Reserved.
// See License.txt for license information.

package app

import (
	"bytes"
	"io"
	"net/http"
	"net/http/httptest"
	"strings"
	"testing"
	"time"

	"github.com/stretchr/testify/assert"

	"github.com/mattermost/mattermost-server/model"
	"github.com/mattermost/mattermost-server/utils"
)

func newTestServer() (chan string, *httptest.Server) {
	result := make(chan string, 100)

	server := httptest.NewServer(http.HandlerFunc(func(w http.ResponseWriter, r *http.Request) {
		buf := bytes.NewBuffer(nil)
		io.Copy(buf, r.Body)

		result <- buf.String()
	}))

	return result, server
}

func TestPluginSetting(t *testing.T) {
	settings := &model.PluginSettings{
		Plugins: map[string]interface{}{
			"test": map[string]string{
				"foo": "bar",
			},
		},
	}
	assert.Equal(t, "bar", pluginSetting(settings, "test", "foo", "asd"))
	assert.Equal(t, "asd", pluginSetting(settings, "test", "qwe", "asd"))
}

func TestDiagnostics(t *testing.T) {
	th := Setup().InitBasic()
	defer th.TearDown()

	if testing.Short() {
		t.SkipNow()
	}

	data, server := newTestServer()
	defer server.Close()

	oldId := utils.CfgDiagnosticId
	utils.CfgDiagnosticId = "i am not real"
	defer func() {
		utils.CfgDiagnosticId = oldId
	}()
	initDiagnostics(server.URL)

	// Should send a client identify message
	select {
	case identifyMessage := <-data:
		t.Log("Got idmessage:\n" + identifyMessage)
		if !strings.Contains(identifyMessage, utils.CfgDiagnosticId) {
			t.Fail()
		}
	case <-time.After(time.Second * 1):
		t.Fatal("Did not recieve ID message")
	}

	t.Run("Send", func(t *testing.T) {
		const TEST_VALUE = "stuff548959847"
		SendDiagnostic("Testing Diagnostic", map[string]interface{}{
			"hey": TEST_VALUE,
		})
		select {
		case result := <-data:
			t.Log("Got diagnostic:\n" + result)
			if !strings.Contains(result, TEST_VALUE) {
				t.Fail()
			}
		case <-time.After(time.Second * 1):
			t.Fatal("Did not recieve diagnostic")
		}
	})

	t.Run("SendDailyDiagnostics", func(t *testing.T) {
		th.App.SendDailyDiagnostics()

		info := ""
		// Collect the info sent.
		for {
			done := false
			select {
			case result := <-data:
				info += result
			case <-time.After(time.Second * 1):
				// Done recieving
				done = true
				break
			}

			if done {
				break
			}
		}

		for _, item := range []string{
			TRACK_CONFIG_SERVICE,
			TRACK_CONFIG_TEAM,
			TRACK_CONFIG_SERVICE,
			TRACK_CONFIG_TEAM,
			TRACK_CONFIG_SQL,
			TRACK_CONFIG_LOG,
			TRACK_CONFIG_FILE,
			TRACK_CONFIG_RATE,
			TRACK_CONFIG_EMAIL,
			TRACK_CONFIG_PRIVACY,
			TRACK_CONFIG_OAUTH,
			TRACK_CONFIG_LDAP,
			TRACK_CONFIG_COMPLIANCE,
			TRACK_CONFIG_LOCALIZATION,
			TRACK_CONFIG_SAML,
			TRACK_CONFIG_PASSWORD,
			TRACK_CONFIG_CLUSTER,
			TRACK_CONFIG_METRICS,
			TRACK_CONFIG_WEBRTC,
			TRACK_CONFIG_SUPPORT,
			TRACK_CONFIG_NATIVEAPP,
			TRACK_CONFIG_ANALYTICS,
			TRACK_CONFIG_PLUGIN,
			TRACK_ACTIVITY,
			TRACK_SERVER,
<<<<<<< HEAD
			TRACK_CONFIG_MESSAGE_EXPORT,
=======
			TRACK_PLUGINS,
>>>>>>> 3024525c
		} {
			if !strings.Contains(info, item) {
				t.Fatal("Sent diagnostics missing item: " + item)
			}
		}
	})

	t.Run("SendDailyDiagnosticsDisabled", func(t *testing.T) {
		oldSetting := *utils.Cfg.LogSettings.EnableDiagnostics
		*utils.Cfg.LogSettings.EnableDiagnostics = false
		defer func() {
			*utils.Cfg.LogSettings.EnableDiagnostics = oldSetting
		}()

		th.App.SendDailyDiagnostics()

		select {
		case <-data:
			t.Fatal("Should not send diagnostics when they are disabled")
		case <-time.After(time.Second * 1):
			// Did not recieve diagnostics
		}
	})
}<|MERGE_RESOLUTION|>--- conflicted
+++ resolved
@@ -135,11 +135,8 @@
 			TRACK_CONFIG_PLUGIN,
 			TRACK_ACTIVITY,
 			TRACK_SERVER,
-<<<<<<< HEAD
 			TRACK_CONFIG_MESSAGE_EXPORT,
-=======
 			TRACK_PLUGINS,
->>>>>>> 3024525c
 		} {
 			if !strings.Contains(info, item) {
 				t.Fatal("Sent diagnostics missing item: " + item)

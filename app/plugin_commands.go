--- conflicted
+++ resolved
@@ -89,15 +89,9 @@
 	a.ch.pluginCommands = remaining
 }
 
-<<<<<<< HEAD
-func (s *Server) unregisterPluginCommands(pluginID string) {
-	s.pluginCommandsLock.Lock()
-	defer s.pluginCommandsLock.Unlock()
-=======
 func (ch *Channels) unregisterPluginCommands(pluginID string) {
 	ch.pluginCommandsLock.Lock()
 	defer ch.pluginCommandsLock.Unlock()
->>>>>>> d639e3c8
 
 	var remaining []*PluginCommand
 	for _, pc := range ch.pluginCommands {
@@ -108,15 +102,9 @@
 	ch.pluginCommands = remaining
 }
 
-<<<<<<< HEAD
 func (a *App) pluginCommandsForTeam(teamID string) []*model.Command {
-	a.Srv().pluginCommandsLock.RLock()
-	defer a.Srv().pluginCommandsLock.RUnlock()
-=======
-func (a *App) PluginCommandsForTeam(teamID string) []*model.Command {
 	a.ch.pluginCommandsLock.RLock()
 	defer a.ch.pluginCommandsLock.RUnlock()
->>>>>>> d639e3c8
 
 	var commands []*model.Command
 	for _, pc := range a.ch.pluginCommands {

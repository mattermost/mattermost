// Copyright (c) 2015-present Mattermost, Inc. All Rights Reserved.
// See LICENSE.txt for license information.

package app

import (
	"bytes"
	"fmt"
	"io/ioutil"
	"net/http"
	"path"
	"path/filepath"
	"strings"

	"github.com/gorilla/mux"

	"github.com/mattermost/mattermost-server/v6/model"
	"github.com/mattermost/mattermost-server/v6/plugin"
	"github.com/mattermost/mattermost-server/v6/shared/mlog"
	"github.com/mattermost/mattermost-server/v6/utils"
)

func (s *Server) ServePluginRequest(w http.ResponseWriter, r *http.Request) {
	pluginsEnvironment := s.GetPluginsEnvironment()
	if pluginsEnvironment == nil {
		err := model.NewAppError("ServePluginRequest", "app.plugin.disabled.app_error", nil, "Enable plugins to serve plugin requests", http.StatusNotImplemented)
		s.Log.Error(err.Error())
		w.WriteHeader(err.StatusCode)
		w.Header().Set("Content-Type", "application/json")
		w.Write([]byte(err.ToJson()))
		return
	}

	params := mux.Vars(r)
	hooks, err := pluginsEnvironment.HooksForPlugin(params["plugin_id"])
	if err != nil {
		s.Log.Error("Access to route for non-existent plugin",
			mlog.String("missing_plugin_id", params["plugin_id"]),
			mlog.String("url", r.URL.String()),
			mlog.Err(err))
		http.NotFound(w, r)
		return
	}

	s.servePluginRequest(w, r, hooks.ServeHTTP)
}

func (a *App) ServeInterPluginRequest(w http.ResponseWriter, r *http.Request, sourcePluginId, destinationPluginId string) {
	pluginsEnvironment := a.GetPluginsEnvironment()
	if pluginsEnvironment == nil {
		err := model.NewAppError("ServeInterPluginRequest", "app.plugin.disabled.app_error", nil, "Plugin environment not found.", http.StatusNotImplemented)
		a.Log().Error(err.Error())
		w.WriteHeader(err.StatusCode)
		w.Header().Set("Content-Type", "application/json")
		w.Write([]byte(err.ToJson()))
		return
	}

	hooks, err := pluginsEnvironment.HooksForPlugin(destinationPluginId)
	if err != nil {
		a.Log().Error("Access to route for non-existent plugin in inter plugin request",
			mlog.String("source_plugin_id", sourcePluginId),
			mlog.String("destination_plugin_id", destinationPluginId),
			mlog.String("url", r.URL.String()),
			mlog.Err(err),
		)
		http.NotFound(w, r)
		return
	}

	context := &plugin.Context{
		RequestId: model.NewId(),
		UserAgent: r.UserAgent(),
	}

	r.Header.Set("Mattermost-Plugin-ID", sourcePluginId)

	hooks.ServeHTTP(context, w, r)
}

// ServePluginPublicRequest serves public plugin files
// at the URL http(s)://$SITE_URL/plugins/$PLUGIN_ID/public/{anything}
func (s *Server) ServePluginPublicRequest(w http.ResponseWriter, r *http.Request) {
	if strings.HasSuffix(r.URL.Path, "/") {
		http.NotFound(w, r)
		return
	}

	// Should be in the form of /$PLUGIN_ID/public/{anything} by the time we get here
	vars := mux.Vars(r)
	pluginID := vars["plugin_id"]

	pluginsEnv := s.GetPluginsEnvironment()

	// Check if someone has nullified the pluginsEnv in the meantime
	if pluginsEnv == nil {
		http.NotFound(w, r)
		return
	}

	publicFilesPath, err := pluginsEnv.PublicFilesPath(pluginID)
	if err != nil {
		http.NotFound(w, r)
		return
	}

	publicFilePath := path.Clean(r.URL.Path)
	prefix := fmt.Sprintf("/plugins/%s/public/", pluginID)
	if !strings.HasPrefix(publicFilePath, prefix) {
		http.NotFound(w, r)
		return
	}
	publicFile := filepath.Join(publicFilesPath, strings.TrimPrefix(publicFilePath, prefix))
	http.ServeFile(w, r, publicFile)
}

func (s *Server) servePluginRequest(w http.ResponseWriter, r *http.Request, handler func(*plugin.Context, http.ResponseWriter, *http.Request)) {
	token := ""
	context := &plugin.Context{
		RequestId:      model.NewId(),
		IpAddress:      utils.GetIPAddress(r, s.Config().ServiceSettings.TrustedProxyIPHeader),
		AcceptLanguage: r.Header.Get("Accept-Language"),
		UserAgent:      r.UserAgent(),
	}
	cookieAuth := false

	authHeader := r.Header.Get(model.HeaderAuth)
	if strings.HasPrefix(strings.ToUpper(authHeader), model.HeaderBearer+" ") {
		token = authHeader[len(model.HeaderBearer)+1:]
	} else if strings.HasPrefix(strings.ToLower(authHeader), model.HeaderToken+" ") {
		token = authHeader[len(model.HeaderToken)+1:]
	} else if cookie, _ := r.Cookie(model.SessionCookieToken); cookie != nil {
		token = cookie.Value
		cookieAuth = true
	} else {
		token = r.URL.Query().Get("access_token")
	}

	// Mattermost-Plugin-ID can only be set by inter-plugin requests
	r.Header.Del("Mattermost-Plugin-ID")

	r.Header.Del("Mattermost-User-Id")
	if token != "" {
		session, err := New(ServerConnector(s)).GetSession(token)
		defer s.userService.ReturnSessionToPool(session)

		csrfCheckPassed := false

		if session != nil && err == nil && cookieAuth && r.Method != "GET" {
			sentToken := ""

			if r.Header.Get(model.HeaderCsrfToken) == "" {
				bodyBytes, _ := ioutil.ReadAll(r.Body)
				r.Body = ioutil.NopCloser(bytes.NewBuffer(bodyBytes))
				r.ParseForm()
				sentToken = r.FormValue("csrf")
				r.Body = ioutil.NopCloser(bytes.NewBuffer(bodyBytes))
			} else {
				sentToken = r.Header.Get(model.HeaderCsrfToken)
			}

			expectedToken := session.GetCSRF()

			if sentToken == expectedToken {
				csrfCheckPassed = true
			}

			// ToDo(DSchalla) 2019/01/04: Remove after deprecation period and only allow CSRF Header (MM-13657)
<<<<<<< HEAD
			if r.Header.Get(model.HeaderRequestedWith) == model.HeaderRequestedWithXml && !csrfCheckPassed {
=======
			if r.Header.Get(model.HeaderRequestedWith) == model.HeaderRequestedWithXML && !csrfCheckPassed {
>>>>>>> d0629503
				csrfErrorMessage := "CSRF Check failed for request - Please migrate your plugin to either send a CSRF Header or Form Field, XMLHttpRequest is deprecated"
				sid := ""
				userID := ""

				if session.Id != "" {
					sid = session.Id
					userID = session.UserId
				}

				fields := []mlog.Field{
					mlog.String("path", r.URL.Path),
					mlog.String("ip", r.RemoteAddr),
					mlog.String("session_id", sid),
					mlog.String("user_id", userID),
				}

				if *s.Config().ServiceSettings.ExperimentalStrictCSRFEnforcement {
					s.Log.Warn(csrfErrorMessage, fields...)
				} else {
					s.Log.Debug(csrfErrorMessage, fields...)
					csrfCheckPassed = true
				}
			}
		} else {
			csrfCheckPassed = true
		}

		if (session != nil && session.Id != "") && err == nil && csrfCheckPassed {
			r.Header.Set("Mattermost-User-Id", session.UserId)
			context.SessionId = session.Id
		}
	}

	cookies := r.Cookies()
	r.Header.Del("Cookie")
	for _, c := range cookies {
		if c.Name != model.SessionCookieToken {
			r.AddCookie(c)
		}
	}
	r.Header.Del(model.HeaderAuth)
	r.Header.Del("Referer")

	params := mux.Vars(r)

	subpath, _ := utils.GetSubpathFromConfig(s.Config())

	newQuery := r.URL.Query()
	newQuery.Del("access_token")
	r.URL.RawQuery = newQuery.Encode()
	r.URL.Path = strings.TrimPrefix(r.URL.Path, path.Join(subpath, "plugins", params["plugin_id"]))

	handler(context, w, r)
}<|MERGE_RESOLUTION|>--- conflicted
+++ resolved
@@ -166,11 +166,7 @@
 			}
 
 			// ToDo(DSchalla) 2019/01/04: Remove after deprecation period and only allow CSRF Header (MM-13657)
-<<<<<<< HEAD
-			if r.Header.Get(model.HeaderRequestedWith) == model.HeaderRequestedWithXml && !csrfCheckPassed {
-=======
 			if r.Header.Get(model.HeaderRequestedWith) == model.HeaderRequestedWithXML && !csrfCheckPassed {
->>>>>>> d0629503
 				csrfErrorMessage := "CSRF Check failed for request - Please migrate your plugin to either send a CSRF Header or Form Field, XMLHttpRequest is deprecated"
 				sid := ""
 				userID := ""

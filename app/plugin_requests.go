--- conflicted
+++ resolved
@@ -144,12 +144,8 @@
 
 	r.Header.Del("Mattermost-User-Id")
 	if token != "" {
-<<<<<<< HEAD
-		sc := New(ServerConnector(s))
+		sc := New(ServerConnector(s.Channels()))
 		session, appErr := sc.GetSession(token)
-=======
-		session, err := New(ServerConnector(s.Channels())).GetSession(token)
->>>>>>> 850fef1a
 		defer s.userService.ReturnSessionToPool(session)
 
 		csrfCheckPassed := false

// Copyright (c) 2015-present Mattermost, Inc. All Rights Reserved.
// See LICENSE.txt for license information.

package app

import (
	"context"
	"encoding/json"
	"errors"
	"fmt"
	"net/http"
	"strings"
	"time"

	"github.com/mattermost/mattermost-server/v6/app/request"
	"github.com/mattermost/mattermost-server/v6/model"
	"github.com/mattermost/mattermost-server/v6/plugin"
	"github.com/mattermost/mattermost-server/v6/product"
	"github.com/mattermost/mattermost-server/v6/shared/i18n"
	"github.com/mattermost/mattermost-server/v6/shared/mlog"
	"github.com/mattermost/mattermost-server/v6/store"
	"github.com/mattermost/mattermost-server/v6/store/sqlstore"
	"github.com/mattermost/mattermost-server/v6/utils"
)

// channelsWrapper provides an implementation of `product.ChannelService` to be used by products.
type channelsWrapper struct {
	srv *Server
}

func (s *channelsWrapper) GetDirectChannel(userID1, userID2 string) (*model.Channel, *model.AppError) {
	return s.srv.getDirectChannel(request.EmptyContext(s.srv.GetLogger()), userID1, userID2)
}

// GetChannelByID gets a Channel by its ID.
func (s *channelsWrapper) GetChannelByID(channelID string) (*model.Channel, *model.AppError) {
	return s.srv.getChannel(request.EmptyContext(s.srv.GetLogger()), channelID)
}

// GetChannelMember gets a channel member by userID.
func (s *channelsWrapper) GetChannelMember(channelID string, userID string) (*model.ChannelMember, *model.AppError) {
	return s.srv.getChannelMember(request.EmptyContext(s.srv.GetLogger()), channelID, userID)
}

func (s *channelsWrapper) GetChannelsForTeamForUser(teamID string, userID string, opts *model.ChannelSearchOpts) (model.ChannelList, *model.AppError) {
	return s.srv.getChannelsForTeamForUser(request.EmptyContext(s.srv.GetLogger()), teamID, userID, opts)
}

// Ensure the wrapper implements the product service.
var _ product.ChannelService = (*channelsWrapper)(nil)

// DefaultChannelNames returns the list of system-wide default channel names.
//
// By default the list will be (not necessarily in this order):
//
//	['town-square', 'off-topic']
//
// However, if TeamSettings.ExperimentalDefaultChannels contains a list of channels then that list will replace
// 'off-topic' and be included in the return results in addition to 'town-square'. For example:
//
//	['town-square', 'game-of-thrones', 'wow']
func (a *App) DefaultChannelNames(c request.CTX) []string {
	names := []string{"town-square"}

	if len(a.Config().TeamSettings.ExperimentalDefaultChannels) == 0 {
		names = append(names, "off-topic")
	} else {
		seenChannels := map[string]bool{"town-square": true}
		for _, channelName := range a.Config().TeamSettings.ExperimentalDefaultChannels {
			if !seenChannels[channelName] {
				names = append(names, channelName)
				seenChannels[channelName] = true
			}
		}
	}

	return names
}

func (a *App) JoinDefaultChannels(c request.CTX, teamID string, user *model.User, shouldBeAdmin bool, userRequestorId string) *model.AppError {
	var requestor *model.User
	var nErr error
	if userRequestorId != "" {
		requestor, nErr = a.Srv().Store.User().Get(context.Background(), userRequestorId)
		if nErr != nil {
			var nfErr *store.ErrNotFound
			switch {
			case errors.As(nErr, &nfErr):
				return model.NewAppError("JoinDefaultChannels", MissingAccountError, nil, "", http.StatusNotFound).Wrap(nfErr)
			default:
				return model.NewAppError("JoinDefaultChannels", "app.user.get.app_error", nil, "", http.StatusInternalServerError).Wrap(nErr)
			}
		}
	}

	for _, channelName := range a.DefaultChannelNames(c) {
		channel, channelErr := a.Srv().Store.Channel().GetByName(teamID, channelName, true)
		if channelErr != nil {
			c.Logger().Warn("No default channel with this name", mlog.String("channelName", channelName), mlog.String("teamID", teamID), mlog.Err(channelErr))
			continue
		}

		if channel.Type != model.ChannelTypeOpen {
			continue
		}

		cm := &model.ChannelMember{
			ChannelId:   channel.Id,
			UserId:      user.Id,
			SchemeGuest: user.IsGuest(),
			SchemeUser:  !user.IsGuest(),
			SchemeAdmin: shouldBeAdmin,
			NotifyProps: model.GetDefaultChannelNotifyProps(),
		}

		_, nErr = a.Srv().Store.Channel().SaveMember(cm)
		if histErr := a.Srv().Store.ChannelMemberHistory().LogJoinEvent(user.Id, channel.Id, model.GetMillis()); histErr != nil {
			return model.NewAppError("JoinDefaultChannels", "app.channel_member_history.log_join_event.internal_error", nil, "", http.StatusInternalServerError).Wrap(histErr)
		}

		if *a.Config().ServiceSettings.ExperimentalEnableDefaultChannelLeaveJoinMessages {
			if aErr := a.postJoinMessageForDefaultChannel(c, user, requestor, channel); aErr != nil {
				c.Logger().Warn("Failed to post join/leave message", mlog.Err(aErr))
			}
		}

		a.invalidateCacheForChannelMembers(channel.Id)

		message := model.NewWebSocketEvent(model.WebsocketEventUserAdded, "", channel.Id, "", nil)
		message.Add("user_id", user.Id)
		message.Add("team_id", channel.TeamId)
		a.Publish(message)
	}

	if nErr != nil {
		var appErr *model.AppError
		var cErr *store.ErrConflict
		switch {
		case errors.As(nErr, &cErr):
			if cErr.Resource == "ChannelMembers" {
				return model.NewAppError("JoinDefaultChannels", "app.channel.save_member.exists.app_error", nil, "", http.StatusBadRequest).Wrap(cErr)
			}
		case errors.As(nErr, &appErr):
			return appErr
		default:
			return model.NewAppError("JoinDefaultChannels", "app.channel.create_direct_channel.internal_error", nil, "", http.StatusInternalServerError).Wrap(nErr)
		}
	}

	return nil
}

func (a *App) postJoinMessageForDefaultChannel(c request.CTX, user *model.User, requestor *model.User, channel *model.Channel) *model.AppError {
	if channel.Name == model.DefaultChannelName {
		if requestor == nil {
			if err := a.postJoinTeamMessage(c, user, channel); err != nil {
				return err
			}
		} else {
			if err := a.postAddToTeamMessage(c, requestor, user, channel, ""); err != nil {
				return err
			}
		}
	} else {
		if requestor == nil {
			if err := a.postJoinChannelMessage(c, user, channel); err != nil {
				return err
			}
		} else {
			if err := a.PostAddToChannelMessage(c, requestor, user, channel, ""); err != nil {
				return err
			}
		}
	}

	return nil
}

func (a *App) CreateChannelWithUser(c request.CTX, channel *model.Channel, userID string) (*model.Channel, *model.AppError) {
	if channel.IsGroupOrDirect() {
		return nil, model.NewAppError("CreateChannelWithUser", "api.channel.create_channel.direct_channel.app_error", nil, "", http.StatusBadRequest)
	}

	if channel.TeamId == "" {
		return nil, model.NewAppError("CreateChannelWithUser", "app.channel.create_channel.no_team_id.app_error", nil, "", http.StatusBadRequest)
	}

	// Get total number of channels on current team
	count, err := a.GetNumberOfChannelsOnTeam(c, channel.TeamId)
	if err != nil {
		return nil, err
	}

	if int64(count+1) > *a.Config().TeamSettings.MaxChannelsPerTeam {
		return nil, model.NewAppError("CreateChannelWithUser", "api.channel.create_channel.max_channel_limit.app_error", map[string]any{"MaxChannelsPerTeam": *a.Config().TeamSettings.MaxChannelsPerTeam}, "", http.StatusBadRequest)
	}

	channel.CreatorId = userID

	rchannel, err := a.CreateChannel(c, channel, true)
	if err != nil {
		return nil, err
	}

	var user *model.User
	if user, err = a.GetUser(userID); err != nil {
		return nil, err
	}

	a.postJoinChannelMessage(c, user, channel)

	message := model.NewWebSocketEvent(model.WebsocketEventChannelCreated, "", "", userID, nil)
	message.Add("channel_id", channel.Id)
	message.Add("team_id", channel.TeamId)
	a.Publish(message)

	return rchannel, nil
}

// RenameChannel is used to rename the channel Name and the DisplayName fields
func (a *App) RenameChannel(c request.CTX, channel *model.Channel, newChannelName string, newDisplayName string) (*model.Channel, *model.AppError) {
	if channel.Type == model.ChannelTypeDirect {
		return nil, model.NewAppError("RenameChannel", "api.channel.rename_channel.cant_rename_direct_messages.app_error", nil, "", http.StatusBadRequest)
	}

	if channel.Type == model.ChannelTypeGroup {
		return nil, model.NewAppError("RenameChannel", "api.channel.rename_channel.cant_rename_group_messages.app_error", nil, "", http.StatusBadRequest)
	}

	channel.Name = newChannelName
	if newDisplayName != "" {
		channel.DisplayName = newDisplayName
	}

	newChannel, err := a.UpdateChannel(c, channel)
	if err != nil {
		return nil, err
	}

	return newChannel, nil
}

func (a *App) CreateChannel(c request.CTX, channel *model.Channel, addMember bool) (*model.Channel, *model.AppError) {
	channel.DisplayName = strings.TrimSpace(channel.DisplayName)
	sc, nErr := a.Srv().Store.Channel().Save(channel, *a.Config().TeamSettings.MaxChannelsPerTeam)
	if nErr != nil {
		var invErr *store.ErrInvalidInput
		var cErr *store.ErrConflict
		var ltErr *store.ErrLimitExceeded
		var appErr *model.AppError
		switch {
		case errors.As(nErr, &invErr):
			switch {
			case invErr.Entity == "Channel" && invErr.Field == "DeleteAt":
				return nil, model.NewAppError("CreateChannel", "store.sql_channel.save.archived_channel.app_error", nil, "", http.StatusBadRequest)
			case invErr.Entity == "Channel" && invErr.Field == "Type":
				return nil, model.NewAppError("CreateChannel", "store.sql_channel.save.direct_channel.app_error", nil, "", http.StatusBadRequest)
			case invErr.Entity == "Channel" && invErr.Field == "Id":
				return nil, model.NewAppError("CreateChannel", "store.sql_channel.save_channel.existing.app_error", nil, "id="+invErr.Value.(string), http.StatusBadRequest)
			}
		case errors.As(nErr, &cErr):
			return sc, model.NewAppError("CreateChannel", store.ChannelExistsError, nil, "", http.StatusBadRequest).Wrap(cErr)
		case errors.As(nErr, &ltErr):
			return nil, model.NewAppError("CreateChannel", "store.sql_channel.save_channel.limit.app_error", nil, "", http.StatusBadRequest).Wrap(ltErr)
		case errors.As(nErr, &appErr): // in case we haven't converted to plain error.
			return nil, appErr
		default: // last fallback in case it doesn't map to an existing app error.
			return nil, model.NewAppError("CreateChannel", "app.channel.create_channel.internal_error", nil, "", http.StatusInternalServerError).Wrap(nErr)
		}
	}

	if addMember {
		user, nErr := a.Srv().Store.User().Get(context.Background(), channel.CreatorId)
		if nErr != nil {
			var nfErr *store.ErrNotFound
			switch {
			case errors.As(nErr, &nfErr):
				return nil, model.NewAppError("CreateChannel", MissingAccountError, nil, "", http.StatusNotFound).Wrap(nfErr)
			default:
				return nil, model.NewAppError("CreateChannel", "app.user.get.app_error", nil, "", http.StatusInternalServerError).Wrap(nErr)
			}
		}

		cm := &model.ChannelMember{
			ChannelId:   sc.Id,
			UserId:      user.Id,
			SchemeGuest: user.IsGuest(),
			SchemeUser:  !user.IsGuest(),
			SchemeAdmin: true,
			NotifyProps: model.GetDefaultChannelNotifyProps(),
		}

		if _, nErr := a.Srv().Store.Channel().SaveMember(cm); nErr != nil {
			var appErr *model.AppError
			var cErr *store.ErrConflict
			switch {
			case errors.As(nErr, &cErr):
				switch cErr.Resource {
				case "ChannelMembers":
					return nil, model.NewAppError("CreateChannel", "app.channel.save_member.exists.app_error", nil, "", http.StatusBadRequest).Wrap(cErr)
				}
			case errors.As(nErr, &appErr):
				return nil, appErr
			default:
				return nil, model.NewAppError("CreateChannel", "app.channel.create_direct_channel.internal_error", nil, "", http.StatusInternalServerError).Wrap(nErr)
			}
		}

		if err := a.Srv().Store.ChannelMemberHistory().LogJoinEvent(channel.CreatorId, sc.Id, model.GetMillis()); err != nil {
			return nil, model.NewAppError("CreateChannel", "app.channel_member_history.log_join_event.internal_error", nil, "", http.StatusInternalServerError).Wrap(err)
		}

		a.InvalidateCacheForUser(channel.CreatorId)
	}

	if pluginsEnvironment := a.GetPluginsEnvironment(); pluginsEnvironment != nil {
		a.Srv().Go(func() {
			pluginContext := pluginContext(c)
			pluginsEnvironment.RunMultiPluginHook(func(hooks plugin.Hooks) bool {
				hooks.ChannelHasBeenCreated(pluginContext, sc)
				return true
			}, plugin.ChannelHasBeenCreatedID)
		})
	}

	return sc, nil
}

func (a *App) GetOrCreateDirectChannel(c request.CTX, userID, otherUserID string, channelOptions ...model.ChannelOption) (*model.Channel, *model.AppError) {
	channel, nErr := a.getDirectChannel(c, userID, otherUserID)
	if nErr != nil {
		return nil, nErr
	}

	if channel != nil {
		return channel, nil
	}

	if *a.Config().TeamSettings.RestrictDirectMessage == model.DirectMessageTeam &&
		!a.SessionHasPermissionTo(*c.Session(), model.PermissionManageSystem) {
		users, err := a.GetUsersByIds([]string{userID, otherUserID}, &store.UserGetByIdsOpts{})
		if err != nil {
			return nil, err
		}
		var isBot bool
		for _, user := range users {
			if user.IsBot {
				isBot = true
				break
			}
		}
		// if one of the users is a bot, don't restrict to team members
		if !isBot {
			commonTeamIDs, err := a.GetCommonTeamIDsForTwoUsers(userID, otherUserID)
			if err != nil {
				return nil, err
			}
			if len(commonTeamIDs) == 0 {
				return nil, model.NewAppError("createDirectChannel", "api.channel.create_channel.direct_channel.team_restricted_error", nil, "", http.StatusForbidden)
			}
		}
	}

	channel, err := a.createDirectChannel(c, userID, otherUserID, channelOptions...)
	if err != nil {
		if err.Id == store.ChannelExistsError {
			return channel, nil
		}
		return nil, err
	}

	a.handleCreationEvent(c, userID, otherUserID, channel)
	return channel, nil
}

func (a *App) getOrCreateDirectChannelWithUser(c request.CTX, user, otherUser *model.User) (*model.Channel, *model.AppError) {
	channel, nErr := a.getDirectChannel(c, user.Id, otherUser.Id)
	if nErr != nil {
		return nil, nErr
	}

	if channel != nil {
		return channel, nil
	}

	channel, err := a.createDirectChannelWithUser(c, user, otherUser)
	if err != nil {
		if err.Id == store.ChannelExistsError {
			return channel, nil
		}
		return nil, err
	}

	a.handleCreationEvent(c, user.Id, otherUser.Id, channel)
	return channel, nil
}

func (a *App) handleCreationEvent(c request.CTX, userID, otherUserID string, channel *model.Channel) {
	a.InvalidateCacheForUser(userID)
	a.InvalidateCacheForUser(otherUserID)

	if pluginsEnvironment := a.GetPluginsEnvironment(); pluginsEnvironment != nil {
		a.Srv().Go(func() {
			pluginContext := pluginContext(c)
			pluginsEnvironment.RunMultiPluginHook(func(hooks plugin.Hooks) bool {
				hooks.ChannelHasBeenCreated(pluginContext, channel)
				return true
			}, plugin.ChannelHasBeenCreatedID)
		})
	}

	message := model.NewWebSocketEvent(model.WebsocketEventDirectAdded, "", channel.Id, "", nil)
	message.Add("creator_id", userID)
	message.Add("teammate_id", otherUserID)
	a.Publish(message)
}

func (a *App) createDirectChannel(c request.CTX, userID string, otherUserID string, channelOptions ...model.ChannelOption) (*model.Channel, *model.AppError) {
	users, err := a.Srv().Store.User().GetMany(context.Background(), []string{userID, otherUserID})
	if err != nil {
		return nil, model.NewAppError("CreateDirectChannel", "api.channel.create_direct_channel.invalid_user.app_error", nil, "", http.StatusBadRequest).Wrap(err)
	}

	if len(users) == 0 {
		return nil, model.NewAppError("CreateDirectChannel", "api.channel.create_direct_channel.invalid_user.app_error", nil, fmt.Sprintf("No users found for ids: %s. %s", userID, otherUserID), http.StatusBadRequest)
	}

	// We are doing this because we allow a user to create a direct channel with themselves
	if userID == otherUserID {
		users = append(users, users[0])
	}

	// After we counted for direct channels with the same user, if we do not have two users then we failed to find one
	if len(users) != 2 {
		return nil, model.NewAppError("CreateDirectChannel", "api.channel.create_direct_channel.invalid_user.app_error", nil, fmt.Sprintf("No users found for ids: %s. %s", userID, otherUserID), http.StatusBadRequest)
	}

	// The potential swap dance below is necessary in order to guarantee determinism when creating a direct channel.
	// When we query the database for some given user ids, the database result is not deterministic, meaning we can get
	// the same results but in different order. In order to conform the contract of Channel.CreateDirectChannel method
	// below we need to identify which user is who.
	user := users[0]
	otherUser := users[1]
	if user.Id != userID {
		user = users[1]
		otherUser = users[0]
	}
	return a.createDirectChannelWithUser(c, user, otherUser, channelOptions...)
}

func (a *App) createDirectChannelWithUser(c request.CTX, user, otherUser *model.User, channelOptions ...model.ChannelOption) (*model.Channel, *model.AppError) {
	channel, nErr := a.Srv().Store.Channel().CreateDirectChannel(user, otherUser, channelOptions...)
	if nErr != nil {
		var invErr *store.ErrInvalidInput
		var cErr *store.ErrConflict
		var ltErr *store.ErrLimitExceeded
		var appErr *model.AppError
		switch {
		case errors.As(nErr, &invErr):
			switch {
			case invErr.Entity == "Channel" && invErr.Field == "DeleteAt":
				return nil, model.NewAppError("createDirectChannelWithUser", "store.sql_channel.save.archived_channel.app_error", nil, "", http.StatusBadRequest)
			case invErr.Entity == "Channel" && invErr.Field == "Type":
				return nil, model.NewAppError("createDirectChannelWithUser", "store.sql_channel.save_direct_channel.not_direct.app_error", nil, "", http.StatusBadRequest)
			case invErr.Entity == "Channel" && invErr.Field == "Id":
				return nil, model.NewAppError("SqlChannelStore.Save", "store.sql_channel.save_channel.existing.app_error", nil, "id="+invErr.Value.(string), http.StatusBadRequest)
			}
		case errors.As(nErr, &cErr):
			switch cErr.Resource {
			case "Channel":
				return channel, model.NewAppError("createDirectChannelWithUser", store.ChannelExistsError, nil, "", http.StatusBadRequest).Wrap(cErr)
			case "ChannelMembers":
				return nil, model.NewAppError("createDirectChannelWithUser", "app.channel.save_member.exists.app_error", nil, "", http.StatusBadRequest).Wrap(cErr)
			}
		case errors.As(nErr, &ltErr):
			return nil, model.NewAppError("createDirectChannelWithUser", "store.sql_channel.save_channel.limit.app_error", nil, "", http.StatusBadRequest).Wrap(ltErr)
		case errors.As(nErr, &appErr): // in case we haven't converted to plain error.
			return nil, appErr
		default: // last fallback in case it doesn't map to an existing app error.
			return nil, model.NewAppError("createDirectChannelWithUser", "app.channel.create_direct_channel.internal_error", nil, "", http.StatusInternalServerError).Wrap(nErr)
		}
	}

	if err := a.Srv().Store.ChannelMemberHistory().LogJoinEvent(user.Id, channel.Id, model.GetMillis()); err != nil {
		return nil, model.NewAppError("createDirectChannelWithUser", "app.channel_member_history.log_join_event.internal_error", nil, "", http.StatusInternalServerError).Wrap(err)
	}
	if user.Id != otherUser.Id {
		if err := a.Srv().Store.ChannelMemberHistory().LogJoinEvent(otherUser.Id, channel.Id, model.GetMillis()); err != nil {
			return nil, model.NewAppError("createDirectChannelWithUser", "app.channel_member_history.log_join_event.internal_error", nil, "", http.StatusInternalServerError).Wrap(err)
		}
	}

	// When the newly created channel is shared and the creator is local
	// create a local shared channel record
	if channel.IsShared() && !user.IsRemote() {
		sc := &model.SharedChannel{
			ChannelId:        channel.Id,
			TeamId:           channel.TeamId,
			Home:             true,
			ReadOnly:         false,
			ShareName:        channel.Name,
			ShareDisplayName: channel.DisplayName,
			SharePurpose:     channel.Purpose,
			ShareHeader:      channel.Header,
			CreatorId:        user.Id,
			Type:             channel.Type,
		}

		if _, err := a.SaveSharedChannel(c, sc); err != nil {
			return nil, model.NewAppError("CreateDirectChannel", "app.sharedchannel.dm_channel_creation.internal_error", nil, "", http.StatusInternalServerError).Wrap(err)
		}
	}

	return channel, nil
}

func (a *App) CreateGroupChannel(c request.CTX, userIDs []string, creatorId string) (*model.Channel, *model.AppError) {
	channel, err := a.createGroupChannel(c, userIDs)
	if err != nil {
		if err.Id == store.ChannelExistsError {
			return channel, nil
		}
		return nil, err
	}

	for _, userID := range userIDs {
		a.InvalidateCacheForUser(userID)
	}

	message := model.NewWebSocketEvent(model.WebsocketEventGroupAdded, "", channel.Id, "", nil)
	message.Add("teammate_ids", model.ArrayToJSON(userIDs))
	a.Publish(message)

	return channel, nil
}

func (a *App) createGroupChannel(c request.CTX, userIDs []string) (*model.Channel, *model.AppError) {
	if len(userIDs) > model.ChannelGroupMaxUsers || len(userIDs) < model.ChannelGroupMinUsers {
		return nil, model.NewAppError("CreateGroupChannel", "api.channel.create_group.bad_size.app_error", nil, "", http.StatusBadRequest)
	}

	users, err := a.Srv().Store.User().GetProfileByIds(context.Background(), userIDs, nil, true)
	if err != nil {
		return nil, model.NewAppError("createGroupChannel", "app.user.get_profiles.app_error", nil, "", http.StatusInternalServerError).Wrap(err)
	}

	if len(users) != len(userIDs) {
		return nil, model.NewAppError("CreateGroupChannel", "api.channel.create_group.bad_user.app_error", nil, "user_ids="+model.ArrayToJSON(userIDs), http.StatusBadRequest)
	}

	group := &model.Channel{
		Name:        model.GetGroupNameFromUserIds(userIDs),
		DisplayName: model.GetGroupDisplayNameFromUsers(users, true),
		Type:        model.ChannelTypeGroup,
	}

	channel, nErr := a.Srv().Store.Channel().Save(group, *a.Config().TeamSettings.MaxChannelsPerTeam)
	if nErr != nil {
		var invErr *store.ErrInvalidInput
		var cErr *store.ErrConflict
		var ltErr *store.ErrLimitExceeded
		var appErr *model.AppError
		switch {
		case errors.As(nErr, &invErr):
			switch {
			case invErr.Entity == "Channel" && invErr.Field == "DeleteAt":
				return nil, model.NewAppError("CreateChannel", "store.sql_channel.save.archived_channel.app_error", nil, "", http.StatusBadRequest)
			case invErr.Entity == "Channel" && invErr.Field == "Type":
				return nil, model.NewAppError("CreateChannel", "store.sql_channel.save.direct_channel.app_error", nil, "", http.StatusBadRequest)
			case invErr.Entity == "Channel" && invErr.Field == "Id":
				return nil, model.NewAppError("CreateChannel", "store.sql_channel.save_channel.existing.app_error", nil, "id="+invErr.Value.(string), http.StatusBadRequest)
			}
		case errors.As(nErr, &cErr):
			return channel, model.NewAppError("CreateChannel", store.ChannelExistsError, nil, "", http.StatusBadRequest).Wrap(cErr)
		case errors.As(nErr, &ltErr):
			return nil, model.NewAppError("CreateChannel", "store.sql_channel.save_channel.limit.app_error", nil, "", http.StatusBadRequest).Wrap(ltErr)
		case errors.As(nErr, &appErr): // in case we haven't converted to plain error.
			return nil, appErr
		default: // last fallback in case it doesn't map to an existing app error.
			return nil, model.NewAppError("CreateChannel", "app.channel.create_channel.internal_error", nil, "", http.StatusInternalServerError).Wrap(nErr)
		}
	}

	for _, user := range users {
		cm := &model.ChannelMember{
			UserId:      user.Id,
			ChannelId:   group.Id,
			NotifyProps: model.GetDefaultChannelNotifyProps(),
			SchemeGuest: user.IsGuest(),
			SchemeUser:  !user.IsGuest(),
		}

		if _, nErr = a.Srv().Store.Channel().SaveMember(cm); nErr != nil {
			var appErr *model.AppError
			var cErr *store.ErrConflict
			switch {
			case errors.As(nErr, &cErr):
				switch cErr.Resource {
				case "ChannelMembers":
					return nil, model.NewAppError("createGroupChannel", "app.channel.save_member.exists.app_error", nil, "", http.StatusBadRequest).Wrap(cErr)
				}
			case errors.As(nErr, &appErr):
				return nil, appErr
			default:
				return nil, model.NewAppError("createGroupChannel", "app.channel.create_direct_channel.internal_error", nil, "", http.StatusInternalServerError).Wrap(nErr)
			}
		}
		if err := a.Srv().Store.ChannelMemberHistory().LogJoinEvent(user.Id, channel.Id, model.GetMillis()); err != nil {
			return nil, model.NewAppError("createGroupChannel", "app.channel_member_history.log_join_event.internal_error", nil, "", http.StatusInternalServerError).Wrap(err)
		}
	}

	return channel, nil
}

func (a *App) GetGroupChannel(c request.CTX, userIDs []string) (*model.Channel, *model.AppError) {
	if len(userIDs) > model.ChannelGroupMaxUsers || len(userIDs) < model.ChannelGroupMinUsers {
		return nil, model.NewAppError("GetGroupChannel", "api.channel.create_group.bad_size.app_error", nil, "", http.StatusBadRequest)
	}

	users, err := a.Srv().Store.User().GetProfileByIds(context.Background(), userIDs, nil, true)
	if err != nil {
		return nil, model.NewAppError("GetGroupChannel", "app.user.get_profiles.app_error", nil, "", http.StatusInternalServerError).Wrap(err)
	}

	if len(users) != len(userIDs) {
		return nil, model.NewAppError("GetGroupChannel", "api.channel.create_group.bad_user.app_error", nil, "user_ids="+model.ArrayToJSON(userIDs), http.StatusBadRequest)
	}

	channel, appErr := a.GetChannelByName(c, model.GetGroupNameFromUserIds(userIDs), "", true)
	if appErr != nil {
		return nil, appErr
	}

	return channel, nil
}

// UpdateChannel updates a given channel by its Id. It also publishes the CHANNEL_UPDATED event.
func (a *App) UpdateChannel(c request.CTX, channel *model.Channel) (*model.Channel, *model.AppError) {
	_, err := a.Srv().Store.Channel().Update(channel)
	if err != nil {
		var appErr *model.AppError
		var invErr *store.ErrInvalidInput
		switch {
		case errors.As(err, &invErr):
			return nil, model.NewAppError("UpdateChannel", "app.channel.update.bad_id", nil, "", http.StatusBadRequest).Wrap(invErr)
		case errors.As(err, &appErr):
			return nil, appErr
		default:
			return nil, model.NewAppError("UpdateChannel", "app.channel.update_channel.internal_error", nil, "", http.StatusInternalServerError).Wrap(err)
		}
	}

	a.invalidateCacheForChannel(channel)

	messageWs := model.NewWebSocketEvent(model.WebsocketEventChannelUpdated, "", channel.Id, "", nil)
	channelJSON, jsonErr := json.Marshal(channel)
	if jsonErr != nil {
		return nil, model.NewAppError("UpdateChannel", "api.marshal_error", nil, "", http.StatusInternalServerError).Wrap(jsonErr)
	}
	messageWs.Add("channel", string(channelJSON))
	a.Publish(messageWs)

	return channel, nil
}

// CreateChannelScheme creates a new Scheme of scope channel and assigns it to the channel.
func (a *App) CreateChannelScheme(c request.CTX, channel *model.Channel) (*model.Scheme, *model.AppError) {
	scheme, err := a.CreateScheme(&model.Scheme{
		Name:        model.NewId(),
		DisplayName: model.NewId(),
		Scope:       model.SchemeScopeChannel,
	})
	if err != nil {
		return nil, err
	}

	channel.SchemeId = &scheme.Id
	if _, err := a.UpdateChannelScheme(c, channel); err != nil {
		return nil, err
	}
	return scheme, nil
}

// DeleteChannelScheme deletes a channels scheme and sets its SchemeId to nil.
func (a *App) DeleteChannelScheme(c request.CTX, channel *model.Channel) (*model.Channel, *model.AppError) {
	if channel.SchemeId != nil && *channel.SchemeId != "" {
		if _, err := a.DeleteScheme(*channel.SchemeId); err != nil {
			return nil, err
		}
	}
	channel.SchemeId = nil
	return a.UpdateChannelScheme(c, channel)
}

// UpdateChannelScheme saves the new SchemeId of the channel passed.
func (a *App) UpdateChannelScheme(c request.CTX, channel *model.Channel) (*model.Channel, *model.AppError) {
	var oldChannel *model.Channel
	var err *model.AppError
	if oldChannel, err = a.GetChannel(c, channel.Id); err != nil {
		return nil, err
	}

	oldChannel.SchemeId = channel.SchemeId
	return a.UpdateChannel(c, oldChannel)
}

func (a *App) UpdateChannelPrivacy(c request.CTX, oldChannel *model.Channel, user *model.User) (*model.Channel, *model.AppError) {
	channel, err := a.UpdateChannel(c, oldChannel)
	if err != nil {
		return channel, err
	}

	if err := a.postChannelPrivacyMessage(c, user, channel); err != nil {
		if channel.Type == model.ChannelTypeOpen {
			channel.Type = model.ChannelTypePrivate
		} else {
			channel.Type = model.ChannelTypeOpen
		}
		// revert to previous channel privacy
		a.UpdateChannel(c, channel)
		return channel, err
	}

	a.invalidateCacheForChannel(channel)

	messageWs := model.NewWebSocketEvent(model.WebsocketEventChannelConverted, channel.TeamId, "", "", nil)
	messageWs.Add("channel_id", channel.Id)
	a.Publish(messageWs)

	return channel, nil
}

func (a *App) postChannelPrivacyMessage(c request.CTX, user *model.User, channel *model.Channel) *model.AppError {
	var authorId string
	var authorUsername string
	if user != nil {
		authorId = user.Id
		authorUsername = user.Username
	} else {
		systemBot, err := a.GetSystemBot()
		if err != nil {
			return model.NewAppError("postChannelPrivacyMessage", "api.channel.post_channel_privacy_message.error", nil, "", http.StatusInternalServerError).Wrap(err)
		}

		authorId = systemBot.UserId
		authorUsername = systemBot.Username
	}

	message := (map[model.ChannelType]string{
		model.ChannelTypeOpen:    i18n.T("api.channel.change_channel_privacy.private_to_public"),
		model.ChannelTypePrivate: i18n.T("api.channel.change_channel_privacy.public_to_private"),
	})[channel.Type]
	post := &model.Post{
		ChannelId: channel.Id,
		Message:   message,
		Type:      model.PostTypeChangeChannelPrivacy,
		UserId:    authorId,
		Props: model.StringInterface{
			"username": authorUsername,
		},
	}

	if _, err := a.CreatePost(c, post, channel, false, true); err != nil {
		return model.NewAppError("postChannelPrivacyMessage", "api.channel.post_channel_privacy_message.error", nil, "", http.StatusInternalServerError).Wrap(err)
	}

	return nil
}

func (a *App) RestoreChannel(c request.CTX, channel *model.Channel, userID string) (*model.Channel, *model.AppError) {
	if channel.DeleteAt == 0 {
		return nil, model.NewAppError("restoreChannel", "api.channel.restore_channel.restored.app_error", nil, "", http.StatusBadRequest)
	}

	if err := a.Srv().Store.Channel().Restore(channel.Id, model.GetMillis()); err != nil {
		return nil, model.NewAppError("RestoreChannel", "app.channel.restore.app_error", nil, "", http.StatusInternalServerError).Wrap(err)
	}
	channel.DeleteAt = 0
	a.invalidateCacheForChannel(channel)

	message := model.NewWebSocketEvent(model.WebsocketEventChannelRestored, channel.TeamId, "", "", nil)
	message.Add("channel_id", channel.Id)
	a.Publish(message)

	var user *model.User
	if userID != "" {
		var nErr error
		user, nErr = a.Srv().Store.User().Get(context.Background(), userID)
		if nErr != nil {
			var nfErr *store.ErrNotFound
			switch {
			case errors.As(nErr, &nfErr):
				return nil, model.NewAppError("RestoreChannel", MissingAccountError, nil, "", http.StatusNotFound).Wrap(nfErr)
			default:
				return nil, model.NewAppError("RestoreChannel", "app.user.get.app_error", nil, "", http.StatusInternalServerError).Wrap(nErr)
			}
		}
	}

	if user != nil {
		T := i18n.GetUserTranslations(user.Locale)

		post := &model.Post{
			ChannelId: channel.Id,
			Message:   T("api.channel.restore_channel.unarchived", map[string]any{"Username": user.Username}),
			Type:      model.PostTypeChannelRestored,
			UserId:    userID,
			Props: model.StringInterface{
				"username": user.Username,
			},
		}

		if _, err := a.CreatePost(c, post, channel, false, true); err != nil {
			c.Logger().Warn("Failed to post unarchive message", mlog.Err(err))
		}
	} else {
		a.Srv().Go(func() {
			systemBot, err := a.GetSystemBot()
			if err != nil {
				c.Logger().Error("Failed to post unarchive message", mlog.Err(err))
				return
			}

			post := &model.Post{
				ChannelId: channel.Id,
				Message:   i18n.T("api.channel.restore_channel.unarchived", map[string]any{"Username": systemBot.Username}),
				Type:      model.PostTypeChannelRestored,
				UserId:    systemBot.UserId,
				Props: model.StringInterface{
					"username": systemBot.Username,
				},
			}

			if _, err := a.CreatePost(c, post, channel, false, true); err != nil {
				c.Logger().Error("Failed to post unarchive message", mlog.Err(err))
			}
		})
	}

	return channel, nil
}

func (a *App) PatchChannel(c request.CTX, channel *model.Channel, patch *model.ChannelPatch, userID string) (*model.Channel, *model.AppError) {
	oldChannelDisplayName := channel.DisplayName
	oldChannelHeader := channel.Header
	oldChannelPurpose := channel.Purpose

	channel.Patch(patch)
	channel, err := a.UpdateChannel(c, channel)
	if err != nil {
		return nil, err
	}

	if oldChannelDisplayName != channel.DisplayName {
		if err = a.PostUpdateChannelDisplayNameMessage(c, userID, channel, oldChannelDisplayName, channel.DisplayName); err != nil {
			c.Logger().Warn(err.Error())
		}
	}

	if channel.Header != oldChannelHeader {
		if err = a.PostUpdateChannelHeaderMessage(c, userID, channel, oldChannelHeader, channel.Header); err != nil {
			c.Logger().Warn(err.Error())
		}
	}

	if channel.Purpose != oldChannelPurpose {
		if err = a.PostUpdateChannelPurposeMessage(c, userID, channel, oldChannelPurpose, channel.Purpose); err != nil {
			c.Logger().Warn(err.Error())
		}
	}

	return channel, nil
}

// GetSchemeRolesForChannel Checks if a channel or its team has an override scheme for channel roles and returns the scheme roles or default channel roles.
func (a *App) GetSchemeRolesForChannel(c request.CTX, channelID string) (guestRoleName, userRoleName, adminRoleName string, err *model.AppError) {
	channel, err := a.GetChannel(c, channelID)
	if err != nil {
		return
	}

	if channel.SchemeId != nil && *channel.SchemeId != "" {
		var scheme *model.Scheme
		scheme, err = a.GetScheme(*channel.SchemeId)
		if err != nil {
			return
		}

		guestRoleName = scheme.DefaultChannelGuestRole
		userRoleName = scheme.DefaultChannelUserRole
		adminRoleName = scheme.DefaultChannelAdminRole

		return
	}

	return a.GetTeamSchemeChannelRoles(c, channel.TeamId)
}

// GetTeamSchemeChannelRoles Checks if a team has an override scheme and returns the scheme channel role names or default channel role names.
func (a *App) GetTeamSchemeChannelRoles(c request.CTX, teamID string) (guestRoleName, userRoleName, adminRoleName string, err *model.AppError) {
	team, err := a.GetTeam(teamID)
	if err != nil {
		return
	}

	if team.SchemeId != nil && *team.SchemeId != "" {
		var scheme *model.Scheme
		scheme, err = a.GetScheme(*team.SchemeId)
		if err != nil {
			return
		}

		guestRoleName = scheme.DefaultChannelGuestRole
		userRoleName = scheme.DefaultChannelUserRole
		adminRoleName = scheme.DefaultChannelAdminRole
	} else {
		guestRoleName = model.ChannelGuestRoleId
		userRoleName = model.ChannelUserRoleId
		adminRoleName = model.ChannelAdminRoleId
	}

	return
}

// GetChannelModerationsForChannel Gets a channels ChannelModerations from either the higherScoped roles or from the channel scheme roles.
func (a *App) GetChannelModerationsForChannel(c request.CTX, channel *model.Channel) ([]*model.ChannelModeration, *model.AppError) {
	guestRoleName, memberRoleName, _, err := a.GetSchemeRolesForChannel(c, channel.Id)
	if err != nil {
		return nil, err
	}

	memberRole, err := a.GetRoleByName(context.Background(), memberRoleName)
	if err != nil {
		return nil, err
	}

	var guestRole *model.Role
	if guestRoleName != "" {
		guestRole, err = a.GetRoleByName(context.Background(), guestRoleName)
		if err != nil {
			return nil, err
		}
	}

	higherScopedGuestRoleName, higherScopedMemberRoleName, _, err := a.GetTeamSchemeChannelRoles(c, channel.TeamId)
	if err != nil {
		return nil, err
	}
	higherScopedMemberRole, err := a.GetRoleByName(context.Background(), higherScopedMemberRoleName)
	if err != nil {
		return nil, err
	}

	var higherScopedGuestRole *model.Role
	if higherScopedGuestRoleName != "" {
		higherScopedGuestRole, err = a.GetRoleByName(context.Background(), higherScopedGuestRoleName)
		if err != nil {
			return nil, err
		}
	}

	return buildChannelModerations(c, channel.Type, memberRole, guestRole, higherScopedMemberRole, higherScopedGuestRole), nil
}

// PatchChannelModerationsForChannel Updates a channels scheme roles based on a given ChannelModerationPatch, if the permissions match the higher scoped role the scheme is deleted.
func (a *App) PatchChannelModerationsForChannel(c request.CTX, channel *model.Channel, channelModerationsPatch []*model.ChannelModerationPatch) ([]*model.ChannelModeration, *model.AppError) {
	higherScopedGuestRoleName, higherScopedMemberRoleName, _, err := a.GetTeamSchemeChannelRoles(c, channel.TeamId)
	if err != nil {
		return nil, err
	}

	ctx := sqlstore.WithMaster(context.Background())
	higherScopedMemberRole, err := a.GetRoleByName(ctx, higherScopedMemberRoleName)
	if err != nil {
		return nil, err
	}

	var higherScopedGuestRole *model.Role
	if higherScopedGuestRoleName != "" {
		higherScopedGuestRole, err = a.GetRoleByName(ctx, higherScopedGuestRoleName)
		if err != nil {
			return nil, err
		}
	}

	higherScopedMemberPermissions := higherScopedMemberRole.GetChannelModeratedPermissions(channel.Type)

	var higherScopedGuestPermissions map[string]bool
	if higherScopedGuestRole != nil {
		higherScopedGuestPermissions = higherScopedGuestRole.GetChannelModeratedPermissions(channel.Type)
	}

	for _, moderationPatch := range channelModerationsPatch {
		if moderationPatch.Roles.Members != nil && *moderationPatch.Roles.Members && !higherScopedMemberPermissions[*moderationPatch.Name] {
			return nil, &model.AppError{Message: "Cannot add a permission that is restricted by the team or system permission scheme"}
		}
		if moderationPatch.Roles.Guests != nil && *moderationPatch.Roles.Guests && !higherScopedGuestPermissions[*moderationPatch.Name] {
			return nil, &model.AppError{Message: "Cannot add a permission that is restricted by the team or system permission scheme"}
		}
	}

	var scheme *model.Scheme
	// Channel has no scheme so create one
	if channel.SchemeId == nil || *channel.SchemeId == "" {
		scheme, err = a.CreateChannelScheme(c, channel)
		if err != nil {
			return nil, err
		}

		// Send a websocket event about this new role. The other new roles—member and guest—get emitted when they're updated.
		var adminRole *model.Role
		adminRole, err = a.GetRoleByName(ctx, scheme.DefaultChannelAdminRole)
		if err != nil {
			return nil, err
		}
		if appErr := a.sendUpdatedRoleEvent(adminRole); appErr != nil {
			return nil, appErr
		}

		message := model.NewWebSocketEvent(model.WebsocketEventChannelSchemeUpdated, "", channel.Id, "", nil)
		a.Publish(message)
		c.Logger().Info("Permission scheme created.", mlog.String("channel_id", channel.Id), mlog.String("channel_name", channel.Name))
	} else {
		scheme, err = a.GetScheme(*channel.SchemeId)
		if err != nil {
			return nil, err
		}
	}

	guestRoleName := scheme.DefaultChannelGuestRole
	memberRoleName := scheme.DefaultChannelUserRole
	memberRole, err := a.GetRoleByName(ctx, memberRoleName)
	if err != nil {
		return nil, err
	}

	var guestRole *model.Role
	if guestRoleName != "" {
		guestRole, err = a.GetRoleByName(ctx, guestRoleName)
		if err != nil {
			return nil, err
		}
	}

	memberRolePatch := memberRole.RolePatchFromChannelModerationsPatch(channelModerationsPatch, "members")
	var guestRolePatch *model.RolePatch
	if guestRole != nil {
		guestRolePatch = guestRole.RolePatchFromChannelModerationsPatch(channelModerationsPatch, "guests")
	}

	for _, channelModerationPatch := range channelModerationsPatch {
		permissionModified := *channelModerationPatch.Name
		if channelModerationPatch.Roles.Guests != nil && utils.StringInSlice(permissionModified, model.ChannelModeratedPermissionsChangedByPatch(guestRole, guestRolePatch)) {
			if *channelModerationPatch.Roles.Guests {
				c.Logger().Info("Permission enabled for guests.", mlog.String("permission", permissionModified), mlog.String("channel_id", channel.Id), mlog.String("channel_name", channel.Name))
			} else {
				c.Logger().Info("Permission disabled for guests.", mlog.String("permission", permissionModified), mlog.String("channel_id", channel.Id), mlog.String("channel_name", channel.Name))
			}
		}

		if channelModerationPatch.Roles.Members != nil && utils.StringInSlice(permissionModified, model.ChannelModeratedPermissionsChangedByPatch(memberRole, memberRolePatch)) {
			if *channelModerationPatch.Roles.Members {
				c.Logger().Info("Permission enabled for members.", mlog.String("permission", permissionModified), mlog.String("channel_id", channel.Id), mlog.String("channel_name", channel.Name))
			} else {
				c.Logger().Info("Permission disabled for members.", mlog.String("permission", permissionModified), mlog.String("channel_id", channel.Id), mlog.String("channel_name", channel.Name))
			}
		}
	}

	memberRolePermissionsUnmodified := len(model.ChannelModeratedPermissionsChangedByPatch(higherScopedMemberRole, memberRolePatch)) == 0
	guestRolePermissionsUnmodified := len(model.ChannelModeratedPermissionsChangedByPatch(higherScopedGuestRole, guestRolePatch)) == 0
	if memberRolePermissionsUnmodified && guestRolePermissionsUnmodified {
		// The channel scheme matches the permissions of its higherScoped scheme so delete the scheme
		if _, err = a.DeleteChannelScheme(c, channel); err != nil {
			return nil, err
		}

		message := model.NewWebSocketEvent(model.WebsocketEventChannelSchemeUpdated, "", channel.Id, "", nil)
		a.Publish(message)

		memberRole = higherScopedMemberRole
		guestRole = higherScopedGuestRole
		c.Logger().Info("Permission scheme deleted.", mlog.String("channel_id", channel.Id), mlog.String("channel_name", channel.Name))
	} else {
		memberRole, err = a.PatchRole(memberRole, memberRolePatch)
		if err != nil {
			return nil, err
		}
		guestRole, err = a.PatchRole(guestRole, guestRolePatch)
		if err != nil {
			return nil, err
		}
	}

	cErr := a.forEachChannelMember(c, channel.Id, func(channelMember model.ChannelMember) error {
		a.Srv().Store.Channel().InvalidateAllChannelMembersForUser(channelMember.UserId)
		return nil
	})
	if cErr != nil {
		return nil, model.NewAppError("PatchChannelModerationsForChannel", "api.channel.patch_channel_moderations.cache_invalidation.error", nil, "", http.StatusInternalServerError).Wrap(cErr)
	}

	return buildChannelModerations(c, channel.Type, memberRole, guestRole, higherScopedMemberRole, higherScopedGuestRole), nil
}

func buildChannelModerations(c request.CTX, channelType model.ChannelType, memberRole *model.Role, guestRole *model.Role, higherScopedMemberRole *model.Role, higherScopedGuestRole *model.Role) []*model.ChannelModeration {
	var memberPermissions, guestPermissions, higherScopedMemberPermissions, higherScopedGuestPermissions map[string]bool
	if memberRole != nil {
		memberPermissions = memberRole.GetChannelModeratedPermissions(channelType)
	}
	if guestRole != nil {
		guestPermissions = guestRole.GetChannelModeratedPermissions(channelType)
	}
	if higherScopedMemberRole != nil {
		higherScopedMemberPermissions = higherScopedMemberRole.GetChannelModeratedPermissions(channelType)
	}
	if higherScopedGuestRole != nil {
		higherScopedGuestPermissions = higherScopedGuestRole.GetChannelModeratedPermissions(channelType)
	}

	var channelModerations []*model.ChannelModeration
	for _, permissionKey := range model.ChannelModeratedPermissions {
		roles := &model.ChannelModeratedRoles{}

		roles.Members = &model.ChannelModeratedRole{
			Value:   memberPermissions[permissionKey],
			Enabled: higherScopedMemberPermissions[permissionKey],
		}

		if permissionKey == "manage_members" {
			roles.Guests = nil
		} else {
			roles.Guests = &model.ChannelModeratedRole{
				Value:   guestPermissions[permissionKey],
				Enabled: higherScopedGuestPermissions[permissionKey],
			}
		}

		moderation := &model.ChannelModeration{
			Name:  permissionKey,
			Roles: roles,
		}

		channelModerations = append(channelModerations, moderation)
	}

	return channelModerations
}

func (a *App) UpdateChannelMemberRoles(c request.CTX, channelID string, userID string, newRoles string) (*model.ChannelMember, *model.AppError) {
	var member *model.ChannelMember
	var err *model.AppError
	if member, err = a.GetChannelMember(c, channelID, userID); err != nil {
		return nil, err
	}

	schemeGuestRole, schemeUserRole, schemeAdminRole, err := a.GetSchemeRolesForChannel(c, channelID)
	if err != nil {
		return nil, err
	}

	prevSchemeGuestValue := member.SchemeGuest

	var newExplicitRoles []string
	member.SchemeGuest = false
	member.SchemeUser = false
	member.SchemeAdmin = false

	for _, roleName := range strings.Fields(newRoles) {
		var role *model.Role
		role, err = a.GetRoleByName(context.Background(), roleName)
		if err != nil {
			err.StatusCode = http.StatusBadRequest
			return nil, err
		}

		if !role.SchemeManaged {
			// The role is not scheme-managed, so it's OK to apply it to the explicit roles field.
			newExplicitRoles = append(newExplicitRoles, roleName)
		} else {
			// The role is scheme-managed, so need to check if it is part of the scheme for this channel or not.
			switch roleName {
			case schemeAdminRole:
				member.SchemeAdmin = true
			case schemeUserRole:
				member.SchemeUser = true
			case schemeGuestRole:
				member.SchemeGuest = true
			default:
				// If not part of the scheme for this channel, then it is not allowed to apply it as an explicit role.
				return nil, model.NewAppError("UpdateChannelMemberRoles", "api.channel.update_channel_member_roles.scheme_role.app_error", nil, "role_name="+roleName, http.StatusBadRequest)
			}
		}
	}

	if member.SchemeUser && member.SchemeGuest {
		return nil, model.NewAppError("UpdateChannelMemberRoles", "api.channel.update_channel_member_roles.guest_and_user.app_error", nil, "", http.StatusBadRequest)
	}

	if prevSchemeGuestValue != member.SchemeGuest {
		return nil, model.NewAppError("UpdateChannelMemberRoles", "api.channel.update_channel_member_roles.changing_guest_role.app_error", nil, "", http.StatusBadRequest)
	}

	member.ExplicitRoles = strings.Join(newExplicitRoles, " ")

	return a.updateChannelMember(c, member)
}

func (a *App) UpdateChannelMemberSchemeRoles(c request.CTX, channelID string, userID string, isSchemeGuest bool, isSchemeUser bool, isSchemeAdmin bool) (*model.ChannelMember, *model.AppError) {
	member, err := a.GetChannelMember(c, channelID, userID)
	if err != nil {
		return nil, err
	}

	member.SchemeAdmin = isSchemeAdmin
	member.SchemeUser = isSchemeUser
	member.SchemeGuest = isSchemeGuest

	if member.SchemeUser && member.SchemeGuest {
		return nil, model.NewAppError("UpdateChannelMemberSchemeRoles", "api.channel.update_channel_member_roles.guest_and_user.app_error", nil, "", http.StatusBadRequest)
	}

	// If the migration is not completed, we also need to check the default channel_admin/channel_user roles are not present in the roles field.
	if err = a.IsPhase2MigrationCompleted(); err != nil {
		member.ExplicitRoles = RemoveRoles([]string{model.ChannelGuestRoleId, model.ChannelUserRoleId, model.ChannelAdminRoleId}, member.ExplicitRoles)
	}

	return a.updateChannelMember(c, member)
}

func (a *App) UpdateChannelMemberNotifyProps(c request.CTX, data map[string]string, channelID string, userID string) (*model.ChannelMember, *model.AppError) {
	filteredProps := make(map[string]string)

	// update whichever notify properties have been provided, but don't change the others
	if markUnread, exists := data[model.MarkUnreadNotifyProp]; exists {
		filteredProps[model.MarkUnreadNotifyProp] = markUnread
	}

	if desktop, exists := data[model.DesktopNotifyProp]; exists {
		filteredProps[model.DesktopNotifyProp] = desktop
	}

	if desktop_threads, exists := data[model.DesktopThreadsNotifyProp]; exists {
		filteredProps[model.DesktopThreadsNotifyProp] = desktop_threads
	}

	if email, exists := data[model.EmailNotifyProp]; exists {
		filteredProps[model.EmailNotifyProp] = email
	}

	if push, exists := data[model.PushNotifyProp]; exists {
		filteredProps[model.PushNotifyProp] = push
	}

	if push_threads, exists := data[model.PushThreadsNotifyProp]; exists {
		filteredProps[model.PushThreadsNotifyProp] = push_threads
	}

	if ignoreChannelMentions, exists := data[model.IgnoreChannelMentionsNotifyProp]; exists {
		filteredProps[model.IgnoreChannelMentionsNotifyProp] = ignoreChannelMentions
	}

	member, err := a.Srv().Store.Channel().UpdateMemberNotifyProps(channelID, userID, filteredProps)
	if err != nil {
		var appErr *model.AppError
		var nfErr *store.ErrNotFound
		switch {
		case errors.As(err, &appErr):
			return nil, appErr
		case errors.As(err, &nfErr):
			return nil, model.NewAppError("updateMemberNotifyProps", MissingChannelMemberError, nil, "", http.StatusNotFound).Wrap(nfErr)
		default:
			return nil, model.NewAppError("updateMemberNotifyProps", "app.channel.get_member.app_error", nil, "", http.StatusInternalServerError).Wrap(err)
		}
	}

	a.InvalidateCacheForUser(member.UserId)
	a.invalidateCacheForChannelMembersNotifyProps(member.ChannelId)

	// Notify the clients that the member notify props changed
	evt := model.NewWebSocketEvent(model.WebsocketEventChannelMemberUpdated, "", "", member.UserId, nil)
	memberJSON, jsonErr := json.Marshal(member)
	if jsonErr != nil {
		return nil, model.NewAppError("UpdateChannelMemberNotifyProps", "api.marshal_error", nil, "", http.StatusInternalServerError).Wrap(jsonErr)
	}
	evt.Add("channelMember", string(memberJSON))
	a.Publish(evt)

	return member, nil
}

func (a *App) updateChannelMember(c request.CTX, member *model.ChannelMember) (*model.ChannelMember, *model.AppError) {
	member, err := a.Srv().Store.Channel().UpdateMember(member)
	if err != nil {
		var appErr *model.AppError
		var nfErr *store.ErrNotFound
		switch {
		case errors.As(err, &appErr):
			return nil, appErr
<<<<<<< HEAD
		case errors.As(nErr, &nfErr):
			return nil, model.NewAppError("updateChannelMember", MissingChannelMemberError, nil, "", http.StatusNotFound).Wrap(nfErr)
		default:
			return nil, model.NewAppError("updateChannelMember", "app.channel.get_member.app_error", nil, "", http.StatusInternalServerError).Wrap(nErr)
=======
		case errors.As(err, &nfErr):
			return nil, model.NewAppError("updateChannelMember", MissingChannelMemberError, nil, "", http.StatusNotFound).Wrap(nfErr)
		default:
			return nil, model.NewAppError("updateChannelMember", "app.channel.get_member.app_error", nil, "", http.StatusInternalServerError).Wrap(err)
>>>>>>> 1738bd6e
		}
	}

	a.InvalidateCacheForUser(member.UserId)

	// Notify the clients that the member notify props changed
	evt := model.NewWebSocketEvent(model.WebsocketEventChannelMemberUpdated, "", "", member.UserId, nil)
	memberJSON, jsonErr := json.Marshal(member)
	if jsonErr != nil {
		return nil, model.NewAppError("updateChannelMember", "api.marshal_error", nil, "", http.StatusInternalServerError).Wrap(jsonErr)
	}
	evt.Add("channelMember", string(memberJSON))
	a.Publish(evt)

	return member, nil
}

func (a *App) DeleteChannel(c request.CTX, channel *model.Channel, userID string) *model.AppError {
	ihc := make(chan store.StoreResult, 1)
	ohc := make(chan store.StoreResult, 1)

	go func() {
		webhooks, err := a.Srv().Store.Webhook().GetIncomingByChannel(channel.Id)
		ihc <- store.StoreResult{Data: webhooks, NErr: err}
		close(ihc)
	}()

	go func() {
		outgoingHooks, err := a.Srv().Store.Webhook().GetOutgoingByChannel(channel.Id, -1, -1)
		ohc <- store.StoreResult{Data: outgoingHooks, NErr: err}
		close(ohc)
	}()

	var user *model.User
	if userID != "" {
		var nErr error
		user, nErr = a.Srv().Store.User().Get(context.Background(), userID)
		if nErr != nil {
			var nfErr *store.ErrNotFound
			switch {
			case errors.As(nErr, &nfErr):
				return model.NewAppError("DeleteChannel", MissingAccountError, nil, "", http.StatusNotFound).Wrap(nfErr)
			default:
				return model.NewAppError("DeleteChannel", "app.user.get.app_error", nil, "", http.StatusInternalServerError).Wrap(nErr)
			}
		}
	}

	ihcresult := <-ihc
	if ihcresult.NErr != nil {
		return model.NewAppError("DeleteChannel", "app.webhooks.get_incoming_by_channel.app_error", nil, ihcresult.NErr.Error(), http.StatusInternalServerError)
	}

	ohcresult := <-ohc
	if ohcresult.NErr != nil {
		return model.NewAppError("DeleteChannel", "app.webhooks.get_outgoing_by_channel.app_error", nil, ohcresult.NErr.Error(), http.StatusInternalServerError)
	}

	incomingHooks := ihcresult.Data.([]*model.IncomingWebhook)
	outgoingHooks := ohcresult.Data.([]*model.OutgoingWebhook)

	if channel.DeleteAt > 0 {
		err := model.NewAppError("deleteChannel", "api.channel.delete_channel.deleted.app_error", nil, "", http.StatusBadRequest)
		return err
	}

	if channel.Name == model.DefaultChannelName {
		err := model.NewAppError("deleteChannel", "api.channel.delete_channel.cannot.app_error", map[string]any{"Channel": model.DefaultChannelName}, "", http.StatusBadRequest)
		return err
	}

	if user != nil {
		T := i18n.GetUserTranslations(user.Locale)

		post := &model.Post{
			ChannelId: channel.Id,
			Message:   fmt.Sprintf(T("api.channel.delete_channel.archived"), user.Username),
			Type:      model.PostTypeChannelDeleted,
			UserId:    userID,
			Props: model.StringInterface{
				"username": user.Username,
			},
		}

		if _, err := a.CreatePost(c, post, channel, false, true); err != nil {
			c.Logger().Warn("Failed to post archive message", mlog.Err(err))
		}
	} else {
		a.Srv().Go(func() {
			systemBot, err := a.GetSystemBot()
			if err != nil {
				c.Logger().Error("Failed to post archive message", mlog.Err(err))
				return
			}

			post := &model.Post{
				ChannelId: channel.Id,
				Message:   fmt.Sprintf(i18n.T("api.channel.delete_channel.archived"), systemBot.Username),
				Type:      model.PostTypeChannelDeleted,
				UserId:    systemBot.UserId,
				Props: model.StringInterface{
					"username": systemBot.Username,
				},
			}

			if _, err := a.CreatePost(c, post, channel, false, true); err != nil {
				c.Logger().Error("Failed to post archive message", mlog.Err(err))
			}
		})
	}

	now := model.GetMillis()
	for _, hook := range incomingHooks {
		if err := a.Srv().Store.Webhook().DeleteIncoming(hook.Id, now); err != nil {
			c.Logger().Warn("Encountered error deleting incoming webhook", mlog.String("hook_id", hook.Id), mlog.Err(err))
		}
		a.invalidateCacheForWebhook(hook.Id)
	}

	for _, hook := range outgoingHooks {
		if err := a.Srv().Store.Webhook().DeleteOutgoing(hook.Id, now); err != nil {
			c.Logger().Warn("Encountered error deleting outgoing webhook", mlog.String("hook_id", hook.Id), mlog.Err(err))
		}
	}

	deleteAt := model.GetMillis()

	if err := a.Srv().Store.Channel().Delete(channel.Id, deleteAt); err != nil {
		return model.NewAppError("DeleteChannel", "app.channel.delete.app_error", nil, "", http.StatusInternalServerError).Wrap(err)
	}
	a.invalidateCacheForChannel(channel)

	message := model.NewWebSocketEvent(model.WebsocketEventChannelDeleted, channel.TeamId, "", "", nil)
	message.Add("channel_id", channel.Id)
	message.Add("delete_at", deleteAt)
	a.Publish(message)

	return nil
}

func (a *App) addUserToChannel(c request.CTX, user *model.User, channel *model.Channel) (*model.ChannelMember, *model.AppError) {
	if channel.Type != model.ChannelTypeOpen && channel.Type != model.ChannelTypePrivate {
		return nil, model.NewAppError("AddUserToChannel", "api.channel.add_user_to_channel.type.app_error", nil, "", http.StatusBadRequest)
	}

	channelMember, nErr := a.Srv().Store.Channel().GetMember(context.Background(), channel.Id, user.Id)
	if nErr != nil {
		var nfErr *store.ErrNotFound
		if !errors.As(nErr, &nfErr) {
			return nil, model.NewAppError("AddUserToChannel", "app.channel.get_member.app_error", nil, "", http.StatusInternalServerError).Wrap(nErr)
		}
	} else {
		return channelMember, nil
	}

	if channel.IsGroupConstrained() {
		nonMembers, err := a.FilterNonGroupChannelMembers([]string{user.Id}, channel)
		if err != nil {
			return nil, model.NewAppError("addUserToChannel", "api.channel.add_user_to_channel.type.app_error", nil, "", http.StatusInternalServerError)
		}
		if len(nonMembers) > 0 {
			return nil, model.NewAppError("addUserToChannel", "api.channel.add_members.user_denied", map[string]any{"UserIDs": nonMembers}, "", http.StatusBadRequest)
		}
	}

	newMember := &model.ChannelMember{
		ChannelId:   channel.Id,
		UserId:      user.Id,
		NotifyProps: model.GetDefaultChannelNotifyProps(),
		SchemeGuest: user.IsGuest(),
		SchemeUser:  !user.IsGuest(),
	}

	if !user.IsGuest() {
		var userShouldBeAdmin bool
		userShouldBeAdmin, appErr := a.UserIsInAdminRoleGroup(user.Id, channel.Id, model.GroupSyncableTypeChannel)
		if appErr != nil {
			return nil, appErr
		}
		newMember.SchemeAdmin = userShouldBeAdmin
	}

	newMember, nErr = a.Srv().Store.Channel().SaveMember(newMember)
	if nErr != nil {
		return nil, model.NewAppError("AddUserToChannel", "api.channel.add_user.to.channel.failed.app_error", nil,
			fmt.Sprintf("failed to add member: %v, user_id: %s, channel_id: %s", nErr, user.Id, channel.Id), http.StatusInternalServerError)
	}

	if nErr := a.Srv().Store.ChannelMemberHistory().LogJoinEvent(user.Id, channel.Id, model.GetMillis()); nErr != nil {
		return nil, model.NewAppError("AddUserToChannel", "app.channel_member_history.log_join_event.internal_error", nil, "", http.StatusInternalServerError).Wrap(nErr)
	}

	a.InvalidateCacheForUser(user.Id)
	a.invalidateCacheForChannelMembers(channel.Id)

	return newMember, nil
}

// AddUserToChannel adds a user to a given channel.
func (a *App) AddUserToChannel(c request.CTX, user *model.User, channel *model.Channel, skipTeamMemberIntegrityCheck bool) (*model.ChannelMember, *model.AppError) {
	if !skipTeamMemberIntegrityCheck {
		teamMember, nErr := a.Srv().Store.Team().GetMember(context.Background(), channel.TeamId, user.Id)
		if nErr != nil {
			var nfErr *store.ErrNotFound
			switch {
			case errors.As(nErr, &nfErr):
				return nil, model.NewAppError("AddUserToChannel", "app.team.get_member.missing.app_error", nil, "", http.StatusNotFound).Wrap(nfErr)
			default:
				return nil, model.NewAppError("AddUserToChannel", "app.team.get_member.app_error", nil, "", http.StatusInternalServerError).Wrap(nErr)
			}
		}

		if teamMember.DeleteAt > 0 {
			return nil, model.NewAppError("AddUserToChannel", "api.channel.add_user.to.channel.failed.deleted.app_error", nil, "", http.StatusBadRequest)
		}
	}

	newMember, err := a.addUserToChannel(c, user, channel)
	if err != nil {
		return nil, err
	}

	message := model.NewWebSocketEvent(model.WebsocketEventUserAdded, "", channel.Id, "", nil)
	message.Add("user_id", user.Id)
	message.Add("team_id", channel.TeamId)
	a.Publish(message)

	return newMember, nil
}

type ChannelMemberOpts struct {
	UserRequestorID string
	PostRootID      string
	// SkipTeamMemberIntegrityCheck is used to indicate whether it should be checked
	// that a user has already been removed from that team or not.
	// This is useful to avoid in scenarios when we just added the team member,
	// and thereby know that there is no need to check this.
	SkipTeamMemberIntegrityCheck bool
}

// AddChannelMember adds a user to a channel. It is a wrapper over AddUserToChannel.
func (a *App) AddChannelMember(c request.CTX, userID string, channel *model.Channel, opts ChannelMemberOpts) (*model.ChannelMember, *model.AppError) {
	if member, err := a.Srv().Store.Channel().GetMember(context.Background(), channel.Id, userID); err != nil {
		var nfErr *store.ErrNotFound
		if !errors.As(err, &nfErr) {
			return nil, model.NewAppError("AddChannelMember", "app.channel.get_member.app_error", nil, "", http.StatusInternalServerError).Wrap(err)
		}
	} else {
		return member, nil
	}

	var user *model.User
	var err *model.AppError

	if user, err = a.GetUser(userID); err != nil {
		return nil, err
	}

	var userRequestor *model.User
	if opts.UserRequestorID != "" {
		if userRequestor, err = a.GetUser(opts.UserRequestorID); err != nil {
			return nil, err
		}
	}

	cm, err := a.AddUserToChannel(c, user, channel, opts.SkipTeamMemberIntegrityCheck)
	if err != nil {
		return nil, err
	}

	if pluginsEnvironment := a.GetPluginsEnvironment(); pluginsEnvironment != nil {
		a.Srv().Go(func() {
			pluginContext := pluginContext(c)
			pluginsEnvironment.RunMultiPluginHook(func(hooks plugin.Hooks) bool {
				hooks.UserHasJoinedChannel(pluginContext, cm, userRequestor)
				return true
			}, plugin.UserHasJoinedChannelID)
		})
	}

	if opts.UserRequestorID == "" || userID == opts.UserRequestorID {
		if err := a.postJoinChannelMessage(c, user, channel); err != nil {
			return nil, err
		}
	} else {
		a.Srv().Go(func() {
			a.PostAddToChannelMessage(c, userRequestor, user, channel, opts.PostRootID)
		})
	}

	return cm, nil
}

func (a *App) AddDirectChannels(c request.CTX, teamID string, user *model.User) *model.AppError {
	var profiles []*model.User
	options := &model.UserGetOptions{InTeamId: teamID, Page: 0, PerPage: 100}
	profiles, err := a.Srv().Store.User().GetProfiles(options)
	if err != nil {
		return model.NewAppError("AddDirectChannels", "api.user.add_direct_channels_and_forget.failed.error", map[string]any{"UserId": user.Id, "TeamId": teamID, "Error": err.Error()}, "", http.StatusInternalServerError)
	}

	var preferences model.Preferences

	for _, profile := range profiles {
		if profile.Id == user.Id {
			continue
		}

		preference := model.Preference{
			UserId:   user.Id,
			Category: model.PreferenceCategoryDirectChannelShow,
			Name:     profile.Id,
			Value:    "true",
		}

		preferences = append(preferences, preference)

		if len(preferences) >= 10 {
			break
		}
	}

	if err := a.Srv().Store.Preference().Save(preferences); err != nil {
		return model.NewAppError("AddDirectChannels", "api.user.add_direct_channels_and_forget.failed.error", map[string]any{"UserId": user.Id, "TeamId": teamID, "Error": err.Error()}, "", http.StatusInternalServerError)
	}

	return nil
}

func (a *App) PostUpdateChannelHeaderMessage(c request.CTX, userID string, channel *model.Channel, oldChannelHeader, newChannelHeader string) *model.AppError {
	user, err := a.Srv().Store.User().Get(context.Background(), userID)
	if err != nil {
		return model.NewAppError("PostUpdateChannelHeaderMessage", "api.channel.post_update_channel_header_message_and_forget.retrieve_user.error", nil, "", http.StatusBadRequest).Wrap(err)
	}

	var message string
	if oldChannelHeader == "" {
		message = fmt.Sprintf(i18n.T("api.channel.post_update_channel_header_message_and_forget.updated_to"), user.Username, newChannelHeader)
	} else if newChannelHeader == "" {
		message = fmt.Sprintf(i18n.T("api.channel.post_update_channel_header_message_and_forget.removed"), user.Username, oldChannelHeader)
	} else {
		message = fmt.Sprintf(i18n.T("api.channel.post_update_channel_header_message_and_forget.updated_from"), user.Username, oldChannelHeader, newChannelHeader)
	}

	post := &model.Post{
		ChannelId: channel.Id,
		Message:   message,
		Type:      model.PostTypeHeaderChange,
		UserId:    userID,
		Props: model.StringInterface{
			"username":   user.Username,
			"old_header": oldChannelHeader,
			"new_header": newChannelHeader,
		},
	}

	if _, err := a.CreatePost(c, post, channel, false, true); err != nil {
		return model.NewAppError("", "api.channel.post_update_channel_header_message_and_forget.post.error", nil, "", http.StatusInternalServerError).Wrap(err)
	}

	return nil
}

func (a *App) PostUpdateChannelPurposeMessage(c request.CTX, userID string, channel *model.Channel, oldChannelPurpose string, newChannelPurpose string) *model.AppError {
	user, err := a.Srv().Store.User().Get(context.Background(), userID)
	if err != nil {
		return model.NewAppError("PostUpdateChannelPurposeMessage", "app.channel.post_update_channel_purpose_message.retrieve_user.error", nil, "", http.StatusBadRequest).Wrap(err)
	}

	var message string
	if oldChannelPurpose == "" {
		message = fmt.Sprintf(i18n.T("app.channel.post_update_channel_purpose_message.updated_to"), user.Username, newChannelPurpose)
	} else if newChannelPurpose == "" {
		message = fmt.Sprintf(i18n.T("app.channel.post_update_channel_purpose_message.removed"), user.Username, oldChannelPurpose)
	} else {
		message = fmt.Sprintf(i18n.T("app.channel.post_update_channel_purpose_message.updated_from"), user.Username, oldChannelPurpose, newChannelPurpose)
	}

	post := &model.Post{
		ChannelId: channel.Id,
		Message:   message,
		Type:      model.PostTypePurposeChange,
		UserId:    userID,
		Props: model.StringInterface{
			"username":    user.Username,
			"old_purpose": oldChannelPurpose,
			"new_purpose": newChannelPurpose,
		},
	}
	if _, err := a.CreatePost(c, post, channel, false, true); err != nil {
		return model.NewAppError("", "app.channel.post_update_channel_purpose_message.post.error", nil, "", http.StatusInternalServerError).Wrap(err)
	}

	return nil
}

func (a *App) PostUpdateChannelDisplayNameMessage(c request.CTX, userID string, channel *model.Channel, oldChannelDisplayName, newChannelDisplayName string) *model.AppError {
	user, err := a.Srv().Store.User().Get(context.Background(), userID)
	if err != nil {
		return model.NewAppError("PostUpdateChannelDisplayNameMessage", "api.channel.post_update_channel_displayname_message_and_forget.retrieve_user.error", nil, "", http.StatusBadRequest).Wrap(err)
	}

	message := fmt.Sprintf(i18n.T("api.channel.post_update_channel_displayname_message_and_forget.updated_from"), user.Username, oldChannelDisplayName, newChannelDisplayName)

	post := &model.Post{
		ChannelId: channel.Id,
		Message:   message,
		Type:      model.PostTypeDisplaynameChange,
		UserId:    userID,
		Props: model.StringInterface{
			"username":        user.Username,
			"old_displayname": oldChannelDisplayName,
			"new_displayname": newChannelDisplayName,
		},
	}

	if _, err := a.CreatePost(c, post, channel, false, true); err != nil {
		return model.NewAppError("PostUpdateChannelDisplayNameMessage", "api.channel.post_update_channel_displayname_message_and_forget.create_post.error", nil, "", http.StatusInternalServerError).Wrap(err)
	}

	return nil
}

func (a *App) GetChannel(c request.CTX, channelID string) (*model.Channel, *model.AppError) {
	return a.Srv().getChannel(c, channelID)
}

func (s *Server) getChannel(c request.CTX, channelID string) (*model.Channel, *model.AppError) {
	channel, err := s.Store.Channel().Get(channelID, true)
	if err != nil {
		var nfErr *store.ErrNotFound
		switch {
		case errors.As(err, &nfErr):
			return nil, model.NewAppError("GetChannel", "app.channel.get.existing.app_error", nil, "", http.StatusNotFound).Wrap(nfErr)
		default:
			return nil, model.NewAppError("GetChannel", "app.channel.get.find.app_error", nil, "", http.StatusInternalServerError).Wrap(err)
		}
	}
	return channel, nil
}

func (a *App) GetChannels(c request.CTX, channelIDs []string) ([]*model.Channel, *model.AppError) {
	channels, err := a.Srv().Store.Channel().GetMany(channelIDs, true)
	if err != nil {
		var nfErr *store.ErrNotFound
		switch {
		case errors.As(err, &nfErr):
			return nil, model.NewAppError("GetChannel", "app.channel.get.existing.app_error", nil, "", http.StatusNotFound).Wrap(nfErr)
		default:
			return nil, model.NewAppError("GetChannel", "app.channel.get.find.app_error", nil, "", http.StatusInternalServerError).Wrap(err)
		}
	}
	return channels, nil
}

func (a *App) GetChannelByName(c request.CTX, channelName, teamID string, includeDeleted bool) (*model.Channel, *model.AppError) {
	var channel *model.Channel
	var err error

	if includeDeleted {
		channel, err = a.Srv().Store.Channel().GetByNameIncludeDeleted(teamID, channelName, false)
	} else {
		channel, err = a.Srv().Store.Channel().GetByName(teamID, channelName, false)
	}

	if err != nil {
		var nfErr *store.ErrNotFound
		switch {
		case errors.As(err, &nfErr):
			return nil, model.NewAppError("GetChannelByName", "app.channel.get_by_name.missing.app_error", nil, "", http.StatusNotFound).Wrap(nfErr)
		default:
			return nil, model.NewAppError("GetChannelByName", "app.channel.get_by_name.existing.app_error", nil, "", http.StatusInternalServerError).Wrap(err)
		}
	}

	return channel, nil
}

func (a *App) GetChannelsByNames(c request.CTX, channelNames []string, teamID string) ([]*model.Channel, *model.AppError) {
	channels, err := a.Srv().Store.Channel().GetByNames(teamID, channelNames, true)
	if err != nil {
		return nil, model.NewAppError("GetChannelsByNames", "app.channel.get_by_name.existing.app_error", nil, "", http.StatusInternalServerError).Wrap(err)
	}
	return channels, nil
}

func (a *App) GetChannelByNameForTeamName(c request.CTX, channelName, teamName string, includeDeleted bool) (*model.Channel, *model.AppError) {
	var team *model.Team

	team, err := a.Srv().Store.Team().GetByName(teamName)
	if err != nil {
		var nfErr *store.ErrNotFound
		switch {
		case errors.As(err, &nfErr):
			return nil, model.NewAppError("GetChannelByNameForTeamName", "app.team.get_by_name.missing.app_error", nil, "", http.StatusNotFound).Wrap(nfErr)
		default:
			return nil, model.NewAppError("GetChannelByNameForTeamName", "app.team.get_by_name.app_error", nil, "", http.StatusNotFound).Wrap(err)
		}
	}

	var result *model.Channel

	var nErr error
	if includeDeleted {
		result, nErr = a.Srv().Store.Channel().GetByNameIncludeDeleted(team.Id, channelName, false)
	} else {
		result, nErr = a.Srv().Store.Channel().GetByName(team.Id, channelName, false)
	}

	if nErr != nil {
		var nfErr *store.ErrNotFound
		switch {
		case errors.As(nErr, &nfErr):
			return nil, model.NewAppError("GetChannelByNameForTeamName", "app.channel.get_by_name.missing.app_error", nil, "", http.StatusNotFound).Wrap(nfErr)
		default:
			return nil, model.NewAppError("GetChannelByNameForTeamName", "app.channel.get_by_name.existing.app_error", nil, "", http.StatusInternalServerError).Wrap(nErr)
		}
	}

	return result, nil
}

func (s *Server) getChannelsForTeamForUser(c request.CTX, teamID string, userID string, opts *model.ChannelSearchOpts) (model.ChannelList, *model.AppError) {
	list, err := s.Store.Channel().GetChannels(teamID, userID, opts)
	if err != nil {
		var nfErr *store.ErrNotFound
		switch {
		case errors.As(err, &nfErr):
			return nil, model.NewAppError("GetChannelsForUser", "app.channel.get_channels.not_found.app_error", nil, "", http.StatusNotFound).Wrap(nfErr)
		default:
			return nil, model.NewAppError("GetChannelsForUser", "app.channel.get_channels.get.app_error", nil, "", http.StatusInternalServerError).Wrap(err)
		}
	}

	return list, nil
}

func (a *App) GetChannelsForTeamForUser(c request.CTX, teamID string, userID string, opts *model.ChannelSearchOpts) (model.ChannelList, *model.AppError) {
	return a.Srv().getChannelsForTeamForUser(c, teamID, userID, opts)
}

func (a *App) GetChannelsForTeamForUserWithCursor(c request.CTX, teamID string, userID string, opts *model.ChannelSearchOpts, afterChannelID string) (model.ChannelList, *model.AppError) {
	list, err := a.Srv().Store.Channel().GetChannelsWithCursor(teamID, userID, opts, afterChannelID)
	if err != nil {
		var nfErr *store.ErrNotFound
		switch {
		case errors.As(err, &nfErr):
			return nil, model.NewAppError("GetChannelsForUser", "app.channel.get_channels.not_found.app_error", nil, "", http.StatusNotFound).Wrap(nfErr)
		default:
			return nil, model.NewAppError("GetChannelsForUser", "app.channel.get_channels.get.app_error", nil, "", http.StatusInternalServerError).Wrap(err)
		}
	}

	return list, nil
}

func (a *App) GetChannelsForUser(c request.CTX, userID string, includeDeleted bool, lastDeleteAt, pageSize int, fromChannelID string) (model.ChannelList, *model.AppError) {
	list, err := a.Srv().Store.Channel().GetChannelsByUser(userID, includeDeleted, lastDeleteAt, pageSize, fromChannelID)
	if err != nil {
		var nfErr *store.ErrNotFound
		switch {
		case errors.As(err, &nfErr):
			return nil, model.NewAppError("GetChannelsForUser", "app.channel.get_channels.not_found.app_error", nil, "", http.StatusNotFound).Wrap(nfErr)
		default:
			return nil, model.NewAppError("GetChannelsForUser", "app.channel.get_channels.get.app_error", nil, "", http.StatusInternalServerError).Wrap(err)
		}
	}

	return list, nil
}

func (a *App) GetAllChannels(c request.CTX, page, perPage int, opts model.ChannelSearchOpts) (model.ChannelListWithTeamData, *model.AppError) {
	if opts.ExcludeDefaultChannels {
		opts.ExcludeChannelNames = a.DefaultChannelNames(c)
	}
	storeOpts := store.ChannelSearchOpts{
		ExcludeChannelNames:      opts.ExcludeChannelNames,
		NotAssociatedToGroup:     opts.NotAssociatedToGroup,
		IncludeDeleted:           opts.IncludeDeleted,
		ExcludePolicyConstrained: opts.ExcludePolicyConstrained,
		IncludePolicyID:          opts.IncludePolicyID,
	}
	channels, err := a.Srv().Store.Channel().GetAllChannels(page*perPage, perPage, storeOpts)
	if err != nil {
		return nil, model.NewAppError("GetAllChannels", "app.channel.get_all_channels.app_error", nil, "", http.StatusInternalServerError).Wrap(err)
	}

	return channels, nil
}

func (a *App) GetAllChannelsCount(c request.CTX, opts model.ChannelSearchOpts) (int64, *model.AppError) {
	if opts.ExcludeDefaultChannels {
		opts.ExcludeChannelNames = a.DefaultChannelNames(c)
	}
	storeOpts := store.ChannelSearchOpts{
		ExcludeChannelNames:  opts.ExcludeChannelNames,
		NotAssociatedToGroup: opts.NotAssociatedToGroup,
		IncludeDeleted:       opts.IncludeDeleted,
	}
	count, err := a.Srv().Store.Channel().GetAllChannelsCount(storeOpts)
	if err != nil {
		return 0, model.NewAppError("GetAllChannelsCount", "app.channel.get_all_channels_count.app_error", nil, "", http.StatusInternalServerError).Wrap(err)
	}

	return count, nil
}

func (a *App) GetDeletedChannels(c request.CTX, teamID string, offset int, limit int, userID string) (model.ChannelList, *model.AppError) {
	list, err := a.Srv().Store.Channel().GetDeleted(teamID, offset, limit, userID)
	if err != nil {
		var nfErr *store.ErrNotFound
		switch {
		case errors.As(err, &nfErr):
			return nil, model.NewAppError("GetDeletedChannels", "app.channel.get_deleted.missing.app_error", nil, "", http.StatusNotFound).Wrap(err)
		default:
			return nil, model.NewAppError("GetDeletedChannels", "app.channel.get_deleted.existing.app_error", nil, "", http.StatusInternalServerError).Wrap(err)
		}
	}

	return list, nil
}

func (a *App) GetChannelsUserNotIn(c request.CTX, teamID string, userID string, offset int, limit int) (model.ChannelList, *model.AppError) {
	channels, err := a.Srv().Store.Channel().GetMoreChannels(teamID, userID, offset, limit)
	if err != nil {
		return nil, model.NewAppError("GetChannelsUserNotIn", "app.channel.get_more_channels.get.app_error", nil, "", http.StatusInternalServerError).Wrap(err)
	}
	return channels, nil
}

func (a *App) GetPublicChannelsByIdsForTeam(c request.CTX, teamID string, channelIDs []string) (model.ChannelList, *model.AppError) {
	list, err := a.Srv().Store.Channel().GetPublicChannelsByIdsForTeam(teamID, channelIDs)
	if err != nil {
		var nfErr *store.ErrNotFound
		switch {
		case errors.As(err, &nfErr):
			return nil, model.NewAppError("GetPublicChannelsByIdsForTeam", "app.channel.get_channels_by_ids.not_found.app_error", nil, "", http.StatusNotFound).Wrap(nfErr)
		default:
			return nil, model.NewAppError("GetPublicChannelsByIdsForTeam", "app.channel.get_channels_by_ids.get.app_error", nil, "", http.StatusInternalServerError).Wrap(err)
		}
	}

	return list, nil
}

func (a *App) GetPublicChannelsForTeam(c request.CTX, teamID string, offset int, limit int) (model.ChannelList, *model.AppError) {
	list, err := a.Srv().Store.Channel().GetPublicChannelsForTeam(teamID, offset, limit)
	if err != nil {
		return nil, model.NewAppError("GetPublicChannelsForTeam", "app.channel.get_public_channels.get.app_error", nil, "", http.StatusInternalServerError).Wrap(err)
	}

	return list, nil
}

func (a *App) GetPrivateChannelsForTeam(c request.CTX, teamID string, offset int, limit int) (model.ChannelList, *model.AppError) {
	list, err := a.Srv().Store.Channel().GetPrivateChannelsForTeam(teamID, offset, limit)
	if err != nil {
		return nil, model.NewAppError("GetPrivateChannelsForTeam", "app.channel.get_private_channels.get.app_error", nil, "", http.StatusInternalServerError).Wrap(err)
	}

	return list, nil
}

func (a *App) GetChannelMember(c request.CTX, channelID string, userID string) (*model.ChannelMember, *model.AppError) {
	return a.Srv().getChannelMember(c, channelID, userID)
}

func (s *Server) getChannelMember(c request.CTX, channelID string, userID string) (*model.ChannelMember, *model.AppError) {
	channelMember, err := s.Store.Channel().GetMember(c.Context(), channelID, userID)
	if err != nil {
		var nfErr *store.ErrNotFound
		switch {
		case errors.As(err, &nfErr):
			return nil, model.NewAppError("GetChannelMember", MissingChannelMemberError, nil, "", http.StatusNotFound).Wrap(nfErr)
		default:
			return nil, model.NewAppError("GetChannelMember", "app.channel.get_member.app_error", nil, "", http.StatusInternalServerError).Wrap(err)
		}
	}

	return channelMember, nil
}

func (a *App) GetChannelMembersPage(c request.CTX, channelID string, page, perPage int) (model.ChannelMembers, *model.AppError) {
	channelMembers, err := a.Srv().Store.Channel().GetMembers(channelID, page*perPage, perPage)
	if err != nil {
		return nil, model.NewAppError("GetChannelMembersPage", "app.channel.get_members.app_error", nil, "", http.StatusInternalServerError).Wrap(err)
	}

	return channelMembers, nil
}

func (a *App) GetChannelMembersTimezones(c request.CTX, channelID string) ([]string, *model.AppError) {
	membersTimezones, err := a.Srv().Store.Channel().GetChannelMembersTimezones(channelID)
	if err != nil {
		return nil, model.NewAppError("GetChannelMembersTimezones", "app.channel.get_members.app_error", nil, "", http.StatusInternalServerError).Wrap(err)
	}

	var timezones []string
	for _, membersTimezone := range membersTimezones {
		if membersTimezone["automaticTimezone"] == "" && membersTimezone["manualTimezone"] == "" {
			continue
		}
		timezones = append(timezones, model.GetPreferredTimezone(membersTimezone))
	}

	return model.RemoveDuplicateStrings(timezones), nil
}

func (a *App) GetChannelMembersByIds(c request.CTX, channelID string, userIDs []string) (model.ChannelMembers, *model.AppError) {
	members, err := a.Srv().Store.Channel().GetMembersByIds(channelID, userIDs)
	if err != nil {
		return nil, model.NewAppError("GetChannelMembersByIds", "app.channel.get_members_by_ids.app_error", nil, "", http.StatusInternalServerError).Wrap(err)
	}

	return members, nil
}

func (a *App) GetChannelMembersForUser(c request.CTX, teamID string, userID string) (model.ChannelMembers, *model.AppError) {
	channelMembers, err := a.Srv().Store.Channel().GetMembersForUser(teamID, userID)
	if err != nil {
		return nil, model.NewAppError("GetChannelMembersForUser", "app.channel.get_members.app_error", nil, "", http.StatusInternalServerError).Wrap(err)
	}

	return channelMembers, nil
}

func (a *App) GetChannelMembersForUserWithPagination(c request.CTX, userID string, page, perPage int) ([]*model.ChannelMember, *model.AppError) {
	m, err := a.Srv().Store.Channel().GetMembersForUserWithPagination(userID, page, perPage)
	if err != nil {
		return nil, model.NewAppError("GetChannelMembersForUserWithPagination", "app.channel.get_members.app_error", nil, "", http.StatusInternalServerError).Wrap(err)
	}

	members := make([]*model.ChannelMember, 0, len(m))
	for _, member := range m {
		member := member
		members = append(members, &member.ChannelMember)
	}
	return members, nil
}

func (a *App) GetChannelMembersWithTeamDataForUserWithPagination(c request.CTX, userID string, page, perPage int) (model.ChannelMembersWithTeamData, *model.AppError) {
	m, err := a.Srv().Store.Channel().GetMembersForUserWithPagination(userID, page, perPage)
	if err != nil {
		return nil, model.NewAppError("GetChannelMembersForUserWithPagination", "app.channel.get_members.app_error", nil, "", http.StatusInternalServerError).Wrap(err)
	}

	return m, nil
}

func (a *App) GetChannelMemberCount(c request.CTX, channelID string) (int64, *model.AppError) {
	count, err := a.Srv().Store.Channel().GetMemberCount(channelID, true)
	if err != nil {
		return 0, model.NewAppError("GetChannelMemberCount", "app.channel.get_member_count.app_error", nil, "", http.StatusInternalServerError).Wrap(err)
	}

	return count, nil
}

func (a *App) GetChannelFileCount(c request.CTX, channelID string) (int64, *model.AppError) {
	count, err := a.Srv().Store.Channel().GetFileCount(channelID)
	if err != nil {
		return 0, model.NewAppError("SqlChannelStore.GetFileCount", "app.channel.get_file_count.app_error", nil, "", http.StatusInternalServerError).Wrap(err)
	}

	return count, nil
}

func (a *App) GetChannelGuestCount(c request.CTX, channelID string) (int64, *model.AppError) {
	count, err := a.Srv().Store.Channel().GetGuestCount(channelID, true)
	if err != nil {
		return 0, model.NewAppError("SqlChannelStore.GetGuestCount", "app.channel.get_member_count.app_error", nil, "", http.StatusInternalServerError).Wrap(err)
	}

	return count, nil
}

func (a *App) GetChannelPinnedPostCount(c request.CTX, channelID string) (int64, *model.AppError) {
	count, err := a.Srv().Store.Channel().GetPinnedPostCount(channelID, true)
	if err != nil {
		return 0, model.NewAppError("GetChannelPinnedPostCount", "app.channel.get_pinnedpost_count.app_error", nil, "", http.StatusInternalServerError).Wrap(err)
	}

	return count, nil
}

func (a *App) GetChannelCounts(c request.CTX, teamID string, userID string) (*model.ChannelCounts, *model.AppError) {
	counts, err := a.Srv().Store.Channel().GetChannelCounts(teamID, userID)
	if err != nil {
		return nil, model.NewAppError("SqlChannelStore.GetChannelCounts", "app.channel.get_channel_counts.get.app_error", nil, "", http.StatusInternalServerError).Wrap(err)
	}

	return counts, nil
}

func (a *App) GetChannelUnread(c request.CTX, channelID, userID string) (*model.ChannelUnread, *model.AppError) {
	channelUnread, err := a.Srv().Store.Channel().GetChannelUnread(channelID, userID)
	if err != nil {
		var nfErr *store.ErrNotFound
		switch {
		case errors.As(err, &nfErr):
			return nil, model.NewAppError("GetChannelUnread", "app.channel.get_unread.app_error", nil, "", http.StatusNotFound).Wrap(nfErr)
		default:
			return nil, model.NewAppError("GetChannelUnread", "app.channel.get_unread.app_error", nil, "", http.StatusInternalServerError).Wrap(err)
		}
	}

	if channelUnread.NotifyProps[model.MarkUnreadNotifyProp] == model.ChannelMarkUnreadMention {
		channelUnread.MsgCount = 0
		channelUnread.MsgCountRoot = 0
	}
	return channelUnread, nil
}

func (a *App) JoinChannel(c request.CTX, channel *model.Channel, userID string) *model.AppError {
	userChan := make(chan store.StoreResult, 1)
	memberChan := make(chan store.StoreResult, 1)
	go func() {
		user, err := a.Srv().Store.User().Get(context.Background(), userID)
		userChan <- store.StoreResult{Data: user, NErr: err}
		close(userChan)
	}()
	go func() {
		member, err := a.Srv().Store.Channel().GetMember(context.Background(), channel.Id, userID)
		memberChan <- store.StoreResult{Data: member, NErr: err}
		close(memberChan)
	}()

	uresult := <-userChan
	if uresult.NErr != nil {
		var nfErr *store.ErrNotFound
		switch {
		case errors.As(uresult.NErr, &nfErr):
			return model.NewAppError("CreateChannel", MissingAccountError, nil, "", http.StatusNotFound).Wrap(nfErr)
		default:
			return model.NewAppError("CreateChannel", "app.user.get.app_error", nil, uresult.NErr.Error(), http.StatusInternalServerError)
		}
	}

	mresult := <-memberChan
	if mresult.NErr == nil && mresult.Data != nil {
		// user is already in the channel
		return nil
	}

	user := uresult.Data.(*model.User)

	if channel.Type != model.ChannelTypeOpen {
		return model.NewAppError("JoinChannel", "api.channel.join_channel.permissions.app_error", nil, "", http.StatusBadRequest)
	}

	cm, err := a.AddUserToChannel(c, user, channel, false)
	if err != nil {
		return err
	}

	if pluginsEnvironment := a.GetPluginsEnvironment(); pluginsEnvironment != nil {
		a.Srv().Go(func() {
			pluginContext := pluginContext(c)
			pluginsEnvironment.RunMultiPluginHook(func(hooks plugin.Hooks) bool {
				hooks.UserHasJoinedChannel(pluginContext, cm, nil)
				return true
			}, plugin.UserHasJoinedChannelID)
		})
	}

	if err := a.postJoinChannelMessage(c, user, channel); err != nil {
		return err
	}

	return nil
}

func (a *App) postJoinChannelMessage(c request.CTX, user *model.User, channel *model.Channel) *model.AppError {
	message := fmt.Sprintf(i18n.T("api.channel.join_channel.post_and_forget"), user.Username)
	postType := model.PostTypeJoinChannel

	if user.IsGuest() {
		message = fmt.Sprintf(i18n.T("api.channel.guest_join_channel.post_and_forget"), user.Username)
		postType = model.PostTypeGuestJoinChannel
	}

	post := &model.Post{
		ChannelId: channel.Id,
		Message:   message,
		Type:      postType,
		UserId:    user.Id,
		Props: model.StringInterface{
			"username": user.Username,
		},
	}

	if _, err := a.CreatePost(c, post, channel, false, true); err != nil {
		return model.NewAppError("postJoinChannelMessage", "api.channel.post_user_add_remove_message_and_forget.error", nil, "", http.StatusInternalServerError).Wrap(err)
	}

	return nil
}

func (a *App) postJoinTeamMessage(c request.CTX, user *model.User, channel *model.Channel) *model.AppError {
	post := &model.Post{
		ChannelId: channel.Id,
		Message:   fmt.Sprintf(i18n.T("api.team.join_team.post_and_forget"), user.Username),
		Type:      model.PostTypeJoinTeam,
		UserId:    user.Id,
		Props: model.StringInterface{
			"username": user.Username,
		},
	}

	if _, err := a.CreatePost(c, post, channel, false, true); err != nil {
		return model.NewAppError("postJoinTeamMessage", "api.channel.post_user_add_remove_message_and_forget.error", nil, "", http.StatusInternalServerError).Wrap(err)
	}

	return nil
}

func (a *App) LeaveChannel(c request.CTX, channelID string, userID string) *model.AppError {
	sc := make(chan store.StoreResult, 1)
	go func() {
		channel, err := a.Srv().Store.Channel().Get(channelID, true)
		sc <- store.StoreResult{Data: channel, NErr: err}
		close(sc)
	}()

	uc := make(chan store.StoreResult, 1)
	go func() {
		user, err := a.Srv().Store.User().Get(context.Background(), userID)
		uc <- store.StoreResult{Data: user, NErr: err}
		close(uc)
	}()

	mcc := make(chan store.StoreResult, 1)
	go func() {
		count, err := a.Srv().Store.Channel().GetMemberCount(channelID, false)
		mcc <- store.StoreResult{Data: count, NErr: err}
		close(mcc)
	}()

	cresult := <-sc
	if cresult.NErr != nil {
		var nfErr *store.ErrNotFound
		switch {
		case errors.As(cresult.NErr, &nfErr):
			return model.NewAppError("LeaveChannel", "app.channel.get.existing.app_error", nil, "", http.StatusNotFound).Wrap(nfErr)
		default:
			return model.NewAppError("LeaveChannel", "app.channel.get.find.app_error", nil, cresult.NErr.Error(), http.StatusInternalServerError)
		}
	}
	uresult := <-uc
	if uresult.NErr != nil {
		var nfErr *store.ErrNotFound
		switch {
		case errors.As(uresult.NErr, &nfErr):
			return model.NewAppError("LeaveChannel", MissingAccountError, nil, "", http.StatusNotFound).Wrap(nfErr)
		default:
			return model.NewAppError("LeaveChannel", "app.user.get.app_error", nil, uresult.NErr.Error(), http.StatusInternalServerError)
		}
	}
	ccresult := <-mcc
	if ccresult.NErr != nil {
		return model.NewAppError("LeaveChannel", "app.channel.get_member_count.app_error", nil, ccresult.NErr.Error(), http.StatusInternalServerError)
	}

	channel := cresult.Data.(*model.Channel)
	user := uresult.Data.(*model.User)
	membersCount := ccresult.Data.(int64)

	if channel.IsGroupOrDirect() {
		err := model.NewAppError("LeaveChannel", "api.channel.leave.direct.app_error", nil, "", http.StatusBadRequest)
		return err
	}

	if channel.Type == model.ChannelTypePrivate && membersCount == 1 {
		err := model.NewAppError("LeaveChannel", "api.channel.leave.last_member.app_error", nil, "userId="+user.Id, http.StatusBadRequest)
		return err
	}

	if err := a.removeUserFromChannel(c, userID, userID, channel); err != nil {
		return err
	}

	if channel.Name == model.DefaultChannelName && !*a.Config().ServiceSettings.ExperimentalEnableDefaultChannelLeaveJoinMessages {
		return nil
	}

	a.Srv().Go(func() {
		a.postLeaveChannelMessage(c, user, channel)
	})

	return nil
}

func (a *App) postLeaveChannelMessage(c request.CTX, user *model.User, channel *model.Channel) *model.AppError {
	post := &model.Post{
		ChannelId: channel.Id,
		// Message here embeds `@username`, not just `username`, to ensure that mentions
		// treat this as a username mention even though the user has now left the channel.
		// The client renders its own system message, ignoring this value altogether.
		Message: fmt.Sprintf(i18n.T("api.channel.leave.left"), fmt.Sprintf("@%s", user.Username)),
		Type:    model.PostTypeLeaveChannel,
		UserId:  user.Id,
		Props: model.StringInterface{
			"username": user.Username,
		},
	}

	if _, err := a.CreatePost(c, post, channel, false, true); err != nil {
		return model.NewAppError("postLeaveChannelMessage", "api.channel.post_user_add_remove_message_and_forget.error", nil, "", http.StatusInternalServerError).Wrap(err)
	}

	return nil
}

func (a *App) PostAddToChannelMessage(c request.CTX, user *model.User, addedUser *model.User, channel *model.Channel, postRootId string) *model.AppError {
	message := fmt.Sprintf(i18n.T("api.channel.add_member.added"), addedUser.Username, user.Username)
	postType := model.PostTypeAddToChannel

	if addedUser.IsGuest() {
		message = fmt.Sprintf(i18n.T("api.channel.add_guest.added"), addedUser.Username, user.Username)
		postType = model.PostTypeAddGuestToChannel
	}

	post := &model.Post{
		ChannelId: channel.Id,
		Message:   message,
		Type:      postType,
		UserId:    user.Id,
		RootId:    postRootId,
		Props: model.StringInterface{
			"userId":                   user.Id,
			"username":                 user.Username,
			model.PostPropsAddedUserId: addedUser.Id,
			"addedUsername":            addedUser.Username,
		},
	}

	if _, err := a.CreatePost(c, post, channel, false, true); err != nil {
		return model.NewAppError("postAddToChannelMessage", "api.channel.post_user_add_remove_message_and_forget.error", nil, "", http.StatusInternalServerError).Wrap(err)
	}

	return nil
}

func (a *App) postAddToTeamMessage(c request.CTX, user *model.User, addedUser *model.User, channel *model.Channel, postRootId string) *model.AppError {
	post := &model.Post{
		ChannelId: channel.Id,
		Message:   fmt.Sprintf(i18n.T("api.team.add_user_to_team.added"), addedUser.Username, user.Username),
		Type:      model.PostTypeAddToTeam,
		UserId:    user.Id,
		RootId:    postRootId,
		Props: model.StringInterface{
			"userId":                   user.Id,
			"username":                 user.Username,
			model.PostPropsAddedUserId: addedUser.Id,
			"addedUsername":            addedUser.Username,
		},
	}

	if _, err := a.CreatePost(c, post, channel, false, true); err != nil {
		return model.NewAppError("postAddToTeamMessage", "api.channel.post_user_add_remove_message_and_forget.error", nil, "", http.StatusInternalServerError).Wrap(err)
	}

	return nil
}

func (a *App) postRemoveFromChannelMessage(c request.CTX, removerUserId string, removedUser *model.User, channel *model.Channel) *model.AppError {
	messageUserId := removerUserId
	if messageUserId == "" {
		systemBot, err := a.GetSystemBot()
		if err != nil {
			return model.NewAppError("postRemoveFromChannelMessage", "api.channel.post_user_add_remove_message_and_forget.error", nil, "", http.StatusInternalServerError).Wrap(err)
		}

		messageUserId = systemBot.UserId
	}

	post := &model.Post{
		ChannelId: channel.Id,
		// Message here embeds `@username`, not just `username`, to ensure that mentions
		// treat this as a username mention even though the user has now left the channel.
		// The client renders its own system message, ignoring this value altogether.
		Message: fmt.Sprintf(i18n.T("api.channel.remove_member.removed"), fmt.Sprintf("@%s", removedUser.Username)),
		Type:    model.PostTypeRemoveFromChannel,
		UserId:  messageUserId,
		Props: model.StringInterface{
			"removedUserId":   removedUser.Id,
			"removedUsername": removedUser.Username,
		},
	}

	if _, err := a.CreatePost(c, post, channel, false, true); err != nil {
		return model.NewAppError("postRemoveFromChannelMessage", "api.channel.post_user_add_remove_message_and_forget.error", nil, "", http.StatusInternalServerError).Wrap(err)
	}

	return nil
}

func (a *App) removeUserFromChannel(c request.CTX, userIDToRemove string, removerUserId string, channel *model.Channel) *model.AppError {
	user, nErr := a.Srv().Store.User().Get(context.Background(), userIDToRemove)
	if nErr != nil {
		var nfErr *store.ErrNotFound
		switch {
		case errors.As(nErr, &nfErr):
			return model.NewAppError("removeUserFromChannel", MissingAccountError, nil, "", http.StatusNotFound).Wrap(nfErr)
		default:
			return model.NewAppError("removeUserFromChannel", "app.user.get.app_error", nil, "", http.StatusInternalServerError).Wrap(nErr)
		}
	}
	isGuest := user.IsGuest()

	if channel.Name == model.DefaultChannelName {
		if !isGuest {
			return model.NewAppError("RemoveUserFromChannel", "api.channel.remove.default.app_error", map[string]any{"Channel": model.DefaultChannelName}, "", http.StatusBadRequest)
		}
	}

	if channel.IsGroupConstrained() && userIDToRemove != removerUserId && !user.IsBot {
		nonMembers, err := a.FilterNonGroupChannelMembers([]string{userIDToRemove}, channel)
		if err != nil {
			return model.NewAppError("removeUserFromChannel", "api.channel.remove_user_from_channel.app_error", nil, "", http.StatusInternalServerError).Wrap(err)
		}
		if len(nonMembers) == 0 {
			return model.NewAppError("removeUserFromChannel", "api.channel.remove_members.denied", map[string]any{"UserIDs": nonMembers}, "", http.StatusBadRequest)
		}
	}

	cm, err := a.GetChannelMember(c, channel.Id, userIDToRemove)
	if err != nil {
		return err
	}

	if err := a.Srv().Store.Channel().RemoveMember(channel.Id, userIDToRemove); err != nil {
		return model.NewAppError("removeUserFromChannel", "app.channel.remove_member.app_error", nil, "", http.StatusInternalServerError).Wrap(err)
	}
	if err := a.Srv().Store.ChannelMemberHistory().LogLeaveEvent(userIDToRemove, channel.Id, model.GetMillis()); err != nil {
		return model.NewAppError("removeUserFromChannel", "app.channel_member_history.log_leave_event.internal_error", nil, "", http.StatusInternalServerError).Wrap(err)
	}

	if isGuest {
		currentMembers, err := a.GetChannelMembersForUser(c, channel.TeamId, userIDToRemove)
		if err != nil {
			return err
		}
		if len(currentMembers) == 0 {
			teamMember, err := a.GetTeamMember(channel.TeamId, userIDToRemove)
			if err != nil {
				return model.NewAppError("removeUserFromChannel", "api.team.remove_user_from_team.missing.app_error", nil, "", http.StatusBadRequest).Wrap(err)
			}

			if err := a.ch.srv.teamService.RemoveTeamMember(teamMember); err != nil {
				return model.NewAppError("removeUserFromChannel", "api.team.remove_user_from_team.missing.app_error", nil, "", http.StatusBadRequest).Wrap(err)
			}

			if err = a.postProcessTeamMemberLeave(c, teamMember, removerUserId); err != nil {
				return err
			}
		}
	}

	a.InvalidateCacheForUser(userIDToRemove)
	a.invalidateCacheForChannelMembers(channel.Id)

	if pluginsEnvironment := a.GetPluginsEnvironment(); pluginsEnvironment != nil {
		var actorUser *model.User
		if removerUserId != "" {
			actorUser, _ = a.GetUser(removerUserId)
		}

		a.Srv().Go(func() {
			pluginContext := pluginContext(c)
			pluginsEnvironment.RunMultiPluginHook(func(hooks plugin.Hooks) bool {
				hooks.UserHasLeftChannel(pluginContext, cm, actorUser)
				return true
			}, plugin.UserHasLeftChannelID)
		})
	}

	message := model.NewWebSocketEvent(model.WebsocketEventUserRemoved, "", channel.Id, "", nil)
	message.Add("user_id", userIDToRemove)
	message.Add("remover_id", removerUserId)
	a.Publish(message)

	// because the removed user no longer belongs to the channel we need to send a separate websocket event
	userMsg := model.NewWebSocketEvent(model.WebsocketEventUserRemoved, "", "", userIDToRemove, nil)
	userMsg.Add("channel_id", channel.Id)
	userMsg.Add("remover_id", removerUserId)
	a.Publish(userMsg)

	return nil
}

func (a *App) RemoveUserFromChannel(c request.CTX, userIDToRemove string, removerUserId string, channel *model.Channel) *model.AppError {
	var err *model.AppError

	if err = a.removeUserFromChannel(c, userIDToRemove, removerUserId, channel); err != nil {
		return err
	}

	var user *model.User
	if user, err = a.GetUser(userIDToRemove); err != nil {
		return err
	}

	if userIDToRemove == removerUserId {
		if err := a.postLeaveChannelMessage(c, user, channel); err != nil {
			return err
		}
	} else {
		if err := a.postRemoveFromChannelMessage(c, removerUserId, user, channel); err != nil {
			c.Logger().Error("Failed to post user removal message", mlog.Err(err))
		}
	}

	return nil
}

func (a *App) GetNumberOfChannelsOnTeam(c request.CTX, teamID string) (int, *model.AppError) {
	// Get total number of channels on current team
	list, err := a.Srv().Store.Channel().GetTeamChannels(teamID)
	if err != nil {
		var nfErr *store.ErrNotFound
		switch {
		case errors.As(err, &nfErr):
			return 0, model.NewAppError("GetNumberOfChannelsOnTeam", "app.channel.get_channels.not_found.app_error", nil, "", http.StatusNotFound).Wrap(nfErr)
		default:
			return 0, model.NewAppError("GetNumberOfChannelsOnTeam", "app.channel.get_channels.get.app_error", nil, "", http.StatusInternalServerError).Wrap(err)
		}
	}
	return len(list), nil
}

func (a *App) SetActiveChannel(c request.CTX, userID string, channelID string) *model.AppError {
	status, err := a.GetStatus(userID)

	oldStatus := model.StatusOffline

	if err != nil {
		status = &model.Status{UserId: userID, Status: model.StatusOnline, Manual: false, LastActivityAt: model.GetMillis(), ActiveChannel: channelID}
	} else {
		oldStatus = status.Status
		status.ActiveChannel = channelID
		if !status.Manual && channelID != "" {
			status.Status = model.StatusOnline
		}
		status.LastActivityAt = model.GetMillis()
	}

	a.AddStatusCache(status)

	if status.Status != oldStatus {
		a.BroadcastStatus(status)
	}

	return nil
}

func (a *App) IsCRTEnabledForUser(c request.CTX, userID string) bool {
	appCRT := *a.Config().ServiceSettings.CollapsedThreads
	if appCRT == model.CollapsedThreadsDisabled {
		return false
	}
	if appCRT == model.CollapsedThreadsAlwaysOn {
		return true
	}
	threadsEnabled := appCRT == model.CollapsedThreadsDefaultOn
	// check if a participant has overridden collapsed threads settings
	if preference, err := a.Srv().Store.Preference().Get(userID, model.PreferenceCategoryDisplaySettings, model.PreferenceNameCollapsedThreadsEnabled); err == nil {
		threadsEnabled = preference.Value == "on"
	}
	return threadsEnabled
}

// MarkChanelAsUnreadFromPost will take a post and set the channel as unread from that one.
func (a *App) MarkChannelAsUnreadFromPost(c request.CTX, postID string, userID string, collapsedThreadsSupported bool) (*model.ChannelUnreadAt, *model.AppError) {
	if !collapsedThreadsSupported || !a.IsCRTEnabledForUser(c, userID) {
		return a.markChannelAsUnreadFromPostCRTUnsupported(c, postID, userID)
	}
	post, err := a.GetSinglePost(postID, false)
	if err != nil {
		return nil, err
	}

	user, err := a.GetUser(userID)
	if err != nil {
		return nil, err
	}

	unreadMentions, unreadMentionsRoot, err := a.countMentionsFromPost(c, user, post)
	if err != nil {
		return nil, err
	}

	channelUnread, nErr := a.Srv().Store.Channel().UpdateLastViewedAtPost(post, userID, unreadMentions, unreadMentionsRoot, true)
	if nErr != nil {
		return channelUnread, model.NewAppError("MarkChannelAsUnreadFromPost", "app.channel.update_last_viewed_at_post.app_error", nil, "", http.StatusInternalServerError).Wrap(nErr)
	}

	a.sendWebSocketPostUnreadEvent(c, channelUnread, postID, false)
	a.UpdateMobileAppBadge(userID)

	return channelUnread, nil
}

func (a *App) markChannelAsUnreadFromPostCRTUnsupported(c request.CTX, postID string, userID string) (*model.ChannelUnreadAt, *model.AppError) {
	post, appErr := a.GetSinglePost(postID, false)
	if appErr != nil {
		return nil, appErr
	}

	user, appErr := a.GetUser(userID)
	if appErr != nil {
		return nil, appErr
	}

	threadId := post.RootId
	if post.RootId == "" {
		threadId = post.Id
	}

	unreadMentions, unreadMentionsRoot, appErr := a.countMentionsFromPost(c, user, post)
	if appErr != nil {
		return nil, appErr
	}

	// if root post,
	// In CRT Supported Client: badge on channel only sums mentions in root posts including and below the post that was marked.
	// In CRT Unsupported Client: badge on channel sums mentions in all posts (root & replies) including and below the post that was marked unread.
	if post.RootId == "" {
<<<<<<< HEAD
		channelUnread, nErr := a.Srv().Store.Channel().UpdateLastViewedAtPost(post, userID, unreadMentions, unreadMentionsRoot, true)
		if nErr != nil {
			return channelUnread, model.NewAppError("MarkChannelAsUnreadFromPost", "app.channel.update_last_viewed_at_post.app_error", nil, "", http.StatusInternalServerError).Wrap(nErr)
=======
		channelUnread, err := a.Srv().Store.Channel().UpdateLastViewedAtPost(post, userID, unreadMentions, unreadMentionsRoot, true)
		if err != nil {
			return channelUnread, model.NewAppError("MarkChannelAsUnreadFromPost", "app.channel.update_last_viewed_at_post.app_error", nil, "", http.StatusInternalServerError).Wrap(err)
>>>>>>> 1738bd6e
		}

		a.sendWebSocketPostUnreadEvent(c, channelUnread, postID, true)
		a.UpdateMobileAppBadge(userID)
		return channelUnread, nil
	}

	// if reply post, autofollow thread and
	// In CRT Supported Client: Mark the specific thread as unread but not the channel where the thread exists.
	//                          If there are replies with mentions below the marked reply in the thread, then sum the mentions for the threads mention badge.
	// In CRT Unsupported Client: Channel is marked as unread and new messages line inserted above the marked post.
	//                            Badge on channel sums mentions in all posts (root & replies) including and below the post that was marked unread.
	rootPost, appErr := a.GetSinglePost(post.RootId, false)
	if appErr != nil {
		return nil, appErr
	}

<<<<<<< HEAD
	channel, nErr := a.Srv().Store.Channel().Get(post.ChannelId, true)
	if nErr != nil {
		return nil, model.NewAppError("MarkChannelAsUnreadFromPost", "app.channel.update_last_viewed_at_post.app_error", nil, "", http.StatusInternalServerError).Wrap(nErr)
=======
	channel, err := a.Srv().Store.Channel().Get(post.ChannelId, true)
	if err != nil {
		return nil, model.NewAppError("MarkChannelAsUnreadFromPost", "app.channel.update_last_viewed_at_post.app_error", nil, "", http.StatusInternalServerError).Wrap(err)
>>>>>>> 1738bd6e
	}

	if *a.Config().ServiceSettings.ThreadAutoFollow {
		threadMembership, mErr := a.Srv().Store.Thread().GetMembershipForUser(user.Id, threadId)
		var errNotFound *store.ErrNotFound
<<<<<<< HEAD
		if sErr != nil && !errors.As(sErr, &errNotFound) {
			return nil, model.NewAppError("MarkChannelAsUnreadFromPost", "app.channel.update_last_viewed_at_post.app_error", nil, "", http.StatusInternalServerError).Wrap(sErr)
=======
		if mErr != nil && !errors.As(mErr, &errNotFound) {
			return nil, model.NewAppError("MarkChannelAsUnreadFromPost", "app.channel.update_last_viewed_at_post.app_error", nil, "", http.StatusInternalServerError).Wrap(mErr)
>>>>>>> 1738bd6e
		}
		// Follow thread if we're not already following it
		if threadMembership == nil {
			opts := store.ThreadMembershipOpts{
				Following:             true,
				IncrementMentions:     false,
				UpdateFollowing:       true,
				UpdateViewedTimestamp: false,
				UpdateParticipants:    false,
			}
<<<<<<< HEAD
			threadMembership, sErr = a.Srv().Store.Thread().MaintainMembership(user.Id, threadId, opts)
			if sErr != nil {
				return nil, model.NewAppError("MarkChannelAsUnreadFromPost", "app.channel.update_last_viewed_at_post.app_error", nil, "", http.StatusInternalServerError).Wrap(sErr)
=======
			threadMembership, mErr = a.Srv().Store.Thread().MaintainMembership(user.Id, threadId, opts)
			if mErr != nil {
				return nil, model.NewAppError("MarkChannelAsUnreadFromPost", "app.channel.update_last_viewed_at_post.app_error", nil, "", http.StatusInternalServerError).Wrap(mErr)
>>>>>>> 1738bd6e
			}
		}
		// If threadmembership already exists but user had previously unfollowed the thread, then follow the thread again.
		threadMembership.Following = true
		threadMembership.LastViewed = post.CreateAt - 1
		threadMembership.UnreadMentions, appErr = a.countThreadMentions(c, user, rootPost, channel.TeamId, post.CreateAt-1)
		if appErr != nil {
			return nil, appErr
		}
<<<<<<< HEAD
		threadMembership, sErr = a.Srv().Store.Thread().UpdateMembership(threadMembership)
		if sErr != nil {
			return nil, model.NewAppError("MarkChannelAsUnreadFromPost", "app.channel.update_last_viewed_at_post.app_error", nil, "", http.StatusInternalServerError).Wrap(sErr)
		}
		thread, sErr := a.Srv().Store.Thread().GetThreadForUser(channel.TeamId, threadMembership, true)
		if sErr != nil {
			return nil, model.NewAppError("MarkChannelAsUnreadFromPost", "app.channel.update_last_viewed_at_post.app_error", nil, "", http.StatusInternalServerError).Wrap(sErr)
=======
		threadMembership, mErr = a.Srv().Store.Thread().UpdateMembership(threadMembership)
		if mErr != nil {
			return nil, model.NewAppError("MarkChannelAsUnreadFromPost", "app.channel.update_last_viewed_at_post.app_error", nil, "", http.StatusInternalServerError).Wrap(mErr)
		}
		thread, mErr := a.Srv().Store.Thread().GetThreadForUser(channel.TeamId, threadMembership, true)
		if mErr != nil {
			return nil, model.NewAppError("MarkChannelAsUnreadFromPost", "app.channel.update_last_viewed_at_post.app_error", nil, "", http.StatusInternalServerError).Wrap(mErr)
>>>>>>> 1738bd6e
		}
		a.sanitizeProfiles(thread.Participants, false)
		thread.Post.SanitizeProps()

		if a.IsCRTEnabledForUser(c, userID) {
			payload, jsonErr := json.Marshal(thread)
			if jsonErr != nil {
				return nil, model.NewAppError("MarkChannelAsUnreadFromPost", "api.marshal_error", nil, "", http.StatusInternalServerError).Wrap(jsonErr)
			}
			message := model.NewWebSocketEvent(model.WebsocketEventThreadUpdated, channel.TeamId, "", userID, nil)
			message.Add("thread", string(payload))
			a.Publish(message)
		}
	}

<<<<<<< HEAD
	channelUnread, nErr := a.Srv().Store.Channel().UpdateLastViewedAtPost(post, userID, unreadMentions, 0, false)
	if nErr != nil {
		return channelUnread, model.NewAppError("MarkChannelAsUnreadFromPost", "app.channel.update_last_viewed_at_post.app_error", nil, "", http.StatusInternalServerError).Wrap(nErr)
=======
	channelUnread, err := a.Srv().Store.Channel().UpdateLastViewedAtPost(post, userID, unreadMentions, 0, false)
	if err != nil {
		return channelUnread, model.NewAppError("MarkChannelAsUnreadFromPost", "app.channel.update_last_viewed_at_post.app_error", nil, "", http.StatusInternalServerError).Wrap(err)
>>>>>>> 1738bd6e
	}
	a.sendWebSocketPostUnreadEvent(c, channelUnread, postID, false)
	a.UpdateMobileAppBadge(userID)
	return channelUnread, nil
}

func (a *App) sendWebSocketPostUnreadEvent(c request.CTX, channelUnread *model.ChannelUnreadAt, postID string, withMsgCountRoot bool) {
	message := model.NewWebSocketEvent(model.WebsocketEventPostUnread, channelUnread.TeamId, channelUnread.ChannelId, channelUnread.UserId, nil)
	message.Add("msg_count", channelUnread.MsgCount)
	if withMsgCountRoot {
		message.Add("msg_count_root", channelUnread.MsgCountRoot)
	}
	message.Add("mention_count", channelUnread.MentionCount)
	message.Add("mention_count_root", channelUnread.MentionCountRoot)
	message.Add("last_viewed_at", channelUnread.LastViewedAt)
	message.Add("post_id", postID)
	a.Publish(message)
}

func (a *App) AutocompleteChannels(c request.CTX, userID, term string) (model.ChannelListWithTeamData, *model.AppError) {
	includeDeleted := *a.Config().TeamSettings.ExperimentalViewArchivedChannels
	term = strings.TrimSpace(term)

	user, appErr := a.GetUser(userID)
	if appErr != nil {
		return nil, appErr
	}

	channelList, err := a.Srv().Store.Channel().Autocomplete(userID, term, includeDeleted, user.IsGuest())
	if err != nil {
		return nil, model.NewAppError("AutocompleteChannels", "app.channel.search.app_error", nil, "", http.StatusInternalServerError).Wrap(err)
	}

	return channelList, nil
}

func (a *App) AutocompleteChannelsForTeam(c request.CTX, teamID, userID, term string) (model.ChannelList, *model.AppError) {
	includeDeleted := *a.Config().TeamSettings.ExperimentalViewArchivedChannels
	term = strings.TrimSpace(term)

	user, appErr := a.GetUser(userID)
	if appErr != nil {
		return nil, appErr
	}

	channelList, err := a.Srv().Store.Channel().AutocompleteInTeam(teamID, userID, term, includeDeleted, user.IsGuest())
	if err != nil {
		return nil, model.NewAppError("AutocompleteChannels", "app.channel.search.app_error", nil, "", http.StatusInternalServerError).Wrap(err)
	}

	return channelList, nil
}

func (a *App) AutocompleteChannelsForSearch(c request.CTX, teamID string, userID string, term string) (model.ChannelList, *model.AppError) {
	includeDeleted := *a.Config().TeamSettings.ExperimentalViewArchivedChannels

	term = strings.TrimSpace(term)

	channelList, err := a.Srv().Store.Channel().AutocompleteInTeamForSearch(teamID, userID, term, includeDeleted)
	if err != nil {
		return nil, model.NewAppError("AutocompleteChannelsForSearch", "app.channel.search.app_error", nil, "", http.StatusInternalServerError).Wrap(err)
	}

	return channelList, nil
}

// SearchAllChannels returns a list of channels, the total count of the results of the search (if the paginate search option is true), and an error.
func (a *App) SearchAllChannels(c request.CTX, term string, opts model.ChannelSearchOpts) (model.ChannelListWithTeamData, int64, *model.AppError) {
	if opts.ExcludeDefaultChannels {
		opts.ExcludeChannelNames = a.DefaultChannelNames(c)
	}
	storeOpts := store.ChannelSearchOpts{
		ExcludeChannelNames:      opts.ExcludeChannelNames,
		NotAssociatedToGroup:     opts.NotAssociatedToGroup,
		IncludeDeleted:           opts.IncludeDeleted,
		Deleted:                  opts.Deleted,
		TeamIds:                  opts.TeamIds,
		GroupConstrained:         opts.GroupConstrained,
		ExcludeGroupConstrained:  opts.ExcludeGroupConstrained,
		PolicyID:                 opts.PolicyID,
		IncludePolicyID:          opts.IncludePolicyID,
		IncludeSearchById:        opts.IncludeSearchById,
		ExcludePolicyConstrained: opts.ExcludePolicyConstrained,
		Public:                   opts.Public,
		Private:                  opts.Private,
		Page:                     opts.Page,
		PerPage:                  opts.PerPage,
	}

	term = strings.TrimSpace(term)

	channelList, totalCount, err := a.Srv().Store.Channel().SearchAllChannels(term, storeOpts)
	if err != nil {
		return nil, 0, model.NewAppError("SearchAllChannels", "app.channel.search.app_error", nil, "", http.StatusInternalServerError).Wrap(err)
	}

	return channelList, totalCount, nil
}

func (a *App) SearchChannels(c request.CTX, teamID string, term string) (model.ChannelList, *model.AppError) {
	includeDeleted := *a.Config().TeamSettings.ExperimentalViewArchivedChannels

	term = strings.TrimSpace(term)

	channelList, err := a.Srv().Store.Channel().SearchInTeam(teamID, term, includeDeleted)
	if err != nil {
		return nil, model.NewAppError("SearchChannels", "app.channel.search.app_error", nil, "", http.StatusInternalServerError).Wrap(err)
	}

	return channelList, nil
}

func (a *App) SearchArchivedChannels(c request.CTX, teamID string, term string, userID string) (model.ChannelList, *model.AppError) {
	term = strings.TrimSpace(term)

	channelList, err := a.Srv().Store.Channel().SearchArchivedInTeam(teamID, term, userID)
	if err != nil {
		return nil, model.NewAppError("SearchArchivedChannels", "app.channel.search.app_error", nil, "", http.StatusInternalServerError).Wrap(err)
	}

	return channelList, nil
}

func (a *App) SearchChannelsForUser(c request.CTX, userID, teamID, term string) (model.ChannelList, *model.AppError) {
	includeDeleted := *a.Config().TeamSettings.ExperimentalViewArchivedChannels

	term = strings.TrimSpace(term)

	channelList, err := a.Srv().Store.Channel().SearchForUserInTeam(userID, teamID, term, includeDeleted)
	if err != nil {
		return nil, model.NewAppError("SearchChannelsForUser", "app.channel.search.app_error", nil, "", http.StatusInternalServerError).Wrap(err)
	}

	return channelList, nil
}

func (a *App) SearchGroupChannels(c request.CTX, userID, term string) (model.ChannelList, *model.AppError) {
	if term == "" {
		return model.ChannelList{}, nil
	}

	channelList, err := a.Srv().Store.Channel().SearchGroupChannels(userID, term)
	if err != nil {
		return nil, model.NewAppError("SearchGroupChannels", "app.channel.search_group_channels.app_error", nil, "", http.StatusInternalServerError).Wrap(err)
	}
	return channelList, nil
}

func (a *App) SearchChannelsUserNotIn(c request.CTX, teamID string, userID string, term string) (model.ChannelList, *model.AppError) {
	term = strings.TrimSpace(term)
	channelList, err := a.Srv().Store.Channel().SearchMore(userID, teamID, term)
	if err != nil {
		return nil, model.NewAppError("SearchChannelsUserNotIn", "app.channel.search.app_error", nil, "", http.StatusInternalServerError).Wrap(err)
	}

	return channelList, nil
}

func (a *App) MarkChannelsAsViewed(c request.CTX, channelIDs []string, userID string, currentSessionId string, collapsedThreadsSupported bool) (map[string]int64, *model.AppError) {
	// I start looking for channels with notifications before I mark it as read, to clear the push notifications if needed
	channelsToClearPushNotifications := []string{}
	if a.canSendPushNotifications() {
		for _, channelID := range channelIDs {
			channel, errCh := a.Srv().Store.Channel().Get(channelID, true)
			if errCh != nil {
				c.Logger().Warn("Failed to get channel", mlog.Err(errCh))
				continue
			}

			member, err := a.Srv().Store.Channel().GetMember(context.Background(), channelID, userID)
			if err != nil {
				c.Logger().Warn("Failed to get membership", mlog.Err(err))
				continue
			}

			notify := member.NotifyProps[model.PushNotifyProp]
			if notify == model.ChannelNotifyDefault {
				user, err := a.GetUser(userID)
				if err != nil {
					c.Logger().Warn("Failed to get user", mlog.String("user_id", userID), mlog.Err(err))
					continue
				}
				notify = user.NotifyProps[model.PushNotifyProp]
			}
			if notify == model.UserNotifyAll {
				if count, err := a.Srv().Store.User().GetAnyUnreadPostCountForChannel(userID, channelID); err == nil {
					if count > 0 {
						channelsToClearPushNotifications = append(channelsToClearPushNotifications, channelID)
					}
				}
			} else if notify == model.UserNotifyMention || channel.Type == model.ChannelTypeDirect {
				if count, err := a.Srv().Store.User().GetUnreadCountForChannel(userID, channelID); err == nil {
					if count > 0 {
						channelsToClearPushNotifications = append(channelsToClearPushNotifications, channelID)
					}
				}
			}
		}
	}

	var err error
	updateThreads := *a.Config().ServiceSettings.ThreadAutoFollow && (!collapsedThreadsSupported || !a.IsCRTEnabledForUser(c, userID))
	if updateThreads {
		err = a.Srv().Store.Thread().MarkAllAsReadByChannels(userID, channelIDs)
		if err != nil {
			return nil, model.NewAppError("MarkChannelsAsViewed", "app.channel.update_last_viewed_at.app_error", nil, "", http.StatusInternalServerError).Wrap(err)
		}
	}

	times, err := a.Srv().Store.Channel().UpdateLastViewedAt(channelIDs, userID)
	if err != nil {
		var invErr *store.ErrInvalidInput
		switch {
		case errors.As(err, &invErr):
			return nil, model.NewAppError("MarkChannelsAsViewed", "app.channel.update_last_viewed_at.app_error", nil, "", http.StatusBadRequest).Wrap(invErr)
		default:
			return nil, model.NewAppError("MarkChannelsAsViewed", "app.channel.update_last_viewed_at.app_error", nil, "", http.StatusInternalServerError).Wrap(err)
		}
	}

	if *a.Config().ServiceSettings.EnableChannelViewedMessages {
		for _, channelID := range channelIDs {
			message := model.NewWebSocketEvent(model.WebsocketEventChannelViewed, "", "", userID, nil)
			message.Add("channel_id", channelID)
			a.Publish(message)
		}
	}
	for _, channelID := range channelsToClearPushNotifications {
		a.clearPushNotification(currentSessionId, userID, channelID, "")
	}

	if updateThreads && a.IsCRTEnabledForUser(c, userID) {
		timestamp := model.GetMillis()
		for _, channelID := range channelIDs {
			message := model.NewWebSocketEvent(model.WebsocketEventThreadReadChanged, "", channelID, userID, nil)
			message.Add("timestamp", timestamp)
			a.Publish(message)
		}
	}

	return times, nil
}

func (a *App) ViewChannel(c request.CTX, view *model.ChannelView, userID string, currentSessionId string, collapsedThreadsSupported bool) (map[string]int64, *model.AppError) {
	if err := a.SetActiveChannel(c, userID, view.ChannelId); err != nil {
		return nil, err
	}

	channelIDs := []string{}

	if view.ChannelId != "" {
		channelIDs = append(channelIDs, view.ChannelId)
	}

	if view.PrevChannelId != "" {
		channelIDs = append(channelIDs, view.PrevChannelId)
	}

	if len(channelIDs) == 0 {
		return map[string]int64{}, nil
	}

	return a.MarkChannelsAsViewed(c, channelIDs, userID, currentSessionId, collapsedThreadsSupported)
}

func (a *App) PermanentDeleteChannel(c request.CTX, channel *model.Channel) *model.AppError {
	if err := a.Srv().Store.Post().PermanentDeleteByChannel(channel.Id); err != nil {
		return model.NewAppError("PermanentDeleteChannel", "app.post.permanent_delete_by_channel.app_error", nil, "", http.StatusInternalServerError).Wrap(err)
	}

	if err := a.Srv().Store.Channel().PermanentDeleteMembersByChannel(channel.Id); err != nil {
		return model.NewAppError("PermanentDeleteChannel", "app.channel.remove_member.app_error", nil, "", http.StatusInternalServerError).Wrap(err)
	}

	if err := a.Srv().Store.Webhook().PermanentDeleteIncomingByChannel(channel.Id); err != nil {
		return model.NewAppError("PermanentDeleteChannel", "app.webhooks.permanent_delete_incoming_by_channel.app_error", nil, "", http.StatusInternalServerError).Wrap(err)
	}

	if err := a.Srv().Store.Webhook().PermanentDeleteOutgoingByChannel(channel.Id); err != nil {
		return model.NewAppError("PermanentDeleteChannel", "app.webhooks.permanent_delete_outgoing_by_channel.app_error", nil, "", http.StatusInternalServerError).Wrap(err)
	}

	deleteAt := model.GetMillis()

	if nErr := a.Srv().Store.Channel().PermanentDelete(channel.Id); nErr != nil {
		return model.NewAppError("PermanentDeleteChannel", "app.channel.permanent_delete.app_error", nil, "", http.StatusInternalServerError).Wrap(nErr)
	}

	a.invalidateCacheForChannel(channel)
	message := model.NewWebSocketEvent(model.WebsocketEventChannelDeleted, channel.TeamId, "", "", nil)
	message.Add("channel_id", channel.Id)
	message.Add("delete_at", deleteAt)
	a.Publish(message)

	return nil
}

func (a *App) RemoveAllDeactivatedMembersFromChannel(c request.CTX, channel *model.Channel) *model.AppError {
	err := a.Srv().Store.Channel().RemoveAllDeactivatedMembers(channel.Id)
	if err != nil {
		return model.NewAppError("RemoveAllDeactivatedMembersFromChannel", "app.channel.remove_all_deactivated_members.app_error", nil, "", http.StatusInternalServerError).Wrap(err)
	}

	return nil
}

// MoveChannel method is prone to data races if someone joins to channel during the move process. However this
// function is only exposed to sysadmins and the possibility of this edge case is relatively small.
func (a *App) MoveChannel(c request.CTX, team *model.Team, channel *model.Channel, user *model.User) *model.AppError {
	// Check that all channel members are in the destination team.
	channelMembers, err := a.GetChannelMembersPage(c, channel.Id, 0, 10000000)
	if err != nil {
		return err
	}

	channelMemberIds := []string{}
	for _, channelMember := range channelMembers {
		channelMemberIds = append(channelMemberIds, channelMember.UserId)
	}

	if len(channelMemberIds) > 0 {
		teamMembers, err2 := a.GetTeamMembersByIds(team.Id, channelMemberIds, nil)
		if err2 != nil {
			return err2
		}

		if len(teamMembers) != len(channelMembers) {
			teamMembersMap := make(map[string]*model.TeamMember, len(teamMembers))
			for _, teamMember := range teamMembers {
				teamMembersMap[teamMember.UserId] = teamMember
			}
			for _, channelMember := range channelMembers {
				if _, ok := teamMembersMap[channelMember.UserId]; !ok {
					c.Logger().Warn("Not member of the target team", mlog.String("userId", channelMember.UserId))
				}
			}
			return model.NewAppError("MoveChannel", "app.channel.move_channel.members_do_not_match.error", nil, "", http.StatusInternalServerError)
		}
	}

	// keep instance of the previous team
	previousTeam, nErr := a.Srv().Store.Team().Get(channel.TeamId)
	if nErr != nil {
		var nfErr *store.ErrNotFound
		switch {
		case errors.As(nErr, &nfErr):
			return model.NewAppError("MoveChannel", "app.team.get.find.app_error", nil, "", http.StatusNotFound).Wrap(nfErr)
		default:
			return model.NewAppError("MoveChannel", "app.team.get.finding.app_error", nil, "", http.StatusInternalServerError).Wrap(nErr)
		}
	}

	if nErr := a.Srv().Store.Channel().UpdateSidebarChannelCategoryOnMove(channel, team.Id); nErr != nil {
		return model.NewAppError("MoveChannel", "app.channel.sidebar_categories.app_error", nil, "", http.StatusInternalServerError).Wrap(nErr)
	}

	channel.TeamId = team.Id
	if _, err := a.Srv().Store.Channel().Update(channel); err != nil {
		var appErr *model.AppError
		var invErr *store.ErrInvalidInput
		switch {
		case errors.As(err, &invErr):
			return model.NewAppError("MoveChannel", "app.channel.update.bad_id", nil, "", http.StatusBadRequest).Wrap(invErr)
		case errors.As(err, &appErr):
			return appErr
		default:
			return model.NewAppError("MoveChannel", "app.channel.update_channel.internal_error", nil, "", http.StatusInternalServerError).Wrap(err)
		}
	}

	if incomingWebhooks, err := a.GetIncomingWebhooksForTeamPage(previousTeam.Id, 0, 10000000); err != nil {
		c.Logger().Warn("Failed to get incoming webhooks", mlog.Err(err))
	} else {
		for _, webhook := range incomingWebhooks {
			if webhook.ChannelId == channel.Id {
				webhook.TeamId = team.Id
				if _, err := a.Srv().Store.Webhook().UpdateIncoming(webhook); err != nil {
					c.Logger().Warn("Failed to move incoming webhook to new team", mlog.String("webhook id", webhook.Id))
				}
			}
		}
	}

	if outgoingWebhooks, err := a.GetOutgoingWebhooksForTeamPage(previousTeam.Id, 0, 10000000); err != nil {
		c.Logger().Warn("Failed to get outgoing webhooks", mlog.Err(err))
	} else {
		for _, webhook := range outgoingWebhooks {
			if webhook.ChannelId == channel.Id {
				webhook.TeamId = team.Id
				if _, err := a.Srv().Store.Webhook().UpdateOutgoing(webhook); err != nil {
					c.Logger().Warn("Failed to move outgoing webhook to new team.", mlog.String("webhook id", webhook.Id))
				}
			}
		}
	}

	if err := a.RemoveUsersFromChannelNotMemberOfTeam(c, user, channel, team); err != nil {
		c.Logger().Warn("error while removing non-team member users", mlog.Err(err))
	}

	if user != nil {
		if err := a.postChannelMoveMessage(c, user, channel, previousTeam); err != nil {
			c.Logger().Warn("error while posting move channel message", mlog.Err(err))
		}
	}

	return nil
}

func (a *App) postChannelMoveMessage(c request.CTX, user *model.User, channel *model.Channel, previousTeam *model.Team) *model.AppError {

	post := &model.Post{
		ChannelId: channel.Id,
		Message:   fmt.Sprintf(i18n.T("api.team.move_channel.success"), previousTeam.Name),
		Type:      model.PostTypeMoveChannel,
		UserId:    user.Id,
		Props: model.StringInterface{
			"username": user.Username,
		},
	}

	if _, err := a.CreatePost(c, post, channel, false, true); err != nil {
		return model.NewAppError("postChannelMoveMessage", "api.team.move_channel.post.error", nil, "", http.StatusInternalServerError).Wrap(err)
	}

	return nil
}

func (a *App) RemoveUsersFromChannelNotMemberOfTeam(c request.CTX, remover *model.User, channel *model.Channel, team *model.Team) *model.AppError {
	channelMembers, err := a.GetChannelMembersPage(c, channel.Id, 0, 10000000)
	if err != nil {
		return err
	}

	channelMemberIds := []string{}
	channelMemberMap := make(map[string]struct{})
	for _, channelMember := range channelMembers {
		channelMemberMap[channelMember.UserId] = struct{}{}
		channelMemberIds = append(channelMemberIds, channelMember.UserId)
	}

	if len(channelMemberIds) > 0 {
		teamMembers, err := a.GetTeamMembersByIds(team.Id, channelMemberIds, nil)
		if err != nil {
			return err
		}

		if len(teamMembers) != len(channelMembers) {
			for _, teamMember := range teamMembers {
				delete(channelMemberMap, teamMember.UserId)
			}

			var removerId string
			if remover != nil {
				removerId = remover.Id
			}
			for userID := range channelMemberMap {
				if err := a.removeUserFromChannel(c, userID, removerId, channel); err != nil {
					return err
				}
			}
		}
	}

	return nil
}

func (a *App) GetPinnedPosts(c request.CTX, channelID string) (*model.PostList, *model.AppError) {
	posts, err := a.Srv().Store.Channel().GetPinnedPosts(channelID)
	if err != nil {
		return nil, model.NewAppError("GetPinnedPosts", "app.channel.pinned_posts.app_error", nil, "", http.StatusInternalServerError).Wrap(err)
	}

	if appErr := a.filterInaccessiblePosts(posts, filterPostOptions{assumeSortedCreatedAt: true}); appErr != nil {
		return nil, appErr
	}

	return posts, nil
}

func (a *App) ToggleMuteChannel(c request.CTX, channelID, userID string) (*model.ChannelMember, *model.AppError) {
	member, nErr := a.Srv().Store.Channel().GetMember(context.Background(), channelID, userID)
	if nErr != nil {
		var appErr *model.AppError
		var nfErr *store.ErrNotFound
		switch {
		case errors.As(nErr, &appErr):
			return nil, appErr
		case errors.As(nErr, &nfErr):
			return nil, model.NewAppError("ToggleMuteChannel", MissingChannelMemberError, nil, "", http.StatusNotFound).Wrap(nfErr)
		default:
			return nil, model.NewAppError("ToggleMuteChannel", "app.channel.get_member.app_error", nil, "", http.StatusInternalServerError).Wrap(nErr)
		}
	}

	member.SetChannelMuted(!member.IsChannelMuted())

	member, err := a.updateChannelMember(c, member)
	if err != nil {
		return nil, err
	}

	a.invalidateCacheForChannelMembersNotifyProps(member.ChannelId)

	return member, nil
}

func (a *App) setChannelsMuted(c request.CTX, channelIDs []string, userID string, muted bool) ([]*model.ChannelMember, *model.AppError) {
	members, err := a.Srv().Store.Channel().GetMembersByChannelIds(channelIDs, userID)
	if err != nil {
		var appErr *model.AppError
		switch {
		case errors.As(err, &appErr):
			return nil, appErr
		default:
<<<<<<< HEAD
			return nil, model.NewAppError("setChannelsMuted", "app.channel.get_member.app_error", nil, "", http.StatusInternalServerError).Wrap(nErr)
=======
			return nil, model.NewAppError("setChannelsMuted", "app.channel.get_member.app_error", nil, "", http.StatusInternalServerError).Wrap(err)
>>>>>>> 1738bd6e
		}
	}

	var membersToUpdate []*model.ChannelMember
	for _, member := range members {
		if muted == member.IsChannelMuted() {
			continue
		}

		updatedMember := member
		updatedMember.SetChannelMuted(muted)

		membersToUpdate = append(membersToUpdate, &updatedMember)
	}

	if len(membersToUpdate) == 0 {
		return nil, nil
	}

	updated, err := a.Srv().Store.Channel().UpdateMultipleMembers(membersToUpdate)
	if err != nil {
		var appErr *model.AppError
		var nfErr *store.ErrNotFound
		switch {
		case errors.As(err, &appErr):
			return nil, appErr
<<<<<<< HEAD
		case errors.As(nErr, &nfErr):
			return nil, model.NewAppError("setChannelsMuted", MissingChannelMemberError, nil, "", http.StatusNotFound).Wrap(nfErr)
		default:
			return nil, model.NewAppError("setChannelsMuted", "app.channel.get_member.app_error", nil, "", http.StatusInternalServerError).Wrap(nErr)
=======
		case errors.As(err, &nfErr):
			return nil, model.NewAppError("setChannelsMuted", MissingChannelMemberError, nil, "", http.StatusNotFound).Wrap(nfErr)
		default:
			return nil, model.NewAppError("setChannelsMuted", "app.channel.get_member.app_error", nil, "", http.StatusInternalServerError).Wrap(err)
>>>>>>> 1738bd6e
		}
	}

	for _, member := range updated {
		a.invalidateCacheForChannelMembersNotifyProps(member.ChannelId)

		evt := model.NewWebSocketEvent(model.WebsocketEventChannelMemberUpdated, "", "", member.UserId, nil)

		memberJSON, jsonErr := json.Marshal(member)
		if jsonErr != nil {
			return nil, model.NewAppError("setChannelsMuted", "api.marshal_error", nil, "", http.StatusInternalServerError).Wrap(jsonErr)
		}

		evt.Add("channelMember", string(memberJSON))
		a.Publish(evt)
	}

	return updated, nil
}

func (a *App) FillInChannelProps(c request.CTX, channel *model.Channel) *model.AppError {
	return a.FillInChannelsProps(c, model.ChannelList{channel})
}

func (a *App) FillInChannelsProps(c request.CTX, channelList model.ChannelList) *model.AppError {
	// Group the channels by team and call GetChannelsByNames just once per team.
	channelsByTeam := make(map[string]model.ChannelList)
	for _, channel := range channelList {
		channelsByTeam[channel.TeamId] = append(channelsByTeam[channel.TeamId], channel)
	}

	for teamID, channelList := range channelsByTeam {
		allChannelMentions := make(map[string]bool)
		channelMentions := make(map[*model.Channel][]string, len(channelList))

		// Collect mentions across the channels so as to query just once for this team.
		for _, channel := range channelList {
			channelMentions[channel] = model.ChannelMentions(channel.Header)

			for _, channelMention := range channelMentions[channel] {
				allChannelMentions[channelMention] = true
			}
		}

		allChannelMentionNames := make([]string, 0, len(allChannelMentions))
		for channelName := range allChannelMentions {
			allChannelMentionNames = append(allChannelMentionNames, channelName)
		}

		if len(allChannelMentionNames) > 0 {
			mentionedChannels, err := a.GetChannelsByNames(c, allChannelMentionNames, teamID)
			if err != nil {
				return err
			}

			mentionedChannelsByName := make(map[string]*model.Channel)
			for _, channel := range mentionedChannels {
				mentionedChannelsByName[channel.Name] = channel
			}

			for _, channel := range channelList {
				channelMentionsProp := make(map[string]any, len(channelMentions[channel]))
				for _, channelMention := range channelMentions[channel] {
					if mentioned, ok := mentionedChannelsByName[channelMention]; ok {
						if mentioned.Type == model.ChannelTypeOpen {
							channelMentionsProp[mentioned.Name] = map[string]any{
								"display_name": mentioned.DisplayName,
							}
						}
					}
				}

				if len(channelMentionsProp) > 0 {
					channel.AddProp("channel_mentions", channelMentionsProp)
				} else if channel.Props != nil {
					delete(channel.Props, "channel_mentions")
				}
			}
		}
	}

	return nil
}

func (a *App) forEachChannelMember(c request.CTX, channelID string, f func(model.ChannelMember) error) error {
	perPage := 100
	page := 0

	for {
		channelMembers, err := a.Srv().Store.Channel().GetMembers(channelID, page*perPage, perPage)
		if err != nil {
			return err
		}

		for _, channelMember := range channelMembers {
			if err = f(channelMember); err != nil {
				return err
			}
		}

		length := len(channelMembers)
		if length < perPage {
			break
		}

		page++
	}

	return nil
}

func (a *App) ClearChannelMembersCache(c request.CTX, channelID string) error {
	clearSessionCache := func(channelMember model.ChannelMember) error {
		a.ClearSessionCacheForUser(channelMember.UserId)
		message := model.NewWebSocketEvent(model.WebsocketEventChannelMemberUpdated, "", "", channelMember.UserId, nil)
		memberJSON, jsonErr := json.Marshal(channelMember)
		if jsonErr != nil {
			return jsonErr
		}
		message.Add("channelMember", string(memberJSON))
		a.Publish(message)
		return nil
	}
	if err := a.forEachChannelMember(c, channelID, clearSessionCache); err != nil {
		return fmt.Errorf("error clearing cache for channel members: channel_id: %s, error: %w", channelID, err)
	}
	return nil
}

func (a *App) GetMemberCountsByGroup(ctx context.Context, channelID string, includeTimezones bool) ([]*model.ChannelMemberCountByGroup, *model.AppError) {
	channelMemberCounts, err := a.Srv().Store.Channel().GetMemberCountsByGroup(ctx, channelID, includeTimezones)
	if err != nil {
		return nil, model.NewAppError("GetMemberCountsByGroup", "app.channel.get_member_count.app_error", nil, "", http.StatusInternalServerError).Wrap(err)
	}

	return channelMemberCounts, nil
}

func (a *App) getDirectChannel(c request.CTX, userID, otherUserID string) (*model.Channel, *model.AppError) {
	return a.Srv().getDirectChannel(c, userID, otherUserID)
}

func (s *Server) getDirectChannel(c request.CTX, userID, otherUserID string) (*model.Channel, *model.AppError) {
	channel, nErr := s.Store.Channel().GetByName("", model.GetDMNameFromIds(userID, otherUserID), true)
	if nErr != nil {
		var nfErr *store.ErrNotFound
		if errors.As(nErr, &nfErr) {
			return nil, nil
		}

		return nil, model.NewAppError("GetOrCreateDirectChannel", "web.incoming_webhook.channel.app_error", nil, "", http.StatusInternalServerError).Wrap(nErr)
	}

	return channel, nil
}

func (a *App) GetTopChannelsForTeamSince(c request.CTX, teamID, userID string, opts *model.InsightsOpts) (*model.TopChannelList, *model.AppError) {
	if !a.Config().FeatureFlags.InsightsEnabled {
		return nil, model.NewAppError("GetTopChannelsForTeamSince", "api.insights.feature_disabled", nil, "", http.StatusNotImplemented)
	}

	topChannels, err := a.Srv().Store.Channel().GetTopChannelsForTeamSince(teamID, userID, opts.StartUnixMilli, opts.Page*opts.PerPage, opts.PerPage)
	if err != nil {
		return nil, model.NewAppError("GetTopChannelsForTeamSince", "app.channel.get_top_for_team_since.app_error", nil, "", http.StatusInternalServerError).Wrap(err)
	}
	return topChannels, nil
}

func (a *App) GetTopChannelsForUserSince(c request.CTX, userID, teamID string, opts *model.InsightsOpts) (*model.TopChannelList, *model.AppError) {
	if !a.Config().FeatureFlags.InsightsEnabled {
		return nil, model.NewAppError("GetTopChannelsForUserSince", "api.insights.feature_disabled", nil, "", http.StatusNotImplemented)
	}

	topChannels, err := a.Srv().Store.Channel().GetTopChannelsForUserSince(userID, teamID, opts.StartUnixMilli, opts.Page*opts.PerPage, opts.PerPage)
	if err != nil {
		return nil, model.NewAppError("GetTopChannelsForUserSince", "app.channel.get_top_for_user_since.app_error", nil, "", http.StatusInternalServerError).Wrap(err)
	}
	return topChannels, nil
}

// PostCountsByDuration returns the post counts for the given channels, grouped by day, starting at the given time.
// Unless one is specifically itending to omit results from part of the calendar day, it will typically makes the most sense to
// use a sinceUnixMillis parameter value as returned by model.GetStartOfDayMillis.
//
// WARNING: PostCountsByDuration PERFORMS NO AUTHORIZATION CHECKS ON THE GIVEN CHANNELS.
func (a *App) PostCountsByDuration(c request.CTX, channelIDs []string, sinceUnixMillis int64, userID *string, grouping model.PostCountGrouping, groupingLocation *time.Location) ([]*model.DurationPostCount, *model.AppError) {
	if !a.Config().FeatureFlags.InsightsEnabled {
		return nil, model.NewAppError("PostCountsByDuration", "api.insights.feature_disabled", nil, "", http.StatusNotImplemented)
	}
	postCountByDay, err := a.Srv().Store.Channel().PostCountsByDuration(channelIDs, sinceUnixMillis, userID, grouping, groupingLocation)
	if err != nil {
		return nil, model.NewAppError("PostCountsByDuration", "app.channel.get_post_count_by_day.app_error", nil, "", http.StatusInternalServerError).Wrap(err)
	}
	return postCountByDay, nil
}<|MERGE_RESOLUTION|>--- conflicted
+++ resolved
@@ -1298,17 +1298,10 @@
 		switch {
 		case errors.As(err, &appErr):
 			return nil, appErr
-<<<<<<< HEAD
-		case errors.As(nErr, &nfErr):
-			return nil, model.NewAppError("updateChannelMember", MissingChannelMemberError, nil, "", http.StatusNotFound).Wrap(nfErr)
-		default:
-			return nil, model.NewAppError("updateChannelMember", "app.channel.get_member.app_error", nil, "", http.StatusInternalServerError).Wrap(nErr)
-=======
 		case errors.As(err, &nfErr):
 			return nil, model.NewAppError("updateChannelMember", MissingChannelMemberError, nil, "", http.StatusNotFound).Wrap(nfErr)
 		default:
 			return nil, model.NewAppError("updateChannelMember", "app.channel.get_member.app_error", nil, "", http.StatusInternalServerError).Wrap(err)
->>>>>>> 1738bd6e
 		}
 	}
 
@@ -2637,15 +2630,9 @@
 	// In CRT Supported Client: badge on channel only sums mentions in root posts including and below the post that was marked.
 	// In CRT Unsupported Client: badge on channel sums mentions in all posts (root & replies) including and below the post that was marked unread.
 	if post.RootId == "" {
-<<<<<<< HEAD
 		channelUnread, nErr := a.Srv().Store.Channel().UpdateLastViewedAtPost(post, userID, unreadMentions, unreadMentionsRoot, true)
 		if nErr != nil {
 			return channelUnread, model.NewAppError("MarkChannelAsUnreadFromPost", "app.channel.update_last_viewed_at_post.app_error", nil, "", http.StatusInternalServerError).Wrap(nErr)
-=======
-		channelUnread, err := a.Srv().Store.Channel().UpdateLastViewedAtPost(post, userID, unreadMentions, unreadMentionsRoot, true)
-		if err != nil {
-			return channelUnread, model.NewAppError("MarkChannelAsUnreadFromPost", "app.channel.update_last_viewed_at_post.app_error", nil, "", http.StatusInternalServerError).Wrap(err)
->>>>>>> 1738bd6e
 		}
 
 		a.sendWebSocketPostUnreadEvent(c, channelUnread, postID, true)
@@ -2663,27 +2650,16 @@
 		return nil, appErr
 	}
 
-<<<<<<< HEAD
 	channel, nErr := a.Srv().Store.Channel().Get(post.ChannelId, true)
 	if nErr != nil {
 		return nil, model.NewAppError("MarkChannelAsUnreadFromPost", "app.channel.update_last_viewed_at_post.app_error", nil, "", http.StatusInternalServerError).Wrap(nErr)
-=======
-	channel, err := a.Srv().Store.Channel().Get(post.ChannelId, true)
-	if err != nil {
-		return nil, model.NewAppError("MarkChannelAsUnreadFromPost", "app.channel.update_last_viewed_at_post.app_error", nil, "", http.StatusInternalServerError).Wrap(err)
->>>>>>> 1738bd6e
 	}
 
 	if *a.Config().ServiceSettings.ThreadAutoFollow {
 		threadMembership, mErr := a.Srv().Store.Thread().GetMembershipForUser(user.Id, threadId)
 		var errNotFound *store.ErrNotFound
-<<<<<<< HEAD
-		if sErr != nil && !errors.As(sErr, &errNotFound) {
-			return nil, model.NewAppError("MarkChannelAsUnreadFromPost", "app.channel.update_last_viewed_at_post.app_error", nil, "", http.StatusInternalServerError).Wrap(sErr)
-=======
 		if mErr != nil && !errors.As(mErr, &errNotFound) {
 			return nil, model.NewAppError("MarkChannelAsUnreadFromPost", "app.channel.update_last_viewed_at_post.app_error", nil, "", http.StatusInternalServerError).Wrap(mErr)
->>>>>>> 1738bd6e
 		}
 		// Follow thread if we're not already following it
 		if threadMembership == nil {
@@ -2694,15 +2670,9 @@
 				UpdateViewedTimestamp: false,
 				UpdateParticipants:    false,
 			}
-<<<<<<< HEAD
-			threadMembership, sErr = a.Srv().Store.Thread().MaintainMembership(user.Id, threadId, opts)
-			if sErr != nil {
-				return nil, model.NewAppError("MarkChannelAsUnreadFromPost", "app.channel.update_last_viewed_at_post.app_error", nil, "", http.StatusInternalServerError).Wrap(sErr)
-=======
 			threadMembership, mErr = a.Srv().Store.Thread().MaintainMembership(user.Id, threadId, opts)
 			if mErr != nil {
 				return nil, model.NewAppError("MarkChannelAsUnreadFromPost", "app.channel.update_last_viewed_at_post.app_error", nil, "", http.StatusInternalServerError).Wrap(mErr)
->>>>>>> 1738bd6e
 			}
 		}
 		// If threadmembership already exists but user had previously unfollowed the thread, then follow the thread again.
@@ -2712,15 +2682,6 @@
 		if appErr != nil {
 			return nil, appErr
 		}
-<<<<<<< HEAD
-		threadMembership, sErr = a.Srv().Store.Thread().UpdateMembership(threadMembership)
-		if sErr != nil {
-			return nil, model.NewAppError("MarkChannelAsUnreadFromPost", "app.channel.update_last_viewed_at_post.app_error", nil, "", http.StatusInternalServerError).Wrap(sErr)
-		}
-		thread, sErr := a.Srv().Store.Thread().GetThreadForUser(channel.TeamId, threadMembership, true)
-		if sErr != nil {
-			return nil, model.NewAppError("MarkChannelAsUnreadFromPost", "app.channel.update_last_viewed_at_post.app_error", nil, "", http.StatusInternalServerError).Wrap(sErr)
-=======
 		threadMembership, mErr = a.Srv().Store.Thread().UpdateMembership(threadMembership)
 		if mErr != nil {
 			return nil, model.NewAppError("MarkChannelAsUnreadFromPost", "app.channel.update_last_viewed_at_post.app_error", nil, "", http.StatusInternalServerError).Wrap(mErr)
@@ -2728,7 +2689,6 @@
 		thread, mErr := a.Srv().Store.Thread().GetThreadForUser(channel.TeamId, threadMembership, true)
 		if mErr != nil {
 			return nil, model.NewAppError("MarkChannelAsUnreadFromPost", "app.channel.update_last_viewed_at_post.app_error", nil, "", http.StatusInternalServerError).Wrap(mErr)
->>>>>>> 1738bd6e
 		}
 		a.sanitizeProfiles(thread.Participants, false)
 		thread.Post.SanitizeProps()
@@ -2744,15 +2704,9 @@
 		}
 	}
 
-<<<<<<< HEAD
 	channelUnread, nErr := a.Srv().Store.Channel().UpdateLastViewedAtPost(post, userID, unreadMentions, 0, false)
 	if nErr != nil {
 		return channelUnread, model.NewAppError("MarkChannelAsUnreadFromPost", "app.channel.update_last_viewed_at_post.app_error", nil, "", http.StatusInternalServerError).Wrap(nErr)
-=======
-	channelUnread, err := a.Srv().Store.Channel().UpdateLastViewedAtPost(post, userID, unreadMentions, 0, false)
-	if err != nil {
-		return channelUnread, model.NewAppError("MarkChannelAsUnreadFromPost", "app.channel.update_last_viewed_at_post.app_error", nil, "", http.StatusInternalServerError).Wrap(err)
->>>>>>> 1738bd6e
 	}
 	a.sendWebSocketPostUnreadEvent(c, channelUnread, postID, false)
 	a.UpdateMobileAppBadge(userID)
@@ -3268,11 +3222,7 @@
 		case errors.As(err, &appErr):
 			return nil, appErr
 		default:
-<<<<<<< HEAD
-			return nil, model.NewAppError("setChannelsMuted", "app.channel.get_member.app_error", nil, "", http.StatusInternalServerError).Wrap(nErr)
-=======
 			return nil, model.NewAppError("setChannelsMuted", "app.channel.get_member.app_error", nil, "", http.StatusInternalServerError).Wrap(err)
->>>>>>> 1738bd6e
 		}
 	}
 
@@ -3299,17 +3249,10 @@
 		switch {
 		case errors.As(err, &appErr):
 			return nil, appErr
-<<<<<<< HEAD
-		case errors.As(nErr, &nfErr):
-			return nil, model.NewAppError("setChannelsMuted", MissingChannelMemberError, nil, "", http.StatusNotFound).Wrap(nfErr)
-		default:
-			return nil, model.NewAppError("setChannelsMuted", "app.channel.get_member.app_error", nil, "", http.StatusInternalServerError).Wrap(nErr)
-=======
 		case errors.As(err, &nfErr):
 			return nil, model.NewAppError("setChannelsMuted", MissingChannelMemberError, nil, "", http.StatusNotFound).Wrap(nfErr)
 		default:
 			return nil, model.NewAppError("setChannelsMuted", "app.channel.get_member.app_error", nil, "", http.StatusInternalServerError).Wrap(err)
->>>>>>> 1738bd6e
 		}
 	}
 

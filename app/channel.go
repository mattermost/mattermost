--- conflicted
+++ resolved
@@ -698,8 +698,7 @@
 	return channel, nil
 }
 
-<<<<<<< HEAD
-func (a *App) postChannelPrivacyMessage(user *model.User, channel *model.Channel) *model.AppError {
+func (a *App) postChannelPrivacyMessage(c *request.Context, user *model.User, channel *model.Channel) *model.AppError {
 	var authorId string
 	var authorUsername string
 	if user != nil {
@@ -715,9 +714,6 @@
 		authorUsername = systemBot.Username
 	}
 
-=======
-func (a *App) postChannelPrivacyMessage(c *request.Context, user *model.User, channel *model.Channel) *model.AppError {
->>>>>>> c90c371f
 	message := (map[string]string{
 		model.CHANNEL_OPEN:    i18n.T("api.channel.change_channel_privacy.private_to_public"),
 		model.CHANNEL_PRIVATE: i18n.T("api.channel.change_channel_privacy.public_to_private"),
@@ -1524,13 +1520,9 @@
 	}
 
 	if opts.UserRequestorID == "" || userID == opts.UserRequestorID {
-<<<<<<< HEAD
-		if err := a.postJoinChannelMessage(user, channel); err != nil {
+		if err := a.postJoinChannelMessage(c, user, channel); err != nil {
 			mlog.Error("Failed to post join channel message", mlog.Err(err))
 		}
-=======
-		a.postJoinChannelMessage(c, user, channel)
->>>>>>> c90c371f
 	} else {
 		a.Srv().Go(func() {
 			a.PostAddToChannelMessage(c, userRequestor, user, channel, opts.PostRootID)
@@ -2240,8 +2232,7 @@
 	return nil
 }
 
-<<<<<<< HEAD
-func (a *App) postRemoveFromChannelMessage(removerUserId string, removedUser *model.User, channel *model.Channel) *model.AppError {
+func (a *App) postRemoveFromChannelMessage(c *request.Context, removerUserId string, removedUser *model.User, channel *model.Channel) *model.AppError {
 	messageUserId := removerUserId
 	if messageUserId == "" {
 		systemBot, err := a.GetSystemBot()
@@ -2252,9 +2243,6 @@
 		messageUserId = systemBot.UserId
 	}
 
-=======
-func (a *App) postRemoveFromChannelMessage(c *request.Context, removerUserId string, removedUser *model.User, channel *model.Channel) *model.AppError {
->>>>>>> c90c371f
 	post := &model.Post{
 		ChannelId: channel.Id,
 		// Message here embeds `@username`, not just `username`, to ensure that mentions
@@ -2384,13 +2372,9 @@
 		}
 	} else {
 		a.Srv().Go(func() {
-<<<<<<< HEAD
-			if err := a.postRemoveFromChannelMessage(removerUserId, user, channel); err != nil {
+			if err := a.postRemoveFromChannelMessage(c, removerUserId, user, channel); err != nil {
 				mlog.Error("Failed to post user removal message", mlog.Err(err))
 			}
-=======
-			a.postRemoveFromChannelMessage(c, removerUserId, user, channel)
->>>>>>> c90c371f
 		})
 	}
 

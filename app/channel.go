// Copyright (c) 2016-present Mattermost, Inc. All Rights Reserved.
// See License.txt for license information.

package app

import (
	"fmt"
	"net/http"
	"strings"
	"time"

	l4g "github.com/alecthomas/log4go"
	"github.com/mattermost/mattermost-server/model"
	"github.com/mattermost/mattermost-server/store"
	"github.com/mattermost/mattermost-server/utils"
)

func (a *App) CreateDefaultChannels(teamId string) ([]*model.Channel, *model.AppError) {
	townSquare := &model.Channel{DisplayName: utils.T("api.channel.create_default_channels.town_square"), Name: "town-square", Type: model.CHANNEL_OPEN, TeamId: teamId}

	if _, err := a.CreateChannel(townSquare, false); err != nil {
		return nil, err
	}

	offTopic := &model.Channel{DisplayName: utils.T("api.channel.create_default_channels.off_topic"), Name: "off-topic", Type: model.CHANNEL_OPEN, TeamId: teamId}

	if _, err := a.CreateChannel(offTopic, false); err != nil {
		return nil, err
	}

	channels := []*model.Channel{townSquare, offTopic}
	return channels, nil
}

func (a *App) JoinDefaultChannels(teamId string, user *model.User, channelRole string, userRequestorId string) *model.AppError {
	var err *model.AppError = nil

	var requestor *model.User
	if userRequestorId != "" {
		if u := <-a.Srv.Store.User().Get(userRequestorId); u.Err != nil {
			return u.Err
		} else {
			requestor = u.Data.(*model.User)
		}
	}

	if result := <-a.Srv.Store.Channel().GetByName(teamId, "town-square", true); result.Err != nil {
		err = result.Err
	} else {
		townSquare := result.Data.(*model.Channel)

		cm := &model.ChannelMember{
			ChannelId:   townSquare.Id,
			UserId:      user.Id,
			Roles:       channelRole,
			NotifyProps: model.GetDefaultChannelNotifyProps(),
		}

		if cmResult := <-a.Srv.Store.Channel().SaveMember(cm); cmResult.Err != nil {
			err = cmResult.Err
		}
		if result := <-a.Srv.Store.ChannelMemberHistory().LogJoinEvent(user.Id, townSquare.Id, model.GetMillis()); result.Err != nil {
			l4g.Warn("Failed to update ChannelMemberHistory table %v", result.Err)
		}

<<<<<<< HEAD
		if requestor == nil {
			if err := a.postJoinTeamMessage(user, townSquare); err != nil {
				l4g.Error(utils.T("api.channel.post_user_add_remove_message_and_forget.error"), err)
			}
		} else {
			if err := a.postAddToTeamMessage(requestor, user, townSquare, ""); err != nil {
				l4g.Error(utils.T("api.channel.post_user_add_remove_message_and_forget.error"), err)
=======
		if *a.Config().ServiceSettings.ExperimentalEnableDefaultChannelLeaveJoinMessages {
			if requestor == nil {
				if err := a.postJoinTeamMessage(user, townSquare); err != nil {
					l4g.Error(utils.T("api.channel.post_user_add_remove_message_and_forget.error"), err)
				}
			} else {
				if err := a.PostAddToTeamMessage(requestor, user, townSquare, ""); err != nil {
					l4g.Error(utils.T("api.channel.post_user_add_remove_message_and_forget.error"), err)
				}
>>>>>>> a8445775
			}
		}

		a.InvalidateCacheForChannelMembers(result.Data.(*model.Channel).Id)
	}

	if result := <-a.Srv.Store.Channel().GetByName(teamId, "off-topic", true); result.Err != nil {
		err = result.Err
	} else if offTopic := result.Data.(*model.Channel); offTopic.Type == model.CHANNEL_OPEN {

		cm := &model.ChannelMember{
			ChannelId:   offTopic.Id,
			UserId:      user.Id,
			Roles:       channelRole,
			NotifyProps: model.GetDefaultChannelNotifyProps(),
		}

		if cmResult := <-a.Srv.Store.Channel().SaveMember(cm); cmResult.Err != nil {
			err = cmResult.Err
		}
		if result := <-a.Srv.Store.ChannelMemberHistory().LogJoinEvent(user.Id, offTopic.Id, model.GetMillis()); result.Err != nil {
			l4g.Warn("Failed to update ChannelMemberHistory table %v", result.Err)
		}

		if requestor == nil {
			if err := a.postJoinChannelMessage(user, offTopic); err != nil {
				l4g.Error(utils.T("api.channel.post_user_add_remove_message_and_forget.error"), err)
			}
		} else {
			if err := a.PostAddToChannelMessage(requestor, user, offTopic, ""); err != nil {
				l4g.Error(utils.T("api.channel.post_user_add_remove_message_and_forget.error"), err)
			}
		}

		a.InvalidateCacheForChannelMembers(result.Data.(*model.Channel).Id)
	}

	return err
}

func (a *App) CreateChannelWithUser(channel *model.Channel, userId string) (*model.Channel, *model.AppError) {
	if channel.IsGroupOrDirect() {
		return nil, model.NewAppError("CreateChannelWithUser", "api.channel.create_channel.direct_channel.app_error", nil, "", http.StatusBadRequest)
	}

	if strings.Index(channel.Name, "__") > 0 {
		return nil, model.NewAppError("CreateChannelWithUser", "api.channel.create_channel.invalid_character.app_error", nil, "", http.StatusBadRequest)
	}

	if len(channel.TeamId) == 0 {
		return nil, model.NewAppError("CreateChannelWithUser", "app.channel.create_channel.no_team_id.app_error", nil, "", http.StatusBadRequest)
	}

	// Get total number of channels on current team
	if count, err := a.GetNumberOfChannelsOnTeam(channel.TeamId); err != nil {
		return nil, err
	} else {
		if int64(count+1) > *a.Config().TeamSettings.MaxChannelsPerTeam {
			return nil, model.NewAppError("CreateChannelWithUser", "api.channel.create_channel.max_channel_limit.app_error", map[string]interface{}{"MaxChannelsPerTeam": *a.Config().TeamSettings.MaxChannelsPerTeam}, "", http.StatusBadRequest)
		}
	}

	channel.CreatorId = userId

	rchannel, err := a.CreateChannel(channel, true)
	if err != nil {
		return nil, err
	}

	var user *model.User
	if user, err = a.GetUser(userId); err != nil {
		return nil, err
	}

	a.postJoinChannelMessage(user, channel)

	message := model.NewWebSocketEvent(model.WEBSOCKET_EVENT_CHANNEL_CREATED, "", "", userId, nil)
	message.Add("channel_id", channel.Id)
	message.Add("team_id", channel.TeamId)
	a.Publish(message)

	return rchannel, nil
}

func (a *App) CreateChannel(channel *model.Channel, addMember bool) (*model.Channel, *model.AppError) {
	if result := <-a.Srv.Store.Channel().Save(channel, *a.Config().TeamSettings.MaxChannelsPerTeam); result.Err != nil {
		return nil, result.Err
	} else {
		sc := result.Data.(*model.Channel)

		if addMember {
			cm := &model.ChannelMember{
				ChannelId:   sc.Id,
				UserId:      channel.CreatorId,
				Roles:       model.CHANNEL_USER_ROLE_ID + " " + model.CHANNEL_ADMIN_ROLE_ID,
				NotifyProps: model.GetDefaultChannelNotifyProps(),
			}

			if cmresult := <-a.Srv.Store.Channel().SaveMember(cm); cmresult.Err != nil {
				return nil, cmresult.Err
			}
			if result := <-a.Srv.Store.ChannelMemberHistory().LogJoinEvent(channel.CreatorId, sc.Id, model.GetMillis()); result.Err != nil {
				l4g.Warn("Failed to update ChannelMemberHistory table %v", result.Err)
			}

			a.InvalidateCacheForUser(channel.CreatorId)
		}

		return sc, nil
	}
}

func (a *App) CreateDirectChannel(userId string, otherUserId string) (*model.Channel, *model.AppError) {
	if channel, err := a.createDirectChannel(userId, otherUserId); err != nil {
		if err.Id == store.CHANNEL_EXISTS_ERROR {
			return channel, nil
		} else {
			return nil, err
		}
	} else {
		a.WaitForChannelMembership(channel.Id, userId)

		a.InvalidateCacheForUser(userId)
		a.InvalidateCacheForUser(otherUserId)

		message := model.NewWebSocketEvent(model.WEBSOCKET_EVENT_DIRECT_ADDED, "", channel.Id, "", nil)
		message.Add("teammate_id", otherUserId)
		a.Publish(message)

		return channel, nil
	}
}

func (a *App) createDirectChannel(userId string, otherUserId string) (*model.Channel, *model.AppError) {
	uc1 := a.Srv.Store.User().Get(userId)
	uc2 := a.Srv.Store.User().Get(otherUserId)

	if result := <-uc1; result.Err != nil {
		return nil, model.NewAppError("CreateDirectChannel", "api.channel.create_direct_channel.invalid_user.app_error", nil, userId, http.StatusBadRequest)
	}

	if result := <-uc2; result.Err != nil {
		return nil, model.NewAppError("CreateDirectChannel", "api.channel.create_direct_channel.invalid_user.app_error", nil, otherUserId, http.StatusBadRequest)
	}

	if result := <-a.Srv.Store.Channel().CreateDirectChannel(userId, otherUserId); result.Err != nil {
		if result.Err.Id == store.CHANNEL_EXISTS_ERROR {
			return result.Data.(*model.Channel), result.Err
		} else {
			return nil, result.Err
		}
	} else {
		channel := result.Data.(*model.Channel)
		return channel, nil
	}
}

func (a *App) WaitForChannelMembership(channelId string, userId string) {
	if len(a.Config().SqlSettings.DataSourceReplicas) > 0 {
		now := model.GetMillis()

		for model.GetMillis()-now < 12000 {

			time.Sleep(100 * time.Millisecond)

			result := <-a.Srv.Store.Channel().GetMember(channelId, userId)

			// If the membership was found then return
			if result.Err == nil {
				return
			}

			// If we recieved a error but it wasn't a missing channel member then return
			if result.Err.Id != store.MISSING_CHANNEL_MEMBER_ERROR {
				return
			}
		}

		l4g.Error("WaitForChannelMembership giving up channelId=%v userId=%v", channelId, userId)
	}
}

func (a *App) CreateGroupChannel(userIds []string, creatorId string) (*model.Channel, *model.AppError) {
	if channel, err := a.createGroupChannel(userIds, creatorId); err != nil {
		if err.Id == store.CHANNEL_EXISTS_ERROR {
			return channel, nil
		} else {
			return nil, err
		}
	} else {
		for _, userId := range userIds {
			if userId == creatorId {
				a.WaitForChannelMembership(channel.Id, creatorId)
			}

			a.InvalidateCacheForUser(userId)
		}

		message := model.NewWebSocketEvent(model.WEBSOCKET_EVENT_GROUP_ADDED, "", channel.Id, "", nil)
		message.Add("teammate_ids", model.ArrayToJson(userIds))
		a.Publish(message)

		return channel, nil
	}
}

func (a *App) createGroupChannel(userIds []string, creatorId string) (*model.Channel, *model.AppError) {
	if len(userIds) > model.CHANNEL_GROUP_MAX_USERS || len(userIds) < model.CHANNEL_GROUP_MIN_USERS {
		return nil, model.NewAppError("CreateGroupChannel", "api.channel.create_group.bad_size.app_error", nil, "", http.StatusBadRequest)
	}

	var users []*model.User
	if result := <-a.Srv.Store.User().GetProfileByIds(userIds, true); result.Err != nil {
		return nil, result.Err
	} else {
		users = result.Data.([]*model.User)
	}

	if len(users) != len(userIds) {
		return nil, model.NewAppError("CreateGroupChannel", "api.channel.create_group.bad_user.app_error", nil, "user_ids="+model.ArrayToJson(userIds), http.StatusBadRequest)
	}

	group := &model.Channel{
		Name:        model.GetGroupNameFromUserIds(userIds),
		DisplayName: model.GetGroupDisplayNameFromUsers(users, true),
		Type:        model.CHANNEL_GROUP,
	}

	if result := <-a.Srv.Store.Channel().Save(group, *a.Config().TeamSettings.MaxChannelsPerTeam); result.Err != nil {
		if result.Err.Id == store.CHANNEL_EXISTS_ERROR {
			return result.Data.(*model.Channel), result.Err
		} else {
			return nil, result.Err
		}
	} else {
		channel := result.Data.(*model.Channel)

		for _, user := range users {
			cm := &model.ChannelMember{
				UserId:      user.Id,
				ChannelId:   group.Id,
				NotifyProps: model.GetDefaultChannelNotifyProps(),
				Roles:       model.CHANNEL_USER_ROLE_ID,
			}

			if result := <-a.Srv.Store.Channel().SaveMember(cm); result.Err != nil {
				return nil, result.Err
			}
			if result := <-a.Srv.Store.ChannelMemberHistory().LogJoinEvent(user.Id, channel.Id, model.GetMillis()); result.Err != nil {
				l4g.Warn("Failed to update ChannelMemberHistory table %v", result.Err)
			}
		}

		return channel, nil
	}
}

func (a *App) UpdateChannel(channel *model.Channel) (*model.Channel, *model.AppError) {
	if result := <-a.Srv.Store.Channel().Update(channel); result.Err != nil {
		return nil, result.Err
	} else {
		a.InvalidateCacheForChannel(channel)

		messageWs := model.NewWebSocketEvent(model.WEBSOCKET_EVENT_CHANNEL_UPDATED, "", channel.Id, "", nil)
		messageWs.Add("channel", channel.ToJson())
		a.Publish(messageWs)

		return channel, nil
	}
}

func (a *App) UpdateChannelPrivacy(oldChannel *model.Channel, user *model.User) (*model.Channel, *model.AppError) {
	if channel, err := a.UpdateChannel(oldChannel); err != nil {
		return channel, err
	} else {
		if err := a.postChannelPrivacyMessage(user, channel); err != nil {
			if channel.Type == model.CHANNEL_OPEN {
				channel.Type = model.CHANNEL_PRIVATE
			} else {
				channel.Type = model.CHANNEL_OPEN
			}
			// revert to previous channel privacy
			a.UpdateChannel(channel)
			return channel, err
		}

		return channel, nil
	}
}

func (a *App) postChannelPrivacyMessage(user *model.User, channel *model.Channel) *model.AppError {
	privacy := (map[string]string{
		model.CHANNEL_OPEN:    "private_to_public",
		model.CHANNEL_PRIVATE: "public_to_private",
	})[channel.Type]
	post := &model.Post{
		ChannelId: channel.Id,
		Message:   fmt.Sprintf(utils.T("api.channel.change_channel_privacy." + privacy)),
		Type:      model.POST_CHANGE_CHANNEL_PRIVACY,
		UserId:    user.Id,
		Props: model.StringInterface{
			"username": user.Username,
		},
	}

	if _, err := a.CreatePost(post, channel, false); err != nil {
		return model.NewAppError("postChannelPrivacyMessage", "api.channel.post_channel_privacy_message.error", nil, err.Error(), http.StatusInternalServerError)
	}

	return nil
}

func (a *App) RestoreChannel(channel *model.Channel) (*model.Channel, *model.AppError) {
	if result := <-a.Srv.Store.Channel().Restore(channel.Id, model.GetMillis()); result.Err != nil {
		return nil, result.Err
	} else {
		return channel, nil
	}
}

func (a *App) PatchChannel(channel *model.Channel, patch *model.ChannelPatch, userId string) (*model.Channel, *model.AppError) {
	oldChannelDisplayName := channel.DisplayName
	oldChannelHeader := channel.Header
	oldChannelPurpose := channel.Purpose

	channel.Patch(patch)
	channel, err := a.UpdateChannel(channel)
	if err != nil {
		return nil, err
	}

	if oldChannelDisplayName != channel.DisplayName {
		if err := a.PostUpdateChannelDisplayNameMessage(userId, channel, oldChannelDisplayName, channel.DisplayName); err != nil {
			l4g.Error(err.Error())
		}
	}

	if channel.Header != oldChannelHeader {
		if err := a.PostUpdateChannelHeaderMessage(userId, channel, oldChannelHeader, channel.Header); err != nil {
			l4g.Error(err.Error())
		}
	}

	if channel.Purpose != oldChannelPurpose {
		if err := a.PostUpdateChannelPurposeMessage(userId, channel, oldChannelPurpose, channel.Purpose); err != nil {
			l4g.Error(err.Error())
		}
	}

	return channel, err
}

func (a *App) UpdateChannelMemberRoles(channelId string, userId string, newRoles string) (*model.ChannelMember, *model.AppError) {
	var member *model.ChannelMember
	var err *model.AppError
	if member, err = a.GetChannelMember(channelId, userId); err != nil {
		return nil, err
	}

	member.Roles = newRoles

	if result := <-a.Srv.Store.Channel().UpdateMember(member); result.Err != nil {
		return nil, result.Err
	}

	a.InvalidateCacheForUser(userId)
	return member, nil
}

func (a *App) UpdateChannelMemberNotifyProps(data map[string]string, channelId string, userId string) (*model.ChannelMember, *model.AppError) {
	var member *model.ChannelMember
	var err *model.AppError
	if member, err = a.GetChannelMember(channelId, userId); err != nil {
		return nil, err
	}

	// update whichever notify properties have been provided, but don't change the others
	if markUnread, exists := data[model.MARK_UNREAD_NOTIFY_PROP]; exists {
		member.NotifyProps[model.MARK_UNREAD_NOTIFY_PROP] = markUnread
	}

	if desktop, exists := data[model.DESKTOP_NOTIFY_PROP]; exists {
		member.NotifyProps[model.DESKTOP_NOTIFY_PROP] = desktop
	}

	if email, exists := data[model.EMAIL_NOTIFY_PROP]; exists {
		member.NotifyProps[model.EMAIL_NOTIFY_PROP] = email
	}

	if push, exists := data[model.PUSH_NOTIFY_PROP]; exists {
		member.NotifyProps[model.PUSH_NOTIFY_PROP] = push
	}

	if result := <-a.Srv.Store.Channel().UpdateMember(member); result.Err != nil {
		return nil, result.Err
	} else {
		a.InvalidateCacheForUser(userId)
		a.InvalidateCacheForChannelMembersNotifyProps(channelId)
		return member, nil
	}
}

func (a *App) DeleteChannel(channel *model.Channel, userId string) *model.AppError {
	ihc := a.Srv.Store.Webhook().GetIncomingByChannel(channel.Id)
	ohc := a.Srv.Store.Webhook().GetOutgoingByChannel(channel.Id, -1, -1)

	var user *model.User
	if userId != "" {
		uc := a.Srv.Store.User().Get(userId)
		uresult := <-uc
		if uresult.Err != nil {
			return uresult.Err
		}
		user = uresult.Data.(*model.User)
	}

	if ihcresult := <-ihc; ihcresult.Err != nil {
		return ihcresult.Err
	} else if ohcresult := <-ohc; ohcresult.Err != nil {
		return ohcresult.Err
	} else {
		incomingHooks := ihcresult.Data.([]*model.IncomingWebhook)
		outgoingHooks := ohcresult.Data.([]*model.OutgoingWebhook)

		if channel.DeleteAt > 0 {
			err := model.NewAppError("deleteChannel", "api.channel.delete_channel.deleted.app_error", nil, "", http.StatusBadRequest)
			return err
		}

		if channel.Name == model.DEFAULT_CHANNEL {
			err := model.NewAppError("deleteChannel", "api.channel.delete_channel.cannot.app_error", map[string]interface{}{"Channel": model.DEFAULT_CHANNEL}, "", http.StatusBadRequest)
			return err
		}

		if user != nil {
			T := utils.GetUserTranslations(user.Locale)

			post := &model.Post{
				ChannelId: channel.Id,
				Message:   fmt.Sprintf(T("api.channel.delete_channel.archived"), user.Username),
				Type:      model.POST_CHANNEL_DELETED,
				UserId:    userId,
				Props: model.StringInterface{
					"username": user.Username,
				},
			}

			if _, err := a.CreatePost(post, channel, false); err != nil {
				l4g.Error(utils.T("api.channel.delete_channel.failed_post.error"), err)
			}
		}

		now := model.GetMillis()
		for _, hook := range incomingHooks {
			if result := <-a.Srv.Store.Webhook().DeleteIncoming(hook.Id, now); result.Err != nil {
				l4g.Error(utils.T("api.channel.delete_channel.incoming_webhook.error"), hook.Id)
			}
			a.InvalidateCacheForWebhook(hook.Id)
		}

		for _, hook := range outgoingHooks {
			if result := <-a.Srv.Store.Webhook().DeleteOutgoing(hook.Id, now); result.Err != nil {
				l4g.Error(utils.T("api.channel.delete_channel.outgoing_webhook.error"), hook.Id)
			}
		}

		if dresult := <-a.Srv.Store.Channel().Delete(channel.Id, model.GetMillis()); dresult.Err != nil {
			return dresult.Err
		}
		a.InvalidateCacheForChannel(channel)

		message := model.NewWebSocketEvent(model.WEBSOCKET_EVENT_CHANNEL_DELETED, channel.TeamId, "", "", nil)
		message.Add("channel_id", channel.Id)

		a.Publish(message)
	}

	return nil
}

func (a *App) addUserToChannel(user *model.User, channel *model.Channel, teamMember *model.TeamMember) (*model.ChannelMember, *model.AppError) {
	if channel.DeleteAt > 0 {
		return nil, model.NewAppError("AddUserToChannel", "api.channel.add_user_to_channel.deleted.app_error", nil, "", http.StatusBadRequest)
	}

	if channel.Type != model.CHANNEL_OPEN && channel.Type != model.CHANNEL_PRIVATE {
		return nil, model.NewAppError("AddUserToChannel", "api.channel.add_user_to_channel.type.app_error", nil, "", http.StatusBadRequest)
	}

	cmchan := a.Srv.Store.Channel().GetMember(channel.Id, user.Id)

	if result := <-cmchan; result.Err != nil {
		if result.Err.Id != store.MISSING_CHANNEL_MEMBER_ERROR {
			return nil, result.Err
		}
	} else {
		channelMember := result.Data.(*model.ChannelMember)
		return channelMember, nil
	}

	newMember := &model.ChannelMember{
		ChannelId:   channel.Id,
		UserId:      user.Id,
		NotifyProps: model.GetDefaultChannelNotifyProps(),
		Roles:       model.CHANNEL_USER_ROLE_ID,
	}
	if result := <-a.Srv.Store.Channel().SaveMember(newMember); result.Err != nil {
		l4g.Error("Failed to add member user_id=%v channel_id=%v err=%v", user.Id, channel.Id, result.Err)
		return nil, model.NewAppError("AddUserToChannel", "api.channel.add_user.to.channel.failed.app_error", nil, "", http.StatusInternalServerError)
	}
	a.WaitForChannelMembership(channel.Id, user.Id)

	if result := <-a.Srv.Store.ChannelMemberHistory().LogJoinEvent(user.Id, channel.Id, model.GetMillis()); result.Err != nil {
		l4g.Warn("Failed to update ChannelMemberHistory table %v", result.Err)
	}

	a.InvalidateCacheForUser(user.Id)
	a.InvalidateCacheForChannelMembers(channel.Id)

	return newMember, nil
}

func (a *App) AddUserToChannel(user *model.User, channel *model.Channel) (*model.ChannelMember, *model.AppError) {
	tmchan := a.Srv.Store.Team().GetMember(channel.TeamId, user.Id)
	var teamMember *model.TeamMember

	if result := <-tmchan; result.Err != nil {
		return nil, result.Err
	} else {
		teamMember = result.Data.(*model.TeamMember)
		if teamMember.DeleteAt > 0 {
			return nil, model.NewAppError("AddUserToChannel", "api.channel.add_user.to.channel.failed.deleted.app_error", nil, "", http.StatusBadRequest)
		}
	}

	newMember, err := a.addUserToChannel(user, channel, teamMember)
	if err != nil {
		return nil, err
	}

	message := model.NewWebSocketEvent(model.WEBSOCKET_EVENT_USER_ADDED, "", channel.Id, "", nil)
	message.Add("user_id", user.Id)
	message.Add("team_id", channel.TeamId)
	a.Publish(message)

	return newMember, nil
}

func (a *App) AddChannelMember(userId string, channel *model.Channel, userRequestorId string, postRootId string) (*model.ChannelMember, *model.AppError) {
	if result := <-a.Srv.Store.Channel().GetMember(channel.Id, userId); result.Err != nil {
		if result.Err.Id != store.MISSING_CHANNEL_MEMBER_ERROR {
			return nil, result.Err
		}
	} else {
		return result.Data.(*model.ChannelMember), nil
	}

	var user *model.User
	var err *model.AppError

	if user, err = a.GetUser(userId); err != nil {
		return nil, err
	}

	var userRequestor *model.User
	if userRequestor, err = a.GetUser(userRequestorId); err != nil {
		return nil, err
	}

	cm, err := a.AddUserToChannel(user, channel)
	if err != nil {
		return nil, err
	}

	if userId == userRequestorId {
		a.postJoinChannelMessage(user, channel)
	} else {
		a.Go(func() {
			a.PostAddToChannelMessage(userRequestor, user, channel, postRootId)
		})
	}

	a.UpdateChannelLastViewedAt([]string{channel.Id}, userRequestor.Id)

	return cm, nil
}

func (a *App) AddDirectChannels(teamId string, user *model.User) *model.AppError {
	var profiles []*model.User
	if result := <-a.Srv.Store.User().GetProfiles(teamId, 0, 100); result.Err != nil {
		return model.NewAppError("AddDirectChannels", "api.user.add_direct_channels_and_forget.failed.error", map[string]interface{}{"UserId": user.Id, "TeamId": teamId, "Error": result.Err.Error()}, "", http.StatusInternalServerError)
	} else {
		profiles = result.Data.([]*model.User)
	}

	var preferences model.Preferences

	for _, profile := range profiles {
		if profile.Id == user.Id {
			continue
		}

		preference := model.Preference{
			UserId:   user.Id,
			Category: model.PREFERENCE_CATEGORY_DIRECT_CHANNEL_SHOW,
			Name:     profile.Id,
			Value:    "true",
		}

		preferences = append(preferences, preference)

		if len(preferences) >= 10 {
			break
		}
	}

	if result := <-a.Srv.Store.Preference().Save(&preferences); result.Err != nil {
		return model.NewAppError("AddDirectChannels", "api.user.add_direct_channels_and_forget.failed.error", map[string]interface{}{"UserId": user.Id, "TeamId": teamId, "Error": result.Err.Error()}, "", http.StatusInternalServerError)
	}

	return nil
}

func (a *App) PostUpdateChannelHeaderMessage(userId string, channel *model.Channel, oldChannelHeader, newChannelHeader string) *model.AppError {
	uc := a.Srv.Store.User().Get(userId)

	if uresult := <-uc; uresult.Err != nil {
		return model.NewAppError("PostUpdateChannelHeaderMessage", "api.channel.post_update_channel_header_message_and_forget.retrieve_user.error", nil, uresult.Err.Error(), http.StatusBadRequest)
	} else {
		user := uresult.Data.(*model.User)

		var message string
		if oldChannelHeader == "" {
			message = fmt.Sprintf(utils.T("api.channel.post_update_channel_header_message_and_forget.updated_to"), user.Username, newChannelHeader)
		} else if newChannelHeader == "" {
			message = fmt.Sprintf(utils.T("api.channel.post_update_channel_header_message_and_forget.removed"), user.Username, oldChannelHeader)
		} else {
			message = fmt.Sprintf(utils.T("api.channel.post_update_channel_header_message_and_forget.updated_from"), user.Username, oldChannelHeader, newChannelHeader)
		}

		post := &model.Post{
			ChannelId: channel.Id,
			Message:   message,
			Type:      model.POST_HEADER_CHANGE,
			UserId:    userId,
			Props: model.StringInterface{
				"username":   user.Username,
				"old_header": oldChannelHeader,
				"new_header": newChannelHeader,
			},
		}

		if _, err := a.CreatePost(post, channel, false); err != nil {
			return model.NewAppError("", "api.channel.post_update_channel_header_message_and_forget.post.error", nil, err.Error(), http.StatusInternalServerError)
		}
	}

	return nil
}

func (a *App) PostUpdateChannelPurposeMessage(userId string, channel *model.Channel, oldChannelPurpose string, newChannelPurpose string) *model.AppError {
	uc := a.Srv.Store.User().Get(userId)

	if uresult := <-uc; uresult.Err != nil {
		return model.NewAppError("PostUpdateChannelPurposeMessage", "app.channel.post_update_channel_purpose_message.retrieve_user.error", nil, uresult.Err.Error(), http.StatusBadRequest)
	} else {
		user := uresult.Data.(*model.User)

		var message string
		if oldChannelPurpose == "" {
			message = fmt.Sprintf(utils.T("app.channel.post_update_channel_purpose_message.updated_to"), user.Username, newChannelPurpose)
		} else if newChannelPurpose == "" {
			message = fmt.Sprintf(utils.T("app.channel.post_update_channel_purpose_message.removed"), user.Username, oldChannelPurpose)
		} else {
			message = fmt.Sprintf(utils.T("app.channel.post_update_channel_purpose_message.updated_from"), user.Username, oldChannelPurpose, newChannelPurpose)
		}

		post := &model.Post{
			ChannelId: channel.Id,
			Message:   message,
			Type:      model.POST_PURPOSE_CHANGE,
			UserId:    userId,
			Props: model.StringInterface{
				"username":    user.Username,
				"old_purpose": oldChannelPurpose,
				"new_purpose": newChannelPurpose,
			},
		}
		if _, err := a.CreatePost(post, channel, false); err != nil {
			return model.NewAppError("", "app.channel.post_update_channel_purpose_message.post.error", nil, err.Error(), http.StatusInternalServerError)
		}
	}

	return nil
}

func (a *App) PostUpdateChannelDisplayNameMessage(userId string, channel *model.Channel, oldChannelDisplayName, newChannelDisplayName string) *model.AppError {
	uc := a.Srv.Store.User().Get(userId)

	if uresult := <-uc; uresult.Err != nil {
		return model.NewAppError("PostUpdateChannelDisplayNameMessage", "api.channel.post_update_channel_displayname_message_and_forget.retrieve_user.error", nil, uresult.Err.Error(), http.StatusBadRequest)
	} else {
		user := uresult.Data.(*model.User)

		message := fmt.Sprintf(utils.T("api.channel.post_update_channel_displayname_message_and_forget.updated_from"), user.Username, oldChannelDisplayName, newChannelDisplayName)

		post := &model.Post{
			ChannelId: channel.Id,
			Message:   message,
			Type:      model.POST_DISPLAYNAME_CHANGE,
			UserId:    userId,
			Props: model.StringInterface{
				"username":        user.Username,
				"old_displayname": oldChannelDisplayName,
				"new_displayname": newChannelDisplayName,
			},
		}

		if _, err := a.CreatePost(post, channel, false); err != nil {
			return model.NewAppError("PostUpdateChannelDisplayNameMessage", "api.channel.post_update_channel_displayname_message_and_forget.create_post.error", nil, err.Error(), http.StatusInternalServerError)
		}
	}

	return nil
}

func (a *App) GetChannel(channelId string) (*model.Channel, *model.AppError) {
	if result := <-a.Srv.Store.Channel().Get(channelId, true); result.Err != nil && result.Err.Id == "store.sql_channel.get.existing.app_error" {
		result.Err.StatusCode = http.StatusNotFound
		return nil, result.Err
	} else if result.Err != nil {
		result.Err.StatusCode = http.StatusBadRequest
		return nil, result.Err
	} else {
		return result.Data.(*model.Channel), nil
	}
}

func (a *App) GetChannelByName(channelName, teamId string) (*model.Channel, *model.AppError) {
	if result := <-a.Srv.Store.Channel().GetByName(teamId, channelName, true); result.Err != nil && result.Err.Id == "store.sql_channel.get_by_name.missing.app_error" {
		result.Err.StatusCode = http.StatusNotFound
		return nil, result.Err
	} else if result.Err != nil {
		result.Err.StatusCode = http.StatusBadRequest
		return nil, result.Err
	} else {
		return result.Data.(*model.Channel), nil
	}
}

func (a *App) GetChannelsByNames(channelNames []string, teamId string) ([]*model.Channel, *model.AppError) {
	if result := <-a.Srv.Store.Channel().GetByNames(teamId, channelNames, true); result.Err != nil && result.Err.Id == "store.sql_channel.get_by_name.missing.app_error" {
		result.Err.StatusCode = http.StatusNotFound
		return nil, result.Err
	} else if result.Err != nil {
		result.Err.StatusCode = http.StatusBadRequest
		return nil, result.Err
	} else {
		return result.Data.([]*model.Channel), nil
	}
}

func (a *App) GetChannelByNameForTeamName(channelName, teamName string) (*model.Channel, *model.AppError) {
	var team *model.Team

	if result := <-a.Srv.Store.Team().GetByName(teamName); result.Err != nil {
		result.Err.StatusCode = http.StatusNotFound
		return nil, result.Err
	} else {
		team = result.Data.(*model.Team)
	}

	if result := <-a.Srv.Store.Channel().GetByName(team.Id, channelName, true); result.Err != nil && result.Err.Id == "store.sql_channel.get_by_name.missing.app_error" {
		result.Err.StatusCode = http.StatusNotFound
		return nil, result.Err
	} else if result.Err != nil {
		result.Err.StatusCode = http.StatusBadRequest
		return nil, result.Err
	} else {
		return result.Data.(*model.Channel), nil
	}
}

func (a *App) GetChannelsForUser(teamId string, userId string) (*model.ChannelList, *model.AppError) {
	if result := <-a.Srv.Store.Channel().GetChannels(teamId, userId); result.Err != nil {
		return nil, result.Err
	} else {
		return result.Data.(*model.ChannelList), nil
	}
}

func (a *App) GetDeletedChannels(teamId string, offset int, limit int) (*model.ChannelList, *model.AppError) {
	if result := <-a.Srv.Store.Channel().GetDeleted(teamId, offset, limit); result.Err != nil {
		return nil, result.Err
	} else {
		return result.Data.(*model.ChannelList), nil
	}
}

func (a *App) GetChannelsUserNotIn(teamId string, userId string, offset int, limit int) (*model.ChannelList, *model.AppError) {
	if result := <-a.Srv.Store.Channel().GetMoreChannels(teamId, userId, offset, limit); result.Err != nil {
		return nil, result.Err
	} else {
		return result.Data.(*model.ChannelList), nil
	}
}

func (a *App) GetPublicChannelsByIdsForTeam(teamId string, channelIds []string) (*model.ChannelList, *model.AppError) {
	if result := <-a.Srv.Store.Channel().GetPublicChannelsByIdsForTeam(teamId, channelIds); result.Err != nil {
		return nil, result.Err
	} else {
		return result.Data.(*model.ChannelList), nil
	}
}

func (a *App) GetPublicChannelsForTeam(teamId string, offset int, limit int) (*model.ChannelList, *model.AppError) {
	if result := <-a.Srv.Store.Channel().GetPublicChannelsForTeam(teamId, offset, limit); result.Err != nil {
		return nil, result.Err
	} else {
		return result.Data.(*model.ChannelList), nil
	}
}

func (a *App) GetChannelMember(channelId string, userId string) (*model.ChannelMember, *model.AppError) {
	if result := <-a.Srv.Store.Channel().GetMember(channelId, userId); result.Err != nil {
		return nil, result.Err
	} else {
		return result.Data.(*model.ChannelMember), nil
	}
}

func (a *App) GetChannelMembersPage(channelId string, page, perPage int) (*model.ChannelMembers, *model.AppError) {
	if result := <-a.Srv.Store.Channel().GetMembers(channelId, page*perPage, perPage); result.Err != nil {
		return nil, result.Err
	} else {
		return result.Data.(*model.ChannelMembers), nil
	}
}

func (a *App) GetChannelMembersByIds(channelId string, userIds []string) (*model.ChannelMembers, *model.AppError) {
	if result := <-a.Srv.Store.Channel().GetMembersByIds(channelId, userIds); result.Err != nil {
		return nil, result.Err
	} else {
		return result.Data.(*model.ChannelMembers), nil
	}
}

func (a *App) GetChannelMembersForUser(teamId string, userId string) (*model.ChannelMembers, *model.AppError) {
	if result := <-a.Srv.Store.Channel().GetMembersForUser(teamId, userId); result.Err != nil {
		return nil, result.Err
	} else {
		return result.Data.(*model.ChannelMembers), nil
	}
}

func (a *App) GetChannelMemberCount(channelId string) (int64, *model.AppError) {
	if result := <-a.Srv.Store.Channel().GetMemberCount(channelId, true); result.Err != nil {
		return 0, result.Err
	} else {
		return result.Data.(int64), nil
	}
}

func (a *App) GetChannelCounts(teamId string, userId string) (*model.ChannelCounts, *model.AppError) {
	if result := <-a.Srv.Store.Channel().GetChannelCounts(teamId, userId); result.Err != nil {
		return nil, result.Err
	} else {
		return result.Data.(*model.ChannelCounts), nil
	}
}

func (a *App) GetChannelUnread(channelId, userId string) (*model.ChannelUnread, *model.AppError) {
	result := <-a.Srv.Store.Channel().GetChannelUnread(channelId, userId)
	if result.Err != nil {
		return nil, result.Err
	}
	channelUnread := result.Data.(*model.ChannelUnread)

	if channelUnread.NotifyProps[model.MARK_UNREAD_NOTIFY_PROP] == model.CHANNEL_MARK_UNREAD_MENTION {
		channelUnread.MsgCount = 0
	}

	return channelUnread, nil
}

func (a *App) JoinChannel(channel *model.Channel, userId string) *model.AppError {
	if channel.DeleteAt > 0 {
		return model.NewAppError("JoinChannel", "api.channel.join_channel.already_deleted.app_error", nil, "", http.StatusBadRequest)
	}

	userChan := a.Srv.Store.User().Get(userId)
	memberChan := a.Srv.Store.Channel().GetMember(channel.Id, userId)

	if uresult := <-userChan; uresult.Err != nil {
		return uresult.Err
	} else if mresult := <-memberChan; mresult.Err == nil && mresult.Data != nil {
		// user is already in the channel
		return nil
	} else {
		user := uresult.Data.(*model.User)

		if channel.Type == model.CHANNEL_OPEN {
			if _, err := a.AddUserToChannel(user, channel); err != nil {
				return err
			}

			if err := a.postJoinChannelMessage(user, channel); err != nil {
				return err
			}
		} else {
			return model.NewAppError("JoinChannel", "api.channel.join_channel.permissions.app_error", nil, "", http.StatusBadRequest)
		}
	}

	return nil
}

func (a *App) postJoinChannelMessage(user *model.User, channel *model.Channel) *model.AppError {
	post := &model.Post{
		ChannelId: channel.Id,
		Message:   fmt.Sprintf(utils.T("api.channel.join_channel.post_and_forget"), user.Username),
		Type:      model.POST_JOIN_CHANNEL,
		UserId:    user.Id,
		Props: model.StringInterface{
			"username": user.Username,
		},
	}

	if _, err := a.CreatePost(post, channel, false); err != nil {
		return model.NewAppError("postJoinChannelMessage", "api.channel.post_user_add_remove_message_and_forget.error", nil, err.Error(), http.StatusInternalServerError)
	}

	return nil
}

func (a *App) postJoinTeamMessage(user *model.User, channel *model.Channel) *model.AppError {
	post := &model.Post{
		ChannelId: channel.Id,
		Message:   fmt.Sprintf(utils.T("api.team.join_team.post_and_forget"), user.Username),
		Type:      model.POST_JOIN_TEAM,
		UserId:    user.Id,
		Props: model.StringInterface{
			"username": user.Username,
		},
	}

	if _, err := a.CreatePost(post, channel, false); err != nil {
		return model.NewAppError("postJoinTeamMessage", "api.channel.post_user_add_remove_message_and_forget.error", nil, err.Error(), http.StatusInternalServerError)
	}

	return nil
}

func (a *App) LeaveChannel(channelId string, userId string) *model.AppError {
	sc := a.Srv.Store.Channel().Get(channelId, true)
	uc := a.Srv.Store.User().Get(userId)
	ccm := a.Srv.Store.Channel().GetMemberCount(channelId, false)

	if cresult := <-sc; cresult.Err != nil {
		return cresult.Err
	} else if uresult := <-uc; uresult.Err != nil {
		return cresult.Err
	} else if ccmresult := <-ccm; ccmresult.Err != nil {
		return ccmresult.Err
	} else {
		channel := cresult.Data.(*model.Channel)
		user := uresult.Data.(*model.User)
		membersCount := ccmresult.Data.(int64)

		if channel.IsGroupOrDirect() {
			err := model.NewAppError("LeaveChannel", "api.channel.leave.direct.app_error", nil, "", http.StatusBadRequest)
			return err
		}

		if channel.Type == model.CHANNEL_PRIVATE && membersCount == 1 {
			err := model.NewAppError("LeaveChannel", "api.channel.leave.last_member.app_error", nil, "userId="+user.Id, http.StatusBadRequest)
			return err
		}

		if err := a.removeUserFromChannel(userId, userId, channel); err != nil {
			return err
		}

		if channel.Name == model.DEFAULT_CHANNEL && *a.Config().ServiceSettings.ExperimentalEnableDefaultChannelLeaveJoinMessages == false {
			return nil
		}

		a.Go(func() {
			a.postLeaveChannelMessage(user, channel)
		})
	}

	return nil
}

func (a *App) postLeaveChannelMessage(user *model.User, channel *model.Channel) *model.AppError {
	post := &model.Post{
		ChannelId: channel.Id,
		Message:   fmt.Sprintf(utils.T("api.channel.leave.left"), user.Username),
		Type:      model.POST_LEAVE_CHANNEL,
		UserId:    user.Id,
		Props: model.StringInterface{
			"username": user.Username,
		},
	}

	if _, err := a.CreatePost(post, channel, false); err != nil {
		return model.NewAppError("postLeaveChannelMessage", "api.channel.post_user_add_remove_message_and_forget.error", nil, err.Error(), http.StatusInternalServerError)
	}

	return nil
}

func (a *App) PostAddToChannelMessage(user *model.User, addedUser *model.User, channel *model.Channel, postRootId string) *model.AppError {
	post := &model.Post{
		ChannelId: channel.Id,
		Message:   fmt.Sprintf(utils.T("api.channel.add_member.added"), addedUser.Username, user.Username),
		Type:      model.POST_ADD_TO_CHANNEL,
		UserId:    user.Id,
		RootId:    postRootId,
		Props: model.StringInterface{
			"username":      user.Username,
			"addedUsername": addedUser.Username,
		},
	}

	if _, err := a.CreatePost(post, channel, false); err != nil {
		return model.NewAppError("postAddToChannelMessage", "api.channel.post_user_add_remove_message_and_forget.error", nil, err.Error(), http.StatusInternalServerError)
	}

	return nil
}

func (a *App) postAddToTeamMessage(user *model.User, addedUser *model.User, channel *model.Channel, postRootId string) *model.AppError {
	post := &model.Post{
		ChannelId: channel.Id,
		Message:   fmt.Sprintf(utils.T("api.team.add_user_to_team.added"), addedUser.Username, user.Username),
		Type:      model.POST_ADD_TO_TEAM,
		UserId:    user.Id,
		RootId:    postRootId,
		Props: model.StringInterface{
			"username":      user.Username,
			"addedUsername": addedUser.Username,
		},
	}

	if _, err := a.CreatePost(post, channel, false); err != nil {
		return model.NewAppError("postAddToTeamMessage", "api.channel.post_user_add_remove_message_and_forget.error", nil, err.Error(), http.StatusInternalServerError)
	}

	return nil
}

func (a *App) postRemoveFromChannelMessage(removerUserId string, removedUser *model.User, channel *model.Channel) *model.AppError {
	post := &model.Post{
		ChannelId: channel.Id,
		Message:   fmt.Sprintf(utils.T("api.channel.remove_member.removed"), removedUser.Username),
		Type:      model.POST_REMOVE_FROM_CHANNEL,
		UserId:    removerUserId,
		Props: model.StringInterface{
			"removedUsername": removedUser.Username,
		},
	}

	if _, err := a.CreatePost(post, channel, false); err != nil {
		return model.NewAppError("postRemoveFromChannelMessage", "api.channel.post_user_add_remove_message_and_forget.error", nil, err.Error(), http.StatusInternalServerError)
	}

	return nil
}

func (a *App) removeUserFromChannel(userIdToRemove string, removerUserId string, channel *model.Channel) *model.AppError {
	if channel.DeleteAt > 0 {
		err := model.NewAppError("RemoveUserFromChannel", "api.channel.remove_user_from_channel.deleted.app_error", nil, "", http.StatusBadRequest)
		return err
	}

	if channel.Name == model.DEFAULT_CHANNEL {
		return model.NewAppError("RemoveUserFromChannel", "api.channel.remove.default.app_error", map[string]interface{}{"Channel": model.DEFAULT_CHANNEL}, "", http.StatusBadRequest)
	}

	if cmresult := <-a.Srv.Store.Channel().RemoveMember(channel.Id, userIdToRemove); cmresult.Err != nil {
		return cmresult.Err
	}
	if cmhResult := <-a.Srv.Store.ChannelMemberHistory().LogLeaveEvent(userIdToRemove, channel.Id, model.GetMillis()); cmhResult.Err != nil {
		return cmhResult.Err
	}

	a.InvalidateCacheForUser(userIdToRemove)
	a.InvalidateCacheForChannelMembers(channel.Id)

	message := model.NewWebSocketEvent(model.WEBSOCKET_EVENT_USER_REMOVED, "", channel.Id, "", nil)
	message.Add("user_id", userIdToRemove)
	message.Add("remover_id", removerUserId)
	a.Go(func() {
		a.Publish(message)
	})

	// because the removed user no longer belongs to the channel we need to send a separate websocket event
	userMsg := model.NewWebSocketEvent(model.WEBSOCKET_EVENT_USER_REMOVED, "", "", userIdToRemove, nil)
	userMsg.Add("channel_id", channel.Id)
	userMsg.Add("remover_id", removerUserId)
	a.Go(func() {
		a.Publish(userMsg)
	})

	return nil
}

func (a *App) RemoveUserFromChannel(userIdToRemove string, removerUserId string, channel *model.Channel) *model.AppError {
	var err *model.AppError
	if err = a.removeUserFromChannel(userIdToRemove, removerUserId, channel); err != nil {
		return err
	}

	var user *model.User
	if user, err = a.GetUser(userIdToRemove); err != nil {
		return err
	}

	if userIdToRemove == removerUserId {
		a.postLeaveChannelMessage(user, channel)
	} else {
		a.Go(func() {
			a.postRemoveFromChannelMessage(removerUserId, user, channel)
		})
	}

	return nil
}

func (a *App) GetNumberOfChannelsOnTeam(teamId string) (int, *model.AppError) {
	// Get total number of channels on current team
	if result := <-a.Srv.Store.Channel().GetTeamChannels(teamId); result.Err != nil {
		return 0, result.Err
	} else {
		return len(*result.Data.(*model.ChannelList)), nil
	}
}

func (a *App) SetActiveChannel(userId string, channelId string) *model.AppError {
	status, err := a.GetStatus(userId)

	oldStatus := model.STATUS_OFFLINE

	if err != nil {
		status = &model.Status{UserId: userId, Status: model.STATUS_ONLINE, Manual: false, LastActivityAt: model.GetMillis(), ActiveChannel: channelId}
	} else {
		oldStatus = status.Status
		status.ActiveChannel = channelId
		if !status.Manual && channelId != "" {
			status.Status = model.STATUS_ONLINE
		}
		status.LastActivityAt = model.GetMillis()
	}

	a.AddStatusCache(status)

	if status.Status != oldStatus {
		a.BroadcastStatus(status)
	}

	return nil
}

func (a *App) UpdateChannelLastViewedAt(channelIds []string, userId string) *model.AppError {
	if result := <-a.Srv.Store.Channel().UpdateLastViewedAt(channelIds, userId); result.Err != nil {
		return result.Err
	}

	if *a.Config().ServiceSettings.EnableChannelViewedMessages {
		for _, channelId := range channelIds {
			message := model.NewWebSocketEvent(model.WEBSOCKET_EVENT_CHANNEL_VIEWED, "", "", userId, nil)
			message.Add("channel_id", channelId)
			a.Go(func() {
				a.Publish(message)
			})
		}
	}

	return nil
}

func (a *App) SearchChannels(teamId string, term string) (*model.ChannelList, *model.AppError) {
	if result := <-a.Srv.Store.Channel().SearchInTeam(teamId, term); result.Err != nil {
		return nil, result.Err
	} else {
		return result.Data.(*model.ChannelList), nil
	}
}

func (a *App) SearchChannelsUserNotIn(teamId string, userId string, term string) (*model.ChannelList, *model.AppError) {
	if result := <-a.Srv.Store.Channel().SearchMore(userId, teamId, term); result.Err != nil {
		return nil, result.Err
	} else {
		return result.Data.(*model.ChannelList), nil
	}
}

func (a *App) ViewChannel(view *model.ChannelView, userId string, clearPushNotifications bool) (map[string]int64, *model.AppError) {
	if err := a.SetActiveChannel(userId, view.ChannelId); err != nil {
		return nil, err
	}

	channelIds := []string{}

	if len(view.ChannelId) > 0 {
		channelIds = append(channelIds, view.ChannelId)
	}

	var pchan store.StoreChannel
	if len(view.PrevChannelId) > 0 {
		channelIds = append(channelIds, view.PrevChannelId)

		if *a.Config().EmailSettings.SendPushNotifications && clearPushNotifications && len(view.ChannelId) > 0 {
			pchan = a.Srv.Store.User().GetUnreadCountForChannel(userId, view.ChannelId)
		}
	}

	if len(channelIds) == 0 {
		return map[string]int64{}, nil
	}

	uchan := a.Srv.Store.Channel().UpdateLastViewedAt(channelIds, userId)

	if pchan != nil {
		if result := <-pchan; result.Err != nil {
			return nil, result.Err
		} else {
			if result.Data.(int64) > 0 {
				a.ClearPushNotification(userId, view.ChannelId)
			}
		}
	}

	var times map[string]int64
	if result := <-uchan; result.Err != nil {
		return nil, result.Err
	} else {
		times = result.Data.(map[string]int64)
	}

	if *a.Config().ServiceSettings.EnableChannelViewedMessages && model.IsValidId(view.ChannelId) {
		message := model.NewWebSocketEvent(model.WEBSOCKET_EVENT_CHANNEL_VIEWED, "", "", userId, nil)
		message.Add("channel_id", view.ChannelId)
		a.Go(func() {
			a.Publish(message)
		})
	}

	return times, nil
}

func (a *App) PermanentDeleteChannel(channel *model.Channel) *model.AppError {
	if result := <-a.Srv.Store.Post().PermanentDeleteByChannel(channel.Id); result.Err != nil {
		return result.Err
	}

	if result := <-a.Srv.Store.Channel().PermanentDeleteMembersByChannel(channel.Id); result.Err != nil {
		return result.Err
	}

	if result := <-a.Srv.Store.Webhook().PermanentDeleteIncomingByChannel(channel.Id); result.Err != nil {
		return result.Err
	}

	if result := <-a.Srv.Store.Webhook().PermanentDeleteOutgoingByChannel(channel.Id); result.Err != nil {
		return result.Err
	}

	if result := <-a.Srv.Store.Channel().PermanentDelete(channel.Id); result.Err != nil {
		return result.Err
	}

	return nil
}

// This function is intended for use from the CLI. It is not robust against people joining the channel while the move
// is in progress, and therefore should not be used from the API without first fixing this potential race condition.
func (a *App) MoveChannel(team *model.Team, channel *model.Channel) *model.AppError {
	// Check that all channel members are in the destination team.
	if channelMembers, err := a.GetChannelMembersPage(channel.Id, 0, 10000000); err != nil {
		return err
	} else {
		channelMemberIds := []string{}
		for _, channelMember := range *channelMembers {
			channelMemberIds = append(channelMemberIds, channelMember.UserId)
		}

		if teamMembers, err2 := a.GetTeamMembersByIds(team.Id, channelMemberIds); err != nil {
			return err2
		} else {
			if len(teamMembers) != len(*channelMembers) {
				return model.NewAppError("MoveChannel", "app.channel.move_channel.members_do_not_match.error", nil, "", http.StatusInternalServerError)
			}
		}
	}

	// Change the Team ID of the channel.
	channel.TeamId = team.Id
	if result := <-a.Srv.Store.Channel().Update(channel); result.Err != nil {
		return result.Err
	}

	return nil
}

func (a *App) GetPinnedPosts(channelId string) (*model.PostList, *model.AppError) {
	if result := <-a.Srv.Store.Channel().GetPinnedPosts(channelId); result.Err != nil {
		return nil, result.Err
	} else {
		return result.Data.(*model.PostList), nil
	}
}

func (a *App) GetDirectChannel(userId1, userId2 string) (*model.Channel, *model.AppError) {
	result := <-a.Srv.Store.Channel().GetByName("", model.GetDMNameFromIds(userId1, userId2), true)
	if result.Err != nil && result.Err.Id == store.MISSING_CHANNEL_ERROR {
		result := <-a.Srv.Store.Channel().CreateDirectChannel(userId1, userId2)
		if result.Err != nil {
			return nil, model.NewAppError("GetOrCreateDMChannel", "web.incoming_webhook.channel.app_error", nil, "err="+result.Err.Message, http.StatusBadRequest)
		}
		a.InvalidateCacheForUser(userId1)
		a.InvalidateCacheForUser(userId2)
		return result.Data.(*model.Channel), nil
	} else if result.Err != nil {
		return nil, model.NewAppError("GetOrCreateDMChannel", "web.incoming_webhook.channel.app_error", nil, "err="+result.Err.Message, result.Err.StatusCode)
	}
	return result.Data.(*model.Channel), nil
}<|MERGE_RESOLUTION|>--- conflicted
+++ resolved
@@ -63,15 +63,6 @@
 			l4g.Warn("Failed to update ChannelMemberHistory table %v", result.Err)
 		}
 
-<<<<<<< HEAD
-		if requestor == nil {
-			if err := a.postJoinTeamMessage(user, townSquare); err != nil {
-				l4g.Error(utils.T("api.channel.post_user_add_remove_message_and_forget.error"), err)
-			}
-		} else {
-			if err := a.postAddToTeamMessage(requestor, user, townSquare, ""); err != nil {
-				l4g.Error(utils.T("api.channel.post_user_add_remove_message_and_forget.error"), err)
-=======
 		if *a.Config().ServiceSettings.ExperimentalEnableDefaultChannelLeaveJoinMessages {
 			if requestor == nil {
 				if err := a.postJoinTeamMessage(user, townSquare); err != nil {
@@ -81,7 +72,10 @@
 				if err := a.PostAddToTeamMessage(requestor, user, townSquare, ""); err != nil {
 					l4g.Error(utils.T("api.channel.post_user_add_remove_message_and_forget.error"), err)
 				}
->>>>>>> a8445775
+			}
+		} else {
+			if err := a.postAddToTeamMessage(requestor, user, townSquare, ""); err != nil {
+				l4g.Error(utils.T("api.channel.post_user_add_remove_message_and_forget.error"), err)
 			}
 		}
 

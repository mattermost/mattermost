--- conflicted
+++ resolved
@@ -2345,10 +2345,6 @@
 	}
 
 	channel.TeamId = team.Id
-<<<<<<< HEAD
-	if _, appErr := a.Srv().Store.Channel().Update(channel); appErr != nil {
-		return appErr
-=======
 	if _, err := a.Srv().Store.Channel().Update(channel); err != nil {
 		var appErr *model.AppError
 		var iErr *store.ErrInvalidInput
@@ -2360,7 +2356,6 @@
 		default:
 			return model.NewAppError("MoveChannel", "app.channel.update_channel.internal_error", nil, err.Error(), http.StatusInternalServerError)
 		}
->>>>>>> 7bba8db6
 	}
 	a.postChannelMoveMessage(user, channel, previousTeam)
 

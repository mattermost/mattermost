// Copyright (c) 2015-present Mattermost, Inc. All Rights Reserved.
// See LICENSE.txt for license information.

package app

import (
	"context"
	"encoding/json"
	"errors"
	"fmt"
	"net/http"
	"strings"

	"github.com/mattermost/mattermost-server/v6/app/request"
	"github.com/mattermost/mattermost-server/v6/model"
	"github.com/mattermost/mattermost-server/v6/plugin"
	"github.com/mattermost/mattermost-server/v6/shared/i18n"
	"github.com/mattermost/mattermost-server/v6/shared/mlog"
	"github.com/mattermost/mattermost-server/v6/store"
	"github.com/mattermost/mattermost-server/v6/store/sqlstore"
	"github.com/mattermost/mattermost-server/v6/utils"
)

<<<<<<< HEAD
// CreateDefaultChannels creates channels in the given team for each channel returned by (*App).DefaultChannelNames.
//
func (a *App) createDefaultChannels(c *request.Context, teamID string) ([]*model.Channel, *model.AppError) {
	displayNames := map[string]string{
		"town-square": i18n.T("api.channel.create_default_channels.town_square"),
		"off-topic":   i18n.T("api.channel.create_default_channels.off_topic"),
	}
	channels := []*model.Channel{}
	defaultChannelNames := a.defaultChannelNames()
	for _, name := range defaultChannelNames {
		displayName := i18n.TDefault(displayNames[name], name)
		channel := &model.Channel{DisplayName: displayName, Name: name, Type: model.ChannelTypeOpen, TeamId: teamID}
		if _, err := a.CreateChannel(c, channel, false); err != nil {
			return nil, err
		}
		channels = append(channels, channel)
	}
	return channels, nil
}

=======
>>>>>>> d639e3c8
// DefaultChannelNames returns the list of system-wide default channel names.
//
// By default the list will be (not necessarily in this order):
//	['town-square', 'off-topic']
// However, if TeamSettings.ExperimentalDefaultChannels contains a list of channels then that list will replace
// 'off-topic' and be included in the return results in addition to 'town-square'. For example:
//	['town-square', 'game-of-thrones', 'wow']
//
func (a *App) defaultChannelNames() []string {
	names := []string{"town-square"}

	if len(a.Config().TeamSettings.ExperimentalDefaultChannels) == 0 {
		names = append(names, "off-topic")
	} else {
		seenChannels := map[string]bool{"town-square": true}
		for _, channelName := range a.Config().TeamSettings.ExperimentalDefaultChannels {
			if !seenChannels[channelName] {
				names = append(names, channelName)
				seenChannels[channelName] = true
			}
		}
	}

	return names
}

func (a *App) joinDefaultChannels(c *request.Context, teamID string, user *model.User, shouldBeAdmin bool, userRequestorId string) *model.AppError {
	var requestor *model.User
	var nErr error
	if userRequestorId != "" {
		requestor, nErr = a.Srv().Store.User().Get(context.Background(), userRequestorId)
		if nErr != nil {
			var nfErr *store.ErrNotFound
			switch {
			case errors.As(nErr, &nfErr):
				return model.NewAppError("JoinDefaultChannels", MissingAccountError, nil, nfErr.Error(), http.StatusNotFound)
			default:
				return model.NewAppError("JoinDefaultChannels", "app.user.get.app_error", nil, nErr.Error(), http.StatusInternalServerError)
			}
		}
	}

	var err *model.AppError
	for _, channelName := range a.defaultChannelNames() {
		channel, channelErr := a.Srv().Store.Channel().GetByName(teamID, channelName, true)
		if channelErr != nil {
			var nfErr *store.ErrNotFound
			switch {
			case errors.As(err, &nfErr):
				err = model.NewAppError("JoinDefaultChannels", "app.channel.get_by_name.missing.app_error", nil, nfErr.Error(), http.StatusNotFound)
			default:
				err = model.NewAppError("JoinDefaultChannels", "app.channel.get_by_name.existing.app_error", nil, channelErr.Error(), http.StatusInternalServerError)
			}
			continue
		}

		if channel.Type != model.ChannelTypeOpen {
			continue
		}

		cm := &model.ChannelMember{
			ChannelId:   channel.Id,
			UserId:      user.Id,
			SchemeGuest: user.IsGuest(),
			SchemeUser:  !user.IsGuest(),
			SchemeAdmin: shouldBeAdmin,
			NotifyProps: model.GetDefaultChannelNotifyProps(),
		}

		_, nErr = a.Srv().Store.Channel().SaveMember(cm)
		if histErr := a.Srv().Store.ChannelMemberHistory().LogJoinEvent(user.Id, channel.Id, model.GetMillis()); histErr != nil {
			return model.NewAppError("JoinDefaultChannels", "app.channel_member_history.log_join_event.internal_error", nil, histErr.Error(), http.StatusInternalServerError)
		}

		if *a.Config().ServiceSettings.ExperimentalEnableDefaultChannelLeaveJoinMessages {
			if aErr := a.postJoinMessageForDefaultChannel(c, user, requestor, channel); aErr != nil {
				mlog.Warn("Failed to post join/leave message", mlog.Err(aErr))
			}
		}

		a.invalidateCacheForChannelMembers(channel.Id)

		message := model.NewWebSocketEvent(model.WebsocketEventUserAdded, "", channel.Id, "", nil)
		message.Add("user_id", user.Id)
		message.Add("team_id", channel.TeamId)
		a.Publish(message)
	}

	if nErr != nil {
		var appErr *model.AppError
		var cErr *store.ErrConflict
		switch {
		case errors.As(nErr, &cErr):
			if cErr.Resource == "ChannelMembers" {
				return model.NewAppError("JoinDefaultChannels", "app.channel.save_member.exists.app_error", nil, cErr.Error(), http.StatusBadRequest)
			}
		case errors.As(nErr, &appErr):
			return appErr
		default:
			return model.NewAppError("JoinDefaultChannels", "app.channel.create_direct_channel.internal_error", nil, nErr.Error(), http.StatusInternalServerError)
		}
	}

	return nil
}

func (a *App) postJoinMessageForDefaultChannel(c *request.Context, user *model.User, requestor *model.User, channel *model.Channel) *model.AppError {
	if channel.Name == model.DefaultChannelName {
		if requestor == nil {
			if err := a.postJoinTeamMessage(c, user, channel); err != nil {
				return err
			}
		} else {
			if err := a.postAddToTeamMessage(c, requestor, user, channel, ""); err != nil {
				return err
			}
		}
	} else {
		if requestor == nil {
			if err := a.postJoinChannelMessage(c, user, channel); err != nil {
				return err
			}
		} else {
			if err := a.postAddToChannelMessage(c, requestor, user, channel, ""); err != nil {
				return err
			}
		}
	}

	return nil
}

func (a *App) CreateChannelWithUser(c *request.Context, channel *model.Channel, userID string) (*model.Channel, *model.AppError) {
	if channel.IsGroupOrDirect() {
		return nil, model.NewAppError("CreateChannelWithUser", "api.channel.create_channel.direct_channel.app_error", nil, "", http.StatusBadRequest)
	}

	if channel.TeamId == "" {
		return nil, model.NewAppError("CreateChannelWithUser", "app.channel.create_channel.no_team_id.app_error", nil, "", http.StatusBadRequest)
	}

	// Get total number of channels on current team
	count, err := a.getNumberOfChannelsOnTeam(channel.TeamId)
	if err != nil {
		return nil, err
	}

	if int64(count+1) > *a.Config().TeamSettings.MaxChannelsPerTeam {
		return nil, model.NewAppError("CreateChannelWithUser", "api.channel.create_channel.max_channel_limit.app_error", map[string]interface{}{"MaxChannelsPerTeam": *a.Config().TeamSettings.MaxChannelsPerTeam}, "", http.StatusBadRequest)
	}

	channel.CreatorId = userID

	rchannel, err := a.CreateChannel(c, channel, true)
	if err != nil {
		return nil, err
	}

	var user *model.User
	if user, err = a.GetUser(userID); err != nil {
		return nil, err
	}

	a.postJoinChannelMessage(c, user, channel)

	message := model.NewWebSocketEvent(model.WebsocketEventChannelCreated, "", "", userID, nil)
	message.Add("channel_id", channel.Id)
	message.Add("team_id", channel.TeamId)
	a.Publish(message)

	return rchannel, nil
}

// RenameChannel is used to rename the channel Name and the DisplayName fields
func (a *App) renameChannel(channel *model.Channel, newChannelName string, newDisplayName string) (*model.Channel, *model.AppError) {
	if channel.Type == model.ChannelTypeDirect {
		return nil, model.NewAppError("RenameChannel", "api.channel.rename_channel.cant_rename_direct_messages.app_error", nil, "", http.StatusBadRequest)
	}

	if channel.Type == model.ChannelTypeGroup {
		return nil, model.NewAppError("RenameChannel", "api.channel.rename_channel.cant_rename_group_messages.app_error", nil, "", http.StatusBadRequest)
	}

	channel.Name = newChannelName
	if newDisplayName != "" {
		channel.DisplayName = newDisplayName
	}

	newChannel, err := a.UpdateChannel(channel)
	if err != nil {
		return nil, err
	}

	return newChannel, nil
}

func (a *App) CreateChannel(c *request.Context, channel *model.Channel, addMember bool) (*model.Channel, *model.AppError) {
	channel.DisplayName = strings.TrimSpace(channel.DisplayName)
	sc, nErr := a.Srv().Store.Channel().Save(channel, *a.Config().TeamSettings.MaxChannelsPerTeam)
	if nErr != nil {
		var invErr *store.ErrInvalidInput
		var cErr *store.ErrConflict
		var ltErr *store.ErrLimitExceeded
		var appErr *model.AppError
		switch {
		case errors.As(nErr, &invErr):
			switch {
			case invErr.Entity == "Channel" && invErr.Field == "DeleteAt":
				return nil, model.NewAppError("CreateChannel", "store.sql_channel.save.archived_channel.app_error", nil, "", http.StatusBadRequest)
			case invErr.Entity == "Channel" && invErr.Field == "Type":
				return nil, model.NewAppError("CreateChannel", "store.sql_channel.save.direct_channel.app_error", nil, "", http.StatusBadRequest)
			case invErr.Entity == "Channel" && invErr.Field == "Id":
				return nil, model.NewAppError("CreateChannel", "store.sql_channel.save_channel.existing.app_error", nil, "id="+invErr.Value.(string), http.StatusBadRequest)
			}
		case errors.As(nErr, &cErr):
			return sc, model.NewAppError("CreateChannel", store.ChannelExistsError, nil, cErr.Error(), http.StatusBadRequest)
		case errors.As(nErr, &ltErr):
			return nil, model.NewAppError("CreateChannel", "store.sql_channel.save_channel.limit.app_error", nil, ltErr.Error(), http.StatusBadRequest)
		case errors.As(nErr, &appErr): // in case we haven't converted to plain error.
			return nil, appErr
		default: // last fallback in case it doesn't map to an existing app error.
			return nil, model.NewAppError("CreateChannel", "app.channel.create_channel.internal_error", nil, nErr.Error(), http.StatusInternalServerError)
		}
	}

	if addMember {
		user, nErr := a.Srv().Store.User().Get(context.Background(), channel.CreatorId)
		if nErr != nil {
			var nfErr *store.ErrNotFound
			switch {
			case errors.As(nErr, &nfErr):
				return nil, model.NewAppError("CreateChannel", MissingAccountError, nil, nfErr.Error(), http.StatusNotFound)
			default:
				return nil, model.NewAppError("CreateChannel", "app.user.get.app_error", nil, nErr.Error(), http.StatusInternalServerError)
			}
		}

		cm := &model.ChannelMember{
			ChannelId:   sc.Id,
			UserId:      user.Id,
			SchemeGuest: user.IsGuest(),
			SchemeUser:  !user.IsGuest(),
			SchemeAdmin: true,
			NotifyProps: model.GetDefaultChannelNotifyProps(),
		}

		if _, nErr := a.Srv().Store.Channel().SaveMember(cm); nErr != nil {
			var appErr *model.AppError
			var cErr *store.ErrConflict
			switch {
			case errors.As(nErr, &cErr):
				switch cErr.Resource {
				case "ChannelMembers":
					return nil, model.NewAppError("CreateChannel", "app.channel.save_member.exists.app_error", nil, cErr.Error(), http.StatusBadRequest)
				}
			case errors.As(nErr, &appErr):
				return nil, appErr
			default:
				return nil, model.NewAppError("CreateChannel", "app.channel.create_direct_channel.internal_error", nil, nErr.Error(), http.StatusInternalServerError)
			}
		}

		if err := a.Srv().Store.ChannelMemberHistory().LogJoinEvent(channel.CreatorId, sc.Id, model.GetMillis()); err != nil {
			return nil, model.NewAppError("CreateChannel", "app.channel_member_history.log_join_event.internal_error", nil, err.Error(), http.StatusInternalServerError)
		}

		a.InvalidateCacheForUser(channel.CreatorId)
	}

	if pluginsEnvironment := a.GetPluginsEnvironment(); pluginsEnvironment != nil {
		a.Srv().Go(func() {
			pluginContext := pluginContext(c)
			pluginsEnvironment.RunMultiPluginHook(func(hooks plugin.Hooks) bool {
				hooks.ChannelHasBeenCreated(pluginContext, sc)
				return true
			}, plugin.ChannelHasBeenCreatedID)
		})
	}

	return sc, nil
}

func (a *App) GetOrCreateDirectChannel(c *request.Context, userID, otherUserID string, channelOptions ...model.ChannelOption) (*model.Channel, *model.AppError) {
	channel, nErr := a.getDirectChannel(userID, otherUserID)
	if nErr != nil {
		return nil, nErr
	}

	if channel != nil {
		return channel, nil
	}

	if *a.Config().TeamSettings.RestrictDirectMessage == model.DirectMessageTeam &&
		!a.SessionHasPermissionTo(*c.Session(), model.PermissionManageSystem) {
		commonTeamIDs, err := a.getCommonTeamIDsForTwoUsers(userID, otherUserID)
		if err != nil {
			return nil, err
		}
		if len(commonTeamIDs) == 0 {
			return nil, model.NewAppError("createDirectChannel", "api.channel.create_channel.direct_channel.team_restricted_error", nil, "", http.StatusForbidden)
		}
	}

	channel, err := a.createDirectChannel(userID, otherUserID, channelOptions...)
	if err != nil {
		if err.Id == store.ChannelExistsError {
			return channel, nil
		}
		return nil, err
	}

	a.handleCreationEvent(c, userID, otherUserID, channel)
	return channel, nil
}

func (a *App) getOrCreateDirectChannelWithUser(c *request.Context, user, otherUser *model.User) (*model.Channel, *model.AppError) {
	channel, nErr := a.getDirectChannel(user.Id, otherUser.Id)
	if nErr != nil {
		return nil, nErr
	}

	if channel != nil {
		return channel, nil
	}

	channel, err := a.createDirectChannelWithUser(user, otherUser)
	if err != nil {
		if err.Id == store.ChannelExistsError {
			return channel, nil
		}
		return nil, err
	}

	a.handleCreationEvent(c, user.Id, otherUser.Id, channel)
	return channel, nil
}

func (a *App) handleCreationEvent(c *request.Context, userID, otherUserID string, channel *model.Channel) {
	a.InvalidateCacheForUser(userID)
	a.InvalidateCacheForUser(otherUserID)

	if pluginsEnvironment := a.GetPluginsEnvironment(); pluginsEnvironment != nil {
		a.Srv().Go(func() {
			pluginContext := pluginContext(c)
			pluginsEnvironment.RunMultiPluginHook(func(hooks plugin.Hooks) bool {
				hooks.ChannelHasBeenCreated(pluginContext, channel)
				return true
			}, plugin.ChannelHasBeenCreatedID)
		})
	}

	message := model.NewWebSocketEvent(model.WebsocketEventDirectAdded, "", channel.Id, "", nil)
	message.Add("creator_id", userID)
	message.Add("teammate_id", otherUserID)
	a.Publish(message)
}

func (a *App) createDirectChannel(userID string, otherUserID string, channelOptions ...model.ChannelOption) (*model.Channel, *model.AppError) {
	users, err := a.Srv().Store.User().GetMany(context.Background(), []string{userID, otherUserID})
	if err != nil {
		return nil, model.NewAppError("CreateDirectChannel", "api.channel.create_direct_channel.invalid_user.app_error", nil, err.Error(), http.StatusBadRequest)
	}

	if len(users) == 0 {
		return nil, model.NewAppError("CreateDirectChannel", "api.channel.create_direct_channel.invalid_user.app_error", nil, fmt.Sprintf("No users found for ids: %s. %s", userID, otherUserID), http.StatusBadRequest)
	}

	// We are doing this because we allow a user to create a direct channel with themselves
	if userID == otherUserID {
		users = append(users, users[0])
	}

	// After we counted for direct channels with the same user, if we do not have two users then we failed to find one
	if len(users) != 2 {
		return nil, model.NewAppError("CreateDirectChannel", "api.channel.create_direct_channel.invalid_user.app_error", nil, fmt.Sprintf("No users found for ids: %s. %s", userID, otherUserID), http.StatusBadRequest)
	}

	// The potential swap dance bellow is necessary in order to guarantee determinism when creating a direct channel.
	// When we query the database for some given user ids, the database result is not deterministic, meaning we can get
	// the same results but in different order. In order to conform the contract of Channel.CreateDirectChannel method
	// bellow we need to identify which user is who.
	user := users[0]
	otherUser := users[1]
	if user.Id != userID {
		user = users[1]
		otherUser = users[0]
	}
	return a.createDirectChannelWithUser(user, otherUser, channelOptions...)
}

func (a *App) createDirectChannelWithUser(user, otherUser *model.User, channelOptions ...model.ChannelOption) (*model.Channel, *model.AppError) {
	channel, nErr := a.Srv().Store.Channel().CreateDirectChannel(user, otherUser, channelOptions...)
	if nErr != nil {
		var invErr *store.ErrInvalidInput
		var cErr *store.ErrConflict
		var ltErr *store.ErrLimitExceeded
		var appErr *model.AppError
		switch {
		case errors.As(nErr, &invErr):
			switch {
			case invErr.Entity == "Channel" && invErr.Field == "DeleteAt":
				return nil, model.NewAppError("createDirectChannelWithUser", "store.sql_channel.save.archived_channel.app_error", nil, "", http.StatusBadRequest)
			case invErr.Entity == "Channel" && invErr.Field == "Type":
				return nil, model.NewAppError("createDirectChannelWithUser", "store.sql_channel.save_direct_channel.not_direct.app_error", nil, "", http.StatusBadRequest)
			case invErr.Entity == "Channel" && invErr.Field == "Id":
				return nil, model.NewAppError("SqlChannelStore.Save", "store.sql_channel.save_channel.existing.app_error", nil, "id="+invErr.Value.(string), http.StatusBadRequest)
			}
		case errors.As(nErr, &cErr):
			switch cErr.Resource {
			case "Channel":
				return channel, model.NewAppError("createDirectChannelWithUser", store.ChannelExistsError, nil, cErr.Error(), http.StatusBadRequest)
			case "ChannelMembers":
				return nil, model.NewAppError("createDirectChannelWithUser", "app.channel.save_member.exists.app_error", nil, cErr.Error(), http.StatusBadRequest)
			}
		case errors.As(nErr, &ltErr):
			return nil, model.NewAppError("createDirectChannelWithUser", "store.sql_channel.save_channel.limit.app_error", nil, ltErr.Error(), http.StatusBadRequest)
		case errors.As(nErr, &appErr): // in case we haven't converted to plain error.
			return nil, appErr
		default: // last fallback in case it doesn't map to an existing app error.
			return nil, model.NewAppError("createDirectChannelWithUser", "app.channel.create_direct_channel.internal_error", nil, nErr.Error(), http.StatusInternalServerError)
		}
	}

	if err := a.Srv().Store.ChannelMemberHistory().LogJoinEvent(user.Id, channel.Id, model.GetMillis()); err != nil {
		return nil, model.NewAppError("createDirectChannelWithUser", "app.channel_member_history.log_join_event.internal_error", nil, err.Error(), http.StatusInternalServerError)
	}
	if user.Id != otherUser.Id {
		if err := a.Srv().Store.ChannelMemberHistory().LogJoinEvent(otherUser.Id, channel.Id, model.GetMillis()); err != nil {
			return nil, model.NewAppError("createDirectChannelWithUser", "app.channel_member_history.log_join_event.internal_error", nil, err.Error(), http.StatusInternalServerError)
		}
	}

	// When the newly created channel is shared and the creator is local
	// create a local shared channel record
	if channel.IsShared() && !user.IsRemote() {
		sc := &model.SharedChannel{
			ChannelId:        channel.Id,
			TeamId:           channel.TeamId,
			Home:             true,
			ReadOnly:         false,
			ShareName:        channel.Name,
			ShareDisplayName: channel.DisplayName,
			SharePurpose:     channel.Purpose,
			ShareHeader:      channel.Header,
			CreatorId:        user.Id,
			Type:             channel.Type,
		}

		if _, err := a.SaveSharedChannel(sc); err != nil {
			return nil, model.NewAppError("CreateDirectChannel", "app.sharedchannel.dm_channel_creation.internal_error", nil, err.Error(), http.StatusInternalServerError)
		}
	}

	return channel, nil
}

func (a *App) CreateGroupChannel(userIDs []string, creatorId string) (*model.Channel, *model.AppError) {
	channel, err := a.createGroupChannel(userIDs)
	if err != nil {
		if err.Id == store.ChannelExistsError {
			return channel, nil
		}
		return nil, err
	}

	for _, userID := range userIDs {
		a.InvalidateCacheForUser(userID)
	}

	message := model.NewWebSocketEvent(model.WebsocketEventGroupAdded, "", channel.Id, "", nil)
	message.Add("teammate_ids", model.ArrayToJSON(userIDs))
	a.Publish(message)

	return channel, nil
}

func (a *App) createGroupChannel(userIDs []string) (*model.Channel, *model.AppError) {
	if len(userIDs) > model.ChannelGroupMaxUsers || len(userIDs) < model.ChannelGroupMinUsers {
		return nil, model.NewAppError("CreateGroupChannel", "api.channel.create_group.bad_size.app_error", nil, "", http.StatusBadRequest)
	}

	users, err := a.Srv().Store.User().GetProfileByIds(context.Background(), userIDs, nil, true)
	if err != nil {
		return nil, model.NewAppError("createGroupChannel", "app.user.get_profiles.app_error", nil, err.Error(), http.StatusInternalServerError)
	}

	if len(users) != len(userIDs) {
		return nil, model.NewAppError("CreateGroupChannel", "api.channel.create_group.bad_user.app_error", nil, "user_ids="+model.ArrayToJSON(userIDs), http.StatusBadRequest)
	}

	group := &model.Channel{
		Name:        model.GetGroupNameFromUserIds(userIDs),
		DisplayName: model.GetGroupDisplayNameFromUsers(users, true),
		Type:        model.ChannelTypeGroup,
	}

	channel, nErr := a.Srv().Store.Channel().Save(group, *a.Config().TeamSettings.MaxChannelsPerTeam)
	if nErr != nil {
		var invErr *store.ErrInvalidInput
		var cErr *store.ErrConflict
		var ltErr *store.ErrLimitExceeded
		var appErr *model.AppError
		switch {
		case errors.As(nErr, &invErr):
			switch {
			case invErr.Entity == "Channel" && invErr.Field == "DeleteAt":
				return nil, model.NewAppError("CreateChannel", "store.sql_channel.save.archived_channel.app_error", nil, "", http.StatusBadRequest)
			case invErr.Entity == "Channel" && invErr.Field == "Type":
				return nil, model.NewAppError("CreateChannel", "store.sql_channel.save.direct_channel.app_error", nil, "", http.StatusBadRequest)
			case invErr.Entity == "Channel" && invErr.Field == "Id":
				return nil, model.NewAppError("CreateChannel", "store.sql_channel.save_channel.existing.app_error", nil, "id="+invErr.Value.(string), http.StatusBadRequest)
			}
		case errors.As(nErr, &cErr):
			return channel, model.NewAppError("CreateChannel", store.ChannelExistsError, nil, cErr.Error(), http.StatusBadRequest)
		case errors.As(nErr, &ltErr):
			return nil, model.NewAppError("CreateChannel", "store.sql_channel.save_channel.limit.app_error", nil, ltErr.Error(), http.StatusBadRequest)
		case errors.As(nErr, &appErr): // in case we haven't converted to plain error.
			return nil, appErr
		default: // last fallback in case it doesn't map to an existing app error.
			return nil, model.NewAppError("CreateChannel", "app.channel.create_channel.internal_error", nil, nErr.Error(), http.StatusInternalServerError)
		}
	}

	for _, user := range users {
		cm := &model.ChannelMember{
			UserId:      user.Id,
			ChannelId:   group.Id,
			NotifyProps: model.GetDefaultChannelNotifyProps(),
			SchemeGuest: user.IsGuest(),
			SchemeUser:  !user.IsGuest(),
		}

		if _, nErr = a.Srv().Store.Channel().SaveMember(cm); nErr != nil {
			var appErr *model.AppError
			var cErr *store.ErrConflict
			switch {
			case errors.As(nErr, &cErr):
				switch cErr.Resource {
				case "ChannelMembers":
					return nil, model.NewAppError("createGroupChannel", "app.channel.save_member.exists.app_error", nil, cErr.Error(), http.StatusBadRequest)
				}
			case errors.As(nErr, &appErr):
				return nil, appErr
			default:
				return nil, model.NewAppError("createGroupChannel", "app.channel.create_direct_channel.internal_error", nil, nErr.Error(), http.StatusInternalServerError)
			}
		}
		if err := a.Srv().Store.ChannelMemberHistory().LogJoinEvent(user.Id, channel.Id, model.GetMillis()); err != nil {
			return nil, model.NewAppError("createGroupChannel", "app.channel_member_history.log_join_event.internal_error", nil, err.Error(), http.StatusInternalServerError)
		}
	}

	return channel, nil
}

func (a *App) GetGroupChannel(userIDs []string) (*model.Channel, *model.AppError) {
	if len(userIDs) > model.ChannelGroupMaxUsers || len(userIDs) < model.ChannelGroupMinUsers {
		return nil, model.NewAppError("GetGroupChannel", "api.channel.create_group.bad_size.app_error", nil, "", http.StatusBadRequest)
	}

	users, err := a.Srv().Store.User().GetProfileByIds(context.Background(), userIDs, nil, true)
	if err != nil {
		return nil, model.NewAppError("GetGroupChannel", "app.user.get_profiles.app_error", nil, err.Error(), http.StatusInternalServerError)
	}

	if len(users) != len(userIDs) {
		return nil, model.NewAppError("GetGroupChannel", "api.channel.create_group.bad_user.app_error", nil, "user_ids="+model.ArrayToJSON(userIDs), http.StatusBadRequest)
	}

	channel, appErr := a.GetChannelByName(model.GetGroupNameFromUserIds(userIDs), "", true)
	if appErr != nil {
		return nil, appErr
	}

	return channel, nil
}

// UpdateChannel updates a given channel by its Id. It also publishes the CHANNEL_UPDATED event.
func (a *App) UpdateChannel(channel *model.Channel) (*model.Channel, *model.AppError) {
	_, err := a.Srv().Store.Channel().Update(channel)
	if err != nil {
		var appErr *model.AppError
		var invErr *store.ErrInvalidInput
		switch {
		case errors.As(err, &invErr):
			return nil, model.NewAppError("UpdateChannel", "app.channel.update.bad_id", nil, invErr.Error(), http.StatusBadRequest)
		case errors.As(err, &appErr):
			return nil, appErr
		default:
			return nil, model.NewAppError("UpdateChannel", "app.channel.update_channel.internal_error", nil, err.Error(), http.StatusInternalServerError)
		}
	}

	a.invalidateCacheForChannel(channel)

	messageWs := model.NewWebSocketEvent(model.WebsocketEventChannelUpdated, "", channel.Id, "", nil)
	channelJSON, jsonErr := json.Marshal(channel)
	if jsonErr != nil {
		mlog.Warn("Failed to encode channel to JSON", mlog.Err(jsonErr))
	}
	messageWs.Add("channel", string(channelJSON))
	a.Publish(messageWs)

	return channel, nil
}

// CreateChannelScheme creates a new Scheme of scope channel and assigns it to the channel.
func (a *App) createChannelScheme(channel *model.Channel) (*model.Scheme, *model.AppError) {
	scheme, err := a.CreateScheme(&model.Scheme{
		Name:        model.NewId(),
		DisplayName: model.NewId(),
		Scope:       model.SchemeScopeChannel,
	})
	if err != nil {
		return nil, err
	}

	channel.SchemeId = &scheme.Id
	if _, err := a.UpdateChannelScheme(channel); err != nil {
		return nil, err
	}
	return scheme, nil
}

// DeleteChannelScheme deletes a channels scheme and sets its SchemeId to nil.
func (a *App) deleteChannelScheme(channel *model.Channel) (*model.Channel, *model.AppError) {
	if channel.SchemeId != nil && *channel.SchemeId != "" {
		if _, err := a.DeleteScheme(*channel.SchemeId); err != nil {
			return nil, err
		}
	}
	channel.SchemeId = nil
	return a.UpdateChannelScheme(channel)
}

// UpdateChannelScheme saves the new SchemeId of the channel passed.
func (a *App) UpdateChannelScheme(channel *model.Channel) (*model.Channel, *model.AppError) {
	var oldChannel *model.Channel
	var err *model.AppError
	if oldChannel, err = a.GetChannel(channel.Id); err != nil {
		return nil, err
	}

	oldChannel.SchemeId = channel.SchemeId
	return a.UpdateChannel(oldChannel)
}

func (a *App) UpdateChannelPrivacy(c *request.Context, oldChannel *model.Channel, user *model.User) (*model.Channel, *model.AppError) {
	channel, err := a.UpdateChannel(oldChannel)
	if err != nil {
		return channel, err
	}

	if err := a.postChannelPrivacyMessage(c, user, channel); err != nil {
		if channel.Type == model.ChannelTypeOpen {
			channel.Type = model.ChannelTypePrivate
		} else {
			channel.Type = model.ChannelTypeOpen
		}
		// revert to previous channel privacy
		a.UpdateChannel(channel)
		return channel, err
	}

	a.invalidateCacheForChannel(channel)

	messageWs := model.NewWebSocketEvent(model.WebsocketEventChannelConverted, channel.TeamId, "", "", nil)
	messageWs.Add("channel_id", channel.Id)
	a.Publish(messageWs)

	return channel, nil
}

func (a *App) postChannelPrivacyMessage(c *request.Context, user *model.User, channel *model.Channel) *model.AppError {
	var authorId string
	var authorUsername string
	if user != nil {
		authorId = user.Id
		authorUsername = user.Username
	} else {
		systemBot, err := a.getSystemBot()
		if err != nil {
			return model.NewAppError("postChannelPrivacyMessage", "api.channel.post_channel_privacy_message.error", nil, err.Error(), http.StatusInternalServerError)
		}

		authorId = systemBot.UserId
		authorUsername = systemBot.Username
	}

	message := (map[model.ChannelType]string{
		model.ChannelTypeOpen:    i18n.T("api.channel.change_channel_privacy.private_to_public"),
		model.ChannelTypePrivate: i18n.T("api.channel.change_channel_privacy.public_to_private"),
	})[channel.Type]
	post := &model.Post{
		ChannelId: channel.Id,
		Message:   message,
		Type:      model.PostTypeChangeChannelPrivacy,
		UserId:    authorId,
		Props: model.StringInterface{
			"username": authorUsername,
		},
	}

	if _, err := a.CreatePost(c, post, channel, false, true); err != nil {
		return model.NewAppError("postChannelPrivacyMessage", "api.channel.post_channel_privacy_message.error", nil, err.Error(), http.StatusInternalServerError)
	}

	return nil
}

func (a *App) RestoreChannel(c *request.Context, channel *model.Channel, userID string) (*model.Channel, *model.AppError) {
	if channel.DeleteAt == 0 {
		return nil, model.NewAppError("restoreChannel", "api.channel.restore_channel.restored.app_error", nil, "", http.StatusBadRequest)
	}

	if err := a.Srv().Store.Channel().Restore(channel.Id, model.GetMillis()); err != nil {
		return nil, model.NewAppError("RestoreChannel", "app.channel.restore.app_error", nil, err.Error(), http.StatusInternalServerError)
	}
	channel.DeleteAt = 0
	a.invalidateCacheForChannel(channel)

	message := model.NewWebSocketEvent(model.WebsocketEventChannelRestored, channel.TeamId, "", "", nil)
	message.Add("channel_id", channel.Id)
	a.Publish(message)

	var user *model.User
	if userID != "" {
		var nErr error
		user, nErr = a.Srv().Store.User().Get(context.Background(), userID)
		if nErr != nil {
			var nfErr *store.ErrNotFound
			switch {
			case errors.As(nErr, &nfErr):
				return nil, model.NewAppError("RestoreChannel", MissingAccountError, nil, nfErr.Error(), http.StatusNotFound)
			default:
				return nil, model.NewAppError("RestoreChannel", "app.user.get.app_error", nil, nErr.Error(), http.StatusInternalServerError)
			}
		}
	}

	if user != nil {
		T := i18n.GetUserTranslations(user.Locale)

		post := &model.Post{
			ChannelId: channel.Id,
			Message:   T("api.channel.restore_channel.unarchived", map[string]interface{}{"Username": user.Username}),
			Type:      model.PostTypeChannelRestored,
			UserId:    userID,
			Props: model.StringInterface{
				"username": user.Username,
			},
		}

		if _, err := a.CreatePost(c, post, channel, false, true); err != nil {
			mlog.Warn("Failed to post unarchive message", mlog.Err(err))
		}
	} else {
		a.Srv().Go(func() {
			systemBot, err := a.getSystemBot()
			if err != nil {
				mlog.Error("Failed to post unarchive message", mlog.Err(err))
				return
			}

			post := &model.Post{
				ChannelId: channel.Id,
				Message:   i18n.T("api.channel.restore_channel.unarchived", map[string]interface{}{"Username": systemBot.Username}),
				Type:      model.PostTypeChannelRestored,
				UserId:    systemBot.UserId,
				Props: model.StringInterface{
					"username": systemBot.Username,
				},
			}

			if _, err := a.CreatePost(c, post, channel, false, true); err != nil {
				mlog.Error("Failed to post unarchive message", mlog.Err(err))
			}
		})
	}

	return channel, nil
}

func (a *App) PatchChannel(c *request.Context, channel *model.Channel, patch *model.ChannelPatch, userID string) (*model.Channel, *model.AppError) {
	oldChannelDisplayName := channel.DisplayName
	oldChannelHeader := channel.Header
	oldChannelPurpose := channel.Purpose

	channel.Patch(patch)
	channel, err := a.UpdateChannel(channel)
	if err != nil {
		return nil, err
	}

	if oldChannelDisplayName != channel.DisplayName {
		if err = a.PostUpdateChannelDisplayNameMessage(c, userID, channel, oldChannelDisplayName, channel.DisplayName); err != nil {
			mlog.Warn(err.Error())
		}
	}

	if channel.Header != oldChannelHeader {
		if err = a.postUpdateChannelHeaderMessage(c, userID, channel, oldChannelHeader, channel.Header); err != nil {
			mlog.Warn(err.Error())
		}
	}

	if channel.Purpose != oldChannelPurpose {
		if err = a.postUpdateChannelPurposeMessage(c, userID, channel, oldChannelPurpose, channel.Purpose); err != nil {
			mlog.Warn(err.Error())
		}
	}

	return channel, nil
}

// GetSchemeRolesForChannel Checks if a channel or its team has an override scheme for channel roles and returns the scheme roles or default channel roles.
func (a *App) getSchemeRolesForChannel(channelID string) (guestRoleName, userRoleName, adminRoleName string, err *model.AppError) {
	channel, err := a.GetChannel(channelID)
	if err != nil {
		return
	}

	if channel.SchemeId != nil && *channel.SchemeId != "" {
		var scheme *model.Scheme
		scheme, err = a.GetScheme(*channel.SchemeId)
		if err != nil {
			return
		}

		guestRoleName = scheme.DefaultChannelGuestRole
		userRoleName = scheme.DefaultChannelUserRole
		adminRoleName = scheme.DefaultChannelAdminRole

		return
	}

	return a.getTeamSchemeChannelRoles(channel.TeamId)
}

// GetTeamSchemeChannelRoles Checks if a team has an override scheme and returns the scheme channel role names or default channel role names.
func (a *App) getTeamSchemeChannelRoles(teamID string) (guestRoleName, userRoleName, adminRoleName string, err *model.AppError) {
	team, err := a.GetTeam(teamID)
	if err != nil {
		return
	}

	if team.SchemeId != nil && *team.SchemeId != "" {
		var scheme *model.Scheme
		scheme, err = a.GetScheme(*team.SchemeId)
		if err != nil {
			return
		}

		guestRoleName = scheme.DefaultChannelGuestRole
		userRoleName = scheme.DefaultChannelUserRole
		adminRoleName = scheme.DefaultChannelAdminRole
	} else {
		guestRoleName = model.ChannelGuestRoleId
		userRoleName = model.ChannelUserRoleId
		adminRoleName = model.ChannelAdminRoleId
	}

	return
}

// GetChannelModerationsForChannel Gets a channels ChannelModerations from either the higherScoped roles or from the channel scheme roles.
func (a *App) GetChannelModerationsForChannel(channel *model.Channel) ([]*model.ChannelModeration, *model.AppError) {
	guestRoleName, memberRoleName, _, err := a.getSchemeRolesForChannel(channel.Id)
	if err != nil {
		return nil, err
	}

	memberRole, err := a.GetRoleByName(context.Background(), memberRoleName)
	if err != nil {
		return nil, err
	}

	var guestRole *model.Role
	if guestRoleName != "" {
		guestRole, err = a.GetRoleByName(context.Background(), guestRoleName)
		if err != nil {
			return nil, err
		}
	}

	higherScopedGuestRoleName, higherScopedMemberRoleName, _, err := a.getTeamSchemeChannelRoles(channel.TeamId)
	if err != nil {
		return nil, err
	}
	higherScopedMemberRole, err := a.GetRoleByName(context.Background(), higherScopedMemberRoleName)
	if err != nil {
		return nil, err
	}

	var higherScopedGuestRole *model.Role
	if higherScopedGuestRoleName != "" {
		higherScopedGuestRole, err = a.GetRoleByName(context.Background(), higherScopedGuestRoleName)
		if err != nil {
			return nil, err
		}
	}

	return buildChannelModerations(channel.Type, memberRole, guestRole, higherScopedMemberRole, higherScopedGuestRole), nil
}

// PatchChannelModerationsForChannel Updates a channels scheme roles based on a given ChannelModerationPatch, if the permissions match the higher scoped role the scheme is deleted.
func (a *App) PatchChannelModerationsForChannel(channel *model.Channel, channelModerationsPatch []*model.ChannelModerationPatch) ([]*model.ChannelModeration, *model.AppError) {
	higherScopedGuestRoleName, higherScopedMemberRoleName, _, err := a.getTeamSchemeChannelRoles(channel.TeamId)
	if err != nil {
		return nil, err
	}

	ctx := sqlstore.WithMaster(context.Background())
	higherScopedMemberRole, err := a.GetRoleByName(ctx, higherScopedMemberRoleName)
	if err != nil {
		return nil, err
	}

	var higherScopedGuestRole *model.Role
	if higherScopedGuestRoleName != "" {
		higherScopedGuestRole, err = a.GetRoleByName(ctx, higherScopedGuestRoleName)
		if err != nil {
			return nil, err
		}
	}

	higherScopedMemberPermissions := higherScopedMemberRole.GetChannelModeratedPermissions(channel.Type)

	var higherScopedGuestPermissions map[string]bool
	if higherScopedGuestRole != nil {
		higherScopedGuestPermissions = higherScopedGuestRole.GetChannelModeratedPermissions(channel.Type)
	}

	for _, moderationPatch := range channelModerationsPatch {
		if moderationPatch.Roles.Members != nil && *moderationPatch.Roles.Members && !higherScopedMemberPermissions[*moderationPatch.Name] {
			return nil, &model.AppError{Message: "Cannot add a permission that is restricted by the team or system permission scheme"}
		}
		if moderationPatch.Roles.Guests != nil && *moderationPatch.Roles.Guests && !higherScopedGuestPermissions[*moderationPatch.Name] {
			return nil, &model.AppError{Message: "Cannot add a permission that is restricted by the team or system permission scheme"}
		}
	}

	var scheme *model.Scheme
	// Channel has no scheme so create one
	if channel.SchemeId == nil || *channel.SchemeId == "" {
		scheme, err = a.createChannelScheme(channel)
		if err != nil {
			return nil, err
		}

		// Send a websocket event about this new role. The other new roles—member and guest—get emitted when they're updated.
		var adminRole *model.Role
		adminRole, err = a.GetRoleByName(ctx, scheme.DefaultChannelAdminRole)
		if err != nil {
			return nil, err
		}
		a.sendUpdatedRoleEvent(adminRole)

		message := model.NewWebSocketEvent(model.WebsocketEventChannelSchemeUpdated, "", channel.Id, "", nil)
		a.Publish(message)
		mlog.Info("Permission scheme created.", mlog.String("channel_id", channel.Id), mlog.String("channel_name", channel.Name))
	} else {
		scheme, err = a.GetScheme(*channel.SchemeId)
		if err != nil {
			return nil, err
		}
	}

	guestRoleName := scheme.DefaultChannelGuestRole
	memberRoleName := scheme.DefaultChannelUserRole
	memberRole, err := a.GetRoleByName(ctx, memberRoleName)
	if err != nil {
		return nil, err
	}

	var guestRole *model.Role
	if guestRoleName != "" {
		guestRole, err = a.GetRoleByName(ctx, guestRoleName)
		if err != nil {
			return nil, err
		}
	}

	memberRolePatch := memberRole.RolePatchFromChannelModerationsPatch(channelModerationsPatch, "members")
	var guestRolePatch *model.RolePatch
	if guestRole != nil {
		guestRolePatch = guestRole.RolePatchFromChannelModerationsPatch(channelModerationsPatch, "guests")
	}

	for _, channelModerationPatch := range channelModerationsPatch {
		permissionModified := *channelModerationPatch.Name
		if channelModerationPatch.Roles.Guests != nil && utils.StringInSlice(permissionModified, model.ChannelModeratedPermissionsChangedByPatch(guestRole, guestRolePatch)) {
			if *channelModerationPatch.Roles.Guests {
				mlog.Info("Permission enabled for guests.", mlog.String("permission", permissionModified), mlog.String("channel_id", channel.Id), mlog.String("channel_name", channel.Name))
			} else {
				mlog.Info("Permission disabled for guests.", mlog.String("permission", permissionModified), mlog.String("channel_id", channel.Id), mlog.String("channel_name", channel.Name))
			}
		}

		if channelModerationPatch.Roles.Members != nil && utils.StringInSlice(permissionModified, model.ChannelModeratedPermissionsChangedByPatch(memberRole, memberRolePatch)) {
			if *channelModerationPatch.Roles.Members {
				mlog.Info("Permission enabled for members.", mlog.String("permission", permissionModified), mlog.String("channel_id", channel.Id), mlog.String("channel_name", channel.Name))
			} else {
				mlog.Info("Permission disabled for members.", mlog.String("permission", permissionModified), mlog.String("channel_id", channel.Id), mlog.String("channel_name", channel.Name))
			}
		}
	}

	memberRolePermissionsUnmodified := len(model.ChannelModeratedPermissionsChangedByPatch(higherScopedMemberRole, memberRolePatch)) == 0
	guestRolePermissionsUnmodified := len(model.ChannelModeratedPermissionsChangedByPatch(higherScopedGuestRole, guestRolePatch)) == 0
	if memberRolePermissionsUnmodified && guestRolePermissionsUnmodified {
		// The channel scheme matches the permissions of its higherScoped scheme so delete the scheme
		if _, err = a.deleteChannelScheme(channel); err != nil {
			return nil, err
		}

		message := model.NewWebSocketEvent(model.WebsocketEventChannelSchemeUpdated, "", channel.Id, "", nil)
		a.Publish(message)

		memberRole = higherScopedMemberRole
		guestRole = higherScopedGuestRole
		mlog.Info("Permission scheme deleted.", mlog.String("channel_id", channel.Id), mlog.String("channel_name", channel.Name))
	} else {
		memberRole, err = a.PatchRole(memberRole, memberRolePatch)
		if err != nil {
			return nil, err
		}
		guestRole, err = a.PatchRole(guestRole, guestRolePatch)
		if err != nil {
			return nil, err
		}
	}

	cErr := a.forEachChannelMember(channel.Id, func(channelMember model.ChannelMember) error {
		a.Srv().Store.Channel().InvalidateAllChannelMembersForUser(channelMember.UserId)
		return nil
	})
	if cErr != nil {
		return nil, model.NewAppError("PatchChannelModerationsForChannel", "api.channel.patch_channel_moderations.cache_invalidation.error", nil, cErr.Error(), http.StatusInternalServerError)
	}

	return buildChannelModerations(channel.Type, memberRole, guestRole, higherScopedMemberRole, higherScopedGuestRole), nil
}

func buildChannelModerations(channelType model.ChannelType, memberRole *model.Role, guestRole *model.Role, higherScopedMemberRole *model.Role, higherScopedGuestRole *model.Role) []*model.ChannelModeration {
	var memberPermissions, guestPermissions, higherScopedMemberPermissions, higherScopedGuestPermissions map[string]bool
	if memberRole != nil {
		memberPermissions = memberRole.GetChannelModeratedPermissions(channelType)
	}
	if guestRole != nil {
		guestPermissions = guestRole.GetChannelModeratedPermissions(channelType)
	}
	if higherScopedMemberRole != nil {
		higherScopedMemberPermissions = higherScopedMemberRole.GetChannelModeratedPermissions(channelType)
	}
	if higherScopedGuestRole != nil {
		higherScopedGuestPermissions = higherScopedGuestRole.GetChannelModeratedPermissions(channelType)
	}

	var channelModerations []*model.ChannelModeration
	for _, permissionKey := range model.ChannelModeratedPermissions {
		roles := &model.ChannelModeratedRoles{}

		roles.Members = &model.ChannelModeratedRole{
			Value:   memberPermissions[permissionKey],
			Enabled: higherScopedMemberPermissions[permissionKey],
		}

		if permissionKey == "manage_members" {
			roles.Guests = nil
		} else {
			roles.Guests = &model.ChannelModeratedRole{
				Value:   guestPermissions[permissionKey],
				Enabled: higherScopedGuestPermissions[permissionKey],
			}
		}

		moderation := &model.ChannelModeration{
			Name:  permissionKey,
			Roles: roles,
		}

		channelModerations = append(channelModerations, moderation)
	}

	return channelModerations
}

func (a *App) UpdateChannelMemberRoles(channelID string, userID string, newRoles string) (*model.ChannelMember, *model.AppError) {
	var member *model.ChannelMember
	var err *model.AppError
	if member, err = a.GetChannelMember(context.Background(), channelID, userID); err != nil {
		return nil, err
	}

	schemeGuestRole, schemeUserRole, schemeAdminRole, err := a.getSchemeRolesForChannel(channelID)
	if err != nil {
		return nil, err
	}

	prevSchemeGuestValue := member.SchemeGuest

	var newExplicitRoles []string
	member.SchemeGuest = false
	member.SchemeUser = false
	member.SchemeAdmin = false

	for _, roleName := range strings.Fields(newRoles) {
		var role *model.Role
		role, err = a.GetRoleByName(context.Background(), roleName)
		if err != nil {
			err.StatusCode = http.StatusBadRequest
			return nil, err
		}

		if !role.SchemeManaged {
			// The role is not scheme-managed, so it's OK to apply it to the explicit roles field.
			newExplicitRoles = append(newExplicitRoles, roleName)
		} else {
			// The role is scheme-managed, so need to check if it is part of the scheme for this channel or not.
			switch roleName {
			case schemeAdminRole:
				member.SchemeAdmin = true
			case schemeUserRole:
				member.SchemeUser = true
			case schemeGuestRole:
				member.SchemeGuest = true
			default:
				// If not part of the scheme for this channel, then it is not allowed to apply it as an explicit role.
				return nil, model.NewAppError("UpdateChannelMemberRoles", "api.channel.update_channel_member_roles.scheme_role.app_error", nil, "role_name="+roleName, http.StatusBadRequest)
			}
		}
	}

	if member.SchemeUser && member.SchemeGuest {
		return nil, model.NewAppError("UpdateChannelMemberRoles", "api.channel.update_channel_member_roles.guest_and_user.app_error", nil, "", http.StatusBadRequest)
	}

	if prevSchemeGuestValue != member.SchemeGuest {
		return nil, model.NewAppError("UpdateChannelMemberRoles", "api.channel.update_channel_member_roles.changing_guest_role.app_error", nil, "", http.StatusBadRequest)
	}

	member.ExplicitRoles = strings.Join(newExplicitRoles, " ")

	return a.updateChannelMember(member)
}

func (a *App) UpdateChannelMemberSchemeRoles(channelID string, userID string, isSchemeGuest bool, isSchemeUser bool, isSchemeAdmin bool) (*model.ChannelMember, *model.AppError) {
	member, err := a.GetChannelMember(context.Background(), channelID, userID)
	if err != nil {
		return nil, err
	}

	member.SchemeAdmin = isSchemeAdmin
	member.SchemeUser = isSchemeUser
	member.SchemeGuest = isSchemeGuest

	if member.SchemeUser && member.SchemeGuest {
		return nil, model.NewAppError("UpdateChannelMemberSchemeRoles", "api.channel.update_channel_member_roles.guest_and_user.app_error", nil, "", http.StatusBadRequest)
	}

	// If the migration is not completed, we also need to check the default channel_admin/channel_user roles are not present in the roles field.
	if err = a.isPhase2MigrationCompleted(); err != nil {
		member.ExplicitRoles = RemoveRoles([]string{model.ChannelGuestRoleId, model.ChannelUserRoleId, model.ChannelAdminRoleId}, member.ExplicitRoles)
	}

	return a.updateChannelMember(member)
}

func (a *App) UpdateChannelMemberNotifyProps(data map[string]string, channelID string, userID string) (*model.ChannelMember, *model.AppError) {
	filteredProps := make(map[string]string)

	// update whichever notify properties have been provided, but don't change the others
	if markUnread, exists := data[model.MarkUnreadNotifyProp]; exists {
		filteredProps[model.MarkUnreadNotifyProp] = markUnread
	}

	if desktop, exists := data[model.DesktopNotifyProp]; exists {
		filteredProps[model.DesktopNotifyProp] = desktop
	}

	if desktop_threads, exists := data[model.DesktopThreadsNotifyProp]; exists {
		filteredProps[model.DesktopThreadsNotifyProp] = desktop_threads
	}

	if email, exists := data[model.EmailNotifyProp]; exists {
		filteredProps[model.EmailNotifyProp] = email
	}

	if push, exists := data[model.PushNotifyProp]; exists {
		filteredProps[model.PushNotifyProp] = push
	}

	if push_threads, exists := data[model.PushThreadsNotifyProp]; exists {
		filteredProps[model.PushThreadsNotifyProp] = push_threads
	}

	if ignoreChannelMentions, exists := data[model.IgnoreChannelMentionsNotifyProp]; exists {
		filteredProps[model.IgnoreChannelMentionsNotifyProp] = ignoreChannelMentions
	}

	member, err := a.Srv().Store.Channel().UpdateMemberNotifyProps(channelID, userID, filteredProps)
	if err != nil {
		var appErr *model.AppError
		var nfErr *store.ErrNotFound
		switch {
		case errors.As(err, &appErr):
			return nil, appErr
		case errors.As(err, &nfErr):
			return nil, model.NewAppError("updateMemberNotifyProps", MissingChannelMemberError, nil, nfErr.Error(), http.StatusNotFound)
		default:
			return nil, model.NewAppError("updateMemberNotifyProps", "app.channel.get_member.app_error", nil, err.Error(), http.StatusInternalServerError)
		}
	}

	a.InvalidateCacheForUser(member.UserId)
	a.invalidateCacheForChannelMembersNotifyProps(member.ChannelId)

	// Notify the clients that the member notify props changed
	evt := model.NewWebSocketEvent(model.WebsocketEventChannelMemberUpdated, "", "", member.UserId, nil)
	memberJSON, jsonErr := json.Marshal(member)
	if jsonErr != nil {
		mlog.Warn("Failed to encode channel member to JSON", mlog.Err(jsonErr))
	}
	evt.Add("channelMember", string(memberJSON))
	a.Publish(evt)

	return member, nil
}

func (a *App) updateChannelMember(member *model.ChannelMember) (*model.ChannelMember, *model.AppError) {
	member, nErr := a.Srv().Store.Channel().UpdateMember(member)
	if nErr != nil {
		var appErr *model.AppError
		var nfErr *store.ErrNotFound
		switch {
		case errors.As(nErr, &appErr):
			return nil, appErr
		case errors.As(nErr, &nfErr):
			return nil, model.NewAppError("updateChannelMember", MissingChannelMemberError, nil, nfErr.Error(), http.StatusNotFound)
		default:
			return nil, model.NewAppError("updateChannelMember", "app.channel.get_member.app_error", nil, nErr.Error(), http.StatusInternalServerError)
		}
	}

	a.InvalidateCacheForUser(member.UserId)

	// Notify the clients that the member notify props changed
	evt := model.NewWebSocketEvent(model.WebsocketEventChannelMemberUpdated, "", "", member.UserId, nil)
	memberJSON, jsonErr := json.Marshal(member)
	if jsonErr != nil {
		mlog.Warn("Failed to encode channel member to JSON", mlog.Err(jsonErr))
	}
	evt.Add("channelMember", string(memberJSON))
	a.Publish(evt)

	return member, nil
}

func (a *App) DeleteChannel(c *request.Context, channel *model.Channel, userID string) *model.AppError {
	ihc := make(chan store.StoreResult, 1)
	ohc := make(chan store.StoreResult, 1)

	go func() {
		webhooks, err := a.Srv().Store.Webhook().GetIncomingByChannel(channel.Id)
		ihc <- store.StoreResult{Data: webhooks, NErr: err}
		close(ihc)
	}()

	go func() {
		outgoingHooks, err := a.Srv().Store.Webhook().GetOutgoingByChannel(channel.Id, -1, -1)
		ohc <- store.StoreResult{Data: outgoingHooks, NErr: err}
		close(ohc)
	}()

	var user *model.User
	if userID != "" {
		var nErr error
		user, nErr = a.Srv().Store.User().Get(context.Background(), userID)
		if nErr != nil {
			var nfErr *store.ErrNotFound
			switch {
			case errors.As(nErr, &nfErr):
				return model.NewAppError("DeleteChannel", MissingAccountError, nil, nfErr.Error(), http.StatusNotFound)
			default:
				return model.NewAppError("DeleteChannel", "app.user.get.app_error", nil, nErr.Error(), http.StatusInternalServerError)
			}
		}
	}

	ihcresult := <-ihc
	if ihcresult.NErr != nil {
		return model.NewAppError("DeleteChannel", "app.webhooks.get_incoming_by_channel.app_error", nil, ihcresult.NErr.Error(), http.StatusInternalServerError)
	}

	ohcresult := <-ohc
	if ohcresult.NErr != nil {
		return model.NewAppError("DeleteChannel", "app.webhooks.get_outgoing_by_channel.app_error", nil, ohcresult.NErr.Error(), http.StatusInternalServerError)
	}

	incomingHooks := ihcresult.Data.([]*model.IncomingWebhook)
	outgoingHooks := ohcresult.Data.([]*model.OutgoingWebhook)

	if channel.DeleteAt > 0 {
		err := model.NewAppError("deleteChannel", "api.channel.delete_channel.deleted.app_error", nil, "", http.StatusBadRequest)
		return err
	}

	if channel.Name == model.DefaultChannelName {
		err := model.NewAppError("deleteChannel", "api.channel.delete_channel.cannot.app_error", map[string]interface{}{"Channel": model.DefaultChannelName}, "", http.StatusBadRequest)
		return err
	}

	if user != nil {
		T := i18n.GetUserTranslations(user.Locale)

		post := &model.Post{
			ChannelId: channel.Id,
			Message:   fmt.Sprintf(T("api.channel.delete_channel.archived"), user.Username),
			Type:      model.PostTypeChannelDeleted,
			UserId:    userID,
			Props: model.StringInterface{
				"username": user.Username,
			},
		}

		if _, err := a.CreatePost(c, post, channel, false, true); err != nil {
			mlog.Warn("Failed to post archive message", mlog.Err(err))
		}
	} else {
		a.Srv().Go(func() {
			systemBot, err := a.getSystemBot()
			if err != nil {
				mlog.Error("Failed to post archive message", mlog.Err(err))
				return
			}

			post := &model.Post{
				ChannelId: channel.Id,
				Message:   fmt.Sprintf(i18n.T("api.channel.delete_channel.archived"), systemBot.Username),
				Type:      model.PostTypeChannelDeleted,
				UserId:    systemBot.UserId,
				Props: model.StringInterface{
					"username": systemBot.Username,
				},
			}

			if _, err := a.CreatePost(c, post, channel, false, true); err != nil {
				mlog.Error("Failed to post archive message", mlog.Err(err))
			}
		})
	}

	now := model.GetMillis()
	for _, hook := range incomingHooks {
		if err := a.Srv().Store.Webhook().DeleteIncoming(hook.Id, now); err != nil {
			mlog.Warn("Encountered error deleting incoming webhook", mlog.String("hook_id", hook.Id), mlog.Err(err))
		}
		a.invalidateCacheForWebhook(hook.Id)
	}

	for _, hook := range outgoingHooks {
		if err := a.Srv().Store.Webhook().DeleteOutgoing(hook.Id, now); err != nil {
			mlog.Warn("Encountered error deleting outgoing webhook", mlog.String("hook_id", hook.Id), mlog.Err(err))
		}
	}

	deleteAt := model.GetMillis()

	if err := a.Srv().Store.Channel().Delete(channel.Id, deleteAt); err != nil {
		return model.NewAppError("DeleteChannel", "app.channel.delete.app_error", nil, err.Error(), http.StatusInternalServerError)
	}
	a.invalidateCacheForChannel(channel)

	message := model.NewWebSocketEvent(model.WebsocketEventChannelDeleted, channel.TeamId, "", "", nil)
	message.Add("channel_id", channel.Id)
	message.Add("delete_at", deleteAt)
	a.Publish(message)

	return nil
}

func (a *App) addUserToChannel(user *model.User, channel *model.Channel) (*model.ChannelMember, *model.AppError) {
	if channel.Type != model.ChannelTypeOpen && channel.Type != model.ChannelTypePrivate {
		return nil, model.NewAppError("AddUserToChannel", "api.channel.add_user_to_channel.type.app_error", nil, "", http.StatusBadRequest)
	}

	channelMember, nErr := a.Srv().Store.Channel().GetMember(context.Background(), channel.Id, user.Id)
	if nErr != nil {
		var nfErr *store.ErrNotFound
		if !errors.As(nErr, &nfErr) {
			return nil, model.NewAppError("AddUserToChannel", "app.channel.get_member.app_error", nil, nErr.Error(), http.StatusInternalServerError)
		}
	} else {
		return channelMember, nil
	}

	if channel.IsGroupConstrained() {
		nonMembers, err := a.FilterNonGroupChannelMembers([]string{user.Id}, channel)
		if err != nil {
			return nil, model.NewAppError("addUserToChannel", "api.channel.add_user_to_channel.type.app_error", nil, "", http.StatusInternalServerError)
		}
		if len(nonMembers) > 0 {
			return nil, model.NewAppError("addUserToChannel", "api.channel.add_members.user_denied", map[string]interface{}{"UserIDs": nonMembers}, "", http.StatusBadRequest)
		}
	}

	newMember := &model.ChannelMember{
		ChannelId:   channel.Id,
		UserId:      user.Id,
		NotifyProps: model.GetDefaultChannelNotifyProps(),
		SchemeGuest: user.IsGuest(),
		SchemeUser:  !user.IsGuest(),
	}

	if !user.IsGuest() {
		var userShouldBeAdmin bool
		userShouldBeAdmin, appErr := a.userIsInAdminRoleGroup(user.Id, channel.Id, model.GroupSyncableTypeChannel)
		if appErr != nil {
			return nil, appErr
		}
		newMember.SchemeAdmin = userShouldBeAdmin
	}

	newMember, nErr = a.Srv().Store.Channel().SaveMember(newMember)
	if nErr != nil {
		return nil, model.NewAppError("AddUserToChannel", "api.channel.add_user.to.channel.failed.app_error", nil,
			fmt.Sprintf("failed to add member: %v, user_id: %s, channel_id: %s", nErr, user.Id, channel.Id), http.StatusInternalServerError)
	}

	if nErr := a.Srv().Store.ChannelMemberHistory().LogJoinEvent(user.Id, channel.Id, model.GetMillis()); nErr != nil {
		return nil, model.NewAppError("AddUserToChannel", "app.channel_member_history.log_join_event.internal_error", nil, nErr.Error(), http.StatusInternalServerError)
	}

	a.InvalidateCacheForUser(user.Id)
	a.invalidateCacheForChannelMembers(channel.Id)

	return newMember, nil
}

// AddUserToChannel adds a user to a given channel.
func (a *App) AddUserToChannel(user *model.User, channel *model.Channel, skipTeamMemberIntegrityCheck bool) (*model.ChannelMember, *model.AppError) {
	if !skipTeamMemberIntegrityCheck {
		teamMember, nErr := a.Srv().Store.Team().GetMember(context.Background(), channel.TeamId, user.Id)
		if nErr != nil {
			var nfErr *store.ErrNotFound
			switch {
			case errors.As(nErr, &nfErr):
				return nil, model.NewAppError("AddUserToChannel", "app.team.get_member.missing.app_error", nil, nfErr.Error(), http.StatusNotFound)
			default:
				return nil, model.NewAppError("AddUserToChannel", "app.team.get_member.app_error", nil, nErr.Error(), http.StatusInternalServerError)
			}
		}

		if teamMember.DeleteAt > 0 {
			return nil, model.NewAppError("AddUserToChannel", "api.channel.add_user.to.channel.failed.deleted.app_error", nil, "", http.StatusBadRequest)
		}
	}

	newMember, err := a.addUserToChannel(user, channel)
	if err != nil {
		return nil, err
	}

	message := model.NewWebSocketEvent(model.WebsocketEventUserAdded, "", channel.Id, "", nil)
	message.Add("user_id", user.Id)
	message.Add("team_id", channel.TeamId)
	a.Publish(message)

	return newMember, nil
}

type ChannelMemberOpts struct {
	UserRequestorID string
	PostRootID      string
	// SkipTeamMemberIntegrityCheck is used to indicate whether it should be checked
	// that a user has already been removed from that team or not.
	// This is useful to avoid in scenarios when we just added the team member,
	// and thereby know that there is no need to check this.
	SkipTeamMemberIntegrityCheck bool
}

// AddChannelMember adds a user to a channel. It is a wrapper over AddUserToChannel.
func (a *App) AddChannelMember(c *request.Context, userID string, channel *model.Channel, opts ChannelMemberOpts) (*model.ChannelMember, *model.AppError) {
	if member, err := a.Srv().Store.Channel().GetMember(context.Background(), channel.Id, userID); err != nil {
		var nfErr *store.ErrNotFound
		if !errors.As(err, &nfErr) {
			return nil, model.NewAppError("AddChannelMember", "app.channel.get_member.app_error", nil, err.Error(), http.StatusInternalServerError)
		}
	} else {
		return member, nil
	}

	var user *model.User
	var err *model.AppError

	if user, err = a.GetUser(userID); err != nil {
		return nil, err
	}

	var userRequestor *model.User
	if opts.UserRequestorID != "" {
		if userRequestor, err = a.GetUser(opts.UserRequestorID); err != nil {
			return nil, err
		}
	}

	cm, err := a.AddUserToChannel(user, channel, opts.SkipTeamMemberIntegrityCheck)
	if err != nil {
		return nil, err
	}

	if pluginsEnvironment := a.GetPluginsEnvironment(); pluginsEnvironment != nil {
		a.Srv().Go(func() {
			pluginContext := pluginContext(c)
			pluginsEnvironment.RunMultiPluginHook(func(hooks plugin.Hooks) bool {
				hooks.UserHasJoinedChannel(pluginContext, cm, userRequestor)
				return true
			}, plugin.UserHasJoinedChannelID)
		})
	}

	if opts.UserRequestorID == "" || userID == opts.UserRequestorID {
		if err := a.postJoinChannelMessage(c, user, channel); err != nil {
			mlog.Error("Failed to post join channel message", mlog.Err(err))
		}
	} else {
		a.Srv().Go(func() {
			a.postAddToChannelMessage(c, userRequestor, user, channel, opts.PostRootID)
		})
	}

	return cm, nil
}

func (a *App) AddDirectChannels(teamID string, user *model.User) *model.AppError {
	var profiles []*model.User
	options := &model.UserGetOptions{InTeamId: teamID, Page: 0, PerPage: 100}
	profiles, err := a.Srv().Store.User().GetProfiles(options)
	if err != nil {
		return model.NewAppError("AddDirectChannels", "api.user.add_direct_channels_and_forget.failed.error", map[string]interface{}{"UserId": user.Id, "TeamId": teamID, "Error": err.Error()}, "", http.StatusInternalServerError)
	}

	var preferences model.Preferences

	for _, profile := range profiles {
		if profile.Id == user.Id {
			continue
		}

		preference := model.Preference{
			UserId:   user.Id,
			Category: model.PreferenceCategoryDirectChannelShow,
			Name:     profile.Id,
			Value:    "true",
		}

		preferences = append(preferences, preference)

		if len(preferences) >= 10 {
			break
		}
	}

	if err := a.Srv().Store.Preference().Save(preferences); err != nil {
		return model.NewAppError("AddDirectChannels", "api.user.add_direct_channels_and_forget.failed.error", map[string]interface{}{"UserId": user.Id, "TeamId": teamID, "Error": err.Error()}, "", http.StatusInternalServerError)
	}

	return nil
}

func (a *App) postUpdateChannelHeaderMessage(c *request.Context, userID string, channel *model.Channel, oldChannelHeader, newChannelHeader string) *model.AppError {
	user, err := a.Srv().Store.User().Get(context.Background(), userID)
	if err != nil {
		return model.NewAppError("PostUpdateChannelHeaderMessage", "api.channel.post_update_channel_header_message_and_forget.retrieve_user.error", nil, err.Error(), http.StatusBadRequest)
	}

	var message string
	if oldChannelHeader == "" {
		message = fmt.Sprintf(i18n.T("api.channel.post_update_channel_header_message_and_forget.updated_to"), user.Username, newChannelHeader)
	} else if newChannelHeader == "" {
		message = fmt.Sprintf(i18n.T("api.channel.post_update_channel_header_message_and_forget.removed"), user.Username, oldChannelHeader)
	} else {
		message = fmt.Sprintf(i18n.T("api.channel.post_update_channel_header_message_and_forget.updated_from"), user.Username, oldChannelHeader, newChannelHeader)
	}

	post := &model.Post{
		ChannelId: channel.Id,
		Message:   message,
		Type:      model.PostTypeHeaderChange,
		UserId:    userID,
		Props: model.StringInterface{
			"username":   user.Username,
			"old_header": oldChannelHeader,
			"new_header": newChannelHeader,
		},
	}

	if _, err := a.CreatePost(c, post, channel, false, true); err != nil {
		return model.NewAppError("", "api.channel.post_update_channel_header_message_and_forget.post.error", nil, err.Error(), http.StatusInternalServerError)
	}

	return nil
}

func (a *App) postUpdateChannelPurposeMessage(c *request.Context, userID string, channel *model.Channel, oldChannelPurpose string, newChannelPurpose string) *model.AppError {
	user, err := a.Srv().Store.User().Get(context.Background(), userID)
	if err != nil {
		return model.NewAppError("PostUpdateChannelPurposeMessage", "app.channel.post_update_channel_purpose_message.retrieve_user.error", nil, err.Error(), http.StatusBadRequest)
	}

	var message string
	if oldChannelPurpose == "" {
		message = fmt.Sprintf(i18n.T("app.channel.post_update_channel_purpose_message.updated_to"), user.Username, newChannelPurpose)
	} else if newChannelPurpose == "" {
		message = fmt.Sprintf(i18n.T("app.channel.post_update_channel_purpose_message.removed"), user.Username, oldChannelPurpose)
	} else {
		message = fmt.Sprintf(i18n.T("app.channel.post_update_channel_purpose_message.updated_from"), user.Username, oldChannelPurpose, newChannelPurpose)
	}

	post := &model.Post{
		ChannelId: channel.Id,
		Message:   message,
		Type:      model.PostTypePurposeChange,
		UserId:    userID,
		Props: model.StringInterface{
			"username":    user.Username,
			"old_purpose": oldChannelPurpose,
			"new_purpose": newChannelPurpose,
		},
	}
	if _, err := a.CreatePost(c, post, channel, false, true); err != nil {
		return model.NewAppError("", "app.channel.post_update_channel_purpose_message.post.error", nil, err.Error(), http.StatusInternalServerError)
	}

	return nil
}

func (a *App) PostUpdateChannelDisplayNameMessage(c *request.Context, userID string, channel *model.Channel, oldChannelDisplayName, newChannelDisplayName string) *model.AppError {
	user, err := a.Srv().Store.User().Get(context.Background(), userID)
	if err != nil {
		return model.NewAppError("PostUpdateChannelDisplayNameMessage", "api.channel.post_update_channel_displayname_message_and_forget.retrieve_user.error", nil, err.Error(), http.StatusBadRequest)
	}

	message := fmt.Sprintf(i18n.T("api.channel.post_update_channel_displayname_message_and_forget.updated_from"), user.Username, oldChannelDisplayName, newChannelDisplayName)

	post := &model.Post{
		ChannelId: channel.Id,
		Message:   message,
		Type:      model.PostTypeDisplaynameChange,
		UserId:    userID,
		Props: model.StringInterface{
			"username":        user.Username,
			"old_displayname": oldChannelDisplayName,
			"new_displayname": newChannelDisplayName,
		},
	}

	if _, err := a.CreatePost(c, post, channel, false, true); err != nil {
		return model.NewAppError("PostUpdateChannelDisplayNameMessage", "api.channel.post_update_channel_displayname_message_and_forget.create_post.error", nil, err.Error(), http.StatusInternalServerError)
	}

	return nil
}

func (a *App) GetChannel(channelID string) (*model.Channel, *model.AppError) {
	channel, err := a.Srv().Store.Channel().Get(channelID, true)
	if err != nil {
		var nfErr *store.ErrNotFound
		switch {
		case errors.As(err, &nfErr):
			return nil, model.NewAppError("GetChannel", "app.channel.get.existing.app_error", nil, nfErr.Error(), http.StatusNotFound)
		default:
			return nil, model.NewAppError("GetChannel", "app.channel.get.find.app_error", nil, err.Error(), http.StatusInternalServerError)
		}
	}
	return channel, nil
}

func (a *App) GetChannelByName(channelName, teamID string, includeDeleted bool) (*model.Channel, *model.AppError) {
	var channel *model.Channel
	var err error

	if includeDeleted {
		channel, err = a.Srv().Store.Channel().GetByNameIncludeDeleted(teamID, channelName, false)
	} else {
		channel, err = a.Srv().Store.Channel().GetByName(teamID, channelName, false)
	}

	if err != nil {
		var nfErr *store.ErrNotFound
		switch {
		case errors.As(err, &nfErr):
			return nil, model.NewAppError("GetChannelByName", "app.channel.get_by_name.missing.app_error", nil, nfErr.Error(), http.StatusNotFound)
		default:
			return nil, model.NewAppError("GetChannelByName", "app.channel.get_by_name.existing.app_error", nil, err.Error(), http.StatusInternalServerError)
		}
	}

	return channel, nil
}

func (a *App) GetChannelsByNames(channelNames []string, teamID string) ([]*model.Channel, *model.AppError) {
	channels, err := a.Srv().Store.Channel().GetByNames(teamID, channelNames, true)
	if err != nil {
		return nil, model.NewAppError("GetChannelsByNames", "app.channel.get_by_name.existing.app_error", nil, err.Error(), http.StatusInternalServerError)
	}
	return channels, nil
}

func (a *App) GetChannelByNameForTeamName(channelName, teamName string, includeDeleted bool) (*model.Channel, *model.AppError) {
	var team *model.Team

	team, err := a.Srv().Store.Team().GetByName(teamName)
	if err != nil {
		var nfErr *store.ErrNotFound
		switch {
		case errors.As(err, &nfErr):
			return nil, model.NewAppError("GetChannelByNameForTeamName", "app.team.get_by_name.missing.app_error", nil, nfErr.Error(), http.StatusNotFound)
		default:
			return nil, model.NewAppError("GetChannelByNameForTeamName", "app.team.get_by_name.app_error", nil, err.Error(), http.StatusNotFound)
		}
	}

	var result *model.Channel

	var nErr error
	if includeDeleted {
		result, nErr = a.Srv().Store.Channel().GetByNameIncludeDeleted(team.Id, channelName, false)
	} else {
		result, nErr = a.Srv().Store.Channel().GetByName(team.Id, channelName, false)
	}

	if nErr != nil {
		var nfErr *store.ErrNotFound
		switch {
		case errors.As(nErr, &nfErr):
			return nil, model.NewAppError("GetChannelByNameForTeamName", "app.channel.get_by_name.missing.app_error", nil, nfErr.Error(), http.StatusNotFound)
		default:
			return nil, model.NewAppError("GetChannelByNameForTeamName", "app.channel.get_by_name.existing.app_error", nil, nErr.Error(), http.StatusInternalServerError)
		}
	}

	return result, nil
}

func (a *App) GetChannelsForTeamForUser(teamID string, userID string, includeDeleted bool, lastDeleteAt int) (model.ChannelList, *model.AppError) {
	list, err := a.Srv().Store.Channel().GetChannels(teamID, userID, includeDeleted, lastDeleteAt)
	if err != nil {
		var nfErr *store.ErrNotFound
		switch {
		case errors.As(err, &nfErr):
			return nil, model.NewAppError("GetChannelsForUser", "app.channel.get_channels.not_found.app_error", nil, nfErr.Error(), http.StatusNotFound)
		default:
			return nil, model.NewAppError("GetChannelsForUser", "app.channel.get_channels.get.app_error", nil, err.Error(), http.StatusInternalServerError)
		}
	}

	return list, nil
}

func (a *App) GetChannelsForUser(userID string, includeDeleted bool, lastDeleteAt, pageSize int, fromChannelID string) (model.ChannelList, *model.AppError) {
	list, err := a.Srv().Store.Channel().GetChannelsByUser(userID, includeDeleted, lastDeleteAt, pageSize, fromChannelID)
	if err != nil {
		var nfErr *store.ErrNotFound
		switch {
		case errors.As(err, &nfErr):
			return nil, model.NewAppError("GetChannelsForUser", "app.channel.get_channels.not_found.app_error", nil, nfErr.Error(), http.StatusNotFound)
		default:
			return nil, model.NewAppError("GetChannelsForUser", "app.channel.get_channels.get.app_error", nil, err.Error(), http.StatusInternalServerError)
		}
	}

	return list, nil
}

func (a *App) GetAllChannels(page, perPage int, opts model.ChannelSearchOpts) (model.ChannelListWithTeamData, *model.AppError) {
	if opts.ExcludeDefaultChannels {
		opts.ExcludeChannelNames = a.defaultChannelNames()
	}
	storeOpts := store.ChannelSearchOpts{
		ExcludeChannelNames:      opts.ExcludeChannelNames,
		NotAssociatedToGroup:     opts.NotAssociatedToGroup,
		IncludeDeleted:           opts.IncludeDeleted,
		ExcludePolicyConstrained: opts.ExcludePolicyConstrained,
		IncludePolicyID:          opts.IncludePolicyID,
	}
	channels, err := a.Srv().Store.Channel().GetAllChannels(page*perPage, perPage, storeOpts)
	if err != nil {
		return nil, model.NewAppError("GetAllChannels", "app.channel.get_all_channels.app_error", nil, err.Error(), http.StatusInternalServerError)
	}

	return channels, nil
}

func (a *App) GetAllChannelsCount(opts model.ChannelSearchOpts) (int64, *model.AppError) {
	if opts.ExcludeDefaultChannels {
		opts.ExcludeChannelNames = a.defaultChannelNames()
	}
	storeOpts := store.ChannelSearchOpts{
		ExcludeChannelNames:  opts.ExcludeChannelNames,
		NotAssociatedToGroup: opts.NotAssociatedToGroup,
		IncludeDeleted:       opts.IncludeDeleted,
	}
	count, err := a.Srv().Store.Channel().GetAllChannelsCount(storeOpts)
	if err != nil {
		return 0, model.NewAppError("GetAllChannelsCount", "app.channel.get_all_channels_count.app_error", nil, err.Error(), http.StatusInternalServerError)
	}

	return count, nil
}

func (a *App) GetDeletedChannels(teamID string, offset int, limit int, userID string) (model.ChannelList, *model.AppError) {
	list, err := a.Srv().Store.Channel().GetDeleted(teamID, offset, limit, userID)
	if err != nil {
		var nfErr *store.ErrNotFound
		switch {
		case errors.As(err, &nfErr):
			return nil, model.NewAppError("GetDeletedChannels", "app.channel.get_deleted.missing.app_error", nil, err.Error(), http.StatusNotFound)
		default:
			return nil, model.NewAppError("GetDeletedChannels", "app.channel.get_deleted.existing.app_error", nil, err.Error(), http.StatusInternalServerError)
		}
	}

	return list, nil
}

func (a *App) GetPublicChannelsByIdsForTeam(teamID string, channelIDs []string) (model.ChannelList, *model.AppError) {
	list, err := a.Srv().Store.Channel().GetPublicChannelsByIdsForTeam(teamID, channelIDs)
	if err != nil {
		var nfErr *store.ErrNotFound
		switch {
		case errors.As(err, &nfErr):
			return nil, model.NewAppError("GetPublicChannelsByIdsForTeam", "app.channel.get_channels_by_ids.not_found.app_error", nil, nfErr.Error(), http.StatusNotFound)
		default:
			return nil, model.NewAppError("GetPublicChannelsByIdsForTeam", "app.channel.get_channels_by_ids.get.app_error", nil, err.Error(), http.StatusInternalServerError)
		}
	}

	return list, nil
}

func (a *App) GetPublicChannelsForTeam(teamID string, offset int, limit int) (model.ChannelList, *model.AppError) {
	list, err := a.Srv().Store.Channel().GetPublicChannelsForTeam(teamID, offset, limit)
	if err != nil {
		return nil, model.NewAppError("GetPublicChannelsForTeam", "app.channel.get_public_channels.get.app_error", nil, err.Error(), http.StatusInternalServerError)
	}

	return list, nil
}

func (a *App) GetPrivateChannelsForTeam(teamID string, offset int, limit int) (model.ChannelList, *model.AppError) {
	list, err := a.Srv().Store.Channel().GetPrivateChannelsForTeam(teamID, offset, limit)
	if err != nil {
		return nil, model.NewAppError("GetPrivateChannelsForTeam", "app.channel.get_private_channels.get.app_error", nil, err.Error(), http.StatusInternalServerError)
	}

	return list, nil
}

func (a *App) GetChannelMember(ctx context.Context, channelID string, userID string) (*model.ChannelMember, *model.AppError) {
	channelMember, err := a.Srv().Store.Channel().GetMember(ctx, channelID, userID)
	if err != nil {
		var nfErr *store.ErrNotFound
		switch {
		case errors.As(err, &nfErr):
			return nil, model.NewAppError("GetChannelMember", MissingChannelMemberError, nil, nfErr.Error(), http.StatusNotFound)
		default:
			return nil, model.NewAppError("GetChannelMember", "app.channel.get_member.app_error", nil, err.Error(), http.StatusInternalServerError)
		}
	}

	return channelMember, nil
}

func (a *App) GetChannelMembersPage(channelID string, page, perPage int) (model.ChannelMembers, *model.AppError) {
	channelMembers, err := a.Srv().Store.Channel().GetMembers(channelID, page*perPage, perPage)
	if err != nil {
		return nil, model.NewAppError("GetChannelMembersPage", "app.channel.get_members.app_error", nil, err.Error(), http.StatusInternalServerError)
	}

	return channelMembers, nil
}

func (a *App) GetChannelMembersTimezones(channelID string) ([]string, *model.AppError) {
	membersTimezones, err := a.Srv().Store.Channel().GetChannelMembersTimezones(channelID)
	if err != nil {
		return nil, model.NewAppError("GetChannelMembersTimezones", "app.channel.get_members.app_error", nil, err.Error(), http.StatusInternalServerError)
	}

	var timezones []string
	for _, membersTimezone := range membersTimezones {
		if membersTimezone["automaticTimezone"] == "" && membersTimezone["manualTimezone"] == "" {
			continue
		}
		timezones = append(timezones, model.GetPreferredTimezone(membersTimezone))
	}

	return model.RemoveDuplicateStrings(timezones), nil
}

func (a *App) GetChannelMembersByIds(channelID string, userIDs []string) (model.ChannelMembers, *model.AppError) {
	members, err := a.Srv().Store.Channel().GetMembersByIds(channelID, userIDs)
	if err != nil {
		return nil, model.NewAppError("GetChannelMembersByIds", "app.channel.get_members_by_ids.app_error", nil, err.Error(), http.StatusInternalServerError)
	}

	return members, nil
}

func (a *App) GetChannelMembersForUser(teamID string, userID string) (model.ChannelMembers, *model.AppError) {
	channelMembers, err := a.Srv().Store.Channel().GetMembersForUser(teamID, userID)
	if err != nil {
		return nil, model.NewAppError("GetChannelMembersForUser", "app.channel.get_members.app_error", nil, err.Error(), http.StatusInternalServerError)
	}

	return channelMembers, nil
}

<<<<<<< HEAD
func (a *App) getChannelMembersForUserWithPagination(teamID, userID string, page, perPage int) ([]*model.ChannelMember, *model.AppError) {
	m, err := a.Srv().Store.Channel().GetMembersForUserWithPagination(teamID, userID, page, perPage)
=======
func (a *App) GetChannelMembersForUserWithPagination(userID string, page, perPage int) ([]*model.ChannelMember, *model.AppError) {
	m, err := a.Srv().Store.Channel().GetMembersForUserWithPagination(userID, page, perPage)
>>>>>>> d639e3c8
	if err != nil {
		return nil, model.NewAppError("GetChannelMembersForUserWithPagination", "app.channel.get_members.app_error", nil, err.Error(), http.StatusInternalServerError)
	}

	members := make([]*model.ChannelMember, 0, len(m))
	for _, member := range m {
		member := member
		members = append(members, &member.ChannelMember)
	}
	return members, nil
}

func (a *App) GetChannelMembersWithTeamDataForUserWithPagination(userID string, page, perPage int) (model.ChannelMembersWithTeamData, *model.AppError) {
	m, err := a.Srv().Store.Channel().GetMembersForUserWithPagination(userID, page, perPage)
	if err != nil {
		return nil, model.NewAppError("GetChannelMembersForUserWithPagination", "app.channel.get_members.app_error", nil, err.Error(), http.StatusInternalServerError)
	}

	return m, nil
}

func (a *App) GetChannelMemberCount(channelID string) (int64, *model.AppError) {
	count, err := a.Srv().Store.Channel().GetMemberCount(channelID, true)
	if err != nil {
		return 0, model.NewAppError("GetChannelMemberCount", "app.channel.get_member_count.app_error", nil, err.Error(), http.StatusInternalServerError)
	}

	return count, nil
}

func (a *App) GetChannelGuestCount(channelID string) (int64, *model.AppError) {
	count, err := a.Srv().Store.Channel().GetGuestCount(channelID, true)
	if err != nil {
		return 0, model.NewAppError("SqlChannelStore.GetGuestCount", "app.channel.get_member_count.app_error", nil, err.Error(), http.StatusInternalServerError)
	}

	return count, nil
}

func (a *App) GetChannelPinnedPostCount(channelID string) (int64, *model.AppError) {
	count, err := a.Srv().Store.Channel().GetPinnedPostCount(channelID, true)
	if err != nil {
		return 0, model.NewAppError("GetChannelPinnedPostCount", "app.channel.get_pinnedpost_count.app_error", nil, err.Error(), http.StatusInternalServerError)
	}

	return count, nil
}

func (a *App) GetChannelUnread(channelID, userID string) (*model.ChannelUnread, *model.AppError) {
	channelUnread, err := a.Srv().Store.Channel().GetChannelUnread(channelID, userID)
	if err != nil {
		var nfErr *store.ErrNotFound
		switch {
		case errors.As(err, &nfErr):
			return nil, model.NewAppError("GetChannelUnread", "app.channel.get_unread.app_error", nil, nfErr.Error(), http.StatusNotFound)
		default:
			return nil, model.NewAppError("GetChannelUnread", "app.channel.get_unread.app_error", nil, err.Error(), http.StatusInternalServerError)
		}
	}

	if channelUnread.NotifyProps[model.MarkUnreadNotifyProp] == model.ChannelMarkUnreadMention {
		channelUnread.MsgCount = 0
		channelUnread.MsgCountRoot = 0
	}
	return channelUnread, nil
}

func (a *App) JoinChannel(c *request.Context, channel *model.Channel, userID string) *model.AppError {
	userChan := make(chan store.StoreResult, 1)
	memberChan := make(chan store.StoreResult, 1)
	go func() {
		user, err := a.Srv().Store.User().Get(context.Background(), userID)
		userChan <- store.StoreResult{Data: user, NErr: err}
		close(userChan)
	}()
	go func() {
		member, err := a.Srv().Store.Channel().GetMember(context.Background(), channel.Id, userID)
		memberChan <- store.StoreResult{Data: member, NErr: err}
		close(memberChan)
	}()

	uresult := <-userChan
	if uresult.NErr != nil {
		var nfErr *store.ErrNotFound
		switch {
		case errors.As(uresult.NErr, &nfErr):
			return model.NewAppError("CreateChannel", MissingAccountError, nil, nfErr.Error(), http.StatusNotFound)
		default:
			return model.NewAppError("CreateChannel", "app.user.get.app_error", nil, uresult.NErr.Error(), http.StatusInternalServerError)
		}
	}

	mresult := <-memberChan
	if mresult.NErr == nil && mresult.Data != nil {
		// user is already in the channel
		return nil
	}

	user := uresult.Data.(*model.User)

	if channel.Type != model.ChannelTypeOpen {
		return model.NewAppError("JoinChannel", "api.channel.join_channel.permissions.app_error", nil, "", http.StatusBadRequest)
	}

	cm, err := a.AddUserToChannel(user, channel, false)
	if err != nil {
		return err
	}

	if pluginsEnvironment := a.GetPluginsEnvironment(); pluginsEnvironment != nil {
		a.Srv().Go(func() {
			pluginContext := pluginContext(c)
			pluginsEnvironment.RunMultiPluginHook(func(hooks plugin.Hooks) bool {
				hooks.UserHasJoinedChannel(pluginContext, cm, nil)
				return true
			}, plugin.UserHasJoinedChannelID)
		})
	}

	if err := a.postJoinChannelMessage(c, user, channel); err != nil {
		return err
	}

	return nil
}

func (a *App) postJoinChannelMessage(c *request.Context, user *model.User, channel *model.Channel) *model.AppError {
	message := fmt.Sprintf(i18n.T("api.channel.join_channel.post_and_forget"), user.Username)
	postType := model.PostTypeJoinChannel

	if user.IsGuest() {
		message = fmt.Sprintf(i18n.T("api.channel.guest_join_channel.post_and_forget"), user.Username)
		postType = model.PostTypeGuestJoinChannel
	}

	post := &model.Post{
		ChannelId: channel.Id,
		Message:   message,
		Type:      postType,
		UserId:    user.Id,
		Props: model.StringInterface{
			"username": user.Username,
		},
	}

	if _, err := a.CreatePost(c, post, channel, false, true); err != nil {
		return model.NewAppError("postJoinChannelMessage", "api.channel.post_user_add_remove_message_and_forget.error", nil, err.Error(), http.StatusInternalServerError)
	}

	return nil
}

func (a *App) postJoinTeamMessage(c *request.Context, user *model.User, channel *model.Channel) *model.AppError {
	post := &model.Post{
		ChannelId: channel.Id,
		Message:   fmt.Sprintf(i18n.T("api.team.join_team.post_and_forget"), user.Username),
		Type:      model.PostTypeJoinTeam,
		UserId:    user.Id,
		Props: model.StringInterface{
			"username": user.Username,
		},
	}

	if _, err := a.CreatePost(c, post, channel, false, true); err != nil {
		return model.NewAppError("postJoinTeamMessage", "api.channel.post_user_add_remove_message_and_forget.error", nil, err.Error(), http.StatusInternalServerError)
	}

	return nil
}

func (a *App) LeaveChannel(c *request.Context, channelID string, userID string) *model.AppError {
	sc := make(chan store.StoreResult, 1)
	go func() {
		channel, err := a.Srv().Store.Channel().Get(channelID, true)
		sc <- store.StoreResult{Data: channel, NErr: err}
		close(sc)
	}()

	uc := make(chan store.StoreResult, 1)
	go func() {
		user, err := a.Srv().Store.User().Get(context.Background(), userID)
		uc <- store.StoreResult{Data: user, NErr: err}
		close(uc)
	}()

	mcc := make(chan store.StoreResult, 1)
	go func() {
		count, err := a.Srv().Store.Channel().GetMemberCount(channelID, false)
		mcc <- store.StoreResult{Data: count, NErr: err}
		close(mcc)
	}()

	cresult := <-sc
	if cresult.NErr != nil {
		var nfErr *store.ErrNotFound
		switch {
		case errors.As(cresult.NErr, &nfErr):
			return model.NewAppError("LeaveChannel", "app.channel.get.existing.app_error", nil, nfErr.Error(), http.StatusNotFound)
		default:
			return model.NewAppError("LeaveChannel", "app.channel.get.find.app_error", nil, cresult.NErr.Error(), http.StatusInternalServerError)
		}
	}
	uresult := <-uc
	if uresult.NErr != nil {
		var nfErr *store.ErrNotFound
		switch {
		case errors.As(uresult.NErr, &nfErr):
			return model.NewAppError("LeaveChannel", MissingAccountError, nil, nfErr.Error(), http.StatusNotFound)
		default:
			return model.NewAppError("LeaveChannel", "app.user.get.app_error", nil, uresult.NErr.Error(), http.StatusInternalServerError)
		}
	}
	ccresult := <-mcc
	if ccresult.NErr != nil {
		return model.NewAppError("LeaveChannel", "app.channel.get_member_count.app_error", nil, ccresult.NErr.Error(), http.StatusInternalServerError)
	}

	channel := cresult.Data.(*model.Channel)
	user := uresult.Data.(*model.User)
	membersCount := ccresult.Data.(int64)

	if channel.IsGroupOrDirect() {
		err := model.NewAppError("LeaveChannel", "api.channel.leave.direct.app_error", nil, "", http.StatusBadRequest)
		return err
	}

	if channel.Type == model.ChannelTypePrivate && membersCount == 1 {
		err := model.NewAppError("LeaveChannel", "api.channel.leave.last_member.app_error", nil, "userId="+user.Id, http.StatusBadRequest)
		return err
	}

	if err := a.removeUserFromChannel(c, userID, userID, channel); err != nil {
		return err
	}

	if channel.Name == model.DefaultChannelName && !*a.Config().ServiceSettings.ExperimentalEnableDefaultChannelLeaveJoinMessages {
		return nil
	}

	a.Srv().Go(func() {
		a.postLeaveChannelMessage(c, user, channel)
	})

	return nil
}

func (a *App) postLeaveChannelMessage(c *request.Context, user *model.User, channel *model.Channel) *model.AppError {
	post := &model.Post{
		ChannelId: channel.Id,
		// Message here embeds `@username`, not just `username`, to ensure that mentions
		// treat this as a username mention even though the user has now left the channel.
		// The client renders its own system message, ignoring this value altogether.
		Message: fmt.Sprintf(i18n.T("api.channel.leave.left"), fmt.Sprintf("@%s", user.Username)),
		Type:    model.PostTypeLeaveChannel,
		UserId:  user.Id,
		Props: model.StringInterface{
			"username": user.Username,
		},
	}

	if _, err := a.CreatePost(c, post, channel, false, true); err != nil {
		return model.NewAppError("postLeaveChannelMessage", "api.channel.post_user_add_remove_message_and_forget.error", nil, err.Error(), http.StatusInternalServerError)
	}

	return nil
}

func (a *App) postAddToChannelMessage(c *request.Context, user *model.User, addedUser *model.User, channel *model.Channel, postRootId string) *model.AppError {
	message := fmt.Sprintf(i18n.T("api.channel.add_member.added"), addedUser.Username, user.Username)
	postType := model.PostTypeAddToChannel

	if addedUser.IsGuest() {
		message = fmt.Sprintf(i18n.T("api.channel.add_guest.added"), addedUser.Username, user.Username)
		postType = model.PostTypeAddGuestToChannel
	}

	post := &model.Post{
		ChannelId: channel.Id,
		Message:   message,
		Type:      postType,
		UserId:    user.Id,
		RootId:    postRootId,
		Props: model.StringInterface{
			"userId":                   user.Id,
			"username":                 user.Username,
			model.PostPropsAddedUserId: addedUser.Id,
			"addedUsername":            addedUser.Username,
		},
	}

	if _, err := a.CreatePost(c, post, channel, false, true); err != nil {
		return model.NewAppError("postAddToChannelMessage", "api.channel.post_user_add_remove_message_and_forget.error", nil, err.Error(), http.StatusInternalServerError)
	}

	return nil
}

func (a *App) postAddToTeamMessage(c *request.Context, user *model.User, addedUser *model.User, channel *model.Channel, postRootId string) *model.AppError {
	post := &model.Post{
		ChannelId: channel.Id,
		Message:   fmt.Sprintf(i18n.T("api.team.add_user_to_team.added"), addedUser.Username, user.Username),
		Type:      model.PostTypeAddToTeam,
		UserId:    user.Id,
		RootId:    postRootId,
		Props: model.StringInterface{
			"userId":                   user.Id,
			"username":                 user.Username,
			model.PostPropsAddedUserId: addedUser.Id,
			"addedUsername":            addedUser.Username,
		},
	}

	if _, err := a.CreatePost(c, post, channel, false, true); err != nil {
		return model.NewAppError("postAddToTeamMessage", "api.channel.post_user_add_remove_message_and_forget.error", nil, err.Error(), http.StatusInternalServerError)
	}

	return nil
}

func (a *App) postRemoveFromChannelMessage(c *request.Context, removerUserId string, removedUser *model.User, channel *model.Channel) *model.AppError {
	messageUserId := removerUserId
	if messageUserId == "" {
		systemBot, err := a.getSystemBot()
		if err != nil {
			return model.NewAppError("postRemoveFromChannelMessage", "api.channel.post_user_add_remove_message_and_forget.error", nil, err.Error(), http.StatusInternalServerError)
		}

		messageUserId = systemBot.UserId
	}

	post := &model.Post{
		ChannelId: channel.Id,
		// Message here embeds `@username`, not just `username`, to ensure that mentions
		// treat this as a username mention even though the user has now left the channel.
		// The client renders its own system message, ignoring this value altogether.
		Message: fmt.Sprintf(i18n.T("api.channel.remove_member.removed"), fmt.Sprintf("@%s", removedUser.Username)),
		Type:    model.PostTypeRemoveFromChannel,
		UserId:  messageUserId,
		Props: model.StringInterface{
			"removedUserId":   removedUser.Id,
			"removedUsername": removedUser.Username,
		},
	}

	if _, err := a.CreatePost(c, post, channel, false, true); err != nil {
		return model.NewAppError("postRemoveFromChannelMessage", "api.channel.post_user_add_remove_message_and_forget.error", nil, err.Error(), http.StatusInternalServerError)
	}

	return nil
}

func (a *App) removeUserFromChannel(c *request.Context, userIDToRemove string, removerUserId string, channel *model.Channel) *model.AppError {
	user, nErr := a.Srv().Store.User().Get(context.Background(), userIDToRemove)
	if nErr != nil {
		var nfErr *store.ErrNotFound
		switch {
		case errors.As(nErr, &nfErr):
			return model.NewAppError("removeUserFromChannel", MissingAccountError, nil, nfErr.Error(), http.StatusNotFound)
		default:
			return model.NewAppError("removeUserFromChannel", "app.user.get.app_error", nil, nErr.Error(), http.StatusInternalServerError)
		}
	}
	isGuest := user.IsGuest()

	if channel.Name == model.DefaultChannelName {
		if !isGuest {
			return model.NewAppError("RemoveUserFromChannel", "api.channel.remove.default.app_error", map[string]interface{}{"Channel": model.DefaultChannelName}, "", http.StatusBadRequest)
		}
	}

	if channel.IsGroupConstrained() && userIDToRemove != removerUserId && !user.IsBot {
		nonMembers, err := a.FilterNonGroupChannelMembers([]string{userIDToRemove}, channel)
		if err != nil {
			return model.NewAppError("removeUserFromChannel", "api.channel.remove_user_from_channel.app_error", nil, err.Error(), http.StatusInternalServerError)
		}
		if len(nonMembers) == 0 {
			return model.NewAppError("removeUserFromChannel", "api.channel.remove_members.denied", map[string]interface{}{"UserIDs": nonMembers}, "", http.StatusBadRequest)
		}
	}

	cm, err := a.GetChannelMember(context.Background(), channel.Id, userIDToRemove)
	if err != nil {
		return err
	}

	if err := a.Srv().Store.Channel().RemoveMember(channel.Id, userIDToRemove); err != nil {
		return model.NewAppError("removeUserFromChannel", "app.channel.remove_member.app_error", nil, err.Error(), http.StatusInternalServerError)
	}
	if err := a.Srv().Store.ChannelMemberHistory().LogLeaveEvent(userIDToRemove, channel.Id, model.GetMillis()); err != nil {
		return model.NewAppError("removeUserFromChannel", "app.channel_member_history.log_leave_event.internal_error", nil, err.Error(), http.StatusInternalServerError)
	}

	if isGuest {
		currentMembers, err := a.GetChannelMembersForUser(channel.TeamId, userIDToRemove)
		if err != nil {
			return err
		}
		if len(currentMembers) == 0 {
			teamMember, err := a.GetTeamMember(channel.TeamId, userIDToRemove)
			if err != nil {
				return model.NewAppError("removeUserFromChannel", "api.team.remove_user_from_team.missing.app_error", nil, err.Error(), http.StatusBadRequest)
			}

<<<<<<< HEAD
			if err = a.removeTeamMemberFromTeam(c, teamMember, removerUserId); err != nil {
=======
			if err := a.ch.srv.teamService.RemoveTeamMember(teamMember); err != nil {
				return model.NewAppError("removeUserFromChannel", "api.team.remove_user_from_team.missing.app_error", nil, err.Error(), http.StatusBadRequest)
			}

			if err = a.postProcessTeamMemberLeave(c, teamMember, removerUserId); err != nil {
>>>>>>> d639e3c8
				return err
			}
		}
	}

	a.InvalidateCacheForUser(userIDToRemove)
	a.invalidateCacheForChannelMembers(channel.Id)

	if pluginsEnvironment := a.GetPluginsEnvironment(); pluginsEnvironment != nil {
		var actorUser *model.User
		if removerUserId != "" {
			actorUser, _ = a.GetUser(removerUserId)
		}

		a.Srv().Go(func() {
			pluginContext := pluginContext(c)
			pluginsEnvironment.RunMultiPluginHook(func(hooks plugin.Hooks) bool {
				hooks.UserHasLeftChannel(pluginContext, cm, actorUser)
				return true
			}, plugin.UserHasLeftChannelID)
		})
	}

	message := model.NewWebSocketEvent(model.WebsocketEventUserRemoved, "", channel.Id, "", nil)
	message.Add("user_id", userIDToRemove)
	message.Add("remover_id", removerUserId)
	a.Publish(message)

	// because the removed user no longer belongs to the channel we need to send a separate websocket event
	userMsg := model.NewWebSocketEvent(model.WebsocketEventUserRemoved, "", "", userIDToRemove, nil)
	userMsg.Add("channel_id", channel.Id)
	userMsg.Add("remover_id", removerUserId)
	a.Publish(userMsg)

	return nil
}

func (a *App) RemoveUserFromChannel(c *request.Context, userIDToRemove string, removerUserId string, channel *model.Channel) *model.AppError {
	var err *model.AppError

	if err = a.removeUserFromChannel(c, userIDToRemove, removerUserId, channel); err != nil {
		return err
	}

	var user *model.User
	if user, err = a.GetUser(userIDToRemove); err != nil {
		return err
	}

	if userIDToRemove == removerUserId {
		if err := a.postLeaveChannelMessage(c, user, channel); err != nil {
			return err
		}
	} else {
		a.Srv().Go(func() {
			if err := a.postRemoveFromChannelMessage(c, removerUserId, user, channel); err != nil {
				mlog.Error("Failed to post user removal message", mlog.Err(err))
			}
		})
	}

	return nil
}

func (a *App) getNumberOfChannelsOnTeam(teamID string) (int, *model.AppError) {
	// Get total number of channels on current team
	list, err := a.Srv().Store.Channel().GetTeamChannels(teamID)
	if err != nil {
		var nfErr *store.ErrNotFound
		switch {
		case errors.As(err, &nfErr):
			return 0, model.NewAppError("GetNumberOfChannelsOnTeam", "app.channel.get_channels.not_found.app_error", nil, nfErr.Error(), http.StatusNotFound)
		default:
			return 0, model.NewAppError("GetNumberOfChannelsOnTeam", "app.channel.get_channels.get.app_error", nil, err.Error(), http.StatusInternalServerError)
		}
	}
	return len(list), nil
}

func (a *App) setActiveChannel(userID string, channelID string) *model.AppError {
	status, err := a.GetStatus(userID)

	oldStatus := model.StatusOffline

	if err != nil {
		status = &model.Status{UserId: userID, Status: model.StatusOnline, Manual: false, LastActivityAt: model.GetMillis(), ActiveChannel: channelID}
	} else {
		oldStatus = status.Status
		status.ActiveChannel = channelID
		if !status.Manual && channelID != "" {
			status.Status = model.StatusOnline
		}
		status.LastActivityAt = model.GetMillis()
	}

	a.addStatusCache(status)

	if status.Status != oldStatus {
		a.broadcastStatus(status)
	}

	return nil
}

func (a *App) updateChannelLastViewedAt(channelIDs []string, userID string) *model.AppError {
	if _, err := a.Srv().Store.Channel().UpdateLastViewedAt(channelIDs, userID, *a.Config().ServiceSettings.ThreadAutoFollow); err != nil {
		var invErr *store.ErrInvalidInput
		switch {
		case errors.As(err, &invErr):
			return model.NewAppError("UpdateChannelLastViewedAt", "app.channel.update_last_viewed_at.app_error", nil, invErr.Error(), http.StatusBadRequest)
		default:
			return model.NewAppError("UpdateChannelLastViewedAt", "app.channel.update_last_viewed_at.app_error", nil, err.Error(), http.StatusInternalServerError)
		}
	}

	if *a.Config().ServiceSettings.EnableChannelViewedMessages {
		for _, channelID := range channelIDs {
			message := model.NewWebSocketEvent(model.WebsocketEventChannelViewed, "", "", userID, nil)
			message.Add("channel_id", channelID)
			a.Publish(message)
		}
	}

	return nil
}

func (a *App) IsCRTEnabledForUser(userID string) bool {
	if *a.Config().ServiceSettings.CollapsedThreads == model.CollapsedThreadsDisabled {
		return false
	}
	threadsEnabled := *a.Config().ServiceSettings.CollapsedThreads == model.CollapsedThreadsDefaultOn
	// check if a participant has overridden collapsed threads settings
	if preference, err := a.Srv().Store.Preference().Get(userID, model.PreferenceCategoryDisplaySettings, model.PreferenceNameCollapsedThreadsEnabled); err == nil {
		threadsEnabled = preference.Value == "on"
	}
	return threadsEnabled
}

// MarkChanelAsUnreadFromPost will take a post and set the channel as unread from that one.
func (a *App) MarkChannelAsUnreadFromPost(postID string, userID string, collapsedThreadsSupported, followThread bool) (*model.ChannelUnreadAt, *model.AppError) {
	if !collapsedThreadsSupported || !a.IsCRTEnabledForUser(userID) {
		return a.markChannelAsUnreadFromPostCRTUnsupported(postID, userID)
	}
	post, err := a.GetSinglePost(postID)
	if err != nil {
		return nil, err
	}

	user, err := a.GetUser(userID)
	if err != nil {
		return nil, err
	}

	unreadMentions, unreadMentionsRoot, err := a.countMentionsFromPost(user, post)
	if err != nil {
		return nil, err
	}

	// if auto-follow is on
	// if threadmembership does not exists we create one and update
	if *a.Config().ServiceSettings.ThreadAutoFollow {
		threadId := post.RootId
		if post.RootId == "" {
			threadId = post.Id
		}

		var nfErr *store.ErrNotFound
		threadMembership, storeErr := a.Srv().Store.Thread().GetMembershipForUser(user.Id, threadId)
		if storeErr != nil && !errors.As(storeErr, &nfErr) {
			return nil, model.NewAppError("MarkChannelAsUnreadFromPost", "app.channel.update_last_viewed_at_post.app_error", nil, storeErr.Error(), http.StatusInternalServerError)
		}
		// if this post was not followed before, create thread membership and update mention count
		if threadMembership == nil {
			opts := store.ThreadMembershipOpts{
				Following:             followThread,
				IncrementMentions:     false,
				UpdateFollowing:       true,
				UpdateViewedTimestamp: true,
				UpdateParticipants:    false,
			}
			threadMembership, storeErr = a.Srv().Store.Thread().MaintainMembership(user.Id, threadId, opts)
			if storeErr != nil && !errors.As(storeErr, &nfErr) {
				return nil, model.NewAppError("MarkChannelAsUnreadFromPost", "app.channel.update_last_viewed_at_post.app_error", nil, storeErr.Error(), http.StatusInternalServerError)
			}
			threadData, storeErr2 := a.Srv().Store.Thread().Get(threadId)
			if storeErr2 != nil {
				return nil, model.NewAppError("MarkChannelAsUnreadFromPost", "app.channel.update_last_viewed_at_post.app_error", nil, storeErr2.Error(), http.StatusInternalServerError)
			}
			if threadData != nil && threadMembership != nil && threadMembership.Following {
				channel, nErr := a.Srv().Store.Channel().Get(post.ChannelId, true)
				if nErr != nil {
					return nil, model.NewAppError("MarkChannelAsUnreadFromPost", "app.channel.update_last_viewed_at_post.app_error", nil, nErr.Error(), http.StatusInternalServerError)
				}
				threadMembership.UnreadMentions, err = a.countThreadMentions(user, post, channel.TeamId, post.UpdateAt-1)
				if err != nil {
					return nil, err
				}
				_, nErr = a.Srv().Store.Thread().UpdateMembership(threadMembership)
				if nErr != nil {
					return nil, model.NewAppError("MarkChannelAsUnreadFromPost", "app.channel.update_last_viewed_at_post.app_error", nil, nErr.Error(), http.StatusInternalServerError)
				}
				thread, nErr := a.Srv().Store.Thread().GetThreadForUser(channel.TeamId, threadMembership, true)
				if nErr != nil {
					return nil, model.NewAppError("MarkChannelAsUnreadFromPost", "app.channel.update_last_viewed_at_post.app_error", nil, nErr.Error(), http.StatusInternalServerError)
				}
				a.sanitizeProfiles(thread.Participants, false)
				thread.Post.SanitizeProps()
				payload, jsonErr := json.Marshal(thread)
				if jsonErr != nil {
					mlog.Warn("Failed to encode thread to JSON")
				}
				message := model.NewWebSocketEvent(model.WebsocketEventThreadUpdated, channel.TeamId, "", userID, nil)
				message.Add("thread", string(payload))
				a.Publish(message)
			}
		} else if !threadMembership.Following && followThread {
			opts := store.ThreadMembershipOpts{
				Following:       true,
				UpdateFollowing: true,
			}
			_, storeErr = a.Srv().Store.Thread().MaintainMembership(user.Id, threadId, opts)
			if storeErr != nil && !errors.As(storeErr, &nfErr) {
				return nil, model.NewAppError("MarkChannelAsUnreadFromPost", "app.channel.update_last_viewed_at_post.app_error", nil, storeErr.Error(), http.StatusInternalServerError)
			}
		}
	}

	channelUnread, nErr := a.Srv().Store.Channel().UpdateLastViewedAtPost(post, userID, unreadMentions, unreadMentionsRoot, *a.Config().ServiceSettings.ThreadAutoFollow, true)
	if nErr != nil {
		return channelUnread, model.NewAppError("MarkChannelAsUnreadFromPost", "app.channel.update_last_viewed_at_post.app_error", nil, nErr.Error(), http.StatusInternalServerError)
	}

	a.sendWebSocketPostUnreadEvent(channelUnread, postID, false)
	a.updateMobileAppBadge(userID)

	return channelUnread, nil
}

func (a *App) markChannelAsUnreadFromPostCRTUnsupported(postID string, userID string) (*model.ChannelUnreadAt, *model.AppError) {
	post, err := a.GetSinglePost(postID)
	if err != nil {
		return nil, err
	}

	user, err := a.GetUser(userID)
	if err != nil {
		return nil, err
	}

	threadId := post.RootId
	if post.RootId == "" {
		threadId = post.Id
	}

	unreadMentions, unreadMentionsRoot, err := a.countMentionsFromPost(user, post)
	if err != nil {
		return nil, err
	}

	// if root post,
	// In CRT Supported Client: badge on channel only sums mentions in root posts including and below the post that was marked.
	// In CRT Unsupported Client: badge on channel sums mentions in all posts (root & replies) including and below the post that was marked unread.
	if post.RootId == "" {
		channelUnread, nErr := a.Srv().Store.Channel().UpdateLastViewedAtPost(post, userID, unreadMentions, unreadMentionsRoot, false, true)
		if nErr != nil {
			return channelUnread, model.NewAppError("MarkChannelAsUnreadFromPost", "app.channel.update_last_viewed_at_post.app_error", nil, nErr.Error(), http.StatusInternalServerError)
		}

		a.sendWebSocketPostUnreadEvent(channelUnread, postID, true)
		a.updateMobileAppBadge(userID)
		return channelUnread, nil
	}

	// if reply post, autofollow thread and
	// In CRT Supported Client: Mark the specific thread as unread but not the channel where the thread exists.
	//                          If there are replies with mentions below the marked reply in the thread, then sum the mentions for the threads mention badge.
	// In CRT Unsupported Client: Channel is marked as unread and new messages line inserted above the marked post.
	//                            Badge on channel sums mentions in all posts (root & replies) including and below the post that was marked unread.
	rootPost, err := a.GetSinglePost(post.RootId)
	if err != nil {
		return nil, err
	}

	channel, nErr := a.Srv().Store.Channel().Get(post.ChannelId, true)
	if nErr != nil {
		return nil, model.NewAppError("MarkChannelAsUnreadFromPost", "app.channel.update_last_viewed_at_post.app_error", nil, nErr.Error(), http.StatusInternalServerError)
	}

	threadMembership, nErr := a.Srv().Store.Thread().GetMembershipForUser(user.Id, threadId)
	var errNotFound *store.ErrNotFound
	if nErr != nil && !errors.As(nErr, &errNotFound) {
		return nil, model.NewAppError("MarkChannelAsUnreadFromPost", "app.channel.update_last_viewed_at_post.app_error", nil, nErr.Error(), http.StatusInternalServerError)
	}
	// Follow thread if we're not already following it
	if threadMembership == nil {
		opts := store.ThreadMembershipOpts{
			Following:             true,
			IncrementMentions:     false,
			UpdateFollowing:       true,
			UpdateViewedTimestamp: false,
			UpdateParticipants:    false,
		}
		threadMembership, nErr = a.Srv().Store.Thread().MaintainMembership(user.Id, threadId, opts)
		if nErr != nil {
			return nil, model.NewAppError("MarkChannelAsUnreadFromPost", "app.channel.update_last_viewed_at_post.app_error", nil, nErr.Error(), http.StatusInternalServerError)
		}
	}
	// If threadmembership already exists but user had previously unfollowed the thread, then follow the thread again.
	threadMembership.Following = true
	threadMembership.LastViewed = post.UpdateAt - 1
	threadMembership.UnreadMentions, err = a.countThreadMentions(user, rootPost, channel.TeamId, post.UpdateAt-1)
	if err != nil {
		return nil, err
	}
	threadMembership, nErr = a.Srv().Store.Thread().UpdateMembership(threadMembership)
	if nErr != nil {
		return nil, model.NewAppError("MarkChannelAsUnreadFromPost", "app.channel.update_last_viewed_at_post.app_error", nil, nErr.Error(), http.StatusInternalServerError)
	}
	thread, nErr := a.Srv().Store.Thread().GetThreadForUser(channel.TeamId, threadMembership, true)
	if nErr != nil {
		return nil, model.NewAppError("MarkChannelAsUnreadFromPost", "app.channel.update_last_viewed_at_post.app_error", nil, nErr.Error(), http.StatusInternalServerError)
	}
	a.sanitizeProfiles(thread.Participants, false)
	thread.Post.SanitizeProps()

	if a.IsCRTEnabledForUser(userID) {
		payload, jsonErr := json.Marshal(thread)
		if jsonErr != nil {
			mlog.Warn("Failed to encode thread to JSON")
		}
		message := model.NewWebSocketEvent(model.WebsocketEventThreadUpdated, channel.TeamId, "", userID, nil)
		message.Add("thread", string(payload))
		a.Publish(message)
	}
	channelUnread, nErr := a.Srv().Store.Channel().UpdateLastViewedAtPost(post, userID, unreadMentions, 0, false, false)
	if nErr != nil {
		return channelUnread, model.NewAppError("MarkChannelAsUnreadFromPost", "app.channel.update_last_viewed_at_post.app_error", nil, nErr.Error(), http.StatusInternalServerError)
	}
	return channelUnread, nil
}

func (a *App) sendWebSocketPostUnreadEvent(channelUnread *model.ChannelUnreadAt, postID string, withMsgCountRoot bool) {
	message := model.NewWebSocketEvent(model.WebsocketEventPostUnread, channelUnread.TeamId, channelUnread.ChannelId, channelUnread.UserId, nil)
	message.Add("msg_count", channelUnread.MsgCount)
	if withMsgCountRoot {
		message.Add("msg_count_root", channelUnread.MsgCountRoot)
	}
	message.Add("mention_count", channelUnread.MentionCount)
	message.Add("mention_count_root", channelUnread.MentionCountRoot)
	message.Add("last_viewed_at", channelUnread.LastViewedAt)
	message.Add("post_id", postID)
	a.Publish(message)
}

func (a *App) AutocompleteChannels(userID, term string) (model.ChannelListWithTeamData, *model.AppError) {
	includeDeleted := *a.Config().TeamSettings.ExperimentalViewArchivedChannels
	term = strings.TrimSpace(term)

	channelList, err := a.Srv().Store.Channel().Autocomplete(userID, term, includeDeleted)
	if err != nil {
		return nil, model.NewAppError("AutocompleteChannels", "app.channel.search.app_error", nil, err.Error(), http.StatusInternalServerError)
	}

	return channelList, nil
}

func (a *App) AutocompleteChannelsForTeam(teamID, userID, term string) (model.ChannelList, *model.AppError) {
	includeDeleted := *a.Config().TeamSettings.ExperimentalViewArchivedChannels
	term = strings.TrimSpace(term)

	channelList, err := a.Srv().Store.Channel().AutocompleteInTeam(teamID, userID, term, includeDeleted)
	if err != nil {
		return nil, model.NewAppError("AutocompleteChannels", "app.channel.search.app_error", nil, err.Error(), http.StatusInternalServerError)
	}

	return channelList, nil
}

func (a *App) AutocompleteChannelsForSearch(teamID string, userID string, term string) (model.ChannelList, *model.AppError) {
	includeDeleted := *a.Config().TeamSettings.ExperimentalViewArchivedChannels

	term = strings.TrimSpace(term)

	channelList, err := a.Srv().Store.Channel().AutocompleteInTeamForSearch(teamID, userID, term, includeDeleted)
	if err != nil {
		return nil, model.NewAppError("AutocompleteChannelsForSearch", "app.channel.search.app_error", nil, err.Error(), http.StatusInternalServerError)
	}

	return channelList, nil
}

// SearchAllChannels returns a list of channels, the total count of the results of the search (if the paginate search option is true), and an error.
func (a *App) SearchAllChannels(term string, opts model.ChannelSearchOpts) (model.ChannelListWithTeamData, int64, *model.AppError) {
	if opts.ExcludeDefaultChannels {
		opts.ExcludeChannelNames = a.defaultChannelNames()
	}
	storeOpts := store.ChannelSearchOpts{
		ExcludeChannelNames:      opts.ExcludeChannelNames,
		NotAssociatedToGroup:     opts.NotAssociatedToGroup,
		IncludeDeleted:           opts.IncludeDeleted,
		Deleted:                  opts.Deleted,
		TeamIds:                  opts.TeamIds,
		GroupConstrained:         opts.GroupConstrained,
		ExcludeGroupConstrained:  opts.ExcludeGroupConstrained,
		PolicyID:                 opts.PolicyID,
		IncludePolicyID:          opts.IncludePolicyID,
		ExcludePolicyConstrained: opts.ExcludePolicyConstrained,
		Public:                   opts.Public,
		Private:                  opts.Private,
		Page:                     opts.Page,
		PerPage:                  opts.PerPage,
	}

	term = strings.TrimSpace(term)

	channelList, totalCount, err := a.Srv().Store.Channel().SearchAllChannels(term, storeOpts)
	if err != nil {
		return nil, 0, model.NewAppError("SearchAllChannels", "app.channel.search.app_error", nil, err.Error(), http.StatusInternalServerError)
	}

	return channelList, totalCount, nil
}

func (a *App) SearchChannels(teamID string, term string) (model.ChannelList, *model.AppError) {
	includeDeleted := *a.Config().TeamSettings.ExperimentalViewArchivedChannels

	term = strings.TrimSpace(term)

	channelList, err := a.Srv().Store.Channel().SearchInTeam(teamID, term, includeDeleted)
	if err != nil {
		return nil, model.NewAppError("SearchChannels", "app.channel.search.app_error", nil, err.Error(), http.StatusInternalServerError)
	}

	return channelList, nil
}

func (a *App) SearchArchivedChannels(teamID string, term string, userID string) (model.ChannelList, *model.AppError) {
	term = strings.TrimSpace(term)

	channelList, err := a.Srv().Store.Channel().SearchArchivedInTeam(teamID, term, userID)
	if err != nil {
		return nil, model.NewAppError("SearchArchivedChannels", "app.channel.search.app_error", nil, err.Error(), http.StatusInternalServerError)
	}

	return channelList, nil
}

func (a *App) SearchChannelsForUser(userID, teamID, term string) (model.ChannelList, *model.AppError) {
	includeDeleted := *a.Config().TeamSettings.ExperimentalViewArchivedChannels

	term = strings.TrimSpace(term)

	channelList, err := a.Srv().Store.Channel().SearchForUserInTeam(userID, teamID, term, includeDeleted)
	if err != nil {
		return nil, model.NewAppError("SearchChannelsForUser", "app.channel.search.app_error", nil, err.Error(), http.StatusInternalServerError)
	}

	return channelList, nil
}

func (a *App) SearchGroupChannels(userID, term string) (model.ChannelList, *model.AppError) {
	if term == "" {
		return model.ChannelList{}, nil
	}

	channelList, err := a.Srv().Store.Channel().SearchGroupChannels(userID, term)
	if err != nil {
		return nil, model.NewAppError("SearchGroupChannels", "app.channel.search_group_channels.app_error", nil, err.Error(), http.StatusInternalServerError)
	}
	return channelList, nil
}

func (a *App) markChannelsAsViewed(channelIDs []string, userID string, currentSessionId string, collapsedThreadsSupported bool) (map[string]int64, *model.AppError) {
	// I start looking for channels with notifications before I mark it as read, to clear the push notifications if needed
	channelsToClearPushNotifications := []string{}
	if *a.Config().EmailSettings.SendPushNotifications {
		for _, channelID := range channelIDs {
			channel, errCh := a.Srv().Store.Channel().Get(channelID, true)
			if errCh != nil {
				mlog.Warn("Failed to get channel", mlog.Err(errCh))
				continue
			}

			member, err := a.Srv().Store.Channel().GetMember(context.Background(), channelID, userID)
			if err != nil {
				mlog.Warn("Failed to get membership", mlog.Err(err))
				continue
			}

			notify := member.NotifyProps[model.PushNotifyProp]
			if notify == model.ChannelNotifyDefault {
				user, err := a.GetUser(userID)
				if err != nil {
					mlog.Warn("Failed to get user", mlog.String("user_id", userID), mlog.Err(err))
					continue
				}
				notify = user.NotifyProps[model.PushNotifyProp]
			}
			if notify == model.UserNotifyAll {
				if count, err := a.Srv().Store.User().GetAnyUnreadPostCountForChannel(userID, channelID); err == nil {
					if count > 0 {
						channelsToClearPushNotifications = append(channelsToClearPushNotifications, channelID)
					}
				}
			} else if notify == model.UserNotifyMention || channel.Type == model.ChannelTypeDirect {
				if count, err := a.Srv().Store.User().GetUnreadCountForChannel(userID, channelID); err == nil {
					if count > 0 {
						channelsToClearPushNotifications = append(channelsToClearPushNotifications, channelID)
					}
				}
			}
		}
	}
	times, err := a.Srv().Store.Channel().UpdateLastViewedAt(channelIDs, userID, false)
	if err != nil {
		var invErr *store.ErrInvalidInput
		switch {
		case errors.As(err, &invErr):
			return nil, model.NewAppError("MarkChannelsAsViewed", "app.channel.update_last_viewed_at.app_error", nil, invErr.Error(), http.StatusBadRequest)
		default:
			return nil, model.NewAppError("MarkChannelsAsViewed", "app.channel.update_last_viewed_at.app_error", nil, err.Error(), http.StatusInternalServerError)
		}
	}

	if *a.Config().ServiceSettings.EnableChannelViewedMessages {
		for _, channelID := range channelIDs {
			message := model.NewWebSocketEvent(model.WebsocketEventChannelViewed, "", "", userID, nil)
			message.Add("channel_id", channelID)
			a.Publish(message)
		}
	}
	for _, channelID := range channelsToClearPushNotifications {
		a.clearPushNotification(currentSessionId, userID, channelID, "")
	}

	if !collapsedThreadsSupported || !a.IsCRTEnabledForUser(userID) {
		if err := a.Srv().Store.Thread().MarkAllAsReadInChannels(userID, channelIDs); err != nil {
			return nil, model.NewAppError("MarkChannelsAsViewed", "app.channel.update_last_viewed_at.app_error", nil, err.Error(), http.StatusInternalServerError)
		}

		if a.IsCRTEnabledForUser(userID) {
			timestamp := model.GetMillis()
			for _, channelID := range channelIDs {
				message := model.NewWebSocketEvent(model.WebsocketEventThreadReadChanged, "", channelID, userID, nil)
				message.Add("timestamp", timestamp)
				a.Publish(message)
			}
		}
	}

	return times, nil
}

func (a *App) ViewChannel(view *model.ChannelView, userID string, currentSessionId string, collapsedThreadsSupported bool) (map[string]int64, *model.AppError) {
	if err := a.setActiveChannel(userID, view.ChannelId); err != nil {
		return nil, err
	}

	channelIDs := []string{}

	if view.ChannelId != "" {
		channelIDs = append(channelIDs, view.ChannelId)
	}

	if view.PrevChannelId != "" {
		channelIDs = append(channelIDs, view.PrevChannelId)
	}

	if len(channelIDs) == 0 {
		return map[string]int64{}, nil
	}

	return a.markChannelsAsViewed(channelIDs, userID, currentSessionId, collapsedThreadsSupported)
}

func (a *App) PermanentDeleteChannel(channel *model.Channel) *model.AppError {
	if err := a.Srv().Store.Post().PermanentDeleteByChannel(channel.Id); err != nil {
		return model.NewAppError("PermanentDeleteChannel", "app.post.permanent_delete_by_channel.app_error", nil, err.Error(), http.StatusInternalServerError)
	}

	if err := a.Srv().Store.Channel().PermanentDeleteMembersByChannel(channel.Id); err != nil {
		return model.NewAppError("PermanentDeleteChannel", "app.channel.remove_member.app_error", nil, err.Error(), http.StatusInternalServerError)
	}

	if err := a.Srv().Store.Webhook().PermanentDeleteIncomingByChannel(channel.Id); err != nil {
		return model.NewAppError("PermanentDeleteChannel", "app.webhooks.permanent_delete_incoming_by_channel.app_error", nil, err.Error(), http.StatusInternalServerError)
	}

	if err := a.Srv().Store.Webhook().PermanentDeleteOutgoingByChannel(channel.Id); err != nil {
		return model.NewAppError("PermanentDeleteChannel", "app.webhooks.permanent_delete_outgoing_by_channel.app_error", nil, err.Error(), http.StatusInternalServerError)
	}

	deleteAt := model.GetMillis()

	if nErr := a.Srv().Store.Channel().PermanentDelete(channel.Id); nErr != nil {
		return model.NewAppError("PermanentDeleteChannel", "app.channel.permanent_delete.app_error", nil, nErr.Error(), http.StatusInternalServerError)
	}

	a.invalidateCacheForChannel(channel)
	message := model.NewWebSocketEvent(model.WebsocketEventChannelDeleted, channel.TeamId, "", "", nil)
	message.Add("channel_id", channel.Id)
	message.Add("delete_at", deleteAt)
	a.Publish(message)

	return nil
}

func (a *App) RemoveAllDeactivatedMembersFromChannel(channel *model.Channel) *model.AppError {
	err := a.Srv().Store.Channel().RemoveAllDeactivatedMembers(channel.Id)
	if err != nil {
		return model.NewAppError("RemoveAllDeactivatedMembersFromChannel", "app.channel.remove_all_deactivated_members.app_error", nil, err.Error(), http.StatusInternalServerError)
	}

	return nil
}

// MoveChannel method is prone to data races if someone joins to channel during the move process. However this
// function is only exposed to sysadmins and the possibility of this edge case is relatively small.
func (a *App) MoveChannel(c *request.Context, team *model.Team, channel *model.Channel, user *model.User) *model.AppError {
	// Check that all channel members are in the destination team.
	channelMembers, err := a.GetChannelMembersPage(channel.Id, 0, 10000000)
	if err != nil {
		return err
	}

	channelMemberIds := []string{}
	for _, channelMember := range channelMembers {
		channelMemberIds = append(channelMemberIds, channelMember.UserId)
	}

	if len(channelMemberIds) > 0 {
		teamMembers, err2 := a.GetTeamMembersByIds(team.Id, channelMemberIds, nil)
		if err2 != nil {
			return err2
		}

		if len(teamMembers) != len(channelMembers) {
			teamMembersMap := make(map[string]*model.TeamMember, len(teamMembers))
			for _, teamMember := range teamMembers {
				teamMembersMap[teamMember.UserId] = teamMember
			}
			for _, channelMember := range channelMembers {
				if _, ok := teamMembersMap[channelMember.UserId]; !ok {
					mlog.Warn("Not member of the target team", mlog.String("userId", channelMember.UserId))
				}
			}
			return model.NewAppError("MoveChannel", "app.channel.move_channel.members_do_not_match.error", nil, "", http.StatusInternalServerError)
		}
	}

	// keep instance of the previous team
	previousTeam, nErr := a.Srv().Store.Team().Get(channel.TeamId)
	if nErr != nil {
		var nfErr *store.ErrNotFound
		switch {
		case errors.As(nErr, &nfErr):
			return model.NewAppError("MoveChannel", "app.team.get.find.app_error", nil, nfErr.Error(), http.StatusNotFound)
		default:
			return model.NewAppError("MoveChannel", "app.team.get.finding.app_error", nil, nErr.Error(), http.StatusInternalServerError)
		}
	}

	if nErr := a.Srv().Store.Channel().UpdateSidebarChannelCategoryOnMove(channel, team.Id); nErr != nil {
		return model.NewAppError("MoveChannel", "app.channel.sidebar_categories.app_error", nil, nErr.Error(), http.StatusInternalServerError)
	}

	channel.TeamId = team.Id
	if _, err := a.Srv().Store.Channel().Update(channel); err != nil {
		var appErr *model.AppError
		var invErr *store.ErrInvalidInput
		switch {
		case errors.As(err, &invErr):
			return model.NewAppError("MoveChannel", "app.channel.update.bad_id", nil, invErr.Error(), http.StatusBadRequest)
		case errors.As(err, &appErr):
			return appErr
		default:
			return model.NewAppError("MoveChannel", "app.channel.update_channel.internal_error", nil, err.Error(), http.StatusInternalServerError)
		}
	}

	if incomingWebhooks, err := a.getIncomingWebhooksForTeamPage(previousTeam.Id, 0, 10000000); err != nil {
		mlog.Warn("Failed to get incoming webhooks", mlog.Err(err))
	} else {
		for _, webhook := range incomingWebhooks {
			if webhook.ChannelId == channel.Id {
				webhook.TeamId = team.Id
				if _, err := a.Srv().Store.Webhook().UpdateIncoming(webhook); err != nil {
					mlog.Warn("Failed to move incoming webhook to new team", mlog.String("webhook id", webhook.Id))
				}
			}
		}
	}

	if outgoingWebhooks, err := a.getOutgoingWebhooksForTeamPage(previousTeam.Id, 0, 10000000); err != nil {
		mlog.Warn("Failed to get outgoing webhooks", mlog.Err(err))
	} else {
		for _, webhook := range outgoingWebhooks {
			if webhook.ChannelId == channel.Id {
				webhook.TeamId = team.Id
				if _, err := a.Srv().Store.Webhook().UpdateOutgoing(webhook); err != nil {
					mlog.Warn("Failed to move outgoing webhook to new team.", mlog.String("webhook id", webhook.Id))
				}
			}
		}
	}

	if err := a.RemoveUsersFromChannelNotMemberOfTeam(c, user, channel, team); err != nil {
		mlog.Warn("error while removing non-team member users", mlog.Err(err))
	}

	if user != nil {
		if err := a.postChannelMoveMessage(c, user, channel, previousTeam); err != nil {
			mlog.Warn("error while posting move channel message", mlog.Err(err))
		}
	}

	return nil
}

func (a *App) postChannelMoveMessage(c *request.Context, user *model.User, channel *model.Channel, previousTeam *model.Team) *model.AppError {

	post := &model.Post{
		ChannelId: channel.Id,
		Message:   fmt.Sprintf(i18n.T("api.team.move_channel.success"), previousTeam.Name),
		Type:      model.PostTypeMoveChannel,
		UserId:    user.Id,
		Props: model.StringInterface{
			"username": user.Username,
		},
	}

	if _, err := a.CreatePost(c, post, channel, false, true); err != nil {
		return model.NewAppError("postChannelMoveMessage", "api.team.move_channel.post.error", nil, err.Error(), http.StatusInternalServerError)
	}

	return nil
}

func (a *App) RemoveUsersFromChannelNotMemberOfTeam(c *request.Context, remover *model.User, channel *model.Channel, team *model.Team) *model.AppError {
	channelMembers, err := a.GetChannelMembersPage(channel.Id, 0, 10000000)
	if err != nil {
		return err
	}

	channelMemberIds := []string{}
	channelMemberMap := make(map[string]struct{})
	for _, channelMember := range channelMembers {
		channelMemberMap[channelMember.UserId] = struct{}{}
		channelMemberIds = append(channelMemberIds, channelMember.UserId)
	}

	if len(channelMemberIds) > 0 {
		teamMembers, err := a.GetTeamMembersByIds(team.Id, channelMemberIds, nil)
		if err != nil {
			return err
		}

		if len(teamMembers) != len(channelMembers) {
			for _, teamMember := range teamMembers {
				delete(channelMemberMap, teamMember.UserId)
			}

			var removerId string
			if remover != nil {
				removerId = remover.Id
			}
			for userID := range channelMemberMap {
				if err := a.removeUserFromChannel(c, userID, removerId, channel); err != nil {
					return err
				}
			}
		}
	}

	return nil
}

func (a *App) GetPinnedPosts(channelID string) (*model.PostList, *model.AppError) {
	posts, err := a.Srv().Store.Channel().GetPinnedPosts(channelID)
	if err != nil {
		return nil, model.NewAppError("GetPinnedPosts", "app.channel.pinned_posts.app_error", nil, err.Error(), http.StatusInternalServerError)
	}

	return posts, nil
}

func (a *App) ToggleMuteChannel(channelID, userID string) (*model.ChannelMember, *model.AppError) {
	member, nErr := a.Srv().Store.Channel().GetMember(context.Background(), channelID, userID)
	if nErr != nil {
		var appErr *model.AppError
		var nfErr *store.ErrNotFound
		switch {
		case errors.As(nErr, &appErr):
			return nil, appErr
		case errors.As(nErr, &nfErr):
			return nil, model.NewAppError("ToggleMuteChannel", MissingChannelMemberError, nil, nfErr.Error(), http.StatusNotFound)
		default:
			return nil, model.NewAppError("ToggleMuteChannel", "app.channel.get_member.app_error", nil, nErr.Error(), http.StatusInternalServerError)
		}
	}

	member.SetChannelMuted(!member.IsChannelMuted())

	member, err := a.updateChannelMember(member)
	if err != nil {
		return nil, err
	}

	a.invalidateCacheForChannelMembersNotifyProps(member.ChannelId)

	return member, nil
}

func (a *App) setChannelsMuted(channelIDs []string, userID string, muted bool) ([]*model.ChannelMember, *model.AppError) {
	members, nErr := a.Srv().Store.Channel().GetMembersByChannelIds(channelIDs, userID)
	if nErr != nil {
		var appErr *model.AppError
		switch {
		case errors.As(nErr, &appErr):
			return nil, appErr
		default:
			return nil, model.NewAppError("setChannelsMuted", "app.channel.get_member.app_error", nil, nErr.Error(), http.StatusInternalServerError)
		}
	}

	var membersToUpdate []*model.ChannelMember
	for _, member := range members {
		if muted == member.IsChannelMuted() {
			continue
		}

		updatedMember := member
		updatedMember.SetChannelMuted(muted)

		membersToUpdate = append(membersToUpdate, &updatedMember)
	}

	if len(membersToUpdate) == 0 {
		return nil, nil
	}

	updated, nErr := a.Srv().Store.Channel().UpdateMultipleMembers(membersToUpdate)
	if nErr != nil {
		var appErr *model.AppError
		var nfErr *store.ErrNotFound
		switch {
		case errors.As(nErr, &appErr):
			return nil, appErr
		case errors.As(nErr, &nfErr):
			return nil, model.NewAppError("setChannelsMuted", MissingChannelMemberError, nil, nfErr.Error(), http.StatusNotFound)
		default:
			return nil, model.NewAppError("setChannelsMuted", "app.channel.get_member.app_error", nil, nErr.Error(), http.StatusInternalServerError)
		}
	}

	for _, member := range updated {
		a.invalidateCacheForChannelMembersNotifyProps(member.ChannelId)

		evt := model.NewWebSocketEvent(model.WebsocketEventChannelMemberUpdated, "", "", member.UserId, nil)

		memberJSON, jsonErr := json.Marshal(member)
		if jsonErr != nil {
			mlog.Warn("Failed to encode channel member to JSON", mlog.Err(jsonErr))
		}

		evt.Add("channelMember", string(memberJSON))
		a.Publish(evt)
	}

	return updated, nil
}

func (a *App) FillInChannelProps(channel *model.Channel) *model.AppError {
	return a.FillInChannelsProps(model.ChannelList{channel})
}

func (a *App) FillInChannelsProps(channelList model.ChannelList) *model.AppError {
	// Group the channels by team and call GetChannelsByNames just once per team.
	channelsByTeam := make(map[string]model.ChannelList)
	for _, channel := range channelList {
		channelsByTeam[channel.TeamId] = append(channelsByTeam[channel.TeamId], channel)
	}

	for teamID, channelList := range channelsByTeam {
		allChannelMentions := make(map[string]bool)
		channelMentions := make(map[*model.Channel][]string, len(channelList))

		// Collect mentions across the channels so as to query just once for this team.
		for _, channel := range channelList {
			channelMentions[channel] = model.ChannelMentions(channel.Header)

			for _, channelMention := range channelMentions[channel] {
				allChannelMentions[channelMention] = true
			}
		}

		allChannelMentionNames := make([]string, 0, len(allChannelMentions))
		for channelName := range allChannelMentions {
			allChannelMentionNames = append(allChannelMentionNames, channelName)
		}

		if len(allChannelMentionNames) > 0 {
			mentionedChannels, err := a.GetChannelsByNames(allChannelMentionNames, teamID)
			if err != nil {
				return err
			}

			mentionedChannelsByName := make(map[string]*model.Channel)
			for _, channel := range mentionedChannels {
				mentionedChannelsByName[channel.Name] = channel
			}

			for _, channel := range channelList {
				channelMentionsProp := make(map[string]interface{}, len(channelMentions[channel]))
				for _, channelMention := range channelMentions[channel] {
					if mentioned, ok := mentionedChannelsByName[channelMention]; ok {
						if mentioned.Type == model.ChannelTypeOpen {
							channelMentionsProp[mentioned.Name] = map[string]interface{}{
								"display_name": mentioned.DisplayName,
							}
						}
					}
				}

				if len(channelMentionsProp) > 0 {
					channel.AddProp("channel_mentions", channelMentionsProp)
				} else if channel.Props != nil {
					delete(channel.Props, "channel_mentions")
				}
			}
		}
	}

	return nil
}

func (a *App) forEachChannelMember(channelID string, f func(model.ChannelMember) error) error {
	perPage := 100
	page := 0

	for {
		channelMembers, err := a.Srv().Store.Channel().GetMembers(channelID, page*perPage, perPage)
		if err != nil {
			return err
		}

		for _, channelMember := range channelMembers {
			if err = f(channelMember); err != nil {
				return err
			}
		}

		length := len(channelMembers)
		if length < perPage {
			break
		}

		page++
	}

	return nil
}

func (a *App) ClearChannelMembersCache(channelID string) {
	clearSessionCache := func(channelMember model.ChannelMember) error {
		a.ClearSessionCacheForUser(channelMember.UserId)
		message := model.NewWebSocketEvent(model.WebsocketEventChannelMemberUpdated, "", "", channelMember.UserId, nil)
		memberJSON, jsonErr := json.Marshal(channelMember)
		if jsonErr != nil {
			mlog.Warn("Failed to encode channel member to JSON", mlog.Err(jsonErr))
		}
		message.Add("channelMember", string(memberJSON))
		a.Publish(message)
		return nil
	}
	if err := a.forEachChannelMember(channelID, clearSessionCache); err != nil {
		a.Log().Warn("error clearing cache for channel members", mlog.String("channel_id", channelID))
	}
}

func (a *App) GetMemberCountsByGroup(ctx context.Context, channelID string, includeTimezones bool) ([]*model.ChannelMemberCountByGroup, *model.AppError) {
	channelMemberCounts, err := a.Srv().Store.Channel().GetMemberCountsByGroup(ctx, channelID, includeTimezones)
	if err != nil {
		return nil, model.NewAppError("GetMemberCountsByGroup", "app.channel.get_member_count.app_error", nil, err.Error(), http.StatusInternalServerError)
	}

	return channelMemberCounts, nil
}

func (a *App) getDirectChannel(userID, otherUserID string) (*model.Channel, *model.AppError) {
	channel, nErr := a.Srv().Store.Channel().GetByName("", model.GetDMNameFromIds(userID, otherUserID), true)
	if nErr != nil {
		var nfErr *store.ErrNotFound
		if errors.As(nErr, &nfErr) {
			return nil, nil
		}

		return nil, model.NewAppError("GetOrCreateDirectChannel", "web.incoming_webhook.channel.app_error", nil, nErr.Error(), http.StatusInternalServerError)
	}

	return channel, nil
}<|MERGE_RESOLUTION|>--- conflicted
+++ resolved
@@ -21,29 +21,6 @@
 	"github.com/mattermost/mattermost-server/v6/utils"
 )
 
-<<<<<<< HEAD
-// CreateDefaultChannels creates channels in the given team for each channel returned by (*App).DefaultChannelNames.
-//
-func (a *App) createDefaultChannels(c *request.Context, teamID string) ([]*model.Channel, *model.AppError) {
-	displayNames := map[string]string{
-		"town-square": i18n.T("api.channel.create_default_channels.town_square"),
-		"off-topic":   i18n.T("api.channel.create_default_channels.off_topic"),
-	}
-	channels := []*model.Channel{}
-	defaultChannelNames := a.defaultChannelNames()
-	for _, name := range defaultChannelNames {
-		displayName := i18n.TDefault(displayNames[name], name)
-		channel := &model.Channel{DisplayName: displayName, Name: name, Type: model.ChannelTypeOpen, TeamId: teamID}
-		if _, err := a.CreateChannel(c, channel, false); err != nil {
-			return nil, err
-		}
-		channels = append(channels, channel)
-	}
-	return channels, nil
-}
-
-=======
->>>>>>> d639e3c8
 // DefaultChannelNames returns the list of system-wide default channel names.
 //
 // By default the list will be (not necessarily in this order):
@@ -1963,13 +1940,8 @@
 	return channelMembers, nil
 }
 
-<<<<<<< HEAD
-func (a *App) getChannelMembersForUserWithPagination(teamID, userID string, page, perPage int) ([]*model.ChannelMember, *model.AppError) {
-	m, err := a.Srv().Store.Channel().GetMembersForUserWithPagination(teamID, userID, page, perPage)
-=======
-func (a *App) GetChannelMembersForUserWithPagination(userID string, page, perPage int) ([]*model.ChannelMember, *model.AppError) {
+func (a *App) getChannelMembersForUserWithPagination(userID string, page, perPage int) ([]*model.ChannelMember, *model.AppError) {
 	m, err := a.Srv().Store.Channel().GetMembersForUserWithPagination(userID, page, perPage)
->>>>>>> d639e3c8
 	if err != nil {
 		return nil, model.NewAppError("GetChannelMembersForUserWithPagination", "app.channel.get_members.app_error", nil, err.Error(), http.StatusInternalServerError)
 	}
@@ -2373,15 +2345,11 @@
 				return model.NewAppError("removeUserFromChannel", "api.team.remove_user_from_team.missing.app_error", nil, err.Error(), http.StatusBadRequest)
 			}
 
-<<<<<<< HEAD
-			if err = a.removeTeamMemberFromTeam(c, teamMember, removerUserId); err != nil {
-=======
 			if err := a.ch.srv.teamService.RemoveTeamMember(teamMember); err != nil {
 				return model.NewAppError("removeUserFromChannel", "api.team.remove_user_from_team.missing.app_error", nil, err.Error(), http.StatusBadRequest)
 			}
 
 			if err = a.postProcessTeamMemberLeave(c, teamMember, removerUserId); err != nil {
->>>>>>> d639e3c8
 				return err
 			}
 		}

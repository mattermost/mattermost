--- conflicted
+++ resolved
@@ -909,23 +909,15 @@
 		return nil, err
 	}
 
-<<<<<<< HEAD
-	higherScopedMemberRole, err := a.GetRoleByName(context.Background(), higherScopedMemberRoleName)
-=======
 	ctx := sqlstore.WithMaster(context.Background())
 	higherScopedMemberRole, err := a.GetRoleByName(ctx, higherScopedMemberRoleName)
->>>>>>> d02f8f5c
 	if err != nil {
 		return nil, err
 	}
 
 	var higherScopedGuestRole *model.Role
 	if higherScopedGuestRoleName != "" {
-<<<<<<< HEAD
-		higherScopedGuestRole, err = a.GetRoleByName(context.Background(), higherScopedGuestRoleName)
-=======
 		higherScopedGuestRole, err = a.GetRoleByName(ctx, higherScopedGuestRoleName)
->>>>>>> d02f8f5c
 		if err != nil {
 			return nil, err
 		}
@@ -957,11 +949,7 @@
 
 		// Send a websocket event about this new role. The other new roles—member and guest—get emitted when they're updated.
 		var adminRole *model.Role
-<<<<<<< HEAD
-		adminRole, err = a.GetRoleByName(sqlstore.WithMaster(context.Background()), scheme.DefaultChannelAdminRole)
-=======
 		adminRole, err = a.GetRoleByName(ctx, scheme.DefaultChannelAdminRole)
->>>>>>> d02f8f5c
 		if err != nil {
 			return nil, err
 		}
@@ -979,22 +967,14 @@
 
 	guestRoleName := scheme.DefaultChannelGuestRole
 	memberRoleName := scheme.DefaultChannelUserRole
-<<<<<<< HEAD
-	memberRole, err := a.GetRoleByName(sqlstore.WithMaster(context.Background()), memberRoleName)
-=======
 	memberRole, err := a.GetRoleByName(ctx, memberRoleName)
->>>>>>> d02f8f5c
 	if err != nil {
 		return nil, err
 	}
 
 	var guestRole *model.Role
 	if guestRoleName != "" {
-<<<<<<< HEAD
-		guestRole, err = a.GetRoleByName(sqlstore.WithMaster(context.Background()), guestRoleName)
-=======
 		guestRole, err = a.GetRoleByName(ctx, guestRoleName)
->>>>>>> d02f8f5c
 		if err != nil {
 			return nil, err
 		}

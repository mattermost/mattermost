// Copyright (c) 2015-present Mattermost, Inc. All Rights Reserved.
// See LICENSE.txt for license information.

package app

import (
	"context"
	"errors"
	"fmt"
	"net/http"
	"strings"

	"github.com/mattermost/mattermost-server/v5/model"
	"github.com/mattermost/mattermost-server/v5/plugin"
	"github.com/mattermost/mattermost-server/v5/shared/i18n"
	"github.com/mattermost/mattermost-server/v5/shared/mlog"
	"github.com/mattermost/mattermost-server/v5/store"
	"github.com/mattermost/mattermost-server/v5/utils"
)

// CreateDefaultChannels creates channels in the given team for each channel returned by (*App).DefaultChannelNames.
//
func (a *App) CreateDefaultChannels(teamID string) ([]*model.Channel, *model.AppError) {
	displayNames := map[string]string{
		"town-square": i18n.T("api.channel.create_default_channels.town_square"),
		"off-topic":   i18n.T("api.channel.create_default_channels.off_topic"),
	}
	channels := []*model.Channel{}
	defaultChannelNames := a.DefaultChannelNames()
	for _, name := range defaultChannelNames {
		displayName := i18n.TDefault(displayNames[name], name)
		channel := &model.Channel{DisplayName: displayName, Name: name, Type: model.CHANNEL_OPEN, TeamId: teamID}
		if _, err := a.CreateChannel(channel, false); err != nil {
			return nil, err
		}
		channels = append(channels, channel)
	}
	return channels, nil
}

// DefaultChannelNames returns the list of system-wide default channel names.
//
// By default the list will be (not necessarily in this order):
//	['town-square', 'off-topic']
// However, if TeamSettings.ExperimentalDefaultChannels contains a list of channels then that list will replace
// 'off-topic' and be included in the return results in addition to 'town-square'. For example:
//	['town-square', 'game-of-thrones', 'wow']
//
func (a *App) DefaultChannelNames() []string {
	names := []string{"town-square"}

	if len(a.Config().TeamSettings.ExperimentalDefaultChannels) == 0 {
		names = append(names, "off-topic")
	} else {
		seenChannels := map[string]bool{"town-square": true}
		for _, channelName := range a.Config().TeamSettings.ExperimentalDefaultChannels {
			if !seenChannels[channelName] {
				names = append(names, channelName)
				seenChannels[channelName] = true
			}
		}
	}

	return names
}

func (a *App) JoinDefaultChannels(teamID string, user *model.User, shouldBeAdmin bool, userRequestorId string) *model.AppError {
	var requestor *model.User
	var nErr error
	if userRequestorId != "" {
		requestor, nErr = a.Srv().Store.User().Get(context.Background(), userRequestorId)
		if nErr != nil {
			var nfErr *store.ErrNotFound
			switch {
			case errors.As(nErr, &nfErr):
				return model.NewAppError("JoinDefaultChannels", MissingAccountError, nil, nfErr.Error(), http.StatusNotFound)
			default:
				return model.NewAppError("JoinDefaultChannels", "app.user.get.app_error", nil, nErr.Error(), http.StatusInternalServerError)
			}
		}
	}

	var err *model.AppError
	for _, channelName := range a.DefaultChannelNames() {
		channel, channelErr := a.Srv().Store.Channel().GetByName(teamID, channelName, true)
		if channelErr != nil {
			var nfErr *store.ErrNotFound
			switch {
			case errors.As(err, &nfErr):
				err = model.NewAppError("JoinDefaultChannels", "app.channel.get_by_name.missing.app_error", nil, nfErr.Error(), http.StatusNotFound)
			default:
				err = model.NewAppError("JoinDefaultChannels", "app.channel.get_by_name.existing.app_error", nil, channelErr.Error(), http.StatusInternalServerError)
			}
			continue
		}

		if channel.Type != model.CHANNEL_OPEN {
			continue
		}

		cm := &model.ChannelMember{
			ChannelId:   channel.Id,
			UserId:      user.Id,
			SchemeGuest: user.IsGuest(),
			SchemeUser:  !user.IsGuest(),
			SchemeAdmin: shouldBeAdmin,
			NotifyProps: model.GetDefaultChannelNotifyProps(),
		}

		_, nErr = a.Srv().Store.Channel().SaveMember(cm)
		if histErr := a.Srv().Store.ChannelMemberHistory().LogJoinEvent(user.Id, channel.Id, model.GetMillis()); histErr != nil {
			return model.NewAppError("JoinDefaultChannels", "app.channel_member_history.log_join_event.internal_error", nil, histErr.Error(), http.StatusInternalServerError)
		}

		if *a.Config().ServiceSettings.ExperimentalEnableDefaultChannelLeaveJoinMessages {
			if aErr := a.postJoinMessageForDefaultChannel(user, requestor, channel); aErr != nil {
				mlog.Warn("Failed to post join/leave message", mlog.Err(aErr))
			}
		}

		a.invalidateCacheForChannelMembers(channel.Id)

		message := model.NewWebSocketEvent(model.WEBSOCKET_EVENT_USER_ADDED, "", channel.Id, "", nil)
		message.Add("user_id", user.Id)
		message.Add("team_id", channel.TeamId)
		a.Publish(message)
	}

	if nErr != nil {
		var appErr *model.AppError
		var cErr *store.ErrConflict
		switch {
		case errors.As(nErr, &cErr):
			if cErr.Resource == "ChannelMembers" {
				return model.NewAppError("JoinDefaultChannels", "app.channel.save_member.exists.app_error", nil, cErr.Error(), http.StatusBadRequest)
			}
		case errors.As(nErr, &appErr):
			return appErr
		default:
			return model.NewAppError("JoinDefaultChannels", "app.channel.create_direct_channel.internal_error", nil, nErr.Error(), http.StatusInternalServerError)
		}
	}

	return nil
}

func (a *App) postJoinMessageForDefaultChannel(user *model.User, requestor *model.User, channel *model.Channel) *model.AppError {
	if channel.Name == model.DEFAULT_CHANNEL {
		if requestor == nil {
			if err := a.postJoinTeamMessage(user, channel); err != nil {
				return err
			}
		} else {
			if err := a.postAddToTeamMessage(requestor, user, channel, ""); err != nil {
				return err
			}
		}
	} else {
		if requestor == nil {
			if err := a.postJoinChannelMessage(user, channel); err != nil {
				return err
			}
		} else {
			if err := a.PostAddToChannelMessage(requestor, user, channel, ""); err != nil {
				return err
			}
		}
	}

	return nil
}

func (a *App) CreateChannelWithUser(channel *model.Channel, userID string) (*model.Channel, *model.AppError) {
	if channel.IsGroupOrDirect() {
		return nil, model.NewAppError("CreateChannelWithUser", "api.channel.create_channel.direct_channel.app_error", nil, "", http.StatusBadRequest)
	}

	if channel.TeamId == "" {
		return nil, model.NewAppError("CreateChannelWithUser", "app.channel.create_channel.no_team_id.app_error", nil, "", http.StatusBadRequest)
	}

	// Get total number of channels on current team
	count, err := a.GetNumberOfChannelsOnTeam(channel.TeamId)
	if err != nil {
		return nil, err
	}

	if int64(count+1) > *a.Config().TeamSettings.MaxChannelsPerTeam {
		return nil, model.NewAppError("CreateChannelWithUser", "api.channel.create_channel.max_channel_limit.app_error", map[string]interface{}{"MaxChannelsPerTeam": *a.Config().TeamSettings.MaxChannelsPerTeam}, "", http.StatusBadRequest)
	}

	channel.CreatorId = userID

	rchannel, err := a.CreateChannel(channel, true)
	if err != nil {
		return nil, err
	}

	var user *model.User
	if user, err = a.GetUser(userID); err != nil {
		return nil, err
	}

	a.postJoinChannelMessage(user, channel)

	message := model.NewWebSocketEvent(model.WEBSOCKET_EVENT_CHANNEL_CREATED, "", "", userID, nil)
	message.Add("channel_id", channel.Id)
	message.Add("team_id", channel.TeamId)
	a.Publish(message)

	return rchannel, nil
}

// RenameChannel is used to rename the channel Name and the DisplayName fields
func (a *App) RenameChannel(channel *model.Channel, newChannelName string, newDisplayName string) (*model.Channel, *model.AppError) {
	if channel.Type == model.CHANNEL_DIRECT {
		return nil, model.NewAppError("RenameChannel", "api.channel.rename_channel.cant_rename_direct_messages.app_error", nil, "", http.StatusBadRequest)
	}

	if channel.Type == model.CHANNEL_GROUP {
		return nil, model.NewAppError("RenameChannel", "api.channel.rename_channel.cant_rename_group_messages.app_error", nil, "", http.StatusBadRequest)
	}

	channel.Name = newChannelName
	if newDisplayName != "" {
		channel.DisplayName = newDisplayName
	}

	newChannel, err := a.UpdateChannel(channel)
	if err != nil {
		return nil, err
	}

	return newChannel, nil
}

func (a *App) CreateChannel(channel *model.Channel, addMember bool) (*model.Channel, *model.AppError) {
	channel.DisplayName = strings.TrimSpace(channel.DisplayName)
	sc, nErr := a.Srv().Store.Channel().Save(channel, *a.Config().TeamSettings.MaxChannelsPerTeam)
	if nErr != nil {
		var invErr *store.ErrInvalidInput
		var cErr *store.ErrConflict
		var ltErr *store.ErrLimitExceeded
		var appErr *model.AppError
		switch {
		case errors.As(nErr, &invErr):
			switch {
			case invErr.Entity == "Channel" && invErr.Field == "DeleteAt":
				return nil, model.NewAppError("CreateChannel", "store.sql_channel.save.archived_channel.app_error", nil, "", http.StatusBadRequest)
			case invErr.Entity == "Channel" && invErr.Field == "Type":
				return nil, model.NewAppError("CreateChannel", "store.sql_channel.save.direct_channel.app_error", nil, "", http.StatusBadRequest)
			case invErr.Entity == "Channel" && invErr.Field == "Id":
				return nil, model.NewAppError("CreateChannel", "store.sql_channel.save_channel.existing.app_error", nil, "id="+invErr.Value.(string), http.StatusBadRequest)
			}
		case errors.As(nErr, &cErr):
			return sc, model.NewAppError("CreateChannel", store.ChannelExistsError, nil, cErr.Error(), http.StatusBadRequest)
		case errors.As(nErr, &ltErr):
			return nil, model.NewAppError("CreateChannel", "store.sql_channel.save_channel.limit.app_error", nil, ltErr.Error(), http.StatusBadRequest)
		case errors.As(nErr, &appErr): // in case we haven't converted to plain error.
			return nil, appErr
		default: // last fallback in case it doesn't map to an existing app error.
			return nil, model.NewAppError("CreateChannel", "app.channel.create_channel.internal_error", nil, nErr.Error(), http.StatusInternalServerError)
		}
	}

	if addMember {
		user, nErr := a.Srv().Store.User().Get(context.Background(), channel.CreatorId)
		if nErr != nil {
			var nfErr *store.ErrNotFound
			switch {
			case errors.As(nErr, &nfErr):
				return nil, model.NewAppError("CreateChannel", MissingAccountError, nil, nfErr.Error(), http.StatusNotFound)
			default:
				return nil, model.NewAppError("CreateChannel", "app.user.get.app_error", nil, nErr.Error(), http.StatusInternalServerError)
			}
		}

		cm := &model.ChannelMember{
			ChannelId:   sc.Id,
			UserId:      user.Id,
			SchemeGuest: user.IsGuest(),
			SchemeUser:  !user.IsGuest(),
			SchemeAdmin: true,
			NotifyProps: model.GetDefaultChannelNotifyProps(),
		}

		if _, nErr := a.Srv().Store.Channel().SaveMember(cm); nErr != nil {
			var appErr *model.AppError
			var cErr *store.ErrConflict
			switch {
			case errors.As(nErr, &cErr):
				switch cErr.Resource {
				case "ChannelMembers":
					return nil, model.NewAppError("CreateChannel", "app.channel.save_member.exists.app_error", nil, cErr.Error(), http.StatusBadRequest)
				}
			case errors.As(nErr, &appErr):
				return nil, appErr
			default:
				return nil, model.NewAppError("CreateChannel", "app.channel.create_direct_channel.internal_error", nil, nErr.Error(), http.StatusInternalServerError)
			}
		}

		if err := a.Srv().Store.ChannelMemberHistory().LogJoinEvent(channel.CreatorId, sc.Id, model.GetMillis()); err != nil {
			return nil, model.NewAppError("CreateChannel", "app.channel_member_history.log_join_event.internal_error", nil, err.Error(), http.StatusInternalServerError)
		}

		a.InvalidateCacheForUser(channel.CreatorId)
	}

	if pluginsEnvironment := a.GetPluginsEnvironment(); pluginsEnvironment != nil {
		a.Srv().Go(func() {
			pluginContext := a.PluginContext()
			pluginsEnvironment.RunMultiPluginHook(func(hooks plugin.Hooks) bool {
				hooks.ChannelHasBeenCreated(pluginContext, sc)
				return true
			}, plugin.ChannelHasBeenCreatedID)
		})
	}

	return sc, nil
}

func (a *App) GetOrCreateDirectChannel(userID, otherUserID string, channelOptions ...model.ChannelOption) (*model.Channel, *model.AppError) {
	channel, nErr := a.getDirectChannel(userID, otherUserID)
	if nErr != nil {
		return nil, nErr
	}

	if channel != nil {
		return channel, nil
	}

	channel, err := a.createDirectChannel(userID, otherUserID, channelOptions...)
	if err != nil {
		if err.Id == store.ChannelExistsError {
			return channel, nil
		}
		return nil, err
	}

	a.handleCreationEvent(userID, otherUserID, channel)
	return channel, nil
}

func (a *App) getOrCreateDirectChannelWithUser(user, otherUser *model.User) (*model.Channel, *model.AppError) {
	channel, nErr := a.getDirectChannel(user.Id, otherUser.Id)
	if nErr != nil {
		return nil, nErr
	}

	if channel != nil {
		return channel, nil
	}

	channel, err := a.createDirectChannelWithUser(user, otherUser)
	if err != nil {
		if err.Id == store.ChannelExistsError {
			return channel, nil
		}
		return nil, err
	}

	a.handleCreationEvent(user.Id, otherUser.Id, channel)
	return channel, nil
}

func (a *App) handleCreationEvent(userID, otherUserID string, channel *model.Channel) {
	a.InvalidateCacheForUser(userID)
	a.InvalidateCacheForUser(otherUserID)

	if pluginsEnvironment := a.GetPluginsEnvironment(); pluginsEnvironment != nil {
		a.Srv().Go(func() {
			pluginContext := a.PluginContext()
			pluginsEnvironment.RunMultiPluginHook(func(hooks plugin.Hooks) bool {
				hooks.ChannelHasBeenCreated(pluginContext, channel)
				return true
			}, plugin.ChannelHasBeenCreatedID)
		})
	}

	message := model.NewWebSocketEvent(model.WEBSOCKET_EVENT_DIRECT_ADDED, "", channel.Id, "", nil)
	message.Add("creator_id", userID)
	message.Add("teammate_id", otherUserID)
	a.Publish(message)
}

func (a *App) createDirectChannel(userID string, otherUserID string, channelOptions ...model.ChannelOption) (*model.Channel, *model.AppError) {
	users, err := a.Srv().Store.User().GetMany(context.Background(), []string{userID, otherUserID})
	if err != nil {
		return nil, model.NewAppError("CreateDirectChannel", "api.channel.create_direct_channel.invalid_user.app_error", nil, err.Error(), http.StatusBadRequest)
	}

	if len(users) == 0 {
		return nil, model.NewAppError("CreateDirectChannel", "api.channel.create_direct_channel.invalid_user.app_error", nil, fmt.Sprintf("No users found for ids: %s. %s", userID, otherUserID), http.StatusBadRequest)
	}

	// We are doing this because we allow a user to create a direct channel with themselves
	if userID == otherUserID {
		users = append(users, users[0])
	}

	// After we counted for direct channels with the same user, if we do not have two users then we failed to find one
	if len(users) != 2 {
		return nil, model.NewAppError("CreateDirectChannel", "api.channel.create_direct_channel.invalid_user.app_error", nil, fmt.Sprintf("No users found for ids: %s. %s", userID, otherUserID), http.StatusBadRequest)
	}

	// The potential swap dance bellow is necessary in order to guarantee determinism when creating a direct channel.
	// When we query the database for some given user ids, the database result is not deterministic, meaning we can get
	// the same results but in different order. In order to conform the contract of Channel.CreateDirectChannel method
	// bellow we need to identify which user is who.
	user := users[0]
	otherUser := users[1]
	if user.Id != userID {
		user = users[1]
		otherUser = users[0]
	}
	return a.createDirectChannelWithUser(user, otherUser, channelOptions...)
}

func (a *App) createDirectChannelWithUser(user, otherUser *model.User, channelOptions ...model.ChannelOption) (*model.Channel, *model.AppError) {
	channel, nErr := a.Srv().Store.Channel().CreateDirectChannel(user, otherUser, channelOptions...)
	if nErr != nil {
		var invErr *store.ErrInvalidInput
		var cErr *store.ErrConflict
		var ltErr *store.ErrLimitExceeded
		var appErr *model.AppError
		switch {
		case errors.As(nErr, &invErr):
			switch {
			case invErr.Entity == "Channel" && invErr.Field == "DeleteAt":
				return nil, model.NewAppError("createDirectChannelWithUser", "store.sql_channel.save.archived_channel.app_error", nil, "", http.StatusBadRequest)
			case invErr.Entity == "Channel" && invErr.Field == "Type":
				return nil, model.NewAppError("createDirectChannelWithUser", "store.sql_channel.save_direct_channel.not_direct.app_error", nil, "", http.StatusBadRequest)
			case invErr.Entity == "Channel" && invErr.Field == "Id":
				return nil, model.NewAppError("SqlChannelStore.Save", "store.sql_channel.save_channel.existing.app_error", nil, "id="+invErr.Value.(string), http.StatusBadRequest)
			}
		case errors.As(nErr, &cErr):
			switch cErr.Resource {
			case "Channel":
				return channel, model.NewAppError("createDirectChannelWithUser", store.ChannelExistsError, nil, cErr.Error(), http.StatusBadRequest)
			case "ChannelMembers":
				return nil, model.NewAppError("createDirectChannelWithUser", "app.channel.save_member.exists.app_error", nil, cErr.Error(), http.StatusBadRequest)
			}
		case errors.As(nErr, &ltErr):
			return nil, model.NewAppError("createDirectChannelWithUser", "store.sql_channel.save_channel.limit.app_error", nil, ltErr.Error(), http.StatusBadRequest)
		case errors.As(nErr, &appErr): // in case we haven't converted to plain error.
			return nil, appErr
		default: // last fallback in case it doesn't map to an existing app error.
			return nil, model.NewAppError("createDirectChannelWithUser", "app.channel.create_direct_channel.internal_error", nil, nErr.Error(), http.StatusInternalServerError)
		}
	}

	if err := a.Srv().Store.ChannelMemberHistory().LogJoinEvent(user.Id, channel.Id, model.GetMillis()); err != nil {
		return nil, model.NewAppError("createDirectChannelWithUser", "app.channel_member_history.log_join_event.internal_error", nil, err.Error(), http.StatusInternalServerError)
	}
	if user.Id != otherUser.Id {
		if err := a.Srv().Store.ChannelMemberHistory().LogJoinEvent(otherUser.Id, channel.Id, model.GetMillis()); err != nil {
			return nil, model.NewAppError("createDirectChannelWithUser", "app.channel_member_history.log_join_event.internal_error", nil, err.Error(), http.StatusInternalServerError)
		}
	}

	// When the newly created channel is shared and the creator is local
	// create a local shared channel record
	if channel.IsShared() && !user.IsRemote() {
		sc := &model.SharedChannel{
			ChannelId:        channel.Id,
			TeamId:           channel.TeamId,
			Home:             true,
			ReadOnly:         false,
			ShareName:        channel.Name,
			ShareDisplayName: channel.DisplayName,
			SharePurpose:     channel.Purpose,
			ShareHeader:      channel.Header,
			CreatorId:        user.Id,
			Type:             channel.Type,
		}

		if _, err := a.SaveSharedChannel(sc); err != nil {
			return nil, model.NewAppError("CreateDirectChannel", "app.sharedchannel.dm_channel_creation.internal_error", nil, err.Error(), http.StatusInternalServerError)
		}
	}

	return channel, nil
}

func (a *App) CreateGroupChannel(userIDs []string, creatorId string) (*model.Channel, *model.AppError) {
	channel, err := a.createGroupChannel(userIDs)
	if err != nil {
		if err.Id == store.ChannelExistsError {
			return channel, nil
		}
		return nil, err
	}

	for _, userID := range userIDs {
		a.InvalidateCacheForUser(userID)
	}

	message := model.NewWebSocketEvent(model.WEBSOCKET_EVENT_GROUP_ADDED, "", channel.Id, "", nil)
	message.Add("teammate_ids", model.ArrayToJson(userIDs))
	a.Publish(message)

	return channel, nil
}

func (a *App) createGroupChannel(userIDs []string) (*model.Channel, *model.AppError) {
	if len(userIDs) > model.CHANNEL_GROUP_MAX_USERS || len(userIDs) < model.CHANNEL_GROUP_MIN_USERS {
		return nil, model.NewAppError("CreateGroupChannel", "api.channel.create_group.bad_size.app_error", nil, "", http.StatusBadRequest)
	}

	users, err := a.Srv().Store.User().GetProfileByIds(context.Background(), userIDs, nil, true)
	if err != nil {
		return nil, model.NewAppError("createGroupChannel", "app.user.get_profiles.app_error", nil, err.Error(), http.StatusInternalServerError)
	}

	if len(users) != len(userIDs) {
		return nil, model.NewAppError("CreateGroupChannel", "api.channel.create_group.bad_user.app_error", nil, "user_ids="+model.ArrayToJson(userIDs), http.StatusBadRequest)
	}

	group := &model.Channel{
		Name:        model.GetGroupNameFromUserIds(userIDs),
		DisplayName: model.GetGroupDisplayNameFromUsers(users, true),
		Type:        model.CHANNEL_GROUP,
	}

	channel, nErr := a.Srv().Store.Channel().Save(group, *a.Config().TeamSettings.MaxChannelsPerTeam)
	if nErr != nil {
		var invErr *store.ErrInvalidInput
		var cErr *store.ErrConflict
		var ltErr *store.ErrLimitExceeded
		var appErr *model.AppError
		switch {
		case errors.As(nErr, &invErr):
			switch {
			case invErr.Entity == "Channel" && invErr.Field == "DeleteAt":
				return nil, model.NewAppError("CreateChannel", "store.sql_channel.save.archived_channel.app_error", nil, "", http.StatusBadRequest)
			case invErr.Entity == "Channel" && invErr.Field == "Type":
				return nil, model.NewAppError("CreateChannel", "store.sql_channel.save.direct_channel.app_error", nil, "", http.StatusBadRequest)
			case invErr.Entity == "Channel" && invErr.Field == "Id":
				return nil, model.NewAppError("CreateChannel", "store.sql_channel.save_channel.existing.app_error", nil, "id="+invErr.Value.(string), http.StatusBadRequest)
			}
		case errors.As(nErr, &cErr):
			return channel, model.NewAppError("CreateChannel", store.ChannelExistsError, nil, cErr.Error(), http.StatusBadRequest)
		case errors.As(nErr, &ltErr):
			return nil, model.NewAppError("CreateChannel", "store.sql_channel.save_channel.limit.app_error", nil, ltErr.Error(), http.StatusBadRequest)
		case errors.As(nErr, &appErr): // in case we haven't converted to plain error.
			return nil, appErr
		default: // last fallback in case it doesn't map to an existing app error.
			return nil, model.NewAppError("CreateChannel", "app.channel.create_channel.internal_error", nil, nErr.Error(), http.StatusInternalServerError)
		}
	}

	for _, user := range users {
		cm := &model.ChannelMember{
			UserId:      user.Id,
			ChannelId:   group.Id,
			NotifyProps: model.GetDefaultChannelNotifyProps(),
			SchemeGuest: user.IsGuest(),
			SchemeUser:  !user.IsGuest(),
		}

		if _, nErr = a.Srv().Store.Channel().SaveMember(cm); nErr != nil {
			var appErr *model.AppError
			var cErr *store.ErrConflict
			switch {
			case errors.As(nErr, &cErr):
				switch cErr.Resource {
				case "ChannelMembers":
					return nil, model.NewAppError("createGroupChannel", "app.channel.save_member.exists.app_error", nil, cErr.Error(), http.StatusBadRequest)
				}
			case errors.As(nErr, &appErr):
				return nil, appErr
			default:
				return nil, model.NewAppError("createGroupChannel", "app.channel.create_direct_channel.internal_error", nil, nErr.Error(), http.StatusInternalServerError)
			}
		}
		if err := a.Srv().Store.ChannelMemberHistory().LogJoinEvent(user.Id, channel.Id, model.GetMillis()); err != nil {
			return nil, model.NewAppError("createGroupChannel", "app.channel_member_history.log_join_event.internal_error", nil, err.Error(), http.StatusInternalServerError)
		}
	}

	return channel, nil
}

func (a *App) GetGroupChannel(userIDs []string) (*model.Channel, *model.AppError) {
	if len(userIDs) > model.CHANNEL_GROUP_MAX_USERS || len(userIDs) < model.CHANNEL_GROUP_MIN_USERS {
		return nil, model.NewAppError("GetGroupChannel", "api.channel.create_group.bad_size.app_error", nil, "", http.StatusBadRequest)
	}

	users, err := a.Srv().Store.User().GetProfileByIds(context.Background(), userIDs, nil, true)
	if err != nil {
		return nil, model.NewAppError("GetGroupChannel", "app.user.get_profiles.app_error", nil, err.Error(), http.StatusInternalServerError)
	}

	if len(users) != len(userIDs) {
		return nil, model.NewAppError("GetGroupChannel", "api.channel.create_group.bad_user.app_error", nil, "user_ids="+model.ArrayToJson(userIDs), http.StatusBadRequest)
	}

	channel, appErr := a.GetChannelByName(model.GetGroupNameFromUserIds(userIDs), "", true)
	if appErr != nil {
		return nil, appErr
	}

	return channel, nil
}

// UpdateChannel updates a given channel by its Id. It also publishes the CHANNEL_UPDATED event.
func (a *App) UpdateChannel(channel *model.Channel) (*model.Channel, *model.AppError) {
	_, err := a.Srv().Store.Channel().Update(channel)
	if err != nil {
		var appErr *model.AppError
		var invErr *store.ErrInvalidInput
		switch {
		case errors.As(err, &invErr):
			return nil, model.NewAppError("UpdateChannel", "app.channel.update.bad_id", nil, invErr.Error(), http.StatusBadRequest)
		case errors.As(err, &appErr):
			return nil, appErr
		default:
			return nil, model.NewAppError("UpdateChannel", "app.channel.update_channel.internal_error", nil, err.Error(), http.StatusInternalServerError)
		}
	}

	a.invalidateCacheForChannel(channel)

	messageWs := model.NewWebSocketEvent(model.WEBSOCKET_EVENT_CHANNEL_UPDATED, "", channel.Id, "", nil)
	messageWs.Add("channel", channel.ToJson())
	a.Publish(messageWs)

	return channel, nil
}

// CreateChannelScheme creates a new Scheme of scope channel and assigns it to the channel.
func (a *App) CreateChannelScheme(channel *model.Channel) (*model.Scheme, *model.AppError) {
	scheme, err := a.CreateScheme(&model.Scheme{
		Name:        model.NewId(),
		DisplayName: model.NewId(),
		Scope:       model.SCHEME_SCOPE_CHANNEL,
	})
	if err != nil {
		return nil, err
	}

	channel.SchemeId = &scheme.Id
	if _, err := a.UpdateChannelScheme(channel); err != nil {
		return nil, err
	}
	return scheme, nil
}

// DeleteChannelScheme deletes a channels scheme and sets its SchemeId to nil.
func (a *App) DeleteChannelScheme(channel *model.Channel) (*model.Channel, *model.AppError) {
	if channel.SchemeId != nil && *channel.SchemeId != "" {
		if _, err := a.DeleteScheme(*channel.SchemeId); err != nil {
			return nil, err
		}
	}
	channel.SchemeId = nil
	return a.UpdateChannelScheme(channel)
}

// UpdateChannelScheme saves the new SchemeId of the channel passed.
func (a *App) UpdateChannelScheme(channel *model.Channel) (*model.Channel, *model.AppError) {
	var oldChannel *model.Channel
	var err *model.AppError
	if oldChannel, err = a.GetChannel(channel.Id); err != nil {
		return nil, err
	}

	oldChannel.SchemeId = channel.SchemeId
	return a.UpdateChannel(oldChannel)
}

func (a *App) UpdateChannelPrivacy(oldChannel *model.Channel, user *model.User) (*model.Channel, *model.AppError) {
	channel, err := a.UpdateChannel(oldChannel)
	if err != nil {
		return channel, err
	}

	if err := a.postChannelPrivacyMessage(user, channel); err != nil {
		if channel.Type == model.CHANNEL_OPEN {
			channel.Type = model.CHANNEL_PRIVATE
		} else {
			channel.Type = model.CHANNEL_OPEN
		}
		// revert to previous channel privacy
		a.UpdateChannel(channel)
		return channel, err
	}

	a.invalidateCacheForChannel(channel)

	messageWs := model.NewWebSocketEvent(model.WEBSOCKET_EVENT_CHANNEL_CONVERTED, channel.TeamId, "", "", nil)
	messageWs.Add("channel_id", channel.Id)
	a.Publish(messageWs)

	return channel, nil
}

func (a *App) postChannelPrivacyMessage(user *model.User, channel *model.Channel) *model.AppError {
	message := (map[string]string{
		model.CHANNEL_OPEN:    i18n.T("api.channel.change_channel_privacy.private_to_public"),
		model.CHANNEL_PRIVATE: i18n.T("api.channel.change_channel_privacy.public_to_private"),
	})[channel.Type]
	post := &model.Post{
		ChannelId: channel.Id,
		Message:   message,
		Type:      model.POST_CHANGE_CHANNEL_PRIVACY,
		UserId:    user.Id,
		Props: model.StringInterface{
			"username": user.Username,
		},
	}

	if _, err := a.CreatePost(post, channel, false, true); err != nil {
		return model.NewAppError("postChannelPrivacyMessage", "api.channel.post_channel_privacy_message.error", nil, err.Error(), http.StatusInternalServerError)
	}

	return nil
}

func (a *App) RestoreChannel(channel *model.Channel, userID string) (*model.Channel, *model.AppError) {
	if channel.DeleteAt == 0 {
		return nil, model.NewAppError("restoreChannel", "api.channel.restore_channel.restored.app_error", nil, "", http.StatusBadRequest)
	}

	if err := a.Srv().Store.Channel().Restore(channel.Id, model.GetMillis()); err != nil {
		return nil, model.NewAppError("RestoreChannel", "app.channel.restore.app_error", nil, err.Error(), http.StatusInternalServerError)
	}
	channel.DeleteAt = 0
	a.invalidateCacheForChannel(channel)

	message := model.NewWebSocketEvent(model.WEBSOCKET_EVENT_CHANNEL_RESTORED, channel.TeamId, "", "", nil)
	message.Add("channel_id", channel.Id)
	a.Publish(message)

	user, nErr := a.Srv().Store.User().Get(context.Background(), userID)
	if nErr != nil {
		var nfErr *store.ErrNotFound
		switch {
		case errors.As(nErr, &nfErr):
			return nil, model.NewAppError("RestoreChannel", MissingAccountError, nil, nfErr.Error(), http.StatusNotFound)
		default:
			return nil, model.NewAppError("RestoreChannel", "app.user.get.app_error", nil, nErr.Error(), http.StatusInternalServerError)
		}
	}

	if user != nil {
		T := i18n.GetUserTranslations(user.Locale)

		post := &model.Post{
			ChannelId: channel.Id,
			Message:   T("api.channel.restore_channel.unarchived", map[string]interface{}{"Username": user.Username}),
			Type:      model.POST_CHANNEL_RESTORED,
			UserId:    userID,
			Props: model.StringInterface{
				"username": user.Username,
			},
		}

		if _, err := a.CreatePost(post, channel, false, true); err != nil {
			mlog.Warn("Failed to post unarchive message", mlog.Err(err))
		}
	}

	return channel, nil
}

func (a *App) PatchChannel(channel *model.Channel, patch *model.ChannelPatch, userID string) (*model.Channel, *model.AppError) {
	oldChannelDisplayName := channel.DisplayName
	oldChannelHeader := channel.Header
	oldChannelPurpose := channel.Purpose

	channel.Patch(patch)
	channel, err := a.UpdateChannel(channel)
	if err != nil {
		return nil, err
	}

	if oldChannelDisplayName != channel.DisplayName {
		if err = a.PostUpdateChannelDisplayNameMessage(userID, channel, oldChannelDisplayName, channel.DisplayName); err != nil {
			mlog.Warn(err.Error())
		}
	}

	if channel.Header != oldChannelHeader {
		if err = a.PostUpdateChannelHeaderMessage(userID, channel, oldChannelHeader, channel.Header); err != nil {
			mlog.Warn(err.Error())
		}
	}

	if channel.Purpose != oldChannelPurpose {
		if err = a.PostUpdateChannelPurposeMessage(userID, channel, oldChannelPurpose, channel.Purpose); err != nil {
			mlog.Warn(err.Error())
		}
	}

	return channel, nil
}

// GetSchemeRolesForChannel Checks if a channel or its team has an override scheme for channel roles and returns the scheme roles or default channel roles.
func (a *App) GetSchemeRolesForChannel(channelID string) (guestRoleName, userRoleName, adminRoleName string, err *model.AppError) {
	channel, err := a.GetChannel(channelID)
	if err != nil {
		return
	}

	if channel.SchemeId != nil && *channel.SchemeId != "" {
		var scheme *model.Scheme
		scheme, err = a.GetScheme(*channel.SchemeId)
		if err != nil {
			return
		}

		guestRoleName = scheme.DefaultChannelGuestRole
		userRoleName = scheme.DefaultChannelUserRole
		adminRoleName = scheme.DefaultChannelAdminRole

		return
	}

	return a.GetTeamSchemeChannelRoles(channel.TeamId)
}

// GetTeamSchemeChannelRoles Checks if a team has an override scheme and returns the scheme channel role names or default channel role names.
func (a *App) GetTeamSchemeChannelRoles(teamID string) (guestRoleName, userRoleName, adminRoleName string, err *model.AppError) {
	team, err := a.GetTeam(teamID)
	if err != nil {
		return
	}

	if team.SchemeId != nil && *team.SchemeId != "" {
		var scheme *model.Scheme
		scheme, err = a.GetScheme(*team.SchemeId)
		if err != nil {
			return
		}

		guestRoleName = scheme.DefaultChannelGuestRole
		userRoleName = scheme.DefaultChannelUserRole
		adminRoleName = scheme.DefaultChannelAdminRole
	} else {
		guestRoleName = model.CHANNEL_GUEST_ROLE_ID
		userRoleName = model.CHANNEL_USER_ROLE_ID
		adminRoleName = model.CHANNEL_ADMIN_ROLE_ID
	}

	return
}

// GetChannelModerationsForChannel Gets a channels ChannelModerations from either the higherScoped roles or from the channel scheme roles.
func (a *App) GetChannelModerationsForChannel(channel *model.Channel) ([]*model.ChannelModeration, *model.AppError) {
	guestRoleName, memberRoleName, _, err := a.GetSchemeRolesForChannel(channel.Id)
	if err != nil {
		return nil, err
	}

	memberRole, err := a.GetRoleByName(memberRoleName)
	if err != nil {
		return nil, err
	}

	var guestRole *model.Role
	if guestRoleName != "" {
		guestRole, err = a.GetRoleByName(guestRoleName)
		if err != nil {
			return nil, err
		}
	}

	higherScopedGuestRoleName, higherScopedMemberRoleName, _, err := a.GetTeamSchemeChannelRoles(channel.TeamId)
	if err != nil {
		return nil, err
	}
	higherScopedMemberRole, err := a.GetRoleByName(higherScopedMemberRoleName)
	if err != nil {
		return nil, err
	}

	var higherScopedGuestRole *model.Role
	if higherScopedGuestRoleName != "" {
		higherScopedGuestRole, err = a.GetRoleByName(higherScopedGuestRoleName)
		if err != nil {
			return nil, err
		}
	}

	return buildChannelModerations(channel.Type, memberRole, guestRole, higherScopedMemberRole, higherScopedGuestRole), nil
}

// PatchChannelModerationsForChannel Updates a channels scheme roles based on a given ChannelModerationPatch, if the permissions match the higher scoped role the scheme is deleted.
func (a *App) PatchChannelModerationsForChannel(channel *model.Channel, channelModerationsPatch []*model.ChannelModerationPatch) ([]*model.ChannelModeration, *model.AppError) {
	higherScopedGuestRoleName, higherScopedMemberRoleName, _, err := a.GetTeamSchemeChannelRoles(channel.TeamId)
	if err != nil {
		return nil, err
	}

	higherScopedMemberRole, err := a.GetRoleByName(higherScopedMemberRoleName)
	if err != nil {
		return nil, err
	}

	var higherScopedGuestRole *model.Role
	if higherScopedGuestRoleName != "" {
		higherScopedGuestRole, err = a.GetRoleByName(higherScopedGuestRoleName)
		if err != nil {
			return nil, err
		}
	}

	higherScopedMemberPermissions := higherScopedMemberRole.GetChannelModeratedPermissions(channel.Type)

	var higherScopedGuestPermissions map[string]bool
	if higherScopedGuestRole != nil {
		higherScopedGuestPermissions = higherScopedGuestRole.GetChannelModeratedPermissions(channel.Type)
	}

	for _, moderationPatch := range channelModerationsPatch {
		if moderationPatch.Roles.Members != nil && *moderationPatch.Roles.Members && !higherScopedMemberPermissions[*moderationPatch.Name] {
			return nil, &model.AppError{Message: "Cannot add a permission that is restricted by the team or system permission scheme"}
		}
		if moderationPatch.Roles.Guests != nil && *moderationPatch.Roles.Guests && !higherScopedGuestPermissions[*moderationPatch.Name] {
			return nil, &model.AppError{Message: "Cannot add a permission that is restricted by the team or system permission scheme"}
		}
	}

	var scheme *model.Scheme
	// Channel has no scheme so create one
	if channel.SchemeId == nil || *channel.SchemeId == "" {
		scheme, err = a.CreateChannelScheme(channel)
		if err != nil {
			return nil, err
		}

		// Send a websocket event about this new role. The other new roles—member and guest—get emitted when they're updated.
		var adminRole *model.Role
		adminRole, err = a.GetRoleByName(scheme.DefaultChannelAdminRole)
		if err != nil {
			return nil, err
		}
		a.sendUpdatedRoleEvent(adminRole)

		message := model.NewWebSocketEvent(model.WEBSOCKET_EVENT_CHANNEL_SCHEME_UPDATED, "", channel.Id, "", nil)
		a.Publish(message)
		mlog.Info("Permission scheme created.", mlog.String("channel_id", channel.Id), mlog.String("channel_name", channel.Name))
	} else {
		scheme, err = a.GetScheme(*channel.SchemeId)
		if err != nil {
			return nil, err
		}
	}

	guestRoleName := scheme.DefaultChannelGuestRole
	memberRoleName := scheme.DefaultChannelUserRole
	memberRole, err := a.GetRoleByName(memberRoleName)
	if err != nil {
		return nil, err
	}

	var guestRole *model.Role
	if guestRoleName != "" {
		guestRole, err = a.GetRoleByName(guestRoleName)
		if err != nil {
			return nil, err
		}
	}

	memberRolePatch := memberRole.RolePatchFromChannelModerationsPatch(channelModerationsPatch, "members")
	var guestRolePatch *model.RolePatch
	if guestRole != nil {
		guestRolePatch = guestRole.RolePatchFromChannelModerationsPatch(channelModerationsPatch, "guests")
	}

	for _, channelModerationPatch := range channelModerationsPatch {
		permissionModified := *channelModerationPatch.Name
		if channelModerationPatch.Roles.Guests != nil && utils.StringInSlice(permissionModified, model.ChannelModeratedPermissionsChangedByPatch(guestRole, guestRolePatch)) {
			if *channelModerationPatch.Roles.Guests {
				mlog.Info("Permission enabled for guests.", mlog.String("permission", permissionModified), mlog.String("channel_id", channel.Id), mlog.String("channel_name", channel.Name))
			} else {
				mlog.Info("Permission disabled for guests.", mlog.String("permission", permissionModified), mlog.String("channel_id", channel.Id), mlog.String("channel_name", channel.Name))
			}
		}

		if channelModerationPatch.Roles.Members != nil && utils.StringInSlice(permissionModified, model.ChannelModeratedPermissionsChangedByPatch(memberRole, memberRolePatch)) {
			if *channelModerationPatch.Roles.Members {
				mlog.Info("Permission enabled for members.", mlog.String("permission", permissionModified), mlog.String("channel_id", channel.Id), mlog.String("channel_name", channel.Name))
			} else {
				mlog.Info("Permission disabled for members.", mlog.String("permission", permissionModified), mlog.String("channel_id", channel.Id), mlog.String("channel_name", channel.Name))
			}
		}
	}

	memberRolePermissionsUnmodified := len(model.ChannelModeratedPermissionsChangedByPatch(higherScopedMemberRole, memberRolePatch)) == 0
	guestRolePermissionsUnmodified := len(model.ChannelModeratedPermissionsChangedByPatch(higherScopedGuestRole, guestRolePatch)) == 0
	if memberRolePermissionsUnmodified && guestRolePermissionsUnmodified {
		// The channel scheme matches the permissions of its higherScoped scheme so delete the scheme
		if _, err = a.DeleteChannelScheme(channel); err != nil {
			return nil, err
		}

		message := model.NewWebSocketEvent(model.WEBSOCKET_EVENT_CHANNEL_SCHEME_UPDATED, "", channel.Id, "", nil)
		a.Publish(message)

		memberRole = higherScopedMemberRole
		guestRole = higherScopedGuestRole
		mlog.Info("Permission scheme deleted.", mlog.String("channel_id", channel.Id), mlog.String("channel_name", channel.Name))
	} else {
		memberRole, err = a.PatchRole(memberRole, memberRolePatch)
		if err != nil {
			return nil, err
		}
		guestRole, err = a.PatchRole(guestRole, guestRolePatch)
		if err != nil {
			return nil, err
		}
	}

	cErr := a.forEachChannelMember(channel.Id, func(channelMember model.ChannelMember) error {
		a.Srv().Store.Channel().InvalidateAllChannelMembersForUser(channelMember.UserId)
		return nil
	})
	if cErr != nil {
		return nil, model.NewAppError("PatchChannelModerationsForChannel", "api.channel.patch_channel_moderations.cache_invalidation.error", nil, cErr.Error(), http.StatusInternalServerError)
	}

	return buildChannelModerations(channel.Type, memberRole, guestRole, higherScopedMemberRole, higherScopedGuestRole), nil
}

func buildChannelModerations(channelType string, memberRole *model.Role, guestRole *model.Role, higherScopedMemberRole *model.Role, higherScopedGuestRole *model.Role) []*model.ChannelModeration {
	var memberPermissions, guestPermissions, higherScopedMemberPermissions, higherScopedGuestPermissions map[string]bool
	if memberRole != nil {
		memberPermissions = memberRole.GetChannelModeratedPermissions(channelType)
	}
	if guestRole != nil {
		guestPermissions = guestRole.GetChannelModeratedPermissions(channelType)
	}
	if higherScopedMemberRole != nil {
		higherScopedMemberPermissions = higherScopedMemberRole.GetChannelModeratedPermissions(channelType)
	}
	if higherScopedGuestRole != nil {
		higherScopedGuestPermissions = higherScopedGuestRole.GetChannelModeratedPermissions(channelType)
	}

	var channelModerations []*model.ChannelModeration
	for _, permissionKey := range model.ChannelModeratedPermissions {
		roles := &model.ChannelModeratedRoles{}

		roles.Members = &model.ChannelModeratedRole{
			Value:   memberPermissions[permissionKey],
			Enabled: higherScopedMemberPermissions[permissionKey],
		}

		if permissionKey == "manage_members" {
			roles.Guests = nil
		} else {
			roles.Guests = &model.ChannelModeratedRole{
				Value:   guestPermissions[permissionKey],
				Enabled: higherScopedGuestPermissions[permissionKey],
			}
		}

		moderation := &model.ChannelModeration{
			Name:  permissionKey,
			Roles: roles,
		}

		channelModerations = append(channelModerations, moderation)
	}

	return channelModerations
}

func (a *App) UpdateChannelMemberRoles(channelID string, userID string, newRoles string) (*model.ChannelMember, *model.AppError) {
	var member *model.ChannelMember
	var err *model.AppError
	if member, err = a.GetChannelMember(context.Background(), channelID, userID); err != nil {
		return nil, err
	}

	schemeGuestRole, schemeUserRole, schemeAdminRole, err := a.GetSchemeRolesForChannel(channelID)
	if err != nil {
		return nil, err
	}

	prevSchemeGuestValue := member.SchemeGuest

	var newExplicitRoles []string
	member.SchemeGuest = false
	member.SchemeUser = false
	member.SchemeAdmin = false

	for _, roleName := range strings.Fields(newRoles) {
		var role *model.Role
		role, err = a.GetRoleByName(roleName)
		if err != nil {
			err.StatusCode = http.StatusBadRequest
			return nil, err
		}

		if !role.SchemeManaged {
			// The role is not scheme-managed, so it's OK to apply it to the explicit roles field.
			newExplicitRoles = append(newExplicitRoles, roleName)
		} else {
			// The role is scheme-managed, so need to check if it is part of the scheme for this channel or not.
			switch roleName {
			case schemeAdminRole:
				member.SchemeAdmin = true
			case schemeUserRole:
				member.SchemeUser = true
			case schemeGuestRole:
				member.SchemeGuest = true
			default:
				// If not part of the scheme for this channel, then it is not allowed to apply it as an explicit role.
				return nil, model.NewAppError("UpdateChannelMemberRoles", "api.channel.update_channel_member_roles.scheme_role.app_error", nil, "role_name="+roleName, http.StatusBadRequest)
			}
		}
	}

	if member.SchemeUser && member.SchemeGuest {
		return nil, model.NewAppError("UpdateChannelMemberRoles", "api.channel.update_channel_member_roles.guest_and_user.app_error", nil, "", http.StatusBadRequest)
	}

	if prevSchemeGuestValue != member.SchemeGuest {
		return nil, model.NewAppError("UpdateChannelMemberRoles", "api.channel.update_channel_member_roles.changing_guest_role.app_error", nil, "", http.StatusBadRequest)
	}

	member.ExplicitRoles = strings.Join(newExplicitRoles, " ")

	return a.updateChannelMember(member)
}

func (a *App) UpdateChannelMemberSchemeRoles(channelID string, userID string, isSchemeGuest bool, isSchemeUser bool, isSchemeAdmin bool) (*model.ChannelMember, *model.AppError) {
	member, err := a.GetChannelMember(context.Background(), channelID, userID)
	if err != nil {
		return nil, err
	}

	member.SchemeAdmin = isSchemeAdmin
	member.SchemeUser = isSchemeUser
	member.SchemeGuest = isSchemeGuest

	if member.SchemeUser && member.SchemeGuest {
		return nil, model.NewAppError("UpdateChannelMemberSchemeRoles", "api.channel.update_channel_member_roles.guest_and_user.app_error", nil, "", http.StatusBadRequest)
	}

	// If the migration is not completed, we also need to check the default channel_admin/channel_user roles are not present in the roles field.
	if err = a.IsPhase2MigrationCompleted(); err != nil {
		member.ExplicitRoles = RemoveRoles([]string{model.CHANNEL_GUEST_ROLE_ID, model.CHANNEL_USER_ROLE_ID, model.CHANNEL_ADMIN_ROLE_ID}, member.ExplicitRoles)
	}

	return a.updateChannelMember(member)
}

func (a *App) UpdateChannelMemberNotifyProps(data map[string]string, channelID string, userID string) (*model.ChannelMember, *model.AppError) {
	var member *model.ChannelMember
	var err *model.AppError
	if member, err = a.GetChannelMember(context.Background(), channelID, userID); err != nil {
		return nil, err
	}

	// update whichever notify properties have been provided, but don't change the others
	if markUnread, exists := data[model.MARK_UNREAD_NOTIFY_PROP]; exists {
		member.NotifyProps[model.MARK_UNREAD_NOTIFY_PROP] = markUnread
	}

	if desktop, exists := data[model.DESKTOP_NOTIFY_PROP]; exists {
		member.NotifyProps[model.DESKTOP_NOTIFY_PROP] = desktop
	}

	if email, exists := data[model.EMAIL_NOTIFY_PROP]; exists {
		member.NotifyProps[model.EMAIL_NOTIFY_PROP] = email
	}

	if push, exists := data[model.PUSH_NOTIFY_PROP]; exists {
		member.NotifyProps[model.PUSH_NOTIFY_PROP] = push
	}

	if ignoreChannelMentions, exists := data[model.IGNORE_CHANNEL_MENTIONS_NOTIFY_PROP]; exists {
		member.NotifyProps[model.IGNORE_CHANNEL_MENTIONS_NOTIFY_PROP] = ignoreChannelMentions
	}

	member, err = a.updateChannelMember(member)
	if err != nil {
		return nil, err
	}

	a.invalidateCacheForChannelMembersNotifyProps(member.ChannelId)

	return member, nil
}

func (a *App) updateChannelMember(member *model.ChannelMember) (*model.ChannelMember, *model.AppError) {
	member, nErr := a.Srv().Store.Channel().UpdateMember(member)
	if nErr != nil {
		var appErr *model.AppError
		var nfErr *store.ErrNotFound
		switch {
		case errors.As(nErr, &appErr):
			return nil, appErr
		case errors.As(nErr, &nfErr):
			return nil, model.NewAppError("updateChannelMember", MissingChannelMemberError, nil, nfErr.Error(), http.StatusNotFound)
		default:
			return nil, model.NewAppError("updateChannelMember", "app.channel.get_member.app_error", nil, nErr.Error(), http.StatusInternalServerError)
		}
	}

	a.InvalidateCacheForUser(member.UserId)

	// Notify the clients that the member notify props changed
	evt := model.NewWebSocketEvent(model.WEBSOCKET_EVENT_CHANNEL_MEMBER_UPDATED, "", "", member.UserId, nil)
	evt.Add("channelMember", member.ToJson())
	a.Publish(evt)

	return member, nil
}

func (a *App) DeleteChannel(channel *model.Channel, userID string) *model.AppError {
	ihc := make(chan store.StoreResult, 1)
	ohc := make(chan store.StoreResult, 1)

	go func() {
		webhooks, err := a.Srv().Store.Webhook().GetIncomingByChannel(channel.Id)
		ihc <- store.StoreResult{Data: webhooks, NErr: err}
		close(ihc)
	}()

	go func() {
		outgoingHooks, err := a.Srv().Store.Webhook().GetOutgoingByChannel(channel.Id, -1, -1)
		ohc <- store.StoreResult{Data: outgoingHooks, NErr: err}
		close(ohc)
	}()

	var user *model.User
	if userID != "" {
		var nErr error
		user, nErr = a.Srv().Store.User().Get(context.Background(), userID)
		if nErr != nil {
			var nfErr *store.ErrNotFound
			switch {
			case errors.As(nErr, &nfErr):
				return model.NewAppError("DeleteChannel", MissingAccountError, nil, nfErr.Error(), http.StatusNotFound)
			default:
				return model.NewAppError("DeleteChannel", "app.user.get.app_error", nil, nErr.Error(), http.StatusInternalServerError)
			}
		}
	}

	ihcresult := <-ihc
	if ihcresult.NErr != nil {
		return model.NewAppError("DeleteChannel", "app.webhooks.get_incoming_by_channel.app_error", nil, ihcresult.NErr.Error(), http.StatusInternalServerError)
	}

	ohcresult := <-ohc
	if ohcresult.NErr != nil {
		return model.NewAppError("DeleteChannel", "app.webhooks.get_outgoing_by_channel.app_error", nil, ohcresult.NErr.Error(), http.StatusInternalServerError)
	}

	incomingHooks := ihcresult.Data.([]*model.IncomingWebhook)
	outgoingHooks := ohcresult.Data.([]*model.OutgoingWebhook)

	if channel.DeleteAt > 0 {
		err := model.NewAppError("deleteChannel", "api.channel.delete_channel.deleted.app_error", nil, "", http.StatusBadRequest)
		return err
	}

	if channel.Name == model.DEFAULT_CHANNEL {
		err := model.NewAppError("deleteChannel", "api.channel.delete_channel.cannot.app_error", map[string]interface{}{"Channel": model.DEFAULT_CHANNEL}, "", http.StatusBadRequest)
		return err
	}

	if user != nil {
		T := i18n.GetUserTranslations(user.Locale)

		post := &model.Post{
			ChannelId: channel.Id,
			Message:   fmt.Sprintf(T("api.channel.delete_channel.archived"), user.Username),
			Type:      model.POST_CHANNEL_DELETED,
			UserId:    userID,
			Props: model.StringInterface{
				"username": user.Username,
			},
		}

		if _, err := a.CreatePost(post, channel, false, true); err != nil {
			mlog.Warn("Failed to post archive message", mlog.Err(err))
		}
	}

	now := model.GetMillis()
	for _, hook := range incomingHooks {
		if err := a.Srv().Store.Webhook().DeleteIncoming(hook.Id, now); err != nil {
			mlog.Warn("Encountered error deleting incoming webhook", mlog.String("hook_id", hook.Id), mlog.Err(err))
		}
		a.invalidateCacheForWebhook(hook.Id)
	}

	for _, hook := range outgoingHooks {
		if err := a.Srv().Store.Webhook().DeleteOutgoing(hook.Id, now); err != nil {
			mlog.Warn("Encountered error deleting outgoing webhook", mlog.String("hook_id", hook.Id), mlog.Err(err))
		}
	}

	deleteAt := model.GetMillis()

	if err := a.Srv().Store.Channel().Delete(channel.Id, deleteAt); err != nil {
		return model.NewAppError("DeleteChannel", "app.channel.delete.app_error", nil, err.Error(), http.StatusInternalServerError)
	}
	a.invalidateCacheForChannel(channel)

	message := model.NewWebSocketEvent(model.WEBSOCKET_EVENT_CHANNEL_DELETED, channel.TeamId, "", "", nil)
	message.Add("channel_id", channel.Id)
	message.Add("delete_at", deleteAt)
	a.Publish(message)

	return nil
}

func (a *App) addUserToChannel(user *model.User, channel *model.Channel) (*model.ChannelMember, *model.AppError) {
	if channel.Type != model.CHANNEL_OPEN && channel.Type != model.CHANNEL_PRIVATE {
		return nil, model.NewAppError("AddUserToChannel", "api.channel.add_user_to_channel.type.app_error", nil, "", http.StatusBadRequest)
	}

	channelMember, nErr := a.Srv().Store.Channel().GetMember(context.Background(), channel.Id, user.Id)
	if nErr != nil {
		var nfErr *store.ErrNotFound
		if !errors.As(nErr, &nfErr) {
			return nil, model.NewAppError("AddUserToChannel", "app.channel.get_member.app_error", nil, nErr.Error(), http.StatusInternalServerError)
		}
	} else {
		return channelMember, nil
	}

	if channel.IsGroupConstrained() {
		nonMembers, err := a.FilterNonGroupChannelMembers([]string{user.Id}, channel)
		if err != nil {
			return nil, model.NewAppError("addUserToChannel", "api.channel.add_user_to_channel.type.app_error", nil, "", http.StatusInternalServerError)
		}
		if len(nonMembers) > 0 {
			return nil, model.NewAppError("addUserToChannel", "api.channel.add_members.user_denied", map[string]interface{}{"UserIDs": nonMembers}, "", http.StatusBadRequest)
		}
	}

	newMember := &model.ChannelMember{
		ChannelId:   channel.Id,
		UserId:      user.Id,
		NotifyProps: model.GetDefaultChannelNotifyProps(),
		SchemeGuest: user.IsGuest(),
		SchemeUser:  !user.IsGuest(),
	}

	if !user.IsGuest() {
		var userShouldBeAdmin bool
		userShouldBeAdmin, appErr := a.UserIsInAdminRoleGroup(user.Id, channel.Id, model.GroupSyncableTypeChannel)
		if appErr != nil {
			return nil, appErr
		}
		newMember.SchemeAdmin = userShouldBeAdmin
	}

	newMember, nErr = a.Srv().Store.Channel().SaveMember(newMember)
	if nErr != nil {
		return nil, model.NewAppError("AddUserToChannel", "api.channel.add_user.to.channel.failed.app_error", nil, fmt.Sprintf("failed to add member: user_id: %s, channel_id:%s", user.Id, channel.Id), http.StatusInternalServerError)
	}

	if nErr := a.Srv().Store.ChannelMemberHistory().LogJoinEvent(user.Id, channel.Id, model.GetMillis()); nErr != nil {
		return nil, model.NewAppError("AddUserToChannel", "app.channel_member_history.log_join_event.internal_error", nil, nErr.Error(), http.StatusInternalServerError)
	}

	a.InvalidateCacheForUser(user.Id)
	a.invalidateCacheForChannelMembers(channel.Id)

	return newMember, nil
}

// AddUserToChannel adds a user to a given channel.
func (a *App) AddUserToChannel(user *model.User, channel *model.Channel, skipTeamMemberIntegrityCheck bool) (*model.ChannelMember, *model.AppError) {
	if !skipTeamMemberIntegrityCheck {
		teamMember, nErr := a.Srv().Store.Team().GetMember(context.Background(), channel.TeamId, user.Id)
		if nErr != nil {
			var nfErr *store.ErrNotFound
			switch {
			case errors.As(nErr, &nfErr):
				return nil, model.NewAppError("AddUserToChannel", "app.team.get_member.missing.app_error", nil, nfErr.Error(), http.StatusNotFound)
			default:
				return nil, model.NewAppError("AddUserToChannel", "app.team.get_member.app_error", nil, nErr.Error(), http.StatusInternalServerError)
			}
		}

		if teamMember.DeleteAt > 0 {
			return nil, model.NewAppError("AddUserToChannel", "api.channel.add_user.to.channel.failed.deleted.app_error", nil, "", http.StatusBadRequest)
		}
	}

	newMember, err := a.addUserToChannel(user, channel)
	if err != nil {
		return nil, err
	}

	message := model.NewWebSocketEvent(model.WEBSOCKET_EVENT_USER_ADDED, "", channel.Id, "", nil)
	message.Add("user_id", user.Id)
	message.Add("team_id", channel.TeamId)
	a.Publish(message)

	return newMember, nil
}

<<<<<<< HEAD
type ChannelMemberOpts struct {
	UserRequestorID string
	PostRootID      string
	// SkipTeamMemberIntegrityCheck is used to indicate whether it should be checked
	// that a user has already been removed from that team or not.
	// This is useful to avoid in scenarios when we just added the team member,
	// and thereby know that there is no need to check this.
	SkipTeamMemberIntegrityCheck bool
}

// AddChannelMember adds a user to a channel. It is a wrapper over AddUserToChannel.
func (a *App) AddChannelMember(userID string, channel *model.Channel, opts ChannelMemberOpts) (*model.ChannelMember, *model.AppError) {
	if member, err := a.Srv().Store.Channel().GetMember(channel.Id, userID); err != nil {
=======
func (a *App) AddChannelMember(userID string, channel *model.Channel, userRequestorId string, postRootId string) (*model.ChannelMember, *model.AppError) {
	if member, err := a.Srv().Store.Channel().GetMember(context.Background(), channel.Id, userID); err != nil {
>>>>>>> 02196e04
		var nfErr *store.ErrNotFound
		if !errors.As(err, &nfErr) {
			return nil, model.NewAppError("AddChannelMember", "app.channel.get_member.app_error", nil, err.Error(), http.StatusInternalServerError)
		}
	} else {
		return member, nil
	}

	var user *model.User
	var err *model.AppError

	if user, err = a.GetUser(userID); err != nil {
		return nil, err
	}

	var userRequestor *model.User
	if opts.UserRequestorID != "" {
		if userRequestor, err = a.GetUser(opts.UserRequestorID); err != nil {
			return nil, err
		}
	}

	cm, err := a.AddUserToChannel(user, channel, opts.SkipTeamMemberIntegrityCheck)
	if err != nil {
		return nil, err
	}

	if pluginsEnvironment := a.GetPluginsEnvironment(); pluginsEnvironment != nil {
		a.Srv().Go(func() {
			pluginContext := a.PluginContext()
			pluginsEnvironment.RunMultiPluginHook(func(hooks plugin.Hooks) bool {
				hooks.UserHasJoinedChannel(pluginContext, cm, userRequestor)
				return true
			}, plugin.UserHasJoinedChannelID)
		})
	}

	if opts.UserRequestorID == "" || userID == opts.UserRequestorID {
		a.postJoinChannelMessage(user, channel)
	} else {
		a.Srv().Go(func() {
			a.PostAddToChannelMessage(userRequestor, user, channel, opts.PostRootID)
		})
	}

	return cm, nil
}

func (a *App) AddDirectChannels(teamID string, user *model.User) *model.AppError {
	var profiles []*model.User
	options := &model.UserGetOptions{InTeamId: teamID, Page: 0, PerPage: 100}
	profiles, err := a.Srv().Store.User().GetProfiles(options)
	if err != nil {
		return model.NewAppError("AddDirectChannels", "api.user.add_direct_channels_and_forget.failed.error", map[string]interface{}{"UserId": user.Id, "TeamId": teamID, "Error": err.Error()}, "", http.StatusInternalServerError)
	}

	var preferences model.Preferences

	for _, profile := range profiles {
		if profile.Id == user.Id {
			continue
		}

		preference := model.Preference{
			UserId:   user.Id,
			Category: model.PREFERENCE_CATEGORY_DIRECT_CHANNEL_SHOW,
			Name:     profile.Id,
			Value:    "true",
		}

		preferences = append(preferences, preference)

		if len(preferences) >= 10 {
			break
		}
	}

	if err := a.Srv().Store.Preference().Save(&preferences); err != nil {
		return model.NewAppError("AddDirectChannels", "api.user.add_direct_channels_and_forget.failed.error", map[string]interface{}{"UserId": user.Id, "TeamId": teamID, "Error": err.Error()}, "", http.StatusInternalServerError)
	}

	return nil
}

func (a *App) PostUpdateChannelHeaderMessage(userID string, channel *model.Channel, oldChannelHeader, newChannelHeader string) *model.AppError {
	user, err := a.Srv().Store.User().Get(context.Background(), userID)
	if err != nil {
		return model.NewAppError("PostUpdateChannelHeaderMessage", "api.channel.post_update_channel_header_message_and_forget.retrieve_user.error", nil, err.Error(), http.StatusBadRequest)
	}

	var message string
	if oldChannelHeader == "" {
		message = fmt.Sprintf(i18n.T("api.channel.post_update_channel_header_message_and_forget.updated_to"), user.Username, newChannelHeader)
	} else if newChannelHeader == "" {
		message = fmt.Sprintf(i18n.T("api.channel.post_update_channel_header_message_and_forget.removed"), user.Username, oldChannelHeader)
	} else {
		message = fmt.Sprintf(i18n.T("api.channel.post_update_channel_header_message_and_forget.updated_from"), user.Username, oldChannelHeader, newChannelHeader)
	}

	post := &model.Post{
		ChannelId: channel.Id,
		Message:   message,
		Type:      model.POST_HEADER_CHANGE,
		UserId:    userID,
		Props: model.StringInterface{
			"username":   user.Username,
			"old_header": oldChannelHeader,
			"new_header": newChannelHeader,
		},
	}

	if _, err := a.CreatePost(post, channel, false, true); err != nil {
		return model.NewAppError("", "api.channel.post_update_channel_header_message_and_forget.post.error", nil, err.Error(), http.StatusInternalServerError)
	}

	return nil
}

func (a *App) PostUpdateChannelPurposeMessage(userID string, channel *model.Channel, oldChannelPurpose string, newChannelPurpose string) *model.AppError {
	user, err := a.Srv().Store.User().Get(context.Background(), userID)
	if err != nil {
		return model.NewAppError("PostUpdateChannelPurposeMessage", "app.channel.post_update_channel_purpose_message.retrieve_user.error", nil, err.Error(), http.StatusBadRequest)
	}

	var message string
	if oldChannelPurpose == "" {
		message = fmt.Sprintf(i18n.T("app.channel.post_update_channel_purpose_message.updated_to"), user.Username, newChannelPurpose)
	} else if newChannelPurpose == "" {
		message = fmt.Sprintf(i18n.T("app.channel.post_update_channel_purpose_message.removed"), user.Username, oldChannelPurpose)
	} else {
		message = fmt.Sprintf(i18n.T("app.channel.post_update_channel_purpose_message.updated_from"), user.Username, oldChannelPurpose, newChannelPurpose)
	}

	post := &model.Post{
		ChannelId: channel.Id,
		Message:   message,
		Type:      model.POST_PURPOSE_CHANGE,
		UserId:    userID,
		Props: model.StringInterface{
			"username":    user.Username,
			"old_purpose": oldChannelPurpose,
			"new_purpose": newChannelPurpose,
		},
	}
	if _, err := a.CreatePost(post, channel, false, true); err != nil {
		return model.NewAppError("", "app.channel.post_update_channel_purpose_message.post.error", nil, err.Error(), http.StatusInternalServerError)
	}

	return nil
}

func (a *App) PostUpdateChannelDisplayNameMessage(userID string, channel *model.Channel, oldChannelDisplayName, newChannelDisplayName string) *model.AppError {
	user, err := a.Srv().Store.User().Get(context.Background(), userID)
	if err != nil {
		return model.NewAppError("PostUpdateChannelDisplayNameMessage", "api.channel.post_update_channel_displayname_message_and_forget.retrieve_user.error", nil, err.Error(), http.StatusBadRequest)
	}

	message := fmt.Sprintf(i18n.T("api.channel.post_update_channel_displayname_message_and_forget.updated_from"), user.Username, oldChannelDisplayName, newChannelDisplayName)

	post := &model.Post{
		ChannelId: channel.Id,
		Message:   message,
		Type:      model.POST_DISPLAYNAME_CHANGE,
		UserId:    userID,
		Props: model.StringInterface{
			"username":        user.Username,
			"old_displayname": oldChannelDisplayName,
			"new_displayname": newChannelDisplayName,
		},
	}

	if _, err := a.CreatePost(post, channel, false, true); err != nil {
		return model.NewAppError("PostUpdateChannelDisplayNameMessage", "api.channel.post_update_channel_displayname_message_and_forget.create_post.error", nil, err.Error(), http.StatusInternalServerError)
	}

	return nil
}

func (a *App) GetChannel(channelID string) (*model.Channel, *model.AppError) {
	channel, err := a.Srv().Store.Channel().Get(channelID, true)
	if err != nil {
		var nfErr *store.ErrNotFound
		switch {
		case errors.As(err, &nfErr):
			return nil, model.NewAppError("GetChannel", "app.channel.get.existing.app_error", nil, nfErr.Error(), http.StatusNotFound)
		default:
			return nil, model.NewAppError("GetChannel", "app.channel.get.find.app_error", nil, err.Error(), http.StatusInternalServerError)
		}
	}
	return channel, nil
}

func (a *App) GetChannelByName(channelName, teamID string, includeDeleted bool) (*model.Channel, *model.AppError) {
	var channel *model.Channel
	var err error

	if includeDeleted {
		channel, err = a.Srv().Store.Channel().GetByNameIncludeDeleted(teamID, channelName, false)
	} else {
		channel, err = a.Srv().Store.Channel().GetByName(teamID, channelName, false)
	}

	if err != nil {
		var nfErr *store.ErrNotFound
		switch {
		case errors.As(err, &nfErr):
			return nil, model.NewAppError("GetChannelByName", "app.channel.get_by_name.missing.app_error", nil, nfErr.Error(), http.StatusNotFound)
		default:
			return nil, model.NewAppError("GetChannelByName", "app.channel.get_by_name.existing.app_error", nil, err.Error(), http.StatusInternalServerError)
		}
	}

	return channel, nil
}

func (a *App) GetChannelsByNames(channelNames []string, teamID string) ([]*model.Channel, *model.AppError) {
	channels, err := a.Srv().Store.Channel().GetByNames(teamID, channelNames, true)
	if err != nil {
		return nil, model.NewAppError("GetChannelsByNames", "app.channel.get_by_name.existing.app_error", nil, err.Error(), http.StatusInternalServerError)
	}
	return channels, nil
}

func (a *App) GetChannelByNameForTeamName(channelName, teamName string, includeDeleted bool) (*model.Channel, *model.AppError) {
	var team *model.Team

	team, err := a.Srv().Store.Team().GetByName(teamName)
	if err != nil {
		var nfErr *store.ErrNotFound
		switch {
		case errors.As(err, &nfErr):
			return nil, model.NewAppError("GetChannelByNameForTeamName", "app.team.get_by_name.missing.app_error", nil, nfErr.Error(), http.StatusNotFound)
		default:
			return nil, model.NewAppError("GetChannelByNameForTeamName", "app.team.get_by_name.app_error", nil, err.Error(), http.StatusNotFound)
		}
	}

	var result *model.Channel

	var nErr error
	if includeDeleted {
		result, nErr = a.Srv().Store.Channel().GetByNameIncludeDeleted(team.Id, channelName, false)
	} else {
		result, nErr = a.Srv().Store.Channel().GetByName(team.Id, channelName, false)
	}

	if nErr != nil {
		var nfErr *store.ErrNotFound
		switch {
		case errors.As(nErr, &nfErr):
			return nil, model.NewAppError("GetChannelByNameForTeamName", "app.channel.get_by_name.missing.app_error", nil, nfErr.Error(), http.StatusNotFound)
		default:
			return nil, model.NewAppError("GetChannelByNameForTeamName", "app.channel.get_by_name.existing.app_error", nil, nErr.Error(), http.StatusInternalServerError)
		}
	}

	return result, nil
}

func (a *App) GetChannelsForUser(teamID string, userID string, includeDeleted bool, lastDeleteAt int) (*model.ChannelList, *model.AppError) {
	list, err := a.Srv().Store.Channel().GetChannels(teamID, userID, includeDeleted, lastDeleteAt)
	if err != nil {
		var nfErr *store.ErrNotFound
		switch {
		case errors.As(err, &nfErr):
			return nil, model.NewAppError("GetChannelsForUser", "app.channel.get_channels.not_found.app_error", nil, nfErr.Error(), http.StatusNotFound)
		default:
			return nil, model.NewAppError("GetChannelsForUser", "app.channel.get_channels.get.app_error", nil, err.Error(), http.StatusInternalServerError)
		}
	}

	return list, nil
}

func (a *App) GetAllChannels(page, perPage int, opts model.ChannelSearchOpts) (*model.ChannelListWithTeamData, *model.AppError) {
	if opts.ExcludeDefaultChannels {
		opts.ExcludeChannelNames = a.DefaultChannelNames()
	}
	storeOpts := store.ChannelSearchOpts{
		ExcludeChannelNames:  opts.ExcludeChannelNames,
		NotAssociatedToGroup: opts.NotAssociatedToGroup,
		IncludeDeleted:       opts.IncludeDeleted,
	}
	channels, err := a.Srv().Store.Channel().GetAllChannels(page*perPage, perPage, storeOpts)
	if err != nil {
		return nil, model.NewAppError("GetAllChannels", "app.channel.get_all_channels.app_error", nil, err.Error(), http.StatusInternalServerError)
	}

	return channels, nil
}

func (a *App) GetAllChannelsCount(opts model.ChannelSearchOpts) (int64, *model.AppError) {
	if opts.ExcludeDefaultChannels {
		opts.ExcludeChannelNames = a.DefaultChannelNames()
	}
	storeOpts := store.ChannelSearchOpts{
		ExcludeChannelNames:  opts.ExcludeChannelNames,
		NotAssociatedToGroup: opts.NotAssociatedToGroup,
		IncludeDeleted:       opts.IncludeDeleted,
	}
	count, err := a.Srv().Store.Channel().GetAllChannelsCount(storeOpts)
	if err != nil {
		return 0, model.NewAppError("GetAllChannelsCount", "app.channel.get_all_channels_count.app_error", nil, err.Error(), http.StatusInternalServerError)
	}

	return count, nil
}

func (a *App) GetDeletedChannels(teamID string, offset int, limit int, userID string) (*model.ChannelList, *model.AppError) {
	list, err := a.Srv().Store.Channel().GetDeleted(teamID, offset, limit, userID)
	if err != nil {
		var nfErr *store.ErrNotFound
		switch {
		case errors.As(err, &nfErr):
			return nil, model.NewAppError("GetDeletedChannels", "app.channel.get_deleted.missing.app_error", nil, err.Error(), http.StatusNotFound)
		default:
			return nil, model.NewAppError("GetDeletedChannels", "app.channel.get_deleted.existing.app_error", nil, err.Error(), http.StatusInternalServerError)
		}
	}

	return list, nil
}

func (a *App) GetChannelsUserNotIn(teamID string, userID string, offset int, limit int) (*model.ChannelList, *model.AppError) {
	channels, err := a.Srv().Store.Channel().GetMoreChannels(teamID, userID, offset, limit)
	if err != nil {
		return nil, model.NewAppError("GetChannelsUserNotIn", "app.channel.get_more_channels.get.app_error", nil, err.Error(), http.StatusInternalServerError)
	}
	return channels, nil
}

func (a *App) GetPublicChannelsByIdsForTeam(teamID string, channelIDs []string) (*model.ChannelList, *model.AppError) {
	list, err := a.Srv().Store.Channel().GetPublicChannelsByIdsForTeam(teamID, channelIDs)
	if err != nil {
		var nfErr *store.ErrNotFound
		switch {
		case errors.As(err, &nfErr):
			return nil, model.NewAppError("GetPublicChannelsByIdsForTeam", "app.channel.get_channels_by_ids.not_found.app_error", nil, nfErr.Error(), http.StatusNotFound)
		default:
			return nil, model.NewAppError("GetPublicChannelsByIdsForTeam", "app.channel.get_channels_by_ids.get.app_error", nil, err.Error(), http.StatusInternalServerError)
		}
	}

	return list, nil
}

func (a *App) GetPublicChannelsForTeam(teamID string, offset int, limit int) (*model.ChannelList, *model.AppError) {
	list, err := a.Srv().Store.Channel().GetPublicChannelsForTeam(teamID, offset, limit)
	if err != nil {
		return nil, model.NewAppError("GetPublicChannelsForTeam", "app.channel.get_public_channels.get.app_error", nil, err.Error(), http.StatusInternalServerError)
	}

	return list, nil
}

func (a *App) GetPrivateChannelsForTeam(teamID string, offset int, limit int) (*model.ChannelList, *model.AppError) {
	list, err := a.Srv().Store.Channel().GetPrivateChannelsForTeam(teamID, offset, limit)
	if err != nil {
		return nil, model.NewAppError("GetPrivateChannelsForTeam", "app.channel.get_private_channels.get.app_error", nil, err.Error(), http.StatusInternalServerError)
	}

	return list, nil
}

func (a *App) GetChannelMember(ctx context.Context, channelID string, userID string) (*model.ChannelMember, *model.AppError) {
	channelMember, err := a.Srv().Store.Channel().GetMember(ctx, channelID, userID)
	if err != nil {
		var nfErr *store.ErrNotFound
		switch {
		case errors.As(err, &nfErr):
			return nil, model.NewAppError("GetChannelMember", MissingChannelMemberError, nil, nfErr.Error(), http.StatusNotFound)
		default:
			return nil, model.NewAppError("GetChannelMember", "app.channel.get_member.app_error", nil, err.Error(), http.StatusInternalServerError)
		}
	}

	return channelMember, nil
}

func (a *App) GetChannelMembersPage(channelID string, page, perPage int) (*model.ChannelMembers, *model.AppError) {
	channelMembers, err := a.Srv().Store.Channel().GetMembers(channelID, page*perPage, perPage)
	if err != nil {
		return nil, model.NewAppError("GetChannelMembersPage", "app.channel.get_members.app_error", nil, err.Error(), http.StatusInternalServerError)
	}

	return channelMembers, nil
}

func (a *App) GetChannelMembersTimezones(channelID string) ([]string, *model.AppError) {
	membersTimezones, err := a.Srv().Store.Channel().GetChannelMembersTimezones(channelID)
	if err != nil {
		return nil, model.NewAppError("GetChannelMembersTimezones", "app.channel.get_members.app_error", nil, err.Error(), http.StatusInternalServerError)
	}

	var timezones []string
	for _, membersTimezone := range membersTimezones {
		if membersTimezone["automaticTimezone"] == "" && membersTimezone["manualTimezone"] == "" {
			continue
		}
		timezones = append(timezones, model.GetPreferredTimezone(membersTimezone))
	}

	return model.RemoveDuplicateStrings(timezones), nil
}

func (a *App) GetChannelMembersByIds(channelID string, userIDs []string) (*model.ChannelMembers, *model.AppError) {
	members, err := a.Srv().Store.Channel().GetMembersByIds(channelID, userIDs)
	if err != nil {
		return nil, model.NewAppError("GetChannelMembersByIds", "app.channel.get_members_by_ids.app_error", nil, err.Error(), http.StatusInternalServerError)
	}

	return members, nil
}

func (a *App) GetChannelMembersForUser(teamID string, userID string) (*model.ChannelMembers, *model.AppError) {
	channelMembers, err := a.Srv().Store.Channel().GetMembersForUser(teamID, userID)
	if err != nil {
		return nil, model.NewAppError("GetChannelMembersForUser", "app.channel.get_members.app_error", nil, err.Error(), http.StatusInternalServerError)
	}

	return channelMembers, nil
}

func (a *App) GetChannelMembersForUserWithPagination(teamID, userID string, page, perPage int) ([]*model.ChannelMember, *model.AppError) {
	m, err := a.Srv().Store.Channel().GetMembersForUserWithPagination(teamID, userID, page, perPage)
	if err != nil {
		return nil, model.NewAppError("GetChannelMembersForUserWithPagination", "app.channel.get_members.app_error", nil, err.Error(), http.StatusInternalServerError)
	}

	members := make([]*model.ChannelMember, 0)
	if m != nil {
		for _, member := range *m {
			member := member
			members = append(members, &member)
		}
	}
	return members, nil
}

func (a *App) GetChannelMemberCount(channelID string) (int64, *model.AppError) {
	count, err := a.Srv().Store.Channel().GetMemberCount(channelID, true)
	if err != nil {
		return 0, model.NewAppError("GetChannelMemberCount", "app.channel.get_member_count.app_error", nil, err.Error(), http.StatusInternalServerError)
	}

	return count, nil
}

func (a *App) GetChannelGuestCount(channelID string) (int64, *model.AppError) {
	count, err := a.Srv().Store.Channel().GetGuestCount(channelID, true)
	if err != nil {
		return 0, model.NewAppError("SqlChannelStore.GetGuestCount", "app.channel.get_member_count.app_error", nil, err.Error(), http.StatusInternalServerError)
	}

	return count, nil
}

func (a *App) GetChannelPinnedPostCount(channelID string) (int64, *model.AppError) {
	count, err := a.Srv().Store.Channel().GetPinnedPostCount(channelID, true)
	if err != nil {
		return 0, model.NewAppError("GetChannelPinnedPostCount", "app.channel.get_pinnedpost_count.app_error", nil, err.Error(), http.StatusInternalServerError)
	}

	return count, nil
}

func (a *App) GetChannelCounts(teamID string, userID string) (*model.ChannelCounts, *model.AppError) {
	counts, err := a.Srv().Store.Channel().GetChannelCounts(teamID, userID)
	if err != nil {
		return nil, model.NewAppError("SqlChannelStore.GetChannelCounts", "app.channel.get_channel_counts.get.app_error", nil, err.Error(), http.StatusInternalServerError)
	}

	return counts, nil
}

func (a *App) GetChannelUnread(channelID, userID string) (*model.ChannelUnread, *model.AppError) {
	channelUnread, err := a.Srv().Store.Channel().GetChannelUnread(channelID, userID)
	if err != nil {
		var nfErr *store.ErrNotFound
		switch {
		case errors.As(err, &nfErr):
			return nil, model.NewAppError("GetChannelUnread", "app.channel.get_unread.app_error", nil, nfErr.Error(), http.StatusNotFound)
		default:
			return nil, model.NewAppError("GetChannelUnread", "app.channel.get_unread.app_error", nil, err.Error(), http.StatusInternalServerError)
		}
	}

	if channelUnread.NotifyProps[model.MARK_UNREAD_NOTIFY_PROP] == model.CHANNEL_MARK_UNREAD_MENTION {
		channelUnread.MsgCount = 0
		channelUnread.MsgCountRoot = 0
	}
	return channelUnread, nil
}

func (a *App) JoinChannel(channel *model.Channel, userID string) *model.AppError {
	userChan := make(chan store.StoreResult, 1)
	memberChan := make(chan store.StoreResult, 1)
	go func() {
		user, err := a.Srv().Store.User().Get(context.Background(), userID)
		userChan <- store.StoreResult{Data: user, NErr: err}
		close(userChan)
	}()
	go func() {
		member, err := a.Srv().Store.Channel().GetMember(context.Background(), channel.Id, userID)
		memberChan <- store.StoreResult{Data: member, NErr: err}
		close(memberChan)
	}()

	uresult := <-userChan
	if uresult.NErr != nil {
		var nfErr *store.ErrNotFound
		switch {
		case errors.As(uresult.NErr, &nfErr):
			return model.NewAppError("CreateChannel", MissingAccountError, nil, nfErr.Error(), http.StatusNotFound)
		default:
			return model.NewAppError("CreateChannel", "app.user.get.app_error", nil, uresult.NErr.Error(), http.StatusInternalServerError)
		}
	}

	mresult := <-memberChan
	if mresult.NErr == nil && mresult.Data != nil {
		// user is already in the channel
		return nil
	}

	user := uresult.Data.(*model.User)

	if channel.Type != model.CHANNEL_OPEN {
		return model.NewAppError("JoinChannel", "api.channel.join_channel.permissions.app_error", nil, "", http.StatusBadRequest)
	}

	cm, err := a.AddUserToChannel(user, channel, true)
	if err != nil {
		return err
	}

	if pluginsEnvironment := a.GetPluginsEnvironment(); pluginsEnvironment != nil {
		a.Srv().Go(func() {
			pluginContext := a.PluginContext()
			pluginsEnvironment.RunMultiPluginHook(func(hooks plugin.Hooks) bool {
				hooks.UserHasJoinedChannel(pluginContext, cm, nil)
				return true
			}, plugin.UserHasJoinedChannelID)
		})
	}

	if err := a.postJoinChannelMessage(user, channel); err != nil {
		return err
	}

	return nil
}

func (a *App) postJoinChannelMessage(user *model.User, channel *model.Channel) *model.AppError {
	message := fmt.Sprintf(i18n.T("api.channel.join_channel.post_and_forget"), user.Username)
	postType := model.POST_JOIN_CHANNEL

	if user.IsGuest() {
		message = fmt.Sprintf(i18n.T("api.channel.guest_join_channel.post_and_forget"), user.Username)
		postType = model.POST_GUEST_JOIN_CHANNEL
	}

	post := &model.Post{
		ChannelId: channel.Id,
		Message:   message,
		Type:      postType,
		UserId:    user.Id,
		Props: model.StringInterface{
			"username": user.Username,
		},
	}

	if _, err := a.CreatePost(post, channel, false, true); err != nil {
		return model.NewAppError("postJoinChannelMessage", "api.channel.post_user_add_remove_message_and_forget.error", nil, err.Error(), http.StatusInternalServerError)
	}

	return nil
}

func (a *App) postJoinTeamMessage(user *model.User, channel *model.Channel) *model.AppError {
	post := &model.Post{
		ChannelId: channel.Id,
		Message:   fmt.Sprintf(i18n.T("api.team.join_team.post_and_forget"), user.Username),
		Type:      model.POST_JOIN_TEAM,
		UserId:    user.Id,
		Props: model.StringInterface{
			"username": user.Username,
		},
	}

	if _, err := a.CreatePost(post, channel, false, true); err != nil {
		return model.NewAppError("postJoinTeamMessage", "api.channel.post_user_add_remove_message_and_forget.error", nil, err.Error(), http.StatusInternalServerError)
	}

	return nil
}

func (a *App) LeaveChannel(channelID string, userID string) *model.AppError {
	sc := make(chan store.StoreResult, 1)
	go func() {
		channel, err := a.Srv().Store.Channel().Get(channelID, true)
		sc <- store.StoreResult{Data: channel, NErr: err}
		close(sc)
	}()

	uc := make(chan store.StoreResult, 1)
	go func() {
		user, err := a.Srv().Store.User().Get(context.Background(), userID)
		uc <- store.StoreResult{Data: user, NErr: err}
		close(uc)
	}()

	mcc := make(chan store.StoreResult, 1)
	go func() {
		count, err := a.Srv().Store.Channel().GetMemberCount(channelID, false)
		mcc <- store.StoreResult{Data: count, NErr: err}
		close(mcc)
	}()

	cresult := <-sc
	if cresult.NErr != nil {
		var nfErr *store.ErrNotFound
		switch {
		case errors.As(cresult.NErr, &nfErr):
			return model.NewAppError("LeaveChannel", "app.channel.get.existing.app_error", nil, nfErr.Error(), http.StatusNotFound)
		default:
			return model.NewAppError("LeaveChannel", "app.channel.get.find.app_error", nil, cresult.NErr.Error(), http.StatusInternalServerError)
		}
	}
	uresult := <-uc
	if uresult.NErr != nil {
		var nfErr *store.ErrNotFound
		switch {
		case errors.As(uresult.NErr, &nfErr):
			return model.NewAppError("LeaveChannel", MissingAccountError, nil, nfErr.Error(), http.StatusNotFound)
		default:
			return model.NewAppError("LeaveChannel", "app.user.get.app_error", nil, uresult.NErr.Error(), http.StatusInternalServerError)
		}
	}
	ccresult := <-mcc
	if ccresult.NErr != nil {
		return model.NewAppError("LeaveChannel", "app.channel.get_member_count.app_error", nil, ccresult.NErr.Error(), http.StatusInternalServerError)
	}

	channel := cresult.Data.(*model.Channel)
	user := uresult.Data.(*model.User)
	membersCount := ccresult.Data.(int64)

	if channel.IsGroupOrDirect() {
		err := model.NewAppError("LeaveChannel", "api.channel.leave.direct.app_error", nil, "", http.StatusBadRequest)
		return err
	}

	if channel.Type == model.CHANNEL_PRIVATE && membersCount == 1 {
		err := model.NewAppError("LeaveChannel", "api.channel.leave.last_member.app_error", nil, "userId="+user.Id, http.StatusBadRequest)
		return err
	}

	if err := a.removeUserFromChannel(userID, userID, channel); err != nil {
		return err
	}

	if channel.Name == model.DEFAULT_CHANNEL && !*a.Config().ServiceSettings.ExperimentalEnableDefaultChannelLeaveJoinMessages {
		return nil
	}

	a.Srv().Go(func() {
		a.postLeaveChannelMessage(user, channel)
	})

	return nil
}

func (a *App) postLeaveChannelMessage(user *model.User, channel *model.Channel) *model.AppError {
	post := &model.Post{
		ChannelId: channel.Id,
		// Message here embeds `@username`, not just `username`, to ensure that mentions
		// treat this as a username mention even though the user has now left the channel.
		// The client renders its own system message, ignoring this value altogether.
		Message: fmt.Sprintf(i18n.T("api.channel.leave.left"), fmt.Sprintf("@%s", user.Username)),
		Type:    model.POST_LEAVE_CHANNEL,
		UserId:  user.Id,
		Props: model.StringInterface{
			"username": user.Username,
		},
	}

	if _, err := a.CreatePost(post, channel, false, true); err != nil {
		return model.NewAppError("postLeaveChannelMessage", "api.channel.post_user_add_remove_message_and_forget.error", nil, err.Error(), http.StatusInternalServerError)
	}

	return nil
}

func (a *App) PostAddToChannelMessage(user *model.User, addedUser *model.User, channel *model.Channel, postRootId string) *model.AppError {
	message := fmt.Sprintf(i18n.T("api.channel.add_member.added"), addedUser.Username, user.Username)
	postType := model.POST_ADD_TO_CHANNEL

	if addedUser.IsGuest() {
		message = fmt.Sprintf(i18n.T("api.channel.add_guest.added"), addedUser.Username, user.Username)
		postType = model.POST_ADD_GUEST_TO_CHANNEL
	}

	post := &model.Post{
		ChannelId: channel.Id,
		Message:   message,
		Type:      postType,
		UserId:    user.Id,
		RootId:    postRootId,
		Props: model.StringInterface{
			"userId":                       user.Id,
			"username":                     user.Username,
			model.POST_PROPS_ADDED_USER_ID: addedUser.Id,
			"addedUsername":                addedUser.Username,
		},
	}

	if _, err := a.CreatePost(post, channel, false, true); err != nil {
		return model.NewAppError("postAddToChannelMessage", "api.channel.post_user_add_remove_message_and_forget.error", nil, err.Error(), http.StatusInternalServerError)
	}

	return nil
}

func (a *App) postAddToTeamMessage(user *model.User, addedUser *model.User, channel *model.Channel, postRootId string) *model.AppError {
	post := &model.Post{
		ChannelId: channel.Id,
		Message:   fmt.Sprintf(i18n.T("api.team.add_user_to_team.added"), addedUser.Username, user.Username),
		Type:      model.POST_ADD_TO_TEAM,
		UserId:    user.Id,
		RootId:    postRootId,
		Props: model.StringInterface{
			"userId":                       user.Id,
			"username":                     user.Username,
			model.POST_PROPS_ADDED_USER_ID: addedUser.Id,
			"addedUsername":                addedUser.Username,
		},
	}

	if _, err := a.CreatePost(post, channel, false, true); err != nil {
		return model.NewAppError("postAddToTeamMessage", "api.channel.post_user_add_remove_message_and_forget.error", nil, err.Error(), http.StatusInternalServerError)
	}

	return nil
}

func (a *App) postRemoveFromChannelMessage(removerUserId string, removedUser *model.User, channel *model.Channel) *model.AppError {
	post := &model.Post{
		ChannelId: channel.Id,
		// Message here embeds `@username`, not just `username`, to ensure that mentions
		// treat this as a username mention even though the user has now left the channel.
		// The client renders its own system message, ignoring this value altogether.
		Message: fmt.Sprintf(i18n.T("api.channel.remove_member.removed"), fmt.Sprintf("@%s", removedUser.Username)),
		Type:    model.POST_REMOVE_FROM_CHANNEL,
		UserId:  removerUserId,
		Props: model.StringInterface{
			"removedUserId":   removedUser.Id,
			"removedUsername": removedUser.Username,
		},
	}

	if _, err := a.CreatePost(post, channel, false, true); err != nil {
		return model.NewAppError("postRemoveFromChannelMessage", "api.channel.post_user_add_remove_message_and_forget.error", nil, err.Error(), http.StatusInternalServerError)
	}

	return nil
}

func (a *App) removeUserFromChannel(userIDToRemove string, removerUserId string, channel *model.Channel) *model.AppError {
	user, nErr := a.Srv().Store.User().Get(context.Background(), userIDToRemove)
	if nErr != nil {
		var nfErr *store.ErrNotFound
		switch {
		case errors.As(nErr, &nfErr):
			return model.NewAppError("removeUserFromChannel", MissingAccountError, nil, nfErr.Error(), http.StatusNotFound)
		default:
			return model.NewAppError("removeUserFromChannel", "app.user.get.app_error", nil, nErr.Error(), http.StatusInternalServerError)
		}
	}
	isGuest := user.IsGuest()

	if channel.Name == model.DEFAULT_CHANNEL {
		if !isGuest {
			return model.NewAppError("RemoveUserFromChannel", "api.channel.remove.default.app_error", map[string]interface{}{"Channel": model.DEFAULT_CHANNEL}, "", http.StatusBadRequest)
		}
	}

	if channel.IsGroupConstrained() && userIDToRemove != removerUserId && !user.IsBot {
		nonMembers, err := a.FilterNonGroupChannelMembers([]string{userIDToRemove}, channel)
		if err != nil {
			return model.NewAppError("removeUserFromChannel", "api.channel.remove_user_from_channel.app_error", nil, "", http.StatusInternalServerError)
		}
		if len(nonMembers) == 0 {
			return model.NewAppError("removeUserFromChannel", "api.channel.remove_members.denied", map[string]interface{}{"UserIDs": nonMembers}, "", http.StatusBadRequest)
		}
	}

	cm, err := a.GetChannelMember(context.Background(), channel.Id, userIDToRemove)
	if err != nil {
		return err
	}

	if err := a.Srv().Store.Channel().RemoveMember(channel.Id, userIDToRemove); err != nil {
		return model.NewAppError("removeUserFromChannel", "app.channel.remove_member.app_error", nil, err.Error(), http.StatusInternalServerError)
	}
	if err := a.Srv().Store.ChannelMemberHistory().LogLeaveEvent(userIDToRemove, channel.Id, model.GetMillis()); err != nil {
		return model.NewAppError("removeUserFromChannel", "app.channel_member_history.log_leave_event.internal_error", nil, err.Error(), http.StatusInternalServerError)
	}

	if isGuest {
		currentMembers, err := a.GetChannelMembersForUser(channel.TeamId, userIDToRemove)
		if err != nil {
			return err
		}
		if len(*currentMembers) == 0 {
			teamMember, err := a.GetTeamMember(channel.TeamId, userIDToRemove)
			if err != nil {
				return model.NewAppError("removeUserFromChannel", "api.team.remove_user_from_team.missing.app_error", nil, err.Error(), http.StatusBadRequest)
			}

			if err = a.RemoveTeamMemberFromTeam(teamMember, removerUserId); err != nil {
				return err
			}
		}
	}

	a.InvalidateCacheForUser(userIDToRemove)
	a.invalidateCacheForChannelMembers(channel.Id)

	if pluginsEnvironment := a.GetPluginsEnvironment(); pluginsEnvironment != nil {
		var actorUser *model.User
		if removerUserId != "" {
			actorUser, _ = a.GetUser(removerUserId)
		}

		a.Srv().Go(func() {
			pluginContext := a.PluginContext()
			pluginsEnvironment.RunMultiPluginHook(func(hooks plugin.Hooks) bool {
				hooks.UserHasLeftChannel(pluginContext, cm, actorUser)
				return true
			}, plugin.UserHasLeftChannelID)
		})
	}

	message := model.NewWebSocketEvent(model.WEBSOCKET_EVENT_USER_REMOVED, "", channel.Id, "", nil)
	message.Add("user_id", userIDToRemove)
	message.Add("remover_id", removerUserId)
	a.Publish(message)

	// because the removed user no longer belongs to the channel we need to send a separate websocket event
	userMsg := model.NewWebSocketEvent(model.WEBSOCKET_EVENT_USER_REMOVED, "", "", userIDToRemove, nil)
	userMsg.Add("channel_id", channel.Id)
	userMsg.Add("remover_id", removerUserId)
	a.Publish(userMsg)

	return nil
}

func (a *App) RemoveUserFromChannel(userIDToRemove string, removerUserId string, channel *model.Channel) *model.AppError {
	var err *model.AppError

	if err = a.removeUserFromChannel(userIDToRemove, removerUserId, channel); err != nil {
		return err
	}

	var user *model.User
	if user, err = a.GetUser(userIDToRemove); err != nil {
		return err
	}

	if userIDToRemove == removerUserId {
		if err := a.postLeaveChannelMessage(user, channel); err != nil {
			return err
		}
	} else {
		a.Srv().Go(func() {
			a.postRemoveFromChannelMessage(removerUserId, user, channel)
		})
	}

	return nil
}

func (a *App) GetNumberOfChannelsOnTeam(teamID string) (int, *model.AppError) {
	// Get total number of channels on current team
	list, err := a.Srv().Store.Channel().GetTeamChannels(teamID)
	if err != nil {
		var nfErr *store.ErrNotFound
		switch {
		case errors.As(err, &nfErr):
			return 0, model.NewAppError("GetNumberOfChannelsOnTeam", "app.channel.get_channels.not_found.app_error", nil, nfErr.Error(), http.StatusNotFound)
		default:
			return 0, model.NewAppError("GetNumberOfChannelsOnTeam", "app.channel.get_channels.get.app_error", nil, err.Error(), http.StatusInternalServerError)
		}
	}
	return len(*list), nil
}

func (a *App) SetActiveChannel(userID string, channelID string) *model.AppError {
	status, err := a.GetStatus(userID)

	oldStatus := model.STATUS_OFFLINE

	if err != nil {
		status = &model.Status{UserId: userID, Status: model.STATUS_ONLINE, Manual: false, LastActivityAt: model.GetMillis(), ActiveChannel: channelID}
	} else {
		oldStatus = status.Status
		status.ActiveChannel = channelID
		if !status.Manual && channelID != "" {
			status.Status = model.STATUS_ONLINE
		}
		status.LastActivityAt = model.GetMillis()
	}

	a.AddStatusCache(status)

	if status.Status != oldStatus {
		a.BroadcastStatus(status)
	}

	return nil
}

func (a *App) UpdateChannelLastViewedAt(channelIDs []string, userID string) *model.AppError {
	if _, err := a.Srv().Store.Channel().UpdateLastViewedAt(channelIDs, userID, *a.Config().ServiceSettings.ThreadAutoFollow); err != nil {
		var invErr *store.ErrInvalidInput
		switch {
		case errors.As(err, &invErr):
			return model.NewAppError("UpdateChannelLastViewedAt", "app.channel.update_last_viewed_at.app_error", nil, invErr.Error(), http.StatusBadRequest)
		default:
			return model.NewAppError("UpdateChannelLastViewedAt", "app.channel.update_last_viewed_at.app_error", nil, err.Error(), http.StatusInternalServerError)
		}
	}

	if *a.Config().ServiceSettings.EnableChannelViewedMessages {
		for _, channelID := range channelIDs {
			message := model.NewWebSocketEvent(model.WEBSOCKET_EVENT_CHANNEL_VIEWED, "", "", userID, nil)
			message.Add("channel_id", channelID)
			a.Publish(message)
		}
	}

	return nil
}

// MarkChanelAsUnreadFromPost will take a post and set the channel as unread from that one.
func (a *App) MarkChannelAsUnreadFromPost(postID string, userID string) (*model.ChannelUnreadAt, *model.AppError) {
	post, err := a.GetSinglePost(postID)
	if err != nil {
		return nil, err
	}

	user, err := a.GetUser(userID)
	if err != nil {
		return nil, err
	}

	unreadMentions, unreadMentionsRoot, err := a.countMentionsFromPost(user, post)
	if err != nil {
		return nil, err
	}

	if *a.Config().ServiceSettings.ThreadAutoFollow {
		threadId := post.RootId
		if post.RootId == "" {
			threadId = post.Id
		}

		threadMembership, _ := a.Srv().Store.Thread().GetMembershipForUser(user.Id, threadId)
		if threadMembership != nil && threadMembership.Following {
			channel, nErr := a.Srv().Store.Channel().Get(post.ChannelId, true)
			if nErr != nil {
				return nil, model.NewAppError("MarkChannelAsUnreadFromPost", "app.channel.update_last_viewed_at_post.app_error", nil, nErr.Error(), http.StatusInternalServerError)
			}
			threadMembership.UnreadMentions, err = a.countThreadMentions(user, post, channel.TeamId, post.UpdateAt-1)
			if err != nil {
				return nil, err
			}
			_, nErr = a.Srv().Store.Thread().UpdateMembership(threadMembership)
			if nErr != nil {
				return nil, model.NewAppError("MarkChannelAsUnreadFromPost", "app.channel.update_last_viewed_at_post.app_error", nil, nErr.Error(), http.StatusInternalServerError)
			}
			thread, _ := a.Srv().Store.Thread().GetThreadForUser(userID, channel.TeamId, threadId, true)
			a.sanitizeProfiles(thread.Participants, false)
			thread.Post.SanitizeProps()

			payload := thread.ToJson()
			sendEvent := *a.Config().ServiceSettings.CollapsedThreads == model.COLLAPSED_THREADS_DEFAULT_ON
			if preference, err := a.Srv().Store.Preference().Get(userID, model.PREFERENCE_CATEGORY_DISPLAY_SETTINGS, model.PREFERENCE_NAME_COLLAPSED_THREADS_ENABLED); err == nil {
				sendEvent = preference.Value == "on"
			}
			if sendEvent {
				message := model.NewWebSocketEvent(model.WEBSOCKET_EVENT_THREAD_UPDATED, channel.TeamId, "", userID, nil)
				message.Add("thread", payload)
				a.Publish(message)
			}
		}
	}

	channelUnread, nErr := a.Srv().Store.Channel().UpdateLastViewedAtPost(post, userID, unreadMentions, unreadMentionsRoot, *a.Config().ServiceSettings.ThreadAutoFollow)
	if nErr != nil {
		return channelUnread, model.NewAppError("MarkChannelAsUnreadFromPost", "app.channel.update_last_viewed_at_post.app_error", nil, nErr.Error(), http.StatusInternalServerError)
	}

	message := model.NewWebSocketEvent(model.WEBSOCKET_EVENT_POST_UNREAD, channelUnread.TeamId, channelUnread.ChannelId, channelUnread.UserId, nil)
	message.Add("msg_count", channelUnread.MsgCount)
	message.Add("mention_count", channelUnread.MentionCount)
	message.Add("mention_count_root", channelUnread.MentionCountRoot)
	message.Add("last_viewed_at", channelUnread.LastViewedAt)
	message.Add("post_id", postID)
	a.Publish(message)

	a.UpdateMobileAppBadge(userID)

	return channelUnread, nil
}

func (a *App) AutocompleteChannels(teamID string, term string) (*model.ChannelList, *model.AppError) {
	includeDeleted := *a.Config().TeamSettings.ExperimentalViewArchivedChannels
	term = strings.TrimSpace(term)

	channelList, err := a.Srv().Store.Channel().AutocompleteInTeam(teamID, term, includeDeleted)
	if err != nil {
		return nil, model.NewAppError("AutocompleteChannels", "app.channel.search.app_error", nil, err.Error(), http.StatusInternalServerError)
	}

	return channelList, nil
}

func (a *App) AutocompleteChannelsForSearch(teamID string, userID string, term string) (*model.ChannelList, *model.AppError) {
	includeDeleted := *a.Config().TeamSettings.ExperimentalViewArchivedChannels

	term = strings.TrimSpace(term)

	channelList, err := a.Srv().Store.Channel().AutocompleteInTeamForSearch(teamID, userID, term, includeDeleted)
	if err != nil {
		return nil, model.NewAppError("AutocompleteChannelsForSearch", "app.channel.search.app_error", nil, err.Error(), http.StatusInternalServerError)
	}

	return channelList, nil
}

// SearchAllChannels returns a list of channels, the total count of the results of the search (if the paginate search option is true), and an error.
func (a *App) SearchAllChannels(term string, opts model.ChannelSearchOpts) (*model.ChannelListWithTeamData, int64, *model.AppError) {
	if opts.ExcludeDefaultChannels {
		opts.ExcludeChannelNames = a.DefaultChannelNames()
	}
	storeOpts := store.ChannelSearchOpts{
		ExcludeChannelNames:     opts.ExcludeChannelNames,
		NotAssociatedToGroup:    opts.NotAssociatedToGroup,
		IncludeDeleted:          opts.IncludeDeleted,
		Deleted:                 opts.Deleted,
		TeamIds:                 opts.TeamIds,
		GroupConstrained:        opts.GroupConstrained,
		ExcludeGroupConstrained: opts.ExcludeGroupConstrained,
		Public:                  opts.Public,
		Private:                 opts.Private,
		Page:                    opts.Page,
		PerPage:                 opts.PerPage,
	}

	term = strings.TrimSpace(term)

	channelList, totalCount, err := a.Srv().Store.Channel().SearchAllChannels(term, storeOpts)
	if err != nil {
		return nil, 0, model.NewAppError("SearchAllChannels", "app.channel.search.app_error", nil, err.Error(), http.StatusInternalServerError)
	}

	return channelList, totalCount, nil
}

func (a *App) SearchChannels(teamID string, term string) (*model.ChannelList, *model.AppError) {
	includeDeleted := *a.Config().TeamSettings.ExperimentalViewArchivedChannels

	term = strings.TrimSpace(term)

	channelList, err := a.Srv().Store.Channel().SearchInTeam(teamID, term, includeDeleted)
	if err != nil {
		return nil, model.NewAppError("SearchChannels", "app.channel.search.app_error", nil, err.Error(), http.StatusInternalServerError)
	}

	return channelList, nil
}

func (a *App) SearchArchivedChannels(teamID string, term string, userID string) (*model.ChannelList, *model.AppError) {
	term = strings.TrimSpace(term)

	channelList, err := a.Srv().Store.Channel().SearchArchivedInTeam(teamID, term, userID)
	if err != nil {
		return nil, model.NewAppError("SearchArchivedChannels", "app.channel.search.app_error", nil, err.Error(), http.StatusInternalServerError)
	}

	return channelList, nil
}

func (a *App) SearchChannelsForUser(userID, teamID, term string) (*model.ChannelList, *model.AppError) {
	includeDeleted := *a.Config().TeamSettings.ExperimentalViewArchivedChannels

	term = strings.TrimSpace(term)

	channelList, err := a.Srv().Store.Channel().SearchForUserInTeam(userID, teamID, term, includeDeleted)
	if err != nil {
		return nil, model.NewAppError("SearchChannelsForUser", "app.channel.search.app_error", nil, err.Error(), http.StatusInternalServerError)
	}

	return channelList, nil
}

func (a *App) SearchGroupChannels(userID, term string) (*model.ChannelList, *model.AppError) {
	if term == "" {
		return &model.ChannelList{}, nil
	}

	channelList, err := a.Srv().Store.Channel().SearchGroupChannels(userID, term)
	if err != nil {
		return nil, model.NewAppError("SearchGroupChannels", "app.channel.search_group_channels.app_error", nil, err.Error(), http.StatusInternalServerError)
	}
	return channelList, nil
}

func (a *App) SearchChannelsUserNotIn(teamID string, userID string, term string) (*model.ChannelList, *model.AppError) {
	term = strings.TrimSpace(term)
	channelList, err := a.Srv().Store.Channel().SearchMore(userID, teamID, term)
	if err != nil {
		return nil, model.NewAppError("SearchChannelsUserNotIn", "app.channel.search.app_error", nil, err.Error(), http.StatusInternalServerError)
	}

	return channelList, nil
}

func (a *App) MarkChannelsAsViewed(channelIDs []string, userID string, currentSessionId string) (map[string]int64, *model.AppError) {
	// I start looking for channels with notifications before I mark it as read, to clear the push notifications if needed
	channelsToClearPushNotifications := []string{}
	if *a.Config().EmailSettings.SendPushNotifications {
		for _, channelID := range channelIDs {
			channel, errCh := a.Srv().Store.Channel().Get(channelID, true)
			if errCh != nil {
				mlog.Warn("Failed to get channel", mlog.Err(errCh))
				continue
			}

			member, err := a.Srv().Store.Channel().GetMember(context.Background(), channelID, userID)
			if err != nil {
				mlog.Warn("Failed to get membership", mlog.Err(err))
				continue
			}

			notify := member.NotifyProps[model.PUSH_NOTIFY_PROP]
			if notify == model.CHANNEL_NOTIFY_DEFAULT {
				user, err := a.GetUser(userID)
				if err != nil {
					mlog.Warn("Failed to get user", mlog.String("user_id", userID), mlog.Err(err))
					continue
				}
				notify = user.NotifyProps[model.PUSH_NOTIFY_PROP]
			}
			if notify == model.USER_NOTIFY_ALL {
				if count, err := a.Srv().Store.User().GetAnyUnreadPostCountForChannel(userID, channelID); err == nil {
					if count > 0 {
						channelsToClearPushNotifications = append(channelsToClearPushNotifications, channelID)
					}
				}
			} else if notify == model.USER_NOTIFY_MENTION || channel.Type == model.CHANNEL_DIRECT {
				if count, err := a.Srv().Store.User().GetUnreadCountForChannel(userID, channelID); err == nil {
					if count > 0 {
						channelsToClearPushNotifications = append(channelsToClearPushNotifications, channelID)
					}
				}
			}
		}
	}
	times, err := a.Srv().Store.Channel().UpdateLastViewedAt(channelIDs, userID, *a.Config().ServiceSettings.ThreadAutoFollow)
	if err != nil {
		var invErr *store.ErrInvalidInput
		switch {
		case errors.As(err, &invErr):
			return nil, model.NewAppError("MarkChannelsAsViewed", "app.channel.update_last_viewed_at.app_error", nil, invErr.Error(), http.StatusBadRequest)
		default:
			return nil, model.NewAppError("MarkChannelsAsViewed", "app.channel.update_last_viewed_at.app_error", nil, err.Error(), http.StatusInternalServerError)
		}
	}

	if *a.Config().ServiceSettings.EnableChannelViewedMessages {
		for _, channelID := range channelIDs {
			message := model.NewWebSocketEvent(model.WEBSOCKET_EVENT_CHANNEL_VIEWED, "", "", userID, nil)
			message.Add("channel_id", channelID)
			a.Publish(message)
		}
	}
	for _, channelID := range channelsToClearPushNotifications {
		a.clearPushNotification(currentSessionId, userID, channelID)
	}
	return times, nil
}

func (a *App) ViewChannel(view *model.ChannelView, userID string, currentSessionId string) (map[string]int64, *model.AppError) {
	if err := a.SetActiveChannel(userID, view.ChannelId); err != nil {
		return nil, err
	}

	channelIDs := []string{}

	if view.ChannelId != "" {
		channelIDs = append(channelIDs, view.ChannelId)
	}

	if view.PrevChannelId != "" {
		channelIDs = append(channelIDs, view.PrevChannelId)
	}

	if len(channelIDs) == 0 {
		return map[string]int64{}, nil
	}

	return a.MarkChannelsAsViewed(channelIDs, userID, currentSessionId)
}

func (a *App) PermanentDeleteChannel(channel *model.Channel) *model.AppError {
	if err := a.Srv().Store.Post().PermanentDeleteByChannel(channel.Id); err != nil {
		return model.NewAppError("PermanentDeleteChannel", "app.post.permanent_delete_by_channel.app_error", nil, err.Error(), http.StatusInternalServerError)
	}

	if err := a.Srv().Store.Channel().PermanentDeleteMembersByChannel(channel.Id); err != nil {
		return model.NewAppError("PermanentDeleteChannel", "app.channel.remove_member.app_error", nil, err.Error(), http.StatusInternalServerError)
	}

	if err := a.Srv().Store.Webhook().PermanentDeleteIncomingByChannel(channel.Id); err != nil {
		return model.NewAppError("PermanentDeleteChannel", "app.webhooks.permanent_delete_incoming_by_channel.app_error", nil, err.Error(), http.StatusInternalServerError)
	}

	if err := a.Srv().Store.Webhook().PermanentDeleteOutgoingByChannel(channel.Id); err != nil {
		return model.NewAppError("PermanentDeleteChannel", "app.webhooks.permanent_delete_outgoing_by_channel.app_error", nil, err.Error(), http.StatusInternalServerError)
	}

	deleteAt := model.GetMillis()

	if nErr := a.Srv().Store.Channel().PermanentDelete(channel.Id); nErr != nil {
		return model.NewAppError("PermanentDeleteChannel", "app.channel.permanent_delete.app_error", nil, nErr.Error(), http.StatusInternalServerError)
	}

	a.invalidateCacheForChannel(channel)
	message := model.NewWebSocketEvent(model.WEBSOCKET_EVENT_CHANNEL_DELETED, channel.TeamId, "", "", nil)
	message.Add("channel_id", channel.Id)
	message.Add("delete_at", deleteAt)
	a.Publish(message)

	return nil
}

func (a *App) RemoveAllDeactivatedMembersFromChannel(channel *model.Channel) *model.AppError {
	err := a.Srv().Store.Channel().RemoveAllDeactivatedMembers(channel.Id)
	if err != nil {
		return model.NewAppError("RemoveAllDeactivatedMembersFromChannel", "app.channel.remove_all_deactivated_members.app_error", nil, err.Error(), http.StatusInternalServerError)
	}

	return nil
}

// MoveChannel method is prone to data races if someone joins to channel during the move process. However this
// function is only exposed to sysadmins and the possibility of this edge case is relatively small.
func (a *App) MoveChannel(team *model.Team, channel *model.Channel, user *model.User) *model.AppError {
	// Check that all channel members are in the destination team.
	channelMembers, err := a.GetChannelMembersPage(channel.Id, 0, 10000000)
	if err != nil {
		return err
	}

	channelMemberIds := []string{}
	for _, channelMember := range *channelMembers {
		channelMemberIds = append(channelMemberIds, channelMember.UserId)
	}

	if len(channelMemberIds) > 0 {
		teamMembers, err2 := a.GetTeamMembersByIds(team.Id, channelMemberIds, nil)
		if err2 != nil {
			return err2
		}

		if len(teamMembers) != len(*channelMembers) {
			teamMembersMap := make(map[string]*model.TeamMember, len(teamMembers))
			for _, teamMember := range teamMembers {
				teamMembersMap[teamMember.UserId] = teamMember
			}
			for _, channelMember := range *channelMembers {
				if _, ok := teamMembersMap[channelMember.UserId]; !ok {
					mlog.Warn("Not member of the target team", mlog.String("userId", channelMember.UserId))
				}
			}
			return model.NewAppError("MoveChannel", "app.channel.move_channel.members_do_not_match.error", nil, "", http.StatusInternalServerError)
		}
	}

	// keep instance of the previous team
	previousTeam, nErr := a.Srv().Store.Team().Get(channel.TeamId)
	if nErr != nil {
		var nfErr *store.ErrNotFound
		switch {
		case errors.As(nErr, &nfErr):
			return model.NewAppError("MoveChannel", "app.team.get.find.app_error", nil, nfErr.Error(), http.StatusNotFound)
		default:
			return model.NewAppError("MoveChannel", "app.team.get.finding.app_error", nil, nErr.Error(), http.StatusInternalServerError)
		}
	}

	if nErr := a.Srv().Store.Channel().UpdateSidebarChannelCategoryOnMove(channel, team.Id); nErr != nil {
		return model.NewAppError("MoveChannel", "app.channel.sidebar_categories.app_error", nil, nErr.Error(), http.StatusInternalServerError)
	}

	channel.TeamId = team.Id
	if _, err := a.Srv().Store.Channel().Update(channel); err != nil {
		var appErr *model.AppError
		var invErr *store.ErrInvalidInput
		switch {
		case errors.As(err, &invErr):
			return model.NewAppError("MoveChannel", "app.channel.update.bad_id", nil, invErr.Error(), http.StatusBadRequest)
		case errors.As(err, &appErr):
			return appErr
		default:
			return model.NewAppError("MoveChannel", "app.channel.update_channel.internal_error", nil, err.Error(), http.StatusInternalServerError)
		}
	}

	if incomingWebhooks, err := a.GetIncomingWebhooksForTeamPage(previousTeam.Id, 0, 10000000); err != nil {
		mlog.Warn("Failed to get incoming webhooks", mlog.Err(err))
	} else {
		for _, webhook := range incomingWebhooks {
			if webhook.ChannelId == channel.Id {
				webhook.TeamId = team.Id
				if _, err := a.Srv().Store.Webhook().UpdateIncoming(webhook); err != nil {
					mlog.Warn("Failed to move incoming webhook to new team", mlog.String("webhook id", webhook.Id))
				}
			}
		}
	}

	if outgoingWebhooks, err := a.GetOutgoingWebhooksForTeamPage(previousTeam.Id, 0, 10000000); err != nil {
		mlog.Warn("Failed to get outgoing webhooks", mlog.Err(err))
	} else {
		for _, webhook := range outgoingWebhooks {
			if webhook.ChannelId == channel.Id {
				webhook.TeamId = team.Id
				if _, err := a.Srv().Store.Webhook().UpdateOutgoing(webhook); err != nil {
					mlog.Warn("Failed to move outgoing webhook to new team.", mlog.String("webhook id", webhook.Id))
				}
			}
		}
	}

	if err := a.RemoveUsersFromChannelNotMemberOfTeam(user, channel, team); err != nil {
		mlog.Warn("error while removing non-team member users", mlog.Err(err))
	}

	if user != nil {
		if err := a.postChannelMoveMessage(user, channel, previousTeam); err != nil {
			mlog.Warn("error while posting move channel message", mlog.Err(err))
		}
	}

	return nil
}

func (a *App) postChannelMoveMessage(user *model.User, channel *model.Channel, previousTeam *model.Team) *model.AppError {

	post := &model.Post{
		ChannelId: channel.Id,
		Message:   fmt.Sprintf(i18n.T("api.team.move_channel.success"), previousTeam.Name),
		Type:      model.POST_MOVE_CHANNEL,
		UserId:    user.Id,
		Props: model.StringInterface{
			"username": user.Username,
		},
	}

	if _, err := a.CreatePost(post, channel, false, true); err != nil {
		return model.NewAppError("postChannelMoveMessage", "api.team.move_channel.post.error", nil, err.Error(), http.StatusInternalServerError)
	}

	return nil
}

func (a *App) RemoveUsersFromChannelNotMemberOfTeam(remover *model.User, channel *model.Channel, team *model.Team) *model.AppError {
	channelMembers, err := a.GetChannelMembersPage(channel.Id, 0, 10000000)
	if err != nil {
		return err
	}

	channelMemberIds := []string{}
	channelMemberMap := make(map[string]struct{})
	for _, channelMember := range *channelMembers {
		channelMemberMap[channelMember.UserId] = struct{}{}
		channelMemberIds = append(channelMemberIds, channelMember.UserId)
	}

	if len(channelMemberIds) > 0 {
		teamMembers, err := a.GetTeamMembersByIds(team.Id, channelMemberIds, nil)
		if err != nil {
			return err
		}

		if len(teamMembers) != len(*channelMembers) {
			for _, teamMember := range teamMembers {
				delete(channelMemberMap, teamMember.UserId)
			}

			var removerId string
			if remover != nil {
				removerId = remover.Id
			}
			for userID := range channelMemberMap {
				if err := a.removeUserFromChannel(userID, removerId, channel); err != nil {
					return err
				}
			}
		}
	}

	return nil
}

func (a *App) GetPinnedPosts(channelID string) (*model.PostList, *model.AppError) {
	posts, err := a.Srv().Store.Channel().GetPinnedPosts(channelID)
	if err != nil {
		return nil, model.NewAppError("GetPinnedPosts", "app.channel.pinned_posts.app_error", nil, err.Error(), http.StatusInternalServerError)
	}

	return posts, nil
}

func (a *App) ToggleMuteChannel(channelID, userID string) (*model.ChannelMember, *model.AppError) {
	member, nErr := a.Srv().Store.Channel().GetMember(context.Background(), channelID, userID)
	if nErr != nil {
		var appErr *model.AppError
		var nfErr *store.ErrNotFound
		switch {
		case errors.As(nErr, &appErr):
			return nil, appErr
		case errors.As(nErr, &nfErr):
			return nil, model.NewAppError("ToggleMuteChannel", MissingChannelMemberError, nil, nfErr.Error(), http.StatusNotFound)
		default:
			return nil, model.NewAppError("ToggleMuteChannel", "app.channel.get_member.app_error", nil, nErr.Error(), http.StatusInternalServerError)
		}
	}

	member.SetChannelMuted(!member.IsChannelMuted())

	member, err := a.updateChannelMember(member)
	if err != nil {
		return nil, err
	}

	a.invalidateCacheForChannelMembersNotifyProps(member.ChannelId)

	return member, nil
}

func (a *App) setChannelsMuted(channelIDs []string, userID string, muted bool) ([]*model.ChannelMember, *model.AppError) {
	members, nErr := a.Srv().Store.Channel().GetMembersByChannelIds(channelIDs, userID)
	if nErr != nil {
		var appErr *model.AppError
		switch {
		case errors.As(nErr, &appErr):
			return nil, appErr
		default:
			return nil, model.NewAppError("setChannelsMuted", "app.channel.get_member.app_error", nil, nErr.Error(), http.StatusInternalServerError)
		}
	}

	var membersToUpdate []*model.ChannelMember
	for _, member := range *members {
		if muted == member.IsChannelMuted() {
			continue
		}

		updatedMember := member
		updatedMember.SetChannelMuted(muted)

		membersToUpdate = append(membersToUpdate, &updatedMember)
	}

	if len(membersToUpdate) == 0 {
		return nil, nil
	}

	updated, nErr := a.Srv().Store.Channel().UpdateMultipleMembers(membersToUpdate)
	if nErr != nil {
		var appErr *model.AppError
		var nfErr *store.ErrNotFound
		switch {
		case errors.As(nErr, &appErr):
			return nil, appErr
		case errors.As(nErr, &nfErr):
			return nil, model.NewAppError("setChannelsMuted", MissingChannelMemberError, nil, nfErr.Error(), http.StatusNotFound)
		default:
			return nil, model.NewAppError("setChannelsMuted", "app.channel.get_member.app_error", nil, nErr.Error(), http.StatusInternalServerError)
		}
	}

	for _, member := range updated {
		a.invalidateCacheForChannelMembersNotifyProps(member.ChannelId)

		evt := model.NewWebSocketEvent(model.WEBSOCKET_EVENT_CHANNEL_MEMBER_UPDATED, "", "", member.UserId, nil)
		evt.Add("channelMember", member.ToJson())
		a.Publish(evt)
	}

	return updated, nil
}

func (a *App) FillInChannelProps(channel *model.Channel) *model.AppError {
	return a.FillInChannelsProps(&model.ChannelList{channel})
}

func (a *App) FillInChannelsProps(channelList *model.ChannelList) *model.AppError {
	// Group the channels by team and call GetChannelsByNames just once per team.
	channelsByTeam := make(map[string]model.ChannelList)
	for _, channel := range *channelList {
		channelsByTeam[channel.TeamId] = append(channelsByTeam[channel.TeamId], channel)
	}

	for teamID, channelList := range channelsByTeam {
		allChannelMentions := make(map[string]bool)
		channelMentions := make(map[*model.Channel][]string, len(channelList))

		// Collect mentions across the channels so as to query just once for this team.
		for _, channel := range channelList {
			channelMentions[channel] = model.ChannelMentions(channel.Header)

			for _, channelMention := range channelMentions[channel] {
				allChannelMentions[channelMention] = true
			}
		}

		allChannelMentionNames := make([]string, 0, len(allChannelMentions))
		for channelName := range allChannelMentions {
			allChannelMentionNames = append(allChannelMentionNames, channelName)
		}

		if len(allChannelMentionNames) > 0 {
			mentionedChannels, err := a.GetChannelsByNames(allChannelMentionNames, teamID)
			if err != nil {
				return err
			}

			mentionedChannelsByName := make(map[string]*model.Channel)
			for _, channel := range mentionedChannels {
				mentionedChannelsByName[channel.Name] = channel
			}

			for _, channel := range channelList {
				channelMentionsProp := make(map[string]interface{}, len(channelMentions[channel]))
				for _, channelMention := range channelMentions[channel] {
					if mentioned, ok := mentionedChannelsByName[channelMention]; ok {
						if mentioned.Type == model.CHANNEL_OPEN {
							channelMentionsProp[mentioned.Name] = map[string]interface{}{
								"display_name": mentioned.DisplayName,
							}
						}
					}
				}

				if len(channelMentionsProp) > 0 {
					channel.AddProp("channel_mentions", channelMentionsProp)
				} else if channel.Props != nil {
					delete(channel.Props, "channel_mentions")
				}
			}
		}
	}

	return nil
}

func (a *App) forEachChannelMember(channelID string, f func(model.ChannelMember) error) error {
	perPage := 100
	page := 0

	for {
		channelMembers, err := a.Srv().Store.Channel().GetMembers(channelID, page*perPage, perPage)
		if err != nil {
			return err
		}

		for _, channelMember := range *channelMembers {
			if err = f(channelMember); err != nil {
				return err
			}
		}

		length := len(*(channelMembers))
		if length < perPage {
			break
		}

		page++
	}

	return nil
}

func (a *App) ClearChannelMembersCache(channelID string) {
	clearSessionCache := func(channelMember model.ChannelMember) error {
		a.ClearSessionCacheForUser(channelMember.UserId)
		message := model.NewWebSocketEvent(model.WEBSOCKET_EVENT_CHANNEL_MEMBER_UPDATED, "", "", channelMember.UserId, nil)
		message.Add("channelMember", channelMember.ToJson())
		a.Publish(message)
		return nil
	}
	if err := a.forEachChannelMember(channelID, clearSessionCache); err != nil {
		a.Log().Warn("error clearing cache for channel members", mlog.String("channel_id", channelID))
	}
}

func (a *App) GetMemberCountsByGroup(ctx context.Context, channelID string, includeTimezones bool) ([]*model.ChannelMemberCountByGroup, *model.AppError) {
	channelMemberCounts, err := a.Srv().Store.Channel().GetMemberCountsByGroup(ctx, channelID, includeTimezones)
	if err != nil {
		return nil, model.NewAppError("GetMemberCountsByGroup", "app.channel.get_member_count.app_error", nil, err.Error(), http.StatusInternalServerError)
	}

	return channelMemberCounts, nil
}

func (a *App) getDirectChannel(userID, otherUserID string) (*model.Channel, *model.AppError) {
	channel, nErr := a.Srv().Store.Channel().GetByName("", model.GetDMNameFromIds(userID, otherUserID), true)
	if nErr != nil {
		var nfErr *store.ErrNotFound
		if errors.As(nErr, &nfErr) {
			return nil, nil
		}

		return nil, model.NewAppError("GetOrCreateDirectChannel", "web.incoming_webhook.channel.app_error", nil, nErr.Error(), http.StatusInternalServerError)
	}

	return channel, nil
}<|MERGE_RESOLUTION|>--- conflicted
+++ resolved
@@ -1403,7 +1403,6 @@
 	return newMember, nil
 }
 
-<<<<<<< HEAD
 type ChannelMemberOpts struct {
 	UserRequestorID string
 	PostRootID      string
@@ -1416,11 +1415,7 @@
 
 // AddChannelMember adds a user to a channel. It is a wrapper over AddUserToChannel.
 func (a *App) AddChannelMember(userID string, channel *model.Channel, opts ChannelMemberOpts) (*model.ChannelMember, *model.AppError) {
-	if member, err := a.Srv().Store.Channel().GetMember(channel.Id, userID); err != nil {
-=======
-func (a *App) AddChannelMember(userID string, channel *model.Channel, userRequestorId string, postRootId string) (*model.ChannelMember, *model.AppError) {
 	if member, err := a.Srv().Store.Channel().GetMember(context.Background(), channel.Id, userID); err != nil {
->>>>>>> 02196e04
 		var nfErr *store.ErrNotFound
 		if !errors.As(err, &nfErr) {
 			return nil, model.NewAppError("AddChannelMember", "app.channel.get_member.app_error", nil, err.Error(), http.StatusInternalServerError)

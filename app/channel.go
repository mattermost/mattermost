// Copyright (c) 2015-present Mattermost, Inc. All Rights Reserved.
// See LICENSE.txt for license information.

package app

import (
	"errors"
	"fmt"
	"net/http"
	"strings"
	"time"

	"github.com/mattermost/mattermost-server/v5/mlog"
	"github.com/mattermost/mattermost-server/v5/model"
	"github.com/mattermost/mattermost-server/v5/plugin"
	"github.com/mattermost/mattermost-server/v5/store"
	"github.com/mattermost/mattermost-server/v5/utils"
)

// CreateDefaultChannels creates channels in the given team for each channel returned by (*App).DefaultChannelNames.
//
func (a *App) CreateDefaultChannels(teamID string) ([]*model.Channel, *model.AppError) {
	displayNames := map[string]string{
		"town-square": utils.T("api.channel.create_default_channels.town_square"),
		"off-topic":   utils.T("api.channel.create_default_channels.off_topic"),
	}
	channels := []*model.Channel{}
	defaultChannelNames := a.DefaultChannelNames()
	for _, name := range defaultChannelNames {
		displayName := utils.TDefault(displayNames[name], name)
		channel := &model.Channel{DisplayName: displayName, Name: name, Type: model.CHANNEL_OPEN, TeamId: teamID}
		if _, err := a.CreateChannel(channel, false); err != nil {
			return nil, err
		}
		channels = append(channels, channel)
	}
	return channels, nil
}

// DefaultChannelNames returns the list of system-wide default channel names.
//
// By default the list will be (not necessarily in this order):
//	['town-square', 'off-topic']
// However, if TeamSettings.ExperimentalDefaultChannels contains a list of channels then that list will replace
// 'off-topic' and be included in the return results in addition to 'town-square'. For example:
//	['town-square', 'game-of-thrones', 'wow']
//
func (a *App) DefaultChannelNames() []string {
	names := []string{"town-square"}

	if len(a.Config().TeamSettings.ExperimentalDefaultChannels) == 0 {
		names = append(names, "off-topic")
	} else {
		seenChannels := map[string]bool{"town-square": true}
		for _, channelName := range a.Config().TeamSettings.ExperimentalDefaultChannels {
			if !seenChannels[channelName] {
				names = append(names, channelName)
				seenChannels[channelName] = true
			}
		}
	}

	return names
}

func (a *App) JoinDefaultChannels(teamID string, user *model.User, shouldBeAdmin bool, userRequestorId string) *model.AppError {
	var requestor *model.User
	var nErr error
	if userRequestorId != "" {
		requestor, nErr = a.Srv().Store.User().Get(userRequestorId)
		if nErr != nil {
			var nfErr *store.ErrNotFound
			switch {
			case errors.As(nErr, &nfErr):
				return model.NewAppError("JoinDefaultChannels", MissingAccountError, nil, nfErr.Error(), http.StatusNotFound)
			default:
				return model.NewAppError("JoinDefaultChannels", "app.user.get.app_error", nil, nErr.Error(), http.StatusInternalServerError)
			}
		}
	}

	var err *model.AppError
	for _, channelName := range a.DefaultChannelNames() {
		channel, channelErr := a.Srv().Store.Channel().GetByName(teamID, channelName, true)
		if channelErr != nil {
			var nfErr *store.ErrNotFound
			switch {
			case errors.As(err, &nfErr):
				err = model.NewAppError("JoinDefaultChannels", "app.channel.get_by_name.missing.app_error", nil, nfErr.Error(), http.StatusNotFound)
			default:
				err = model.NewAppError("JoinDefaultChannels", "app.channel.get_by_name.existing.app_error", nil, channelErr.Error(), http.StatusInternalServerError)
			}
			continue
		}

		if channel.Type != model.CHANNEL_OPEN {
			continue
		}

		cm := &model.ChannelMember{
			ChannelId:   channel.Id,
			UserId:      user.Id,
			SchemeGuest: user.IsGuest(),
			SchemeUser:  !user.IsGuest(),
			SchemeAdmin: shouldBeAdmin,
			NotifyProps: model.GetDefaultChannelNotifyProps(),
		}

		_, nErr = a.Srv().Store.Channel().SaveMember(cm)
		if histErr := a.Srv().Store.ChannelMemberHistory().LogJoinEvent(user.Id, channel.Id, model.GetMillis()); histErr != nil {
			return model.NewAppError("JoinDefaultChannels", "app.channel_member_history.log_join_event.internal_error", nil, histErr.Error(), http.StatusInternalServerError)
		}

		if *a.Config().ServiceSettings.ExperimentalEnableDefaultChannelLeaveJoinMessages {
			if aErr := a.postJoinMessageForDefaultChannel(user, requestor, channel); aErr != nil {
				mlog.Warn("Failed to post join/leave message", mlog.Err(aErr))
			}
		}

		a.invalidateCacheForChannelMembers(channel.Id)

		message := model.NewWebSocketEvent(model.WEBSOCKET_EVENT_USER_ADDED, "", channel.Id, "", nil)
		message.Add("user_id", user.Id)
		message.Add("team_id", channel.TeamId)
		a.Publish(message)

	}

	if nErr != nil {
		var appErr *model.AppError
		var cErr *store.ErrConflict
		switch {
		case errors.As(nErr, &cErr):
			if cErr.Resource == "ChannelMembers" {
				return model.NewAppError("JoinDefaultChannels", "app.channel.save_member.exists.app_error", nil, cErr.Error(), http.StatusBadRequest)
			}
		case errors.As(nErr, &appErr):
			return appErr
		default:
			return model.NewAppError("JoinDefaultChannels", "app.channel.create_direct_channel.internal_error", nil, nErr.Error(), http.StatusInternalServerError)
		}
	}

	return nil
}

func (a *App) postJoinMessageForDefaultChannel(user *model.User, requestor *model.User, channel *model.Channel) *model.AppError {
	if channel.Name == model.DEFAULT_CHANNEL {
		if requestor == nil {
			if err := a.postJoinTeamMessage(user, channel); err != nil {
				return err
			}
		} else {
			if err := a.postAddToTeamMessage(requestor, user, channel, ""); err != nil {
				return err
			}
		}
	} else {
		if requestor == nil {
			if err := a.postJoinChannelMessage(user, channel); err != nil {
				return err
			}
		} else {
			if err := a.PostAddToChannelMessage(requestor, user, channel, ""); err != nil {
				return err
			}
		}
	}

	return nil
}

func (a *App) CreateChannelWithUser(channel *model.Channel, userID string) (*model.Channel, *model.AppError) {
	if channel.IsGroupOrDirect() {
		return nil, model.NewAppError("CreateChannelWithUser", "api.channel.create_channel.direct_channel.app_error", nil, "", http.StatusBadRequest)
	}

	if channel.TeamId == "" {
		return nil, model.NewAppError("CreateChannelWithUser", "app.channel.create_channel.no_team_id.app_error", nil, "", http.StatusBadRequest)
	}

	// Get total number of channels on current team
	count, err := a.GetNumberOfChannelsOnTeam(channel.TeamId)
	if err != nil {
		return nil, err
	}

	if int64(count+1) > *a.Config().TeamSettings.MaxChannelsPerTeam {
		return nil, model.NewAppError("CreateChannelWithUser", "api.channel.create_channel.max_channel_limit.app_error", map[string]interface{}{"MaxChannelsPerTeam": *a.Config().TeamSettings.MaxChannelsPerTeam}, "", http.StatusBadRequest)
	}

	channel.CreatorId = userID

	rchannel, err := a.CreateChannel(channel, true)
	if err != nil {
		return nil, err
	}

	var user *model.User
	if user, err = a.GetUser(userID); err != nil {
		return nil, err
	}

	a.postJoinChannelMessage(user, channel)

	message := model.NewWebSocketEvent(model.WEBSOCKET_EVENT_CHANNEL_CREATED, "", "", userID, nil)
	message.Add("channel_id", channel.Id)
	message.Add("team_id", channel.TeamId)
	a.Publish(message)

	return rchannel, nil
}

// RenameChannel is used to rename the channel Name and the DisplayName fields
func (a *App) RenameChannel(channel *model.Channel, newChannelName string, newDisplayName string) (*model.Channel, *model.AppError) {
	if channel.Type == model.CHANNEL_DIRECT {
		return nil, model.NewAppError("RenameChannel", "api.channel.rename_channel.cant_rename_direct_messages.app_error", nil, "", http.StatusBadRequest)
	}

	if channel.Type == model.CHANNEL_GROUP {
		return nil, model.NewAppError("RenameChannel", "api.channel.rename_channel.cant_rename_group_messages.app_error", nil, "", http.StatusBadRequest)
	}

	channel.Name = newChannelName
	if newDisplayName != "" {
		channel.DisplayName = newDisplayName
	}

	newChannel, err := a.UpdateChannel(channel)
	if err != nil {
		return nil, err
	}

	return newChannel, nil
}

func (a *App) CreateChannel(channel *model.Channel, addMember bool) (*model.Channel, *model.AppError) {
	channel.DisplayName = strings.TrimSpace(channel.DisplayName)
	sc, nErr := a.Srv().Store.Channel().Save(channel, *a.Config().TeamSettings.MaxChannelsPerTeam)
	if nErr != nil {
		var invErr *store.ErrInvalidInput
		var cErr *store.ErrConflict
		var ltErr *store.ErrLimitExceeded
		var appErr *model.AppError
		switch {
		case errors.As(nErr, &invErr):
			switch {
			case invErr.Entity == "Channel" && invErr.Field == "DeleteAt":
				return nil, model.NewAppError("CreateChannel", "store.sql_channel.save.archived_channel.app_error", nil, "", http.StatusBadRequest)
			case invErr.Entity == "Channel" && invErr.Field == "Type":
				return nil, model.NewAppError("CreateChannel", "store.sql_channel.save.direct_channel.app_error", nil, "", http.StatusBadRequest)
			case invErr.Entity == "Channel" && invErr.Field == "Id":
				return nil, model.NewAppError("CreateChannel", "store.sql_channel.save_channel.existing.app_error", nil, "id="+invErr.Value.(string), http.StatusBadRequest)
			}
		case errors.As(nErr, &cErr):
			return sc, model.NewAppError("CreateChannel", store.ChannelExistsError, nil, cErr.Error(), http.StatusBadRequest)
		case errors.As(nErr, &ltErr):
			return nil, model.NewAppError("CreateChannel", "store.sql_channel.save_channel.limit.app_error", nil, ltErr.Error(), http.StatusBadRequest)
		case errors.As(nErr, &appErr): // in case we haven't converted to plain error.
			return nil, appErr
		default: // last fallback in case it doesn't map to an existing app error.
			return nil, model.NewAppError("CreateChannel", "app.channel.create_channel.internal_error", nil, nErr.Error(), http.StatusInternalServerError)
		}
	}

	if addMember {
		user, nErr := a.Srv().Store.User().Get(channel.CreatorId)
		if nErr != nil {
			var nfErr *store.ErrNotFound
			switch {
			case errors.As(nErr, &nfErr):
				return nil, model.NewAppError("CreateChannel", MissingAccountError, nil, nfErr.Error(), http.StatusNotFound)
			default:
				return nil, model.NewAppError("CreateChannel", "app.user.get.app_error", nil, nErr.Error(), http.StatusInternalServerError)
			}
		}

		cm := &model.ChannelMember{
			ChannelId:   sc.Id,
			UserId:      user.Id,
			SchemeGuest: user.IsGuest(),
			SchemeUser:  !user.IsGuest(),
			SchemeAdmin: true,
			NotifyProps: model.GetDefaultChannelNotifyProps(),
		}

		if _, nErr := a.Srv().Store.Channel().SaveMember(cm); nErr != nil {
			var appErr *model.AppError
			var cErr *store.ErrConflict
			switch {
			case errors.As(nErr, &cErr):
				switch cErr.Resource {
				case "ChannelMembers":
					return nil, model.NewAppError("CreateChannel", "app.channel.save_member.exists.app_error", nil, cErr.Error(), http.StatusBadRequest)
				}
			case errors.As(nErr, &appErr):
				return nil, appErr
			default:
				return nil, model.NewAppError("CreateChannel", "app.channel.create_direct_channel.internal_error", nil, nErr.Error(), http.StatusInternalServerError)
			}
		}

		if err := a.Srv().Store.ChannelMemberHistory().LogJoinEvent(channel.CreatorId, sc.Id, model.GetMillis()); err != nil {
			return nil, model.NewAppError("CreateChannel", "app.channel_member_history.log_join_event.internal_error", nil, err.Error(), http.StatusInternalServerError)
		}

		a.InvalidateCacheForUser(channel.CreatorId)
	}

	if pluginsEnvironment := a.GetPluginsEnvironment(); pluginsEnvironment != nil {
		a.Srv().Go(func() {
			pluginContext := a.PluginContext()
			pluginsEnvironment.RunMultiPluginHook(func(hooks plugin.Hooks) bool {
				hooks.ChannelHasBeenCreated(pluginContext, sc)
				return true
			}, plugin.ChannelHasBeenCreatedId)
		})
	}

	return sc, nil
}

func (a *App) GetOrCreateDirectChannel(userID, otherUserID string) (*model.Channel, *model.AppError) {
<<<<<<< HEAD
	channel, err := a.Srv().Store.Channel().GetByName("", model.GetDMNameFromIds(userID, otherUserID), true)
	if err != nil {
		var nfErr *store.ErrNotFound
		if errors.As(err, &nfErr) {
			var err *model.AppError
			channel, err = a.createDirectChannel(userID, otherUserID)
			if err != nil {
				if err.Id == store.ChannelExistsError {
					return channel, nil
				}
				return nil, err
			}

			a.WaitForChannelMembership(channel.Id, userID)
			a.handleChannelCreationEvent(userID, otherUserID, channel)
			return channel, nil
		}
		return nil, model.NewAppError("GetOrCreateDirectChannel", "web.incoming_webhook.channel.app_error", nil, err.Error(), http.StatusInternalServerError)
	}
	return channel, nil
}

func (a *App) getOrCreateDirectChannelWithUser(user, otherUser *model.User) (*model.Channel, *model.AppError) {
	channel, err := a.Srv().Store.Channel().GetByName("", model.GetDMNameFromIds(user.Id, otherUser.Id), true)
	if err != nil {
		var nfErr *store.ErrNotFound
		if errors.As(err, &nfErr) {
			var err *model.AppError
			channel, err = a.createDirectChannelWithUser(user, otherUser)
			if err != nil {
				if err.Id == store.ChannelExistsError {
					return channel, nil
				}
				return nil, err
			}

			a.WaitForChannelMembership(channel.Id, user.Id)
			a.handleChannelCreationEvent(user.Id, otherUser.Id, channel)
			return channel, nil
		}
		return nil, model.NewAppError("getOrCreateDirectChannelWithUser", "web.incoming_webhook.channel.app_error", nil, err.Error(), http.StatusInternalServerError)
=======
	channel, nErr := a.getDirectChannel(userID, otherUserID)
	if nErr != nil {
		return nil, nErr
	}

	if channel != nil {
		return channel, nil
	}

	channel, err := a.createDirectChannel(userID, otherUserID)
	if err != nil {
		if err.Id == store.ChannelExistsError {
			return channel, nil
		}
		return nil, err
	}

	a.WaitForChannelMembership(channel.Id, userID)

	a.InvalidateCacheForUser(userID)
	a.InvalidateCacheForUser(otherUserID)

	if pluginsEnvironment := a.GetPluginsEnvironment(); pluginsEnvironment != nil {
		a.Srv().Go(func() {
			pluginContext := a.PluginContext()
			pluginsEnvironment.RunMultiPluginHook(func(hooks plugin.Hooks) bool {
				hooks.ChannelHasBeenCreated(pluginContext, channel)
				return true
			}, plugin.ChannelHasBeenCreatedId)
		})
>>>>>>> 1e3b6b56
	}

	message := model.NewWebSocketEvent(model.WEBSOCKET_EVENT_DIRECT_ADDED, "", channel.Id, "", nil)
	message.Add("teammate_id", otherUserID)
	a.Publish(message)

	return channel, nil
}

<<<<<<< HEAD
func (a *App) handleChannelCreationEvent(userID, otherUserID string, channel *model.Channel) {
	a.InvalidateCacheForUser(userID)
	a.InvalidateCacheForUser(otherUserID)

	if pluginsEnvironment := a.GetPluginsEnvironment(); pluginsEnvironment != nil {
		a.Srv().Go(func() {
			pluginContext := a.PluginContext()
			pluginsEnvironment.RunMultiPluginHook(func(hooks plugin.Hooks) bool {
				hooks.ChannelHasBeenCreated(pluginContext, channel)
				return true
			}, plugin.ChannelHasBeenCreatedId)
		})
	}

	message := model.NewWebSocketEvent(model.WEBSOCKET_EVENT_DIRECT_ADDED, "", channel.Id, "", nil)
	message.Add("teammate_id", otherUserID)
	a.Publish(message)
}

func (a *App) createDirectChannel(userID, otherUserID string) (*model.Channel, *model.AppError) {
	uc1 := make(chan store.StoreResult, 1)
	uc2 := make(chan store.StoreResult, 1)
	go func() {
		user, err := a.Srv().Store.User().Get(userID)
		uc1 <- store.StoreResult{Data: user, NErr: err}
		close(uc1)
	}()
	go func() {
		user, err := a.Srv().Store.User().Get(otherUserID)
		uc2 <- store.StoreResult{Data: user, NErr: err}
		close(uc2)
	}()
=======
func (a *App) createDirectChannel(userID string, otherUserID string) (*model.Channel, *model.AppError) {
	users, err := a.Srv().Store.User().GetMany([]string{userID, otherUserID})
	if err != nil {
		return nil, model.NewAppError("CreateDirectChannel", "api.channel.create_direct_channel.invalid_user.app_error", nil, err.Error(), http.StatusBadRequest)
	}
>>>>>>> 1e3b6b56

	if len(users) == 0 {
		return nil, model.NewAppError("CreateDirectChannel", "api.channel.create_direct_channel.invalid_user.app_error", nil, fmt.Sprintf("No users found for ids: %s. %s", userID, otherUserID), http.StatusBadRequest)
	}

<<<<<<< HEAD
	result = <-uc2
	if result.NErr != nil {
		return nil, model.NewAppError("CreateDirectChannel", "api.channel.create_direct_channel.invalid_user.app_error", nil, otherUserID, http.StatusBadRequest)
=======
	// We are doing this because we allow a user to create a direct channel with themselves
	if userID == otherUserID {
		users = append(users, users[0])
	}

	// After we counted for direct channels with the same user, if we do not have two users then we failed to find one
	if len(users) != 2 {
		return nil, model.NewAppError("CreateDirectChannel", "api.channel.create_direct_channel.invalid_user.app_error", nil, fmt.Sprintf("No users found for ids: %s. %s", userID, otherUserID), http.StatusBadRequest)
	}

	// The potential swap dance bellow is necessary in order to guarantee determinism when creating a direct channel.
	// When we query the database for some given user ids, the database result is not deterministic, meaning we can get
	// the same results but in different order. In order to conform the contract of Channel.CreateDirectChannel method
	// bellow we need to identify which user is who.
	user := users[0]
	otherUser := users[1]
	if user.Id != userID {
		user = users[1]
		otherUser = users[0]
>>>>>>> 1e3b6b56
	}

	return a.createDirectChannelWithUser(user, otherUser)
}

func (a *App) createDirectChannelWithUser(user, otherUser *model.User) (*model.Channel, *model.AppError) {
	channel, err := a.Srv().Store.Channel().CreateDirectChannel(user, otherUser)
	if err != nil {
		var invErr *store.ErrInvalidInput
		var cErr *store.ErrConflict
		var ltErr *store.ErrLimitExceeded
		var appErr *model.AppError
		switch {
		case errors.As(err, &invErr):
			switch {
			case invErr.Entity == "Channel" && invErr.Field == "DeleteAt":
				return nil, model.NewAppError("createDirectChannelWithUser", "store.sql_channel.save.archived_channel.app_error", nil, "", http.StatusBadRequest)
			case invErr.Entity == "Channel" && invErr.Field == "Type":
				return nil, model.NewAppError("createDirectChannelWithUser", "store.sql_channel.save_direct_channel.not_direct.app_error", nil, "", http.StatusBadRequest)
			case invErr.Entity == "Channel" && invErr.Field == "Id":
				return nil, model.NewAppError("SqlChannelStore.Save", "store.sql_channel.save_channel.existing.app_error", nil, "id="+invErr.Value.(string), http.StatusBadRequest)
			}
		case errors.As(err, &cErr):
			switch cErr.Resource {
			case "Channel":
				return channel, model.NewAppError("createDirectChannelWithUser", store.ChannelExistsError, nil, cErr.Error(), http.StatusBadRequest)
			case "ChannelMembers":
				return nil, model.NewAppError("createDirectChannelWithUser", "app.channel.save_member.exists.app_error", nil, cErr.Error(), http.StatusBadRequest)
			}
		case errors.As(err, &ltErr):
			return nil, model.NewAppError("createDirectChannelWithUser", "store.sql_channel.save_channel.limit.app_error", nil, ltErr.Error(), http.StatusBadRequest)
		case errors.As(err, &appErr): // in case we haven't converted to plain error.
			return nil, appErr
		default: // last fallback in case it doesn't map to an existing app error.
			return nil, model.NewAppError("createDirectChannelWithUser", "app.channel.create_direct_channel.internal_error", nil, err.Error(), http.StatusInternalServerError)
		}
	}

	if err := a.Srv().Store.ChannelMemberHistory().LogJoinEvent(user.Id, channel.Id, model.GetMillis()); err != nil {
		return nil, model.NewAppError("createDirectChannelWithUser", "app.channel_member_history.log_join_event.internal_error", nil, err.Error(), http.StatusInternalServerError)
	}
<<<<<<< HEAD
	if user.Id != otherUser.Id {
		if err := a.Srv().Store.ChannelMemberHistory().LogJoinEvent(otherUser.Id, channel.Id, model.GetMillis()); err != nil {
			return nil, model.NewAppError("createDirectChannelWithUser", "app.channel_member_history.log_join_event.internal_error", nil, err.Error(), http.StatusInternalServerError)
=======
	if userID != otherUserID {
		if err := a.Srv().Store.ChannelMemberHistory().LogJoinEvent(otherUserID, channel.Id, model.GetMillis()); err != nil {
			return nil, model.NewAppError("CreateDirectChannel", "app.channel_member_history.log_join_event.internal_error", nil, err.Error(), http.StatusInternalServerError)
>>>>>>> 1e3b6b56
		}
	}

	return channel, nil
}

func (a *App) WaitForChannelMembership(channelId string, userID string) {
	if len(a.Config().SqlSettings.DataSourceReplicas) == 0 {
		return
	}

	now := model.GetMillis()

	for model.GetMillis()-now < 12000 {

		time.Sleep(100 * time.Millisecond)

		_, err := a.Srv().Store.Channel().GetMember(channelId, userID)

		// If the membership was found then return
		if err == nil {
			return
		}

		// If we received an error, but it wasn't a missing channel member then return
		var nfErr *store.ErrNotFound
		if !errors.As(err, &nfErr) {
			return
		}
	}

	mlog.Error("WaitForChannelMembership giving up", mlog.String("channel_id", channelId), mlog.String("user_id", userID))
}

func (a *App) CreateGroupChannel(userIDs []string, creatorId string) (*model.Channel, *model.AppError) {
	channel, err := a.createGroupChannel(userIDs)
	if err != nil {
		if err.Id == store.ChannelExistsError {
			return channel, nil
		}
		return nil, err
	}

	for _, userID := range userIDs {
		if userID == creatorId {
			a.WaitForChannelMembership(channel.Id, creatorId)
		}

		a.InvalidateCacheForUser(userID)
	}

	message := model.NewWebSocketEvent(model.WEBSOCKET_EVENT_GROUP_ADDED, "", channel.Id, "", nil)
	message.Add("teammate_ids", model.ArrayToJson(userIDs))
	a.Publish(message)

	return channel, nil
}

func (a *App) createGroupChannel(userIDs []string) (*model.Channel, *model.AppError) {
	if len(userIDs) > model.CHANNEL_GROUP_MAX_USERS || len(userIDs) < model.CHANNEL_GROUP_MIN_USERS {
		return nil, model.NewAppError("CreateGroupChannel", "api.channel.create_group.bad_size.app_error", nil, "", http.StatusBadRequest)
	}

	users, err := a.Srv().Store.User().GetProfileByIds(userIDs, nil, true)
	if err != nil {
		return nil, model.NewAppError("createGroupChannel", "app.user.get_profiles.app_error", nil, err.Error(), http.StatusInternalServerError)
	}

	if len(users) != len(userIDs) {
		return nil, model.NewAppError("CreateGroupChannel", "api.channel.create_group.bad_user.app_error", nil, "user_ids="+model.ArrayToJson(userIDs), http.StatusBadRequest)
	}

	group := &model.Channel{
		Name:        model.GetGroupNameFromUserIds(userIDs),
		DisplayName: model.GetGroupDisplayNameFromUsers(users, true),
		Type:        model.CHANNEL_GROUP,
	}

	channel, nErr := a.Srv().Store.Channel().Save(group, *a.Config().TeamSettings.MaxChannelsPerTeam)
	if nErr != nil {
		var invErr *store.ErrInvalidInput
		var cErr *store.ErrConflict
		var ltErr *store.ErrLimitExceeded
		var appErr *model.AppError
		switch {
		case errors.As(nErr, &invErr):
			switch {
			case invErr.Entity == "Channel" && invErr.Field == "DeleteAt":
				return nil, model.NewAppError("CreateChannel", "store.sql_channel.save.archived_channel.app_error", nil, "", http.StatusBadRequest)
			case invErr.Entity == "Channel" && invErr.Field == "Type":
				return nil, model.NewAppError("CreateChannel", "store.sql_channel.save.direct_channel.app_error", nil, "", http.StatusBadRequest)
			case invErr.Entity == "Channel" && invErr.Field == "Id":
				return nil, model.NewAppError("CreateChannel", "store.sql_channel.save_channel.existing.app_error", nil, "id="+invErr.Value.(string), http.StatusBadRequest)
			}
		case errors.As(nErr, &cErr):
			return channel, model.NewAppError("CreateChannel", store.ChannelExistsError, nil, cErr.Error(), http.StatusBadRequest)
		case errors.As(nErr, &ltErr):
			return nil, model.NewAppError("CreateChannel", "store.sql_channel.save_channel.limit.app_error", nil, ltErr.Error(), http.StatusBadRequest)
		case errors.As(nErr, &appErr): // in case we haven't converted to plain error.
			return nil, appErr
		default: // last fallback in case it doesn't map to an existing app error.
			return nil, model.NewAppError("CreateChannel", "app.channel.create_channel.internal_error", nil, nErr.Error(), http.StatusInternalServerError)
		}
	}

	for _, user := range users {
		cm := &model.ChannelMember{
			UserId:      user.Id,
			ChannelId:   group.Id,
			NotifyProps: model.GetDefaultChannelNotifyProps(),
			SchemeGuest: user.IsGuest(),
			SchemeUser:  !user.IsGuest(),
		}

		if _, nErr = a.Srv().Store.Channel().SaveMember(cm); nErr != nil {
			var appErr *model.AppError
			var cErr *store.ErrConflict
			switch {
			case errors.As(nErr, &cErr):
				switch cErr.Resource {
				case "ChannelMembers":
					return nil, model.NewAppError("createGroupChannel", "app.channel.save_member.exists.app_error", nil, cErr.Error(), http.StatusBadRequest)
				}
			case errors.As(nErr, &appErr):
				return nil, appErr
			default:
				return nil, model.NewAppError("createGroupChannel", "app.channel.create_direct_channel.internal_error", nil, nErr.Error(), http.StatusInternalServerError)
			}
		}
		if err := a.Srv().Store.ChannelMemberHistory().LogJoinEvent(user.Id, channel.Id, model.GetMillis()); err != nil {
			return nil, model.NewAppError("createGroupChannel", "app.channel_member_history.log_join_event.internal_error", nil, err.Error(), http.StatusInternalServerError)
		}
	}

	return channel, nil
}

func (a *App) GetGroupChannel(userIDs []string) (*model.Channel, *model.AppError) {
	if len(userIDs) > model.CHANNEL_GROUP_MAX_USERS || len(userIDs) < model.CHANNEL_GROUP_MIN_USERS {
		return nil, model.NewAppError("GetGroupChannel", "api.channel.create_group.bad_size.app_error", nil, "", http.StatusBadRequest)
	}

	users, err := a.Srv().Store.User().GetProfileByIds(userIDs, nil, true)
	if err != nil {
		return nil, model.NewAppError("GetGroupChannel", "app.user.get_profiles.app_error", nil, err.Error(), http.StatusInternalServerError)
	}

	if len(users) != len(userIDs) {
		return nil, model.NewAppError("GetGroupChannel", "api.channel.create_group.bad_user.app_error", nil, "user_ids="+model.ArrayToJson(userIDs), http.StatusBadRequest)
	}

	channel, appErr := a.GetChannelByName(model.GetGroupNameFromUserIds(userIDs), "", true)
	if appErr != nil {
		return nil, appErr
	}

	return channel, nil
}

// UpdateChannel updates a given channel by its Id. It also publishes the CHANNEL_UPDATED event.
func (a *App) UpdateChannel(channel *model.Channel) (*model.Channel, *model.AppError) {
	_, err := a.Srv().Store.Channel().Update(channel)
	if err != nil {
		var appErr *model.AppError
		var invErr *store.ErrInvalidInput
		switch {
		case errors.As(err, &invErr):
			return nil, model.NewAppError("UpdateChannel", "app.channel.update.bad_id", nil, invErr.Error(), http.StatusBadRequest)
		case errors.As(err, &appErr):
			return nil, appErr
		default:
			return nil, model.NewAppError("UpdateChannel", "app.channel.update_channel.internal_error", nil, err.Error(), http.StatusInternalServerError)
		}
	}

	a.invalidateCacheForChannel(channel)

	messageWs := model.NewWebSocketEvent(model.WEBSOCKET_EVENT_CHANNEL_UPDATED, "", channel.Id, "", nil)
	messageWs.Add("channel", channel.ToJson())
	a.Publish(messageWs)

	return channel, nil
}

// CreateChannelScheme creates a new Scheme of scope channel and assigns it to the channel.
func (a *App) CreateChannelScheme(channel *model.Channel) (*model.Scheme, *model.AppError) {
	scheme, err := a.CreateScheme(&model.Scheme{
		Name:        model.NewId(),
		DisplayName: model.NewId(),
		Scope:       model.SCHEME_SCOPE_CHANNEL,
	})
	if err != nil {
		return nil, err
	}

	channel.SchemeId = &scheme.Id
	if _, err := a.UpdateChannelScheme(channel); err != nil {
		return nil, err
	}
	return scheme, nil
}

// DeleteChannelScheme deletes a channels scheme and sets its SchemeId to nil.
func (a *App) DeleteChannelScheme(channel *model.Channel) (*model.Channel, *model.AppError) {
	if channel.SchemeId != nil && *channel.SchemeId != "" {
		if _, err := a.DeleteScheme(*channel.SchemeId); err != nil {
			return nil, err
		}
	}
	channel.SchemeId = nil
	return a.UpdateChannelScheme(channel)
}

// UpdateChannelScheme saves the new SchemeId of the channel passed.
func (a *App) UpdateChannelScheme(channel *model.Channel) (*model.Channel, *model.AppError) {
	var oldChannel *model.Channel
	var err *model.AppError
	if oldChannel, err = a.GetChannel(channel.Id); err != nil {
		return nil, err
	}

	oldChannel.SchemeId = channel.SchemeId
	return a.UpdateChannel(oldChannel)
}

func (a *App) UpdateChannelPrivacy(oldChannel *model.Channel, user *model.User) (*model.Channel, *model.AppError) {
	channel, err := a.UpdateChannel(oldChannel)
	if err != nil {
		return channel, err
	}

	if err := a.postChannelPrivacyMessage(user, channel); err != nil {
		if channel.Type == model.CHANNEL_OPEN {
			channel.Type = model.CHANNEL_PRIVATE
		} else {
			channel.Type = model.CHANNEL_OPEN
		}
		// revert to previous channel privacy
		a.UpdateChannel(channel)
		return channel, err
	}

	a.invalidateCacheForChannel(channel)

	messageWs := model.NewWebSocketEvent(model.WEBSOCKET_EVENT_CHANNEL_CONVERTED, channel.TeamId, "", "", nil)
	messageWs.Add("channel_id", channel.Id)
	a.Publish(messageWs)

	return channel, nil
}

func (a *App) postChannelPrivacyMessage(user *model.User, channel *model.Channel) *model.AppError {
	message := (map[string]string{
		model.CHANNEL_OPEN:    utils.T("api.channel.change_channel_privacy.private_to_public"),
		model.CHANNEL_PRIVATE: utils.T("api.channel.change_channel_privacy.public_to_private"),
	})[channel.Type]
	post := &model.Post{
		ChannelId: channel.Id,
		Message:   message,
		Type:      model.POST_CHANGE_CHANNEL_PRIVACY,
		UserId:    user.Id,
		Props: model.StringInterface{
			"username": user.Username,
		},
	}

	if _, err := a.CreatePost(post, channel, false, true); err != nil {
		return model.NewAppError("postChannelPrivacyMessage", "api.channel.post_channel_privacy_message.error", nil, err.Error(), http.StatusInternalServerError)
	}

	return nil
}

func (a *App) RestoreChannel(channel *model.Channel, userID string) (*model.Channel, *model.AppError) {
	if channel.DeleteAt == 0 {
		return nil, model.NewAppError("restoreChannel", "api.channel.restore_channel.restored.app_error", nil, "", http.StatusBadRequest)
	}

	if err := a.Srv().Store.Channel().Restore(channel.Id, model.GetMillis()); err != nil {
		return nil, model.NewAppError("RestoreChannel", "app.channel.restore.app_error", nil, err.Error(), http.StatusInternalServerError)
	}
	channel.DeleteAt = 0
	a.invalidateCacheForChannel(channel)

	message := model.NewWebSocketEvent(model.WEBSOCKET_EVENT_CHANNEL_RESTORED, channel.TeamId, "", "", nil)
	message.Add("channel_id", channel.Id)
	a.Publish(message)

	user, nErr := a.Srv().Store.User().Get(userID)
	if nErr != nil {
		var nfErr *store.ErrNotFound
		switch {
		case errors.As(nErr, &nfErr):
			return nil, model.NewAppError("RestoreChannel", MissingAccountError, nil, nfErr.Error(), http.StatusNotFound)
		default:
			return nil, model.NewAppError("RestoreChannel", "app.user.get.app_error", nil, nErr.Error(), http.StatusInternalServerError)
		}
	}

	if user != nil {
		T := utils.GetUserTranslations(user.Locale)

		post := &model.Post{
			ChannelId: channel.Id,
			Message:   T("api.channel.restore_channel.unarchived", map[string]interface{}{"Username": user.Username}),
			Type:      model.POST_CHANNEL_RESTORED,
			UserId:    userID,
			Props: model.StringInterface{
				"username": user.Username,
			},
		}

		if _, err := a.CreatePost(post, channel, false, true); err != nil {
			mlog.Warn("Failed to post unarchive message", mlog.Err(err))
		}
	}

	return channel, nil
}

func (a *App) PatchChannel(channel *model.Channel, patch *model.ChannelPatch, userID string) (*model.Channel, *model.AppError) {
	oldChannelDisplayName := channel.DisplayName
	oldChannelHeader := channel.Header
	oldChannelPurpose := channel.Purpose

	channel.Patch(patch)
	channel, err := a.UpdateChannel(channel)
	if err != nil {
		return nil, err
	}

	if oldChannelDisplayName != channel.DisplayName {
		if err = a.PostUpdateChannelDisplayNameMessage(userID, channel, oldChannelDisplayName, channel.DisplayName); err != nil {
			mlog.Warn(err.Error())
		}
	}

	if channel.Header != oldChannelHeader {
		if err = a.PostUpdateChannelHeaderMessage(userID, channel, oldChannelHeader, channel.Header); err != nil {
			mlog.Warn(err.Error())
		}
	}

	if channel.Purpose != oldChannelPurpose {
		if err = a.PostUpdateChannelPurposeMessage(userID, channel, oldChannelPurpose, channel.Purpose); err != nil {
			mlog.Warn(err.Error())
		}
	}

	return channel, nil
}

// GetSchemeRolesForChannel Checks if a channel or its team has an override scheme for channel roles and returns the scheme roles or default channel roles.
func (a *App) GetSchemeRolesForChannel(channelId string) (guestRoleName, userRoleName, adminRoleName string, err *model.AppError) {
	channel, err := a.GetChannel(channelId)
	if err != nil {
		return
	}

	if channel.SchemeId != nil && *channel.SchemeId != "" {
		var scheme *model.Scheme
		scheme, err = a.GetScheme(*channel.SchemeId)
		if err != nil {
			return
		}

		guestRoleName = scheme.DefaultChannelGuestRole
		userRoleName = scheme.DefaultChannelUserRole
		adminRoleName = scheme.DefaultChannelAdminRole

		return
	}

	return a.GetTeamSchemeChannelRoles(channel.TeamId)
}

// GetTeamSchemeChannelRoles Checks if a team has an override scheme and returns the scheme channel role names or default channel role names.
func (a *App) GetTeamSchemeChannelRoles(teamID string) (guestRoleName, userRoleName, adminRoleName string, err *model.AppError) {
	team, err := a.GetTeam(teamID)
	if err != nil {
		return
	}

	if team.SchemeId != nil && *team.SchemeId != "" {
		var scheme *model.Scheme
		scheme, err = a.GetScheme(*team.SchemeId)
		if err != nil {
			return
		}

		guestRoleName = scheme.DefaultChannelGuestRole
		userRoleName = scheme.DefaultChannelUserRole
		adminRoleName = scheme.DefaultChannelAdminRole
	} else {
		guestRoleName = model.CHANNEL_GUEST_ROLE_ID
		userRoleName = model.CHANNEL_USER_ROLE_ID
		adminRoleName = model.CHANNEL_ADMIN_ROLE_ID
	}

	return
}

// GetChannelModerationsForChannel Gets a channels ChannelModerations from either the higherScoped roles or from the channel scheme roles.
func (a *App) GetChannelModerationsForChannel(channel *model.Channel) ([]*model.ChannelModeration, *model.AppError) {
	guestRoleName, memberRoleName, _, err := a.GetSchemeRolesForChannel(channel.Id)
	if err != nil {
		return nil, err
	}

	memberRole, err := a.GetRoleByName(memberRoleName)
	if err != nil {
		return nil, err
	}

	var guestRole *model.Role
	if guestRoleName != "" {
		guestRole, err = a.GetRoleByName(guestRoleName)
		if err != nil {
			return nil, err
		}
	}

	higherScopedGuestRoleName, higherScopedMemberRoleName, _, err := a.GetTeamSchemeChannelRoles(channel.TeamId)
	if err != nil {
		return nil, err
	}
	higherScopedMemberRole, err := a.GetRoleByName(higherScopedMemberRoleName)
	if err != nil {
		return nil, err
	}

	var higherScopedGuestRole *model.Role
	if higherScopedGuestRoleName != "" {
		higherScopedGuestRole, err = a.GetRoleByName(higherScopedGuestRoleName)
		if err != nil {
			return nil, err
		}
	}

	return buildChannelModerations(channel.Type, memberRole, guestRole, higherScopedMemberRole, higherScopedGuestRole), nil
}

// PatchChannelModerationsForChannel Updates a channels scheme roles based on a given ChannelModerationPatch, if the permissions match the higher scoped role the scheme is deleted.
func (a *App) PatchChannelModerationsForChannel(channel *model.Channel, channelModerationsPatch []*model.ChannelModerationPatch) ([]*model.ChannelModeration, *model.AppError) {
	higherScopedGuestRoleName, higherScopedMemberRoleName, _, err := a.GetTeamSchemeChannelRoles(channel.TeamId)
	if err != nil {
		return nil, err
	}

	higherScopedMemberRole, err := a.GetRoleByName(higherScopedMemberRoleName)
	if err != nil {
		return nil, err
	}

	var higherScopedGuestRole *model.Role
	if higherScopedGuestRoleName != "" {
		higherScopedGuestRole, err = a.GetRoleByName(higherScopedGuestRoleName)
		if err != nil {
			return nil, err
		}
	}

	higherScopedMemberPermissions := higherScopedMemberRole.GetChannelModeratedPermissions(channel.Type)

	var higherScopedGuestPermissions map[string]bool
	if higherScopedGuestRole != nil {
		higherScopedGuestPermissions = higherScopedGuestRole.GetChannelModeratedPermissions(channel.Type)
	}

	for _, moderationPatch := range channelModerationsPatch {
		if moderationPatch.Roles.Members != nil && *moderationPatch.Roles.Members && !higherScopedMemberPermissions[*moderationPatch.Name] {
			return nil, &model.AppError{Message: "Cannot add a permission that is restricted by the team or system permission scheme"}
		}
		if moderationPatch.Roles.Guests != nil && *moderationPatch.Roles.Guests && !higherScopedGuestPermissions[*moderationPatch.Name] {
			return nil, &model.AppError{Message: "Cannot add a permission that is restricted by the team or system permission scheme"}
		}
	}

	var scheme *model.Scheme
	// Channel has no scheme so create one
	if channel.SchemeId == nil || *channel.SchemeId == "" {
		scheme, err = a.CreateChannelScheme(channel)
		if err != nil {
			return nil, err
		}

		// Send a websocket event about this new role. The other new roles—member and guest—get emitted when they're updated.
		var adminRole *model.Role
		adminRole, err = a.GetRoleByName(scheme.DefaultChannelAdminRole)
		if err != nil {
			return nil, err
		}
		a.sendUpdatedRoleEvent(adminRole)

		message := model.NewWebSocketEvent(model.WEBSOCKET_EVENT_CHANNEL_SCHEME_UPDATED, "", channel.Id, "", nil)
		a.Publish(message)
		mlog.Info("Permission scheme created.", mlog.String("channel_id", channel.Id), mlog.String("channel_name", channel.Name))
	} else {
		scheme, err = a.GetScheme(*channel.SchemeId)
		if err != nil {
			return nil, err
		}
	}

	guestRoleName := scheme.DefaultChannelGuestRole
	memberRoleName := scheme.DefaultChannelUserRole
	memberRole, err := a.GetRoleByName(memberRoleName)
	if err != nil {
		return nil, err
	}

	var guestRole *model.Role
	if guestRoleName != "" {
		guestRole, err = a.GetRoleByName(guestRoleName)
		if err != nil {
			return nil, err
		}
	}

	memberRolePatch := memberRole.RolePatchFromChannelModerationsPatch(channelModerationsPatch, "members")
	var guestRolePatch *model.RolePatch
	if guestRole != nil {
		guestRolePatch = guestRole.RolePatchFromChannelModerationsPatch(channelModerationsPatch, "guests")
	}

	for _, channelModerationPatch := range channelModerationsPatch {
		permissionModified := *channelModerationPatch.Name
		if channelModerationPatch.Roles.Guests != nil && utils.StringInSlice(permissionModified, model.ChannelModeratedPermissionsChangedByPatch(guestRole, guestRolePatch)) {
			if *channelModerationPatch.Roles.Guests {
				mlog.Info("Permission enabled for guests.", mlog.String("permission", permissionModified), mlog.String("channel_id", channel.Id), mlog.String("channel_name", channel.Name))
			} else {
				mlog.Info("Permission disabled for guests.", mlog.String("permission", permissionModified), mlog.String("channel_id", channel.Id), mlog.String("channel_name", channel.Name))
			}
		}

		if channelModerationPatch.Roles.Members != nil && utils.StringInSlice(permissionModified, model.ChannelModeratedPermissionsChangedByPatch(memberRole, memberRolePatch)) {
			if *channelModerationPatch.Roles.Members {
				mlog.Info("Permission enabled for members.", mlog.String("permission", permissionModified), mlog.String("channel_id", channel.Id), mlog.String("channel_name", channel.Name))
			} else {
				mlog.Info("Permission disabled for members.", mlog.String("permission", permissionModified), mlog.String("channel_id", channel.Id), mlog.String("channel_name", channel.Name))
			}
		}
	}

	memberRolePermissionsUnmodified := len(model.ChannelModeratedPermissionsChangedByPatch(higherScopedMemberRole, memberRolePatch)) == 0
	guestRolePermissionsUnmodified := len(model.ChannelModeratedPermissionsChangedByPatch(higherScopedGuestRole, guestRolePatch)) == 0
	if memberRolePermissionsUnmodified && guestRolePermissionsUnmodified {
		// The channel scheme matches the permissions of its higherScoped scheme so delete the scheme
		if _, err = a.DeleteChannelScheme(channel); err != nil {
			return nil, err
		}

		message := model.NewWebSocketEvent(model.WEBSOCKET_EVENT_CHANNEL_SCHEME_UPDATED, "", channel.Id, "", nil)
		a.Publish(message)

		memberRole = higherScopedMemberRole
		guestRole = higherScopedGuestRole
		mlog.Info("Permission scheme deleted.", mlog.String("channel_id", channel.Id), mlog.String("channel_name", channel.Name))
	} else {
		memberRole, err = a.PatchRole(memberRole, memberRolePatch)
		if err != nil {
			return nil, err
		}
		guestRole, err = a.PatchRole(guestRole, guestRolePatch)
		if err != nil {
			return nil, err
		}
	}

	return buildChannelModerations(channel.Type, memberRole, guestRole, higherScopedMemberRole, higherScopedGuestRole), nil
}

func buildChannelModerations(channelType string, memberRole *model.Role, guestRole *model.Role, higherScopedMemberRole *model.Role, higherScopedGuestRole *model.Role) []*model.ChannelModeration {
	var memberPermissions, guestPermissions, higherScopedMemberPermissions, higherScopedGuestPermissions map[string]bool
	if memberRole != nil {
		memberPermissions = memberRole.GetChannelModeratedPermissions(channelType)
	}
	if guestRole != nil {
		guestPermissions = guestRole.GetChannelModeratedPermissions(channelType)
	}
	if higherScopedMemberRole != nil {
		higherScopedMemberPermissions = higherScopedMemberRole.GetChannelModeratedPermissions(channelType)
	}
	if higherScopedGuestRole != nil {
		higherScopedGuestPermissions = higherScopedGuestRole.GetChannelModeratedPermissions(channelType)
	}

	var channelModerations []*model.ChannelModeration
	for _, permissionKey := range model.ChannelModeratedPermissions {
		roles := &model.ChannelModeratedRoles{}

		roles.Members = &model.ChannelModeratedRole{
			Value:   memberPermissions[permissionKey],
			Enabled: higherScopedMemberPermissions[permissionKey],
		}

		if permissionKey == "manage_members" {
			roles.Guests = nil
		} else {
			roles.Guests = &model.ChannelModeratedRole{
				Value:   guestPermissions[permissionKey],
				Enabled: higherScopedGuestPermissions[permissionKey],
			}
		}

		moderation := &model.ChannelModeration{
			Name:  permissionKey,
			Roles: roles,
		}

		channelModerations = append(channelModerations, moderation)
	}

	return channelModerations
}

func (a *App) UpdateChannelMemberRoles(channelId string, userID string, newRoles string) (*model.ChannelMember, *model.AppError) {
	var member *model.ChannelMember
	var err *model.AppError
	if member, err = a.GetChannelMember(channelId, userID); err != nil {
		return nil, err
	}

	schemeGuestRole, schemeUserRole, schemeAdminRole, err := a.GetSchemeRolesForChannel(channelId)
	if err != nil {
		return nil, err
	}

	prevSchemeGuestValue := member.SchemeGuest

	var newExplicitRoles []string
	member.SchemeGuest = false
	member.SchemeUser = false
	member.SchemeAdmin = false

	for _, roleName := range strings.Fields(newRoles) {
		var role *model.Role
		role, err = a.GetRoleByName(roleName)
		if err != nil {
			err.StatusCode = http.StatusBadRequest
			return nil, err
		}

		if !role.SchemeManaged {
			// The role is not scheme-managed, so it's OK to apply it to the explicit roles field.
			newExplicitRoles = append(newExplicitRoles, roleName)
		} else {
			// The role is scheme-managed, so need to check if it is part of the scheme for this channel or not.
			switch roleName {
			case schemeAdminRole:
				member.SchemeAdmin = true
			case schemeUserRole:
				member.SchemeUser = true
			case schemeGuestRole:
				member.SchemeGuest = true
			default:
				// If not part of the scheme for this channel, then it is not allowed to apply it as an explicit role.
				return nil, model.NewAppError("UpdateChannelMemberRoles", "api.channel.update_channel_member_roles.scheme_role.app_error", nil, "role_name="+roleName, http.StatusBadRequest)
			}
		}
	}

	if member.SchemeUser && member.SchemeGuest {
		return nil, model.NewAppError("UpdateChannelMemberRoles", "api.channel.update_channel_member_roles.guest_and_user.app_error", nil, "", http.StatusBadRequest)
	}

	if prevSchemeGuestValue != member.SchemeGuest {
		return nil, model.NewAppError("UpdateChannelMemberRoles", "api.channel.update_channel_member_roles.changing_guest_role.app_error", nil, "", http.StatusBadRequest)
	}

	member.ExplicitRoles = strings.Join(newExplicitRoles, " ")

	return a.updateChannelMember(member)
}

func (a *App) UpdateChannelMemberSchemeRoles(channelId string, userID string, isSchemeGuest bool, isSchemeUser bool, isSchemeAdmin bool) (*model.ChannelMember, *model.AppError) {
	member, err := a.GetChannelMember(channelId, userID)
	if err != nil {
		return nil, err
	}

	member.SchemeAdmin = isSchemeAdmin
	member.SchemeUser = isSchemeUser
	member.SchemeGuest = isSchemeGuest

	if member.SchemeUser && member.SchemeGuest {
		return nil, model.NewAppError("UpdateChannelMemberSchemeRoles", "api.channel.update_channel_member_roles.guest_and_user.app_error", nil, "", http.StatusBadRequest)
	}

	// If the migration is not completed, we also need to check the default channel_admin/channel_user roles are not present in the roles field.
	if err = a.IsPhase2MigrationCompleted(); err != nil {
		member.ExplicitRoles = RemoveRoles([]string{model.CHANNEL_GUEST_ROLE_ID, model.CHANNEL_USER_ROLE_ID, model.CHANNEL_ADMIN_ROLE_ID}, member.ExplicitRoles)
	}

	return a.updateChannelMember(member)
}

func (a *App) UpdateChannelMemberNotifyProps(data map[string]string, channelId string, userID string) (*model.ChannelMember, *model.AppError) {
	var member *model.ChannelMember
	var err *model.AppError
	if member, err = a.GetChannelMember(channelId, userID); err != nil {
		return nil, err
	}

	// update whichever notify properties have been provided, but don't change the others
	if markUnread, exists := data[model.MARK_UNREAD_NOTIFY_PROP]; exists {
		member.NotifyProps[model.MARK_UNREAD_NOTIFY_PROP] = markUnread
	}

	if desktop, exists := data[model.DESKTOP_NOTIFY_PROP]; exists {
		member.NotifyProps[model.DESKTOP_NOTIFY_PROP] = desktop
	}

	if email, exists := data[model.EMAIL_NOTIFY_PROP]; exists {
		member.NotifyProps[model.EMAIL_NOTIFY_PROP] = email
	}

	if push, exists := data[model.PUSH_NOTIFY_PROP]; exists {
		member.NotifyProps[model.PUSH_NOTIFY_PROP] = push
	}

	if ignoreChannelMentions, exists := data[model.IGNORE_CHANNEL_MENTIONS_NOTIFY_PROP]; exists {
		member.NotifyProps[model.IGNORE_CHANNEL_MENTIONS_NOTIFY_PROP] = ignoreChannelMentions
	}

	member, err = a.updateChannelMember(member)
	if err != nil {
		return nil, err
	}

	a.invalidateCacheForChannelMembersNotifyProps(member.ChannelId)

	return member, nil
}

func (a *App) updateChannelMember(member *model.ChannelMember) (*model.ChannelMember, *model.AppError) {
	member, nErr := a.Srv().Store.Channel().UpdateMember(member)
	if nErr != nil {
		var appErr *model.AppError
		var nfErr *store.ErrNotFound
		switch {
		case errors.As(nErr, &appErr):
			return nil, appErr
		case errors.As(nErr, &nfErr):
			return nil, model.NewAppError("updateChannelMember", MissingChannelMemberError, nil, nfErr.Error(), http.StatusNotFound)
		default:
			return nil, model.NewAppError("updateChannelMember", "app.channel.get_member.app_error", nil, nErr.Error(), http.StatusInternalServerError)
		}
	}

	a.InvalidateCacheForUser(member.UserId)

	// Notify the clients that the member notify props changed
	evt := model.NewWebSocketEvent(model.WEBSOCKET_EVENT_CHANNEL_MEMBER_UPDATED, "", "", member.UserId, nil)
	evt.Add("channelMember", member.ToJson())
	a.Publish(evt)

	return member, nil
}

func (a *App) DeleteChannel(channel *model.Channel, userID string) *model.AppError {
	ihc := make(chan store.StoreResult, 1)
	ohc := make(chan store.StoreResult, 1)

	go func() {
		webhooks, err := a.Srv().Store.Webhook().GetIncomingByChannel(channel.Id)
		ihc <- store.StoreResult{Data: webhooks, NErr: err}
		close(ihc)
	}()

	go func() {
		outgoingHooks, err := a.Srv().Store.Webhook().GetOutgoingByChannel(channel.Id, -1, -1)
		ohc <- store.StoreResult{Data: outgoingHooks, NErr: err}
		close(ohc)
	}()

	var user *model.User
	if userID != "" {
		var nErr error
		user, nErr = a.Srv().Store.User().Get(userID)
		if nErr != nil {
			var nfErr *store.ErrNotFound
			switch {
			case errors.As(nErr, &nfErr):
				return model.NewAppError("DeleteChannel", MissingAccountError, nil, nfErr.Error(), http.StatusNotFound)
			default:
				return model.NewAppError("DeleteChannel", "app.user.get.app_error", nil, nErr.Error(), http.StatusInternalServerError)
			}
		}
	}

	ihcresult := <-ihc
	if ihcresult.NErr != nil {
		return model.NewAppError("DeleteChannel", "app.webhooks.get_incoming_by_channel.app_error", nil, ihcresult.NErr.Error(), http.StatusInternalServerError)
	}

	ohcresult := <-ohc
	if ohcresult.NErr != nil {
		return model.NewAppError("DeleteChannel", "app.webhooks.get_outgoing_by_channel.app_error", nil, ohcresult.NErr.Error(), http.StatusInternalServerError)
	}

	incomingHooks := ihcresult.Data.([]*model.IncomingWebhook)
	outgoingHooks := ohcresult.Data.([]*model.OutgoingWebhook)

	if channel.DeleteAt > 0 {
		err := model.NewAppError("deleteChannel", "api.channel.delete_channel.deleted.app_error", nil, "", http.StatusBadRequest)
		return err
	}

	if channel.Name == model.DEFAULT_CHANNEL {
		err := model.NewAppError("deleteChannel", "api.channel.delete_channel.cannot.app_error", map[string]interface{}{"Channel": model.DEFAULT_CHANNEL}, "", http.StatusBadRequest)
		return err
	}

	if user != nil {
		T := utils.GetUserTranslations(user.Locale)

		post := &model.Post{
			ChannelId: channel.Id,
			Message:   fmt.Sprintf(T("api.channel.delete_channel.archived"), user.Username),
			Type:      model.POST_CHANNEL_DELETED,
			UserId:    userID,
			Props: model.StringInterface{
				"username": user.Username,
			},
		}

		if _, err := a.CreatePost(post, channel, false, true); err != nil {
			mlog.Warn("Failed to post archive message", mlog.Err(err))
		}
	}

	now := model.GetMillis()
	for _, hook := range incomingHooks {
		if err := a.Srv().Store.Webhook().DeleteIncoming(hook.Id, now); err != nil {
			mlog.Warn("Encountered error deleting incoming webhook", mlog.String("hook_id", hook.Id), mlog.Err(err))
		}
		a.invalidateCacheForWebhook(hook.Id)
	}

	for _, hook := range outgoingHooks {
		if err := a.Srv().Store.Webhook().DeleteOutgoing(hook.Id, now); err != nil {
			mlog.Warn("Encountered error deleting outgoing webhook", mlog.String("hook_id", hook.Id), mlog.Err(err))
		}
	}

	deleteAt := model.GetMillis()

	if err := a.Srv().Store.Channel().Delete(channel.Id, deleteAt); err != nil {
		return model.NewAppError("DeleteChannel", "app.channel.delete.app_error", nil, err.Error(), http.StatusInternalServerError)
	}
	a.invalidateCacheForChannel(channel)

	message := model.NewWebSocketEvent(model.WEBSOCKET_EVENT_CHANNEL_DELETED, channel.TeamId, "", "", nil)
	message.Add("channel_id", channel.Id)
	message.Add("delete_at", deleteAt)
	a.Publish(message)

	return nil
}

func (a *App) addUserToChannel(user *model.User, channel *model.Channel) (*model.ChannelMember, *model.AppError) {
	if channel.Type != model.CHANNEL_OPEN && channel.Type != model.CHANNEL_PRIVATE {
		return nil, model.NewAppError("AddUserToChannel", "api.channel.add_user_to_channel.type.app_error", nil, "", http.StatusBadRequest)
	}

	channelMember, nErr := a.Srv().Store.Channel().GetMember(channel.Id, user.Id)
	if nErr != nil {
		var nfErr *store.ErrNotFound
		if !errors.As(nErr, &nfErr) {
			return nil, model.NewAppError("AddUserToChannel", "app.channel.get_member.app_error", nil, nErr.Error(), http.StatusInternalServerError)
		}
	} else {
		return channelMember, nil
	}

	if channel.IsGroupConstrained() {
		nonMembers, err := a.FilterNonGroupChannelMembers([]string{user.Id}, channel)
		if err != nil {
			return nil, model.NewAppError("addUserToChannel", "api.channel.add_user_to_channel.type.app_error", nil, "", http.StatusInternalServerError)
		}
		if len(nonMembers) > 0 {
			return nil, model.NewAppError("addUserToChannel", "api.channel.add_members.user_denied", map[string]interface{}{"UserIDs": nonMembers}, "", http.StatusBadRequest)
		}
	}

	newMember := &model.ChannelMember{
		ChannelId:   channel.Id,
		UserId:      user.Id,
		NotifyProps: model.GetDefaultChannelNotifyProps(),
		SchemeGuest: user.IsGuest(),
		SchemeUser:  !user.IsGuest(),
	}

	if !user.IsGuest() {
		var userShouldBeAdmin bool
		userShouldBeAdmin, appErr := a.UserIsInAdminRoleGroup(user.Id, channel.Id, model.GroupSyncableTypeChannel)
		if appErr != nil {
			return nil, appErr
		}
		newMember.SchemeAdmin = userShouldBeAdmin
	}

	newMember, nErr = a.Srv().Store.Channel().SaveMember(newMember)
	if nErr != nil {
		return nil, model.NewAppError("AddUserToChannel", "api.channel.add_user.to.channel.failed.app_error", nil, fmt.Sprintf("failed to add member: user_id: %s, channel_id:%s", user.Id, channel.Id), http.StatusInternalServerError)
	}
	a.WaitForChannelMembership(channel.Id, user.Id)

	if nErr := a.Srv().Store.ChannelMemberHistory().LogJoinEvent(user.Id, channel.Id, model.GetMillis()); nErr != nil {
		return nil, model.NewAppError("AddUserToChannel", "app.channel_member_history.log_join_event.internal_error", nil, nErr.Error(), http.StatusInternalServerError)
	}

	a.InvalidateCacheForUser(user.Id)
	a.invalidateCacheForChannelMembers(channel.Id)

	return newMember, nil
}

func (a *App) AddUserToChannel(user *model.User, channel *model.Channel) (*model.ChannelMember, *model.AppError) {
	teamMember, nErr := a.Srv().Store.Team().GetMember(channel.TeamId, user.Id)
	if nErr != nil {
		var nfErr *store.ErrNotFound
		switch {
		case errors.As(nErr, &nfErr):
			return nil, model.NewAppError("AddUserToChannel", "app.team.get_member.missing.app_error", nil, nfErr.Error(), http.StatusNotFound)
		default:
			return nil, model.NewAppError("AddUserToChannel", "app.team.get_member.app_error", nil, nErr.Error(), http.StatusInternalServerError)
		}
	}

	if teamMember.DeleteAt > 0 {
		return nil, model.NewAppError("AddUserToChannel", "api.channel.add_user.to.channel.failed.deleted.app_error", nil, "", http.StatusBadRequest)
	}

	newMember, err := a.addUserToChannel(user, channel)
	if err != nil {
		return nil, err
	}

	message := model.NewWebSocketEvent(model.WEBSOCKET_EVENT_USER_ADDED, "", channel.Id, "", nil)
	message.Add("user_id", user.Id)
	message.Add("team_id", channel.TeamId)
	a.Publish(message)

	return newMember, nil
}

func (a *App) AddChannelMember(userID string, channel *model.Channel, userRequestorId string, postRootId string) (*model.ChannelMember, *model.AppError) {
	if member, err := a.Srv().Store.Channel().GetMember(channel.Id, userID); err != nil {
		var nfErr *store.ErrNotFound
		if !errors.As(err, &nfErr) {
			return nil, model.NewAppError("AddChannelMember", "app.channel.get_member.app_error", nil, err.Error(), http.StatusInternalServerError)
		}
	} else {
		return member, nil
	}

	var user *model.User
	var err *model.AppError

	if user, err = a.GetUser(userID); err != nil {
		return nil, err
	}

	var userRequestor *model.User
	if userRequestorId != "" {
		if userRequestor, err = a.GetUser(userRequestorId); err != nil {
			return nil, err
		}
	}

	cm, err := a.AddUserToChannel(user, channel)
	if err != nil {
		return nil, err
	}

	if pluginsEnvironment := a.GetPluginsEnvironment(); pluginsEnvironment != nil {
		a.Srv().Go(func() {
			pluginContext := a.PluginContext()
			pluginsEnvironment.RunMultiPluginHook(func(hooks plugin.Hooks) bool {
				hooks.UserHasJoinedChannel(pluginContext, cm, userRequestor)
				return true
			}, plugin.UserHasJoinedChannelId)
		})
	}

	if userRequestorId == "" || userID == userRequestorId {
		a.postJoinChannelMessage(user, channel)
	} else {
		a.Srv().Go(func() {
			a.PostAddToChannelMessage(userRequestor, user, channel, postRootId)
		})
	}

	return cm, nil
}

func (a *App) AddDirectChannels(teamID string, user *model.User) *model.AppError {
	var profiles []*model.User
	options := &model.UserGetOptions{InTeamId: teamID, Page: 0, PerPage: 100}
	profiles, err := a.Srv().Store.User().GetProfiles(options)
	if err != nil {
		return model.NewAppError("AddDirectChannels", "api.user.add_direct_channels_and_forget.failed.error", map[string]interface{}{"UserId": user.Id, "TeamId": teamID, "Error": err.Error()}, "", http.StatusInternalServerError)
	}

	var preferences model.Preferences

	for _, profile := range profiles {
		if profile.Id == user.Id {
			continue
		}

		preference := model.Preference{
			UserId:   user.Id,
			Category: model.PREFERENCE_CATEGORY_DIRECT_CHANNEL_SHOW,
			Name:     profile.Id,
			Value:    "true",
		}

		preferences = append(preferences, preference)

		if len(preferences) >= 10 {
			break
		}
	}

	if err := a.Srv().Store.Preference().Save(&preferences); err != nil {
		return model.NewAppError("AddDirectChannels", "api.user.add_direct_channels_and_forget.failed.error", map[string]interface{}{"UserId": user.Id, "TeamId": teamID, "Error": err.Error()}, "", http.StatusInternalServerError)
	}

	return nil
}

func (a *App) PostUpdateChannelHeaderMessage(userID string, channel *model.Channel, oldChannelHeader, newChannelHeader string) *model.AppError {
	user, err := a.Srv().Store.User().Get(userID)
	if err != nil {
		return model.NewAppError("PostUpdateChannelHeaderMessage", "api.channel.post_update_channel_header_message_and_forget.retrieve_user.error", nil, err.Error(), http.StatusBadRequest)
	}

	var message string
	if oldChannelHeader == "" {
		message = fmt.Sprintf(utils.T("api.channel.post_update_channel_header_message_and_forget.updated_to"), user.Username, newChannelHeader)
	} else if newChannelHeader == "" {
		message = fmt.Sprintf(utils.T("api.channel.post_update_channel_header_message_and_forget.removed"), user.Username, oldChannelHeader)
	} else {
		message = fmt.Sprintf(utils.T("api.channel.post_update_channel_header_message_and_forget.updated_from"), user.Username, oldChannelHeader, newChannelHeader)
	}

	post := &model.Post{
		ChannelId: channel.Id,
		Message:   message,
		Type:      model.POST_HEADER_CHANGE,
		UserId:    userID,
		Props: model.StringInterface{
			"username":   user.Username,
			"old_header": oldChannelHeader,
			"new_header": newChannelHeader,
		},
	}

	if _, err := a.CreatePost(post, channel, false, true); err != nil {
		return model.NewAppError("", "api.channel.post_update_channel_header_message_and_forget.post.error", nil, err.Error(), http.StatusInternalServerError)
	}

	return nil
}

func (a *App) PostUpdateChannelPurposeMessage(userID string, channel *model.Channel, oldChannelPurpose string, newChannelPurpose string) *model.AppError {
	user, err := a.Srv().Store.User().Get(userID)
	if err != nil {
		return model.NewAppError("PostUpdateChannelPurposeMessage", "app.channel.post_update_channel_purpose_message.retrieve_user.error", nil, err.Error(), http.StatusBadRequest)
	}

	var message string
	if oldChannelPurpose == "" {
		message = fmt.Sprintf(utils.T("app.channel.post_update_channel_purpose_message.updated_to"), user.Username, newChannelPurpose)
	} else if newChannelPurpose == "" {
		message = fmt.Sprintf(utils.T("app.channel.post_update_channel_purpose_message.removed"), user.Username, oldChannelPurpose)
	} else {
		message = fmt.Sprintf(utils.T("app.channel.post_update_channel_purpose_message.updated_from"), user.Username, oldChannelPurpose, newChannelPurpose)
	}

	post := &model.Post{
		ChannelId: channel.Id,
		Message:   message,
		Type:      model.POST_PURPOSE_CHANGE,
		UserId:    userID,
		Props: model.StringInterface{
			"username":    user.Username,
			"old_purpose": oldChannelPurpose,
			"new_purpose": newChannelPurpose,
		},
	}
	if _, err := a.CreatePost(post, channel, false, true); err != nil {
		return model.NewAppError("", "app.channel.post_update_channel_purpose_message.post.error", nil, err.Error(), http.StatusInternalServerError)
	}

	return nil
}

func (a *App) PostUpdateChannelDisplayNameMessage(userID string, channel *model.Channel, oldChannelDisplayName, newChannelDisplayName string) *model.AppError {
	user, err := a.Srv().Store.User().Get(userID)
	if err != nil {
		return model.NewAppError("PostUpdateChannelDisplayNameMessage", "api.channel.post_update_channel_displayname_message_and_forget.retrieve_user.error", nil, err.Error(), http.StatusBadRequest)
	}

	message := fmt.Sprintf(utils.T("api.channel.post_update_channel_displayname_message_and_forget.updated_from"), user.Username, oldChannelDisplayName, newChannelDisplayName)

	post := &model.Post{
		ChannelId: channel.Id,
		Message:   message,
		Type:      model.POST_DISPLAYNAME_CHANGE,
		UserId:    userID,
		Props: model.StringInterface{
			"username":        user.Username,
			"old_displayname": oldChannelDisplayName,
			"new_displayname": newChannelDisplayName,
		},
	}

	if _, err := a.CreatePost(post, channel, false, true); err != nil {
		return model.NewAppError("PostUpdateChannelDisplayNameMessage", "api.channel.post_update_channel_displayname_message_and_forget.create_post.error", nil, err.Error(), http.StatusInternalServerError)
	}

	return nil
}

func (a *App) GetChannel(channelId string) (*model.Channel, *model.AppError) {
	channel, err := a.Srv().Store.Channel().Get(channelId, true)
	if err != nil {
		var nfErr *store.ErrNotFound
		switch {
		case errors.As(err, &nfErr):
			return nil, model.NewAppError("GetChannel", "app.channel.get.existing.app_error", nil, nfErr.Error(), http.StatusNotFound)
		default:
			return nil, model.NewAppError("GetChannel", "app.channel.get.find.app_error", nil, err.Error(), http.StatusInternalServerError)
		}
	}
	return channel, nil
}

func (a *App) GetChannelByName(channelName, teamID string, includeDeleted bool) (*model.Channel, *model.AppError) {
	var channel *model.Channel
	var err error

	if includeDeleted {
		channel, err = a.Srv().Store.Channel().GetByNameIncludeDeleted(teamID, channelName, false)
	} else {
		channel, err = a.Srv().Store.Channel().GetByName(teamID, channelName, false)
	}

	if err != nil {
		var nfErr *store.ErrNotFound
		switch {
		case errors.As(err, &nfErr):
			return nil, model.NewAppError("GetChannelByName", "app.channel.get_by_name.missing.app_error", nil, nfErr.Error(), http.StatusNotFound)
		default:
			return nil, model.NewAppError("GetChannelByName", "app.channel.get_by_name.existing.app_error", nil, err.Error(), http.StatusInternalServerError)
		}
	}

	return channel, nil
}

func (a *App) GetChannelsByNames(channelNames []string, teamID string) ([]*model.Channel, *model.AppError) {
	channels, err := a.Srv().Store.Channel().GetByNames(teamID, channelNames, true)
	if err != nil {
		return nil, model.NewAppError("GetChannelsByNames", "app.channel.get_by_name.existing.app_error", nil, err.Error(), http.StatusInternalServerError)
	}
	return channels, nil
}

func (a *App) GetChannelByNameForTeamName(channelName, teamName string, includeDeleted bool) (*model.Channel, *model.AppError) {
	var team *model.Team

	team, err := a.Srv().Store.Team().GetByName(teamName)
	if err != nil {
		var nfErr *store.ErrNotFound
		switch {
		case errors.As(err, &nfErr):
			return nil, model.NewAppError("GetChannelByNameForTeamName", "app.team.get_by_name.missing.app_error", nil, nfErr.Error(), http.StatusNotFound)
		default:
			return nil, model.NewAppError("GetChannelByNameForTeamName", "app.team.get_by_name.app_error", nil, err.Error(), http.StatusNotFound)
		}
	}

	var result *model.Channel

	var nErr error
	if includeDeleted {
		result, nErr = a.Srv().Store.Channel().GetByNameIncludeDeleted(team.Id, channelName, false)
	} else {
		result, nErr = a.Srv().Store.Channel().GetByName(team.Id, channelName, false)
	}

	if nErr != nil {
		var nfErr *store.ErrNotFound
		switch {
		case errors.As(nErr, &nfErr):
			return nil, model.NewAppError("GetChannelByNameForTeamName", "app.channel.get_by_name.missing.app_error", nil, nfErr.Error(), http.StatusNotFound)
		default:
			return nil, model.NewAppError("GetChannelByNameForTeamName", "app.channel.get_by_name.existing.app_error", nil, nErr.Error(), http.StatusInternalServerError)
		}
	}

	return result, nil
}

func (a *App) GetChannelsForUser(teamID string, userID string, includeDeleted bool, lastDeleteAt int) (*model.ChannelList, *model.AppError) {
	list, err := a.Srv().Store.Channel().GetChannels(teamID, userID, includeDeleted, lastDeleteAt)
	if err != nil {
		var nfErr *store.ErrNotFound
		switch {
		case errors.As(err, &nfErr):
			return nil, model.NewAppError("GetChannelsForUser", "app.channel.get_channels.not_found.app_error", nil, nfErr.Error(), http.StatusNotFound)
		default:
			return nil, model.NewAppError("GetChannelsForUser", "app.channel.get_channels.get.app_error", nil, err.Error(), http.StatusInternalServerError)
		}
	}

	return list, nil
}

func (a *App) GetAllChannels(page, perPage int, opts model.ChannelSearchOpts) (*model.ChannelListWithTeamData, *model.AppError) {
	if opts.ExcludeDefaultChannels {
		opts.ExcludeChannelNames = a.DefaultChannelNames()
	}
	storeOpts := store.ChannelSearchOpts{
		ExcludeChannelNames:  opts.ExcludeChannelNames,
		NotAssociatedToGroup: opts.NotAssociatedToGroup,
		IncludeDeleted:       opts.IncludeDeleted,
	}
	channels, err := a.Srv().Store.Channel().GetAllChannels(page*perPage, perPage, storeOpts)
	if err != nil {
		return nil, model.NewAppError("GetAllChannels", "app.channel.get_all_channels.app_error", nil, err.Error(), http.StatusInternalServerError)
	}

	return channels, nil
}

func (a *App) GetAllChannelsCount(opts model.ChannelSearchOpts) (int64, *model.AppError) {
	if opts.ExcludeDefaultChannels {
		opts.ExcludeChannelNames = a.DefaultChannelNames()
	}
	storeOpts := store.ChannelSearchOpts{
		ExcludeChannelNames:  opts.ExcludeChannelNames,
		NotAssociatedToGroup: opts.NotAssociatedToGroup,
		IncludeDeleted:       opts.IncludeDeleted,
	}
	count, err := a.Srv().Store.Channel().GetAllChannelsCount(storeOpts)
	if err != nil {
		return 0, model.NewAppError("GetAllChannelsCount", "app.channel.get_all_channels_count.app_error", nil, err.Error(), http.StatusInternalServerError)
	}

	return count, nil
}

func (a *App) GetDeletedChannels(teamID string, offset int, limit int, userID string) (*model.ChannelList, *model.AppError) {
	list, err := a.Srv().Store.Channel().GetDeleted(teamID, offset, limit, userID)
	if err != nil {
		var nfErr *store.ErrNotFound
		switch {
		case errors.As(err, &nfErr):
			return nil, model.NewAppError("GetDeletedChannels", "app.channel.get_deleted.missing.app_error", nil, err.Error(), http.StatusNotFound)
		default:
			return nil, model.NewAppError("GetDeletedChannels", "app.channel.get_deleted.existing.app_error", nil, err.Error(), http.StatusInternalServerError)
		}
	}

	return list, nil
}

func (a *App) GetChannelsUserNotIn(teamID string, userID string, offset int, limit int) (*model.ChannelList, *model.AppError) {
	channels, err := a.Srv().Store.Channel().GetMoreChannels(teamID, userID, offset, limit)
	if err != nil {
		return nil, model.NewAppError("GetChannelsUserNotIn", "app.channel.get_more_channels.get.app_error", nil, err.Error(), http.StatusInternalServerError)
	}
	return channels, nil
}

func (a *App) GetPublicChannelsByIdsForTeam(teamID string, channelIds []string) (*model.ChannelList, *model.AppError) {
	list, err := a.Srv().Store.Channel().GetPublicChannelsByIdsForTeam(teamID, channelIds)
	if err != nil {
		var nfErr *store.ErrNotFound
		switch {
		case errors.As(err, &nfErr):
			return nil, model.NewAppError("GetPublicChannelsByIdsForTeam", "app.channel.get_channels_by_ids.not_found.app_error", nil, nfErr.Error(), http.StatusNotFound)
		default:
			return nil, model.NewAppError("GetPublicChannelsByIdsForTeam", "app.channel.get_channels_by_ids.get.app_error", nil, err.Error(), http.StatusInternalServerError)
		}
	}

	return list, nil
}

func (a *App) GetPublicChannelsForTeam(teamID string, offset int, limit int) (*model.ChannelList, *model.AppError) {
	list, err := a.Srv().Store.Channel().GetPublicChannelsForTeam(teamID, offset, limit)
	if err != nil {
		return nil, model.NewAppError("GetPublicChannelsForTeam", "app.channel.get_public_channels.get.app_error", nil, err.Error(), http.StatusInternalServerError)
	}

	return list, nil
}

func (a *App) GetPrivateChannelsForTeam(teamID string, offset int, limit int) (*model.ChannelList, *model.AppError) {
	list, err := a.Srv().Store.Channel().GetPrivateChannelsForTeam(teamID, offset, limit)
	if err != nil {
		return nil, model.NewAppError("GetPrivateChannelsForTeam", "app.channel.get_private_channels.get.app_error", nil, err.Error(), http.StatusInternalServerError)
	}

	return list, nil
}

func (a *App) GetChannelMember(channelId string, userID string) (*model.ChannelMember, *model.AppError) {
	channelMember, err := a.Srv().Store.Channel().GetMember(channelId, userID)
	if err != nil {
		var nfErr *store.ErrNotFound
		switch {
		case errors.As(err, &nfErr):
			return nil, model.NewAppError("GetChannelMember", MissingChannelMemberError, nil, nfErr.Error(), http.StatusNotFound)
		default:
			return nil, model.NewAppError("GetChannelMember", "app.channel.get_member.app_error", nil, err.Error(), http.StatusInternalServerError)
		}
	}

	return channelMember, nil
}

func (a *App) GetChannelMembersPage(channelId string, page, perPage int) (*model.ChannelMembers, *model.AppError) {
	channelMembers, err := a.Srv().Store.Channel().GetMembers(channelId, page*perPage, perPage)
	if err != nil {
		return nil, model.NewAppError("GetChannelMembersPage", "app.channel.get_members.app_error", nil, err.Error(), http.StatusInternalServerError)
	}

	return channelMembers, nil
}

func (a *App) GetChannelMembersTimezones(channelId string) ([]string, *model.AppError) {
	membersTimezones, err := a.Srv().Store.Channel().GetChannelMembersTimezones(channelId)
	if err != nil {
		return nil, model.NewAppError("GetChannelMembersTimezones", "app.channel.get_members.app_error", nil, err.Error(), http.StatusInternalServerError)
	}

	var timezones []string
	for _, membersTimezone := range membersTimezones {
		if membersTimezone["automaticTimezone"] == "" && membersTimezone["manualTimezone"] == "" {
			continue
		}
		timezones = append(timezones, model.GetPreferredTimezone(membersTimezone))
	}

	return model.RemoveDuplicateStrings(timezones), nil
}

func (a *App) GetChannelMembersByIds(channelId string, userIDs []string) (*model.ChannelMembers, *model.AppError) {
	members, err := a.Srv().Store.Channel().GetMembersByIds(channelId, userIDs)
	if err != nil {
		return nil, model.NewAppError("GetChannelMembersByIds", "app.channel.get_members_by_ids.app_error", nil, err.Error(), http.StatusInternalServerError)
	}

	return members, nil
}

func (a *App) GetChannelMembersForUser(teamID string, userID string) (*model.ChannelMembers, *model.AppError) {
	channelMembers, err := a.Srv().Store.Channel().GetMembersForUser(teamID, userID)
	if err != nil {
		return nil, model.NewAppError("GetChannelMembersForUser", "app.channel.get_members.app_error", nil, err.Error(), http.StatusInternalServerError)
	}

	return channelMembers, nil
}

func (a *App) GetChannelMembersForUserWithPagination(teamID, userID string, page, perPage int) ([]*model.ChannelMember, *model.AppError) {
	m, err := a.Srv().Store.Channel().GetMembersForUserWithPagination(teamID, userID, page, perPage)
	if err != nil {
		return nil, model.NewAppError("GetChannelMembersForUserWithPagination", "app.channel.get_members.app_error", nil, err.Error(), http.StatusInternalServerError)
	}

	members := make([]*model.ChannelMember, 0)
	if m != nil {
		for _, member := range *m {
			member := member
			members = append(members, &member)
		}
	}
	return members, nil
}

func (a *App) GetChannelMemberCount(channelId string) (int64, *model.AppError) {
	count, err := a.Srv().Store.Channel().GetMemberCount(channelId, true)
	if err != nil {
		return 0, model.NewAppError("GetChannelMemberCount", "app.channel.get_member_count.app_error", nil, err.Error(), http.StatusInternalServerError)
	}

	return count, nil
}

func (a *App) GetChannelGuestCount(channelId string) (int64, *model.AppError) {
	count, err := a.Srv().Store.Channel().GetGuestCount(channelId, true)
	if err != nil {
		return 0, model.NewAppError("SqlChannelStore.GetGuestCount", "app.channel.get_member_count.app_error", nil, err.Error(), http.StatusInternalServerError)
	}

	return count, nil
}

func (a *App) GetChannelPinnedPostCount(channelId string) (int64, *model.AppError) {
	count, err := a.Srv().Store.Channel().GetPinnedPostCount(channelId, true)
	if err != nil {
		return 0, model.NewAppError("GetChannelPinnedPostCount", "app.channel.get_pinnedpost_count.app_error", nil, err.Error(), http.StatusInternalServerError)
	}

	return count, nil
}

func (a *App) GetChannelCounts(teamID string, userID string) (*model.ChannelCounts, *model.AppError) {
	counts, err := a.Srv().Store.Channel().GetChannelCounts(teamID, userID)
	if err != nil {
		return nil, model.NewAppError("SqlChannelStore.GetChannelCounts", "app.channel.get_channel_counts.get.app_error", nil, err.Error(), http.StatusInternalServerError)
	}

	return counts, nil
}

func (a *App) GetChannelUnread(channelId, userID string) (*model.ChannelUnread, *model.AppError) {
	channelUnread, err := a.Srv().Store.Channel().GetChannelUnread(channelId, userID)
	if err != nil {
		var nfErr *store.ErrNotFound
		switch {
		case errors.As(err, &nfErr):
			return nil, model.NewAppError("GetChannelUnread", "app.channel.get_unread.app_error", nil, nfErr.Error(), http.StatusNotFound)
		default:
			return nil, model.NewAppError("GetChannelUnread", "app.channel.get_unread.app_error", nil, err.Error(), http.StatusInternalServerError)
		}
	}

	if channelUnread.NotifyProps[model.MARK_UNREAD_NOTIFY_PROP] == model.CHANNEL_MARK_UNREAD_MENTION {
		channelUnread.MsgCount = 0
	}

	return channelUnread, nil
}

func (a *App) JoinChannel(channel *model.Channel, userID string) *model.AppError {
	userChan := make(chan store.StoreResult, 1)
	memberChan := make(chan store.StoreResult, 1)
	go func() {
		user, err := a.Srv().Store.User().Get(userID)
		userChan <- store.StoreResult{Data: user, NErr: err}
		close(userChan)
	}()
	go func() {
		member, err := a.Srv().Store.Channel().GetMember(channel.Id, userID)
		memberChan <- store.StoreResult{Data: member, NErr: err}
		close(memberChan)
	}()

	uresult := <-userChan
	if uresult.NErr != nil {
		var nfErr *store.ErrNotFound
		switch {
		case errors.As(uresult.NErr, &nfErr):
			return model.NewAppError("CreateChannel", MissingAccountError, nil, nfErr.Error(), http.StatusNotFound)
		default:
			return model.NewAppError("CreateChannel", "app.user.get.app_error", nil, uresult.NErr.Error(), http.StatusInternalServerError)
		}
	}

	mresult := <-memberChan
	if mresult.NErr == nil && mresult.Data != nil {
		// user is already in the channel
		return nil
	}

	user := uresult.Data.(*model.User)

	if channel.Type != model.CHANNEL_OPEN {
		return model.NewAppError("JoinChannel", "api.channel.join_channel.permissions.app_error", nil, "", http.StatusBadRequest)
	}

	cm, err := a.AddUserToChannel(user, channel)
	if err != nil {
		return err
	}

	if pluginsEnvironment := a.GetPluginsEnvironment(); pluginsEnvironment != nil {
		a.Srv().Go(func() {
			pluginContext := a.PluginContext()
			pluginsEnvironment.RunMultiPluginHook(func(hooks plugin.Hooks) bool {
				hooks.UserHasJoinedChannel(pluginContext, cm, nil)
				return true
			}, plugin.UserHasJoinedChannelId)
		})
	}

	if err := a.postJoinChannelMessage(user, channel); err != nil {
		return err
	}

	return nil
}

func (a *App) postJoinChannelMessage(user *model.User, channel *model.Channel) *model.AppError {
	message := fmt.Sprintf(utils.T("api.channel.join_channel.post_and_forget"), user.Username)
	postType := model.POST_JOIN_CHANNEL

	if user.IsGuest() {
		message = fmt.Sprintf(utils.T("api.channel.guest_join_channel.post_and_forget"), user.Username)
		postType = model.POST_GUEST_JOIN_CHANNEL
	}

	post := &model.Post{
		ChannelId: channel.Id,
		Message:   message,
		Type:      postType,
		UserId:    user.Id,
		Props: model.StringInterface{
			"username": user.Username,
		},
	}

	if _, err := a.CreatePost(post, channel, false, true); err != nil {
		return model.NewAppError("postJoinChannelMessage", "api.channel.post_user_add_remove_message_and_forget.error", nil, err.Error(), http.StatusInternalServerError)
	}

	return nil
}

func (a *App) postJoinTeamMessage(user *model.User, channel *model.Channel) *model.AppError {
	post := &model.Post{
		ChannelId: channel.Id,
		Message:   fmt.Sprintf(utils.T("api.team.join_team.post_and_forget"), user.Username),
		Type:      model.POST_JOIN_TEAM,
		UserId:    user.Id,
		Props: model.StringInterface{
			"username": user.Username,
		},
	}

	if _, err := a.CreatePost(post, channel, false, true); err != nil {
		return model.NewAppError("postJoinTeamMessage", "api.channel.post_user_add_remove_message_and_forget.error", nil, err.Error(), http.StatusInternalServerError)
	}

	return nil
}

func (a *App) LeaveChannel(channelId string, userID string) *model.AppError {
	sc := make(chan store.StoreResult, 1)
	go func() {
		channel, err := a.Srv().Store.Channel().Get(channelId, true)
		sc <- store.StoreResult{Data: channel, NErr: err}
		close(sc)
	}()

	uc := make(chan store.StoreResult, 1)
	go func() {
		user, err := a.Srv().Store.User().Get(userID)
		uc <- store.StoreResult{Data: user, NErr: err}
		close(uc)
	}()

	mcc := make(chan store.StoreResult, 1)
	go func() {
		count, err := a.Srv().Store.Channel().GetMemberCount(channelId, false)
		mcc <- store.StoreResult{Data: count, NErr: err}
		close(mcc)
	}()

	cresult := <-sc
	if cresult.NErr != nil {
		var nfErr *store.ErrNotFound
		switch {
		case errors.As(cresult.NErr, &nfErr):
			return model.NewAppError("LeaveChannel", "app.channel.get.existing.app_error", nil, nfErr.Error(), http.StatusNotFound)
		default:
			return model.NewAppError("LeaveChannel", "app.channel.get.find.app_error", nil, cresult.NErr.Error(), http.StatusInternalServerError)
		}
	}
	uresult := <-uc
	if uresult.NErr != nil {
		var nfErr *store.ErrNotFound
		switch {
		case errors.As(uresult.NErr, &nfErr):
			return model.NewAppError("LeaveChannel", MissingAccountError, nil, nfErr.Error(), http.StatusNotFound)
		default:
			return model.NewAppError("LeaveChannel", "app.user.get.app_error", nil, uresult.NErr.Error(), http.StatusInternalServerError)
		}
	}
	ccresult := <-mcc
	if ccresult.NErr != nil {
		return model.NewAppError("LeaveChannel", "app.channel.get_member_count.app_error", nil, ccresult.NErr.Error(), http.StatusInternalServerError)
	}

	channel := cresult.Data.(*model.Channel)
	user := uresult.Data.(*model.User)
	membersCount := ccresult.Data.(int64)

	if channel.IsGroupOrDirect() {
		err := model.NewAppError("LeaveChannel", "api.channel.leave.direct.app_error", nil, "", http.StatusBadRequest)
		return err
	}

	if channel.Type == model.CHANNEL_PRIVATE && membersCount == 1 {
		err := model.NewAppError("LeaveChannel", "api.channel.leave.last_member.app_error", nil, "userId="+user.Id, http.StatusBadRequest)
		return err
	}

	if err := a.removeUserFromChannel(userID, userID, channel); err != nil {
		return err
	}

	if channel.Name == model.DEFAULT_CHANNEL && !*a.Config().ServiceSettings.ExperimentalEnableDefaultChannelLeaveJoinMessages {
		return nil
	}

	a.Srv().Go(func() {
		a.postLeaveChannelMessage(user, channel)
	})

	return nil
}

func (a *App) postLeaveChannelMessage(user *model.User, channel *model.Channel) *model.AppError {
	post := &model.Post{
		ChannelId: channel.Id,
		// Message here embeds `@username`, not just `username`, to ensure that mentions
		// treat this as a username mention even though the user has now left the channel.
		// The client renders its own system message, ignoring this value altogether.
		Message: fmt.Sprintf(utils.T("api.channel.leave.left"), fmt.Sprintf("@%s", user.Username)),
		Type:    model.POST_LEAVE_CHANNEL,
		UserId:  user.Id,
		Props: model.StringInterface{
			"username": user.Username,
		},
	}

	if _, err := a.CreatePost(post, channel, false, true); err != nil {
		return model.NewAppError("postLeaveChannelMessage", "api.channel.post_user_add_remove_message_and_forget.error", nil, err.Error(), http.StatusInternalServerError)
	}

	return nil
}

func (a *App) PostAddToChannelMessage(user *model.User, addedUser *model.User, channel *model.Channel, postRootId string) *model.AppError {
	message := fmt.Sprintf(utils.T("api.channel.add_member.added"), addedUser.Username, user.Username)
	postType := model.POST_ADD_TO_CHANNEL

	if addedUser.IsGuest() {
		message = fmt.Sprintf(utils.T("api.channel.add_guest.added"), addedUser.Username, user.Username)
		postType = model.POST_ADD_GUEST_TO_CHANNEL
	}

	post := &model.Post{
		ChannelId: channel.Id,
		Message:   message,
		Type:      postType,
		UserId:    user.Id,
		RootId:    postRootId,
		Props: model.StringInterface{
			"userId":                       user.Id,
			"username":                     user.Username,
			model.POST_PROPS_ADDED_USER_ID: addedUser.Id,
			"addedUsername":                addedUser.Username,
		},
	}

	if _, err := a.CreatePost(post, channel, false, true); err != nil {
		return model.NewAppError("postAddToChannelMessage", "api.channel.post_user_add_remove_message_and_forget.error", nil, err.Error(), http.StatusInternalServerError)
	}

	return nil
}

func (a *App) postAddToTeamMessage(user *model.User, addedUser *model.User, channel *model.Channel, postRootId string) *model.AppError {
	post := &model.Post{
		ChannelId: channel.Id,
		Message:   fmt.Sprintf(utils.T("api.team.add_user_to_team.added"), addedUser.Username, user.Username),
		Type:      model.POST_ADD_TO_TEAM,
		UserId:    user.Id,
		RootId:    postRootId,
		Props: model.StringInterface{
			"userId":                       user.Id,
			"username":                     user.Username,
			model.POST_PROPS_ADDED_USER_ID: addedUser.Id,
			"addedUsername":                addedUser.Username,
		},
	}

	if _, err := a.CreatePost(post, channel, false, true); err != nil {
		return model.NewAppError("postAddToTeamMessage", "api.channel.post_user_add_remove_message_and_forget.error", nil, err.Error(), http.StatusInternalServerError)
	}

	return nil
}

func (a *App) postRemoveFromChannelMessage(removerUserId string, removedUser *model.User, channel *model.Channel) *model.AppError {
	post := &model.Post{
		ChannelId: channel.Id,
		// Message here embeds `@username`, not just `username`, to ensure that mentions
		// treat this as a username mention even though the user has now left the channel.
		// The client renders its own system message, ignoring this value altogether.
		Message: fmt.Sprintf(utils.T("api.channel.remove_member.removed"), fmt.Sprintf("@%s", removedUser.Username)),
		Type:    model.POST_REMOVE_FROM_CHANNEL,
		UserId:  removerUserId,
		Props: model.StringInterface{
			"removedUserId":   removedUser.Id,
			"removedUsername": removedUser.Username,
		},
	}

	if _, err := a.CreatePost(post, channel, false, true); err != nil {
		return model.NewAppError("postRemoveFromChannelMessage", "api.channel.post_user_add_remove_message_and_forget.error", nil, err.Error(), http.StatusInternalServerError)
	}

	return nil
}

func (a *App) removeUserFromChannel(userIDToRemove string, removerUserId string, channel *model.Channel) *model.AppError {
	user, nErr := a.Srv().Store.User().Get(userIDToRemove)
	if nErr != nil {
		var nfErr *store.ErrNotFound
		switch {
		case errors.As(nErr, &nfErr):
			return model.NewAppError("removeUserFromChannel", MissingAccountError, nil, nfErr.Error(), http.StatusNotFound)
		default:
			return model.NewAppError("removeUserFromChannel", "app.user.get.app_error", nil, nErr.Error(), http.StatusInternalServerError)
		}
	}
	isGuest := user.IsGuest()

	if channel.Name == model.DEFAULT_CHANNEL {
		if !isGuest {
			return model.NewAppError("RemoveUserFromChannel", "api.channel.remove.default.app_error", map[string]interface{}{"Channel": model.DEFAULT_CHANNEL}, "", http.StatusBadRequest)
		}
	}

	if channel.IsGroupConstrained() && userIDToRemove != removerUserId && !user.IsBot {
		nonMembers, err := a.FilterNonGroupChannelMembers([]string{userIDToRemove}, channel)
		if err != nil {
			return model.NewAppError("removeUserFromChannel", "api.channel.remove_user_from_channel.app_error", nil, "", http.StatusInternalServerError)
		}
		if len(nonMembers) == 0 {
			return model.NewAppError("removeUserFromChannel", "api.channel.remove_members.denied", map[string]interface{}{"UserIDs": nonMembers}, "", http.StatusBadRequest)
		}
	}

	cm, err := a.GetChannelMember(channel.Id, userIDToRemove)
	if err != nil {
		return err
	}

	if err := a.Srv().Store.Channel().RemoveMember(channel.Id, userIDToRemove); err != nil {
		return model.NewAppError("removeUserFromChannel", "app.channel.remove_member.app_error", nil, err.Error(), http.StatusInternalServerError)
	}
	if err := a.Srv().Store.ChannelMemberHistory().LogLeaveEvent(userIDToRemove, channel.Id, model.GetMillis()); err != nil {
		return model.NewAppError("removeUserFromChannel", "app.channel_member_history.log_leave_event.internal_error", nil, err.Error(), http.StatusInternalServerError)
	}

	if isGuest {
		currentMembers, err := a.GetChannelMembersForUser(channel.TeamId, userIDToRemove)
		if err != nil {
			return err
		}
		if len(*currentMembers) == 0 {
			teamMember, err := a.GetTeamMember(channel.TeamId, userIDToRemove)
			if err != nil {
				return model.NewAppError("removeUserFromChannel", "api.team.remove_user_from_team.missing.app_error", nil, err.Error(), http.StatusBadRequest)
			}

			if err = a.RemoveTeamMemberFromTeam(teamMember, removerUserId); err != nil {
				return err
			}
		}
	}

	a.InvalidateCacheForUser(userIDToRemove)
	a.invalidateCacheForChannelMembers(channel.Id)

	if pluginsEnvironment := a.GetPluginsEnvironment(); pluginsEnvironment != nil {
		var actorUser *model.User
		if removerUserId != "" {
			actorUser, _ = a.GetUser(removerUserId)
		}

		a.Srv().Go(func() {
			pluginContext := a.PluginContext()
			pluginsEnvironment.RunMultiPluginHook(func(hooks plugin.Hooks) bool {
				hooks.UserHasLeftChannel(pluginContext, cm, actorUser)
				return true
			}, plugin.UserHasLeftChannelId)
		})
	}

	message := model.NewWebSocketEvent(model.WEBSOCKET_EVENT_USER_REMOVED, "", channel.Id, "", nil)
	message.Add("user_id", userIDToRemove)
	message.Add("remover_id", removerUserId)
	a.Publish(message)

	// because the removed user no longer belongs to the channel we need to send a separate websocket event
	userMsg := model.NewWebSocketEvent(model.WEBSOCKET_EVENT_USER_REMOVED, "", "", userIDToRemove, nil)
	userMsg.Add("channel_id", channel.Id)
	userMsg.Add("remover_id", removerUserId)
	a.Publish(userMsg)

	return nil
}

func (a *App) RemoveUserFromChannel(userIDToRemove string, removerUserId string, channel *model.Channel) *model.AppError {
	var err *model.AppError

	if err = a.removeUserFromChannel(userIDToRemove, removerUserId, channel); err != nil {
		return err
	}

	var user *model.User
	if user, err = a.GetUser(userIDToRemove); err != nil {
		return err
	}

	if userIDToRemove == removerUserId {
		a.postLeaveChannelMessage(user, channel)
	} else {
		a.Srv().Go(func() {
			a.postRemoveFromChannelMessage(removerUserId, user, channel)
		})
	}

	return nil
}

func (a *App) GetNumberOfChannelsOnTeam(teamID string) (int, *model.AppError) {
	// Get total number of channels on current team
	list, err := a.Srv().Store.Channel().GetTeamChannels(teamID)
	if err != nil {
		var nfErr *store.ErrNotFound
		switch {
		case errors.As(err, &nfErr):
			return 0, model.NewAppError("GetNumberOfChannelsOnTeam", "app.channel.get_channels.not_found.app_error", nil, nfErr.Error(), http.StatusNotFound)
		default:
			return 0, model.NewAppError("GetNumberOfChannelsOnTeam", "app.channel.get_channels.get.app_error", nil, err.Error(), http.StatusInternalServerError)
		}
	}
	return len(*list), nil
}

func (a *App) SetActiveChannel(userID string, channelId string) *model.AppError {
	status, err := a.GetStatus(userID)

	oldStatus := model.STATUS_OFFLINE

	if err != nil {
		status = &model.Status{UserId: userID, Status: model.STATUS_ONLINE, Manual: false, LastActivityAt: model.GetMillis(), ActiveChannel: channelId}
	} else {
		oldStatus = status.Status
		status.ActiveChannel = channelId
		if !status.Manual && channelId != "" {
			status.Status = model.STATUS_ONLINE
		}
		status.LastActivityAt = model.GetMillis()
	}

	a.AddStatusCache(status)

	if status.Status != oldStatus {
		a.BroadcastStatus(status)
	}

	return nil
}

func (a *App) UpdateChannelLastViewedAt(channelIds []string, userID string) *model.AppError {
	if _, err := a.Srv().Store.Channel().UpdateLastViewedAt(channelIds, userID, *a.Config().ServiceSettings.ThreadAutoFollow); err != nil {
		var invErr *store.ErrInvalidInput
		switch {
		case errors.As(err, &invErr):
			return model.NewAppError("UpdateChannelLastViewedAt", "app.channel.update_last_viewed_at.app_error", nil, invErr.Error(), http.StatusBadRequest)
		default:
			return model.NewAppError("UpdateChannelLastViewedAt", "app.channel.update_last_viewed_at.app_error", nil, err.Error(), http.StatusInternalServerError)
		}
	}

	if *a.Config().ServiceSettings.EnableChannelViewedMessages {
		for _, channelId := range channelIds {
			message := model.NewWebSocketEvent(model.WEBSOCKET_EVENT_CHANNEL_VIEWED, "", "", userID, nil)
			message.Add("channel_id", channelId)
			a.Publish(message)
		}
	}

	return nil
}

// MarkChanelAsUnreadFromPost will take a post and set the channel as unread from that one.
func (a *App) MarkChannelAsUnreadFromPost(postID string, userID string) (*model.ChannelUnreadAt, *model.AppError) {
	post, err := a.GetSinglePost(postID)
	if err != nil {
		return nil, err
	}

	user, err := a.GetUser(userID)
	if err != nil {
		return nil, err
	}

	unreadMentions, err := a.countMentionsFromPost(user, post)
	if err != nil {
		return nil, err
	}

	if *a.Config().ServiceSettings.ThreadAutoFollow && post.RootId != "" {
		threadMembership, _ := a.Srv().Store.Thread().GetMembershipForUser(user.Id, post.RootId)
		if threadMembership != nil {
			channel, nErr := a.Srv().Store.Channel().Get(post.ChannelId, true)
			if nErr != nil {
				return nil, model.NewAppError("MarkChannelAsUnreadFromPost", "app.channel.update_last_viewed_at_post.app_error", nil, nErr.Error(), http.StatusInternalServerError)
			}
			threadMembership.UnreadMentions, err = a.countThreadMentions(user, post, channel.TeamId, post.UpdateAt-1)
			if err != nil {
				return nil, err
			}
			_, nErr = a.Srv().Store.Thread().UpdateMembership(threadMembership)
			if nErr != nil {
				return nil, model.NewAppError("MarkChannelAsUnreadFromPost", "app.channel.update_last_viewed_at_post.app_error", nil, nErr.Error(), http.StatusInternalServerError)
			}
		}
	}

	channelUnread, nErr := a.Srv().Store.Channel().UpdateLastViewedAtPost(post, userID, unreadMentions, *a.Config().ServiceSettings.ThreadAutoFollow)
	if nErr != nil {
		return channelUnread, model.NewAppError("MarkChannelAsUnreadFromPost", "app.channel.update_last_viewed_at_post.app_error", nil, nErr.Error(), http.StatusInternalServerError)
	}

	message := model.NewWebSocketEvent(model.WEBSOCKET_EVENT_POST_UNREAD, channelUnread.TeamId, channelUnread.ChannelId, channelUnread.UserId, nil)
	message.Add("msg_count", channelUnread.MsgCount)
	message.Add("mention_count", channelUnread.MentionCount)
	message.Add("last_viewed_at", channelUnread.LastViewedAt)
	message.Add("post_id", postID)
	a.Publish(message)

	a.UpdateMobileAppBadge(userID)

	return channelUnread, nil
}

func (a *App) AutocompleteChannels(teamID string, term string) (*model.ChannelList, *model.AppError) {
	includeDeleted := *a.Config().TeamSettings.ExperimentalViewArchivedChannels
	term = strings.TrimSpace(term)

	channelList, err := a.Srv().Store.Channel().AutocompleteInTeam(teamID, term, includeDeleted)
	if err != nil {
		return nil, model.NewAppError("AutocompleteChannels", "app.channel.search.app_error", nil, err.Error(), http.StatusInternalServerError)
	}

	return channelList, nil
}

func (a *App) AutocompleteChannelsForSearch(teamID string, userID string, term string) (*model.ChannelList, *model.AppError) {
	includeDeleted := *a.Config().TeamSettings.ExperimentalViewArchivedChannels

	term = strings.TrimSpace(term)

	channelList, err := a.Srv().Store.Channel().AutocompleteInTeamForSearch(teamID, userID, term, includeDeleted)
	if err != nil {
		return nil, model.NewAppError("AutocompleteChannelsForSearch", "app.channel.search.app_error", nil, err.Error(), http.StatusInternalServerError)
	}

	return channelList, nil
}

// SearchAllChannels returns a list of channels, the total count of the results of the search (if the paginate search option is true), and an error.
func (a *App) SearchAllChannels(term string, opts model.ChannelSearchOpts) (*model.ChannelListWithTeamData, int64, *model.AppError) {
	if opts.ExcludeDefaultChannels {
		opts.ExcludeChannelNames = a.DefaultChannelNames()
	}
	storeOpts := store.ChannelSearchOpts{
		ExcludeChannelNames:     opts.ExcludeChannelNames,
		NotAssociatedToGroup:    opts.NotAssociatedToGroup,
		IncludeDeleted:          opts.IncludeDeleted,
		Deleted:                 opts.Deleted,
		TeamIds:                 opts.TeamIds,
		GroupConstrained:        opts.GroupConstrained,
		ExcludeGroupConstrained: opts.ExcludeGroupConstrained,
		Public:                  opts.Public,
		Private:                 opts.Private,
		Page:                    opts.Page,
		PerPage:                 opts.PerPage,
	}

	term = strings.TrimSpace(term)

	channelList, totalCount, err := a.Srv().Store.Channel().SearchAllChannels(term, storeOpts)
	if err != nil {
		return nil, 0, model.NewAppError("SearchAllChannels", "app.channel.search.app_error", nil, err.Error(), http.StatusInternalServerError)
	}

	return channelList, totalCount, nil
}

func (a *App) SearchChannels(teamID string, term string) (*model.ChannelList, *model.AppError) {
	includeDeleted := *a.Config().TeamSettings.ExperimentalViewArchivedChannels

	term = strings.TrimSpace(term)

	channelList, err := a.Srv().Store.Channel().SearchInTeam(teamID, term, includeDeleted)
	if err != nil {
		return nil, model.NewAppError("SearchChannels", "app.channel.search.app_error", nil, err.Error(), http.StatusInternalServerError)
	}

	return channelList, nil
}

func (a *App) SearchArchivedChannels(teamID string, term string, userID string) (*model.ChannelList, *model.AppError) {
	term = strings.TrimSpace(term)

	channelList, err := a.Srv().Store.Channel().SearchArchivedInTeam(teamID, term, userID)
	if err != nil {
		return nil, model.NewAppError("SearchArchivedChannels", "app.channel.search.app_error", nil, err.Error(), http.StatusInternalServerError)
	}

	return channelList, nil
}

func (a *App) SearchChannelsForUser(userID, teamID, term string) (*model.ChannelList, *model.AppError) {
	includeDeleted := *a.Config().TeamSettings.ExperimentalViewArchivedChannels

	term = strings.TrimSpace(term)

	channelList, err := a.Srv().Store.Channel().SearchForUserInTeam(userID, teamID, term, includeDeleted)
	if err != nil {
		return nil, model.NewAppError("SearchChannelsForUser", "app.channel.search.app_error", nil, err.Error(), http.StatusInternalServerError)
	}

	return channelList, nil
}

func (a *App) SearchGroupChannels(userID, term string) (*model.ChannelList, *model.AppError) {
	if term == "" {
		return &model.ChannelList{}, nil
	}

	channelList, err := a.Srv().Store.Channel().SearchGroupChannels(userID, term)
	if err != nil {
		return nil, model.NewAppError("SearchGroupChannels", "app.channel.search_group_channels.app_error", nil, err.Error(), http.StatusInternalServerError)
	}
	return channelList, nil
}

func (a *App) SearchChannelsUserNotIn(teamID string, userID string, term string) (*model.ChannelList, *model.AppError) {
	term = strings.TrimSpace(term)
	channelList, err := a.Srv().Store.Channel().SearchMore(userID, teamID, term)
	if err != nil {
		return nil, model.NewAppError("SearchChannelsUserNotIn", "app.channel.search.app_error", nil, err.Error(), http.StatusInternalServerError)
	}

	return channelList, nil
}

func (a *App) MarkChannelsAsViewed(channelIds []string, userID string, currentSessionId string) (map[string]int64, *model.AppError) {
	// I start looking for channels with notifications before I mark it as read, to clear the push notifications if needed
	channelsToClearPushNotifications := []string{}
	if *a.Config().EmailSettings.SendPushNotifications {
		for _, channelId := range channelIds {
			channel, errCh := a.Srv().Store.Channel().Get(channelId, true)
			if errCh != nil {
				mlog.Warn("Failed to get channel", mlog.Err(errCh))
				continue
			}

			member, err := a.Srv().Store.Channel().GetMember(channelId, userID)
			if err != nil {
				mlog.Warn("Failed to get membership", mlog.Err(err))
				continue
			}

			notify := member.NotifyProps[model.PUSH_NOTIFY_PROP]
			if notify == model.CHANNEL_NOTIFY_DEFAULT {
				user, err := a.GetUser(userID)
				if err != nil {
					mlog.Warn("Failed to get user", mlog.String("user_id", userID), mlog.Err(err))
					continue
				}
				notify = user.NotifyProps[model.PUSH_NOTIFY_PROP]
			}
			if notify == model.USER_NOTIFY_ALL {
				if count, err := a.Srv().Store.User().GetAnyUnreadPostCountForChannel(userID, channelId); err == nil {
					if count > 0 {
						channelsToClearPushNotifications = append(channelsToClearPushNotifications, channelId)
					}
				}
			} else if notify == model.USER_NOTIFY_MENTION || channel.Type == model.CHANNEL_DIRECT {
				if count, err := a.Srv().Store.User().GetUnreadCountForChannel(userID, channelId); err == nil {
					if count > 0 {
						channelsToClearPushNotifications = append(channelsToClearPushNotifications, channelId)
					}
				}
			}
		}
	}
	times, err := a.Srv().Store.Channel().UpdateLastViewedAt(channelIds, userID, *a.Config().ServiceSettings.ThreadAutoFollow)
	if err != nil {
		var invErr *store.ErrInvalidInput
		switch {
		case errors.As(err, &invErr):
			return nil, model.NewAppError("MarkChannelsAsViewed", "app.channel.update_last_viewed_at.app_error", nil, invErr.Error(), http.StatusBadRequest)
		default:
			return nil, model.NewAppError("MarkChannelsAsViewed", "app.channel.update_last_viewed_at.app_error", nil, err.Error(), http.StatusInternalServerError)
		}
	}

	if *a.Config().ServiceSettings.EnableChannelViewedMessages {
		for _, channelId := range channelIds {
			message := model.NewWebSocketEvent(model.WEBSOCKET_EVENT_CHANNEL_VIEWED, "", "", userID, nil)
			message.Add("channel_id", channelId)
			a.Publish(message)
		}
	}
	for _, channelId := range channelsToClearPushNotifications {
		a.clearPushNotification(currentSessionId, userID, channelId)
	}
	return times, nil
}

func (a *App) ViewChannel(view *model.ChannelView, userID string, currentSessionId string) (map[string]int64, *model.AppError) {
	if err := a.SetActiveChannel(userID, view.ChannelId); err != nil {
		return nil, err
	}

	channelIds := []string{}

	if view.ChannelId != "" {
		channelIds = append(channelIds, view.ChannelId)
	}

	if view.PrevChannelId != "" {
		channelIds = append(channelIds, view.PrevChannelId)
	}

	if len(channelIds) == 0 {
		return map[string]int64{}, nil
	}

	return a.MarkChannelsAsViewed(channelIds, userID, currentSessionId)
}

func (a *App) PermanentDeleteChannel(channel *model.Channel) *model.AppError {
	if err := a.Srv().Store.Post().PermanentDeleteByChannel(channel.Id); err != nil {
		return model.NewAppError("PermanentDeleteChannel", "app.post.permanent_delete_by_channel.app_error", nil, err.Error(), http.StatusInternalServerError)
	}

	if err := a.Srv().Store.Channel().PermanentDeleteMembersByChannel(channel.Id); err != nil {
		return model.NewAppError("PermanentDeleteChannel", "app.channel.remove_member.app_error", nil, err.Error(), http.StatusInternalServerError)
	}

	if err := a.Srv().Store.Webhook().PermanentDeleteIncomingByChannel(channel.Id); err != nil {
		return model.NewAppError("PermanentDeleteChannel", "app.webhooks.permanent_delete_incoming_by_channel.app_error", nil, err.Error(), http.StatusInternalServerError)
	}

	if err := a.Srv().Store.Webhook().PermanentDeleteOutgoingByChannel(channel.Id); err != nil {
		return model.NewAppError("PermanentDeleteChannel", "app.webhooks.permanent_delete_outgoing_by_channel.app_error", nil, err.Error(), http.StatusInternalServerError)
	}

	deleteAt := model.GetMillis()

	if nErr := a.Srv().Store.Channel().PermanentDelete(channel.Id); nErr != nil {
		return model.NewAppError("PermanentDeleteChannel", "app.channel.permanent_delete.app_error", nil, nErr.Error(), http.StatusInternalServerError)
	}

	a.invalidateCacheForChannel(channel)
	message := model.NewWebSocketEvent(model.WEBSOCKET_EVENT_CHANNEL_DELETED, channel.TeamId, "", "", nil)
	message.Add("channel_id", channel.Id)
	message.Add("delete_at", deleteAt)
	a.Publish(message)

	return nil
}

func (a *App) RemoveAllDeactivatedMembersFromChannel(channel *model.Channel) *model.AppError {
	err := a.Srv().Store.Channel().RemoveAllDeactivatedMembers(channel.Id)
	if err != nil {
		return model.NewAppError("RemoveAllDeactivatedMembersFromChannel", "app.channel.remove_all_deactivated_members.app_error", nil, err.Error(), http.StatusInternalServerError)
	}

	return nil
}

// MoveChannel method is prone to data races if someone joins to channel during the move process. However this
// function is only exposed to sysadmins and the possibility of this edge case is relatively small.
func (a *App) MoveChannel(team *model.Team, channel *model.Channel, user *model.User) *model.AppError {
	// Check that all channel members are in the destination team.
	channelMembers, err := a.GetChannelMembersPage(channel.Id, 0, 10000000)
	if err != nil {
		return err
	}

	channelMemberIds := []string{}
	for _, channelMember := range *channelMembers {
		channelMemberIds = append(channelMemberIds, channelMember.UserId)
	}

	if len(channelMemberIds) > 0 {
		teamMembers, err2 := a.GetTeamMembersByIds(team.Id, channelMemberIds, nil)
		if err2 != nil {
			return err2
		}

		if len(teamMembers) != len(*channelMembers) {
			teamMembersMap := make(map[string]*model.TeamMember, len(teamMembers))
			for _, teamMember := range teamMembers {
				teamMembersMap[teamMember.UserId] = teamMember
			}
			for _, channelMember := range *channelMembers {
				if _, ok := teamMembersMap[channelMember.UserId]; !ok {
					mlog.Warn("Not member of the target team", mlog.String("userId", channelMember.UserId))
				}
			}
			return model.NewAppError("MoveChannel", "app.channel.move_channel.members_do_not_match.error", nil, "", http.StatusInternalServerError)
		}
	}

	// keep instance of the previous team
	previousTeam, nErr := a.Srv().Store.Team().Get(channel.TeamId)
	if nErr != nil {
		var nfErr *store.ErrNotFound
		switch {
		case errors.As(nErr, &nfErr):
			return model.NewAppError("MoveChannel", "app.team.get.find.app_error", nil, nfErr.Error(), http.StatusNotFound)
		default:
			return model.NewAppError("MoveChannel", "app.team.get.finding.app_error", nil, nErr.Error(), http.StatusInternalServerError)
		}
	}

	if nErr := a.Srv().Store.Channel().UpdateSidebarChannelCategoryOnMove(channel, team.Id); nErr != nil {
		return model.NewAppError("MoveChannel", "app.channel.sidebar_categories.app_error", nil, nErr.Error(), http.StatusInternalServerError)
	}

	channel.TeamId = team.Id
	if _, err := a.Srv().Store.Channel().Update(channel); err != nil {
		var appErr *model.AppError
		var invErr *store.ErrInvalidInput
		switch {
		case errors.As(err, &invErr):
			return model.NewAppError("MoveChannel", "app.channel.update.bad_id", nil, invErr.Error(), http.StatusBadRequest)
		case errors.As(err, &appErr):
			return appErr
		default:
			return model.NewAppError("MoveChannel", "app.channel.update_channel.internal_error", nil, err.Error(), http.StatusInternalServerError)
		}
	}

	if incomingWebhooks, err := a.GetIncomingWebhooksForTeamPage(previousTeam.Id, 0, 10000000); err != nil {
		mlog.Warn("Failed to get incoming webhooks", mlog.Err(err))
	} else {
		for _, webhook := range incomingWebhooks {
			if webhook.ChannelId == channel.Id {
				webhook.TeamId = team.Id
				if _, err := a.Srv().Store.Webhook().UpdateIncoming(webhook); err != nil {
					mlog.Warn("Failed to move incoming webhook to new team", mlog.String("webhook id", webhook.Id))
				}
			}
		}
	}

	if outgoingWebhooks, err := a.GetOutgoingWebhooksForTeamPage(previousTeam.Id, 0, 10000000); err != nil {
		mlog.Warn("Failed to get outgoing webhooks", mlog.Err(err))
	} else {
		for _, webhook := range outgoingWebhooks {
			if webhook.ChannelId == channel.Id {
				webhook.TeamId = team.Id
				if _, err := a.Srv().Store.Webhook().UpdateOutgoing(webhook); err != nil {
					mlog.Warn("Failed to move outgoing webhook to new team.", mlog.String("webhook id", webhook.Id))
				}
			}
		}
	}

	if err := a.RemoveUsersFromChannelNotMemberOfTeam(user, channel, team); err != nil {
		mlog.Warn("error while removing non-team member users", mlog.Err(err))
	}

	if user != nil {
		if err := a.postChannelMoveMessage(user, channel, previousTeam); err != nil {
			mlog.Warn("error while posting move channel message", mlog.Err(err))
		}
	}

	return nil
}

func (a *App) postChannelMoveMessage(user *model.User, channel *model.Channel, previousTeam *model.Team) *model.AppError {

	post := &model.Post{
		ChannelId: channel.Id,
		Message:   fmt.Sprintf(utils.T("api.team.move_channel.success"), previousTeam.Name),
		Type:      model.POST_MOVE_CHANNEL,
		UserId:    user.Id,
		Props: model.StringInterface{
			"username": user.Username,
		},
	}

	if _, err := a.CreatePost(post, channel, false, true); err != nil {
		return model.NewAppError("postChannelMoveMessage", "api.team.move_channel.post.error", nil, err.Error(), http.StatusInternalServerError)
	}

	return nil
}

func (a *App) RemoveUsersFromChannelNotMemberOfTeam(remover *model.User, channel *model.Channel, team *model.Team) *model.AppError {
	channelMembers, err := a.GetChannelMembersPage(channel.Id, 0, 10000000)
	if err != nil {
		return err
	}

	channelMemberIds := []string{}
	channelMemberMap := make(map[string]struct{})
	for _, channelMember := range *channelMembers {
		channelMemberMap[channelMember.UserId] = struct{}{}
		channelMemberIds = append(channelMemberIds, channelMember.UserId)
	}

	if len(channelMemberIds) > 0 {
		teamMembers, err := a.GetTeamMembersByIds(team.Id, channelMemberIds, nil)
		if err != nil {
			return err
		}

		if len(teamMembers) != len(*channelMembers) {
			for _, teamMember := range teamMembers {
				delete(channelMemberMap, teamMember.UserId)
			}

			var removerId string
			if remover != nil {
				removerId = remover.Id
			}
			for userID := range channelMemberMap {
				if err := a.removeUserFromChannel(userID, removerId, channel); err != nil {
					return err
				}
			}
		}
	}

	return nil
}

func (a *App) GetPinnedPosts(channelId string) (*model.PostList, *model.AppError) {
	posts, err := a.Srv().Store.Channel().GetPinnedPosts(channelId)
	if err != nil {
		return nil, model.NewAppError("GetPinnedPosts", "app.channel.pinned_posts.app_error", nil, err.Error(), http.StatusInternalServerError)
	}

	return posts, nil
}

func (a *App) ToggleMuteChannel(channelId, userID string) (*model.ChannelMember, *model.AppError) {
	member, nErr := a.Srv().Store.Channel().GetMember(channelId, userID)
	if nErr != nil {
		var appErr *model.AppError
		var nfErr *store.ErrNotFound
		switch {
		case errors.As(nErr, &appErr):
			return nil, appErr
		case errors.As(nErr, &nfErr):
			return nil, model.NewAppError("ToggleMuteChannel", MissingChannelMemberError, nil, nfErr.Error(), http.StatusNotFound)
		default:
			return nil, model.NewAppError("ToggleMuteChannel", "app.channel.get_member.app_error", nil, nErr.Error(), http.StatusInternalServerError)
		}
	}

	member.SetChannelMuted(!member.IsChannelMuted())

	member, err := a.updateChannelMember(member)
	if err != nil {
		return nil, err
	}

	a.invalidateCacheForChannelMembersNotifyProps(member.ChannelId)

	return member, nil
}

func (a *App) setChannelsMuted(channelIds []string, userID string, muted bool) ([]*model.ChannelMember, *model.AppError) {
	members, nErr := a.Srv().Store.Channel().GetMembersByChannelIds(channelIds, userID)
	if nErr != nil {
		var appErr *model.AppError
		switch {
		case errors.As(nErr, &appErr):
			return nil, appErr
		default:
			return nil, model.NewAppError("setChannelsMuted", "app.channel.get_member.app_error", nil, nErr.Error(), http.StatusInternalServerError)
		}
	}

	var membersToUpdate []*model.ChannelMember
	for _, member := range *members {
		if muted == member.IsChannelMuted() {
			continue
		}

		updatedMember := member
		updatedMember.SetChannelMuted(muted)

		membersToUpdate = append(membersToUpdate, &updatedMember)
	}

	if len(membersToUpdate) == 0 {
		return nil, nil
	}

	updated, nErr := a.Srv().Store.Channel().UpdateMultipleMembers(membersToUpdate)
	if nErr != nil {
		var appErr *model.AppError
		var nfErr *store.ErrNotFound
		switch {
		case errors.As(nErr, &appErr):
			return nil, appErr
		case errors.As(nErr, &nfErr):
			return nil, model.NewAppError("setChannelsMuted", MissingChannelMemberError, nil, nfErr.Error(), http.StatusNotFound)
		default:
			return nil, model.NewAppError("setChannelsMuted", "app.channel.get_member.app_error", nil, nErr.Error(), http.StatusInternalServerError)
		}
	}

	for _, member := range updated {
		a.invalidateCacheForChannelMembersNotifyProps(member.ChannelId)

		evt := model.NewWebSocketEvent(model.WEBSOCKET_EVENT_CHANNEL_MEMBER_UPDATED, "", "", member.UserId, nil)
		evt.Add("channelMember", member.ToJson())
		a.Publish(evt)
	}

	return updated, nil
}

func (a *App) FillInChannelProps(channel *model.Channel) *model.AppError {
	return a.FillInChannelsProps(&model.ChannelList{channel})
}

func (a *App) FillInChannelsProps(channelList *model.ChannelList) *model.AppError {
	// Group the channels by team and call GetChannelsByNames just once per team.
	channelsByTeam := make(map[string]model.ChannelList)
	for _, channel := range *channelList {
		channelsByTeam[channel.TeamId] = append(channelsByTeam[channel.TeamId], channel)
	}

	for teamID, channelList := range channelsByTeam {
		allChannelMentions := make(map[string]bool)
		channelMentions := make(map[*model.Channel][]string, len(channelList))

		// Collect mentions across the channels so as to query just once for this team.
		for _, channel := range channelList {
			channelMentions[channel] = model.ChannelMentions(channel.Header)

			for _, channelMention := range channelMentions[channel] {
				allChannelMentions[channelMention] = true
			}
		}

		allChannelMentionNames := make([]string, 0, len(allChannelMentions))
		for channelName := range allChannelMentions {
			allChannelMentionNames = append(allChannelMentionNames, channelName)
		}

		if len(allChannelMentionNames) > 0 {
			mentionedChannels, err := a.GetChannelsByNames(allChannelMentionNames, teamID)
			if err != nil {
				return err
			}

			mentionedChannelsByName := make(map[string]*model.Channel)
			for _, channel := range mentionedChannels {
				mentionedChannelsByName[channel.Name] = channel
			}

			for _, channel := range channelList {
				channelMentionsProp := make(map[string]interface{}, len(channelMentions[channel]))
				for _, channelMention := range channelMentions[channel] {
					if mentioned, ok := mentionedChannelsByName[channelMention]; ok {
						if mentioned.Type == model.CHANNEL_OPEN {
							channelMentionsProp[mentioned.Name] = map[string]interface{}{
								"display_name": mentioned.DisplayName,
							}
						}
					}
				}

				if len(channelMentionsProp) > 0 {
					channel.AddProp("channel_mentions", channelMentionsProp)
				} else if channel.Props != nil {
					delete(channel.Props, "channel_mentions")
				}
			}
		}
	}

	return nil
}

func (a *App) ClearChannelMembersCache(channelID string) {
	perPage := 100
	page := 0

	for {
		channelMembers, err := a.Srv().Store.Channel().GetMembers(channelID, page*perPage, perPage)
		if err != nil {
			a.Log().Warn("error clearing cache for channel members", mlog.String("channel_id", channelID))
			break
		}

		for _, channelMember := range *channelMembers {
			a.ClearSessionCacheForUser(channelMember.UserId)

			message := model.NewWebSocketEvent(model.WEBSOCKET_EVENT_CHANNEL_MEMBER_UPDATED, "", "", channelMember.UserId, nil)
			message.Add("channelMember", channelMember.ToJson())
			a.Publish(message)
		}

		length := len(*(channelMembers))
		if length < perPage {
			break
		}

		page++
	}
}

func (a *App) GetMemberCountsByGroup(channelID string, includeTimezones bool) ([]*model.ChannelMemberCountByGroup, *model.AppError) {
	channelMemberCounts, err := a.Srv().Store.Channel().GetMemberCountsByGroup(channelID, includeTimezones)
	if err != nil {
		return nil, model.NewAppError("GetMemberCountsByGroup", "app.channel.get_member_count.app_error", nil, err.Error(), http.StatusInternalServerError)
	}

	return channelMemberCounts, nil
}

func (a *App) getDirectChannel(userID, otherUserID string) (*model.Channel, *model.AppError) {
	channel, nErr := a.Srv().Store.Channel().GetByName("", model.GetDMNameFromIds(userID, otherUserID), true)
	if nErr != nil {
		var nfErr *store.ErrNotFound
		if errors.As(nErr, &nfErr) {
			return nil, nil
		}

		return nil, model.NewAppError("GetOrCreateDirectChannel", "web.incoming_webhook.channel.app_error", nil, nErr.Error(), http.StatusInternalServerError)
	}

	return channel, nil
}<|MERGE_RESOLUTION|>--- conflicted
+++ resolved
@@ -321,49 +321,6 @@
 }
 
 func (a *App) GetOrCreateDirectChannel(userID, otherUserID string) (*model.Channel, *model.AppError) {
-<<<<<<< HEAD
-	channel, err := a.Srv().Store.Channel().GetByName("", model.GetDMNameFromIds(userID, otherUserID), true)
-	if err != nil {
-		var nfErr *store.ErrNotFound
-		if errors.As(err, &nfErr) {
-			var err *model.AppError
-			channel, err = a.createDirectChannel(userID, otherUserID)
-			if err != nil {
-				if err.Id == store.ChannelExistsError {
-					return channel, nil
-				}
-				return nil, err
-			}
-
-			a.WaitForChannelMembership(channel.Id, userID)
-			a.handleChannelCreationEvent(userID, otherUserID, channel)
-			return channel, nil
-		}
-		return nil, model.NewAppError("GetOrCreateDirectChannel", "web.incoming_webhook.channel.app_error", nil, err.Error(), http.StatusInternalServerError)
-	}
-	return channel, nil
-}
-
-func (a *App) getOrCreateDirectChannelWithUser(user, otherUser *model.User) (*model.Channel, *model.AppError) {
-	channel, err := a.Srv().Store.Channel().GetByName("", model.GetDMNameFromIds(user.Id, otherUser.Id), true)
-	if err != nil {
-		var nfErr *store.ErrNotFound
-		if errors.As(err, &nfErr) {
-			var err *model.AppError
-			channel, err = a.createDirectChannelWithUser(user, otherUser)
-			if err != nil {
-				if err.Id == store.ChannelExistsError {
-					return channel, nil
-				}
-				return nil, err
-			}
-
-			a.WaitForChannelMembership(channel.Id, user.Id)
-			a.handleChannelCreationEvent(user.Id, otherUser.Id, channel)
-			return channel, nil
-		}
-		return nil, model.NewAppError("getOrCreateDirectChannelWithUser", "web.incoming_webhook.channel.app_error", nil, err.Error(), http.StatusInternalServerError)
-=======
 	channel, nErr := a.getDirectChannel(userID, otherUserID)
 	if nErr != nil {
 		return nil, nErr
@@ -382,7 +339,34 @@
 	}
 
 	a.WaitForChannelMembership(channel.Id, userID)
-
+	a.handleCreationEvent(userID, otherUserID, channel)
+	return channel, nil
+}
+
+func (a *App) getOrCreateDirectChannelWithUser(user, otherUser *model.User) (*model.Channel, *model.AppError) {
+	channel, nErr := a.getDirectChannel(user.Id, otherUser.Id)
+	if nErr != nil {
+		return nil, nErr
+	}
+
+	if channel != nil {
+		return channel, nil
+	}
+
+	channel, err := a.createDirectChannelWithUser(user, otherUser)
+	if err != nil {
+		if err.Id == store.ChannelExistsError {
+			return channel, nil
+		}
+		return nil, err
+	}
+
+	a.WaitForChannelMembership(channel.Id, user.Id)
+	a.handleCreationEvent(user.Id, otherUser.Id, channel)
+	return channel, nil
+}
+
+func (a *App) handleCreationEvent(userID, otherUserID string, channel *model.Channel) {
 	a.InvalidateCacheForUser(userID)
 	a.InvalidateCacheForUser(otherUserID)
 
@@ -394,66 +378,23 @@
 				return true
 			}, plugin.ChannelHasBeenCreatedId)
 		})
->>>>>>> 1e3b6b56
 	}
 
 	message := model.NewWebSocketEvent(model.WEBSOCKET_EVENT_DIRECT_ADDED, "", channel.Id, "", nil)
 	message.Add("teammate_id", otherUserID)
 	a.Publish(message)
-
-	return channel, nil
-}
-
-<<<<<<< HEAD
-func (a *App) handleChannelCreationEvent(userID, otherUserID string, channel *model.Channel) {
-	a.InvalidateCacheForUser(userID)
-	a.InvalidateCacheForUser(otherUserID)
-
-	if pluginsEnvironment := a.GetPluginsEnvironment(); pluginsEnvironment != nil {
-		a.Srv().Go(func() {
-			pluginContext := a.PluginContext()
-			pluginsEnvironment.RunMultiPluginHook(func(hooks plugin.Hooks) bool {
-				hooks.ChannelHasBeenCreated(pluginContext, channel)
-				return true
-			}, plugin.ChannelHasBeenCreatedId)
-		})
-	}
-
-	message := model.NewWebSocketEvent(model.WEBSOCKET_EVENT_DIRECT_ADDED, "", channel.Id, "", nil)
-	message.Add("teammate_id", otherUserID)
-	a.Publish(message)
 }
 
 func (a *App) createDirectChannel(userID, otherUserID string) (*model.Channel, *model.AppError) {
-	uc1 := make(chan store.StoreResult, 1)
-	uc2 := make(chan store.StoreResult, 1)
-	go func() {
-		user, err := a.Srv().Store.User().Get(userID)
-		uc1 <- store.StoreResult{Data: user, NErr: err}
-		close(uc1)
-	}()
-	go func() {
-		user, err := a.Srv().Store.User().Get(otherUserID)
-		uc2 <- store.StoreResult{Data: user, NErr: err}
-		close(uc2)
-	}()
-=======
-func (a *App) createDirectChannel(userID string, otherUserID string) (*model.Channel, *model.AppError) {
 	users, err := a.Srv().Store.User().GetMany([]string{userID, otherUserID})
 	if err != nil {
 		return nil, model.NewAppError("CreateDirectChannel", "api.channel.create_direct_channel.invalid_user.app_error", nil, err.Error(), http.StatusBadRequest)
 	}
->>>>>>> 1e3b6b56
 
 	if len(users) == 0 {
 		return nil, model.NewAppError("CreateDirectChannel", "api.channel.create_direct_channel.invalid_user.app_error", nil, fmt.Sprintf("No users found for ids: %s. %s", userID, otherUserID), http.StatusBadRequest)
 	}
 
-<<<<<<< HEAD
-	result = <-uc2
-	if result.NErr != nil {
-		return nil, model.NewAppError("CreateDirectChannel", "api.channel.create_direct_channel.invalid_user.app_error", nil, otherUserID, http.StatusBadRequest)
-=======
 	// We are doing this because we allow a user to create a direct channel with themselves
 	if userID == otherUserID {
 		users = append(users, users[0])
@@ -473,21 +414,19 @@
 	if user.Id != userID {
 		user = users[1]
 		otherUser = users[0]
->>>>>>> 1e3b6b56
-	}
-
+	}
 	return a.createDirectChannelWithUser(user, otherUser)
 }
 
 func (a *App) createDirectChannelWithUser(user, otherUser *model.User) (*model.Channel, *model.AppError) {
-	channel, err := a.Srv().Store.Channel().CreateDirectChannel(user, otherUser)
-	if err != nil {
+	channel, nErr := a.Srv().Store.Channel().CreateDirectChannel(user, otherUser)
+	if nErr != nil {
 		var invErr *store.ErrInvalidInput
 		var cErr *store.ErrConflict
 		var ltErr *store.ErrLimitExceeded
 		var appErr *model.AppError
 		switch {
-		case errors.As(err, &invErr):
+		case errors.As(nErr, &invErr):
 			switch {
 			case invErr.Entity == "Channel" && invErr.Field == "DeleteAt":
 				return nil, model.NewAppError("createDirectChannelWithUser", "store.sql_channel.save.archived_channel.app_error", nil, "", http.StatusBadRequest)
@@ -496,34 +435,28 @@
 			case invErr.Entity == "Channel" && invErr.Field == "Id":
 				return nil, model.NewAppError("SqlChannelStore.Save", "store.sql_channel.save_channel.existing.app_error", nil, "id="+invErr.Value.(string), http.StatusBadRequest)
 			}
-		case errors.As(err, &cErr):
+		case errors.As(nErr, &cErr):
 			switch cErr.Resource {
 			case "Channel":
 				return channel, model.NewAppError("createDirectChannelWithUser", store.ChannelExistsError, nil, cErr.Error(), http.StatusBadRequest)
 			case "ChannelMembers":
 				return nil, model.NewAppError("createDirectChannelWithUser", "app.channel.save_member.exists.app_error", nil, cErr.Error(), http.StatusBadRequest)
 			}
-		case errors.As(err, &ltErr):
+		case errors.As(nErr, &ltErr):
 			return nil, model.NewAppError("createDirectChannelWithUser", "store.sql_channel.save_channel.limit.app_error", nil, ltErr.Error(), http.StatusBadRequest)
-		case errors.As(err, &appErr): // in case we haven't converted to plain error.
+		case errors.As(nErr, &appErr): // in case we haven't converted to plain error.
 			return nil, appErr
 		default: // last fallback in case it doesn't map to an existing app error.
-			return nil, model.NewAppError("createDirectChannelWithUser", "app.channel.create_direct_channel.internal_error", nil, err.Error(), http.StatusInternalServerError)
+			return nil, model.NewAppError("createDirectChannelWithUser", "app.channel.create_direct_channel.internal_error", nil, nErr.Error(), http.StatusInternalServerError)
 		}
 	}
 
 	if err := a.Srv().Store.ChannelMemberHistory().LogJoinEvent(user.Id, channel.Id, model.GetMillis()); err != nil {
 		return nil, model.NewAppError("createDirectChannelWithUser", "app.channel_member_history.log_join_event.internal_error", nil, err.Error(), http.StatusInternalServerError)
 	}
-<<<<<<< HEAD
 	if user.Id != otherUser.Id {
 		if err := a.Srv().Store.ChannelMemberHistory().LogJoinEvent(otherUser.Id, channel.Id, model.GetMillis()); err != nil {
 			return nil, model.NewAppError("createDirectChannelWithUser", "app.channel_member_history.log_join_event.internal_error", nil, err.Error(), http.StatusInternalServerError)
-=======
-	if userID != otherUserID {
-		if err := a.Srv().Store.ChannelMemberHistory().LogJoinEvent(otherUserID, channel.Id, model.GetMillis()); err != nil {
-			return nil, model.NewAppError("CreateDirectChannel", "app.channel_member_history.log_join_event.internal_error", nil, err.Error(), http.StatusInternalServerError)
->>>>>>> 1e3b6b56
 		}
 	}
 

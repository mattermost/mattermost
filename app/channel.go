// Copyright (c) 2015-present Mattermost, Inc. All Rights Reserved.
// See LICENSE.txt for license information.

package app

import (
	"errors"
	"fmt"
	"net/http"
	"strings"
	"time"

	"github.com/mattermost/mattermost-server/v5/mlog"
	"github.com/mattermost/mattermost-server/v5/model"
	"github.com/mattermost/mattermost-server/v5/plugin"
	"github.com/mattermost/mattermost-server/v5/store"
	"github.com/mattermost/mattermost-server/v5/utils"
)

// CreateDefaultChannels creates channels in the given team for each channel returned by (*App).DefaultChannelNames.
//
func (a *App) CreateDefaultChannels(teamID string) ([]*model.Channel, *model.AppError) {
	displayNames := map[string]string{
		"town-square": utils.T("api.channel.create_default_channels.town_square"),
		"off-topic":   utils.T("api.channel.create_default_channels.off_topic"),
	}
	channels := []*model.Channel{}
	defaultChannelNames := a.DefaultChannelNames()
	for _, name := range defaultChannelNames {
		displayName := utils.TDefault(displayNames[name], name)
		channel := &model.Channel{DisplayName: displayName, Name: name, Type: model.CHANNEL_OPEN, TeamId: teamID}
		if _, err := a.CreateChannel(channel, false); err != nil {
			return nil, err
		}
		channels = append(channels, channel)
	}
	return channels, nil
}

// DefaultChannelNames returns the list of system-wide default channel names.
//
// By default the list will be (not necessarily in this order):
//	['town-square', 'off-topic']
// However, if TeamSettings.ExperimentalDefaultChannels contains a list of channels then that list will replace
// 'off-topic' and be included in the return results in addition to 'town-square'. For example:
//	['town-square', 'game-of-thrones', 'wow']
//
func (a *App) DefaultChannelNames() []string {
	names := []string{"town-square"}

	if len(a.Config().TeamSettings.ExperimentalDefaultChannels) == 0 {
		names = append(names, "off-topic")
	} else {
		seenChannels := map[string]bool{"town-square": true}
		for _, channelName := range a.Config().TeamSettings.ExperimentalDefaultChannels {
			if !seenChannels[channelName] {
				names = append(names, channelName)
				seenChannels[channelName] = true
			}
		}
	}

	return names
}

func (a *App) JoinDefaultChannels(teamId string, user *model.User, shouldBeAdmin bool, userRequestorId string) *model.AppError {
	var requestor *model.User
	var nErr error
	if userRequestorId != "" {
		requestor, nErr = a.Srv().Store.User().Get(userRequestorId)
		if nErr != nil {
			var nfErr *store.ErrNotFound
			switch {
			case errors.As(nErr, &nfErr):
				return model.NewAppError("JoinDefaultChannels", MISSING_ACCOUNT_ERROR, nil, nfErr.Error(), http.StatusNotFound)
			default:
				return model.NewAppError("JoinDefaultChannels", "app.user.get.app_error", nil, nErr.Error(), http.StatusInternalServerError)
			}
		}
	}

	var err *model.AppError
	for _, channelName := range a.DefaultChannelNames() {
		channel, channelErr := a.Srv().Store.Channel().GetByName(teamId, channelName, true)
		if channelErr != nil {
			var nfErr *store.ErrNotFound
			switch {
			case errors.As(err, &nfErr):
				err = model.NewAppError("JoinDefaultChannels", "app.channel.get_by_name.missing.app_error", nil, nfErr.Error(), http.StatusNotFound)
			default:
				err = model.NewAppError("JoinDefaultChannels", "app.channel.get_by_name.existing.app_error", nil, channelErr.Error(), http.StatusInternalServerError)
			}
			continue
		}

		if channel.Type != model.CHANNEL_OPEN {
			continue
		}

		cm := &model.ChannelMember{
			ChannelId:   channel.Id,
			UserId:      user.Id,
			SchemeGuest: user.IsGuest(),
			SchemeUser:  !user.IsGuest(),
			SchemeAdmin: shouldBeAdmin,
			NotifyProps: model.GetDefaultChannelNotifyProps(),
		}

		_, nErr = a.Srv().Store.Channel().SaveMember(cm)
		if histErr := a.Srv().Store.ChannelMemberHistory().LogJoinEvent(user.Id, channel.Id, model.GetMillis()); histErr != nil {
			mlog.Error("Failed to update ChannelMemberHistory table", mlog.Err(histErr))
			return model.NewAppError("JoinDefaultChannels", "app.channel_member_history.log_join_event.internal_error", nil, histErr.Error(), http.StatusInternalServerError)
		}

		if *a.Config().ServiceSettings.ExperimentalEnableDefaultChannelLeaveJoinMessages {
			a.postJoinMessageForDefaultChannel(user, requestor, channel)
		}

		a.invalidateCacheForChannelMembers(channel.Id)

		message := model.NewWebSocketEvent(model.WEBSOCKET_EVENT_USER_ADDED, "", channel.Id, "", nil)
		message.Add("user_id", user.Id)
		message.Add("team_id", channel.TeamId)
		a.Publish(message)

	}

	if nErr != nil {
		var appErr *model.AppError
		var cErr *store.ErrConflict
		switch {
		case errors.As(nErr, &cErr):
			if cErr.Resource == "ChannelMembers" {
				return model.NewAppError("JoinDefaultChannels", "app.channel.save_member.exists.app_error", nil, cErr.Error(), http.StatusBadRequest)
			}
		case errors.As(nErr, &appErr):
			return appErr
		default:
			return model.NewAppError("JoinDefaultChannels", "app.channel.create_direct_channel.internal_error", nil, nErr.Error(), http.StatusInternalServerError)
		}
	}

	return nil
}

func (a *App) postJoinMessageForDefaultChannel(user *model.User, requestor *model.User, channel *model.Channel) {
	if channel.Name == model.DEFAULT_CHANNEL {
		if requestor == nil {
			if err := a.postJoinTeamMessage(user, channel); err != nil {
				mlog.Error("Failed to post join/leave message", mlog.Err(err))
			}
		} else {
			if err := a.postAddToTeamMessage(requestor, user, channel, ""); err != nil {
				mlog.Error("Failed to post join/leave message", mlog.Err(err))
			}
		}
	} else {
		if requestor == nil {
			if err := a.postJoinChannelMessage(user, channel); err != nil {
				mlog.Error("Failed to post join/leave message", mlog.Err(err))
			}
		} else {
			if err := a.PostAddToChannelMessage(requestor, user, channel, ""); err != nil {
				mlog.Error("Failed to post join/leave message", mlog.Err(err))
			}
		}
	}
}

func (a *App) CreateChannelWithUser(channel *model.Channel, userId string) (*model.Channel, *model.AppError) {
	if channel.IsGroupOrDirect() {
		return nil, model.NewAppError("CreateChannelWithUser", "api.channel.create_channel.direct_channel.app_error", nil, "", http.StatusBadRequest)
	}

	if len(channel.TeamId) == 0 {
		return nil, model.NewAppError("CreateChannelWithUser", "app.channel.create_channel.no_team_id.app_error", nil, "", http.StatusBadRequest)
	}

	// Get total number of channels on current team
	count, err := a.GetNumberOfChannelsOnTeam(channel.TeamId)
	if err != nil {
		return nil, err
	}

	if int64(count+1) > *a.Config().TeamSettings.MaxChannelsPerTeam {
		return nil, model.NewAppError("CreateChannelWithUser", "api.channel.create_channel.max_channel_limit.app_error", map[string]interface{}{"MaxChannelsPerTeam": *a.Config().TeamSettings.MaxChannelsPerTeam}, "", http.StatusBadRequest)
	}

	channel.CreatorId = userId

	rchannel, err := a.CreateChannel(channel, true)
	if err != nil {
		return nil, err
	}

	var user *model.User
	if user, err = a.GetUser(userId); err != nil {
		return nil, err
	}

	a.postJoinChannelMessage(user, channel)

	message := model.NewWebSocketEvent(model.WEBSOCKET_EVENT_CHANNEL_CREATED, "", "", userId, nil)
	message.Add("channel_id", channel.Id)
	message.Add("team_id", channel.TeamId)
	a.Publish(message)

	return rchannel, nil
}

// RenameChannel is used to rename the channel Name and the DisplayName fields
func (a *App) RenameChannel(channel *model.Channel, newChannelName string, newDisplayName string) (*model.Channel, *model.AppError) {
	if channel.Type == model.CHANNEL_DIRECT {
		return nil, model.NewAppError("RenameChannel", "api.channel.rename_channel.cant_rename_direct_messages.app_error", nil, "", http.StatusBadRequest)
	}

	if channel.Type == model.CHANNEL_GROUP {
		return nil, model.NewAppError("RenameChannel", "api.channel.rename_channel.cant_rename_group_messages.app_error", nil, "", http.StatusBadRequest)
	}

	channel.Name = newChannelName
	if newDisplayName != "" {
		channel.DisplayName = newDisplayName
	}

	newChannel, err := a.UpdateChannel(channel)
	if err != nil {
		return nil, err
	}

	return newChannel, nil
}

func (a *App) CreateChannel(channel *model.Channel, addMember bool) (*model.Channel, *model.AppError) {
	channel.DisplayName = strings.TrimSpace(channel.DisplayName)
	sc, nErr := a.Srv().Store.Channel().Save(channel, *a.Config().TeamSettings.MaxChannelsPerTeam)
	if nErr != nil {
		var invErr *store.ErrInvalidInput
		var cErr *store.ErrConflict
		var ltErr *store.ErrLimitExceeded
		var appErr *model.AppError
		switch {
		case errors.As(nErr, &invErr):
			switch {
			case invErr.Entity == "Channel" && invErr.Field == "DeleteAt":
				return nil, model.NewAppError("CreateChannel", "store.sql_channel.save.archived_channel.app_error", nil, "", http.StatusBadRequest)
			case invErr.Entity == "Channel" && invErr.Field == "Type":
				return nil, model.NewAppError("CreateChannel", "store.sql_channel.save.direct_channel.app_error", nil, "", http.StatusBadRequest)
			case invErr.Entity == "Channel" && invErr.Field == "Id":
				return nil, model.NewAppError("CreateChannel", "store.sql_channel.save_channel.existing.app_error", nil, "id="+invErr.Value.(string), http.StatusBadRequest)
			}
		case errors.As(nErr, &cErr):
			return sc, model.NewAppError("CreateChannel", store.CHANNEL_EXISTS_ERROR, nil, cErr.Error(), http.StatusBadRequest)
		case errors.As(nErr, &ltErr):
			return nil, model.NewAppError("CreateChannel", "store.sql_channel.save_channel.limit.app_error", nil, ltErr.Error(), http.StatusBadRequest)
		case errors.As(nErr, &appErr): // in case we haven't converted to plain error.
			return nil, appErr
		default: // last fallback in case it doesn't map to an existing app error.
			return nil, model.NewAppError("CreateChannel", "app.channel.create_channel.internal_error", nil, nErr.Error(), http.StatusInternalServerError)
		}
	}

	if addMember {
		user, nErr := a.Srv().Store.User().Get(channel.CreatorId)
		if nErr != nil {
			var nfErr *store.ErrNotFound
			switch {
			case errors.As(nErr, &nfErr):
				return nil, model.NewAppError("CreateChannel", MISSING_ACCOUNT_ERROR, nil, nfErr.Error(), http.StatusNotFound)
			default:
				return nil, model.NewAppError("CreateChannel", "app.user.get.app_error", nil, nErr.Error(), http.StatusInternalServerError)
			}
		}

		cm := &model.ChannelMember{
			ChannelId:   sc.Id,
			UserId:      user.Id,
			SchemeGuest: user.IsGuest(),
			SchemeUser:  !user.IsGuest(),
			SchemeAdmin: true,
			NotifyProps: model.GetDefaultChannelNotifyProps(),
		}

		if _, nErr := a.Srv().Store.Channel().SaveMember(cm); nErr != nil {
			var appErr *model.AppError
			var cErr *store.ErrConflict
			switch {
			case errors.As(nErr, &cErr):
				switch cErr.Resource {
				case "ChannelMembers":
					return nil, model.NewAppError("CreateChannel", "app.channel.save_member.exists.app_error", nil, cErr.Error(), http.StatusBadRequest)
				}
			case errors.As(nErr, &appErr):
				return nil, appErr
			default:
				return nil, model.NewAppError("CreateChannel", "app.channel.create_direct_channel.internal_error", nil, nErr.Error(), http.StatusInternalServerError)
			}
		}

		if err := a.Srv().Store.ChannelMemberHistory().LogJoinEvent(channel.CreatorId, sc.Id, model.GetMillis()); err != nil {
			mlog.Error("Failed to update ChannelMemberHistory table", mlog.Err(err))
			return nil, model.NewAppError("CreateChannel", "app.channel_member_history.log_join_event.internal_error", nil, err.Error(), http.StatusInternalServerError)
		}

		a.InvalidateCacheForUser(channel.CreatorId)
	}

	if pluginsEnvironment := a.GetPluginsEnvironment(); pluginsEnvironment != nil {
		a.Srv().Go(func() {
			pluginContext := a.PluginContext()
			pluginsEnvironment.RunMultiPluginHook(func(hooks plugin.Hooks) bool {
				hooks.ChannelHasBeenCreated(pluginContext, sc)
				return true
			}, plugin.ChannelHasBeenCreatedId)
		})
	}

	return sc, nil
}

func (a *App) GetOrCreateDirectChannel(userId, otherUserId string) (*model.Channel, *model.AppError) {
	channel, nErr := a.Srv().Store.Channel().GetByName("", model.GetDMNameFromIds(userId, otherUserId), true)
	if nErr != nil {
		var nfErr *store.ErrNotFound
		if errors.As(nErr, &nfErr) {
			var err *model.AppError
			channel, err = a.createDirectChannel(userId, otherUserId)
			if err != nil {
				if err.Id == store.CHANNEL_EXISTS_ERROR {
					return channel, nil
				}
				return nil, err
			}

			a.WaitForChannelMembership(channel.Id, userId)

			a.InvalidateCacheForUser(userId)
			a.InvalidateCacheForUser(otherUserId)

			if pluginsEnvironment := a.GetPluginsEnvironment(); pluginsEnvironment != nil {
				a.Srv().Go(func() {
					pluginContext := a.PluginContext()
					pluginsEnvironment.RunMultiPluginHook(func(hooks plugin.Hooks) bool {
						hooks.ChannelHasBeenCreated(pluginContext, channel)
						return true
					}, plugin.ChannelHasBeenCreatedId)
				})
			}

			message := model.NewWebSocketEvent(model.WEBSOCKET_EVENT_DIRECT_ADDED, "", channel.Id, "", nil)
			message.Add("teammate_id", otherUserId)
			a.Publish(message)

			return channel, nil
		}
		return nil, model.NewAppError("GetOrCreateDirectChannel", "web.incoming_webhook.channel.app_error", nil, nErr.Error(), http.StatusInternalServerError)
	}
	return channel, nil
}

func (a *App) createDirectChannel(userId string, otherUserId string) (*model.Channel, *model.AppError) {
	uc1 := make(chan store.StoreResult, 1)
	uc2 := make(chan store.StoreResult, 1)
	go func() {
		user, err := a.Srv().Store.User().Get(userId)
		uc1 <- store.StoreResult{Data: user, NErr: err}
		close(uc1)
	}()
	go func() {
		user, err := a.Srv().Store.User().Get(otherUserId)
		uc2 <- store.StoreResult{Data: user, NErr: err}
		close(uc2)
	}()

	result := <-uc1
	if result.NErr != nil {
		return nil, model.NewAppError("CreateDirectChannel", "api.channel.create_direct_channel.invalid_user.app_error", nil, userId, http.StatusBadRequest)
	}
	user := result.Data.(*model.User)

	result = <-uc2
	if result.NErr != nil {
		return nil, model.NewAppError("CreateDirectChannel", "api.channel.create_direct_channel.invalid_user.app_error", nil, otherUserId, http.StatusBadRequest)
	}
	otherUser := result.Data.(*model.User)

	channel, nErr := a.Srv().Store.Channel().CreateDirectChannel(user, otherUser)
	if nErr != nil {
		var invErr *store.ErrInvalidInput
		var cErr *store.ErrConflict
		var ltErr *store.ErrLimitExceeded
		var appErr *model.AppError
		switch {
		case errors.As(nErr, &invErr):
			switch {
			case invErr.Entity == "Channel" && invErr.Field == "DeleteAt":
				return nil, model.NewAppError("CreateChannel", "store.sql_channel.save.archived_channel.app_error", nil, "", http.StatusBadRequest)
			case invErr.Entity == "Channel" && invErr.Field == "Type":
				return nil, model.NewAppError("CreateChannel", "store.sql_channel.save_direct_channel.not_direct.app_error", nil, "", http.StatusBadRequest)
			case invErr.Entity == "Channel" && invErr.Field == "Id":
				return nil, model.NewAppError("SqlChannelStore.Save", "store.sql_channel.save_channel.existing.app_error", nil, "id="+invErr.Value.(string), http.StatusBadRequest)
			}
		case errors.As(nErr, &cErr):
			switch cErr.Resource {
			case "Channel":
				return channel, model.NewAppError("CreateChannel", store.CHANNEL_EXISTS_ERROR, nil, cErr.Error(), http.StatusBadRequest)
			case "ChannelMembers":
				return nil, model.NewAppError("CreateChannel", "app.channel.save_member.exists.app_error", nil, cErr.Error(), http.StatusBadRequest)
			}
		case errors.As(nErr, &ltErr):
			return nil, model.NewAppError("CreateChannel", "store.sql_channel.save_channel.limit.app_error", nil, ltErr.Error(), http.StatusBadRequest)
		case errors.As(nErr, &appErr): // in case we haven't converted to plain error.
			return nil, appErr
		default: // last fallback in case it doesn't map to an existing app error.
			return nil, model.NewAppError("CreateDirectChannel", "app.channel.create_direct_channel.internal_error", nil, nErr.Error(), http.StatusInternalServerError)
		}
	}

	if err := a.Srv().Store.ChannelMemberHistory().LogJoinEvent(userId, channel.Id, model.GetMillis()); err != nil {
		mlog.Error("Failed to update ChannelMemberHistory table", mlog.Err(err))
		return nil, model.NewAppError("CreateDirectChannel", "app.channel_member_history.log_join_event.internal_error", nil, err.Error(), http.StatusInternalServerError)
	}
	if userId != otherUserId {
		if err := a.Srv().Store.ChannelMemberHistory().LogJoinEvent(otherUserId, channel.Id, model.GetMillis()); err != nil {
			mlog.Error("Failed to update ChannelMemberHistory table", mlog.Err(err))
			return nil, model.NewAppError("CreateDirectChannel", "app.channel_member_history.log_join_event.internal_error", nil, err.Error(), http.StatusInternalServerError)
		}
	}

	return channel, nil
}

func (a *App) WaitForChannelMembership(channelId string, userId string) {
	if len(a.Config().SqlSettings.DataSourceReplicas) == 0 {
		return
	}

	now := model.GetMillis()

	for model.GetMillis()-now < 12000 {

		time.Sleep(100 * time.Millisecond)

		_, err := a.Srv().Store.Channel().GetMember(channelId, userId)

		// If the membership was found then return
		if err == nil {
			return
		}

		// If we received an error, but it wasn't a missing channel member then return
		var nfErr *store.ErrNotFound
		if !errors.As(err, &nfErr) {
			return
		}
	}

	mlog.Error("WaitForChannelMembership giving up", mlog.String("channel_id", channelId), mlog.String("user_id", userId))
}

func (a *App) CreateGroupChannel(userIds []string, creatorId string) (*model.Channel, *model.AppError) {
	channel, err := a.createGroupChannel(userIds, creatorId)
	if err != nil {
		if err.Id == store.CHANNEL_EXISTS_ERROR {
			return channel, nil
		}
		return nil, err
	}

	for _, userId := range userIds {
		if userId == creatorId {
			a.WaitForChannelMembership(channel.Id, creatorId)
		}

		a.InvalidateCacheForUser(userId)
	}

	message := model.NewWebSocketEvent(model.WEBSOCKET_EVENT_GROUP_ADDED, "", channel.Id, "", nil)
	message.Add("teammate_ids", model.ArrayToJson(userIds))
	a.Publish(message)

	return channel, nil
}

func (a *App) createGroupChannel(userIds []string, creatorId string) (*model.Channel, *model.AppError) {
	if len(userIds) > model.CHANNEL_GROUP_MAX_USERS || len(userIds) < model.CHANNEL_GROUP_MIN_USERS {
		return nil, model.NewAppError("CreateGroupChannel", "api.channel.create_group.bad_size.app_error", nil, "", http.StatusBadRequest)
	}

	users, err := a.Srv().Store.User().GetProfileByIds(userIds, nil, true)
	if err != nil {
		return nil, model.NewAppError("createGroupChannel", "app.user.get_profiles.app_error", nil, err.Error(), http.StatusInternalServerError)
	}

	if len(users) != len(userIds) {
		return nil, model.NewAppError("CreateGroupChannel", "api.channel.create_group.bad_user.app_error", nil, "user_ids="+model.ArrayToJson(userIds), http.StatusBadRequest)
	}

	group := &model.Channel{
		Name:        model.GetGroupNameFromUserIds(userIds),
		DisplayName: model.GetGroupDisplayNameFromUsers(users, true),
		Type:        model.CHANNEL_GROUP,
	}

	channel, nErr := a.Srv().Store.Channel().Save(group, *a.Config().TeamSettings.MaxChannelsPerTeam)
	if nErr != nil {
		var invErr *store.ErrInvalidInput
		var cErr *store.ErrConflict
		var ltErr *store.ErrLimitExceeded
		var appErr *model.AppError
		switch {
		case errors.As(nErr, &invErr):
			switch {
			case invErr.Entity == "Channel" && invErr.Field == "DeleteAt":
				return nil, model.NewAppError("CreateChannel", "store.sql_channel.save.archived_channel.app_error", nil, "", http.StatusBadRequest)
			case invErr.Entity == "Channel" && invErr.Field == "Type":
				return nil, model.NewAppError("CreateChannel", "store.sql_channel.save.direct_channel.app_error", nil, "", http.StatusBadRequest)
			case invErr.Entity == "Channel" && invErr.Field == "Id":
				return nil, model.NewAppError("CreateChannel", "store.sql_channel.save_channel.existing.app_error", nil, "id="+invErr.Value.(string), http.StatusBadRequest)
			}
		case errors.As(nErr, &cErr):
			return channel, model.NewAppError("CreateChannel", store.CHANNEL_EXISTS_ERROR, nil, cErr.Error(), http.StatusBadRequest)
		case errors.As(nErr, &ltErr):
			return nil, model.NewAppError("CreateChannel", "store.sql_channel.save_channel.limit.app_error", nil, ltErr.Error(), http.StatusBadRequest)
		case errors.As(nErr, &appErr): // in case we haven't converted to plain error.
			return nil, appErr
		default: // last fallback in case it doesn't map to an existing app error.
			return nil, model.NewAppError("CreateChannel", "app.channel.create_channel.internal_error", nil, nErr.Error(), http.StatusInternalServerError)
		}
	}

	for _, user := range users {
		cm := &model.ChannelMember{
			UserId:      user.Id,
			ChannelId:   group.Id,
			NotifyProps: model.GetDefaultChannelNotifyProps(),
			SchemeGuest: user.IsGuest(),
			SchemeUser:  !user.IsGuest(),
		}

		if _, nErr = a.Srv().Store.Channel().SaveMember(cm); nErr != nil {
			var appErr *model.AppError
			var cErr *store.ErrConflict
			switch {
			case errors.As(nErr, &cErr):
				switch cErr.Resource {
				case "ChannelMembers":
					return nil, model.NewAppError("createGroupChannel", "app.channel.save_member.exists.app_error", nil, cErr.Error(), http.StatusBadRequest)
				}
			case errors.As(nErr, &appErr):
				return nil, appErr
			default:
				return nil, model.NewAppError("createGroupChannel", "app.channel.create_direct_channel.internal_error", nil, nErr.Error(), http.StatusInternalServerError)
			}
		}
		if err := a.Srv().Store.ChannelMemberHistory().LogJoinEvent(user.Id, channel.Id, model.GetMillis()); err != nil {
			mlog.Error("Failed to update ChannelMemberHistory table", mlog.Err(err))
			return nil, model.NewAppError("createGroupChannel", "app.channel_member_history.log_join_event.internal_error", nil, err.Error(), http.StatusInternalServerError)
		}
	}

	return channel, nil
}

func (a *App) GetGroupChannel(userIds []string) (*model.Channel, *model.AppError) {
	if len(userIds) > model.CHANNEL_GROUP_MAX_USERS || len(userIds) < model.CHANNEL_GROUP_MIN_USERS {
		return nil, model.NewAppError("GetGroupChannel", "api.channel.create_group.bad_size.app_error", nil, "", http.StatusBadRequest)
	}

	users, err := a.Srv().Store.User().GetProfileByIds(userIds, nil, true)
	if err != nil {
		return nil, model.NewAppError("GetGroupChannel", "app.user.get_profiles.app_error", nil, err.Error(), http.StatusInternalServerError)
	}

	if len(users) != len(userIds) {
		return nil, model.NewAppError("GetGroupChannel", "api.channel.create_group.bad_user.app_error", nil, "user_ids="+model.ArrayToJson(userIds), http.StatusBadRequest)
	}

	channel, appErr := a.GetChannelByName(model.GetGroupNameFromUserIds(userIds), "", true)
	if appErr != nil {
		return nil, appErr
	}

	return channel, nil
}

// UpdateChannel updates a given channel by its Id. It also publishes the CHANNEL_UPDATED event.
func (a *App) UpdateChannel(channel *model.Channel) (*model.Channel, *model.AppError) {
	_, err := a.Srv().Store.Channel().Update(channel)
	if err != nil {
		var appErr *model.AppError
		var invErr *store.ErrInvalidInput
		switch {
		case errors.As(err, &invErr):
			return nil, model.NewAppError("UpdateChannel", "app.channel.update.bad_id", nil, invErr.Error(), http.StatusBadRequest)
		case errors.As(err, &appErr):
			return nil, appErr
		default:
			return nil, model.NewAppError("UpdateChannel", "app.channel.update_channel.internal_error", nil, err.Error(), http.StatusInternalServerError)
		}
	}

	a.invalidateCacheForChannel(channel)

	messageWs := model.NewWebSocketEvent(model.WEBSOCKET_EVENT_CHANNEL_UPDATED, "", channel.Id, "", nil)
	messageWs.Add("channel", channel.ToJson())
	a.Publish(messageWs)

	return channel, nil
}

// CreateChannelScheme creates a new Scheme of scope channel and assigns it to the channel.
func (a *App) CreateChannelScheme(channel *model.Channel) (*model.Scheme, *model.AppError) {
	scheme, err := a.CreateScheme(&model.Scheme{
		Name:        model.NewId(),
		DisplayName: model.NewId(),
		Scope:       model.SCHEME_SCOPE_CHANNEL,
	})
	if err != nil {
		return nil, err
	}

	channel.SchemeId = &scheme.Id
	if _, err := a.UpdateChannelScheme(channel); err != nil {
		return nil, err
	}
	return scheme, nil
}

// DeleteChannelScheme deletes a channels scheme and sets its SchemeId to nil.
func (a *App) DeleteChannelScheme(channel *model.Channel) (*model.Channel, *model.AppError) {
	if channel.SchemeId != nil && len(*channel.SchemeId) != 0 {
		if _, err := a.DeleteScheme(*channel.SchemeId); err != nil {
			return nil, err
		}
	}
	channel.SchemeId = nil
	return a.UpdateChannelScheme(channel)
}

// UpdateChannelScheme saves the new SchemeId of the channel passed.
func (a *App) UpdateChannelScheme(channel *model.Channel) (*model.Channel, *model.AppError) {
	var oldChannel *model.Channel
	var err *model.AppError
	if oldChannel, err = a.GetChannel(channel.Id); err != nil {
		return nil, err
	}

	oldChannel.SchemeId = channel.SchemeId
	return a.UpdateChannel(oldChannel)
}

func (a *App) UpdateChannelPrivacy(oldChannel *model.Channel, user *model.User) (*model.Channel, *model.AppError) {
	channel, err := a.UpdateChannel(oldChannel)
	if err != nil {
		return channel, err
	}

	if err := a.postChannelPrivacyMessage(user, channel); err != nil {
		if channel.Type == model.CHANNEL_OPEN {
			channel.Type = model.CHANNEL_PRIVATE
		} else {
			channel.Type = model.CHANNEL_OPEN
		}
		// revert to previous channel privacy
		a.UpdateChannel(channel)
		return channel, err
	}

	a.invalidateCacheForChannel(channel)

	messageWs := model.NewWebSocketEvent(model.WEBSOCKET_EVENT_CHANNEL_CONVERTED, channel.TeamId, "", "", nil)
	messageWs.Add("channel_id", channel.Id)
	a.Publish(messageWs)

	return channel, nil
}

func (a *App) postChannelPrivacyMessage(user *model.User, channel *model.Channel) *model.AppError {
	message := (map[string]string{
		model.CHANNEL_OPEN:    utils.T("api.channel.change_channel_privacy.private_to_public"),
		model.CHANNEL_PRIVATE: utils.T("api.channel.change_channel_privacy.public_to_private"),
	})[channel.Type]
	post := &model.Post{
		ChannelId: channel.Id,
		Message:   message,
		Type:      model.POST_CHANGE_CHANNEL_PRIVACY,
		UserId:    user.Id,
		Props: model.StringInterface{
			"username": user.Username,
		},
	}

	if _, err := a.CreatePost(post, channel, false, true); err != nil {
		return model.NewAppError("postChannelPrivacyMessage", "api.channel.post_channel_privacy_message.error", nil, err.Error(), http.StatusInternalServerError)
	}

	return nil
}

func (a *App) RestoreChannel(channel *model.Channel, userId string) (*model.Channel, *model.AppError) {
	if channel.DeleteAt == 0 {
		return nil, model.NewAppError("restoreChannel", "api.channel.restore_channel.restored.app_error", nil, "", http.StatusBadRequest)
	}

	if err := a.Srv().Store.Channel().Restore(channel.Id, model.GetMillis()); err != nil {
		return nil, model.NewAppError("RestoreChannel", "app.channel.restore.app_error", nil, err.Error(), http.StatusInternalServerError)
	}
	channel.DeleteAt = 0
	a.invalidateCacheForChannel(channel)

	message := model.NewWebSocketEvent(model.WEBSOCKET_EVENT_CHANNEL_RESTORED, channel.TeamId, "", "", nil)
	message.Add("channel_id", channel.Id)
	a.Publish(message)

	user, nErr := a.Srv().Store.User().Get(userId)
	if nErr != nil {
		var nfErr *store.ErrNotFound
		switch {
		case errors.As(nErr, &nfErr):
			return nil, model.NewAppError("RestoreChannel", MISSING_ACCOUNT_ERROR, nil, nfErr.Error(), http.StatusNotFound)
		default:
			return nil, model.NewAppError("RestoreChannel", "app.user.get.app_error", nil, nErr.Error(), http.StatusInternalServerError)
		}
	}

	if user != nil {
		T := utils.GetUserTranslations(user.Locale)

		post := &model.Post{
			ChannelId: channel.Id,
			Message:   T("api.channel.restore_channel.unarchived", map[string]interface{}{"Username": user.Username}),
			Type:      model.POST_CHANNEL_RESTORED,
			UserId:    userId,
			Props: model.StringInterface{
				"username": user.Username,
			},
		}

		if _, err := a.CreatePost(post, channel, false, true); err != nil {
			mlog.Error("Failed to post unarchive message", mlog.Err(err))
		}
	}

	return channel, nil
}

func (a *App) PatchChannel(channel *model.Channel, patch *model.ChannelPatch, userId string) (*model.Channel, *model.AppError) {
	oldChannelDisplayName := channel.DisplayName
	oldChannelHeader := channel.Header
	oldChannelPurpose := channel.Purpose

	channel.Patch(patch)
	channel, err := a.UpdateChannel(channel)
	if err != nil {
		return nil, err
	}

	if oldChannelDisplayName != channel.DisplayName {
		if err = a.PostUpdateChannelDisplayNameMessage(userId, channel, oldChannelDisplayName, channel.DisplayName); err != nil {
			mlog.Error(err.Error())
		}
	}

	if channel.Header != oldChannelHeader {
		if err = a.PostUpdateChannelHeaderMessage(userId, channel, oldChannelHeader, channel.Header); err != nil {
			mlog.Error(err.Error())
		}
	}

	if channel.Purpose != oldChannelPurpose {
		if err = a.PostUpdateChannelPurposeMessage(userId, channel, oldChannelPurpose, channel.Purpose); err != nil {
			mlog.Error(err.Error())
		}
	}

	return channel, nil
}

// GetSchemeRolesForChannel Checks if a channel or its team has an override scheme for channel roles and returns the scheme roles or default channel roles.
func (a *App) GetSchemeRolesForChannel(channelId string) (guestRoleName, userRoleName, adminRoleName string, err *model.AppError) {
	channel, err := a.GetChannel(channelId)
	if err != nil {
		return
	}

	if channel.SchemeId != nil && len(*channel.SchemeId) != 0 {
		var scheme *model.Scheme
		scheme, err = a.GetScheme(*channel.SchemeId)
		if err != nil {
			return
		}

		guestRoleName = scheme.DefaultChannelGuestRole
		userRoleName = scheme.DefaultChannelUserRole
		adminRoleName = scheme.DefaultChannelAdminRole

		return
	}

	return a.GetTeamSchemeChannelRoles(channel.TeamId)
}

// GetTeamSchemeChannelRoles Checks if a team has an override scheme and returns the scheme channel role names or default channel role names.
func (a *App) GetTeamSchemeChannelRoles(teamId string) (guestRoleName, userRoleName, adminRoleName string, err *model.AppError) {
	team, err := a.GetTeam(teamId)
	if err != nil {
		return
	}

	if team.SchemeId != nil && len(*team.SchemeId) != 0 {
		var scheme *model.Scheme
		scheme, err = a.GetScheme(*team.SchemeId)
		if err != nil {
			return
		}

		guestRoleName = scheme.DefaultChannelGuestRole
		userRoleName = scheme.DefaultChannelUserRole
		adminRoleName = scheme.DefaultChannelAdminRole
	} else {
		guestRoleName = model.CHANNEL_GUEST_ROLE_ID
		userRoleName = model.CHANNEL_USER_ROLE_ID
		adminRoleName = model.CHANNEL_ADMIN_ROLE_ID
	}

	return
}

// GetChannelModerationsForChannel Gets a channels ChannelModerations from either the higherScoped roles or from the channel scheme roles.
func (a *App) GetChannelModerationsForChannel(channel *model.Channel) ([]*model.ChannelModeration, *model.AppError) {
	guestRoleName, memberRoleName, _, err := a.GetSchemeRolesForChannel(channel.Id)
	if err != nil {
		return nil, err
	}

	memberRole, err := a.GetRoleByName(memberRoleName)
	if err != nil {
		return nil, err
	}

	var guestRole *model.Role
	if len(guestRoleName) > 0 {
		guestRole, err = a.GetRoleByName(guestRoleName)
		if err != nil {
			return nil, err
		}
	}

	higherScopedGuestRoleName, higherScopedMemberRoleName, _, err := a.GetTeamSchemeChannelRoles(channel.TeamId)
	if err != nil {
		return nil, err
	}
	higherScopedMemberRole, err := a.GetRoleByName(higherScopedMemberRoleName)
	if err != nil {
		return nil, err
	}

	var higherScopedGuestRole *model.Role
	if len(higherScopedGuestRoleName) > 0 {
		higherScopedGuestRole, err = a.GetRoleByName(higherScopedGuestRoleName)
		if err != nil {
			return nil, err
		}
	}

	return buildChannelModerations(channel.Type, memberRole, guestRole, higherScopedMemberRole, higherScopedGuestRole), nil
}

// PatchChannelModerationsForChannel Updates a channels scheme roles based on a given ChannelModerationPatch, if the permissions match the higher scoped role the scheme is deleted.
func (a *App) PatchChannelModerationsForChannel(channel *model.Channel, channelModerationsPatch []*model.ChannelModerationPatch) ([]*model.ChannelModeration, *model.AppError) {
	higherScopedGuestRoleName, higherScopedMemberRoleName, _, err := a.GetTeamSchemeChannelRoles(channel.TeamId)
	if err != nil {
		return nil, err
	}

	higherScopedMemberRole, err := a.GetRoleByName(higherScopedMemberRoleName)
	if err != nil {
		return nil, err
	}

	var higherScopedGuestRole *model.Role
	if len(higherScopedGuestRoleName) > 0 {
		higherScopedGuestRole, err = a.GetRoleByName(higherScopedGuestRoleName)
		if err != nil {
			return nil, err
		}
	}

	higherScopedMemberPermissions := higherScopedMemberRole.GetChannelModeratedPermissions(channel.Type)

	var higherScopedGuestPermissions map[string]bool
	if higherScopedGuestRole != nil {
		higherScopedGuestPermissions = higherScopedGuestRole.GetChannelModeratedPermissions(channel.Type)
	}

	for _, moderationPatch := range channelModerationsPatch {
		if moderationPatch.Roles.Members != nil && *moderationPatch.Roles.Members && !higherScopedMemberPermissions[*moderationPatch.Name] {
			return nil, &model.AppError{Message: "Cannot add a permission that is restricted by the team or system permission scheme"}
		}
		if moderationPatch.Roles.Guests != nil && *moderationPatch.Roles.Guests && !higherScopedGuestPermissions[*moderationPatch.Name] {
			return nil, &model.AppError{Message: "Cannot add a permission that is restricted by the team or system permission scheme"}
		}
	}

	var scheme *model.Scheme
	// Channel has no scheme so create one
	if channel.SchemeId == nil || len(*channel.SchemeId) == 0 {
		scheme, err = a.CreateChannelScheme(channel)
		if err != nil {
			return nil, err
		}

		// Send a websocket event about this new role. The other new roles—member and guest—get emitted when they're updated.
		var adminRole *model.Role
		adminRole, err = a.GetRoleByName(scheme.DefaultChannelAdminRole)
		if err != nil {
			return nil, err
		}
		a.sendUpdatedRoleEvent(adminRole)

		message := model.NewWebSocketEvent(model.WEBSOCKET_EVENT_CHANNEL_SCHEME_UPDATED, "", channel.Id, "", nil)
		a.Publish(message)
		mlog.Info("Permission scheme created.", mlog.String("channel_id", channel.Id), mlog.String("channel_name", channel.Name))
	} else {
		scheme, err = a.GetScheme(*channel.SchemeId)
		if err != nil {
			return nil, err
		}
	}

	guestRoleName := scheme.DefaultChannelGuestRole
	memberRoleName := scheme.DefaultChannelUserRole
	memberRole, err := a.GetRoleByName(memberRoleName)
	if err != nil {
		return nil, err
	}

	var guestRole *model.Role
	if len(guestRoleName) > 0 {
		guestRole, err = a.GetRoleByName(guestRoleName)
		if err != nil {
			return nil, err
		}
	}

	memberRolePatch := memberRole.RolePatchFromChannelModerationsPatch(channelModerationsPatch, "members")
	var guestRolePatch *model.RolePatch
	if guestRole != nil {
		guestRolePatch = guestRole.RolePatchFromChannelModerationsPatch(channelModerationsPatch, "guests")
	}

	for _, channelModerationPatch := range channelModerationsPatch {
		permissionModified := *channelModerationPatch.Name
		if channelModerationPatch.Roles.Guests != nil && utils.StringInSlice(permissionModified, model.ChannelModeratedPermissionsChangedByPatch(guestRole, guestRolePatch)) {
			if *channelModerationPatch.Roles.Guests {
				mlog.Info("Permission enabled for guests.", mlog.String("permission", permissionModified), mlog.String("channel_id", channel.Id), mlog.String("channel_name", channel.Name))
			} else {
				mlog.Info("Permission disabled for guests.", mlog.String("permission", permissionModified), mlog.String("channel_id", channel.Id), mlog.String("channel_name", channel.Name))
			}
		}

		if channelModerationPatch.Roles.Members != nil && utils.StringInSlice(permissionModified, model.ChannelModeratedPermissionsChangedByPatch(memberRole, memberRolePatch)) {
			if *channelModerationPatch.Roles.Members {
				mlog.Info("Permission enabled for members.", mlog.String("permission", permissionModified), mlog.String("channel_id", channel.Id), mlog.String("channel_name", channel.Name))
			} else {
				mlog.Info("Permission disabled for members.", mlog.String("permission", permissionModified), mlog.String("channel_id", channel.Id), mlog.String("channel_name", channel.Name))
			}
		}
	}

	memberRolePermissionsUnmodified := len(model.ChannelModeratedPermissionsChangedByPatch(higherScopedMemberRole, memberRolePatch)) == 0
	guestRolePermissionsUnmodified := len(model.ChannelModeratedPermissionsChangedByPatch(higherScopedGuestRole, guestRolePatch)) == 0
	if memberRolePermissionsUnmodified && guestRolePermissionsUnmodified {
		// The channel scheme matches the permissions of its higherScoped scheme so delete the scheme
		if _, err = a.DeleteChannelScheme(channel); err != nil {
			return nil, err
		}

		message := model.NewWebSocketEvent(model.WEBSOCKET_EVENT_CHANNEL_SCHEME_UPDATED, "", channel.Id, "", nil)
		a.Publish(message)

		memberRole = higherScopedMemberRole
		guestRole = higherScopedGuestRole
		mlog.Info("Permission scheme deleted.", mlog.String("channel_id", channel.Id), mlog.String("channel_name", channel.Name))
	} else {
		memberRole, err = a.PatchRole(memberRole, memberRolePatch)
		if err != nil {
			return nil, err
		}
		guestRole, err = a.PatchRole(guestRole, guestRolePatch)
		if err != nil {
			return nil, err
		}
	}

	return buildChannelModerations(channel.Type, memberRole, guestRole, higherScopedMemberRole, higherScopedGuestRole), nil
}

func buildChannelModerations(channelType string, memberRole *model.Role, guestRole *model.Role, higherScopedMemberRole *model.Role, higherScopedGuestRole *model.Role) []*model.ChannelModeration {
	var memberPermissions, guestPermissions, higherScopedMemberPermissions, higherScopedGuestPermissions map[string]bool
	if memberRole != nil {
		memberPermissions = memberRole.GetChannelModeratedPermissions(channelType)
	}
	if guestRole != nil {
		guestPermissions = guestRole.GetChannelModeratedPermissions(channelType)
	}
	if higherScopedMemberRole != nil {
		higherScopedMemberPermissions = higherScopedMemberRole.GetChannelModeratedPermissions(channelType)
	}
	if higherScopedGuestRole != nil {
		higherScopedGuestPermissions = higherScopedGuestRole.GetChannelModeratedPermissions(channelType)
	}

	var channelModerations []*model.ChannelModeration
	for _, permissionKey := range model.ChannelModeratedPermissions {
		roles := &model.ChannelModeratedRoles{}

		roles.Members = &model.ChannelModeratedRole{
			Value:   memberPermissions[permissionKey],
			Enabled: higherScopedMemberPermissions[permissionKey],
		}

		if permissionKey == "manage_members" {
			roles.Guests = nil
		} else {
			roles.Guests = &model.ChannelModeratedRole{
				Value:   guestPermissions[permissionKey],
				Enabled: higherScopedGuestPermissions[permissionKey],
			}
		}

		moderation := &model.ChannelModeration{
			Name:  permissionKey,
			Roles: roles,
		}

		channelModerations = append(channelModerations, moderation)
	}

	return channelModerations
}

func (a *App) UpdateChannelMemberRoles(channelId string, userId string, newRoles string) (*model.ChannelMember, *model.AppError) {
	var member *model.ChannelMember
	var err *model.AppError
	if member, err = a.GetChannelMember(channelId, userId); err != nil {
		return nil, err
	}

	schemeGuestRole, schemeUserRole, schemeAdminRole, err := a.GetSchemeRolesForChannel(channelId)
	if err != nil {
		return nil, err
	}

	prevSchemeGuestValue := member.SchemeGuest

	var newExplicitRoles []string
	member.SchemeGuest = false
	member.SchemeUser = false
	member.SchemeAdmin = false

	for _, roleName := range strings.Fields(newRoles) {
		var role *model.Role
		role, err = a.GetRoleByName(roleName)
		if err != nil {
			err.StatusCode = http.StatusBadRequest
			return nil, err
		}

		if !role.SchemeManaged {
			// The role is not scheme-managed, so it's OK to apply it to the explicit roles field.
			newExplicitRoles = append(newExplicitRoles, roleName)
		} else {
			// The role is scheme-managed, so need to check if it is part of the scheme for this channel or not.
			switch roleName {
			case schemeAdminRole:
				member.SchemeAdmin = true
			case schemeUserRole:
				member.SchemeUser = true
			case schemeGuestRole:
				member.SchemeGuest = true
			default:
				// If not part of the scheme for this channel, then it is not allowed to apply it as an explicit role.
				return nil, model.NewAppError("UpdateChannelMemberRoles", "api.channel.update_channel_member_roles.scheme_role.app_error", nil, "role_name="+roleName, http.StatusBadRequest)
			}
		}
	}

	if member.SchemeUser && member.SchemeGuest {
		return nil, model.NewAppError("UpdateChannelMemberRoles", "api.channel.update_channel_member_roles.guest_and_user.app_error", nil, "", http.StatusBadRequest)
	}

	if prevSchemeGuestValue != member.SchemeGuest {
		return nil, model.NewAppError("UpdateChannelMemberRoles", "api.channel.update_channel_member_roles.changing_guest_role.app_error", nil, "", http.StatusBadRequest)
	}

	member.ExplicitRoles = strings.Join(newExplicitRoles, " ")

	return a.updateChannelMember(member)
}

func (a *App) UpdateChannelMemberSchemeRoles(channelId string, userId string, isSchemeGuest bool, isSchemeUser bool, isSchemeAdmin bool) (*model.ChannelMember, *model.AppError) {
	member, err := a.GetChannelMember(channelId, userId)
	if err != nil {
		return nil, err
	}

	member.SchemeAdmin = isSchemeAdmin
	member.SchemeUser = isSchemeUser
	member.SchemeGuest = isSchemeGuest

	if member.SchemeUser && member.SchemeGuest {
		return nil, model.NewAppError("UpdateChannelMemberSchemeRoles", "api.channel.update_channel_member_roles.guest_and_user.app_error", nil, "", http.StatusBadRequest)
	}

	// If the migration is not completed, we also need to check the default channel_admin/channel_user roles are not present in the roles field.
	if err = a.IsPhase2MigrationCompleted(); err != nil {
		member.ExplicitRoles = RemoveRoles([]string{model.CHANNEL_GUEST_ROLE_ID, model.CHANNEL_USER_ROLE_ID, model.CHANNEL_ADMIN_ROLE_ID}, member.ExplicitRoles)
	}

	return a.updateChannelMember(member)
}

func (a *App) UpdateChannelMemberNotifyProps(data map[string]string, channelId string, userId string) (*model.ChannelMember, *model.AppError) {
	var member *model.ChannelMember
	var err *model.AppError
	if member, err = a.GetChannelMember(channelId, userId); err != nil {
		return nil, err
	}

	// update whichever notify properties have been provided, but don't change the others
	if markUnread, exists := data[model.MARK_UNREAD_NOTIFY_PROP]; exists {
		member.NotifyProps[model.MARK_UNREAD_NOTIFY_PROP] = markUnread
	}

	if desktop, exists := data[model.DESKTOP_NOTIFY_PROP]; exists {
		member.NotifyProps[model.DESKTOP_NOTIFY_PROP] = desktop
	}

	if email, exists := data[model.EMAIL_NOTIFY_PROP]; exists {
		member.NotifyProps[model.EMAIL_NOTIFY_PROP] = email
	}

	if push, exists := data[model.PUSH_NOTIFY_PROP]; exists {
		member.NotifyProps[model.PUSH_NOTIFY_PROP] = push
	}

	if ignoreChannelMentions, exists := data[model.IGNORE_CHANNEL_MENTIONS_NOTIFY_PROP]; exists {
		member.NotifyProps[model.IGNORE_CHANNEL_MENTIONS_NOTIFY_PROP] = ignoreChannelMentions
	}

	member, err = a.updateChannelMember(member)
	if err != nil {
		return nil, err
	}

	a.invalidateCacheForChannelMembersNotifyProps(member.ChannelId)

	return member, nil
}

func (a *App) updateChannelMember(member *model.ChannelMember) (*model.ChannelMember, *model.AppError) {
	member, nErr := a.Srv().Store.Channel().UpdateMember(member)
	if nErr != nil {
		var appErr *model.AppError
		var nfErr *store.ErrNotFound
		switch {
		case errors.As(nErr, &appErr):
			return nil, appErr
		case errors.As(nErr, &nfErr):
			return nil, model.NewAppError("updateChannelMember", MISSING_CHANNEL_MEMBER_ERROR, nil, nfErr.Error(), http.StatusNotFound)
		default:
			return nil, model.NewAppError("updateChannelMember", "app.channel.get_member.app_error", nil, nErr.Error(), http.StatusInternalServerError)
		}
	}

	a.InvalidateCacheForUser(member.UserId)

	// Notify the clients that the member notify props changed
	evt := model.NewWebSocketEvent(model.WEBSOCKET_EVENT_CHANNEL_MEMBER_UPDATED, "", "", member.UserId, nil)
	evt.Add("channelMember", member.ToJson())
	a.Publish(evt)

	return member, nil
}

func (a *App) DeleteChannel(channel *model.Channel, userId string) *model.AppError {
	ihc := make(chan store.StoreResult, 1)
	ohc := make(chan store.StoreResult, 1)

	go func() {
		webhooks, err := a.Srv().Store.Webhook().GetIncomingByChannel(channel.Id)
		ihc <- store.StoreResult{Data: webhooks, NErr: err}
		close(ihc)
	}()

	go func() {
		outgoingHooks, err := a.Srv().Store.Webhook().GetOutgoingByChannel(channel.Id, -1, -1)
		ohc <- store.StoreResult{Data: outgoingHooks, NErr: err}
		close(ohc)
	}()

	var user *model.User
	if userId != "" {
		var nErr error
		user, nErr = a.Srv().Store.User().Get(userId)
		if nErr != nil {
			var nfErr *store.ErrNotFound
			switch {
			case errors.As(nErr, &nfErr):
				return model.NewAppError("DeleteChannel", MISSING_ACCOUNT_ERROR, nil, nfErr.Error(), http.StatusNotFound)
			default:
				return model.NewAppError("DeleteChannel", "app.user.get.app_error", nil, nErr.Error(), http.StatusInternalServerError)
			}
		}
	}

	ihcresult := <-ihc
	if ihcresult.NErr != nil {
		return model.NewAppError("DeleteChannel", "app.webhooks.get_incoming_by_channel.app_error", nil, ihcresult.NErr.Error(), http.StatusInternalServerError)
	}

	ohcresult := <-ohc
	if ohcresult.NErr != nil {
		return model.NewAppError("DeleteChannel", "app.webhooks.get_outgoing_by_channel.app_error", nil, ohcresult.NErr.Error(), http.StatusInternalServerError)
	}

	incomingHooks := ihcresult.Data.([]*model.IncomingWebhook)
	outgoingHooks := ohcresult.Data.([]*model.OutgoingWebhook)

	if channel.DeleteAt > 0 {
		err := model.NewAppError("deleteChannel", "api.channel.delete_channel.deleted.app_error", nil, "", http.StatusBadRequest)
		return err
	}

	if channel.Name == model.DEFAULT_CHANNEL {
		err := model.NewAppError("deleteChannel", "api.channel.delete_channel.cannot.app_error", map[string]interface{}{"Channel": model.DEFAULT_CHANNEL}, "", http.StatusBadRequest)
		return err
	}

	if user != nil {
		T := utils.GetUserTranslations(user.Locale)

		post := &model.Post{
			ChannelId: channel.Id,
			Message:   fmt.Sprintf(T("api.channel.delete_channel.archived"), user.Username),
			Type:      model.POST_CHANNEL_DELETED,
			UserId:    userId,
			Props: model.StringInterface{
				"username": user.Username,
			},
		}

		if _, err := a.CreatePost(post, channel, false, true); err != nil {
			mlog.Error("Failed to post archive message", mlog.Err(err))
		}
	}

	now := model.GetMillis()
	for _, hook := range incomingHooks {
		if err := a.Srv().Store.Webhook().DeleteIncoming(hook.Id, now); err != nil {
			mlog.Error("Encountered error deleting incoming webhook", mlog.String("hook_id", hook.Id), mlog.Err(err))
		}
		a.invalidateCacheForWebhook(hook.Id)
	}

	for _, hook := range outgoingHooks {
		if err := a.Srv().Store.Webhook().DeleteOutgoing(hook.Id, now); err != nil {
			mlog.Error("Encountered error deleting outgoing webhook", mlog.String("hook_id", hook.Id), mlog.Err(err))
		}
	}

	deleteAt := model.GetMillis()

	if err := a.Srv().Store.Channel().Delete(channel.Id, deleteAt); err != nil {
		return model.NewAppError("DeleteChannel", "app.channel.delete.app_error", nil, err.Error(), http.StatusInternalServerError)
	}
	a.invalidateCacheForChannel(channel)

	message := model.NewWebSocketEvent(model.WEBSOCKET_EVENT_CHANNEL_DELETED, channel.TeamId, "", "", nil)
	message.Add("channel_id", channel.Id)
	message.Add("delete_at", deleteAt)
	a.Publish(message)

	return nil
}

func (a *App) addUserToChannel(user *model.User, channel *model.Channel, teamMember *model.TeamMember) (*model.ChannelMember, *model.AppError) {
	if channel.Type != model.CHANNEL_OPEN && channel.Type != model.CHANNEL_PRIVATE {
		return nil, model.NewAppError("AddUserToChannel", "api.channel.add_user_to_channel.type.app_error", nil, "", http.StatusBadRequest)
	}

	channelMember, nErr := a.Srv().Store.Channel().GetMember(channel.Id, user.Id)
	if nErr != nil {
		var nfErr *store.ErrNotFound
		if !errors.As(nErr, &nfErr) {
			return nil, model.NewAppError("AddUserToChannel", "app.channel.get_member.app_error", nil, nErr.Error(), http.StatusInternalServerError)
		}
	} else {
		return channelMember, nil
	}

	if channel.IsGroupConstrained() {
		nonMembers, err := a.FilterNonGroupChannelMembers([]string{user.Id}, channel)
		if err != nil {
			return nil, model.NewAppError("addUserToChannel", "api.channel.add_user_to_channel.type.app_error", nil, "", http.StatusInternalServerError)
		}
		if len(nonMembers) > 0 {
			return nil, model.NewAppError("addUserToChannel", "api.channel.add_members.user_denied", map[string]interface{}{"UserIDs": nonMembers}, "", http.StatusBadRequest)
		}
	}

	newMember := &model.ChannelMember{
		ChannelId:   channel.Id,
		UserId:      user.Id,
		NotifyProps: model.GetDefaultChannelNotifyProps(),
		SchemeGuest: user.IsGuest(),
		SchemeUser:  !user.IsGuest(),
	}

	if !user.IsGuest() {
		var userShouldBeAdmin bool
		userShouldBeAdmin, appErr := a.UserIsInAdminRoleGroup(user.Id, channel.Id, model.GroupSyncableTypeChannel)
		if appErr != nil {
			return nil, appErr
		}
		newMember.SchemeAdmin = userShouldBeAdmin
	}

	newMember, nErr = a.Srv().Store.Channel().SaveMember(newMember)
	if nErr != nil {
		mlog.Error("Failed to add member", mlog.String("user_id", user.Id), mlog.String("channel_id", channel.Id), mlog.Err(nErr))
		return nil, model.NewAppError("AddUserToChannel", "api.channel.add_user.to.channel.failed.app_error", nil, "", http.StatusInternalServerError)
	}
	a.WaitForChannelMembership(channel.Id, user.Id)

	if nErr := a.Srv().Store.ChannelMemberHistory().LogJoinEvent(user.Id, channel.Id, model.GetMillis()); nErr != nil {
		mlog.Error("Failed to update ChannelMemberHistory table", mlog.Err(nErr))
		return nil, model.NewAppError("AddUserToChannel", "app.channel_member_history.log_join_event.internal_error", nil, nErr.Error(), http.StatusInternalServerError)
	}

	a.InvalidateCacheForUser(user.Id)
	a.invalidateCacheForChannelMembers(channel.Id)

	return newMember, nil
}

func (a *App) AddUserToChannel(user *model.User, channel *model.Channel) (*model.ChannelMember, *model.AppError) {
	teamMember, nErr := a.Srv().Store.Team().GetMember(channel.TeamId, user.Id)
	if nErr != nil {
		var nfErr *store.ErrNotFound
		switch {
		case errors.As(nErr, &nfErr):
			return nil, model.NewAppError("AddUserToChannel", "app.team.get_member.missing.app_error", nil, nfErr.Error(), http.StatusNotFound)
		default:
			return nil, model.NewAppError("AddUserToChannel", "app.team.get_member.app_error", nil, nErr.Error(), http.StatusInternalServerError)
		}
	}

	if teamMember.DeleteAt > 0 {
		return nil, model.NewAppError("AddUserToChannel", "api.channel.add_user.to.channel.failed.deleted.app_error", nil, "", http.StatusBadRequest)
	}

	newMember, err := a.addUserToChannel(user, channel, teamMember)
	if err != nil {
		return nil, err
	}

	message := model.NewWebSocketEvent(model.WEBSOCKET_EVENT_USER_ADDED, "", channel.Id, "", nil)
	message.Add("user_id", user.Id)
	message.Add("team_id", channel.TeamId)
	a.Publish(message)

	return newMember, nil
}

func (a *App) AddChannelMember(userId string, channel *model.Channel, userRequestorId string, postRootId string) (*model.ChannelMember, *model.AppError) {
	if member, err := a.Srv().Store.Channel().GetMember(channel.Id, userId); err != nil {
		var nfErr *store.ErrNotFound
		if !errors.As(err, &nfErr) {
			return nil, model.NewAppError("AddChannelMember", "app.channel.get_member.app_error", nil, err.Error(), http.StatusInternalServerError)
		}
	} else {
		return member, nil
	}

	var user *model.User
	var err *model.AppError

	if user, err = a.GetUser(userId); err != nil {
		return nil, err
	}

	var userRequestor *model.User
	if userRequestorId != "" {
		if userRequestor, err = a.GetUser(userRequestorId); err != nil {
			return nil, err
		}
	}

	cm, err := a.AddUserToChannel(user, channel)
	if err != nil {
		return nil, err
	}

	if pluginsEnvironment := a.GetPluginsEnvironment(); pluginsEnvironment != nil {
		a.Srv().Go(func() {
			pluginContext := a.PluginContext()
			pluginsEnvironment.RunMultiPluginHook(func(hooks plugin.Hooks) bool {
				hooks.UserHasJoinedChannel(pluginContext, cm, userRequestor)
				return true
			}, plugin.UserHasJoinedChannelId)
		})
	}

	if userRequestorId == "" || userId == userRequestorId {
		a.postJoinChannelMessage(user, channel)
	} else {
		a.Srv().Go(func() {
			a.PostAddToChannelMessage(userRequestor, user, channel, postRootId)
		})
	}

	return cm, nil
}

func (a *App) AddDirectChannels(teamId string, user *model.User) *model.AppError {
	var profiles []*model.User
	options := &model.UserGetOptions{InTeamId: teamId, Page: 0, PerPage: 100}
	profiles, err := a.Srv().Store.User().GetProfiles(options)
	if err != nil {
		return model.NewAppError("AddDirectChannels", "api.user.add_direct_channels_and_forget.failed.error", map[string]interface{}{"UserId": user.Id, "TeamId": teamId, "Error": err.Error()}, "", http.StatusInternalServerError)
	}

	var preferences model.Preferences

	for _, profile := range profiles {
		if profile.Id == user.Id {
			continue
		}

		preference := model.Preference{
			UserId:   user.Id,
			Category: model.PREFERENCE_CATEGORY_DIRECT_CHANNEL_SHOW,
			Name:     profile.Id,
			Value:    "true",
		}

		preferences = append(preferences, preference)

		if len(preferences) >= 10 {
			break
		}
	}

	if err := a.Srv().Store.Preference().Save(&preferences); err != nil {
		return model.NewAppError("AddDirectChannels", "api.user.add_direct_channels_and_forget.failed.error", map[string]interface{}{"UserId": user.Id, "TeamId": teamId, "Error": err.Error()}, "", http.StatusInternalServerError)
	}

	return nil
}

func (a *App) PostUpdateChannelHeaderMessage(userId string, channel *model.Channel, oldChannelHeader, newChannelHeader string) *model.AppError {
	user, err := a.Srv().Store.User().Get(userId)
	if err != nil {
		return model.NewAppError("PostUpdateChannelHeaderMessage", "api.channel.post_update_channel_header_message_and_forget.retrieve_user.error", nil, err.Error(), http.StatusBadRequest)
	}

	var message string
	if oldChannelHeader == "" {
		message = fmt.Sprintf(utils.T("api.channel.post_update_channel_header_message_and_forget.updated_to"), user.Username, newChannelHeader)
	} else if newChannelHeader == "" {
		message = fmt.Sprintf(utils.T("api.channel.post_update_channel_header_message_and_forget.removed"), user.Username, oldChannelHeader)
	} else {
		message = fmt.Sprintf(utils.T("api.channel.post_update_channel_header_message_and_forget.updated_from"), user.Username, oldChannelHeader, newChannelHeader)
	}

	post := &model.Post{
		ChannelId: channel.Id,
		Message:   message,
		Type:      model.POST_HEADER_CHANGE,
		UserId:    userId,
		Props: model.StringInterface{
			"username":   user.Username,
			"old_header": oldChannelHeader,
			"new_header": newChannelHeader,
		},
	}

	if _, err := a.CreatePost(post, channel, false, true); err != nil {
		return model.NewAppError("", "api.channel.post_update_channel_header_message_and_forget.post.error", nil, err.Error(), http.StatusInternalServerError)
	}

	return nil
}

func (a *App) PostUpdateChannelPurposeMessage(userId string, channel *model.Channel, oldChannelPurpose string, newChannelPurpose string) *model.AppError {
	user, err := a.Srv().Store.User().Get(userId)
	if err != nil {
		return model.NewAppError("PostUpdateChannelPurposeMessage", "app.channel.post_update_channel_purpose_message.retrieve_user.error", nil, err.Error(), http.StatusBadRequest)
	}

	var message string
	if oldChannelPurpose == "" {
		message = fmt.Sprintf(utils.T("app.channel.post_update_channel_purpose_message.updated_to"), user.Username, newChannelPurpose)
	} else if newChannelPurpose == "" {
		message = fmt.Sprintf(utils.T("app.channel.post_update_channel_purpose_message.removed"), user.Username, oldChannelPurpose)
	} else {
		message = fmt.Sprintf(utils.T("app.channel.post_update_channel_purpose_message.updated_from"), user.Username, oldChannelPurpose, newChannelPurpose)
	}

	post := &model.Post{
		ChannelId: channel.Id,
		Message:   message,
		Type:      model.POST_PURPOSE_CHANGE,
		UserId:    userId,
		Props: model.StringInterface{
			"username":    user.Username,
			"old_purpose": oldChannelPurpose,
			"new_purpose": newChannelPurpose,
		},
	}
	if _, err := a.CreatePost(post, channel, false, true); err != nil {
		return model.NewAppError("", "app.channel.post_update_channel_purpose_message.post.error", nil, err.Error(), http.StatusInternalServerError)
	}

	return nil
}

func (a *App) PostUpdateChannelDisplayNameMessage(userId string, channel *model.Channel, oldChannelDisplayName, newChannelDisplayName string) *model.AppError {
	user, err := a.Srv().Store.User().Get(userId)
	if err != nil {
		return model.NewAppError("PostUpdateChannelDisplayNameMessage", "api.channel.post_update_channel_displayname_message_and_forget.retrieve_user.error", nil, err.Error(), http.StatusBadRequest)
	}

	message := fmt.Sprintf(utils.T("api.channel.post_update_channel_displayname_message_and_forget.updated_from"), user.Username, oldChannelDisplayName, newChannelDisplayName)

	post := &model.Post{
		ChannelId: channel.Id,
		Message:   message,
		Type:      model.POST_DISPLAYNAME_CHANGE,
		UserId:    userId,
		Props: model.StringInterface{
			"username":        user.Username,
			"old_displayname": oldChannelDisplayName,
			"new_displayname": newChannelDisplayName,
		},
	}

	if _, err := a.CreatePost(post, channel, false, true); err != nil {
		return model.NewAppError("PostUpdateChannelDisplayNameMessage", "api.channel.post_update_channel_displayname_message_and_forget.create_post.error", nil, err.Error(), http.StatusInternalServerError)
	}

	return nil
}

func (a *App) GetChannel(channelId string) (*model.Channel, *model.AppError) {
	channel, err := a.Srv().Store.Channel().Get(channelId, true)
	if err != nil {
		var nfErr *store.ErrNotFound
		switch {
		case errors.As(err, &nfErr):
			return nil, model.NewAppError("GetChannel", "app.channel.get.existing.app_error", nil, nfErr.Error(), http.StatusNotFound)
		default:
			return nil, model.NewAppError("GetChannel", "app.channel.get.find.app_error", nil, err.Error(), http.StatusInternalServerError)
		}
	}
	return channel, nil
}

func (a *App) GetChannelByName(channelName, teamId string, includeDeleted bool) (*model.Channel, *model.AppError) {
	var channel *model.Channel
	var err error

	if includeDeleted {
		channel, err = a.Srv().Store.Channel().GetByNameIncludeDeleted(teamId, channelName, false)
	} else {
		channel, err = a.Srv().Store.Channel().GetByName(teamId, channelName, false)
	}

	if err != nil {
		var nfErr *store.ErrNotFound
		switch {
		case errors.As(err, &nfErr):
			return nil, model.NewAppError("GetChannelByName", "app.channel.get_by_name.missing.app_error", nil, nfErr.Error(), http.StatusNotFound)
		default:
			return nil, model.NewAppError("GetChannelByName", "app.channel.get_by_name.existing.app_error", nil, err.Error(), http.StatusInternalServerError)
		}
	}

	return channel, nil
}

func (a *App) GetChannelsByNames(channelNames []string, teamId string) ([]*model.Channel, *model.AppError) {
	channels, err := a.Srv().Store.Channel().GetByNames(teamId, channelNames, true)
	if err != nil {
		return nil, model.NewAppError("GetChannelsByNames", "app.channel.get_by_name.existing.app_error", nil, err.Error(), http.StatusInternalServerError)
	}
	return channels, nil
}

func (a *App) GetChannelByNameForTeamName(channelName, teamName string, includeDeleted bool) (*model.Channel, *model.AppError) {
	var team *model.Team

	team, err := a.Srv().Store.Team().GetByName(teamName)
	if err != nil {
		var nfErr *store.ErrNotFound
		switch {
		case errors.As(err, &nfErr):
			return nil, model.NewAppError("GetChannelByNameForTeamName", "app.team.get_by_name.missing.app_error", nil, nfErr.Error(), http.StatusNotFound)
		default:
			return nil, model.NewAppError("GetChannelByNameForTeamName", "app.team.get_by_name.app_error", nil, err.Error(), http.StatusNotFound)
		}
	}

	var result *model.Channel

	var nErr error
	if includeDeleted {
		result, nErr = a.Srv().Store.Channel().GetByNameIncludeDeleted(team.Id, channelName, false)
	} else {
		result, nErr = a.Srv().Store.Channel().GetByName(team.Id, channelName, false)
	}

	if nErr != nil {
		var nfErr *store.ErrNotFound
		switch {
		case errors.As(nErr, &nfErr):
			return nil, model.NewAppError("GetChannelByNameForTeamName", "app.channel.get_by_name.missing.app_error", nil, nfErr.Error(), http.StatusNotFound)
		default:
			return nil, model.NewAppError("GetChannelByNameForTeamName", "app.channel.get_by_name.existing.app_error", nil, nErr.Error(), http.StatusInternalServerError)
		}
	}

	return result, nil
}

func (a *App) GetChannelsForUser(teamId string, userId string, includeDeleted bool, lastDeleteAt int) (*model.ChannelList, *model.AppError) {
	list, err := a.Srv().Store.Channel().GetChannels(teamId, userId, includeDeleted, lastDeleteAt)
	if err != nil {
		var nfErr *store.ErrNotFound
		switch {
		case errors.As(err, &nfErr):
			return nil, model.NewAppError("GetChannelsForUser", "app.channel.get_channels.not_found.app_error", nil, nfErr.Error(), http.StatusNotFound)
		default:
			return nil, model.NewAppError("GetChannelsForUser", "app.channel.get_channels.get.app_error", nil, err.Error(), http.StatusInternalServerError)
		}
	}

	return list, nil
}

func (a *App) GetAllChannels(page, perPage int, opts model.ChannelSearchOpts) (*model.ChannelListWithTeamData, *model.AppError) {
	if opts.ExcludeDefaultChannels {
		opts.ExcludeChannelNames = a.DefaultChannelNames()
	}
	storeOpts := store.ChannelSearchOpts{
		ExcludeChannelNames:  opts.ExcludeChannelNames,
		NotAssociatedToGroup: opts.NotAssociatedToGroup,
		IncludeDeleted:       opts.IncludeDeleted,
	}
	channels, err := a.Srv().Store.Channel().GetAllChannels(page*perPage, perPage, storeOpts)
	if err != nil {
		return nil, model.NewAppError("GetAllChannels", "app.channel.get_all_channels.app_error", nil, err.Error(), http.StatusInternalServerError)
	}

	return channels, nil
}

func (a *App) GetAllChannelsCount(opts model.ChannelSearchOpts) (int64, *model.AppError) {
	if opts.ExcludeDefaultChannels {
		opts.ExcludeChannelNames = a.DefaultChannelNames()
	}
	storeOpts := store.ChannelSearchOpts{
		ExcludeChannelNames:  opts.ExcludeChannelNames,
		NotAssociatedToGroup: opts.NotAssociatedToGroup,
		IncludeDeleted:       opts.IncludeDeleted,
	}
	count, err := a.Srv().Store.Channel().GetAllChannelsCount(storeOpts)
	if err != nil {
		return 0, model.NewAppError("GetAllChannelsCount", "app.channel.get_all_channels_count.app_error", nil, err.Error(), http.StatusInternalServerError)
	}

	return count, nil
}

func (a *App) GetDeletedChannels(teamId string, offset int, limit int, userId string) (*model.ChannelList, *model.AppError) {
	list, err := a.Srv().Store.Channel().GetDeleted(teamId, offset, limit, userId)
	if err != nil {
		var nfErr *store.ErrNotFound
		switch {
		case errors.As(err, &nfErr):
			return nil, model.NewAppError("GetDeletedChannels", "app.channel.get_deleted.missing.app_error", nil, err.Error(), http.StatusNotFound)
		default:
			return nil, model.NewAppError("GetDeletedChannels", "app.channel.get_deleted.existing.app_error", nil, err.Error(), http.StatusInternalServerError)
		}
	}

	return list, nil
}

func (a *App) GetChannelsUserNotIn(teamId string, userId string, offset int, limit int) (*model.ChannelList, *model.AppError) {
	channels, err := a.Srv().Store.Channel().GetMoreChannels(teamId, userId, offset, limit)
	if err != nil {
		return nil, model.NewAppError("GetChannelsUserNotIn", "app.channel.get_more_channels.get.app_error", nil, err.Error(), http.StatusInternalServerError)
	}
	return channels, nil
}

func (a *App) GetPublicChannelsByIdsForTeam(teamId string, channelIds []string) (*model.ChannelList, *model.AppError) {
	list, err := a.Srv().Store.Channel().GetPublicChannelsByIdsForTeam(teamId, channelIds)
	if err != nil {
		var nfErr *store.ErrNotFound
		switch {
		case errors.As(err, &nfErr):
			return nil, model.NewAppError("GetPublicChannelsByIdsForTeam", "app.channel.get_channels_by_ids.not_found.app_error", nil, nfErr.Error(), http.StatusNotFound)
		default:
			return nil, model.NewAppError("GetPublicChannelsByIdsForTeam", "app.channel.get_channels_by_ids.get.app_error", nil, err.Error(), http.StatusInternalServerError)
		}
	}

	return list, nil
}

func (a *App) GetPublicChannelsForTeam(teamId string, offset int, limit int) (*model.ChannelList, *model.AppError) {
	list, err := a.Srv().Store.Channel().GetPublicChannelsForTeam(teamId, offset, limit)
	if err != nil {
		return nil, model.NewAppError("GetPublicChannelsForTeam", "app.channel.get_public_channels.get.app_error", nil, err.Error(), http.StatusInternalServerError)
	}

	return list, nil
}

func (a *App) GetPrivateChannelsForTeam(teamId string, offset int, limit int) (*model.ChannelList, *model.AppError) {
	list, err := a.Srv().Store.Channel().GetPrivateChannelsForTeam(teamId, offset, limit)
	if err != nil {
		return nil, model.NewAppError("GetPrivateChannelsForTeam", "app.channel.get_private_channels.get.app_error", nil, err.Error(), http.StatusInternalServerError)
	}

	return list, nil
}

func (a *App) GetChannelMember(channelId string, userId string) (*model.ChannelMember, *model.AppError) {
	channelMember, err := a.Srv().Store.Channel().GetMember(channelId, userId)
	if err != nil {
		var nfErr *store.ErrNotFound
		switch {
		case errors.As(err, &nfErr):
			return nil, model.NewAppError("GetChannelMember", MISSING_CHANNEL_MEMBER_ERROR, nil, nfErr.Error(), http.StatusNotFound)
		default:
			return nil, model.NewAppError("GetChannelMember", "app.channel.get_member.app_error", nil, err.Error(), http.StatusInternalServerError)
		}
	}

	return channelMember, nil
}

func (a *App) GetChannelMembersPage(channelId string, page, perPage int) (*model.ChannelMembers, *model.AppError) {
	channelMembers, err := a.Srv().Store.Channel().GetMembers(channelId, page*perPage, perPage)
	if err != nil {
		return nil, model.NewAppError("GetChannelMembersPage", "app.channel.get_members.app_error", nil, err.Error(), http.StatusInternalServerError)
	}

	return channelMembers, nil
}

func (a *App) GetChannelMembersTimezones(channelId string) ([]string, *model.AppError) {
	membersTimezones, err := a.Srv().Store.Channel().GetChannelMembersTimezones(channelId)
	if err != nil {
		return nil, model.NewAppError("GetChannelMembersTimezones", "app.channel.get_members.app_error", nil, err.Error(), http.StatusInternalServerError)
	}

	var timezones []string
	for _, membersTimezone := range membersTimezones {
		if membersTimezone["automaticTimezone"] == "" && membersTimezone["manualTimezone"] == "" {
			continue
		}
		timezones = append(timezones, model.GetPreferredTimezone(membersTimezone))
	}

	return model.RemoveDuplicateStrings(timezones), nil
}

func (a *App) GetChannelMembersByIds(channelId string, userIds []string) (*model.ChannelMembers, *model.AppError) {
	members, err := a.Srv().Store.Channel().GetMembersByIds(channelId, userIds)
	if err != nil {
		return nil, model.NewAppError("GetChannelMembersByIds", "app.channel.get_members_by_ids.app_error", nil, err.Error(), http.StatusInternalServerError)
	}

	return members, nil
}

func (a *App) GetChannelMembersForUser(teamId string, userId string) (*model.ChannelMembers, *model.AppError) {
	channelMembers, err := a.Srv().Store.Channel().GetMembersForUser(teamId, userId)
	if err != nil {
		return nil, model.NewAppError("GetChannelMembersForUser", "app.channel.get_members.app_error", nil, err.Error(), http.StatusInternalServerError)
	}

	return channelMembers, nil
}

func (a *App) GetChannelMembersForUserWithPagination(teamId, userId string, page, perPage int) ([]*model.ChannelMember, *model.AppError) {
	m, err := a.Srv().Store.Channel().GetMembersForUserWithPagination(teamId, userId, page, perPage)
	if err != nil {
		return nil, model.NewAppError("GetChannelMembersForUserWithPagination", "app.channel.get_members.app_error", nil, err.Error(), http.StatusInternalServerError)
	}

	members := make([]*model.ChannelMember, 0)
	if m != nil {
		for _, member := range *m {
			member := member
			members = append(members, &member)
		}
	}
	return members, nil
}

func (a *App) GetChannelMemberCount(channelId string) (int64, *model.AppError) {
	count, err := a.Srv().Store.Channel().GetMemberCount(channelId, true)
	if err != nil {
		return 0, model.NewAppError("GetChannelMemberCount", "app.channel.get_member_count.app_error", nil, err.Error(), http.StatusInternalServerError)
	}

	return count, nil
}

func (a *App) GetChannelGuestCount(channelId string) (int64, *model.AppError) {
	count, err := a.Srv().Store.Channel().GetGuestCount(channelId, true)
	if err != nil {
		return 0, model.NewAppError("SqlChannelStore.GetGuestCount", "app.channel.get_member_count.app_error", nil, err.Error(), http.StatusInternalServerError)
	}

	return count, nil
}

func (a *App) GetChannelPinnedPostCount(channelId string) (int64, *model.AppError) {
	count, err := a.Srv().Store.Channel().GetPinnedPostCount(channelId, true)
	if err != nil {
		return 0, model.NewAppError("GetChannelPinnedPostCount", "app.channel.get_pinnedpost_count.app_error", nil, err.Error(), http.StatusInternalServerError)
	}

	return count, nil
}

func (a *App) GetChannelCounts(teamId string, userId string) (*model.ChannelCounts, *model.AppError) {
	counts, err := a.Srv().Store.Channel().GetChannelCounts(teamId, userId)
	if err != nil {
		return nil, model.NewAppError("SqlChannelStore.GetChannelCounts", "app.channel.get_channel_counts.get.app_error", nil, err.Error(), http.StatusInternalServerError)
	}

	return counts, nil
}

func (a *App) GetChannelUnread(channelId, userId string) (*model.ChannelUnread, *model.AppError) {
	channelUnread, err := a.Srv().Store.Channel().GetChannelUnread(channelId, userId)
	if err != nil {
		var nfErr *store.ErrNotFound
		switch {
		case errors.As(err, &nfErr):
			return nil, model.NewAppError("GetChannelUnread", "app.channel.get_unread.app_error", nil, nfErr.Error(), http.StatusNotFound)
		default:
			return nil, model.NewAppError("GetChannelUnread", "app.channel.get_unread.app_error", nil, err.Error(), http.StatusInternalServerError)
		}
	}

	if channelUnread.NotifyProps[model.MARK_UNREAD_NOTIFY_PROP] == model.CHANNEL_MARK_UNREAD_MENTION {
		channelUnread.MsgCount = 0
	}

	return channelUnread, nil
}

func (a *App) JoinChannel(channel *model.Channel, userId string) *model.AppError {
	userChan := make(chan store.StoreResult, 1)
	memberChan := make(chan store.StoreResult, 1)
	go func() {
		user, err := a.Srv().Store.User().Get(userId)
		userChan <- store.StoreResult{Data: user, NErr: err}
		close(userChan)
	}()
	go func() {
		member, err := a.Srv().Store.Channel().GetMember(channel.Id, userId)
		memberChan <- store.StoreResult{Data: member, NErr: err}
		close(memberChan)
	}()

	uresult := <-userChan
	if uresult.NErr != nil {
		var nfErr *store.ErrNotFound
		switch {
		case errors.As(uresult.NErr, &nfErr):
			return model.NewAppError("CreateChannel", MISSING_ACCOUNT_ERROR, nil, nfErr.Error(), http.StatusNotFound)
		default:
			return model.NewAppError("CreateChannel", "app.user.get.app_error", nil, uresult.NErr.Error(), http.StatusInternalServerError)
		}
	}

	mresult := <-memberChan
	if mresult.NErr == nil && mresult.Data != nil {
		// user is already in the channel
		return nil
	}

	user := uresult.Data.(*model.User)

	if channel.Type != model.CHANNEL_OPEN {
		return model.NewAppError("JoinChannel", "api.channel.join_channel.permissions.app_error", nil, "", http.StatusBadRequest)
	}

	cm, err := a.AddUserToChannel(user, channel)
	if err != nil {
		return err
	}

	if pluginsEnvironment := a.GetPluginsEnvironment(); pluginsEnvironment != nil {
		a.Srv().Go(func() {
			pluginContext := a.PluginContext()
			pluginsEnvironment.RunMultiPluginHook(func(hooks plugin.Hooks) bool {
				hooks.UserHasJoinedChannel(pluginContext, cm, nil)
				return true
			}, plugin.UserHasJoinedChannelId)
		})
	}

	if err := a.postJoinChannelMessage(user, channel); err != nil {
		return err
	}

	return nil
}

func (a *App) postJoinChannelMessage(user *model.User, channel *model.Channel) *model.AppError {
	message := fmt.Sprintf(utils.T("api.channel.join_channel.post_and_forget"), user.Username)
	postType := model.POST_JOIN_CHANNEL

	if user.IsGuest() {
		message = fmt.Sprintf(utils.T("api.channel.guest_join_channel.post_and_forget"), user.Username)
		postType = model.POST_GUEST_JOIN_CHANNEL
	}

	post := &model.Post{
		ChannelId: channel.Id,
		Message:   message,
		Type:      postType,
		UserId:    user.Id,
		Props: model.StringInterface{
			"username": user.Username,
		},
	}

	if _, err := a.CreatePost(post, channel, false, true); err != nil {
		return model.NewAppError("postJoinChannelMessage", "api.channel.post_user_add_remove_message_and_forget.error", nil, err.Error(), http.StatusInternalServerError)
	}

	return nil
}

func (a *App) postJoinTeamMessage(user *model.User, channel *model.Channel) *model.AppError {
	post := &model.Post{
		ChannelId: channel.Id,
		Message:   fmt.Sprintf(utils.T("api.team.join_team.post_and_forget"), user.Username),
		Type:      model.POST_JOIN_TEAM,
		UserId:    user.Id,
		Props: model.StringInterface{
			"username": user.Username,
		},
	}

	if _, err := a.CreatePost(post, channel, false, true); err != nil {
		return model.NewAppError("postJoinTeamMessage", "api.channel.post_user_add_remove_message_and_forget.error", nil, err.Error(), http.StatusInternalServerError)
	}

	return nil
}

func (a *App) LeaveChannel(channelId string, userId string) *model.AppError {
	sc := make(chan store.StoreResult, 1)
	go func() {
		channel, err := a.Srv().Store.Channel().Get(channelId, true)
		sc <- store.StoreResult{Data: channel, NErr: err}
		close(sc)
	}()

	uc := make(chan store.StoreResult, 1)
	go func() {
		user, err := a.Srv().Store.User().Get(userId)
		uc <- store.StoreResult{Data: user, NErr: err}
		close(uc)
	}()

	mcc := make(chan store.StoreResult, 1)
	go func() {
		count, err := a.Srv().Store.Channel().GetMemberCount(channelId, false)
		mcc <- store.StoreResult{Data: count, NErr: err}
		close(mcc)
	}()

	cresult := <-sc
	if cresult.NErr != nil {
		var nfErr *store.ErrNotFound
		switch {
		case errors.As(cresult.NErr, &nfErr):
			return model.NewAppError("LeaveChannel", "app.channel.get.existing.app_error", nil, nfErr.Error(), http.StatusNotFound)
		default:
			return model.NewAppError("LeaveChannel", "app.channel.get.find.app_error", nil, cresult.NErr.Error(), http.StatusInternalServerError)
		}
	}
	uresult := <-uc
	if uresult.NErr != nil {
		var nfErr *store.ErrNotFound
		switch {
		case errors.As(uresult.NErr, &nfErr):
			return model.NewAppError("LeaveChannel", MISSING_ACCOUNT_ERROR, nil, nfErr.Error(), http.StatusNotFound)
		default:
			return model.NewAppError("LeaveChannel", "app.user.get.app_error", nil, uresult.NErr.Error(), http.StatusInternalServerError)
		}
	}
	ccresult := <-mcc
	if ccresult.NErr != nil {
		return model.NewAppError("LeaveChannel", "app.channel.get_member_count.app_error", nil, ccresult.NErr.Error(), http.StatusInternalServerError)
	}

	channel := cresult.Data.(*model.Channel)
	user := uresult.Data.(*model.User)
	membersCount := ccresult.Data.(int64)

	if channel.IsGroupOrDirect() {
		err := model.NewAppError("LeaveChannel", "api.channel.leave.direct.app_error", nil, "", http.StatusBadRequest)
		return err
	}

	if channel.Type == model.CHANNEL_PRIVATE && membersCount == 1 {
		err := model.NewAppError("LeaveChannel", "api.channel.leave.last_member.app_error", nil, "userId="+user.Id, http.StatusBadRequest)
		return err
	}

	if err := a.removeUserFromChannel(userId, userId, channel); err != nil {
		return err
	}

	if channel.Name == model.DEFAULT_CHANNEL && !*a.Config().ServiceSettings.ExperimentalEnableDefaultChannelLeaveJoinMessages {
		return nil
	}

	a.Srv().Go(func() {
		a.postLeaveChannelMessage(user, channel)
	})

	return nil
}

func (a *App) postLeaveChannelMessage(user *model.User, channel *model.Channel) *model.AppError {
	post := &model.Post{
		ChannelId: channel.Id,
		// Message here embeds `@username`, not just `username`, to ensure that mentions
		// treat this as a username mention even though the user has now left the channel.
		// The client renders its own system message, ignoring this value altogether.
		Message: fmt.Sprintf(utils.T("api.channel.leave.left"), fmt.Sprintf("@%s", user.Username)),
		Type:    model.POST_LEAVE_CHANNEL,
		UserId:  user.Id,
		Props: model.StringInterface{
			"username": user.Username,
		},
	}

	if _, err := a.CreatePost(post, channel, false, true); err != nil {
		return model.NewAppError("postLeaveChannelMessage", "api.channel.post_user_add_remove_message_and_forget.error", nil, err.Error(), http.StatusInternalServerError)
	}

	return nil
}

func (a *App) PostAddToChannelMessage(user *model.User, addedUser *model.User, channel *model.Channel, postRootId string) *model.AppError {
	message := fmt.Sprintf(utils.T("api.channel.add_member.added"), addedUser.Username, user.Username)
	postType := model.POST_ADD_TO_CHANNEL

	if addedUser.IsGuest() {
		message = fmt.Sprintf(utils.T("api.channel.add_guest.added"), addedUser.Username, user.Username)
		postType = model.POST_ADD_GUEST_TO_CHANNEL
	}

	post := &model.Post{
		ChannelId: channel.Id,
		Message:   message,
		Type:      postType,
		UserId:    user.Id,
		RootId:    postRootId,
		Props: model.StringInterface{
			"userId":                       user.Id,
			"username":                     user.Username,
			model.POST_PROPS_ADDED_USER_ID: addedUser.Id,
			"addedUsername":                addedUser.Username,
		},
	}

	if _, err := a.CreatePost(post, channel, false, true); err != nil {
		return model.NewAppError("postAddToChannelMessage", "api.channel.post_user_add_remove_message_and_forget.error", nil, err.Error(), http.StatusInternalServerError)
	}

	return nil
}

func (a *App) postAddToTeamMessage(user *model.User, addedUser *model.User, channel *model.Channel, postRootId string) *model.AppError {
	post := &model.Post{
		ChannelId: channel.Id,
		Message:   fmt.Sprintf(utils.T("api.team.add_user_to_team.added"), addedUser.Username, user.Username),
		Type:      model.POST_ADD_TO_TEAM,
		UserId:    user.Id,
		RootId:    postRootId,
		Props: model.StringInterface{
			"userId":                       user.Id,
			"username":                     user.Username,
			model.POST_PROPS_ADDED_USER_ID: addedUser.Id,
			"addedUsername":                addedUser.Username,
		},
	}

	if _, err := a.CreatePost(post, channel, false, true); err != nil {
		return model.NewAppError("postAddToTeamMessage", "api.channel.post_user_add_remove_message_and_forget.error", nil, err.Error(), http.StatusInternalServerError)
	}

	return nil
}

func (a *App) postRemoveFromChannelMessage(removerUserId string, removedUser *model.User, channel *model.Channel) *model.AppError {
	post := &model.Post{
		ChannelId: channel.Id,
		// Message here embeds `@username`, not just `username`, to ensure that mentions
		// treat this as a username mention even though the user has now left the channel.
		// The client renders its own system message, ignoring this value altogether.
		Message: fmt.Sprintf(utils.T("api.channel.remove_member.removed"), fmt.Sprintf("@%s", removedUser.Username)),
		Type:    model.POST_REMOVE_FROM_CHANNEL,
		UserId:  removerUserId,
		Props: model.StringInterface{
			"removedUserId":   removedUser.Id,
			"removedUsername": removedUser.Username,
		},
	}

	if _, err := a.CreatePost(post, channel, false, true); err != nil {
		return model.NewAppError("postRemoveFromChannelMessage", "api.channel.post_user_add_remove_message_and_forget.error", nil, err.Error(), http.StatusInternalServerError)
	}

	return nil
}

func (a *App) removeUserFromChannel(userIdToRemove string, removerUserId string, channel *model.Channel) *model.AppError {
	user, nErr := a.Srv().Store.User().Get(userIdToRemove)
	if nErr != nil {
		var nfErr *store.ErrNotFound
		switch {
		case errors.As(nErr, &nfErr):
			return model.NewAppError("removeUserFromChannel", MISSING_ACCOUNT_ERROR, nil, nfErr.Error(), http.StatusNotFound)
		default:
			return model.NewAppError("removeUserFromChannel", "app.user.get.app_error", nil, nErr.Error(), http.StatusInternalServerError)
		}
	}
	isGuest := user.IsGuest()

	if channel.Name == model.DEFAULT_CHANNEL {
		if !isGuest {
			return model.NewAppError("RemoveUserFromChannel", "api.channel.remove.default.app_error", map[string]interface{}{"Channel": model.DEFAULT_CHANNEL}, "", http.StatusBadRequest)
		}
	}

	if channel.IsGroupConstrained() && userIdToRemove != removerUserId && !user.IsBot {
		nonMembers, err := a.FilterNonGroupChannelMembers([]string{userIdToRemove}, channel)
		if err != nil {
			return model.NewAppError("removeUserFromChannel", "api.channel.remove_user_from_channel.app_error", nil, "", http.StatusInternalServerError)
		}
		if len(nonMembers) == 0 {
			return model.NewAppError("removeUserFromChannel", "api.channel.remove_members.denied", map[string]interface{}{"UserIDs": nonMembers}, "", http.StatusBadRequest)
		}
	}

	cm, err := a.GetChannelMember(channel.Id, userIdToRemove)
	if err != nil {
		return err
	}

	if err := a.Srv().Store.Channel().RemoveMember(channel.Id, userIdToRemove); err != nil {
		return model.NewAppError("removeUserFromChannel", "app.channel.remove_member.app_error", nil, err.Error(), http.StatusInternalServerError)
	}
	if err := a.Srv().Store.ChannelMemberHistory().LogLeaveEvent(userIdToRemove, channel.Id, model.GetMillis()); err != nil {
		return model.NewAppError("removeUserFromChannel", "app.channel_member_history.log_leave_event.internal_error", nil, err.Error(), http.StatusInternalServerError)
	}

	if isGuest {
		currentMembers, err := a.GetChannelMembersForUser(channel.TeamId, userIdToRemove)
		if err != nil {
			return err
		}
		if len(*currentMembers) == 0 {
			teamMember, err := a.GetTeamMember(channel.TeamId, userIdToRemove)
			if err != nil {
				return model.NewAppError("removeUserFromChannel", "api.team.remove_user_from_team.missing.app_error", nil, err.Error(), http.StatusBadRequest)
			}

			if err = a.RemoveTeamMemberFromTeam(teamMember, removerUserId); err != nil {
				return err
			}
		}
	}

	a.InvalidateCacheForUser(userIdToRemove)
	a.invalidateCacheForChannelMembers(channel.Id)

	if pluginsEnvironment := a.GetPluginsEnvironment(); pluginsEnvironment != nil {
		var actorUser *model.User
		if removerUserId != "" {
			actorUser, _ = a.GetUser(removerUserId)
		}

		a.Srv().Go(func() {
			pluginContext := a.PluginContext()
			pluginsEnvironment.RunMultiPluginHook(func(hooks plugin.Hooks) bool {
				hooks.UserHasLeftChannel(pluginContext, cm, actorUser)
				return true
			}, plugin.UserHasLeftChannelId)
		})
	}

	message := model.NewWebSocketEvent(model.WEBSOCKET_EVENT_USER_REMOVED, "", channel.Id, "", nil)
	message.Add("user_id", userIdToRemove)
	message.Add("remover_id", removerUserId)
	a.Publish(message)

	// because the removed user no longer belongs to the channel we need to send a separate websocket event
	userMsg := model.NewWebSocketEvent(model.WEBSOCKET_EVENT_USER_REMOVED, "", "", userIdToRemove, nil)
	userMsg.Add("channel_id", channel.Id)
	userMsg.Add("remover_id", removerUserId)
	a.Publish(userMsg)

	return nil
}

func (a *App) RemoveUserFromChannel(userIdToRemove string, removerUserId string, channel *model.Channel) *model.AppError {
	var err *model.AppError

	if err = a.removeUserFromChannel(userIdToRemove, removerUserId, channel); err != nil {
		return err
	}

	var user *model.User
	if user, err = a.GetUser(userIdToRemove); err != nil {
		return err
	}

	if userIdToRemove == removerUserId {
		a.postLeaveChannelMessage(user, channel)
	} else {
		a.Srv().Go(func() {
			a.postRemoveFromChannelMessage(removerUserId, user, channel)
		})
	}

	return nil
}

func (a *App) GetNumberOfChannelsOnTeam(teamId string) (int, *model.AppError) {
	// Get total number of channels on current team
	list, err := a.Srv().Store.Channel().GetTeamChannels(teamId)
	if err != nil {
		var nfErr *store.ErrNotFound
		switch {
		case errors.As(err, &nfErr):
			return 0, model.NewAppError("GetNumberOfChannelsOnTeam", "app.channel.get_channels.not_found.app_error", nil, nfErr.Error(), http.StatusNotFound)
		default:
			return 0, model.NewAppError("GetNumberOfChannelsOnTeam", "app.channel.get_channels.get.app_error", nil, err.Error(), http.StatusInternalServerError)
		}
	}
	return len(*list), nil
}

func (a *App) SetActiveChannel(userId string, channelId string) *model.AppError {
	status, err := a.GetStatus(userId)

	oldStatus := model.STATUS_OFFLINE

	if err != nil {
		status = &model.Status{UserId: userId, Status: model.STATUS_ONLINE, Manual: false, LastActivityAt: model.GetMillis(), ActiveChannel: channelId}
	} else {
		oldStatus = status.Status
		status.ActiveChannel = channelId
		if !status.Manual && channelId != "" {
			status.Status = model.STATUS_ONLINE
		}
		status.LastActivityAt = model.GetMillis()
	}

	a.AddStatusCache(status)

	if status.Status != oldStatus {
		a.BroadcastStatus(status)
	}

	return nil
}

func (a *App) UpdateChannelLastViewedAt(channelIds []string, userId string) *model.AppError {
	if _, err := a.Srv().Store.Channel().UpdateLastViewedAt(channelIds, userId, *a.Config().ServiceSettings.ThreadAutoFollow); err != nil {
		var invErr *store.ErrInvalidInput
		switch {
		case errors.As(err, &invErr):
			return model.NewAppError("UpdateChannelLastViewedAt", "app.channel.update_last_viewed_at.app_error", nil, invErr.Error(), http.StatusBadRequest)
		default:
			return model.NewAppError("UpdateChannelLastViewedAt", "app.channel.update_last_viewed_at.app_error", nil, err.Error(), http.StatusInternalServerError)
		}
	}

	if *a.Config().ServiceSettings.EnableChannelViewedMessages {
		for _, channelId := range channelIds {
			message := model.NewWebSocketEvent(model.WEBSOCKET_EVENT_CHANNEL_VIEWED, "", "", userId, nil)
			message.Add("channel_id", channelId)
			a.Publish(message)
		}
	}

	return nil
}

// MarkChanelAsUnreadFromPost will take a post and set the channel as unread from that one.
func (a *App) MarkChannelAsUnreadFromPost(postID string, userID string) (*model.ChannelUnreadAt, *model.AppError) {
	post, err := a.GetSinglePost(postID)
	if err != nil {
		return nil, err
	}

	user, err := a.GetUser(userID)
	if err != nil {
		return nil, err
	}

	unreadMentions, err := a.countMentionsFromPost(user, post)
	if err != nil {
		return nil, err
	}

<<<<<<< HEAD
	if post.RootId != "" {
=======
	if *a.Config().ServiceSettings.ThreadAutoFollow && post.RootId != "" {
>>>>>>> c2036f61
		threadMembership, _ := a.Srv().Store.Thread().GetMembershipForUser(user.Id, post.RootId)
		if threadMembership != nil {
			channel, nErr := a.Srv().Store.Channel().Get(post.ChannelId, true)
			if nErr != nil {
				return nil, model.NewAppError("MarkChannelAsUnreadFromPost", "app.channel.update_last_viewed_at_post.app_error", nil, nErr.Error(), http.StatusInternalServerError)
			}
			threadMembership.UnreadMentions, err = a.countThreadMentions(user, post, channel.TeamId, post.UpdateAt-1)
			if err != nil {
				return nil, err
			}
			_, nErr = a.Srv().Store.Thread().UpdateMembership(threadMembership)
			if nErr != nil {
				return nil, model.NewAppError("MarkChannelAsUnreadFromPost", "app.channel.update_last_viewed_at_post.app_error", nil, nErr.Error(), http.StatusInternalServerError)
			}
		}
	}

	channelUnread, nErr := a.Srv().Store.Channel().UpdateLastViewedAtPost(post, userID, unreadMentions, *a.Config().ServiceSettings.ThreadAutoFollow)
	if nErr != nil {
		return channelUnread, model.NewAppError("MarkChannelAsUnreadFromPost", "app.channel.update_last_viewed_at_post.app_error", nil, nErr.Error(), http.StatusInternalServerError)
	}

	message := model.NewWebSocketEvent(model.WEBSOCKET_EVENT_POST_UNREAD, channelUnread.TeamId, channelUnread.ChannelId, channelUnread.UserId, nil)
	message.Add("msg_count", channelUnread.MsgCount)
	message.Add("mention_count", channelUnread.MentionCount)
	message.Add("last_viewed_at", channelUnread.LastViewedAt)
	message.Add("post_id", postID)
	a.Publish(message)

	a.UpdateMobileAppBadge(userID)

	return channelUnread, nil
}

func (a *App) AutocompleteChannels(teamId string, term string) (*model.ChannelList, *model.AppError) {
	includeDeleted := *a.Config().TeamSettings.ExperimentalViewArchivedChannels
	term = strings.TrimSpace(term)

	channelList, err := a.Srv().Store.Channel().AutocompleteInTeam(teamId, term, includeDeleted)
	if err != nil {
		return nil, model.NewAppError("AutocompleteChannels", "app.channel.search.app_error", nil, err.Error(), http.StatusInternalServerError)
	}

	return channelList, nil
}

func (a *App) AutocompleteChannelsForSearch(teamId string, userId string, term string) (*model.ChannelList, *model.AppError) {
	includeDeleted := *a.Config().TeamSettings.ExperimentalViewArchivedChannels

	term = strings.TrimSpace(term)

	channelList, err := a.Srv().Store.Channel().AutocompleteInTeamForSearch(teamId, userId, term, includeDeleted)
	if err != nil {
		return nil, model.NewAppError("AutocompleteChannelsForSearch", "app.channel.search.app_error", nil, err.Error(), http.StatusInternalServerError)
	}

	return channelList, nil
}

// SearchAllChannels returns a list of channels, the total count of the results of the search (if the paginate search option is true), and an error.
func (a *App) SearchAllChannels(term string, opts model.ChannelSearchOpts) (*model.ChannelListWithTeamData, int64, *model.AppError) {
	if opts.ExcludeDefaultChannels {
		opts.ExcludeChannelNames = a.DefaultChannelNames()
	}
	storeOpts := store.ChannelSearchOpts{
		ExcludeChannelNames:     opts.ExcludeChannelNames,
		NotAssociatedToGroup:    opts.NotAssociatedToGroup,
		IncludeDeleted:          opts.IncludeDeleted,
		Deleted:                 opts.Deleted,
		TeamIds:                 opts.TeamIds,
		GroupConstrained:        opts.GroupConstrained,
		ExcludeGroupConstrained: opts.ExcludeGroupConstrained,
		Public:                  opts.Public,
		Private:                 opts.Private,
		Page:                    opts.Page,
		PerPage:                 opts.PerPage,
	}

	term = strings.TrimSpace(term)

	channelList, totalCount, err := a.Srv().Store.Channel().SearchAllChannels(term, storeOpts)
	if err != nil {
		return nil, 0, model.NewAppError("SearchAllChannels", "app.channel.search.app_error", nil, err.Error(), http.StatusInternalServerError)
	}

	return channelList, totalCount, nil
}

func (a *App) SearchChannels(teamId string, term string) (*model.ChannelList, *model.AppError) {
	includeDeleted := *a.Config().TeamSettings.ExperimentalViewArchivedChannels

	term = strings.TrimSpace(term)

	channelList, err := a.Srv().Store.Channel().SearchInTeam(teamId, term, includeDeleted)
	if err != nil {
		return nil, model.NewAppError("SearchChannels", "app.channel.search.app_error", nil, err.Error(), http.StatusInternalServerError)
	}

	return channelList, nil
}

func (a *App) SearchArchivedChannels(teamId string, term string, userId string) (*model.ChannelList, *model.AppError) {
	term = strings.TrimSpace(term)

	channelList, err := a.Srv().Store.Channel().SearchArchivedInTeam(teamId, term, userId)
	if err != nil {
		return nil, model.NewAppError("SearchArchivedChannels", "app.channel.search.app_error", nil, err.Error(), http.StatusInternalServerError)
	}

	return channelList, nil
}

func (a *App) SearchChannelsForUser(userId, teamId, term string) (*model.ChannelList, *model.AppError) {
	includeDeleted := *a.Config().TeamSettings.ExperimentalViewArchivedChannels

	term = strings.TrimSpace(term)

	channelList, err := a.Srv().Store.Channel().SearchForUserInTeam(userId, teamId, term, includeDeleted)
	if err != nil {
		return nil, model.NewAppError("SearchChannelsForUser", "app.channel.search.app_error", nil, err.Error(), http.StatusInternalServerError)
	}

	return channelList, nil
}

func (a *App) SearchGroupChannels(userId, term string) (*model.ChannelList, *model.AppError) {
	if term == "" {
		return &model.ChannelList{}, nil
	}

	channelList, err := a.Srv().Store.Channel().SearchGroupChannels(userId, term)
	if err != nil {
		return nil, model.NewAppError("SearchGroupChannels", "app.channel.search_group_channels.app_error", nil, err.Error(), http.StatusInternalServerError)
	}
	return channelList, nil
}

func (a *App) SearchChannelsUserNotIn(teamId string, userId string, term string) (*model.ChannelList, *model.AppError) {
	term = strings.TrimSpace(term)
	channelList, err := a.Srv().Store.Channel().SearchMore(userId, teamId, term)
	if err != nil {
		return nil, model.NewAppError("SearchChannelsUserNotIn", "app.channel.search.app_error", nil, err.Error(), http.StatusInternalServerError)
	}

	return channelList, nil
}

func (a *App) MarkChannelsAsViewed(channelIds []string, userId string, currentSessionId string) (map[string]int64, *model.AppError) {
	// I start looking for channels with notifications before I mark it as read, to clear the push notifications if needed
	channelsToClearPushNotifications := []string{}
	if *a.Config().EmailSettings.SendPushNotifications {
		for _, channelId := range channelIds {
			channel, errCh := a.Srv().Store.Channel().Get(channelId, true)
			if errCh != nil {
				mlog.Warn("Failed to get channel", mlog.Err(errCh))
				continue
			}

			member, err := a.Srv().Store.Channel().GetMember(channelId, userId)
			if err != nil {
				mlog.Warn("Failed to get membership", mlog.Err(err))
				continue
			}

			notify := member.NotifyProps[model.PUSH_NOTIFY_PROP]
			if notify == model.CHANNEL_NOTIFY_DEFAULT {
				user, err := a.GetUser(userId)
				if err != nil {
					mlog.Warn("Failed to get user", mlog.String("user_id", userId), mlog.Err(err))
					continue
				}
				notify = user.NotifyProps[model.PUSH_NOTIFY_PROP]
			}
			if notify == model.USER_NOTIFY_ALL {
				if count, err := a.Srv().Store.User().GetAnyUnreadPostCountForChannel(userId, channelId); err == nil {
					if count > 0 {
						channelsToClearPushNotifications = append(channelsToClearPushNotifications, channelId)
					}
				}
			} else if notify == model.USER_NOTIFY_MENTION || channel.Type == model.CHANNEL_DIRECT {
				if count, err := a.Srv().Store.User().GetUnreadCountForChannel(userId, channelId); err == nil {
					if count > 0 {
						channelsToClearPushNotifications = append(channelsToClearPushNotifications, channelId)
					}
				}
			}
		}
	}
	times, err := a.Srv().Store.Channel().UpdateLastViewedAt(channelIds, userId, *a.Config().ServiceSettings.ThreadAutoFollow)
	if err != nil {
		var invErr *store.ErrInvalidInput
		switch {
		case errors.As(err, &invErr):
			return nil, model.NewAppError("MarkChannelsAsViewed", "app.channel.update_last_viewed_at.app_error", nil, invErr.Error(), http.StatusBadRequest)
		default:
			return nil, model.NewAppError("MarkChannelsAsViewed", "app.channel.update_last_viewed_at.app_error", nil, err.Error(), http.StatusInternalServerError)
		}
	}

	if *a.Config().ServiceSettings.EnableChannelViewedMessages {
		for _, channelId := range channelIds {
			message := model.NewWebSocketEvent(model.WEBSOCKET_EVENT_CHANNEL_VIEWED, "", "", userId, nil)
			message.Add("channel_id", channelId)
			a.Publish(message)
		}
	}
	for _, channelId := range channelsToClearPushNotifications {
		a.clearPushNotification(currentSessionId, userId, channelId)
	}
	return times, nil
}

func (a *App) ViewChannel(view *model.ChannelView, userId string, currentSessionId string) (map[string]int64, *model.AppError) {
	if err := a.SetActiveChannel(userId, view.ChannelId); err != nil {
		return nil, err
	}

	channelIds := []string{}

	if len(view.ChannelId) > 0 {
		channelIds = append(channelIds, view.ChannelId)
	}

	if len(view.PrevChannelId) > 0 {
		channelIds = append(channelIds, view.PrevChannelId)
	}

	if len(channelIds) == 0 {
		return map[string]int64{}, nil
	}

	return a.MarkChannelsAsViewed(channelIds, userId, currentSessionId)
}

func (a *App) PermanentDeleteChannel(channel *model.Channel) *model.AppError {
	if err := a.Srv().Store.Post().PermanentDeleteByChannel(channel.Id); err != nil {
		return model.NewAppError("PermanentDeleteChannel", "app.post.permanent_delete_by_channel.app_error", nil, err.Error(), http.StatusInternalServerError)
	}

	if err := a.Srv().Store.Channel().PermanentDeleteMembersByChannel(channel.Id); err != nil {
		return model.NewAppError("PermanentDeleteChannel", "app.channel.remove_member.app_error", nil, err.Error(), http.StatusInternalServerError)
	}

	if err := a.Srv().Store.Webhook().PermanentDeleteIncomingByChannel(channel.Id); err != nil {
		return model.NewAppError("PermanentDeleteChannel", "app.webhooks.permanent_delete_incoming_by_channel.app_error", nil, err.Error(), http.StatusInternalServerError)
	}

	if err := a.Srv().Store.Webhook().PermanentDeleteOutgoingByChannel(channel.Id); err != nil {
		return model.NewAppError("PermanentDeleteChannel", "app.webhooks.permanent_delete_outgoing_by_channel.app_error", nil, err.Error(), http.StatusInternalServerError)
	}

	deleteAt := model.GetMillis()

	if nErr := a.Srv().Store.Channel().PermanentDelete(channel.Id); nErr != nil {
		return model.NewAppError("PermanentDeleteChannel", "app.channel.permanent_delete.app_error", nil, nErr.Error(), http.StatusInternalServerError)
	}

	a.invalidateCacheForChannel(channel)
	message := model.NewWebSocketEvent(model.WEBSOCKET_EVENT_CHANNEL_DELETED, channel.TeamId, "", "", nil)
	message.Add("channel_id", channel.Id)
	message.Add("delete_at", deleteAt)
	a.Publish(message)

	return nil
}

func (a *App) RemoveAllDeactivatedMembersFromChannel(channel *model.Channel) *model.AppError {
	err := a.Srv().Store.Channel().RemoveAllDeactivatedMembers(channel.Id)
	if err != nil {
		return model.NewAppError("RemoveAllDeactivatedMembersFromChannel", "app.channel.remove_all_deactivated_members.app_error", nil, err.Error(), http.StatusInternalServerError)
	}

	return nil
}

// MoveChannel method is prone to data races if someone joins to channel during the move process. However this
// function is only exposed to sysadmins and the possibility of this edge case is realtively small.
func (a *App) MoveChannel(team *model.Team, channel *model.Channel, user *model.User) *model.AppError {
	// Check that all channel members are in the destination team.
	channelMembers, err := a.GetChannelMembersPage(channel.Id, 0, 10000000)
	if err != nil {
		return err
	}

	channelMemberIds := []string{}
	for _, channelMember := range *channelMembers {
		channelMemberIds = append(channelMemberIds, channelMember.UserId)
	}

	if len(channelMemberIds) > 0 {
		teamMembers, err2 := a.GetTeamMembersByIds(team.Id, channelMemberIds, nil)
		if err2 != nil {
			return err2
		}

		if len(teamMembers) != len(*channelMembers) {
			teamMembersMap := make(map[string]*model.TeamMember, len(teamMembers))
			for _, teamMember := range teamMembers {
				teamMembersMap[teamMember.UserId] = teamMember
			}
			for _, channelMember := range *channelMembers {
				if _, ok := teamMembersMap[channelMember.UserId]; !ok {
					mlog.Warn("Not member of the target team", mlog.String("userId", channelMember.UserId))
				}
			}
			return model.NewAppError("MoveChannel", "app.channel.move_channel.members_do_not_match.error", nil, "", http.StatusInternalServerError)
		}
	}

	// keep instance of the previous team
	previousTeam, nErr := a.Srv().Store.Team().Get(channel.TeamId)
	if nErr != nil {
		var nfErr *store.ErrNotFound
		switch {
		case errors.As(nErr, &nfErr):
			return model.NewAppError("MoveChannel", "app.team.get.find.app_error", nil, nfErr.Error(), http.StatusNotFound)
		default:
			return model.NewAppError("MoveChannel", "app.team.get.finding.app_error", nil, nErr.Error(), http.StatusInternalServerError)
		}
	}

	if nErr := a.Srv().Store.Channel().UpdateSidebarChannelCategoryOnMove(channel, team.Id); nErr != nil {
		return model.NewAppError("MoveChannel", "app.channel.sidebar_categories.app_error", nil, nErr.Error(), http.StatusInternalServerError)
	}

	channel.TeamId = team.Id
	if _, err := a.Srv().Store.Channel().Update(channel); err != nil {
		var appErr *model.AppError
		var invErr *store.ErrInvalidInput
		switch {
		case errors.As(err, &invErr):
			return model.NewAppError("MoveChannel", "app.channel.update.bad_id", nil, invErr.Error(), http.StatusBadRequest)
		case errors.As(err, &appErr):
			return appErr
		default:
			return model.NewAppError("MoveChannel", "app.channel.update_channel.internal_error", nil, err.Error(), http.StatusInternalServerError)
		}
	}

	if incomingWebhooks, err := a.GetIncomingWebhooksForTeamPage(previousTeam.Id, 0, 10000000); err != nil {
		mlog.Warn("Failed to get incoming webhooks", mlog.Err(err))
	} else {
		for _, webhook := range incomingWebhooks {
			if webhook.ChannelId == channel.Id {
				webhook.TeamId = team.Id
				if _, err := a.Srv().Store.Webhook().UpdateIncoming(webhook); err != nil {
					mlog.Warn("Failed to move incoming webhook to new team", mlog.String("webhook id", webhook.Id))
				}
			}
		}
	}

	if outgoingWebhooks, err := a.GetOutgoingWebhooksForTeamPage(previousTeam.Id, 0, 10000000); err != nil {
		mlog.Warn("Failed to get outgoing webhooks", mlog.Err(err))
	} else {
		for _, webhook := range outgoingWebhooks {
			if webhook.ChannelId == channel.Id {
				webhook.TeamId = team.Id
				if _, err := a.Srv().Store.Webhook().UpdateOutgoing(webhook); err != nil {
					mlog.Warn("Failed to move outgoing webhook to new team.", mlog.String("webhook id", webhook.Id))
				}
			}
		}
	}

	if err := a.RemoveUsersFromChannelNotMemberOfTeam(user, channel, team); err != nil {
		mlog.Warn("error while removing non-team member users", mlog.Err(err))
	}

	if user != nil {
		if err := a.postChannelMoveMessage(user, channel, previousTeam); err != nil {
			mlog.Warn("error while posting move channel message", mlog.Err(err))
		}
	}

	return nil
}

func (a *App) postChannelMoveMessage(user *model.User, channel *model.Channel, previousTeam *model.Team) *model.AppError {

	post := &model.Post{
		ChannelId: channel.Id,
		Message:   fmt.Sprintf(utils.T("api.team.move_channel.success"), previousTeam.Name),
		Type:      model.POST_MOVE_CHANNEL,
		UserId:    user.Id,
		Props: model.StringInterface{
			"username": user.Username,
		},
	}

	if _, err := a.CreatePost(post, channel, false, true); err != nil {
		return model.NewAppError("postChannelMoveMessage", "api.team.move_channel.post.error", nil, err.Error(), http.StatusInternalServerError)
	}

	return nil
}

func (a *App) RemoveUsersFromChannelNotMemberOfTeam(remover *model.User, channel *model.Channel, team *model.Team) *model.AppError {
	channelMembers, err := a.GetChannelMembersPage(channel.Id, 0, 10000000)
	if err != nil {
		return err
	}

	channelMemberIds := []string{}
	channelMemberMap := make(map[string]struct{})
	for _, channelMember := range *channelMembers {
		channelMemberMap[channelMember.UserId] = struct{}{}
		channelMemberIds = append(channelMemberIds, channelMember.UserId)
	}

	if len(channelMemberIds) > 0 {
		teamMembers, err := a.GetTeamMembersByIds(team.Id, channelMemberIds, nil)
		if err != nil {
			return err
		}

		if len(teamMembers) != len(*channelMembers) {
			for _, teamMember := range teamMembers {
				delete(channelMemberMap, teamMember.UserId)
			}

			var removerId string
			if remover != nil {
				removerId = remover.Id
			}
			for userId := range channelMemberMap {
				if err := a.removeUserFromChannel(userId, removerId, channel); err != nil {
					return err
				}
			}
		}
	}

	return nil
}

func (a *App) GetPinnedPosts(channelId string) (*model.PostList, *model.AppError) {
	posts, err := a.Srv().Store.Channel().GetPinnedPosts(channelId)
	if err != nil {
		return nil, model.NewAppError("GetPinnedPosts", "app.channel.pinned_posts.app_error", nil, err.Error(), http.StatusInternalServerError)
	}

	return posts, nil
}

func (a *App) ToggleMuteChannel(channelId, userId string) (*model.ChannelMember, *model.AppError) {
	member, nErr := a.Srv().Store.Channel().GetMember(channelId, userId)
	if nErr != nil {
		var appErr *model.AppError
		var nfErr *store.ErrNotFound
		switch {
		case errors.As(nErr, &appErr):
			return nil, appErr
		case errors.As(nErr, &nfErr):
			return nil, model.NewAppError("ToggleMuteChannel", MISSING_CHANNEL_MEMBER_ERROR, nil, nfErr.Error(), http.StatusNotFound)
		default:
			return nil, model.NewAppError("ToggleMuteChannel", "app.channel.get_member.app_error", nil, nErr.Error(), http.StatusInternalServerError)
		}
	}

	member.SetChannelMuted(!member.IsChannelMuted())

	member, err := a.updateChannelMember(member)
	if err != nil {
		return nil, err
	}

	a.invalidateCacheForChannelMembersNotifyProps(member.ChannelId)

	return member, nil
}

func (a *App) setChannelsMuted(channelIds []string, userId string, muted bool) ([]*model.ChannelMember, *model.AppError) {
	members, nErr := a.Srv().Store.Channel().GetMembersByChannelIds(channelIds, userId)
	if nErr != nil {
		var appErr *model.AppError
		switch {
		case errors.As(nErr, &appErr):
			return nil, appErr
		default:
			return nil, model.NewAppError("setChannelsMuted", "app.channel.get_member.app_error", nil, nErr.Error(), http.StatusInternalServerError)
		}
	}

	var membersToUpdate []*model.ChannelMember
	for _, member := range *members {
		if muted == member.IsChannelMuted() {
			continue
		}

		updatedMember := member
		updatedMember.SetChannelMuted(muted)

		membersToUpdate = append(membersToUpdate, &updatedMember)
	}

	if len(membersToUpdate) == 0 {
		return nil, nil
	}

	updated, nErr := a.Srv().Store.Channel().UpdateMultipleMembers(membersToUpdate)
	if nErr != nil {
		var appErr *model.AppError
		var nfErr *store.ErrNotFound
		switch {
		case errors.As(nErr, &appErr):
			return nil, appErr
		case errors.As(nErr, &nfErr):
			return nil, model.NewAppError("setChannelsMuted", MISSING_CHANNEL_MEMBER_ERROR, nil, nfErr.Error(), http.StatusNotFound)
		default:
			return nil, model.NewAppError("setChannelsMuted", "app.channel.get_member.app_error", nil, nErr.Error(), http.StatusInternalServerError)
		}
	}

	for _, member := range updated {
		a.invalidateCacheForChannelMembersNotifyProps(member.ChannelId)

		evt := model.NewWebSocketEvent(model.WEBSOCKET_EVENT_CHANNEL_MEMBER_UPDATED, "", "", member.UserId, nil)
		evt.Add("channelMember", member.ToJson())
		a.Publish(evt)
	}

	return updated, nil
}

func (a *App) FillInChannelProps(channel *model.Channel) *model.AppError {
	return a.FillInChannelsProps(&model.ChannelList{channel})
}

func (a *App) FillInChannelsProps(channelList *model.ChannelList) *model.AppError {
	// Group the channels by team and call GetChannelsByNames just once per team.
	channelsByTeam := make(map[string]model.ChannelList)
	for _, channel := range *channelList {
		channelsByTeam[channel.TeamId] = append(channelsByTeam[channel.TeamId], channel)
	}

	for teamId, channelList := range channelsByTeam {
		allChannelMentions := make(map[string]bool)
		channelMentions := make(map[*model.Channel][]string, len(channelList))

		// Collect mentions across the channels so as to query just once for this team.
		for _, channel := range channelList {
			channelMentions[channel] = model.ChannelMentions(channel.Header)

			for _, channelMention := range channelMentions[channel] {
				allChannelMentions[channelMention] = true
			}
		}

		allChannelMentionNames := make([]string, 0, len(allChannelMentions))
		for channelName := range allChannelMentions {
			allChannelMentionNames = append(allChannelMentionNames, channelName)
		}

		if len(allChannelMentionNames) > 0 {
			mentionedChannels, err := a.GetChannelsByNames(allChannelMentionNames, teamId)
			if err != nil {
				return err
			}

			mentionedChannelsByName := make(map[string]*model.Channel)
			for _, channel := range mentionedChannels {
				mentionedChannelsByName[channel.Name] = channel
			}

			for _, channel := range channelList {
				channelMentionsProp := make(map[string]interface{}, len(channelMentions[channel]))
				for _, channelMention := range channelMentions[channel] {
					if mentioned, ok := mentionedChannelsByName[channelMention]; ok {
						if mentioned.Type == model.CHANNEL_OPEN {
							channelMentionsProp[mentioned.Name] = map[string]interface{}{
								"display_name": mentioned.DisplayName,
							}
						}
					}
				}

				if len(channelMentionsProp) > 0 {
					channel.AddProp("channel_mentions", channelMentionsProp)
				} else if channel.Props != nil {
					delete(channel.Props, "channel_mentions")
				}
			}
		}
	}

	return nil
}

func (a *App) ClearChannelMembersCache(channelID string) {
	perPage := 100
	page := 0

	for {
		channelMembers, err := a.Srv().Store.Channel().GetMembers(channelID, page*perPage, perPage)
		if err != nil {
			a.Log().Warn("error clearing cache for channel members", mlog.String("channel_id", channelID))
			break
		}

		for _, channelMember := range *channelMembers {
			a.ClearSessionCacheForUser(channelMember.UserId)

			message := model.NewWebSocketEvent(model.WEBSOCKET_EVENT_CHANNEL_MEMBER_UPDATED, "", "", channelMember.UserId, nil)
			message.Add("channelMember", channelMember.ToJson())
			a.Publish(message)
		}

		length := len(*(channelMembers))
		if length < perPage {
			break
		}

		page++
	}
}

func (a *App) GetMemberCountsByGroup(channelID string, includeTimezones bool) ([]*model.ChannelMemberCountByGroup, *model.AppError) {
	channelMemberCounts, err := a.Srv().Store.Channel().GetMemberCountsByGroup(channelID, includeTimezones)
	if err != nil {
		return nil, model.NewAppError("GetMemberCountsByGroup", "app.channel.get_member_count.app_error", nil, err.Error(), http.StatusInternalServerError)
	}

	return channelMemberCounts, nil
}<|MERGE_RESOLUTION|>--- conflicted
+++ resolved
@@ -2337,11 +2337,7 @@
 		return nil, err
 	}
 
-<<<<<<< HEAD
-	if post.RootId != "" {
-=======
 	if *a.Config().ServiceSettings.ThreadAutoFollow && post.RootId != "" {
->>>>>>> c2036f61
 		threadMembership, _ := a.Srv().Store.Thread().GetMembershipForUser(user.Id, post.RootId)
 		if threadMembership != nil {
 			channel, nErr := a.Srv().Store.Channel().Get(post.ChannelId, true)

--- conflicted
+++ resolved
@@ -220,11 +220,7 @@
 			case invErr.Entity == "Channel" && invErr.Field == "Type":
 				return nil, model.NewAppError("CreateChannel", "store.sql_channel.save.direct_channel.app_error", nil, "", http.StatusBadRequest)
 			case invErr.Entity == "Channel" && invErr.Field == "Id":
-<<<<<<< HEAD
-				return nil, model.NewAppError("SqlChannelStore.Save", "store.sql_channel.save_channel.existing.app_error", nil, "id="+invErr.Value.(string), http.StatusBadRequest)
-=======
 				return nil, model.NewAppError("CreateChannel", "store.sql_channel.save_channel.existing.app_error", nil, "id="+invErr.Value.(string), http.StatusBadRequest)
->>>>>>> 729a84a3
 			}
 		case errors.As(nErr, &cErr):
 			return channel, model.NewAppError("CreateChannel", store.CHANNEL_EXISTS_ERROR, nil, cErr.Error(), http.StatusBadRequest)
@@ -471,11 +467,7 @@
 			case invErr.Entity == "Channel" && invErr.Field == "Type":
 				return nil, model.NewAppError("CreateChannel", "store.sql_channel.save.direct_channel.app_error", nil, "", http.StatusBadRequest)
 			case invErr.Entity == "Channel" && invErr.Field == "Id":
-<<<<<<< HEAD
-				return nil, model.NewAppError("SqlChannelStore.Save", "store.sql_channel.save_channel.existing.app_error", nil, "id="+invErr.Value.(string), http.StatusBadRequest)
-=======
 				return nil, model.NewAppError("CreateChannel", "store.sql_channel.save_channel.existing.app_error", nil, "id="+invErr.Value.(string), http.StatusBadRequest)
->>>>>>> 729a84a3
 			}
 		case errors.As(nErr, &cErr):
 			return channel, model.NewAppError("CreateChannel", store.CHANNEL_EXISTS_ERROR, nil, cErr.Error(), http.StatusBadRequest)

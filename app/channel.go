// Copyright (c) 2015-present Mattermost, Inc. All Rights Reserved.
// See LICENSE.txt for license information.

package app

import (
	"context"
	"errors"
	"fmt"
	"net/http"
	"strings"

	"github.com/mattermost/mattermost-server/v5/model"
	"github.com/mattermost/mattermost-server/v5/plugin"
	"github.com/mattermost/mattermost-server/v5/shared/i18n"
	"github.com/mattermost/mattermost-server/v5/shared/mlog"
	"github.com/mattermost/mattermost-server/v5/store"
	"github.com/mattermost/mattermost-server/v5/utils"
)

// CreateDefaultChannels creates channels in the given team for each channel returned by (*App).DefaultChannelNames.
//
func (a *App) CreateDefaultChannels(teamID string) ([]*model.Channel, *model.AppError) {
	displayNames := map[string]string{
		"town-square": i18n.T("api.channel.create_default_channels.town_square"),
		"off-topic":   i18n.T("api.channel.create_default_channels.off_topic"),
	}
	channels := []*model.Channel{}
	defaultChannelNames := a.DefaultChannelNames()
	for _, name := range defaultChannelNames {
		displayName := i18n.TDefault(displayNames[name], name)
		channel := &model.Channel{DisplayName: displayName, Name: name, Type: model.CHANNEL_OPEN, TeamId: teamID}
		if _, err := a.CreateChannel(channel, false); err != nil {
			return nil, err
		}
		channels = append(channels, channel)
	}
	return channels, nil
}

// DefaultChannelNames returns the list of system-wide default channel names.
//
// By default the list will be (not necessarily in this order):
//	['town-square', 'off-topic']
// However, if TeamSettings.ExperimentalDefaultChannels contains a list of channels then that list will replace
// 'off-topic' and be included in the return results in addition to 'town-square'. For example:
//	['town-square', 'game-of-thrones', 'wow']
//
func (a *App) DefaultChannelNames() []string {
	names := []string{"town-square"}

	if len(a.Config().TeamSettings.ExperimentalDefaultChannels) == 0 {
		names = append(names, "off-topic")
	} else {
		seenChannels := map[string]bool{"town-square": true}
		for _, channelName := range a.Config().TeamSettings.ExperimentalDefaultChannels {
			if !seenChannels[channelName] {
				names = append(names, channelName)
				seenChannels[channelName] = true
			}
		}
	}

	return names
}

func (a *App) JoinDefaultChannels(teamID string, user *model.User, shouldBeAdmin bool, userRequestorId string) *model.AppError {
	var requestor *model.User
	var nErr error
	if userRequestorId != "" {
		requestor, nErr = a.Srv().Store.User().Get(context.Background(), userRequestorId)
		if nErr != nil {
			var nfErr *store.ErrNotFound
			switch {
			case errors.As(nErr, &nfErr):
				return model.NewAppError("JoinDefaultChannels", MissingAccountError, nil, nfErr.Error(), http.StatusNotFound)
			default:
				return model.NewAppError("JoinDefaultChannels", "app.user.get.app_error", nil, nErr.Error(), http.StatusInternalServerError)
			}
		}
	}

	var err *model.AppError
	for _, channelName := range a.DefaultChannelNames() {
		channel, channelErr := a.Srv().Store.Channel().GetByName(teamID, channelName, true)
		if channelErr != nil {
			var nfErr *store.ErrNotFound
			switch {
			case errors.As(err, &nfErr):
				err = model.NewAppError("JoinDefaultChannels", "app.channel.get_by_name.missing.app_error", nil, nfErr.Error(), http.StatusNotFound)
			default:
				err = model.NewAppError("JoinDefaultChannels", "app.channel.get_by_name.existing.app_error", nil, channelErr.Error(), http.StatusInternalServerError)
			}
			continue
		}

		if channel.Type != model.CHANNEL_OPEN {
			continue
		}

		cm := &model.ChannelMember{
			ChannelId:   channel.Id,
			UserId:      user.Id,
			SchemeGuest: user.IsGuest(),
			SchemeUser:  !user.IsGuest(),
			SchemeAdmin: shouldBeAdmin,
			NotifyProps: model.GetDefaultChannelNotifyProps(),
		}

		_, nErr = a.Srv().Store.Channel().SaveMember(cm)
		if histErr := a.Srv().Store.ChannelMemberHistory().LogJoinEvent(user.Id, channel.Id, model.GetMillis()); histErr != nil {
			return model.NewAppError("JoinDefaultChannels", "app.channel_member_history.log_join_event.internal_error", nil, histErr.Error(), http.StatusInternalServerError)
		}

		if *a.Config().ServiceSettings.ExperimentalEnableDefaultChannelLeaveJoinMessages {
			if aErr := a.postJoinMessageForDefaultChannel(user, requestor, channel); aErr != nil {
				mlog.Warn("Failed to post join/leave message", mlog.Err(aErr))
			}
		}

		a.invalidateCacheForChannelMembers(channel.Id)

		message := model.NewWebSocketEvent(model.WEBSOCKET_EVENT_USER_ADDED, "", channel.Id, "", nil)
		message.Add("user_id", user.Id)
		message.Add("team_id", channel.TeamId)
		a.Publish(message)
	}

	if nErr != nil {
		var appErr *model.AppError
		var cErr *store.ErrConflict
		switch {
		case errors.As(nErr, &cErr):
			if cErr.Resource == "ChannelMembers" {
				return model.NewAppError("JoinDefaultChannels", "app.channel.save_member.exists.app_error", nil, cErr.Error(), http.StatusBadRequest)
			}
		case errors.As(nErr, &appErr):
			return appErr
		default:
			return model.NewAppError("JoinDefaultChannels", "app.channel.create_direct_channel.internal_error", nil, nErr.Error(), http.StatusInternalServerError)
		}
	}

	return nil
}

func (a *App) postJoinMessageForDefaultChannel(user *model.User, requestor *model.User, channel *model.Channel) *model.AppError {
	if channel.Name == model.DEFAULT_CHANNEL {
		if requestor == nil {
			if err := a.postJoinTeamMessage(user, channel); err != nil {
				return err
			}
		} else {
			if err := a.postAddToTeamMessage(requestor, user, channel, ""); err != nil {
				return err
			}
		}
	} else {
		if requestor == nil {
			if err := a.postJoinChannelMessage(user, channel); err != nil {
				return err
			}
		} else {
			if err := a.PostAddToChannelMessage(requestor, user, channel, ""); err != nil {
				return err
			}
		}
	}

	return nil
}

func (a *App) CreateChannelWithUser(channel *model.Channel, userID string) (*model.Channel, *model.AppError) {
	if channel.IsGroupOrDirect() {
		return nil, model.NewAppError("CreateChannelWithUser", "api.channel.create_channel.direct_channel.app_error", nil, "", http.StatusBadRequest)
	}

	if channel.TeamId == "" {
		return nil, model.NewAppError("CreateChannelWithUser", "app.channel.create_channel.no_team_id.app_error", nil, "", http.StatusBadRequest)
	}

	// Get total number of channels on current team
	count, err := a.GetNumberOfChannelsOnTeam(channel.TeamId)
	if err != nil {
		return nil, err
	}

	if int64(count+1) > *a.Config().TeamSettings.MaxChannelsPerTeam {
		return nil, model.NewAppError("CreateChannelWithUser", "api.channel.create_channel.max_channel_limit.app_error", map[string]interface{}{"MaxChannelsPerTeam": *a.Config().TeamSettings.MaxChannelsPerTeam}, "", http.StatusBadRequest)
	}

	channel.CreatorId = userID

	rchannel, err := a.CreateChannel(channel, true)
	if err != nil {
		return nil, err
	}

	var user *model.User
	if user, err = a.GetUser(userID); err != nil {
		return nil, err
	}

	a.postJoinChannelMessage(user, channel)

	message := model.NewWebSocketEvent(model.WEBSOCKET_EVENT_CHANNEL_CREATED, "", "", userID, nil)
	message.Add("channel_id", channel.Id)
	message.Add("team_id", channel.TeamId)
	a.Publish(message)

	return rchannel, nil
}

// RenameChannel is used to rename the channel Name and the DisplayName fields
func (a *App) RenameChannel(channel *model.Channel, newChannelName string, newDisplayName string) (*model.Channel, *model.AppError) {
	if channel.Type == model.CHANNEL_DIRECT {
		return nil, model.NewAppError("RenameChannel", "api.channel.rename_channel.cant_rename_direct_messages.app_error", nil, "", http.StatusBadRequest)
	}

	if channel.Type == model.CHANNEL_GROUP {
		return nil, model.NewAppError("RenameChannel", "api.channel.rename_channel.cant_rename_group_messages.app_error", nil, "", http.StatusBadRequest)
	}

	channel.Name = newChannelName
	if newDisplayName != "" {
		channel.DisplayName = newDisplayName
	}

	newChannel, err := a.UpdateChannel(channel)
	if err != nil {
		return nil, err
	}

	return newChannel, nil
}

func (a *App) CreateChannel(channel *model.Channel, addMember bool) (*model.Channel, *model.AppError) {
	channel.DisplayName = strings.TrimSpace(channel.DisplayName)
	sc, nErr := a.Srv().Store.Channel().Save(channel, *a.Config().TeamSettings.MaxChannelsPerTeam)
	if nErr != nil {
		var invErr *store.ErrInvalidInput
		var cErr *store.ErrConflict
		var ltErr *store.ErrLimitExceeded
		var appErr *model.AppError
		switch {
		case errors.As(nErr, &invErr):
			switch {
			case invErr.Entity == "Channel" && invErr.Field == "DeleteAt":
				return nil, model.NewAppError("CreateChannel", "store.sql_channel.save.archived_channel.app_error", nil, "", http.StatusBadRequest)
			case invErr.Entity == "Channel" && invErr.Field == "Type":
				return nil, model.NewAppError("CreateChannel", "store.sql_channel.save.direct_channel.app_error", nil, "", http.StatusBadRequest)
			case invErr.Entity == "Channel" && invErr.Field == "Id":
				return nil, model.NewAppError("CreateChannel", "store.sql_channel.save_channel.existing.app_error", nil, "id="+invErr.Value.(string), http.StatusBadRequest)
			}
		case errors.As(nErr, &cErr):
			return sc, model.NewAppError("CreateChannel", store.ChannelExistsError, nil, cErr.Error(), http.StatusBadRequest)
		case errors.As(nErr, &ltErr):
			return nil, model.NewAppError("CreateChannel", "store.sql_channel.save_channel.limit.app_error", nil, ltErr.Error(), http.StatusBadRequest)
		case errors.As(nErr, &appErr): // in case we haven't converted to plain error.
			return nil, appErr
		default: // last fallback in case it doesn't map to an existing app error.
			return nil, model.NewAppError("CreateChannel", "app.channel.create_channel.internal_error", nil, nErr.Error(), http.StatusInternalServerError)
		}
	}

	if addMember {
		user, nErr := a.Srv().Store.User().Get(context.Background(), channel.CreatorId)
		if nErr != nil {
			var nfErr *store.ErrNotFound
			switch {
			case errors.As(nErr, &nfErr):
				return nil, model.NewAppError("CreateChannel", MissingAccountError, nil, nfErr.Error(), http.StatusNotFound)
			default:
				return nil, model.NewAppError("CreateChannel", "app.user.get.app_error", nil, nErr.Error(), http.StatusInternalServerError)
			}
		}

		cm := &model.ChannelMember{
			ChannelId:   sc.Id,
			UserId:      user.Id,
			SchemeGuest: user.IsGuest(),
			SchemeUser:  !user.IsGuest(),
			SchemeAdmin: true,
			NotifyProps: model.GetDefaultChannelNotifyProps(),
		}

		if _, nErr := a.Srv().Store.Channel().SaveMember(cm); nErr != nil {
			var appErr *model.AppError
			var cErr *store.ErrConflict
			switch {
			case errors.As(nErr, &cErr):
				switch cErr.Resource {
				case "ChannelMembers":
					return nil, model.NewAppError("CreateChannel", "app.channel.save_member.exists.app_error", nil, cErr.Error(), http.StatusBadRequest)
				}
			case errors.As(nErr, &appErr):
				return nil, appErr
			default:
				return nil, model.NewAppError("CreateChannel", "app.channel.create_direct_channel.internal_error", nil, nErr.Error(), http.StatusInternalServerError)
			}
		}

		if err := a.Srv().Store.ChannelMemberHistory().LogJoinEvent(channel.CreatorId, sc.Id, model.GetMillis()); err != nil {
			return nil, model.NewAppError("CreateChannel", "app.channel_member_history.log_join_event.internal_error", nil, err.Error(), http.StatusInternalServerError)
		}

		a.InvalidateCacheForUser(channel.CreatorId)
	}

	if pluginsEnvironment := a.GetPluginsEnvironment(); pluginsEnvironment != nil {
		a.Srv().Go(func() {
			pluginContext := a.PluginContext()
			pluginsEnvironment.RunMultiPluginHook(func(hooks plugin.Hooks) bool {
				hooks.ChannelHasBeenCreated(pluginContext, sc)
				return true
			}, plugin.ChannelHasBeenCreatedID)
		})
	}

	return sc, nil
}

func (a *App) GetOrCreateDirectChannel(userID, otherUserID string, channelOptions ...model.ChannelOption) (*model.Channel, *model.AppError) {
	channel, nErr := a.getDirectChannel(userID, otherUserID)
	if nErr != nil {
		return nil, nErr
	}

	if channel != nil {
		return channel, nil
	}

	channel, err := a.createDirectChannel(userID, otherUserID, channelOptions...)
	if err != nil {
		if err.Id == store.ChannelExistsError {
			return channel, nil
		}
		return nil, err
	}

	a.handleCreationEvent(userID, otherUserID, channel)
	return channel, nil
}

func (a *App) getOrCreateDirectChannelWithUser(user, otherUser *model.User) (*model.Channel, *model.AppError) {
	channel, nErr := a.getDirectChannel(user.Id, otherUser.Id)
	if nErr != nil {
		return nil, nErr
	}

	if channel != nil {
		return channel, nil
	}

	channel, err := a.createDirectChannelWithUser(user, otherUser)
	if err != nil {
		if err.Id == store.ChannelExistsError {
			return channel, nil
		}
		return nil, err
	}

	a.handleCreationEvent(user.Id, otherUser.Id, channel)
	return channel, nil
}

func (a *App) handleCreationEvent(userID, otherUserID string, channel *model.Channel) {
	a.InvalidateCacheForUser(userID)
	a.InvalidateCacheForUser(otherUserID)

	if pluginsEnvironment := a.GetPluginsEnvironment(); pluginsEnvironment != nil {
		a.Srv().Go(func() {
			pluginContext := a.PluginContext()
			pluginsEnvironment.RunMultiPluginHook(func(hooks plugin.Hooks) bool {
				hooks.ChannelHasBeenCreated(pluginContext, channel)
				return true
			}, plugin.ChannelHasBeenCreatedID)
		})
	}

	message := model.NewWebSocketEvent(model.WEBSOCKET_EVENT_DIRECT_ADDED, "", channel.Id, "", nil)
	message.Add("creator_id", userID)
	message.Add("teammate_id", otherUserID)
	a.Publish(message)
}

func (a *App) createDirectChannel(userID string, otherUserID string, channelOptions ...model.ChannelOption) (*model.Channel, *model.AppError) {
	users, err := a.Srv().Store.User().GetMany(context.Background(), []string{userID, otherUserID})
	if err != nil {
		return nil, model.NewAppError("CreateDirectChannel", "api.channel.create_direct_channel.invalid_user.app_error", nil, err.Error(), http.StatusBadRequest)
	}

	if len(users) == 0 {
		return nil, model.NewAppError("CreateDirectChannel", "api.channel.create_direct_channel.invalid_user.app_error", nil, fmt.Sprintf("No users found for ids: %s. %s", userID, otherUserID), http.StatusBadRequest)
	}

	// We are doing this because we allow a user to create a direct channel with themselves
	if userID == otherUserID {
		users = append(users, users[0])
	}

	// After we counted for direct channels with the same user, if we do not have two users then we failed to find one
	if len(users) != 2 {
		return nil, model.NewAppError("CreateDirectChannel", "api.channel.create_direct_channel.invalid_user.app_error", nil, fmt.Sprintf("No users found for ids: %s. %s", userID, otherUserID), http.StatusBadRequest)
	}

	// The potential swap dance bellow is necessary in order to guarantee determinism when creating a direct channel.
	// When we query the database for some given user ids, the database result is not deterministic, meaning we can get
	// the same results but in different order. In order to conform the contract of Channel.CreateDirectChannel method
	// bellow we need to identify which user is who.
	user := users[0]
	otherUser := users[1]
	if user.Id != userID {
		user = users[1]
		otherUser = users[0]
	}
	return a.createDirectChannelWithUser(user, otherUser, channelOptions...)
}

func (a *App) createDirectChannelWithUser(user, otherUser *model.User, channelOptions ...model.ChannelOption) (*model.Channel, *model.AppError) {
	channel, nErr := a.Srv().Store.Channel().CreateDirectChannel(user, otherUser, channelOptions...)
	if nErr != nil {
		var invErr *store.ErrInvalidInput
		var cErr *store.ErrConflict
		var ltErr *store.ErrLimitExceeded
		var appErr *model.AppError
		switch {
		case errors.As(nErr, &invErr):
			switch {
			case invErr.Entity == "Channel" && invErr.Field == "DeleteAt":
				return nil, model.NewAppError("createDirectChannelWithUser", "store.sql_channel.save.archived_channel.app_error", nil, "", http.StatusBadRequest)
			case invErr.Entity == "Channel" && invErr.Field == "Type":
				return nil, model.NewAppError("createDirectChannelWithUser", "store.sql_channel.save_direct_channel.not_direct.app_error", nil, "", http.StatusBadRequest)
			case invErr.Entity == "Channel" && invErr.Field == "Id":
				return nil, model.NewAppError("SqlChannelStore.Save", "store.sql_channel.save_channel.existing.app_error", nil, "id="+invErr.Value.(string), http.StatusBadRequest)
			}
		case errors.As(nErr, &cErr):
			switch cErr.Resource {
			case "Channel":
				return channel, model.NewAppError("createDirectChannelWithUser", store.ChannelExistsError, nil, cErr.Error(), http.StatusBadRequest)
			case "ChannelMembers":
				return nil, model.NewAppError("createDirectChannelWithUser", "app.channel.save_member.exists.app_error", nil, cErr.Error(), http.StatusBadRequest)
			}
		case errors.As(nErr, &ltErr):
			return nil, model.NewAppError("createDirectChannelWithUser", "store.sql_channel.save_channel.limit.app_error", nil, ltErr.Error(), http.StatusBadRequest)
		case errors.As(nErr, &appErr): // in case we haven't converted to plain error.
			return nil, appErr
		default: // last fallback in case it doesn't map to an existing app error.
			return nil, model.NewAppError("createDirectChannelWithUser", "app.channel.create_direct_channel.internal_error", nil, nErr.Error(), http.StatusInternalServerError)
		}
	}

	if err := a.Srv().Store.ChannelMemberHistory().LogJoinEvent(user.Id, channel.Id, model.GetMillis()); err != nil {
		return nil, model.NewAppError("createDirectChannelWithUser", "app.channel_member_history.log_join_event.internal_error", nil, err.Error(), http.StatusInternalServerError)
	}
	if user.Id != otherUser.Id {
		if err := a.Srv().Store.ChannelMemberHistory().LogJoinEvent(otherUser.Id, channel.Id, model.GetMillis()); err != nil {
			return nil, model.NewAppError("createDirectChannelWithUser", "app.channel_member_history.log_join_event.internal_error", nil, err.Error(), http.StatusInternalServerError)
		}
	}

	// When the newly created channel is shared and the creator is local
	// create a local shared channel record
	if channel.IsShared() && !user.IsRemote() {
		sc := &model.SharedChannel{
			ChannelId:        channel.Id,
			TeamId:           channel.TeamId,
			Home:             true,
			ReadOnly:         false,
			ShareName:        channel.Name,
			ShareDisplayName: channel.DisplayName,
			SharePurpose:     channel.Purpose,
			ShareHeader:      channel.Header,
			CreatorId:        user.Id,
			Type:             channel.Type,
		}

		if _, err := a.SaveSharedChannel(sc); err != nil {
			return nil, model.NewAppError("CreateDirectChannel", "app.sharedchannel.dm_channel_creation.internal_error", nil, err.Error(), http.StatusInternalServerError)
		}
	}

	return channel, nil
}

func (a *App) CreateGroupChannel(userIDs []string, creatorId string) (*model.Channel, *model.AppError) {
	channel, err := a.createGroupChannel(userIDs)
	if err != nil {
		if err.Id == store.ChannelExistsError {
			return channel, nil
		}
		return nil, err
	}

	for _, userID := range userIDs {
		a.InvalidateCacheForUser(userID)
	}

	message := model.NewWebSocketEvent(model.WEBSOCKET_EVENT_GROUP_ADDED, "", channel.Id, "", nil)
	message.Add("teammate_ids", model.ArrayToJson(userIDs))
	a.Publish(message)

	return channel, nil
}

func (a *App) createGroupChannel(userIDs []string) (*model.Channel, *model.AppError) {
	if len(userIDs) > model.CHANNEL_GROUP_MAX_USERS || len(userIDs) < model.CHANNEL_GROUP_MIN_USERS {
		return nil, model.NewAppError("CreateGroupChannel", "api.channel.create_group.bad_size.app_error", nil, "", http.StatusBadRequest)
	}

	users, err := a.Srv().Store.User().GetProfileByIds(context.Background(), userIDs, nil, true)
	if err != nil {
		return nil, model.NewAppError("createGroupChannel", "app.user.get_profiles.app_error", nil, err.Error(), http.StatusInternalServerError)
	}

	if len(users) != len(userIDs) {
		return nil, model.NewAppError("CreateGroupChannel", "api.channel.create_group.bad_user.app_error", nil, "user_ids="+model.ArrayToJson(userIDs), http.StatusBadRequest)
	}

	group := &model.Channel{
		Name:        model.GetGroupNameFromUserIds(userIDs),
		DisplayName: model.GetGroupDisplayNameFromUsers(users, true),
		Type:        model.CHANNEL_GROUP,
	}

	channel, nErr := a.Srv().Store.Channel().Save(group, *a.Config().TeamSettings.MaxChannelsPerTeam)
	if nErr != nil {
		var invErr *store.ErrInvalidInput
		var cErr *store.ErrConflict
		var ltErr *store.ErrLimitExceeded
		var appErr *model.AppError
		switch {
		case errors.As(nErr, &invErr):
			switch {
			case invErr.Entity == "Channel" && invErr.Field == "DeleteAt":
				return nil, model.NewAppError("CreateChannel", "store.sql_channel.save.archived_channel.app_error", nil, "", http.StatusBadRequest)
			case invErr.Entity == "Channel" && invErr.Field == "Type":
				return nil, model.NewAppError("CreateChannel", "store.sql_channel.save.direct_channel.app_error", nil, "", http.StatusBadRequest)
			case invErr.Entity == "Channel" && invErr.Field == "Id":
				return nil, model.NewAppError("CreateChannel", "store.sql_channel.save_channel.existing.app_error", nil, "id="+invErr.Value.(string), http.StatusBadRequest)
			}
		case errors.As(nErr, &cErr):
			return channel, model.NewAppError("CreateChannel", store.ChannelExistsError, nil, cErr.Error(), http.StatusBadRequest)
		case errors.As(nErr, &ltErr):
			return nil, model.NewAppError("CreateChannel", "store.sql_channel.save_channel.limit.app_error", nil, ltErr.Error(), http.StatusBadRequest)
		case errors.As(nErr, &appErr): // in case we haven't converted to plain error.
			return nil, appErr
		default: // last fallback in case it doesn't map to an existing app error.
			return nil, model.NewAppError("CreateChannel", "app.channel.create_channel.internal_error", nil, nErr.Error(), http.StatusInternalServerError)
		}
	}

	for _, user := range users {
		cm := &model.ChannelMember{
			UserId:      user.Id,
			ChannelId:   group.Id,
			NotifyProps: model.GetDefaultChannelNotifyProps(),
			SchemeGuest: user.IsGuest(),
			SchemeUser:  !user.IsGuest(),
		}

		if _, nErr = a.Srv().Store.Channel().SaveMember(cm); nErr != nil {
			var appErr *model.AppError
			var cErr *store.ErrConflict
			switch {
			case errors.As(nErr, &cErr):
				switch cErr.Resource {
				case "ChannelMembers":
					return nil, model.NewAppError("createGroupChannel", "app.channel.save_member.exists.app_error", nil, cErr.Error(), http.StatusBadRequest)
				}
			case errors.As(nErr, &appErr):
				return nil, appErr
			default:
				return nil, model.NewAppError("createGroupChannel", "app.channel.create_direct_channel.internal_error", nil, nErr.Error(), http.StatusInternalServerError)
			}
		}
		if err := a.Srv().Store.ChannelMemberHistory().LogJoinEvent(user.Id, channel.Id, model.GetMillis()); err != nil {
			return nil, model.NewAppError("createGroupChannel", "app.channel_member_history.log_join_event.internal_error", nil, err.Error(), http.StatusInternalServerError)
		}
	}

	return channel, nil
}

func (a *App) GetGroupChannel(userIDs []string) (*model.Channel, *model.AppError) {
	if len(userIDs) > model.CHANNEL_GROUP_MAX_USERS || len(userIDs) < model.CHANNEL_GROUP_MIN_USERS {
		return nil, model.NewAppError("GetGroupChannel", "api.channel.create_group.bad_size.app_error", nil, "", http.StatusBadRequest)
	}

	users, err := a.Srv().Store.User().GetProfileByIds(context.Background(), userIDs, nil, true)
	if err != nil {
		return nil, model.NewAppError("GetGroupChannel", "app.user.get_profiles.app_error", nil, err.Error(), http.StatusInternalServerError)
	}

	if len(users) != len(userIDs) {
		return nil, model.NewAppError("GetGroupChannel", "api.channel.create_group.bad_user.app_error", nil, "user_ids="+model.ArrayToJson(userIDs), http.StatusBadRequest)
	}

	channel, appErr := a.GetChannelByName(model.GetGroupNameFromUserIds(userIDs), "", true)
	if appErr != nil {
		return nil, appErr
	}

	return channel, nil
}

// UpdateChannel updates a given channel by its Id. It also publishes the CHANNEL_UPDATED event.
func (a *App) UpdateChannel(channel *model.Channel) (*model.Channel, *model.AppError) {
	_, err := a.Srv().Store.Channel().Update(channel)
	if err != nil {
		var appErr *model.AppError
		var invErr *store.ErrInvalidInput
		switch {
		case errors.As(err, &invErr):
			return nil, model.NewAppError("UpdateChannel", "app.channel.update.bad_id", nil, invErr.Error(), http.StatusBadRequest)
		case errors.As(err, &appErr):
			return nil, appErr
		default:
			return nil, model.NewAppError("UpdateChannel", "app.channel.update_channel.internal_error", nil, err.Error(), http.StatusInternalServerError)
		}
	}

	a.invalidateCacheForChannel(channel)

	messageWs := model.NewWebSocketEvent(model.WEBSOCKET_EVENT_CHANNEL_UPDATED, "", channel.Id, "", nil)
	messageWs.Add("channel", channel.ToJson())
	a.Publish(messageWs)

	return channel, nil
}

// CreateChannelScheme creates a new Scheme of scope channel and assigns it to the channel.
func (a *App) CreateChannelScheme(channel *model.Channel) (*model.Scheme, *model.AppError) {
	scheme, err := a.CreateScheme(&model.Scheme{
		Name:        model.NewId(),
		DisplayName: model.NewId(),
		Scope:       model.SCHEME_SCOPE_CHANNEL,
	})
	if err != nil {
		return nil, err
	}

	channel.SchemeId = &scheme.Id
	if _, err := a.UpdateChannelScheme(channel); err != nil {
		return nil, err
	}
	return scheme, nil
}

// DeleteChannelScheme deletes a channels scheme and sets its SchemeId to nil.
func (a *App) DeleteChannelScheme(channel *model.Channel) (*model.Channel, *model.AppError) {
	if channel.SchemeId != nil && *channel.SchemeId != "" {
		if _, err := a.DeleteScheme(*channel.SchemeId); err != nil {
			return nil, err
		}
	}
	channel.SchemeId = nil
	return a.UpdateChannelScheme(channel)
}

// UpdateChannelScheme saves the new SchemeId of the channel passed.
func (a *App) UpdateChannelScheme(channel *model.Channel) (*model.Channel, *model.AppError) {
	var oldChannel *model.Channel
	var err *model.AppError
	if oldChannel, err = a.GetChannel(channel.Id); err != nil {
		return nil, err
	}

	oldChannel.SchemeId = channel.SchemeId
	return a.UpdateChannel(oldChannel)
}

func (a *App) UpdateChannelPrivacy(oldChannel *model.Channel, user *model.User) (*model.Channel, *model.AppError) {
	channel, err := a.UpdateChannel(oldChannel)
	if err != nil {
		return channel, err
	}

	if err := a.postChannelPrivacyMessage(user, channel); err != nil {
		if channel.Type == model.CHANNEL_OPEN {
			channel.Type = model.CHANNEL_PRIVATE
		} else {
			channel.Type = model.CHANNEL_OPEN
		}
		// revert to previous channel privacy
		a.UpdateChannel(channel)
		return channel, err
	}

	a.invalidateCacheForChannel(channel)

	messageWs := model.NewWebSocketEvent(model.WEBSOCKET_EVENT_CHANNEL_CONVERTED, channel.TeamId, "", "", nil)
	messageWs.Add("channel_id", channel.Id)
	a.Publish(messageWs)

	return channel, nil
}

func (a *App) postChannelPrivacyMessage(user *model.User, channel *model.Channel) *model.AppError {
	message := (map[string]string{
		model.CHANNEL_OPEN:    i18n.T("api.channel.change_channel_privacy.private_to_public"),
		model.CHANNEL_PRIVATE: i18n.T("api.channel.change_channel_privacy.public_to_private"),
	})[channel.Type]
	post := &model.Post{
		ChannelId: channel.Id,
		Message:   message,
		Type:      model.POST_CHANGE_CHANNEL_PRIVACY,
		UserId:    user.Id,
		Props: model.StringInterface{
			"username": user.Username,
		},
	}

	if _, err := a.CreatePost(post, channel, false, true); err != nil {
		return model.NewAppError("postChannelPrivacyMessage", "api.channel.post_channel_privacy_message.error", nil, err.Error(), http.StatusInternalServerError)
	}

	return nil
}

func (a *App) RestoreChannel(channel *model.Channel, userID string) (*model.Channel, *model.AppError) {
	if channel.DeleteAt == 0 {
		return nil, model.NewAppError("restoreChannel", "api.channel.restore_channel.restored.app_error", nil, "", http.StatusBadRequest)
	}

	if err := a.Srv().Store.Channel().Restore(channel.Id, model.GetMillis()); err != nil {
		return nil, model.NewAppError("RestoreChannel", "app.channel.restore.app_error", nil, err.Error(), http.StatusInternalServerError)
	}
	channel.DeleteAt = 0
	a.invalidateCacheForChannel(channel)

	message := model.NewWebSocketEvent(model.WEBSOCKET_EVENT_CHANNEL_RESTORED, channel.TeamId, "", "", nil)
	message.Add("channel_id", channel.Id)
	a.Publish(message)

	user, nErr := a.Srv().Store.User().Get(context.Background(), userID)
	if nErr != nil {
		var nfErr *store.ErrNotFound
		switch {
		case errors.As(nErr, &nfErr):
			return nil, model.NewAppError("RestoreChannel", MissingAccountError, nil, nfErr.Error(), http.StatusNotFound)
		default:
			return nil, model.NewAppError("RestoreChannel", "app.user.get.app_error", nil, nErr.Error(), http.StatusInternalServerError)
		}
	}

	if user != nil {
		T := i18n.GetUserTranslations(user.Locale)

		post := &model.Post{
			ChannelId: channel.Id,
			Message:   T("api.channel.restore_channel.unarchived", map[string]interface{}{"Username": user.Username}),
			Type:      model.POST_CHANNEL_RESTORED,
			UserId:    userID,
			Props: model.StringInterface{
				"username": user.Username,
			},
		}

		if _, err := a.CreatePost(post, channel, false, true); err != nil {
			mlog.Warn("Failed to post unarchive message", mlog.Err(err))
		}
	}

	return channel, nil
}

func (a *App) PatchChannel(channel *model.Channel, patch *model.ChannelPatch, userID string) (*model.Channel, *model.AppError) {
	oldChannelDisplayName := channel.DisplayName
	oldChannelHeader := channel.Header
	oldChannelPurpose := channel.Purpose

	channel.Patch(patch)
	channel, err := a.UpdateChannel(channel)
	if err != nil {
		return nil, err
	}

	if oldChannelDisplayName != channel.DisplayName {
		if err = a.PostUpdateChannelDisplayNameMessage(userID, channel, oldChannelDisplayName, channel.DisplayName); err != nil {
			mlog.Warn(err.Error())
		}
	}

	if channel.Header != oldChannelHeader {
		if err = a.PostUpdateChannelHeaderMessage(userID, channel, oldChannelHeader, channel.Header); err != nil {
			mlog.Warn(err.Error())
		}
	}

	if channel.Purpose != oldChannelPurpose {
		if err = a.PostUpdateChannelPurposeMessage(userID, channel, oldChannelPurpose, channel.Purpose); err != nil {
			mlog.Warn(err.Error())
		}
	}

	return channel, nil
}

// GetSchemeRolesForChannel Checks if a channel or its team has an override scheme for channel roles and returns the scheme roles or default channel roles.
func (a *App) GetSchemeRolesForChannel(channelID string) (guestRoleName, userRoleName, adminRoleName string, err *model.AppError) {
	channel, err := a.GetChannel(channelID)
	if err != nil {
		return
	}

	if channel.SchemeId != nil && *channel.SchemeId != "" {
		var scheme *model.Scheme
		scheme, err = a.GetScheme(*channel.SchemeId)
		if err != nil {
			return
		}

		guestRoleName = scheme.DefaultChannelGuestRole
		userRoleName = scheme.DefaultChannelUserRole
		adminRoleName = scheme.DefaultChannelAdminRole

		return
	}

	return a.GetTeamSchemeChannelRoles(channel.TeamId)
}

// GetTeamSchemeChannelRoles Checks if a team has an override scheme and returns the scheme channel role names or default channel role names.
func (a *App) GetTeamSchemeChannelRoles(teamID string) (guestRoleName, userRoleName, adminRoleName string, err *model.AppError) {
	team, err := a.GetTeam(teamID)
	if err != nil {
		return
	}

	if team.SchemeId != nil && *team.SchemeId != "" {
		var scheme *model.Scheme
		scheme, err = a.GetScheme(*team.SchemeId)
		if err != nil {
			return
		}

		guestRoleName = scheme.DefaultChannelGuestRole
		userRoleName = scheme.DefaultChannelUserRole
		adminRoleName = scheme.DefaultChannelAdminRole
	} else {
		guestRoleName = model.CHANNEL_GUEST_ROLE_ID
		userRoleName = model.CHANNEL_USER_ROLE_ID
		adminRoleName = model.CHANNEL_ADMIN_ROLE_ID
	}

	return
}

// GetChannelModerationsForChannel Gets a channels ChannelModerations from either the higherScoped roles or from the channel scheme roles.
func (a *App) GetChannelModerationsForChannel(channel *model.Channel) ([]*model.ChannelModeration, *model.AppError) {
	guestRoleName, memberRoleName, _, err := a.GetSchemeRolesForChannel(channel.Id)
	if err != nil {
		return nil, err
	}

	memberRole, err := a.GetRoleByName(memberRoleName)
	if err != nil {
		return nil, err
	}

	var guestRole *model.Role
	if guestRoleName != "" {
		guestRole, err = a.GetRoleByName(guestRoleName)
		if err != nil {
			return nil, err
		}
	}

	higherScopedGuestRoleName, higherScopedMemberRoleName, _, err := a.GetTeamSchemeChannelRoles(channel.TeamId)
	if err != nil {
		return nil, err
	}
	higherScopedMemberRole, err := a.GetRoleByName(higherScopedMemberRoleName)
	if err != nil {
		return nil, err
	}

	var higherScopedGuestRole *model.Role
	if higherScopedGuestRoleName != "" {
		higherScopedGuestRole, err = a.GetRoleByName(higherScopedGuestRoleName)
		if err != nil {
			return nil, err
		}
	}

	return buildChannelModerations(channel.Type, memberRole, guestRole, higherScopedMemberRole, higherScopedGuestRole), nil
}

// PatchChannelModerationsForChannel Updates a channels scheme roles based on a given ChannelModerationPatch, if the permissions match the higher scoped role the scheme is deleted.
func (a *App) PatchChannelModerationsForChannel(channel *model.Channel, channelModerationsPatch []*model.ChannelModerationPatch) ([]*model.ChannelModeration, *model.AppError) {
	higherScopedGuestRoleName, higherScopedMemberRoleName, _, err := a.GetTeamSchemeChannelRoles(channel.TeamId)
	if err != nil {
		return nil, err
	}

	higherScopedMemberRole, err := a.GetRoleByName(higherScopedMemberRoleName)
	if err != nil {
		return nil, err
	}

	var higherScopedGuestRole *model.Role
	if higherScopedGuestRoleName != "" {
		higherScopedGuestRole, err = a.GetRoleByName(higherScopedGuestRoleName)
		if err != nil {
			return nil, err
		}
	}

	higherScopedMemberPermissions := higherScopedMemberRole.GetChannelModeratedPermissions(channel.Type)

	var higherScopedGuestPermissions map[string]bool
	if higherScopedGuestRole != nil {
		higherScopedGuestPermissions = higherScopedGuestRole.GetChannelModeratedPermissions(channel.Type)
	}

	for _, moderationPatch := range channelModerationsPatch {
		if moderationPatch.Roles.Members != nil && *moderationPatch.Roles.Members && !higherScopedMemberPermissions[*moderationPatch.Name] {
			return nil, &model.AppError{Message: "Cannot add a permission that is restricted by the team or system permission scheme"}
		}
		if moderationPatch.Roles.Guests != nil && *moderationPatch.Roles.Guests && !higherScopedGuestPermissions[*moderationPatch.Name] {
			return nil, &model.AppError{Message: "Cannot add a permission that is restricted by the team or system permission scheme"}
		}
	}

	var scheme *model.Scheme
	// Channel has no scheme so create one
	if channel.SchemeId == nil || *channel.SchemeId == "" {
		scheme, err = a.CreateChannelScheme(channel)
		if err != nil {
			return nil, err
		}

		// Send a websocket event about this new role. The other new roles—member and guest—get emitted when they're updated.
		var adminRole *model.Role
		adminRole, err = a.GetRoleByName(scheme.DefaultChannelAdminRole)
		if err != nil {
			return nil, err
		}
		a.sendUpdatedRoleEvent(adminRole)

		message := model.NewWebSocketEvent(model.WEBSOCKET_EVENT_CHANNEL_SCHEME_UPDATED, "", channel.Id, "", nil)
		a.Publish(message)
		mlog.Info("Permission scheme created.", mlog.String("channel_id", channel.Id), mlog.String("channel_name", channel.Name))
	} else {
		scheme, err = a.GetScheme(*channel.SchemeId)
		if err != nil {
			return nil, err
		}
	}

	guestRoleName := scheme.DefaultChannelGuestRole
	memberRoleName := scheme.DefaultChannelUserRole
	memberRole, err := a.GetRoleByName(memberRoleName)
	if err != nil {
		return nil, err
	}

	var guestRole *model.Role
	if guestRoleName != "" {
		guestRole, err = a.GetRoleByName(guestRoleName)
		if err != nil {
			return nil, err
		}
	}

	memberRolePatch := memberRole.RolePatchFromChannelModerationsPatch(channelModerationsPatch, "members")
	var guestRolePatch *model.RolePatch
	if guestRole != nil {
		guestRolePatch = guestRole.RolePatchFromChannelModerationsPatch(channelModerationsPatch, "guests")
	}

	for _, channelModerationPatch := range channelModerationsPatch {
		permissionModified := *channelModerationPatch.Name
		if channelModerationPatch.Roles.Guests != nil && utils.StringInSlice(permissionModified, model.ChannelModeratedPermissionsChangedByPatch(guestRole, guestRolePatch)) {
			if *channelModerationPatch.Roles.Guests {
				mlog.Info("Permission enabled for guests.", mlog.String("permission", permissionModified), mlog.String("channel_id", channel.Id), mlog.String("channel_name", channel.Name))
			} else {
				mlog.Info("Permission disabled for guests.", mlog.String("permission", permissionModified), mlog.String("channel_id", channel.Id), mlog.String("channel_name", channel.Name))
			}
		}

		if channelModerationPatch.Roles.Members != nil && utils.StringInSlice(permissionModified, model.ChannelModeratedPermissionsChangedByPatch(memberRole, memberRolePatch)) {
			if *channelModerationPatch.Roles.Members {
				mlog.Info("Permission enabled for members.", mlog.String("permission", permissionModified), mlog.String("channel_id", channel.Id), mlog.String("channel_name", channel.Name))
			} else {
				mlog.Info("Permission disabled for members.", mlog.String("permission", permissionModified), mlog.String("channel_id", channel.Id), mlog.String("channel_name", channel.Name))
			}
		}
	}

	memberRolePermissionsUnmodified := len(model.ChannelModeratedPermissionsChangedByPatch(higherScopedMemberRole, memberRolePatch)) == 0
	guestRolePermissionsUnmodified := len(model.ChannelModeratedPermissionsChangedByPatch(higherScopedGuestRole, guestRolePatch)) == 0
	if memberRolePermissionsUnmodified && guestRolePermissionsUnmodified {
		// The channel scheme matches the permissions of its higherScoped scheme so delete the scheme
		if _, err = a.DeleteChannelScheme(channel); err != nil {
			return nil, err
		}

		message := model.NewWebSocketEvent(model.WEBSOCKET_EVENT_CHANNEL_SCHEME_UPDATED, "", channel.Id, "", nil)
		a.Publish(message)

		memberRole = higherScopedMemberRole
		guestRole = higherScopedGuestRole
		mlog.Info("Permission scheme deleted.", mlog.String("channel_id", channel.Id), mlog.String("channel_name", channel.Name))
	} else {
		memberRole, err = a.PatchRole(memberRole, memberRolePatch)
		if err != nil {
			return nil, err
		}
		guestRole, err = a.PatchRole(guestRole, guestRolePatch)
		if err != nil {
			return nil, err
		}
	}

	cErr := a.forEachChannelMember(channel.Id, func(channelMember model.ChannelMember) error {
		a.Srv().Store.Channel().InvalidateAllChannelMembersForUser(channelMember.UserId)
		return nil
	})
	if cErr != nil {
		return nil, model.NewAppError("PatchChannelModerationsForChannel", "api.channel.patch_channel_moderations.cache_invalidation.error", nil, cErr.Error(), http.StatusInternalServerError)
	}

	return buildChannelModerations(channel.Type, memberRole, guestRole, higherScopedMemberRole, higherScopedGuestRole), nil
}

func buildChannelModerations(channelType string, memberRole *model.Role, guestRole *model.Role, higherScopedMemberRole *model.Role, higherScopedGuestRole *model.Role) []*model.ChannelModeration {
	var memberPermissions, guestPermissions, higherScopedMemberPermissions, higherScopedGuestPermissions map[string]bool
	if memberRole != nil {
		memberPermissions = memberRole.GetChannelModeratedPermissions(channelType)
	}
	if guestRole != nil {
		guestPermissions = guestRole.GetChannelModeratedPermissions(channelType)
	}
	if higherScopedMemberRole != nil {
		higherScopedMemberPermissions = higherScopedMemberRole.GetChannelModeratedPermissions(channelType)
	}
	if higherScopedGuestRole != nil {
		higherScopedGuestPermissions = higherScopedGuestRole.GetChannelModeratedPermissions(channelType)
	}

	var channelModerations []*model.ChannelModeration
	for _, permissionKey := range model.ChannelModeratedPermissions {
		roles := &model.ChannelModeratedRoles{}

		roles.Members = &model.ChannelModeratedRole{
			Value:   memberPermissions[permissionKey],
			Enabled: higherScopedMemberPermissions[permissionKey],
		}

		if permissionKey == "manage_members" {
			roles.Guests = nil
		} else {
			roles.Guests = &model.ChannelModeratedRole{
				Value:   guestPermissions[permissionKey],
				Enabled: higherScopedGuestPermissions[permissionKey],
			}
		}

		moderation := &model.ChannelModeration{
			Name:  permissionKey,
			Roles: roles,
		}

		channelModerations = append(channelModerations, moderation)
	}

	return channelModerations
}

func (a *App) UpdateChannelMemberRoles(channelID string, userID string, newRoles string) (*model.ChannelMember, *model.AppError) {
	var member *model.ChannelMember
	var err *model.AppError
	if member, err = a.GetChannelMember(context.Background(), channelID, userID); err != nil {
		return nil, err
	}

	schemeGuestRole, schemeUserRole, schemeAdminRole, err := a.GetSchemeRolesForChannel(channelID)
	if err != nil {
		return nil, err
	}

	prevSchemeGuestValue := member.SchemeGuest

	var newExplicitRoles []string
	member.SchemeGuest = false
	member.SchemeUser = false
	member.SchemeAdmin = false

	for _, roleName := range strings.Fields(newRoles) {
		var role *model.Role
		role, err = a.GetRoleByName(roleName)
		if err != nil {
			err.StatusCode = http.StatusBadRequest
			return nil, err
		}

		if !role.SchemeManaged {
			// The role is not scheme-managed, so it's OK to apply it to the explicit roles field.
			newExplicitRoles = append(newExplicitRoles, roleName)
		} else {
			// The role is scheme-managed, so need to check if it is part of the scheme for this channel or not.
			switch roleName {
			case schemeAdminRole:
				member.SchemeAdmin = true
			case schemeUserRole:
				member.SchemeUser = true
			case schemeGuestRole:
				member.SchemeGuest = true
			default:
				// If not part of the scheme for this channel, then it is not allowed to apply it as an explicit role.
				return nil, model.NewAppError("UpdateChannelMemberRoles", "api.channel.update_channel_member_roles.scheme_role.app_error", nil, "role_name="+roleName, http.StatusBadRequest)
			}
		}
	}

	if member.SchemeUser && member.SchemeGuest {
		return nil, model.NewAppError("UpdateChannelMemberRoles", "api.channel.update_channel_member_roles.guest_and_user.app_error", nil, "", http.StatusBadRequest)
	}

	if prevSchemeGuestValue != member.SchemeGuest {
		return nil, model.NewAppError("UpdateChannelMemberRoles", "api.channel.update_channel_member_roles.changing_guest_role.app_error", nil, "", http.StatusBadRequest)
	}

	member.ExplicitRoles = strings.Join(newExplicitRoles, " ")

	return a.updateChannelMember(member)
}

func (a *App) UpdateChannelMemberSchemeRoles(channelID string, userID string, isSchemeGuest bool, isSchemeUser bool, isSchemeAdmin bool) (*model.ChannelMember, *model.AppError) {
	member, err := a.GetChannelMember(context.Background(), channelID, userID)
	if err != nil {
		return nil, err
	}

	member.SchemeAdmin = isSchemeAdmin
	member.SchemeUser = isSchemeUser
	member.SchemeGuest = isSchemeGuest

	if member.SchemeUser && member.SchemeGuest {
		return nil, model.NewAppError("UpdateChannelMemberSchemeRoles", "api.channel.update_channel_member_roles.guest_and_user.app_error", nil, "", http.StatusBadRequest)
	}

	// If the migration is not completed, we also need to check the default channel_admin/channel_user roles are not present in the roles field.
	if err = a.IsPhase2MigrationCompleted(); err != nil {
		member.ExplicitRoles = RemoveRoles([]string{model.CHANNEL_GUEST_ROLE_ID, model.CHANNEL_USER_ROLE_ID, model.CHANNEL_ADMIN_ROLE_ID}, member.ExplicitRoles)
	}

	return a.updateChannelMember(member)
}

func (a *App) UpdateChannelMemberNotifyProps(data map[string]string, channelID string, userID string) (*model.ChannelMember, *model.AppError) {
	var member *model.ChannelMember
	var err *model.AppError
	if member, err = a.GetChannelMember(context.Background(), channelID, userID); err != nil {
		return nil, err
	}

	// update whichever notify properties have been provided, but don't change the others
	if markUnread, exists := data[model.MARK_UNREAD_NOTIFY_PROP]; exists {
		member.NotifyProps[model.MARK_UNREAD_NOTIFY_PROP] = markUnread
	}

	if desktop, exists := data[model.DESKTOP_NOTIFY_PROP]; exists {
		member.NotifyProps[model.DESKTOP_NOTIFY_PROP] = desktop
	}

	if email, exists := data[model.EMAIL_NOTIFY_PROP]; exists {
		member.NotifyProps[model.EMAIL_NOTIFY_PROP] = email
	}

	if push, exists := data[model.PUSH_NOTIFY_PROP]; exists {
		member.NotifyProps[model.PUSH_NOTIFY_PROP] = push
	}

	if ignoreChannelMentions, exists := data[model.IGNORE_CHANNEL_MENTIONS_NOTIFY_PROP]; exists {
		member.NotifyProps[model.IGNORE_CHANNEL_MENTIONS_NOTIFY_PROP] = ignoreChannelMentions
	}

	member, err = a.updateChannelMember(member)
	if err != nil {
		return nil, err
	}

	a.invalidateCacheForChannelMembersNotifyProps(member.ChannelId)

	return member, nil
}

func (a *App) updateChannelMember(member *model.ChannelMember) (*model.ChannelMember, *model.AppError) {
	member, nErr := a.Srv().Store.Channel().UpdateMember(member)
	if nErr != nil {
		var appErr *model.AppError
		var nfErr *store.ErrNotFound
		switch {
		case errors.As(nErr, &appErr):
			return nil, appErr
		case errors.As(nErr, &nfErr):
			return nil, model.NewAppError("updateChannelMember", MissingChannelMemberError, nil, nfErr.Error(), http.StatusNotFound)
		default:
			return nil, model.NewAppError("updateChannelMember", "app.channel.get_member.app_error", nil, nErr.Error(), http.StatusInternalServerError)
		}
	}

	a.InvalidateCacheForUser(member.UserId)

	// Notify the clients that the member notify props changed
	evt := model.NewWebSocketEvent(model.WEBSOCKET_EVENT_CHANNEL_MEMBER_UPDATED, "", "", member.UserId, nil)
	evt.Add("channelMember", member.ToJson())
	a.Publish(evt)

	return member, nil
}

func (a *App) DeleteChannel(channel *model.Channel, userID string) *model.AppError {
	ihc := make(chan store.StoreResult, 1)
	ohc := make(chan store.StoreResult, 1)

	go func() {
		webhooks, err := a.Srv().Store.Webhook().GetIncomingByChannel(channel.Id)
		ihc <- store.StoreResult{Data: webhooks, NErr: err}
		close(ihc)
	}()

	go func() {
		outgoingHooks, err := a.Srv().Store.Webhook().GetOutgoingByChannel(channel.Id, -1, -1)
		ohc <- store.StoreResult{Data: outgoingHooks, NErr: err}
		close(ohc)
	}()

	var user *model.User
	if userID != "" {
		var nErr error
		user, nErr = a.Srv().Store.User().Get(context.Background(), userID)
		if nErr != nil {
			var nfErr *store.ErrNotFound
			switch {
			case errors.As(nErr, &nfErr):
				return model.NewAppError("DeleteChannel", MissingAccountError, nil, nfErr.Error(), http.StatusNotFound)
			default:
				return model.NewAppError("DeleteChannel", "app.user.get.app_error", nil, nErr.Error(), http.StatusInternalServerError)
			}
		}
	}

	ihcresult := <-ihc
	if ihcresult.NErr != nil {
		return model.NewAppError("DeleteChannel", "app.webhooks.get_incoming_by_channel.app_error", nil, ihcresult.NErr.Error(), http.StatusInternalServerError)
	}

	ohcresult := <-ohc
	if ohcresult.NErr != nil {
		return model.NewAppError("DeleteChannel", "app.webhooks.get_outgoing_by_channel.app_error", nil, ohcresult.NErr.Error(), http.StatusInternalServerError)
	}

	incomingHooks := ihcresult.Data.([]*model.IncomingWebhook)
	outgoingHooks := ohcresult.Data.([]*model.OutgoingWebhook)

	if channel.DeleteAt > 0 {
		err := model.NewAppError("deleteChannel", "api.channel.delete_channel.deleted.app_error", nil, "", http.StatusBadRequest)
		return err
	}

	if channel.Name == model.DEFAULT_CHANNEL {
		err := model.NewAppError("deleteChannel", "api.channel.delete_channel.cannot.app_error", map[string]interface{}{"Channel": model.DEFAULT_CHANNEL}, "", http.StatusBadRequest)
		return err
	}

	if user != nil {
		T := i18n.GetUserTranslations(user.Locale)

		post := &model.Post{
			ChannelId: channel.Id,
			Message:   fmt.Sprintf(T("api.channel.delete_channel.archived"), user.Username),
			Type:      model.POST_CHANNEL_DELETED,
			UserId:    userID,
			Props: model.StringInterface{
				"username": user.Username,
			},
		}

		if _, err := a.CreatePost(post, channel, false, true); err != nil {
			mlog.Warn("Failed to post archive message", mlog.Err(err))
		}
	}

	now := model.GetMillis()
	for _, hook := range incomingHooks {
		if err := a.Srv().Store.Webhook().DeleteIncoming(hook.Id, now); err != nil {
			mlog.Warn("Encountered error deleting incoming webhook", mlog.String("hook_id", hook.Id), mlog.Err(err))
		}
		a.invalidateCacheForWebhook(hook.Id)
	}

	for _, hook := range outgoingHooks {
		if err := a.Srv().Store.Webhook().DeleteOutgoing(hook.Id, now); err != nil {
			mlog.Warn("Encountered error deleting outgoing webhook", mlog.String("hook_id", hook.Id), mlog.Err(err))
		}
	}

	deleteAt := model.GetMillis()

	if err := a.Srv().Store.Channel().Delete(channel.Id, deleteAt); err != nil {
		return model.NewAppError("DeleteChannel", "app.channel.delete.app_error", nil, err.Error(), http.StatusInternalServerError)
	}
	a.invalidateCacheForChannel(channel)

	message := model.NewWebSocketEvent(model.WEBSOCKET_EVENT_CHANNEL_DELETED, channel.TeamId, "", "", nil)
	message.Add("channel_id", channel.Id)
	message.Add("delete_at", deleteAt)
	a.Publish(message)

	return nil
}

func (a *App) addUserToChannel(user *model.User, channel *model.Channel) (*model.ChannelMember, *model.AppError) {
	if channel.Type != model.CHANNEL_OPEN && channel.Type != model.CHANNEL_PRIVATE {
		return nil, model.NewAppError("AddUserToChannel", "api.channel.add_user_to_channel.type.app_error", nil, "", http.StatusBadRequest)
	}

	channelMember, nErr := a.Srv().Store.Channel().GetMember(context.Background(), channel.Id, user.Id)
	if nErr != nil {
		var nfErr *store.ErrNotFound
		if !errors.As(nErr, &nfErr) {
			return nil, model.NewAppError("AddUserToChannel", "app.channel.get_member.app_error", nil, nErr.Error(), http.StatusInternalServerError)
		}
	} else {
		return channelMember, nil
	}

	if channel.IsGroupConstrained() {
		nonMembers, err := a.FilterNonGroupChannelMembers([]string{user.Id}, channel)
		if err != nil {
			return nil, model.NewAppError("addUserToChannel", "api.channel.add_user_to_channel.type.app_error", nil, "", http.StatusInternalServerError)
		}
		if len(nonMembers) > 0 {
			return nil, model.NewAppError("addUserToChannel", "api.channel.add_members.user_denied", map[string]interface{}{"UserIDs": nonMembers}, "", http.StatusBadRequest)
		}
	}

	newMember := &model.ChannelMember{
		ChannelId:   channel.Id,
		UserId:      user.Id,
		NotifyProps: model.GetDefaultChannelNotifyProps(),
		SchemeGuest: user.IsGuest(),
		SchemeUser:  !user.IsGuest(),
	}

	if !user.IsGuest() {
		var userShouldBeAdmin bool
		userShouldBeAdmin, appErr := a.UserIsInAdminRoleGroup(user.Id, channel.Id, model.GroupSyncableTypeChannel)
		if appErr != nil {
			return nil, appErr
		}
		newMember.SchemeAdmin = userShouldBeAdmin
	}

	newMember, nErr = a.Srv().Store.Channel().SaveMember(newMember)
	if nErr != nil {
		return nil, model.NewAppError("AddUserToChannel", "api.channel.add_user.to.channel.failed.app_error", nil, fmt.Sprintf("failed to add member: user_id: %s, channel_id:%s", user.Id, channel.Id), http.StatusInternalServerError)
	}

	if nErr := a.Srv().Store.ChannelMemberHistory().LogJoinEvent(user.Id, channel.Id, model.GetMillis()); nErr != nil {
		return nil, model.NewAppError("AddUserToChannel", "app.channel_member_history.log_join_event.internal_error", nil, nErr.Error(), http.StatusInternalServerError)
	}

	a.InvalidateCacheForUser(user.Id)
	a.invalidateCacheForChannelMembers(channel.Id)

	return newMember, nil
}

// AddUserToChannel adds a user to a given channel.
func (a *App) AddUserToChannel(user *model.User, channel *model.Channel, skipTeamMemberIntegrityCheck bool) (*model.ChannelMember, *model.AppError) {
	if !skipTeamMemberIntegrityCheck {
		teamMember, nErr := a.Srv().Store.Team().GetMember(context.Background(), channel.TeamId, user.Id)
		if nErr != nil {
			var nfErr *store.ErrNotFound
			switch {
			case errors.As(nErr, &nfErr):
				return nil, model.NewAppError("AddUserToChannel", "app.team.get_member.missing.app_error", nil, nfErr.Error(), http.StatusNotFound)
			default:
				return nil, model.NewAppError("AddUserToChannel", "app.team.get_member.app_error", nil, nErr.Error(), http.StatusInternalServerError)
			}
		}

		if teamMember.DeleteAt > 0 {
			return nil, model.NewAppError("AddUserToChannel", "api.channel.add_user.to.channel.failed.deleted.app_error", nil, "", http.StatusBadRequest)
		}
	}

	newMember, err := a.addUserToChannel(user, channel)
	if err != nil {
		return nil, err
	}

	message := model.NewWebSocketEvent(model.WEBSOCKET_EVENT_USER_ADDED, "", channel.Id, "", nil)
	message.Add("user_id", user.Id)
	message.Add("team_id", channel.TeamId)
	a.Publish(message)

	return newMember, nil
}

type ChannelMemberOpts struct {
	UserRequestorID string
	PostRootID      string
	// SkipTeamMemberIntegrityCheck is used to indicate whether it should be checked
	// that a user has already been removed from that team or not.
	// This is useful to avoid in scenarios when we just added the team member,
	// and thereby know that there is no need to check this.
	SkipTeamMemberIntegrityCheck bool
}

// AddChannelMember adds a user to a channel. It is a wrapper over AddUserToChannel.
func (a *App) AddChannelMember(userID string, channel *model.Channel, opts ChannelMemberOpts) (*model.ChannelMember, *model.AppError) {
	if member, err := a.Srv().Store.Channel().GetMember(context.Background(), channel.Id, userID); err != nil {
		var nfErr *store.ErrNotFound
		if !errors.As(err, &nfErr) {
			return nil, model.NewAppError("AddChannelMember", "app.channel.get_member.app_error", nil, err.Error(), http.StatusInternalServerError)
		}
	} else {
		return member, nil
	}

	var user *model.User
	var err *model.AppError

	if user, err = a.GetUser(userID); err != nil {
		return nil, err
	}

	var userRequestor *model.User
	if opts.UserRequestorID != "" {
		if userRequestor, err = a.GetUser(opts.UserRequestorID); err != nil {
			return nil, err
		}
	}

	cm, err := a.AddUserToChannel(user, channel, opts.SkipTeamMemberIntegrityCheck)
	if err != nil {
		return nil, err
	}

	if pluginsEnvironment := a.GetPluginsEnvironment(); pluginsEnvironment != nil {
		a.Srv().Go(func() {
			pluginContext := a.PluginContext()
			pluginsEnvironment.RunMultiPluginHook(func(hooks plugin.Hooks) bool {
				hooks.UserHasJoinedChannel(pluginContext, cm, userRequestor)
				return true
			}, plugin.UserHasJoinedChannelID)
		})
	}

	if opts.UserRequestorID == "" || userID == opts.UserRequestorID {
		a.postJoinChannelMessage(user, channel)
	} else {
		a.Srv().Go(func() {
			a.PostAddToChannelMessage(userRequestor, user, channel, opts.PostRootID)
		})
	}

	return cm, nil
}

func (a *App) AddDirectChannels(teamID string, user *model.User) *model.AppError {
	var profiles []*model.User
	options := &model.UserGetOptions{InTeamId: teamID, Page: 0, PerPage: 100}
	profiles, err := a.Srv().Store.User().GetProfiles(options)
	if err != nil {
		return model.NewAppError("AddDirectChannels", "api.user.add_direct_channels_and_forget.failed.error", map[string]interface{}{"UserId": user.Id, "TeamId": teamID, "Error": err.Error()}, "", http.StatusInternalServerError)
	}

	var preferences model.Preferences

	for _, profile := range profiles {
		if profile.Id == user.Id {
			continue
		}

		preference := model.Preference{
			UserId:   user.Id,
			Category: model.PREFERENCE_CATEGORY_DIRECT_CHANNEL_SHOW,
			Name:     profile.Id,
			Value:    "true",
		}

		preferences = append(preferences, preference)

		if len(preferences) >= 10 {
			break
		}
	}

	if err := a.Srv().Store.Preference().Save(&preferences); err != nil {
		return model.NewAppError("AddDirectChannels", "api.user.add_direct_channels_and_forget.failed.error", map[string]interface{}{"UserId": user.Id, "TeamId": teamID, "Error": err.Error()}, "", http.StatusInternalServerError)
	}

	return nil
}

func (a *App) PostUpdateChannelHeaderMessage(userID string, channel *model.Channel, oldChannelHeader, newChannelHeader string) *model.AppError {
	user, err := a.Srv().Store.User().Get(context.Background(), userID)
	if err != nil {
		return model.NewAppError("PostUpdateChannelHeaderMessage", "api.channel.post_update_channel_header_message_and_forget.retrieve_user.error", nil, err.Error(), http.StatusBadRequest)
	}

	var message string
	if oldChannelHeader == "" {
		message = fmt.Sprintf(i18n.T("api.channel.post_update_channel_header_message_and_forget.updated_to"), user.Username, newChannelHeader)
	} else if newChannelHeader == "" {
		message = fmt.Sprintf(i18n.T("api.channel.post_update_channel_header_message_and_forget.removed"), user.Username, oldChannelHeader)
	} else {
		message = fmt.Sprintf(i18n.T("api.channel.post_update_channel_header_message_and_forget.updated_from"), user.Username, oldChannelHeader, newChannelHeader)
	}

	post := &model.Post{
		ChannelId: channel.Id,
		Message:   message,
		Type:      model.POST_HEADER_CHANGE,
		UserId:    userID,
		Props: model.StringInterface{
			"username":   user.Username,
			"old_header": oldChannelHeader,
			"new_header": newChannelHeader,
		},
	}

	if _, err := a.CreatePost(post, channel, false, true); err != nil {
		return model.NewAppError("", "api.channel.post_update_channel_header_message_and_forget.post.error", nil, err.Error(), http.StatusInternalServerError)
	}

	return nil
}

func (a *App) PostUpdateChannelPurposeMessage(userID string, channel *model.Channel, oldChannelPurpose string, newChannelPurpose string) *model.AppError {
	user, err := a.Srv().Store.User().Get(context.Background(), userID)
	if err != nil {
		return model.NewAppError("PostUpdateChannelPurposeMessage", "app.channel.post_update_channel_purpose_message.retrieve_user.error", nil, err.Error(), http.StatusBadRequest)
	}

	var message string
	if oldChannelPurpose == "" {
		message = fmt.Sprintf(i18n.T("app.channel.post_update_channel_purpose_message.updated_to"), user.Username, newChannelPurpose)
	} else if newChannelPurpose == "" {
		message = fmt.Sprintf(i18n.T("app.channel.post_update_channel_purpose_message.removed"), user.Username, oldChannelPurpose)
	} else {
		message = fmt.Sprintf(i18n.T("app.channel.post_update_channel_purpose_message.updated_from"), user.Username, oldChannelPurpose, newChannelPurpose)
	}

	post := &model.Post{
		ChannelId: channel.Id,
		Message:   message,
		Type:      model.POST_PURPOSE_CHANGE,
		UserId:    userID,
		Props: model.StringInterface{
			"username":    user.Username,
			"old_purpose": oldChannelPurpose,
			"new_purpose": newChannelPurpose,
		},
	}
	if _, err := a.CreatePost(post, channel, false, true); err != nil {
		return model.NewAppError("", "app.channel.post_update_channel_purpose_message.post.error", nil, err.Error(), http.StatusInternalServerError)
	}

	return nil
}

func (a *App) PostUpdateChannelDisplayNameMessage(userID string, channel *model.Channel, oldChannelDisplayName, newChannelDisplayName string) *model.AppError {
	user, err := a.Srv().Store.User().Get(context.Background(), userID)
	if err != nil {
		return model.NewAppError("PostUpdateChannelDisplayNameMessage", "api.channel.post_update_channel_displayname_message_and_forget.retrieve_user.error", nil, err.Error(), http.StatusBadRequest)
	}

	message := fmt.Sprintf(i18n.T("api.channel.post_update_channel_displayname_message_and_forget.updated_from"), user.Username, oldChannelDisplayName, newChannelDisplayName)

	post := &model.Post{
		ChannelId: channel.Id,
		Message:   message,
		Type:      model.POST_DISPLAYNAME_CHANGE,
		UserId:    userID,
		Props: model.StringInterface{
			"username":        user.Username,
			"old_displayname": oldChannelDisplayName,
			"new_displayname": newChannelDisplayName,
		},
	}

	if _, err := a.CreatePost(post, channel, false, true); err != nil {
		return model.NewAppError("PostUpdateChannelDisplayNameMessage", "api.channel.post_update_channel_displayname_message_and_forget.create_post.error", nil, err.Error(), http.StatusInternalServerError)
	}

	return nil
}

func (a *App) GetChannel(channelID string) (*model.Channel, *model.AppError) {
	channel, err := a.Srv().Store.Channel().Get(channelID, true)
	if err != nil {
		var nfErr *store.ErrNotFound
		switch {
		case errors.As(err, &nfErr):
			return nil, model.NewAppError("GetChannel", "app.channel.get.existing.app_error", nil, nfErr.Error(), http.StatusNotFound)
		default:
			return nil, model.NewAppError("GetChannel", "app.channel.get.find.app_error", nil, err.Error(), http.StatusInternalServerError)
		}
	}
	return channel, nil
}

func (a *App) GetChannelByName(channelName, teamID string, includeDeleted bool) (*model.Channel, *model.AppError) {
	var channel *model.Channel
	var err error

	if includeDeleted {
		channel, err = a.Srv().Store.Channel().GetByNameIncludeDeleted(teamID, channelName, false)
	} else {
		channel, err = a.Srv().Store.Channel().GetByName(teamID, channelName, false)
	}

	if err != nil {
		var nfErr *store.ErrNotFound
		switch {
		case errors.As(err, &nfErr):
			return nil, model.NewAppError("GetChannelByName", "app.channel.get_by_name.missing.app_error", nil, nfErr.Error(), http.StatusNotFound)
		default:
			return nil, model.NewAppError("GetChannelByName", "app.channel.get_by_name.existing.app_error", nil, err.Error(), http.StatusInternalServerError)
		}
	}

	return channel, nil
}

func (a *App) GetChannelsByNames(channelNames []string, teamID string) ([]*model.Channel, *model.AppError) {
	channels, err := a.Srv().Store.Channel().GetByNames(teamID, channelNames, true)
	if err != nil {
		return nil, model.NewAppError("GetChannelsByNames", "app.channel.get_by_name.existing.app_error", nil, err.Error(), http.StatusInternalServerError)
	}
	return channels, nil
}

func (a *App) GetChannelByNameForTeamName(channelName, teamName string, includeDeleted bool) (*model.Channel, *model.AppError) {
	var team *model.Team

	team, err := a.Srv().Store.Team().GetByName(teamName)
	if err != nil {
		var nfErr *store.ErrNotFound
		switch {
		case errors.As(err, &nfErr):
			return nil, model.NewAppError("GetChannelByNameForTeamName", "app.team.get_by_name.missing.app_error", nil, nfErr.Error(), http.StatusNotFound)
		default:
			return nil, model.NewAppError("GetChannelByNameForTeamName", "app.team.get_by_name.app_error", nil, err.Error(), http.StatusNotFound)
		}
	}

	var result *model.Channel

	var nErr error
	if includeDeleted {
		result, nErr = a.Srv().Store.Channel().GetByNameIncludeDeleted(team.Id, channelName, false)
	} else {
		result, nErr = a.Srv().Store.Channel().GetByName(team.Id, channelName, false)
	}

	if nErr != nil {
		var nfErr *store.ErrNotFound
		switch {
		case errors.As(nErr, &nfErr):
			return nil, model.NewAppError("GetChannelByNameForTeamName", "app.channel.get_by_name.missing.app_error", nil, nfErr.Error(), http.StatusNotFound)
		default:
			return nil, model.NewAppError("GetChannelByNameForTeamName", "app.channel.get_by_name.existing.app_error", nil, nErr.Error(), http.StatusInternalServerError)
		}
	}

	return result, nil
}

func (a *App) GetChannelsForUser(teamID string, userID string, includeDeleted bool, lastDeleteAt int) (*model.ChannelList, *model.AppError) {
	list, err := a.Srv().Store.Channel().GetChannels(teamID, userID, includeDeleted, lastDeleteAt)
	if err != nil {
		var nfErr *store.ErrNotFound
		switch {
		case errors.As(err, &nfErr):
			return nil, model.NewAppError("GetChannelsForUser", "app.channel.get_channels.not_found.app_error", nil, nfErr.Error(), http.StatusNotFound)
		default:
			return nil, model.NewAppError("GetChannelsForUser", "app.channel.get_channels.get.app_error", nil, err.Error(), http.StatusInternalServerError)
		}
	}

	return list, nil
}

func (a *App) GetAllChannels(page, perPage int, opts model.ChannelSearchOpts) (*model.ChannelListWithTeamData, *model.AppError) {
	if opts.ExcludeDefaultChannels {
		opts.ExcludeChannelNames = a.DefaultChannelNames()
	}
	storeOpts := store.ChannelSearchOpts{
		ExcludeChannelNames:      opts.ExcludeChannelNames,
		NotAssociatedToGroup:     opts.NotAssociatedToGroup,
		IncludeDeleted:           opts.IncludeDeleted,
		ExcludePolicyConstrained: opts.ExcludePolicyConstrained,
		IncludePolicyID:          opts.IncludePolicyID,
	}
	channels, err := a.Srv().Store.Channel().GetAllChannels(page*perPage, perPage, storeOpts)
	if err != nil {
		return nil, model.NewAppError("GetAllChannels", "app.channel.get_all_channels.app_error", nil, err.Error(), http.StatusInternalServerError)
	}

	return channels, nil
}

func (a *App) GetAllChannelsCount(opts model.ChannelSearchOpts) (int64, *model.AppError) {
	if opts.ExcludeDefaultChannels {
		opts.ExcludeChannelNames = a.DefaultChannelNames()
	}
	storeOpts := store.ChannelSearchOpts{
		ExcludeChannelNames:  opts.ExcludeChannelNames,
		NotAssociatedToGroup: opts.NotAssociatedToGroup,
		IncludeDeleted:       opts.IncludeDeleted,
	}
	count, err := a.Srv().Store.Channel().GetAllChannelsCount(storeOpts)
	if err != nil {
		return 0, model.NewAppError("GetAllChannelsCount", "app.channel.get_all_channels_count.app_error", nil, err.Error(), http.StatusInternalServerError)
	}

	return count, nil
}

func (a *App) GetDeletedChannels(teamID string, offset int, limit int, userID string) (*model.ChannelList, *model.AppError) {
	list, err := a.Srv().Store.Channel().GetDeleted(teamID, offset, limit, userID)
	if err != nil {
		var nfErr *store.ErrNotFound
		switch {
		case errors.As(err, &nfErr):
			return nil, model.NewAppError("GetDeletedChannels", "app.channel.get_deleted.missing.app_error", nil, err.Error(), http.StatusNotFound)
		default:
			return nil, model.NewAppError("GetDeletedChannels", "app.channel.get_deleted.existing.app_error", nil, err.Error(), http.StatusInternalServerError)
		}
	}

	return list, nil
}

func (a *App) GetChannelsUserNotIn(teamID string, userID string, offset int, limit int) (*model.ChannelList, *model.AppError) {
	channels, err := a.Srv().Store.Channel().GetMoreChannels(teamID, userID, offset, limit)
	if err != nil {
		return nil, model.NewAppError("GetChannelsUserNotIn", "app.channel.get_more_channels.get.app_error", nil, err.Error(), http.StatusInternalServerError)
	}
	return channels, nil
}

func (a *App) GetPublicChannelsByIdsForTeam(teamID string, channelIDs []string) (*model.ChannelList, *model.AppError) {
	list, err := a.Srv().Store.Channel().GetPublicChannelsByIdsForTeam(teamID, channelIDs)
	if err != nil {
		var nfErr *store.ErrNotFound
		switch {
		case errors.As(err, &nfErr):
			return nil, model.NewAppError("GetPublicChannelsByIdsForTeam", "app.channel.get_channels_by_ids.not_found.app_error", nil, nfErr.Error(), http.StatusNotFound)
		default:
			return nil, model.NewAppError("GetPublicChannelsByIdsForTeam", "app.channel.get_channels_by_ids.get.app_error", nil, err.Error(), http.StatusInternalServerError)
		}
	}

	return list, nil
}

func (a *App) GetPublicChannelsForTeam(teamID string, offset int, limit int) (*model.ChannelList, *model.AppError) {
	list, err := a.Srv().Store.Channel().GetPublicChannelsForTeam(teamID, offset, limit)
	if err != nil {
		return nil, model.NewAppError("GetPublicChannelsForTeam", "app.channel.get_public_channels.get.app_error", nil, err.Error(), http.StatusInternalServerError)
	}

	return list, nil
}

func (a *App) GetPrivateChannelsForTeam(teamID string, offset int, limit int) (*model.ChannelList, *model.AppError) {
	list, err := a.Srv().Store.Channel().GetPrivateChannelsForTeam(teamID, offset, limit)
	if err != nil {
		return nil, model.NewAppError("GetPrivateChannelsForTeam", "app.channel.get_private_channels.get.app_error", nil, err.Error(), http.StatusInternalServerError)
	}

	return list, nil
}

func (a *App) GetChannelMember(ctx context.Context, channelID string, userID string) (*model.ChannelMember, *model.AppError) {
	channelMember, err := a.Srv().Store.Channel().GetMember(ctx, channelID, userID)
	if err != nil {
		var nfErr *store.ErrNotFound
		switch {
		case errors.As(err, &nfErr):
			return nil, model.NewAppError("GetChannelMember", MissingChannelMemberError, nil, nfErr.Error(), http.StatusNotFound)
		default:
			return nil, model.NewAppError("GetChannelMember", "app.channel.get_member.app_error", nil, err.Error(), http.StatusInternalServerError)
		}
	}

	return channelMember, nil
}

func (a *App) GetChannelMembersPage(channelID string, page, perPage int) (*model.ChannelMembers, *model.AppError) {
	channelMembers, err := a.Srv().Store.Channel().GetMembers(channelID, page*perPage, perPage)
	if err != nil {
		return nil, model.NewAppError("GetChannelMembersPage", "app.channel.get_members.app_error", nil, err.Error(), http.StatusInternalServerError)
	}

	return channelMembers, nil
}

func (a *App) GetChannelMembersTimezones(channelID string) ([]string, *model.AppError) {
	membersTimezones, err := a.Srv().Store.Channel().GetChannelMembersTimezones(channelID)
	if err != nil {
		return nil, model.NewAppError("GetChannelMembersTimezones", "app.channel.get_members.app_error", nil, err.Error(), http.StatusInternalServerError)
	}

	var timezones []string
	for _, membersTimezone := range membersTimezones {
		if membersTimezone["automaticTimezone"] == "" && membersTimezone["manualTimezone"] == "" {
			continue
		}
		timezones = append(timezones, model.GetPreferredTimezone(membersTimezone))
	}

	return model.RemoveDuplicateStrings(timezones), nil
}

func (a *App) GetChannelMembersByIds(channelID string, userIDs []string) (*model.ChannelMembers, *model.AppError) {
	members, err := a.Srv().Store.Channel().GetMembersByIds(channelID, userIDs)
	if err != nil {
		return nil, model.NewAppError("GetChannelMembersByIds", "app.channel.get_members_by_ids.app_error", nil, err.Error(), http.StatusInternalServerError)
	}

	return members, nil
}

func (a *App) GetChannelMembersForUser(teamID string, userID string) (*model.ChannelMembers, *model.AppError) {
	channelMembers, err := a.Srv().Store.Channel().GetMembersForUser(teamID, userID)
	if err != nil {
		return nil, model.NewAppError("GetChannelMembersForUser", "app.channel.get_members.app_error", nil, err.Error(), http.StatusInternalServerError)
	}

	return channelMembers, nil
}

func (a *App) GetChannelMembersForUserWithPagination(teamID, userID string, page, perPage int) ([]*model.ChannelMember, *model.AppError) {
	m, err := a.Srv().Store.Channel().GetMembersForUserWithPagination(teamID, userID, page, perPage)
	if err != nil {
		return nil, model.NewAppError("GetChannelMembersForUserWithPagination", "app.channel.get_members.app_error", nil, err.Error(), http.StatusInternalServerError)
	}

	members := make([]*model.ChannelMember, 0)
	if m != nil {
		for _, member := range *m {
			member := member
			members = append(members, &member)
		}
	}
	return members, nil
}

func (a *App) GetChannelMemberCount(channelID string) (int64, *model.AppError) {
	count, err := a.Srv().Store.Channel().GetMemberCount(channelID, true)
	if err != nil {
		return 0, model.NewAppError("GetChannelMemberCount", "app.channel.get_member_count.app_error", nil, err.Error(), http.StatusInternalServerError)
	}

	return count, nil
}

func (a *App) GetChannelGuestCount(channelID string) (int64, *model.AppError) {
	count, err := a.Srv().Store.Channel().GetGuestCount(channelID, true)
	if err != nil {
		return 0, model.NewAppError("SqlChannelStore.GetGuestCount", "app.channel.get_member_count.app_error", nil, err.Error(), http.StatusInternalServerError)
	}

	return count, nil
}

func (a *App) GetChannelPinnedPostCount(channelID string) (int64, *model.AppError) {
	count, err := a.Srv().Store.Channel().GetPinnedPostCount(channelID, true)
	if err != nil {
		return 0, model.NewAppError("GetChannelPinnedPostCount", "app.channel.get_pinnedpost_count.app_error", nil, err.Error(), http.StatusInternalServerError)
	}

	return count, nil
}

func (a *App) GetChannelCounts(teamID string, userID string) (*model.ChannelCounts, *model.AppError) {
	counts, err := a.Srv().Store.Channel().GetChannelCounts(teamID, userID)
	if err != nil {
		return nil, model.NewAppError("SqlChannelStore.GetChannelCounts", "app.channel.get_channel_counts.get.app_error", nil, err.Error(), http.StatusInternalServerError)
	}

	return counts, nil
}

func (a *App) GetChannelUnread(channelID, userID string) (*model.ChannelUnread, *model.AppError) {
	channelUnread, err := a.Srv().Store.Channel().GetChannelUnread(channelID, userID)
	if err != nil {
		var nfErr *store.ErrNotFound
		switch {
		case errors.As(err, &nfErr):
			return nil, model.NewAppError("GetChannelUnread", "app.channel.get_unread.app_error", nil, nfErr.Error(), http.StatusNotFound)
		default:
			return nil, model.NewAppError("GetChannelUnread", "app.channel.get_unread.app_error", nil, err.Error(), http.StatusInternalServerError)
		}
	}

	if channelUnread.NotifyProps[model.MARK_UNREAD_NOTIFY_PROP] == model.CHANNEL_MARK_UNREAD_MENTION {
		channelUnread.MsgCount = 0
		channelUnread.MsgCountRoot = 0
	}
	return channelUnread, nil
}

func (a *App) JoinChannel(channel *model.Channel, userID string) *model.AppError {
	userChan := make(chan store.StoreResult, 1)
	memberChan := make(chan store.StoreResult, 1)
	go func() {
		user, err := a.Srv().Store.User().Get(context.Background(), userID)
		userChan <- store.StoreResult{Data: user, NErr: err}
		close(userChan)
	}()
	go func() {
		member, err := a.Srv().Store.Channel().GetMember(context.Background(), channel.Id, userID)
		memberChan <- store.StoreResult{Data: member, NErr: err}
		close(memberChan)
	}()

	uresult := <-userChan
	if uresult.NErr != nil {
		var nfErr *store.ErrNotFound
		switch {
		case errors.As(uresult.NErr, &nfErr):
			return model.NewAppError("CreateChannel", MissingAccountError, nil, nfErr.Error(), http.StatusNotFound)
		default:
			return model.NewAppError("CreateChannel", "app.user.get.app_error", nil, uresult.NErr.Error(), http.StatusInternalServerError)
		}
	}

	mresult := <-memberChan
	if mresult.NErr == nil && mresult.Data != nil {
		// user is already in the channel
		return nil
	}

	user := uresult.Data.(*model.User)

	if channel.Type != model.CHANNEL_OPEN {
		return model.NewAppError("JoinChannel", "api.channel.join_channel.permissions.app_error", nil, "", http.StatusBadRequest)
	}

	cm, err := a.AddUserToChannel(user, channel, false)
	if err != nil {
		return err
	}

	if pluginsEnvironment := a.GetPluginsEnvironment(); pluginsEnvironment != nil {
		a.Srv().Go(func() {
			pluginContext := a.PluginContext()
			pluginsEnvironment.RunMultiPluginHook(func(hooks plugin.Hooks) bool {
				hooks.UserHasJoinedChannel(pluginContext, cm, nil)
				return true
			}, plugin.UserHasJoinedChannelID)
		})
	}

	if err := a.postJoinChannelMessage(user, channel); err != nil {
		return err
	}

	return nil
}

func (a *App) postJoinChannelMessage(user *model.User, channel *model.Channel) *model.AppError {
	message := fmt.Sprintf(i18n.T("api.channel.join_channel.post_and_forget"), user.Username)
	postType := model.POST_JOIN_CHANNEL

	if user.IsGuest() {
		message = fmt.Sprintf(i18n.T("api.channel.guest_join_channel.post_and_forget"), user.Username)
		postType = model.POST_GUEST_JOIN_CHANNEL
	}

	post := &model.Post{
		ChannelId: channel.Id,
		Message:   message,
		Type:      postType,
		UserId:    user.Id,
		Props: model.StringInterface{
			"username": user.Username,
		},
	}

	if _, err := a.CreatePost(post, channel, false, true); err != nil {
		return model.NewAppError("postJoinChannelMessage", "api.channel.post_user_add_remove_message_and_forget.error", nil, err.Error(), http.StatusInternalServerError)
	}

	return nil
}

func (a *App) postJoinTeamMessage(user *model.User, channel *model.Channel) *model.AppError {
	post := &model.Post{
		ChannelId: channel.Id,
		Message:   fmt.Sprintf(i18n.T("api.team.join_team.post_and_forget"), user.Username),
		Type:      model.POST_JOIN_TEAM,
		UserId:    user.Id,
		Props: model.StringInterface{
			"username": user.Username,
		},
	}

	if _, err := a.CreatePost(post, channel, false, true); err != nil {
		return model.NewAppError("postJoinTeamMessage", "api.channel.post_user_add_remove_message_and_forget.error", nil, err.Error(), http.StatusInternalServerError)
	}

	return nil
}

func (a *App) LeaveChannel(channelID string, userID string) *model.AppError {
	sc := make(chan store.StoreResult, 1)
	go func() {
		channel, err := a.Srv().Store.Channel().Get(channelID, true)
		sc <- store.StoreResult{Data: channel, NErr: err}
		close(sc)
	}()

	uc := make(chan store.StoreResult, 1)
	go func() {
		user, err := a.Srv().Store.User().Get(context.Background(), userID)
		uc <- store.StoreResult{Data: user, NErr: err}
		close(uc)
	}()

	mcc := make(chan store.StoreResult, 1)
	go func() {
		count, err := a.Srv().Store.Channel().GetMemberCount(channelID, false)
		mcc <- store.StoreResult{Data: count, NErr: err}
		close(mcc)
	}()

	cresult := <-sc
	if cresult.NErr != nil {
		var nfErr *store.ErrNotFound
		switch {
		case errors.As(cresult.NErr, &nfErr):
			return model.NewAppError("LeaveChannel", "app.channel.get.existing.app_error", nil, nfErr.Error(), http.StatusNotFound)
		default:
			return model.NewAppError("LeaveChannel", "app.channel.get.find.app_error", nil, cresult.NErr.Error(), http.StatusInternalServerError)
		}
	}
	uresult := <-uc
	if uresult.NErr != nil {
		var nfErr *store.ErrNotFound
		switch {
		case errors.As(uresult.NErr, &nfErr):
			return model.NewAppError("LeaveChannel", MissingAccountError, nil, nfErr.Error(), http.StatusNotFound)
		default:
			return model.NewAppError("LeaveChannel", "app.user.get.app_error", nil, uresult.NErr.Error(), http.StatusInternalServerError)
		}
	}
	ccresult := <-mcc
	if ccresult.NErr != nil {
		return model.NewAppError("LeaveChannel", "app.channel.get_member_count.app_error", nil, ccresult.NErr.Error(), http.StatusInternalServerError)
	}

	channel := cresult.Data.(*model.Channel)
	user := uresult.Data.(*model.User)
	membersCount := ccresult.Data.(int64)

	if channel.IsGroupOrDirect() {
		err := model.NewAppError("LeaveChannel", "api.channel.leave.direct.app_error", nil, "", http.StatusBadRequest)
		return err
	}

	if channel.Type == model.CHANNEL_PRIVATE && membersCount == 1 {
		err := model.NewAppError("LeaveChannel", "api.channel.leave.last_member.app_error", nil, "userId="+user.Id, http.StatusBadRequest)
		return err
	}

	if err := a.removeUserFromChannel(userID, userID, channel); err != nil {
		return err
	}

	if channel.Name == model.DEFAULT_CHANNEL && !*a.Config().ServiceSettings.ExperimentalEnableDefaultChannelLeaveJoinMessages {
		return nil
	}

	a.Srv().Go(func() {
		a.postLeaveChannelMessage(user, channel)
	})

	return nil
}

func (a *App) postLeaveChannelMessage(user *model.User, channel *model.Channel) *model.AppError {
	post := &model.Post{
		ChannelId: channel.Id,
		// Message here embeds `@username`, not just `username`, to ensure that mentions
		// treat this as a username mention even though the user has now left the channel.
		// The client renders its own system message, ignoring this value altogether.
		Message: fmt.Sprintf(i18n.T("api.channel.leave.left"), fmt.Sprintf("@%s", user.Username)),
		Type:    model.POST_LEAVE_CHANNEL,
		UserId:  user.Id,
		Props: model.StringInterface{
			"username": user.Username,
		},
	}

	if _, err := a.CreatePost(post, channel, false, true); err != nil {
		return model.NewAppError("postLeaveChannelMessage", "api.channel.post_user_add_remove_message_and_forget.error", nil, err.Error(), http.StatusInternalServerError)
	}

	return nil
}

func (a *App) PostAddToChannelMessage(user *model.User, addedUser *model.User, channel *model.Channel, postRootId string) *model.AppError {
	message := fmt.Sprintf(i18n.T("api.channel.add_member.added"), addedUser.Username, user.Username)
	postType := model.POST_ADD_TO_CHANNEL

	if addedUser.IsGuest() {
		message = fmt.Sprintf(i18n.T("api.channel.add_guest.added"), addedUser.Username, user.Username)
		postType = model.POST_ADD_GUEST_TO_CHANNEL
	}

	post := &model.Post{
		ChannelId: channel.Id,
		Message:   message,
		Type:      postType,
		UserId:    user.Id,
		RootId:    postRootId,
		Props: model.StringInterface{
			"userId":                       user.Id,
			"username":                     user.Username,
			model.POST_PROPS_ADDED_USER_ID: addedUser.Id,
			"addedUsername":                addedUser.Username,
		},
	}

	if _, err := a.CreatePost(post, channel, false, true); err != nil {
		return model.NewAppError("postAddToChannelMessage", "api.channel.post_user_add_remove_message_and_forget.error", nil, err.Error(), http.StatusInternalServerError)
	}

	return nil
}

func (a *App) postAddToTeamMessage(user *model.User, addedUser *model.User, channel *model.Channel, postRootId string) *model.AppError {
	post := &model.Post{
		ChannelId: channel.Id,
		Message:   fmt.Sprintf(i18n.T("api.team.add_user_to_team.added"), addedUser.Username, user.Username),
		Type:      model.POST_ADD_TO_TEAM,
		UserId:    user.Id,
		RootId:    postRootId,
		Props: model.StringInterface{
			"userId":                       user.Id,
			"username":                     user.Username,
			model.POST_PROPS_ADDED_USER_ID: addedUser.Id,
			"addedUsername":                addedUser.Username,
		},
	}

	if _, err := a.CreatePost(post, channel, false, true); err != nil {
		return model.NewAppError("postAddToTeamMessage", "api.channel.post_user_add_remove_message_and_forget.error", nil, err.Error(), http.StatusInternalServerError)
	}

	return nil
}

func (a *App) postRemoveFromChannelMessage(removerUserId string, removedUser *model.User, channel *model.Channel) *model.AppError {
	post := &model.Post{
		ChannelId: channel.Id,
		// Message here embeds `@username`, not just `username`, to ensure that mentions
		// treat this as a username mention even though the user has now left the channel.
		// The client renders its own system message, ignoring this value altogether.
		Message: fmt.Sprintf(i18n.T("api.channel.remove_member.removed"), fmt.Sprintf("@%s", removedUser.Username)),
		Type:    model.POST_REMOVE_FROM_CHANNEL,
		UserId:  removerUserId,
		Props: model.StringInterface{
			"removedUserId":   removedUser.Id,
			"removedUsername": removedUser.Username,
		},
	}

	if _, err := a.CreatePost(post, channel, false, true); err != nil {
		return model.NewAppError("postRemoveFromChannelMessage", "api.channel.post_user_add_remove_message_and_forget.error", nil, err.Error(), http.StatusInternalServerError)
	}

	return nil
}

func (a *App) removeUserFromChannel(userIDToRemove string, removerUserId string, channel *model.Channel) *model.AppError {
	user, nErr := a.Srv().Store.User().Get(context.Background(), userIDToRemove)
	if nErr != nil {
		var nfErr *store.ErrNotFound
		switch {
		case errors.As(nErr, &nfErr):
			return model.NewAppError("removeUserFromChannel", MissingAccountError, nil, nfErr.Error(), http.StatusNotFound)
		default:
			return model.NewAppError("removeUserFromChannel", "app.user.get.app_error", nil, nErr.Error(), http.StatusInternalServerError)
		}
	}
	isGuest := user.IsGuest()

	if channel.Name == model.DEFAULT_CHANNEL {
		if !isGuest {
			return model.NewAppError("RemoveUserFromChannel", "api.channel.remove.default.app_error", map[string]interface{}{"Channel": model.DEFAULT_CHANNEL}, "", http.StatusBadRequest)
		}
	}

	if channel.IsGroupConstrained() && userIDToRemove != removerUserId && !user.IsBot {
		nonMembers, err := a.FilterNonGroupChannelMembers([]string{userIDToRemove}, channel)
		if err != nil {
			return model.NewAppError("removeUserFromChannel", "api.channel.remove_user_from_channel.app_error", nil, err.Error(), http.StatusInternalServerError)
		}
		if len(nonMembers) == 0 {
			return model.NewAppError("removeUserFromChannel", "api.channel.remove_members.denied", map[string]interface{}{"UserIDs": nonMembers}, "", http.StatusBadRequest)
		}
	}

	cm, err := a.GetChannelMember(context.Background(), channel.Id, userIDToRemove)
	if err != nil {
		return err
	}

	if err := a.Srv().Store.Channel().RemoveMember(channel.Id, userIDToRemove); err != nil {
		return model.NewAppError("removeUserFromChannel", "app.channel.remove_member.app_error", nil, err.Error(), http.StatusInternalServerError)
	}
	if err := a.Srv().Store.ChannelMemberHistory().LogLeaveEvent(userIDToRemove, channel.Id, model.GetMillis()); err != nil {
		return model.NewAppError("removeUserFromChannel", "app.channel_member_history.log_leave_event.internal_error", nil, err.Error(), http.StatusInternalServerError)
	}

	if isGuest {
		currentMembers, err := a.GetChannelMembersForUser(channel.TeamId, userIDToRemove)
		if err != nil {
			return err
		}
		if len(*currentMembers) == 0 {
			teamMember, err := a.GetTeamMember(channel.TeamId, userIDToRemove)
			if err != nil {
				return model.NewAppError("removeUserFromChannel", "api.team.remove_user_from_team.missing.app_error", nil, err.Error(), http.StatusBadRequest)
			}

			if err = a.RemoveTeamMemberFromTeam(teamMember, removerUserId); err != nil {
				return err
			}
		}
	}

	a.InvalidateCacheForUser(userIDToRemove)
	a.invalidateCacheForChannelMembers(channel.Id)

	if pluginsEnvironment := a.GetPluginsEnvironment(); pluginsEnvironment != nil {
		var actorUser *model.User
		if removerUserId != "" {
			actorUser, _ = a.GetUser(removerUserId)
		}

		a.Srv().Go(func() {
			pluginContext := a.PluginContext()
			pluginsEnvironment.RunMultiPluginHook(func(hooks plugin.Hooks) bool {
				hooks.UserHasLeftChannel(pluginContext, cm, actorUser)
				return true
			}, plugin.UserHasLeftChannelID)
		})
	}

	message := model.NewWebSocketEvent(model.WEBSOCKET_EVENT_USER_REMOVED, "", channel.Id, "", nil)
	message.Add("user_id", userIDToRemove)
	message.Add("remover_id", removerUserId)
	a.Publish(message)

	// because the removed user no longer belongs to the channel we need to send a separate websocket event
	userMsg := model.NewWebSocketEvent(model.WEBSOCKET_EVENT_USER_REMOVED, "", "", userIDToRemove, nil)
	userMsg.Add("channel_id", channel.Id)
	userMsg.Add("remover_id", removerUserId)
	a.Publish(userMsg)

	return nil
}

func (a *App) RemoveUserFromChannel(userIDToRemove string, removerUserId string, channel *model.Channel) *model.AppError {
	var err *model.AppError

	if err = a.removeUserFromChannel(userIDToRemove, removerUserId, channel); err != nil {
		return err
	}

	var user *model.User
	if user, err = a.GetUser(userIDToRemove); err != nil {
		return err
	}

	if userIDToRemove == removerUserId {
		if err := a.postLeaveChannelMessage(user, channel); err != nil {
			return err
		}
	} else {
		a.Srv().Go(func() {
			a.postRemoveFromChannelMessage(removerUserId, user, channel)
		})
	}

	return nil
}

func (a *App) GetNumberOfChannelsOnTeam(teamID string) (int, *model.AppError) {
	// Get total number of channels on current team
	list, err := a.Srv().Store.Channel().GetTeamChannels(teamID)
	if err != nil {
		var nfErr *store.ErrNotFound
		switch {
		case errors.As(err, &nfErr):
			return 0, model.NewAppError("GetNumberOfChannelsOnTeam", "app.channel.get_channels.not_found.app_error", nil, nfErr.Error(), http.StatusNotFound)
		default:
			return 0, model.NewAppError("GetNumberOfChannelsOnTeam", "app.channel.get_channels.get.app_error", nil, err.Error(), http.StatusInternalServerError)
		}
	}
	return len(*list), nil
}

func (a *App) SetActiveChannel(userID string, channelID string) *model.AppError {
	status, err := a.GetStatus(userID)

	oldStatus := model.STATUS_OFFLINE

	if err != nil {
		status = &model.Status{UserId: userID, Status: model.STATUS_ONLINE, Manual: false, LastActivityAt: model.GetMillis(), ActiveChannel: channelID}
	} else {
		oldStatus = status.Status
		status.ActiveChannel = channelID
		if !status.Manual && channelID != "" {
			status.Status = model.STATUS_ONLINE
		}
		status.LastActivityAt = model.GetMillis()
	}

	a.AddStatusCache(status)

	if status.Status != oldStatus {
		a.BroadcastStatus(status)
	}

	return nil
}

func (a *App) UpdateChannelLastViewedAt(channelIDs []string, userID string) *model.AppError {
	if _, err := a.Srv().Store.Channel().UpdateLastViewedAt(channelIDs, userID, *a.Config().ServiceSettings.ThreadAutoFollow); err != nil {
		var invErr *store.ErrInvalidInput
		switch {
		case errors.As(err, &invErr):
			return model.NewAppError("UpdateChannelLastViewedAt", "app.channel.update_last_viewed_at.app_error", nil, invErr.Error(), http.StatusBadRequest)
		default:
			return model.NewAppError("UpdateChannelLastViewedAt", "app.channel.update_last_viewed_at.app_error", nil, err.Error(), http.StatusInternalServerError)
		}
	}

	if *a.Config().ServiceSettings.EnableChannelViewedMessages {
		for _, channelID := range channelIDs {
			message := model.NewWebSocketEvent(model.WEBSOCKET_EVENT_CHANNEL_VIEWED, "", "", userID, nil)
			message.Add("channel_id", channelID)
			a.Publish(message)
		}
	}

	return nil
}

// MarkChanelAsUnreadFromPost will take a post and set the channel as unread from that one.
func (a *App) MarkChannelAsUnreadFromPost(postID string, userID string) (*model.ChannelUnreadAt, *model.AppError) {
	post, err := a.GetSinglePost(postID)
	if err != nil {
		return nil, err
	}

	user, err := a.GetUser(userID)
	if err != nil {
		return nil, err
	}

	unreadMentions, unreadMentionsRoot, err := a.countMentionsFromPost(user, post)
	if err != nil {
		return nil, err
	}

	if *a.Config().ServiceSettings.ThreadAutoFollow {
		threadId := post.RootId
		if post.RootId == "" {
			threadId = post.Id
		}

		threadMembership, _ := a.Srv().Store.Thread().GetMembershipForUser(user.Id, threadId)
		if threadMembership != nil && threadMembership.Following {
			channel, nErr := a.Srv().Store.Channel().Get(post.ChannelId, true)
			if nErr != nil {
				return nil, model.NewAppError("MarkChannelAsUnreadFromPost", "app.channel.update_last_viewed_at_post.app_error", nil, nErr.Error(), http.StatusInternalServerError)
			}
			threadMembership.UnreadMentions, err = a.countThreadMentions(user, post, channel.TeamId, post.UpdateAt-1)
			if err != nil {
				return nil, err
			}
			_, nErr = a.Srv().Store.Thread().UpdateMembership(threadMembership)
			if nErr != nil {
				return nil, model.NewAppError("MarkChannelAsUnreadFromPost", "app.channel.update_last_viewed_at_post.app_error", nil, nErr.Error(), http.StatusInternalServerError)
			}
			thread, _ := a.Srv().Store.Thread().GetThreadForUser(userID, channel.TeamId, threadId, true)
			a.sanitizeProfiles(thread.Participants, false)
			thread.Post.SanitizeProps()

			payload := thread.ToJson()
			sendEvent := *a.Config().ServiceSettings.CollapsedThreads == model.COLLAPSED_THREADS_DEFAULT_ON
			if preference, err := a.Srv().Store.Preference().Get(userID, model.PREFERENCE_CATEGORY_DISPLAY_SETTINGS, model.PREFERENCE_NAME_COLLAPSED_THREADS_ENABLED); err == nil {
				sendEvent = preference.Value == "on"
			}
			if sendEvent {
				message := model.NewWebSocketEvent(model.WEBSOCKET_EVENT_THREAD_UPDATED, channel.TeamId, "", userID, nil)
				message.Add("thread", payload)
				a.Publish(message)
			}
		}
	}

	channelUnread, nErr := a.Srv().Store.Channel().UpdateLastViewedAtPost(post, userID, unreadMentions, unreadMentionsRoot, *a.Config().ServiceSettings.ThreadAutoFollow)
	if nErr != nil {
		return channelUnread, model.NewAppError("MarkChannelAsUnreadFromPost", "app.channel.update_last_viewed_at_post.app_error", nil, nErr.Error(), http.StatusInternalServerError)
	}

	message := model.NewWebSocketEvent(model.WEBSOCKET_EVENT_POST_UNREAD, channelUnread.TeamId, channelUnread.ChannelId, channelUnread.UserId, nil)
	message.Add("msg_count", channelUnread.MsgCount)
	message.Add("mention_count", channelUnread.MentionCount)
	message.Add("mention_count_root", channelUnread.MentionCountRoot)
	message.Add("last_viewed_at", channelUnread.LastViewedAt)
	message.Add("post_id", postID)
	a.Publish(message)

	a.UpdateMobileAppBadge(userID)

	return channelUnread, nil
}

func (a *App) AutocompleteChannels(teamID string, term string) (*model.ChannelList, *model.AppError) {
	includeDeleted := *a.Config().TeamSettings.ExperimentalViewArchivedChannels
	term = strings.TrimSpace(term)

	channelList, err := a.Srv().Store.Channel().AutocompleteInTeam(teamID, term, includeDeleted)
	if err != nil {
		return nil, model.NewAppError("AutocompleteChannels", "app.channel.search.app_error", nil, err.Error(), http.StatusInternalServerError)
	}

	return channelList, nil
}

func (a *App) AutocompleteChannelsForSearch(teamID string, userID string, term string) (*model.ChannelList, *model.AppError) {
	includeDeleted := *a.Config().TeamSettings.ExperimentalViewArchivedChannels

	term = strings.TrimSpace(term)

	channelList, err := a.Srv().Store.Channel().AutocompleteInTeamForSearch(teamID, userID, term, includeDeleted)
	if err != nil {
		return nil, model.NewAppError("AutocompleteChannelsForSearch", "app.channel.search.app_error", nil, err.Error(), http.StatusInternalServerError)
	}

	return channelList, nil
}

// SearchAllChannels returns a list of channels, the total count of the results of the search (if the paginate search option is true), and an error.
func (a *App) SearchAllChannels(term string, opts model.ChannelSearchOpts) (*model.ChannelListWithTeamData, int64, *model.AppError) {
	if opts.ExcludeDefaultChannels {
		opts.ExcludeChannelNames = a.DefaultChannelNames()
	}
	storeOpts := store.ChannelSearchOpts{
		ExcludeChannelNames:      opts.ExcludeChannelNames,
		NotAssociatedToGroup:     opts.NotAssociatedToGroup,
		IncludeDeleted:           opts.IncludeDeleted,
		Deleted:                  opts.Deleted,
		TeamIds:                  opts.TeamIds,
		GroupConstrained:         opts.GroupConstrained,
		ExcludeGroupConstrained:  opts.ExcludeGroupConstrained,
		PolicyID:                 opts.PolicyID,
<<<<<<< HEAD
=======
		IncludePolicyID:          opts.IncludePolicyID,
>>>>>>> 469662cf
		ExcludePolicyConstrained: opts.ExcludePolicyConstrained,
		Public:                   opts.Public,
		Private:                  opts.Private,
		Page:                     opts.Page,
		PerPage:                  opts.PerPage,
	}

	term = strings.TrimSpace(term)

	channelList, totalCount, err := a.Srv().Store.Channel().SearchAllChannels(term, storeOpts)
	if err != nil {
		return nil, 0, model.NewAppError("SearchAllChannels", "app.channel.search.app_error", nil, err.Error(), http.StatusInternalServerError)
	}

	return channelList, totalCount, nil
}

func (a *App) SearchChannels(teamID string, term string) (*model.ChannelList, *model.AppError) {
	includeDeleted := *a.Config().TeamSettings.ExperimentalViewArchivedChannels

	term = strings.TrimSpace(term)

	channelList, err := a.Srv().Store.Channel().SearchInTeam(teamID, term, includeDeleted)
	if err != nil {
		return nil, model.NewAppError("SearchChannels", "app.channel.search.app_error", nil, err.Error(), http.StatusInternalServerError)
	}

	return channelList, nil
}

func (a *App) SearchArchivedChannels(teamID string, term string, userID string) (*model.ChannelList, *model.AppError) {
	term = strings.TrimSpace(term)

	channelList, err := a.Srv().Store.Channel().SearchArchivedInTeam(teamID, term, userID)
	if err != nil {
		return nil, model.NewAppError("SearchArchivedChannels", "app.channel.search.app_error", nil, err.Error(), http.StatusInternalServerError)
	}

	return channelList, nil
}

func (a *App) SearchChannelsForUser(userID, teamID, term string) (*model.ChannelList, *model.AppError) {
	includeDeleted := *a.Config().TeamSettings.ExperimentalViewArchivedChannels

	term = strings.TrimSpace(term)

	channelList, err := a.Srv().Store.Channel().SearchForUserInTeam(userID, teamID, term, includeDeleted)
	if err != nil {
		return nil, model.NewAppError("SearchChannelsForUser", "app.channel.search.app_error", nil, err.Error(), http.StatusInternalServerError)
	}

	return channelList, nil
}

func (a *App) SearchGroupChannels(userID, term string) (*model.ChannelList, *model.AppError) {
	if term == "" {
		return &model.ChannelList{}, nil
	}

	channelList, err := a.Srv().Store.Channel().SearchGroupChannels(userID, term)
	if err != nil {
		return nil, model.NewAppError("SearchGroupChannels", "app.channel.search_group_channels.app_error", nil, err.Error(), http.StatusInternalServerError)
	}
	return channelList, nil
}

func (a *App) SearchChannelsUserNotIn(teamID string, userID string, term string) (*model.ChannelList, *model.AppError) {
	term = strings.TrimSpace(term)
	channelList, err := a.Srv().Store.Channel().SearchMore(userID, teamID, term)
	if err != nil {
		return nil, model.NewAppError("SearchChannelsUserNotIn", "app.channel.search.app_error", nil, err.Error(), http.StatusInternalServerError)
	}

	return channelList, nil
}

func (a *App) MarkChannelsAsViewed(channelIDs []string, userID string, currentSessionId string) (map[string]int64, *model.AppError) {
	// I start looking for channels with notifications before I mark it as read, to clear the push notifications if needed
	channelsToClearPushNotifications := []string{}
	if *a.Config().EmailSettings.SendPushNotifications {
		for _, channelID := range channelIDs {
			channel, errCh := a.Srv().Store.Channel().Get(channelID, true)
			if errCh != nil {
				mlog.Warn("Failed to get channel", mlog.Err(errCh))
				continue
			}

			member, err := a.Srv().Store.Channel().GetMember(context.Background(), channelID, userID)
			if err != nil {
				mlog.Warn("Failed to get membership", mlog.Err(err))
				continue
			}

			notify := member.NotifyProps[model.PUSH_NOTIFY_PROP]
			if notify == model.CHANNEL_NOTIFY_DEFAULT {
				user, err := a.GetUser(userID)
				if err != nil {
					mlog.Warn("Failed to get user", mlog.String("user_id", userID), mlog.Err(err))
					continue
				}
				notify = user.NotifyProps[model.PUSH_NOTIFY_PROP]
			}
			if notify == model.USER_NOTIFY_ALL {
				if count, err := a.Srv().Store.User().GetAnyUnreadPostCountForChannel(userID, channelID); err == nil {
					if count > 0 {
						channelsToClearPushNotifications = append(channelsToClearPushNotifications, channelID)
					}
				}
			} else if notify == model.USER_NOTIFY_MENTION || channel.Type == model.CHANNEL_DIRECT {
				if count, err := a.Srv().Store.User().GetUnreadCountForChannel(userID, channelID); err == nil {
					if count > 0 {
						channelsToClearPushNotifications = append(channelsToClearPushNotifications, channelID)
					}
				}
			}
		}
	}
	times, err := a.Srv().Store.Channel().UpdateLastViewedAt(channelIDs, userID, *a.Config().ServiceSettings.ThreadAutoFollow)
	if err != nil {
		var invErr *store.ErrInvalidInput
		switch {
		case errors.As(err, &invErr):
			return nil, model.NewAppError("MarkChannelsAsViewed", "app.channel.update_last_viewed_at.app_error", nil, invErr.Error(), http.StatusBadRequest)
		default:
			return nil, model.NewAppError("MarkChannelsAsViewed", "app.channel.update_last_viewed_at.app_error", nil, err.Error(), http.StatusInternalServerError)
		}
	}

	if *a.Config().ServiceSettings.EnableChannelViewedMessages {
		for _, channelID := range channelIDs {
			message := model.NewWebSocketEvent(model.WEBSOCKET_EVENT_CHANNEL_VIEWED, "", "", userID, nil)
			message.Add("channel_id", channelID)
			a.Publish(message)
		}
	}
	for _, channelID := range channelsToClearPushNotifications {
		a.clearPushNotification(currentSessionId, userID, channelID)
	}
	return times, nil
}

func (a *App) ViewChannel(view *model.ChannelView, userID string, currentSessionId string) (map[string]int64, *model.AppError) {
	if err := a.SetActiveChannel(userID, view.ChannelId); err != nil {
		return nil, err
	}

	channelIDs := []string{}

	if view.ChannelId != "" {
		channelIDs = append(channelIDs, view.ChannelId)
	}

	if view.PrevChannelId != "" {
		channelIDs = append(channelIDs, view.PrevChannelId)
	}

	if len(channelIDs) == 0 {
		return map[string]int64{}, nil
	}

	return a.MarkChannelsAsViewed(channelIDs, userID, currentSessionId)
}

func (a *App) PermanentDeleteChannel(channel *model.Channel) *model.AppError {
	if err := a.Srv().Store.Post().PermanentDeleteByChannel(channel.Id); err != nil {
		return model.NewAppError("PermanentDeleteChannel", "app.post.permanent_delete_by_channel.app_error", nil, err.Error(), http.StatusInternalServerError)
	}

	if err := a.Srv().Store.Channel().PermanentDeleteMembersByChannel(channel.Id); err != nil {
		return model.NewAppError("PermanentDeleteChannel", "app.channel.remove_member.app_error", nil, err.Error(), http.StatusInternalServerError)
	}

	if err := a.Srv().Store.Webhook().PermanentDeleteIncomingByChannel(channel.Id); err != nil {
		return model.NewAppError("PermanentDeleteChannel", "app.webhooks.permanent_delete_incoming_by_channel.app_error", nil, err.Error(), http.StatusInternalServerError)
	}

	if err := a.Srv().Store.Webhook().PermanentDeleteOutgoingByChannel(channel.Id); err != nil {
		return model.NewAppError("PermanentDeleteChannel", "app.webhooks.permanent_delete_outgoing_by_channel.app_error", nil, err.Error(), http.StatusInternalServerError)
	}

	deleteAt := model.GetMillis()

	if nErr := a.Srv().Store.Channel().PermanentDelete(channel.Id); nErr != nil {
		return model.NewAppError("PermanentDeleteChannel", "app.channel.permanent_delete.app_error", nil, nErr.Error(), http.StatusInternalServerError)
	}

	a.invalidateCacheForChannel(channel)
	message := model.NewWebSocketEvent(model.WEBSOCKET_EVENT_CHANNEL_DELETED, channel.TeamId, "", "", nil)
	message.Add("channel_id", channel.Id)
	message.Add("delete_at", deleteAt)
	a.Publish(message)

	return nil
}

func (a *App) RemoveAllDeactivatedMembersFromChannel(channel *model.Channel) *model.AppError {
	err := a.Srv().Store.Channel().RemoveAllDeactivatedMembers(channel.Id)
	if err != nil {
		return model.NewAppError("RemoveAllDeactivatedMembersFromChannel", "app.channel.remove_all_deactivated_members.app_error", nil, err.Error(), http.StatusInternalServerError)
	}

	return nil
}

// MoveChannel method is prone to data races if someone joins to channel during the move process. However this
// function is only exposed to sysadmins and the possibility of this edge case is relatively small.
func (a *App) MoveChannel(team *model.Team, channel *model.Channel, user *model.User) *model.AppError {
	// Check that all channel members are in the destination team.
	channelMembers, err := a.GetChannelMembersPage(channel.Id, 0, 10000000)
	if err != nil {
		return err
	}

	channelMemberIds := []string{}
	for _, channelMember := range *channelMembers {
		channelMemberIds = append(channelMemberIds, channelMember.UserId)
	}

	if len(channelMemberIds) > 0 {
		teamMembers, err2 := a.GetTeamMembersByIds(team.Id, channelMemberIds, nil)
		if err2 != nil {
			return err2
		}

		if len(teamMembers) != len(*channelMembers) {
			teamMembersMap := make(map[string]*model.TeamMember, len(teamMembers))
			for _, teamMember := range teamMembers {
				teamMembersMap[teamMember.UserId] = teamMember
			}
			for _, channelMember := range *channelMembers {
				if _, ok := teamMembersMap[channelMember.UserId]; !ok {
					mlog.Warn("Not member of the target team", mlog.String("userId", channelMember.UserId))
				}
			}
			return model.NewAppError("MoveChannel", "app.channel.move_channel.members_do_not_match.error", nil, "", http.StatusInternalServerError)
		}
	}

	// keep instance of the previous team
	previousTeam, nErr := a.Srv().Store.Team().Get(channel.TeamId)
	if nErr != nil {
		var nfErr *store.ErrNotFound
		switch {
		case errors.As(nErr, &nfErr):
			return model.NewAppError("MoveChannel", "app.team.get.find.app_error", nil, nfErr.Error(), http.StatusNotFound)
		default:
			return model.NewAppError("MoveChannel", "app.team.get.finding.app_error", nil, nErr.Error(), http.StatusInternalServerError)
		}
	}

	if nErr := a.Srv().Store.Channel().UpdateSidebarChannelCategoryOnMove(channel, team.Id); nErr != nil {
		return model.NewAppError("MoveChannel", "app.channel.sidebar_categories.app_error", nil, nErr.Error(), http.StatusInternalServerError)
	}

	channel.TeamId = team.Id
	if _, err := a.Srv().Store.Channel().Update(channel); err != nil {
		var appErr *model.AppError
		var invErr *store.ErrInvalidInput
		switch {
		case errors.As(err, &invErr):
			return model.NewAppError("MoveChannel", "app.channel.update.bad_id", nil, invErr.Error(), http.StatusBadRequest)
		case errors.As(err, &appErr):
			return appErr
		default:
			return model.NewAppError("MoveChannel", "app.channel.update_channel.internal_error", nil, err.Error(), http.StatusInternalServerError)
		}
	}

	if incomingWebhooks, err := a.GetIncomingWebhooksForTeamPage(previousTeam.Id, 0, 10000000); err != nil {
		mlog.Warn("Failed to get incoming webhooks", mlog.Err(err))
	} else {
		for _, webhook := range incomingWebhooks {
			if webhook.ChannelId == channel.Id {
				webhook.TeamId = team.Id
				if _, err := a.Srv().Store.Webhook().UpdateIncoming(webhook); err != nil {
					mlog.Warn("Failed to move incoming webhook to new team", mlog.String("webhook id", webhook.Id))
				}
			}
		}
	}

	if outgoingWebhooks, err := a.GetOutgoingWebhooksForTeamPage(previousTeam.Id, 0, 10000000); err != nil {
		mlog.Warn("Failed to get outgoing webhooks", mlog.Err(err))
	} else {
		for _, webhook := range outgoingWebhooks {
			if webhook.ChannelId == channel.Id {
				webhook.TeamId = team.Id
				if _, err := a.Srv().Store.Webhook().UpdateOutgoing(webhook); err != nil {
					mlog.Warn("Failed to move outgoing webhook to new team.", mlog.String("webhook id", webhook.Id))
				}
			}
		}
	}

	if err := a.RemoveUsersFromChannelNotMemberOfTeam(user, channel, team); err != nil {
		mlog.Warn("error while removing non-team member users", mlog.Err(err))
	}

	if user != nil {
		if err := a.postChannelMoveMessage(user, channel, previousTeam); err != nil {
			mlog.Warn("error while posting move channel message", mlog.Err(err))
		}
	}

	return nil
}

func (a *App) postChannelMoveMessage(user *model.User, channel *model.Channel, previousTeam *model.Team) *model.AppError {

	post := &model.Post{
		ChannelId: channel.Id,
		Message:   fmt.Sprintf(i18n.T("api.team.move_channel.success"), previousTeam.Name),
		Type:      model.POST_MOVE_CHANNEL,
		UserId:    user.Id,
		Props: model.StringInterface{
			"username": user.Username,
		},
	}

	if _, err := a.CreatePost(post, channel, false, true); err != nil {
		return model.NewAppError("postChannelMoveMessage", "api.team.move_channel.post.error", nil, err.Error(), http.StatusInternalServerError)
	}

	return nil
}

func (a *App) RemoveUsersFromChannelNotMemberOfTeam(remover *model.User, channel *model.Channel, team *model.Team) *model.AppError {
	channelMembers, err := a.GetChannelMembersPage(channel.Id, 0, 10000000)
	if err != nil {
		return err
	}

	channelMemberIds := []string{}
	channelMemberMap := make(map[string]struct{})
	for _, channelMember := range *channelMembers {
		channelMemberMap[channelMember.UserId] = struct{}{}
		channelMemberIds = append(channelMemberIds, channelMember.UserId)
	}

	if len(channelMemberIds) > 0 {
		teamMembers, err := a.GetTeamMembersByIds(team.Id, channelMemberIds, nil)
		if err != nil {
			return err
		}

		if len(teamMembers) != len(*channelMembers) {
			for _, teamMember := range teamMembers {
				delete(channelMemberMap, teamMember.UserId)
			}

			var removerId string
			if remover != nil {
				removerId = remover.Id
			}
			for userID := range channelMemberMap {
				if err := a.removeUserFromChannel(userID, removerId, channel); err != nil {
					return err
				}
			}
		}
	}

	return nil
}

func (a *App) GetPinnedPosts(channelID string) (*model.PostList, *model.AppError) {
	posts, err := a.Srv().Store.Channel().GetPinnedPosts(channelID)
	if err != nil {
		return nil, model.NewAppError("GetPinnedPosts", "app.channel.pinned_posts.app_error", nil, err.Error(), http.StatusInternalServerError)
	}

	return posts, nil
}

func (a *App) ToggleMuteChannel(channelID, userID string) (*model.ChannelMember, *model.AppError) {
	member, nErr := a.Srv().Store.Channel().GetMember(context.Background(), channelID, userID)
	if nErr != nil {
		var appErr *model.AppError
		var nfErr *store.ErrNotFound
		switch {
		case errors.As(nErr, &appErr):
			return nil, appErr
		case errors.As(nErr, &nfErr):
			return nil, model.NewAppError("ToggleMuteChannel", MissingChannelMemberError, nil, nfErr.Error(), http.StatusNotFound)
		default:
			return nil, model.NewAppError("ToggleMuteChannel", "app.channel.get_member.app_error", nil, nErr.Error(), http.StatusInternalServerError)
		}
	}

	member.SetChannelMuted(!member.IsChannelMuted())

	member, err := a.updateChannelMember(member)
	if err != nil {
		return nil, err
	}

	a.invalidateCacheForChannelMembersNotifyProps(member.ChannelId)

	return member, nil
}

func (a *App) setChannelsMuted(channelIDs []string, userID string, muted bool) ([]*model.ChannelMember, *model.AppError) {
	members, nErr := a.Srv().Store.Channel().GetMembersByChannelIds(channelIDs, userID)
	if nErr != nil {
		var appErr *model.AppError
		switch {
		case errors.As(nErr, &appErr):
			return nil, appErr
		default:
			return nil, model.NewAppError("setChannelsMuted", "app.channel.get_member.app_error", nil, nErr.Error(), http.StatusInternalServerError)
		}
	}

	var membersToUpdate []*model.ChannelMember
	for _, member := range *members {
		if muted == member.IsChannelMuted() {
			continue
		}

		updatedMember := member
		updatedMember.SetChannelMuted(muted)

		membersToUpdate = append(membersToUpdate, &updatedMember)
	}

	if len(membersToUpdate) == 0 {
		return nil, nil
	}

	updated, nErr := a.Srv().Store.Channel().UpdateMultipleMembers(membersToUpdate)
	if nErr != nil {
		var appErr *model.AppError
		var nfErr *store.ErrNotFound
		switch {
		case errors.As(nErr, &appErr):
			return nil, appErr
		case errors.As(nErr, &nfErr):
			return nil, model.NewAppError("setChannelsMuted", MissingChannelMemberError, nil, nfErr.Error(), http.StatusNotFound)
		default:
			return nil, model.NewAppError("setChannelsMuted", "app.channel.get_member.app_error", nil, nErr.Error(), http.StatusInternalServerError)
		}
	}

	for _, member := range updated {
		a.invalidateCacheForChannelMembersNotifyProps(member.ChannelId)

		evt := model.NewWebSocketEvent(model.WEBSOCKET_EVENT_CHANNEL_MEMBER_UPDATED, "", "", member.UserId, nil)
		evt.Add("channelMember", member.ToJson())
		a.Publish(evt)
	}

	return updated, nil
}

func (a *App) FillInChannelProps(channel *model.Channel) *model.AppError {
	return a.FillInChannelsProps(&model.ChannelList{channel})
}

func (a *App) FillInChannelsProps(channelList *model.ChannelList) *model.AppError {
	// Group the channels by team and call GetChannelsByNames just once per team.
	channelsByTeam := make(map[string]model.ChannelList)
	for _, channel := range *channelList {
		channelsByTeam[channel.TeamId] = append(channelsByTeam[channel.TeamId], channel)
	}

	for teamID, channelList := range channelsByTeam {
		allChannelMentions := make(map[string]bool)
		channelMentions := make(map[*model.Channel][]string, len(channelList))

		// Collect mentions across the channels so as to query just once for this team.
		for _, channel := range channelList {
			channelMentions[channel] = model.ChannelMentions(channel.Header)

			for _, channelMention := range channelMentions[channel] {
				allChannelMentions[channelMention] = true
			}
		}

		allChannelMentionNames := make([]string, 0, len(allChannelMentions))
		for channelName := range allChannelMentions {
			allChannelMentionNames = append(allChannelMentionNames, channelName)
		}

		if len(allChannelMentionNames) > 0 {
			mentionedChannels, err := a.GetChannelsByNames(allChannelMentionNames, teamID)
			if err != nil {
				return err
			}

			mentionedChannelsByName := make(map[string]*model.Channel)
			for _, channel := range mentionedChannels {
				mentionedChannelsByName[channel.Name] = channel
			}

			for _, channel := range channelList {
				channelMentionsProp := make(map[string]interface{}, len(channelMentions[channel]))
				for _, channelMention := range channelMentions[channel] {
					if mentioned, ok := mentionedChannelsByName[channelMention]; ok {
						if mentioned.Type == model.CHANNEL_OPEN {
							channelMentionsProp[mentioned.Name] = map[string]interface{}{
								"display_name": mentioned.DisplayName,
							}
						}
					}
				}

				if len(channelMentionsProp) > 0 {
					channel.AddProp("channel_mentions", channelMentionsProp)
				} else if channel.Props != nil {
					delete(channel.Props, "channel_mentions")
				}
			}
		}
	}

	return nil
}

func (a *App) forEachChannelMember(channelID string, f func(model.ChannelMember) error) error {
	perPage := 100
	page := 0

	for {
		channelMembers, err := a.Srv().Store.Channel().GetMembers(channelID, page*perPage, perPage)
		if err != nil {
			return err
		}

		for _, channelMember := range *channelMembers {
			if err = f(channelMember); err != nil {
				return err
			}
		}

		length := len(*(channelMembers))
		if length < perPage {
			break
		}

		page++
	}

	return nil
}

func (a *App) ClearChannelMembersCache(channelID string) {
	clearSessionCache := func(channelMember model.ChannelMember) error {
		a.ClearSessionCacheForUser(channelMember.UserId)
		message := model.NewWebSocketEvent(model.WEBSOCKET_EVENT_CHANNEL_MEMBER_UPDATED, "", "", channelMember.UserId, nil)
		message.Add("channelMember", channelMember.ToJson())
		a.Publish(message)
		return nil
	}
	if err := a.forEachChannelMember(channelID, clearSessionCache); err != nil {
		a.Log().Warn("error clearing cache for channel members", mlog.String("channel_id", channelID))
	}
}

func (a *App) GetMemberCountsByGroup(ctx context.Context, channelID string, includeTimezones bool) ([]*model.ChannelMemberCountByGroup, *model.AppError) {
	channelMemberCounts, err := a.Srv().Store.Channel().GetMemberCountsByGroup(ctx, channelID, includeTimezones)
	if err != nil {
		return nil, model.NewAppError("GetMemberCountsByGroup", "app.channel.get_member_count.app_error", nil, err.Error(), http.StatusInternalServerError)
	}

	return channelMemberCounts, nil
}

func (a *App) getDirectChannel(userID, otherUserID string) (*model.Channel, *model.AppError) {
	channel, nErr := a.Srv().Store.Channel().GetByName("", model.GetDMNameFromIds(userID, otherUserID), true)
	if nErr != nil {
		var nfErr *store.ErrNotFound
		if errors.As(nErr, &nfErr) {
			return nil, nil
		}

		return nil, model.NewAppError("GetOrCreateDirectChannel", "web.incoming_webhook.channel.app_error", nil, nErr.Error(), http.StatusInternalServerError)
	}

	return channel, nil
}<|MERGE_RESOLUTION|>--- conflicted
+++ resolved
@@ -2474,10 +2474,7 @@
 		GroupConstrained:         opts.GroupConstrained,
 		ExcludeGroupConstrained:  opts.ExcludeGroupConstrained,
 		PolicyID:                 opts.PolicyID,
-<<<<<<< HEAD
-=======
 		IncludePolicyID:          opts.IncludePolicyID,
->>>>>>> 469662cf
 		ExcludePolicyConstrained: opts.ExcludePolicyConstrained,
 		Public:                   opts.Public,
 		Private:                  opts.Private,

--- conflicted
+++ resolved
@@ -156,11 +156,7 @@
 	addedUsers := make(map[string]*model.User)
 
 	// Need the team
-<<<<<<< HEAD
-	team, err := a.Store().Team().Get(teamId)
-=======
 	team, err := a.Srv().Store.Team().Get(teamId)
->>>>>>> 17523fa5
 	if err != nil {
 		importerLog.WriteString(utils.T("api.slackimport.slack_import.team_fail"))
 		return addedUsers
@@ -179,11 +175,7 @@
 		password := model.NewId()
 
 		// Check for email conflict and use existing user if found
-<<<<<<< HEAD
-		if existingUser, err := a.Store().User().GetByEmail(email); err == nil {
-=======
 		if existingUser, err := a.Srv().Store.User().GetByEmail(email); err == nil {
->>>>>>> 17523fa5
 			addedUsers[sUser.Id] = existingUser
 			if err := a.JoinUserToTeam(team, addedUsers[sUser.Id], ""); err != nil {
 				importerLog.WriteString(utils.T("api.slackimport.slack_add_users.merge_existing_failed", map[string]interface{}{"Email": existingUser.Email, "Username": existingUser.Username}))
@@ -215,11 +207,7 @@
 }
 
 func (a *App) SlackAddBotUser(teamId string, log *bytes.Buffer) *model.User {
-<<<<<<< HEAD
-	team, err := a.Store().Team().Get(teamId)
-=======
 	team, err := a.Srv().Store.Team().Get(teamId)
->>>>>>> 17523fa5
 	if err != nil {
 		log.WriteString(utils.T("api.slackimport.slack_import.team_fail"))
 		return nil
@@ -545,17 +533,10 @@
 
 		var mChannel *model.Channel
 		var err *model.AppError
-<<<<<<< HEAD
-		if mChannel, err = a.Store().Channel().GetByName(teamId, sChannel.Name, true); err == nil {
-			// The channel already exists as an active channel. Merge with the existing one.
-			importerLog.WriteString(utils.T("api.slackimport.slack_add_channels.merge", map[string]interface{}{"DisplayName": newChannel.DisplayName}))
-		} else if _, err := a.Store().Channel().GetDeletedByName(teamId, sChannel.Name); err == nil {
-=======
 		if mChannel, err = a.Srv().Store.Channel().GetByName(teamId, sChannel.Name, true); err == nil {
 			// The channel already exists as an active channel. Merge with the existing one.
 			importerLog.WriteString(utils.T("api.slackimport.slack_add_channels.merge", map[string]interface{}{"DisplayName": newChannel.DisplayName}))
 		} else if _, err := a.Srv().Store.Channel().GetDeletedByName(teamId, sChannel.Name); err == nil {
->>>>>>> 17523fa5
 			// The channel already exists but has been deleted. Generate a random string for the handle instead.
 			newChannel.Name = model.NewId()
 			newChannel = SlackSanitiseChannelProperties(newChannel)
@@ -810,11 +791,7 @@
 		post.RootId = firstPostId
 		post.ParentId = firstPostId
 
-<<<<<<< HEAD
-		_, err := a.Store().Post().Save(post)
-=======
 		_, err := a.Srv().Store.Post().Save(post)
->>>>>>> 17523fa5
 		if err != nil {
 			mlog.Debug("Error saving post.", mlog.String("user_id", post.UserId), mlog.String("message", post.Message))
 		}
@@ -824,11 +801,7 @@
 				firstPostId = post.Id
 			}
 			for _, fileId := range post.FileIds {
-<<<<<<< HEAD
-				if err := a.Store().FileInfo().AttachToPost(fileId, post.Id, post.UserId); err != nil {
-=======
 				if err := a.Srv().Store.FileInfo().AttachToPost(fileId, post.Id, post.UserId); err != nil {
->>>>>>> 17523fa5
 					mlog.Error(
 						"Error attaching files to post.",
 						mlog.String("post_id", post.Id),
@@ -854,21 +827,13 @@
 
 	user.Roles = model.SYSTEM_USER_ROLE_ID
 
-<<<<<<< HEAD
-	ruser, err := a.Store().User().Save(user)
-=======
 	ruser, err := a.Srv().Store.User().Save(user)
->>>>>>> 17523fa5
 	if err != nil {
 		mlog.Error("Error saving user.", mlog.Err(err))
 		return nil
 	}
 
-<<<<<<< HEAD
-	if _, err = a.Store().User().VerifyEmail(ruser.Id, ruser.Email); err != nil {
-=======
 	if _, err = a.Srv().Store.User().VerifyEmail(ruser.Id, ruser.Email); err != nil {
->>>>>>> 17523fa5
 		mlog.Error("Failed to set email verified.", mlog.Err(err))
 	}
 
@@ -913,11 +878,7 @@
 		return sc
 	}
 
-<<<<<<< HEAD
-	sc, err := a.Store().Channel().Save(channel, *a.Config().TeamSettings.MaxChannelsPerTeam)
-=======
 	sc, err := a.Srv().Store.Channel().Save(channel, *a.Config().TeamSettings.MaxChannelsPerTeam)
->>>>>>> 17523fa5
 	if err != nil {
 		return nil
 	}

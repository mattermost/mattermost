// Copyright (c) 2015-present Mattermost, Inc. All Rights Reserved.
// See LICENSE.txt for license information.

package app

import (
	"fmt"
	"strings"
	"testing"

	"github.com/stretchr/testify/assert"
	"github.com/stretchr/testify/require"

	"github.com/mattermost/mattermost-server/v6/model"
<<<<<<< HEAD
	"github.com/mattermost/mattermost-server/v6/utils/fileutils"
=======
>>>>>>> d0629503
)

func TestCreateBot(t *testing.T) {
	t.Run("invalid bot", func(t *testing.T) {
		t.Run("relative to user", func(t *testing.T) {
			th := Setup(t).InitBasic()
			defer th.TearDown()

			_, err := th.App.CreateBot(th.Context, &model.Bot{
				Username:    "invalid username",
				Description: "a bot",
				OwnerId:     th.BasicUser.Id,
			})
			require.NotNil(t, err)
			require.Equal(t, "model.user.is_valid.username.app_error", err.Id)
		})

		t.Run("relative to bot", func(t *testing.T) {
			th := Setup(t).InitBasic()
			defer th.TearDown()

			_, err := th.App.CreateBot(th.Context, &model.Bot{
				Username:    "username",
				Description: strings.Repeat("x", 1025),
				OwnerId:     th.BasicUser.Id,
			})
			require.NotNil(t, err)
			require.Equal(t, "model.bot.is_valid.description.app_error", err.Id)
		})

		t.Run("username contains . character", func(t *testing.T) {
			th := Setup(t).InitBasic()
			defer th.TearDown()

			bot, err := th.App.CreateBot(th.Context, &model.Bot{
				Username:    "username.",
				Description: "a bot",
				OwnerId:     th.BasicUser.Id,
			})
			require.NotNil(t, err)
			require.Nil(t, bot)
			require.Equal(t, "model.user.is_valid.email.app_error", err.Id)
		})
	})

	t.Run("create bot", func(t *testing.T) {
		th := Setup(t).InitBasic()
		defer th.TearDown()

		bot, err := th.App.CreateBot(th.Context, &model.Bot{
			Username:    "username",
			Description: "a bot",
			OwnerId:     th.BasicUser.Id,
		})
		require.Nil(t, err)
		defer th.App.PermanentDeleteBot(bot.UserId)
		assert.Equal(t, "username", bot.Username)
		assert.Equal(t, "a bot", bot.Description)
		assert.Equal(t, th.BasicUser.Id, bot.OwnerId)

		user, err := th.App.GetUser(bot.UserId)
		require.Nil(t, err)

		// Check that a post was created to add bot to team and channels
		channel, err := th.App.getOrCreateDirectChannelWithUser(th.Context, user, th.BasicUser)
		require.Nil(t, err)
		posts, err := th.App.GetPosts(channel.Id, 0, 1)
		require.Nil(t, err)

		postArray := posts.ToSlice()
		assert.Len(t, postArray, 1)
		assert.Equal(t, postArray[0].Type, model.PostTypeAddBotTeamsChannels)
	})

	t.Run("create bot, username already used by a non-bot user", func(t *testing.T) {
		th := Setup(t).InitBasic()
		defer th.TearDown()

		_, err := th.App.CreateBot(th.Context, &model.Bot{
			Username:    th.BasicUser.Username,
			Description: "a bot",
			OwnerId:     th.BasicUser.Id,
		})
		require.NotNil(t, err)
		require.Equal(t, "app.user.save.username_exists.app_error", err.Id)
	})
}

func TestPatchBot(t *testing.T) {
	t.Run("invalid patch for user", func(t *testing.T) {
		th := Setup(t).InitBasic()
		defer th.TearDown()

		bot, err := th.App.CreateBot(th.Context, &model.Bot{
			Username:    "username",
			Description: "a bot",
			OwnerId:     th.BasicUser.Id,
		})
		require.Nil(t, err)
		defer th.App.PermanentDeleteBot(bot.UserId)

		botPatch := &model.BotPatch{
			Username:    sToP("invalid username"),
			DisplayName: sToP("an updated bot"),
			Description: sToP("updated bot"),
		}

		_, err = th.App.PatchBot(bot.UserId, botPatch)
		require.NotNil(t, err)
		require.Equal(t, "model.user.is_valid.username.app_error", err.Id)
	})

	t.Run("invalid patch for bot", func(t *testing.T) {
		th := Setup(t).InitBasic()
		defer th.TearDown()

		bot, err := th.App.CreateBot(th.Context, &model.Bot{
			Username:    "username",
			Description: "a bot",
			OwnerId:     th.BasicUser.Id,
		})
		require.Nil(t, err)
		defer th.App.PermanentDeleteBot(bot.UserId)

		botPatch := &model.BotPatch{
			Username:    sToP("username"),
			DisplayName: sToP("display name"),
			Description: sToP(strings.Repeat("x", 1025)),
		}

		_, err = th.App.PatchBot(bot.UserId, botPatch)
		require.NotNil(t, err)
		require.Equal(t, "model.bot.is_valid.description.app_error", err.Id)
	})

	t.Run("patch bot", func(t *testing.T) {
		th := Setup(t).InitBasic()
		defer th.TearDown()

		bot := &model.Bot{
			Username:    "username",
			DisplayName: "bot",
			Description: "a bot",
			OwnerId:     th.BasicUser.Id,
		}

		createdBot, err := th.App.CreateBot(th.Context, bot)
		require.Nil(t, err)
		defer th.App.PermanentDeleteBot(createdBot.UserId)

		botPatch := &model.BotPatch{
			Username:    sToP("username2"),
			DisplayName: sToP("updated bot"),
			Description: sToP("an updated bot"),
		}

		patchedBot, err := th.App.PatchBot(createdBot.UserId, botPatch)
		require.Nil(t, err)

		// patchedBot should create a new .UpdateAt time
		require.NotEqual(t, createdBot.UpdateAt, patchedBot.UpdateAt)

		createdBot.Username = "username2"
		createdBot.DisplayName = "updated bot"
		createdBot.Description = "an updated bot"
		createdBot.UpdateAt = patchedBot.UpdateAt
		require.Equal(t, createdBot, patchedBot)
	})

	t.Run("patch bot, username already used by a non-bot user", func(t *testing.T) {
		th := Setup(t).InitBasic()
		defer th.TearDown()

		bot, err := th.App.CreateBot(th.Context, &model.Bot{
			Username:    "username",
			DisplayName: "bot",
			Description: "a bot",
			OwnerId:     th.BasicUser.Id,
		})
		require.Nil(t, err)
		defer th.App.PermanentDeleteBot(bot.UserId)

		botPatch := &model.BotPatch{
			Username: sToP(th.BasicUser2.Username),
		}

		_, err = th.App.PatchBot(bot.UserId, botPatch)
		require.NotNil(t, err)
		require.Equal(t, "app.user.save.username_exists.app_error", err.Id)
	})
}

func TestGetBot(t *testing.T) {
	th := Setup(t).InitBasic()
	defer th.TearDown()

	bot1, err := th.App.CreateBot(th.Context, &model.Bot{
		Username:    "username",
		Description: "a bot",
		OwnerId:     th.BasicUser.Id,
	})
	require.Nil(t, err)
	defer th.App.PermanentDeleteBot(bot1.UserId)

	bot2, err := th.App.CreateBot(th.Context, &model.Bot{
		Username:    "username2",
		Description: "a second bot",
		OwnerId:     th.BasicUser.Id,
	})
	require.Nil(t, err)
	defer th.App.PermanentDeleteBot(bot2.UserId)

	deletedBot, err := th.App.CreateBot(th.Context, &model.Bot{
		Username:    "username3",
		Description: "a deleted bot",
		OwnerId:     th.BasicUser.Id,
	})
	require.Nil(t, err)
	deletedBot, err = th.App.UpdateBotActive(th.Context, deletedBot.UserId, false)
	require.Nil(t, err)
	defer th.App.PermanentDeleteBot(deletedBot.UserId)

	t.Run("get unknown bot", func(t *testing.T) {
		_, err := th.App.GetBot(model.NewId(), false)
		require.NotNil(t, err)
		require.Equal(t, "store.sql_bot.get.missing.app_error", err.Id)
	})

	t.Run("get bot1", func(t *testing.T) {
		bot, err := th.App.GetBot(bot1.UserId, false)
		require.Nil(t, err)
		assert.Equal(t, bot1, bot)
	})

	t.Run("get bot2", func(t *testing.T) {
		bot, err := th.App.GetBot(bot2.UserId, false)
		require.Nil(t, err)
		assert.Equal(t, bot2, bot)
	})

	t.Run("get deleted bot", func(t *testing.T) {
		_, err := th.App.GetBot(deletedBot.UserId, false)
		require.NotNil(t, err)
		require.Equal(t, "store.sql_bot.get.missing.app_error", err.Id)
	})

	t.Run("get deleted bot, include deleted", func(t *testing.T) {
		bot, err := th.App.GetBot(deletedBot.UserId, true)
		require.Nil(t, err)
		assert.Equal(t, deletedBot, bot)
	})
}

func TestGetBots(t *testing.T) {
	th := Setup(t)
	defer th.TearDown()

	OwnerId1 := model.NewId()
	OwnerId2 := model.NewId()

	bot1, err := th.App.CreateBot(th.Context, &model.Bot{
		Username:    "username",
		Description: "a bot",
		OwnerId:     OwnerId1,
	})
	require.Nil(t, err)
	defer th.App.PermanentDeleteBot(bot1.UserId)

	deletedBot1, err := th.App.CreateBot(th.Context, &model.Bot{
		Username:    "username4",
		Description: "a deleted bot",
		OwnerId:     OwnerId1,
	})
	require.Nil(t, err)
	deletedBot1, err = th.App.UpdateBotActive(th.Context, deletedBot1.UserId, false)
	require.Nil(t, err)
	defer th.App.PermanentDeleteBot(deletedBot1.UserId)

	bot2, err := th.App.CreateBot(th.Context, &model.Bot{
		Username:    "username2",
		Description: "a second bot",
		OwnerId:     OwnerId1,
	})
	require.Nil(t, err)
	defer th.App.PermanentDeleteBot(bot2.UserId)

	bot3, err := th.App.CreateBot(th.Context, &model.Bot{
		Username:    "username3",
		Description: "a third bot",
		OwnerId:     OwnerId1,
	})
	require.Nil(t, err)
	defer th.App.PermanentDeleteBot(bot3.UserId)

	bot4, err := th.App.CreateBot(th.Context, &model.Bot{
		Username:    "username5",
		Description: "a fourth bot",
		OwnerId:     OwnerId2,
	})
	require.Nil(t, err)
	defer th.App.PermanentDeleteBot(bot4.UserId)

	deletedBot2, err := th.App.CreateBot(th.Context, &model.Bot{
		Username:    "username6",
		Description: "a deleted bot",
		OwnerId:     OwnerId2,
	})
	require.Nil(t, err)
	deletedBot2, err = th.App.UpdateBotActive(th.Context, deletedBot2.UserId, false)
	require.Nil(t, err)
	defer th.App.PermanentDeleteBot(deletedBot2.UserId)

	t.Run("get bots, page=0, perPage=10", func(t *testing.T) {
		bots, err := th.App.GetBots(&model.BotGetOptions{
			Page:           0,
			PerPage:        10,
			OwnerId:        "",
			IncludeDeleted: false,
		})
		require.Nil(t, err)
		assert.Equal(t, model.BotList{bot1, bot2, bot3, bot4}, bots)
	})

	t.Run("get bots, page=0, perPage=1", func(t *testing.T) {
		bots, err := th.App.GetBots(&model.BotGetOptions{
			Page:           0,
			PerPage:        1,
			OwnerId:        "",
			IncludeDeleted: false,
		})
		require.Nil(t, err)
		assert.Equal(t, model.BotList{bot1}, bots)
	})

	t.Run("get bots, page=1, perPage=2", func(t *testing.T) {
		bots, err := th.App.GetBots(&model.BotGetOptions{
			Page:           1,
			PerPage:        2,
			OwnerId:        "",
			IncludeDeleted: false,
		})
		require.Nil(t, err)
		assert.Equal(t, model.BotList{bot3, bot4}, bots)
	})

	t.Run("get bots, page=2, perPage=2", func(t *testing.T) {
		bots, err := th.App.GetBots(&model.BotGetOptions{
			Page:           2,
			PerPage:        2,
			OwnerId:        "",
			IncludeDeleted: false,
		})
		require.Nil(t, err)
		assert.Equal(t, model.BotList{}, bots)
	})

	t.Run("get bots, page=0, perPage=10, include deleted", func(t *testing.T) {
		bots, err := th.App.GetBots(&model.BotGetOptions{
			Page:           0,
			PerPage:        10,
			OwnerId:        "",
			IncludeDeleted: true,
		})
		require.Nil(t, err)
		assert.Equal(t, model.BotList{bot1, deletedBot1, bot2, bot3, bot4, deletedBot2}, bots)
	})

	t.Run("get bots, page=0, perPage=1, include deleted", func(t *testing.T) {
		bots, err := th.App.GetBots(&model.BotGetOptions{
			Page:           0,
			PerPage:        1,
			OwnerId:        "",
			IncludeDeleted: true,
		})
		require.Nil(t, err)
		assert.Equal(t, model.BotList{bot1}, bots)
	})

	t.Run("get bots, page=1, perPage=2, include deleted", func(t *testing.T) {
		bots, err := th.App.GetBots(&model.BotGetOptions{
			Page:           1,
			PerPage:        2,
			OwnerId:        "",
			IncludeDeleted: true,
		})
		require.Nil(t, err)
		assert.Equal(t, model.BotList{bot2, bot3}, bots)
	})

	t.Run("get bots, page=2, perPage=2, include deleted", func(t *testing.T) {
		bots, err := th.App.GetBots(&model.BotGetOptions{
			Page:           2,
			PerPage:        2,
			OwnerId:        "",
			IncludeDeleted: true,
		})
		require.Nil(t, err)
		assert.Equal(t, model.BotList{bot4, deletedBot2}, bots)
	})

	t.Run("get offset=0, limit=10, creator id 1", func(t *testing.T) {
		bots, err := th.App.GetBots(&model.BotGetOptions{
			Page:           0,
			PerPage:        10,
			OwnerId:        OwnerId1,
			IncludeDeleted: false,
		})
		require.Nil(t, err)
		require.Equal(t, model.BotList{bot1, bot2, bot3}, bots)
	})

	t.Run("get offset=0, limit=10, creator id 2", func(t *testing.T) {
		bots, err := th.App.GetBots(&model.BotGetOptions{
			Page:           0,
			PerPage:        10,
			OwnerId:        OwnerId2,
			IncludeDeleted: false,
		})
		require.Nil(t, err)
		require.Equal(t, model.BotList{bot4}, bots)
	})

	t.Run("get offset=0, limit=10, include deleted, creator id 1", func(t *testing.T) {
		bots, err := th.App.GetBots(&model.BotGetOptions{
			Page:           0,
			PerPage:        10,
			OwnerId:        OwnerId1,
			IncludeDeleted: true,
		})
		require.Nil(t, err)
		require.Equal(t, model.BotList{bot1, deletedBot1, bot2, bot3}, bots)
	})

	t.Run("get offset=0, limit=10, include deleted, creator id 2", func(t *testing.T) {
		bots, err := th.App.GetBots(&model.BotGetOptions{
			Page:           0,
			PerPage:        10,
			OwnerId:        OwnerId2,
			IncludeDeleted: true,
		})
		require.Nil(t, err)
		require.Equal(t, model.BotList{bot4, deletedBot2}, bots)
	})
}

func TestUpdateBotActive(t *testing.T) {
	t.Run("unknown bot", func(t *testing.T) {
		th := Setup(t).InitBasic()
		defer th.TearDown()

		_, err := th.App.UpdateBotActive(th.Context, model.NewId(), false)
		require.NotNil(t, err)
		require.Equal(t, "app.user.missing_account.const", err.Id)
	})

	t.Run("disable/enable bot", func(t *testing.T) {
		th := Setup(t).InitBasic()
		defer th.TearDown()

		bot, err := th.App.CreateBot(th.Context, &model.Bot{
			Username:    "username",
			Description: "a bot",
			OwnerId:     th.BasicUser.Id,
		})
		require.Nil(t, err)
		defer th.App.PermanentDeleteBot(bot.UserId)

		disabledBot, err := th.App.UpdateBotActive(th.Context, bot.UserId, false)
		require.Nil(t, err)
		require.NotEqual(t, 0, disabledBot.DeleteAt)

		// Disabling should be idempotent
		disabledBotAgain, err := th.App.UpdateBotActive(th.Context, bot.UserId, false)
		require.Nil(t, err)
		require.Equal(t, disabledBot.DeleteAt, disabledBotAgain.DeleteAt)

		reenabledBot, err := th.App.UpdateBotActive(th.Context, bot.UserId, true)
		require.Nil(t, err)
		require.EqualValues(t, 0, reenabledBot.DeleteAt)

		// Re-enabling should be idempotent
		reenabledBotAgain, err := th.App.UpdateBotActive(th.Context, bot.UserId, true)
		require.Nil(t, err)
		require.Equal(t, reenabledBot.DeleteAt, reenabledBotAgain.DeleteAt)
	})
}

func TestPermanentDeleteBot(t *testing.T) {
	th := Setup(t).InitBasic()
	defer th.TearDown()

	bot, err := th.App.CreateBot(th.Context, &model.Bot{
		Username:    "username",
		Description: "a bot",
		OwnerId:     th.BasicUser.Id,
	})
	require.Nil(t, err)

	require.Nil(t, th.App.PermanentDeleteBot(bot.UserId))

	_, err = th.App.GetBot(bot.UserId, false)
	require.NotNil(t, err)
	require.Equal(t, "store.sql_bot.get.missing.app_error", err.Id)
}

func TestDisableUserBots(t *testing.T) {
	th := Setup(t)
	defer th.TearDown()

	ownerId1 := model.NewId()
	ownerId2 := model.NewId()

	bots := []*model.Bot{}
	defer func() {
		for _, bot := range bots {
			th.App.PermanentDeleteBot(bot.UserId)
		}
	}()

	for i := 0; i < 46; i++ {
		bot, err := th.App.CreateBot(th.Context, &model.Bot{
			Username:    fmt.Sprintf("username%v", i),
			Description: "a bot",
			OwnerId:     ownerId1,
		})
		require.Nil(t, err)
		bots = append(bots, bot)
	}
	require.Len(t, bots, 46)

	u2bot1, err := th.App.CreateBot(th.Context, &model.Bot{
		Username:    "username_nodisable",
		Description: "a bot",
		OwnerId:     ownerId2,
	})
	require.Nil(t, err)
	defer th.App.PermanentDeleteBot(u2bot1.UserId)

	err = th.App.disableUserBots(th.Context, ownerId1)
	require.Nil(t, err)

	// Check all bots and corrensponding users are disabled for creator 1
	for _, bot := range bots {
		retbot, err2 := th.App.GetBot(bot.UserId, true)
		require.Nil(t, err2)
		require.NotZero(t, retbot.DeleteAt, bot.Username)
	}

	// Check bots and corresponding user not disabled for creator 2
	bot, err := th.App.GetBot(u2bot1.UserId, true)
	require.Nil(t, err)
	require.Zero(t, bot.DeleteAt)

	user, err := th.App.GetUser(u2bot1.UserId)
	require.Nil(t, err)
	require.Zero(t, user.DeleteAt)

	// Bad id doesn't do anything or break horribly
	err = th.App.disableUserBots(th.Context, model.NewId())
	require.Nil(t, err)
}

func TestNotifySysadminsBotOwnerDisabled(t *testing.T) {
	th := Setup(t)
	defer th.TearDown()

	userBots := []*model.Bot{}
	defer func() {
		for _, bot := range userBots {
			th.App.PermanentDeleteBot(bot.UserId)
		}
	}()

	// // Create two sysadmins
	sysadmin1 := model.User{
		Email:    "sys1@example.com",
		Nickname: "nn_sysadmin1",
		Password: "hello1",
		Username: "un_sysadmin1",
		Roles:    model.SystemAdminRoleId + " " + model.SystemUserRoleId}
	_, err := th.App.CreateUser(th.Context, &sysadmin1)
	require.Nil(t, err, "failed to create user")
	th.App.UpdateUserRoles(sysadmin1.Id, model.SystemUserRoleId+" "+model.SystemAdminRoleId, false)

	sysadmin2 := model.User{
		Email:    "sys2@example.com",
		Nickname: "nn_sysadmin2",
		Password: "hello1",
		Username: "un_sysadmin2",
		Roles:    model.SystemAdminRoleId + " " + model.SystemUserRoleId}
	_, err = th.App.CreateUser(th.Context, &sysadmin2)
	require.Nil(t, err, "failed to create user")
	th.App.UpdateUserRoles(sysadmin2.Id, model.SystemUserRoleId+" "+model.SystemAdminRoleId, false)

	// create user to be disabled
	user1, err := th.App.CreateUser(th.Context, &model.User{
		Email:    "user1@example.com",
		Username: "user1_disabled",
		Nickname: "user1",
		Password: "Password1",
	})
	require.Nil(t, err, "failed to create user")

	// create user that doesn't own any bots
	user2, err := th.App.CreateUser(th.Context, &model.User{
		Email:    "user2@example.com",
		Username: "user2_disabled",
		Nickname: "user2",
		Password: "Password1",
	})
	require.Nil(t, err, "failed to create user")

	const numBotsToPrint = 10

	// create bots owned by user (equal to numBotsToPrint)
	var bot *model.Bot
	for i := 0; i < numBotsToPrint; i++ {
		bot, err = th.App.CreateBot(th.Context, &model.Bot{
			Username:    fmt.Sprintf("bot%v", i),
			Description: "a bot",
			OwnerId:     user1.Id,
		})
		require.Nil(t, err)
		userBots = append(userBots, bot)
	}
	assert.Len(t, userBots, 10)

	// get DM channels for sysadmin1 and sysadmin2
	channelSys1, appErr := th.App.GetOrCreateDirectChannel(th.Context, sysadmin1.Id, sysadmin1.Id)
	require.Nil(t, appErr)
	channelSys2, appErr := th.App.GetOrCreateDirectChannel(th.Context, sysadmin2.Id, sysadmin2.Id)
	require.Nil(t, appErr)

	// send notification for user without bots
	err = th.App.notifySysadminsBotOwnerDeactivated(th.Context, user2.Id)
	require.Nil(t, err)

	// get posts from sysadmin1 and sysadmin2 DM channels
	posts1, err := th.App.GetPosts(channelSys1.Id, 0, 5)
	require.Nil(t, err)
	assert.Empty(t, posts1.Order)

	posts2, err := th.App.GetPosts(channelSys2.Id, 0, 5)
	require.Nil(t, err)
	assert.Empty(t, posts2.Order)

	// send notification for user with bots
	err = th.App.notifySysadminsBotOwnerDeactivated(th.Context, user1.Id)
	require.Nil(t, err)

	// get posts from sysadmin1  and sysadmin2 DM channels
	posts1, err = th.App.GetPosts(channelSys1.Id, 0, 5)
	require.Nil(t, err)
	assert.Len(t, posts1.Order, 1)

	posts2, err = th.App.GetPosts(channelSys2.Id, 0, 5)
	require.Nil(t, err)
	assert.Len(t, posts2.Order, 1)

	post := posts1.Posts[posts1.Order[0]].Message
	assert.Equal(t, "user1_disabled was deactivated. They managed the following bot accounts which have now been disabled.\n\n* bot0\n* bot1\n* bot2\n* bot3\n* bot4\n* bot5\n* bot6\n* bot7\n* bot8\n* bot9\nYou can take ownership of each bot by enabling it at **Integrations > Bot Accounts** and creating new tokens for the bot.\n\nFor more information, see our [documentation](https://docs.mattermost.com/developer/bot-accounts.html#what-happens-when-a-user-who-owns-bot-accounts-is-disabled).", post)

	// print all bots
	th.App.UpdateConfig(func(cfg *model.Config) { *cfg.ServiceSettings.DisableBotsWhenOwnerIsDeactivated = true })
	message := th.App.getDisableBotSysadminMessage(user1, userBots)
	assert.Equal(t, "user1_disabled was deactivated. They managed the following bot accounts which have now been disabled.\n\n* bot0\n* bot1\n* bot2\n* bot3\n* bot4\n* bot5\n* bot6\n* bot7\n* bot8\n* bot9\nYou can take ownership of each bot by enabling it at **Integrations > Bot Accounts** and creating new tokens for the bot.\n\nFor more information, see our [documentation](https://docs.mattermost.com/developer/bot-accounts.html#what-happens-when-a-user-who-owns-bot-accounts-is-disabled).", message)

	// print all bots
	th.App.UpdateConfig(func(cfg *model.Config) { *cfg.ServiceSettings.DisableBotsWhenOwnerIsDeactivated = false })
	message = th.App.getDisableBotSysadminMessage(user1, userBots)
	assert.Equal(t, "user1_disabled was deactivated. They managed the following bot accounts which are still enabled.\n\n* bot0\n* bot1\n* bot2\n* bot3\n* bot4\n* bot5\n* bot6\n* bot7\n* bot8\n* bot9\n\nWe strongly recommend you to take ownership of each bot by re-enabling it at **Integrations > Bot Accounts** and creating new tokens for the bot.\n\nFor more information, see our [documentation](https://docs.mattermost.com/developer/bot-accounts.html#what-happens-when-a-user-who-owns-bot-accounts-is-disabled).\n\nIf you want bot accounts to disable automatically after owner deactivation, set “Disable bot accounts when owner is deactivated” in **System Console > Integrations > Bot Accounts** to true.", message)

	// create additional bot to go over the printable limit
	for i := numBotsToPrint; i < numBotsToPrint+1; i++ {
		bot, err = th.App.CreateBot(th.Context, &model.Bot{
			Username:    fmt.Sprintf("bot%v", i),
			Description: "a bot",
			OwnerId:     user1.Id,
		})
		require.Nil(t, err)
		userBots = append(userBots, bot)
	}
	assert.Len(t, userBots, 11)

	// truncate number bots printed
	th.App.UpdateConfig(func(cfg *model.Config) { *cfg.ServiceSettings.DisableBotsWhenOwnerIsDeactivated = true })
	message = th.App.getDisableBotSysadminMessage(user1, userBots)
	assert.Equal(t, "user1_disabled was deactivated. They managed 11 bot accounts which have now been disabled, including the following:\n\n* bot0\n* bot1\n* bot2\n* bot3\n* bot4\n* bot5\n* bot6\n* bot7\n* bot8\n* bot9\nYou can take ownership of each bot by enabling it at **Integrations > Bot Accounts** and creating new tokens for the bot.\n\nFor more information, see our [documentation](https://docs.mattermost.com/developer/bot-accounts.html#what-happens-when-a-user-who-owns-bot-accounts-is-disabled).", message)

	// truncate number bots printed
	th.App.UpdateConfig(func(cfg *model.Config) { *cfg.ServiceSettings.DisableBotsWhenOwnerIsDeactivated = false })
	message = th.App.getDisableBotSysadminMessage(user1, userBots)
	assert.Equal(t, "user1_disabled was deactivated. They managed 11 bot accounts which are still enabled, including the following:\n\n* bot0\n* bot1\n* bot2\n* bot3\n* bot4\n* bot5\n* bot6\n* bot7\n* bot8\n* bot9\nWe strongly recommend you to take ownership of each bot by re-enabling it at **Integrations > Bot Accounts** and creating new tokens for the bot.\n\nFor more information, see our [documentation](https://docs.mattermost.com/developer/bot-accounts.html#what-happens-when-a-user-who-owns-bot-accounts-is-disabled).\n\nIf you want bot accounts to disable automatically after owner deactivation, set “Disable bot accounts when owner is deactivated” in **System Console > Integrations > Bot Accounts** to true.", message)
}

func TestConvertUserToBot(t *testing.T) {
	t.Run("invalid user", func(t *testing.T) {
		t.Run("invalid user id", func(t *testing.T) {
			th := Setup(t).InitBasic()
			defer th.TearDown()

			_, err := th.App.ConvertUserToBot(&model.User{
				Username: "username",
				Id:       "",
			})
			require.NotNil(t, err)
			require.Equal(t, "model.bot.is_valid.user_id.app_error", err.Id)
		})

		t.Run("invalid username", func(t *testing.T) {
			th := Setup(t).InitBasic()
			defer th.TearDown()

			_, err := th.App.ConvertUserToBot(&model.User{
				Username: "invalid username",
				Id:       th.BasicUser.Id,
			})
			require.NotNil(t, err)
			require.Equal(t, "model.bot.is_valid.username.app_error", err.Id)
		})
	})

	t.Run("valid user", func(t *testing.T) {
		th := Setup(t).InitBasic()
		defer th.TearDown()

		bot, err := th.App.ConvertUserToBot(&model.User{
			Username: "username",
			Id:       th.BasicUser.Id,
		})
		require.Nil(t, err)
		defer th.App.PermanentDeleteBot(bot.UserId)
		assert.Equal(t, "username", bot.Username)
		assert.Equal(t, th.BasicUser.Id, bot.OwnerId)
	})
}

func TestGetSystemBot(t *testing.T) {
	t.Run("An error should be returned if there are no sysadmins in the instance", func(t *testing.T) {
		th := Setup(t).InitBasic()
		defer th.TearDown()

		require.Nil(t, th.App.PermanentDeleteAllUsers(th.Context))

		_, err := th.App.GetSystemBot()
		require.NotNil(t, err)
		require.Equal(t, "app.bot.get_system_bot.empty_admin_list.app_error", err.Id)
	})

	th := Setup(t).InitBasic()
	defer th.TearDown()

	t.Run("The bot should be created the first time it's retrieved", func(t *testing.T) {
		// assert no bot with username exists
		_, err := th.App.GetUserByUsername(model.BotSystemBotUsername)
		require.NotNil(t, err)

		bot, err := th.App.GetSystemBot()
		require.Nil(t, err)
		require.Equal(t, bot.Username, model.BotSystemBotUsername)
	})

	t.Run("The bot should be correctly retrieved if it exists already", func(t *testing.T) {
		// assert that the bot is now present
		botUser, err := th.App.GetUserByUsername(model.BotSystemBotUsername)
		require.Nil(t, err)
		require.True(t, botUser.IsBot)

		bot, err := th.App.GetSystemBot()
		require.Nil(t, err)
		require.Equal(t, bot.Username, model.BotSystemBotUsername)
		require.Equal(t, bot.UserId, botUser.Id)
	})
}

func TestGetSystemBot(t *testing.T) {
	t.Run("An error should be returned if there are no sysadmins in the instance", func(t *testing.T) {
		th := Setup(t).InitBasic()
		defer th.TearDown()

		require.Nil(t, th.App.PermanentDeleteAllUsers(th.Context))

		_, err := th.App.GetSystemBot()
		require.NotNil(t, err)
		require.Equal(t, "app.bot.get_system_bot.empty_admin_list.app_error", err.Id)
	})

	th := Setup(t).InitBasic()
	defer th.TearDown()

	t.Run("The bot should be created the first time it's retrieved", func(t *testing.T) {
		// assert no bot with username exists
		_, err := th.App.GetUserByUsername(model.BotSystemBotUsername)
		require.NotNil(t, err)

		bot, err := th.App.GetSystemBot()
		require.Nil(t, err)
		require.Equal(t, bot.Username, model.BotSystemBotUsername)
	})

	t.Run("The bot should be correctly retrieved if it exists already", func(t *testing.T) {
		// assert that the bot is now present
		botUser, err := th.App.GetUserByUsername(model.BotSystemBotUsername)
		require.Nil(t, err)
		require.True(t, botUser.IsBot)

		bot, err := th.App.GetSystemBot()
		require.Nil(t, err)
		require.Equal(t, bot.Username, model.BotSystemBotUsername)
		require.Equal(t, bot.UserId, botUser.Id)
	})
}

func sToP(s string) *string {
	return &s
}<|MERGE_RESOLUTION|>--- conflicted
+++ resolved
@@ -12,10 +12,6 @@
 	"github.com/stretchr/testify/require"
 
 	"github.com/mattermost/mattermost-server/v6/model"
-<<<<<<< HEAD
-	"github.com/mattermost/mattermost-server/v6/utils/fileutils"
-=======
->>>>>>> d0629503
 )
 
 func TestCreateBot(t *testing.T) {
@@ -791,44 +787,6 @@
 	})
 }
 
-func TestGetSystemBot(t *testing.T) {
-	t.Run("An error should be returned if there are no sysadmins in the instance", func(t *testing.T) {
-		th := Setup(t).InitBasic()
-		defer th.TearDown()
-
-		require.Nil(t, th.App.PermanentDeleteAllUsers(th.Context))
-
-		_, err := th.App.GetSystemBot()
-		require.NotNil(t, err)
-		require.Equal(t, "app.bot.get_system_bot.empty_admin_list.app_error", err.Id)
-	})
-
-	th := Setup(t).InitBasic()
-	defer th.TearDown()
-
-	t.Run("The bot should be created the first time it's retrieved", func(t *testing.T) {
-		// assert no bot with username exists
-		_, err := th.App.GetUserByUsername(model.BotSystemBotUsername)
-		require.NotNil(t, err)
-
-		bot, err := th.App.GetSystemBot()
-		require.Nil(t, err)
-		require.Equal(t, bot.Username, model.BotSystemBotUsername)
-	})
-
-	t.Run("The bot should be correctly retrieved if it exists already", func(t *testing.T) {
-		// assert that the bot is now present
-		botUser, err := th.App.GetUserByUsername(model.BotSystemBotUsername)
-		require.Nil(t, err)
-		require.True(t, botUser.IsBot)
-
-		bot, err := th.App.GetSystemBot()
-		require.Nil(t, err)
-		require.Equal(t, bot.Username, model.BotSystemBotUsername)
-		require.Equal(t, bot.UserId, botUser.Id)
-	})
-}
-
 func sToP(s string) *string {
 	return &s
 }
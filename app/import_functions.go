--- conflicted
+++ resolved
@@ -575,19 +575,12 @@
 
 		if err != nil {
 			mlog.Warn("Unable to open the profile image.", mlog.Err(err))
-<<<<<<< HEAD
-		}
-		defer file.Close()
-		if err == nil {
-			if err := a.setProfileImageFromMultiPartFile(savedUser.Id, file); err != nil {
-=======
 		} else {
 			defer file.Close()
 			if limitErr := checkImageLimits(file, *a.Config().FileSettings.MaxImageResolution); limitErr != nil {
 				return model.NewAppError("SetProfileImage", "api.user.upload_profile_user.check_image_limits.app_error", nil, "", http.StatusBadRequest)
 			}
 			if err := a.SetProfileImageFromFile(savedUser.Id, file); err != nil {
->>>>>>> 8c62cf6e
 				mlog.Warn("Unable to set the profile image from a file.", mlog.Err(err))
 			}
 		}

--- conflicted
+++ resolved
@@ -1016,11 +1016,7 @@
 	return nil
 }
 
-<<<<<<< HEAD
-func (a *App) importReplies(data []ReplyImportData, post *model.Post, teamID string, dryRun bool) *model.AppError {
-=======
-func (a *App) importReplies(data []ReplyImportData, post *model.Post, teamId string) *model.AppError {
->>>>>>> 4a8496ef
+func (a *App) importReplies(data []ReplyImportData, post *model.Post, teamID string) *model.AppError {
 	var err *model.AppError
 	usernames := []string{}
 	for _, replyData := range data {
@@ -1068,11 +1064,7 @@
 		reply.Message = *replyData.Message
 		reply.CreateAt = *replyData.CreateAt
 
-<<<<<<< HEAD
-		fileIds, err := a.uploadAttachments(replyData.Attachments, reply, teamID, dryRun)
-=======
-		fileIds, err := a.uploadAttachments(replyData.Attachments, reply, teamId)
->>>>>>> 4a8496ef
+		fileIds, err := a.uploadAttachments(replyData.Attachments, reply, teamID)
 		if err != nil {
 			return err
 		}
@@ -1120,11 +1112,7 @@
 	return nil
 }
 
-<<<<<<< HEAD
-func (a *App) importAttachment(data *AttachmentImportData, post *model.Post, teamID string, dryRun bool) (*model.FileInfo, *model.AppError) {
-=======
-func (a *App) importAttachment(data *AttachmentImportData, post *model.Post, teamId string) (*model.FileInfo, *model.AppError) {
->>>>>>> 4a8496ef
+func (a *App) importAttachment(data *AttachmentImportData, post *model.Post, teamID string) (*model.FileInfo, *model.AppError) {
 	file, err := os.Open(*data.Path)
 	if file == nil || err != nil {
 		return nil, model.NewAppError("BulkImport", "app.import.attachment.bad_file.error", map[string]interface{}{"FilePath": *data.Path}, "", http.StatusBadRequest)
@@ -1433,22 +1421,14 @@
 }
 
 // uploadAttachments imports new attachments and returns current attachments of the post as a map
-<<<<<<< HEAD
-func (a *App) uploadAttachments(attachments *[]AttachmentImportData, post *model.Post, teamID string, dryRun bool) (map[string]bool, *model.AppError) {
-=======
-func (a *App) uploadAttachments(attachments *[]AttachmentImportData, post *model.Post, teamId string) (map[string]bool, *model.AppError) {
->>>>>>> 4a8496ef
+func (a *App) uploadAttachments(attachments *[]AttachmentImportData, post *model.Post, teamID string) (map[string]bool, *model.AppError) {
 	if attachments == nil {
 		return nil, nil
 	}
 	fileIds := make(map[string]bool)
 	for _, attachment := range *attachments {
 		attachment := attachment
-<<<<<<< HEAD
-		fileInfo, err := a.importAttachment(&attachment, post, teamID, dryRun)
-=======
-		fileInfo, err := a.importAttachment(&attachment, post, teamId)
->>>>>>> 4a8496ef
+		fileInfo, err := a.importAttachment(&attachment, post, teamID)
 		if err != nil {
 			return nil, err
 		}
@@ -1493,11 +1473,7 @@
 		}
 		channel = ch
 	} else {
-<<<<<<< HEAD
-		ch, err := a.createGroupChannel(userIDs, userIDs[0])
-=======
-		ch, err := a.createGroupChannel(userIds)
->>>>>>> 4a8496ef
+		ch, err := a.createGroupChannel(userIDs)
 		if err != nil && err.Id != store.ChannelExistsError {
 			return model.NewAppError("BulkImport", "app.import.import_direct_channel.create_group_channel.error", nil, err.Error(), http.StatusBadRequest)
 		}
@@ -1602,11 +1578,7 @@
 			}
 			channel = ch
 		} else {
-<<<<<<< HEAD
-			ch, err = a.createGroupChannel(userIDs, userIDs[0])
-=======
-			ch, err = a.createGroupChannel(userIds)
->>>>>>> 4a8496ef
+			ch, err = a.createGroupChannel(userIDs)
 			if err != nil && err.Id != store.ChannelExistsError {
 				return line.LineNumber, model.NewAppError("BulkImport", "app.import.import_direct_post.create_group_channel.error", nil, err.Error(), http.StatusBadRequest)
 			}

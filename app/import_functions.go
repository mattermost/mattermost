// Copyright (c) 2015-present Mattermost, Inc. All Rights Reserved.
// See LICENSE.txt for license information.

package app

import (
	"bytes"
	"context"
	"crypto/sha1"
	"errors"
	"fmt"
	"io"
	"net/http"
	"os"
	"path"
	"strings"

	"github.com/mattermost/mattermost-server/v6/app/imports"
	"github.com/mattermost/mattermost-server/v6/app/request"
	"github.com/mattermost/mattermost-server/v6/app/teams"
	"github.com/mattermost/mattermost-server/v6/app/users"
	"github.com/mattermost/mattermost-server/v6/model"
	"github.com/mattermost/mattermost-server/v6/shared/mlog"
	"github.com/mattermost/mattermost-server/v6/store"
	"github.com/mattermost/mattermost-server/v6/utils"
)

//
// -- Bulk Import Functions --
// These functions import data directly into the database. Security and permission checks are bypassed but validity is
// still enforced.
//

func (a *App) importScheme(data *imports.SchemeImportData, dryRun bool) *model.AppError {
	if err := imports.ValidateSchemeImportData(data); err != nil {
		return err
	}

	// If this is a Dry Run, do not continue any further.
	if dryRun {
		return nil
	}

	scheme, err := a.GetSchemeByName(*data.Name)
	if err != nil {
		scheme = new(model.Scheme)
	} else if scheme.Scope != *data.Scope {
		return model.NewAppError("BulkImport", "app.import.import_scheme.scope_change.error", map[string]any{"SchemeName": scheme.Name}, "", http.StatusBadRequest)
	}

	scheme.Name = *data.Name
	scheme.DisplayName = *data.DisplayName
	scheme.Scope = *data.Scope

	if data.Description != nil {
		scheme.Description = *data.Description
	}

	if scheme.Id == "" {
		scheme, err = a.CreateScheme(scheme)
	} else {
		scheme, err = a.UpdateScheme(scheme)
	}

	if err != nil {
		return err
	}

	if scheme.Scope == model.SchemeScopeTeam {
		data.DefaultTeamAdminRole.Name = &scheme.DefaultTeamAdminRole
		if err := a.importRole(data.DefaultTeamAdminRole, dryRun, true); err != nil {
			return err
		}

		data.DefaultTeamUserRole.Name = &scheme.DefaultTeamUserRole
		if err := a.importRole(data.DefaultTeamUserRole, dryRun, true); err != nil {
			return err
		}

		if data.DefaultTeamGuestRole == nil {
			data.DefaultTeamGuestRole = &imports.RoleImportData{
				DisplayName: model.NewString("Team Guest Role for Scheme"),
			}
		}
		data.DefaultTeamGuestRole.Name = &scheme.DefaultTeamGuestRole
		if err := a.importRole(data.DefaultTeamGuestRole, dryRun, true); err != nil {
			return err
		}
	}

	if scheme.Scope == model.SchemeScopeTeam || scheme.Scope == model.SchemeScopeChannel {
		data.DefaultChannelAdminRole.Name = &scheme.DefaultChannelAdminRole
		if err := a.importRole(data.DefaultChannelAdminRole, dryRun, true); err != nil {
			return err
		}

		data.DefaultChannelUserRole.Name = &scheme.DefaultChannelUserRole
		if err := a.importRole(data.DefaultChannelUserRole, dryRun, true); err != nil {
			return err
		}

		if data.DefaultChannelGuestRole == nil {
			data.DefaultChannelGuestRole = &imports.RoleImportData{
				DisplayName: model.NewString("Channel Guest Role for Scheme"),
			}
		}
		data.DefaultChannelGuestRole.Name = &scheme.DefaultChannelGuestRole
		if err := a.importRole(data.DefaultChannelGuestRole, dryRun, true); err != nil {
			return err
		}
	}

	return nil
}

func (a *App) importRole(data *imports.RoleImportData, dryRun bool, isSchemeRole bool) *model.AppError {
	if !isSchemeRole {
		if err := imports.ValidateRoleImportData(data); err != nil {
			return err
		}
	}

	// If this is a Dry Run, do not continue any further.
	if dryRun {
		return nil
	}

	role, err := a.GetRoleByName(context.Background(), *data.Name)
	if err != nil {
		role = new(model.Role)
	}

	role.Name = *data.Name

	if data.DisplayName != nil {
		role.DisplayName = *data.DisplayName
	}

	if data.Description != nil {
		role.Description = *data.Description
	}

	if data.Permissions != nil {
		role.Permissions = *data.Permissions
	}

	if isSchemeRole {
		role.SchemeManaged = true
	} else {
		role.SchemeManaged = false
	}

	if role.Id == "" {
		_, err = a.CreateRole(role)
	} else {
		_, err = a.UpdateRole(role)
	}

	return err
}

func (a *App) importTeam(c request.CTX, data *imports.TeamImportData, dryRun bool) *model.AppError {
	if err := imports.ValidateTeamImportData(data); err != nil {
		return err
	}

	// If this is a Dry Run, do not continue any further.
	if dryRun {
		return nil
	}

	var team *model.Team
	team, err := a.Srv().Store.Team().GetByName(*data.Name)

	if err != nil {
		team = &model.Team{}
	}

	team.Name = *data.Name
	team.DisplayName = *data.DisplayName
	team.Type = *data.Type

	if data.Description != nil {
		team.Description = *data.Description
	}

	if data.AllowOpenInvite != nil {
		team.AllowOpenInvite = *data.AllowOpenInvite
	}

	if data.Scheme != nil {
		scheme, err := a.GetSchemeByName(*data.Scheme)
		if err != nil {
			return err
		}

		if scheme.DeleteAt != 0 {
			return model.NewAppError("BulkImport", "app.import.import_team.scheme_deleted.error", nil, "", http.StatusBadRequest)
		}

		if scheme.Scope != model.SchemeScopeTeam {
			return model.NewAppError("BulkImport", "app.import.import_team.scheme_wrong_scope.error", nil, "", http.StatusBadRequest)
		}

		team.SchemeId = &scheme.Id
	}

	if team.Id == "" {
		if _, err := a.CreateTeam(c, team); err != nil {
			return err
		}
	} else {
		if _, err := a.ch.srv.teamService.UpdateTeam(team, teams.UpdateOptions{Imported: true}); err != nil {
			var invErr *store.ErrInvalidInput
			var nfErr *store.ErrNotFound
			switch {
			case errors.As(err, &nfErr):
				return model.NewAppError("BulkImport", "app.team.get.find.app_error", nil, "", http.StatusNotFound).Wrap(err)
			case errors.As(err, &invErr):
				return model.NewAppError("BulkImport", "app.team.update.find.app_error", nil, "", http.StatusBadRequest).Wrap(err)
			default:
				return model.NewAppError("BulkImport", "app.team.update.updating.app_error", nil, "", http.StatusInternalServerError).Wrap(err)
			}
		}
	}

	return nil
}

func (a *App) importChannel(c request.CTX, data *imports.ChannelImportData, dryRun bool) *model.AppError {
	if err := imports.ValidateChannelImportData(data); err != nil {
		return err
	}

	// If this is a Dry Run, do not continue any further.
	if dryRun {
		return nil
	}

	team, err := a.Srv().Store.Team().GetByName(*data.Team)
	if err != nil {
		return model.NewAppError("BulkImport", "app.import.import_channel.team_not_found.error", map[string]any{"TeamName": *data.Team}, "", http.StatusBadRequest).Wrap(err)
	}

	var channel *model.Channel
	if result, err := a.Srv().Store.Channel().GetByNameIncludeDeleted(team.Id, *data.Name, true); err == nil {
		channel = result
	} else {
		channel = &model.Channel{}
	}

	channel.TeamId = team.Id
	channel.Name = *data.Name
	channel.DisplayName = *data.DisplayName
	channel.Type = *data.Type

	if data.Header != nil {
		channel.Header = *data.Header
	}

	if data.Purpose != nil {
		channel.Purpose = *data.Purpose
	}

	if data.Scheme != nil {
		scheme, err := a.GetSchemeByName(*data.Scheme)
		if err != nil {
			return err
		}

		if scheme.DeleteAt != 0 {
			return model.NewAppError("BulkImport", "app.import.import_channel.scheme_deleted.error", nil, "", http.StatusBadRequest)
		}

		if scheme.Scope != model.SchemeScopeChannel {
			return model.NewAppError("BulkImport", "app.import.import_channel.scheme_wrong_scope.error", nil, "", http.StatusBadRequest)
		}

		channel.SchemeId = &scheme.Id
	}

	if channel.Id == "" {
		if _, err := a.CreateChannel(c, channel, false); err != nil {
			return err
		}
	} else {
		if _, err := a.UpdateChannel(c, channel); err != nil {
			return err
		}
	}

	return nil
}

func (a *App) importUser(c request.CTX, data *imports.UserImportData, dryRun bool) *model.AppError {
	if err := imports.ValidateUserImportData(data); err != nil {
		return err
	}

	// If this is a Dry Run, do not continue any further.
	if dryRun {
		return nil
	}

	// We want to avoid database writes if nothing has changed.
	hasUserChanged := false
	hasNotifyPropsChanged := false
	hasUserRolesChanged := false
	hasUserAuthDataChanged := false
	hasUserEmailVerifiedChanged := false

	var user *model.User
	var nErr error
	user, nErr = a.Srv().Store.User().GetByUsername(*data.Username)
	if nErr != nil {
		user = &model.User{}
		user.MakeNonNil()
		user.SetDefaultNotifications()
		hasUserChanged = true
	}

	user.Username = *data.Username

	if user.Email != *data.Email {
		hasUserChanged = true
		hasUserEmailVerifiedChanged = true // Changing the email resets email verified to false by default.
		user.Email = *data.Email
		user.Email = strings.ToLower(user.Email)
	}

	var password string
	var authService string
	var authData *string

	if data.AuthService != nil {
		if user.AuthService != *data.AuthService {
			hasUserAuthDataChanged = true
		}
		authService = *data.AuthService
	}

	// AuthData and Password are mutually exclusive.
	if data.AuthData != nil {
		if user.AuthData == nil || *user.AuthData != *data.AuthData {
			hasUserAuthDataChanged = true
		}
		authData = data.AuthData
		password = ""
	} else if data.Password != nil {
		password = *data.Password
		authData = nil
	} else {
		var err error
		// If no AuthData or Password is specified, we must generate a password.
		password, err = generatePassword(*a.Config().PasswordSettings.MinimumLength)
		if err != nil {
			return model.NewAppError("importUser", "app.import.generate_password.app_error", nil, "", http.StatusInternalServerError).Wrap(err)
		}
		authData = nil
	}

	user.Password = password
	user.AuthService = authService
	user.AuthData = authData

	// Automatically assume all emails are verified.
	emailVerified := true
	if user.EmailVerified != emailVerified {
		user.EmailVerified = emailVerified
		hasUserEmailVerifiedChanged = true
	}

	if data.Nickname != nil {
		if user.Nickname != *data.Nickname {
			user.Nickname = *data.Nickname
			hasUserChanged = true
		}
	}

	if data.FirstName != nil {
		if user.FirstName != *data.FirstName {
			user.FirstName = *data.FirstName
			hasUserChanged = true
		}
	}

	if data.LastName != nil {
		if user.LastName != *data.LastName {
			user.LastName = *data.LastName
			hasUserChanged = true
		}
	}

	if data.Position != nil {
		if user.Position != *data.Position {
			user.Position = *data.Position
			hasUserChanged = true
		}
	}

	if data.Locale != nil {
		if user.Locale != *data.Locale {
			user.Locale = *data.Locale
			hasUserChanged = true
		}
	} else {
		if user.Locale != *a.Config().LocalizationSettings.DefaultClientLocale {
			user.Locale = *a.Config().LocalizationSettings.DefaultClientLocale
			hasUserChanged = true
		}
	}

	if data.DeleteAt != nil {
		if user.DeleteAt != *data.DeleteAt {
			user.DeleteAt = *data.DeleteAt
			hasUserChanged = true
		}
	}

	var roles string
	if data.Roles != nil {
		if user.Roles != *data.Roles {
			roles = *data.Roles
			hasUserRolesChanged = true
		}
	} else if user.Roles == "" {
		// Set SYSTEM_USER roles on newly created users by default.
		if user.Roles != model.SystemUserRoleId {
			roles = model.SystemUserRoleId
			hasUserRolesChanged = true
		}
	}
	user.Roles = roles

	if data.NotifyProps != nil {
		if data.NotifyProps.Desktop != nil {
			if value, ok := user.NotifyProps[model.DesktopNotifyProp]; !ok || value != *data.NotifyProps.Desktop {
				user.AddNotifyProp(model.DesktopNotifyProp, *data.NotifyProps.Desktop)
				hasNotifyPropsChanged = true
			}
		}

		if data.NotifyProps.DesktopSound != nil {
			if value, ok := user.NotifyProps[model.DesktopSoundNotifyProp]; !ok || value != *data.NotifyProps.DesktopSound {
				user.AddNotifyProp(model.DesktopSoundNotifyProp, *data.NotifyProps.DesktopSound)
				hasNotifyPropsChanged = true
			}
		}

		if data.NotifyProps.Email != nil {
			if value, ok := user.NotifyProps[model.EmailNotifyProp]; !ok || value != *data.NotifyProps.Email {
				user.AddNotifyProp(model.EmailNotifyProp, *data.NotifyProps.Email)
				hasNotifyPropsChanged = true
			}
		}

		if data.NotifyProps.Mobile != nil {
			if value, ok := user.NotifyProps[model.PushNotifyProp]; !ok || value != *data.NotifyProps.Mobile {
				user.AddNotifyProp(model.PushNotifyProp, *data.NotifyProps.Mobile)
				hasNotifyPropsChanged = true
			}
		}

		if data.NotifyProps.MobilePushStatus != nil {
			if value, ok := user.NotifyProps[model.PushStatusNotifyProp]; !ok || value != *data.NotifyProps.MobilePushStatus {
				user.AddNotifyProp(model.PushStatusNotifyProp, *data.NotifyProps.MobilePushStatus)
				hasNotifyPropsChanged = true
			}
		}

		if data.NotifyProps.ChannelTrigger != nil {
			if value, ok := user.NotifyProps[model.ChannelMentionsNotifyProp]; !ok || value != *data.NotifyProps.ChannelTrigger {
				user.AddNotifyProp(model.ChannelMentionsNotifyProp, *data.NotifyProps.ChannelTrigger)
				hasNotifyPropsChanged = true
			}
		}

		if data.NotifyProps.CommentsTrigger != nil {
			if value, ok := user.NotifyProps[model.CommentsNotifyProp]; !ok || value != *data.NotifyProps.CommentsTrigger {
				user.AddNotifyProp(model.CommentsNotifyProp, *data.NotifyProps.CommentsTrigger)
				hasNotifyPropsChanged = true
			}
		}

		if data.NotifyProps.MentionKeys != nil {
			if value, ok := user.NotifyProps[model.MentionKeysNotifyProp]; !ok || value != *data.NotifyProps.MentionKeys {
				user.AddNotifyProp(model.MentionKeysNotifyProp, *data.NotifyProps.MentionKeys)
				hasNotifyPropsChanged = true
			}
		} else {
			user.UpdateMentionKeysFromUsername("")
		}
	}

	var savedUser *model.User
	var err error
	if user.Id == "" {
		if savedUser, err = a.ch.srv.userService.CreateUser(user, users.UserCreateOptions{FromImport: true}); err != nil {
			var appErr *model.AppError
			var invErr *store.ErrInvalidInput
			switch {
			case errors.As(err, &appErr):
				return appErr
			case errors.Is(err, users.AcceptedDomainError):
				return model.NewAppError("importUser", "api.user.create_user.accepted_domain.app_error", nil, "", http.StatusBadRequest).Wrap(err)
			case errors.Is(err, users.UserStoreIsEmptyError):
				return model.NewAppError("importUser", "app.user.store_is_empty.app_error", nil, "", http.StatusInternalServerError).Wrap(err)
			case errors.As(err, &invErr):
				switch invErr.Field {
				case "email":
					return model.NewAppError("importUser", "app.user.save.email_exists.app_error", nil, "", http.StatusBadRequest).Wrap(err)
				case "username":
					return model.NewAppError("importUser", "app.user.save.username_exists.app_error", nil, "", http.StatusBadRequest).Wrap(err)
				default:
					return model.NewAppError("importUser", "app.user.save.existing.app_error", nil, "", http.StatusBadRequest).Wrap(err)
				}
			default:
				return model.NewAppError("importUser", "app.user.save.app_error", nil, "", http.StatusInternalServerError).Wrap(err)
			}
		}

		pref := model.Preference{UserId: savedUser.Id, Category: model.PreferenceCategoryTutorialSteps, Name: savedUser.Id, Value: "0"}
		if err := a.Srv().Store.Preference().Save(model.Preferences{pref}); err != nil {
			c.Logger().Warn("Encountered error saving tutorial preference", mlog.Err(err))
		}

	} else {
		var appErr *model.AppError
		if hasUserChanged {
			if savedUser, appErr = a.UpdateUser(c, user, false); appErr != nil {
				return appErr
			}
		}
		if hasUserRolesChanged {
			if savedUser, appErr = a.UpdateUserRoles(c, user.Id, roles, false); appErr != nil {
				return appErr
			}
		}
		if hasNotifyPropsChanged {
			if appErr = a.updateUserNotifyProps(user.Id, user.NotifyProps); appErr != nil {
				return appErr
			}
			if savedUser, appErr = a.GetUser(user.Id); appErr != nil {
				return appErr
			}
		}
		if password != "" {
			if appErr = a.UpdatePassword(user, password); appErr != nil {
				return appErr
			}
		} else {
			if hasUserAuthDataChanged {
				if _, nErr := a.Srv().Store.User().UpdateAuthData(user.Id, authService, authData, user.Email, false); nErr != nil {
					var invErr *store.ErrInvalidInput
					switch {
					case errors.As(nErr, &invErr):
						return model.NewAppError("importUser", "app.user.update_auth_data.email_exists.app_error", nil, "", http.StatusBadRequest).Wrap(nErr)
					default:
						return model.NewAppError("importUser", "app.user.update_auth_data.app_error", nil, "", http.StatusInternalServerError).Wrap(nErr)
					}
				}
			}
		}
		if emailVerified {
			if hasUserEmailVerifiedChanged {
				if err := a.VerifyUserEmail(user.Id, user.Email); err != nil {
					return err
				}
			}
		}
	}

	if savedUser == nil {
		savedUser = user
	}

	if data.ProfileImage != nil {
		var file io.ReadCloser
		var err error
		if data.ProfileImageData != nil {
			file, err = data.ProfileImageData.Open()
		} else {
			file, err = os.Open(*data.ProfileImage)
		}

		if err != nil {
			c.Logger().Warn("Unable to open the profile image.", mlog.Err(err))
		} else {
			defer file.Close()
			if limitErr := checkImageLimits(file, *a.Config().FileSettings.MaxImageResolution); limitErr != nil {
				return model.NewAppError("SetProfileImage", "api.user.upload_profile_user.check_image_limits.app_error", nil, "", http.StatusBadRequest)
			}
			if err := a.SetProfileImageFromFile(c, savedUser.Id, file); err != nil {
				c.Logger().Warn("Unable to set the profile image from a file.", mlog.Err(err))
			}
		}
	}

	// Preferences.
	var preferences model.Preferences

	if data.Theme != nil {
		preferences = append(preferences, model.Preference{
			UserId:   savedUser.Id,
			Category: model.PreferenceCategoryTheme,
			Name:     "",
			Value:    *data.Theme,
		})
	}

	if data.UseMilitaryTime != nil {
		preferences = append(preferences, model.Preference{
			UserId:   savedUser.Id,
			Category: model.PreferenceCategoryDisplaySettings,
			Name:     model.PreferenceNameUseMilitaryTime,
			Value:    *data.UseMilitaryTime,
		})
	}

	if data.CollapsePreviews != nil {
		preferences = append(preferences, model.Preference{
			UserId:   savedUser.Id,
			Category: model.PreferenceCategoryDisplaySettings,
			Name:     model.PreferenceNameCollapseSetting,
			Value:    *data.CollapsePreviews,
		})
	}

	if data.MessageDisplay != nil {
		preferences = append(preferences, model.Preference{
			UserId:   savedUser.Id,
			Category: model.PreferenceCategoryDisplaySettings,
			Name:     model.PreferenceNameMessageDisplay,
			Value:    *data.MessageDisplay,
		})
	}

	if data.CollapseConsecutive != nil {
		preferences = append(preferences, model.Preference{
			UserId:   savedUser.Id,
			Category: model.PreferenceCategoryDisplaySettings,
			Name:     model.PreferenceNameCollapseConsecutive,
			Value:    *data.CollapseConsecutive,
		})
	}

	if data.ColorizeUsernames != nil {
		preferences = append(preferences, model.Preference{
			UserId:   savedUser.Id,
			Category: model.PreferenceCategoryDisplaySettings,
			Name:     model.PreferenceNameColorizeUsernames,
			Value:    *data.ColorizeUsernames,
		})
	}

	if data.ChannelDisplayMode != nil {
		preferences = append(preferences, model.Preference{
			UserId:   savedUser.Id,
			Category: model.PreferenceCategoryDisplaySettings,
			Name:     "channel_display_mode",
			Value:    *data.ChannelDisplayMode,
		})
	}

	if data.TutorialStep != nil {
		preferences = append(preferences, model.Preference{
			UserId:   savedUser.Id,
			Category: model.PreferenceCategoryTutorialSteps,
			Name:     savedUser.Id,
			Value:    *data.TutorialStep,
		})
	}

	if data.UseMarkdownPreview != nil {
		preferences = append(preferences, model.Preference{
			UserId:   savedUser.Id,
			Category: model.PreferenceCategoryAdvancedSettings,
			Name:     "feature_enabled_markdown_preview",
			Value:    *data.UseMarkdownPreview,
		})
	}

	if data.UseFormatting != nil {
		preferences = append(preferences, model.Preference{
			UserId:   savedUser.Id,
			Category: model.PreferenceCategoryAdvancedSettings,
			Name:     "formatting",
			Value:    *data.UseFormatting,
		})
	}

	if data.ShowUnreadSection != nil {
		preferences = append(preferences, model.Preference{
			UserId:   savedUser.Id,
			Category: model.PreferenceCategorySidebarSettings,
			Name:     "show_unread_section",
			Value:    *data.ShowUnreadSection,
		})
	}

	if data.EmailInterval != nil || savedUser.NotifyProps[model.EmailNotifyProp] == "false" {
		var intervalSeconds string
		if value := savedUser.NotifyProps[model.EmailNotifyProp]; value == "false" {
			intervalSeconds = "0"
		} else {
			switch *data.EmailInterval {
			case model.PreferenceEmailIntervalImmediately:
				intervalSeconds = model.PreferenceEmailIntervalNoBatchingSeconds
			case model.PreferenceEmailIntervalFifteen:
				intervalSeconds = model.PreferenceEmailIntervalFifteenAsSeconds
			case model.PreferenceEmailIntervalHour:
				intervalSeconds = model.PreferenceEmailIntervalHourAsSeconds
			}
		}
		if intervalSeconds != "" {
			preferences = append(preferences, model.Preference{
				UserId:   savedUser.Id,
				Category: model.PreferenceCategoryNotifications,
				Name:     model.PreferenceNameEmailInterval,
				Value:    intervalSeconds,
			})
		}
	}

	if len(preferences) > 0 {
		if err := a.Srv().Store.Preference().Save(preferences); err != nil {
			return model.NewAppError("BulkImport", "app.import.import_user.save_preferences.error", nil, "", http.StatusInternalServerError).Wrap(err)
		}
	}

	return a.importUserTeams(c, savedUser, data.Teams)
}

func (a *App) importUserTeams(c request.CTX, user *model.User, data *[]imports.UserTeamImportData) *model.AppError {
	if data == nil {
		return nil
	}

	teamNames := []string{}
	for _, tdata := range *data {
		teamNames = append(teamNames, *tdata.Name)
	}
	allTeams, err := a.getTeamsByNames(teamNames)
	if err != nil {
		return err
	}

	teamThemePreferencesByID := map[string]model.Preferences{}
	channels := map[string][]imports.UserChannelImportData{}
	teamsByID := map[string]*model.Team{}
	teamMemberByTeamID := map[string]*model.TeamMember{}
	newTeamMembers := []*model.TeamMember{}
	oldTeamMembers := []*model.TeamMember{}
	rolesByTeamId := map[string]string{}
	isGuestByTeamId := map[string]bool{}
	isUserByTeamId := map[string]bool{}
	isAdminByTeamId := map[string]bool{}
	existingMemberships, nErr := a.Srv().Store.Team().GetTeamsForUser(context.Background(), user.Id, "", true)
	if nErr != nil {
		return model.NewAppError("importUserTeams", "app.team.get_members.app_error", nil, "", http.StatusInternalServerError).Wrap(nErr)
	}
	existingMembershipsByTeamId := map[string]*model.TeamMember{}
	for _, teamMembership := range existingMemberships {
		existingMembershipsByTeamId[teamMembership.TeamId] = teamMembership
	}
	for _, tdata := range *data {
		team := allTeams[*tdata.Name]

		// Team-specific theme Preferences.
		if tdata.Theme != nil {
			teamThemePreferencesByID[team.Id] = append(teamThemePreferencesByID[team.Id], model.Preference{
				UserId:   user.Id,
				Category: model.PreferenceCategoryTheme,
				Name:     team.Id,
				Value:    *tdata.Theme,
			})
		}

		isGuestByTeamId[team.Id] = false
		isUserByTeamId[team.Id] = true
		isAdminByTeamId[team.Id] = false

		if tdata.Roles == nil {
			isUserByTeamId[team.Id] = true
		} else {
			rawRoles := *tdata.Roles
			explicitRoles := []string{}
			for _, role := range strings.Fields(rawRoles) {
				if role == model.TeamGuestRoleId {
					isGuestByTeamId[team.Id] = true
					isUserByTeamId[team.Id] = false
				} else if role == model.TeamUserRoleId {
					isUserByTeamId[team.Id] = true
				} else if role == model.TeamAdminRoleId {
					isAdminByTeamId[team.Id] = true
				} else {
					explicitRoles = append(explicitRoles, role)
				}
			}
			rolesByTeamId[team.Id] = strings.Join(explicitRoles, " ")
		}

		member := &model.TeamMember{
			TeamId:      team.Id,
			UserId:      user.Id,
			SchemeGuest: user.IsGuest(),
			SchemeUser:  !user.IsGuest(),
			SchemeAdmin: team.Email == user.Email && !user.IsGuest(),
			CreateAt:    model.GetMillis(),
		}
		if !user.IsGuest() {
			var userShouldBeAdmin bool
			userShouldBeAdmin, err = a.UserIsInAdminRoleGroup(user.Id, team.Id, model.GroupSyncableTypeTeam)
			if err != nil {
				return err
			}
			member.SchemeAdmin = userShouldBeAdmin
		}

		if tdata.Channels != nil {
			channels[team.Id] = append(channels[team.Id], *tdata.Channels...)
		}
		if !user.IsGuest() {
			channels[team.Id] = append(channels[team.Id], imports.UserChannelImportData{Name: model.NewString(model.DefaultChannelName)})
		}

		teamsByID[team.Id] = team
		teamMemberByTeamID[team.Id] = member
		if _, ok := existingMembershipsByTeamId[team.Id]; !ok {
			newTeamMembers = append(newTeamMembers, member)
		} else {
			oldTeamMembers = append(oldTeamMembers, member)
		}
	}

	oldMembers, nErr := a.Srv().Store.Team().UpdateMultipleMembers(oldTeamMembers)
	if nErr != nil {
		var appErr *model.AppError
		switch {
		case errors.As(nErr, &appErr):
			return appErr
		default:
			return model.NewAppError("importUserTeams", "app.team.save_member.save.app_error", nil, "", http.StatusInternalServerError).Wrap(nErr)
		}
	}

	newMembers := []*model.TeamMember{}
	if len(newTeamMembers) > 0 {
		var nErr error
		newMembers, nErr = a.Srv().Store.Team().SaveMultipleMembers(newTeamMembers, *a.Config().TeamSettings.MaxUsersPerTeam)
		if nErr != nil {
			var appErr *model.AppError
			var conflictErr *store.ErrConflict
			var limitExceededErr *store.ErrLimitExceeded
			switch {
			case errors.As(nErr, &appErr): // in case we haven't converted to plain error.
				return appErr
			case errors.As(nErr, &conflictErr):
				return model.NewAppError("BulkImport", "app.import.import_user_teams.save_members.conflict.app_error", nil, "", http.StatusBadRequest).Wrap(nErr)
			case errors.As(nErr, &limitExceededErr):
				return model.NewAppError("BulkImport", "app.import.import_user_teams.save_members.max_accounts.app_error", nil, "", http.StatusBadRequest).Wrap(nErr)
			default: // last fallback in case it doesn't map to an existing app error.
				return model.NewAppError("BulkImport", "app.import.import_user_teams.save_members.error", nil, "", http.StatusInternalServerError).Wrap(nErr)
			}
		}
	}

	for _, member := range append(newMembers, oldMembers...) {
		if member.ExplicitRoles != rolesByTeamId[member.TeamId] {
			if _, err = a.UpdateTeamMemberRoles(member.TeamId, user.Id, rolesByTeamId[member.TeamId]); err != nil {
				return err
			}
		}

		a.UpdateTeamMemberSchemeRoles(member.TeamId, user.Id, isGuestByTeamId[member.TeamId], isUserByTeamId[member.TeamId], isAdminByTeamId[member.TeamId])
	}

	for _, team := range allTeams {
		if len(teamThemePreferencesByID[team.Id]) > 0 {
			pref := teamThemePreferencesByID[team.Id]
			if err := a.Srv().Store.Preference().Save(pref); err != nil {
				return model.NewAppError("BulkImport", "app.import.import_user_teams.save_preferences.error", nil, "", http.StatusInternalServerError).Wrap(err)
			}
		}
		channelsToImport := channels[team.Id]
		if err := a.importUserChannels(c, user, team, &channelsToImport); err != nil {
			return err
		}
	}

	return nil
}

func (a *App) importUserChannels(c request.CTX, user *model.User, team *model.Team, data *[]imports.UserChannelImportData) *model.AppError {
	if data == nil {
		return nil
	}

	channelNames := []string{}
	for _, tdata := range *data {
		channelNames = append(channelNames, *tdata.Name)
	}
	allChannels, err := a.getChannelsByNames(channelNames, team.Id)
	if err != nil {
		return err
	}

	channelsByID := map[string]*model.Channel{}
	channelMemberByChannelID := map[string]*model.ChannelMember{}
	newChannelMembers := []*model.ChannelMember{}
	oldChannelMembers := []*model.ChannelMember{}
	rolesByChannelId := map[string]string{}
	channelPreferencesByID := map[string]model.Preferences{}
	isGuestByChannelId := map[string]bool{}
	isUserByChannelId := map[string]bool{}
	isAdminByChannelId := map[string]bool{}
	existingMemberships, nErr := a.Srv().Store.Channel().GetMembersForUser(team.Id, user.Id)
	if nErr != nil {
		return model.NewAppError("importUserChannels", "app.channel.get_members.app_error", nil, "", http.StatusInternalServerError).Wrap(nErr)
	}
	existingMembershipsByChannelId := map[string]model.ChannelMember{}
	for _, channelMembership := range existingMemberships {
		existingMembershipsByChannelId[channelMembership.ChannelId] = channelMembership
	}
	for _, cdata := range *data {
		channel, ok := allChannels[*cdata.Name]
		if !ok {
			return model.NewAppError("BulkImport", "app.import.import_user_channels.channel_not_found.error", nil, "", http.StatusInternalServerError)
		}
		if _, ok = channelsByID[channel.Id]; ok && *cdata.Name == model.DefaultChannelName {
			// town-square membership was in the import and added by the importer (skip the added by the importer)
			continue
		}

		isGuestByChannelId[channel.Id] = false
		isUserByChannelId[channel.Id] = true
		isAdminByChannelId[channel.Id] = false

		if cdata.Roles == nil {
			isUserByChannelId[channel.Id] = true
		} else {
			rawRoles := *cdata.Roles
			explicitRoles := []string{}
			for _, role := range strings.Fields(rawRoles) {
				if role == model.ChannelGuestRoleId {
					isGuestByChannelId[channel.Id] = true
					isUserByChannelId[channel.Id] = false
				} else if role == model.ChannelUserRoleId {
					isUserByChannelId[channel.Id] = true
				} else if role == model.ChannelAdminRoleId {
					isAdminByChannelId[channel.Id] = true
				} else {
					explicitRoles = append(explicitRoles, role)
				}
			}
			rolesByChannelId[channel.Id] = strings.Join(explicitRoles, " ")
		}

		if cdata.Favorite != nil && *cdata.Favorite {
			channelPreferencesByID[channel.Id] = append(channelPreferencesByID[channel.Id], model.Preference{
				UserId:   user.Id,
				Category: model.PreferenceCategoryFavoriteChannel,
				Name:     channel.Id,
				Value:    "true",
			})
		}

		member := &model.ChannelMember{
			ChannelId:   channel.Id,
			UserId:      user.Id,
			NotifyProps: model.GetDefaultChannelNotifyProps(),
			SchemeGuest: user.IsGuest(),
			SchemeUser:  !user.IsGuest(),
			SchemeAdmin: false,
		}
		if !user.IsGuest() {
			var userShouldBeAdmin bool
			userShouldBeAdmin, err = a.UserIsInAdminRoleGroup(user.Id, team.Id, model.GroupSyncableTypeTeam)
			if err != nil {
				return err
			}
			member.SchemeAdmin = userShouldBeAdmin
		}

		if cdata.NotifyProps != nil {
			if cdata.NotifyProps.Desktop != nil {
				member.NotifyProps[model.DesktopNotifyProp] = *cdata.NotifyProps.Desktop
			}

			if cdata.NotifyProps.Mobile != nil {
				member.NotifyProps[model.PushNotifyProp] = *cdata.NotifyProps.Mobile
			}

			if cdata.NotifyProps.MarkUnread != nil {
				member.NotifyProps[model.MarkUnreadNotifyProp] = *cdata.NotifyProps.MarkUnread
			}
		}

		channelsByID[channel.Id] = channel
		channelMemberByChannelID[channel.Id] = member
		if _, ok := existingMembershipsByChannelId[channel.Id]; !ok {
			newChannelMembers = append(newChannelMembers, member)
		} else {
			oldChannelMembers = append(oldChannelMembers, member)
		}
	}

	oldMembers, nErr := a.Srv().Store.Channel().UpdateMultipleMembers(oldChannelMembers)
	if nErr != nil {
		var nfErr *store.ErrNotFound
		var appErr *model.AppError
		switch {
		case errors.As(nErr, &appErr):
			return appErr
		case errors.As(nErr, &nfErr):
			return model.NewAppError("importUserChannels", MissingChannelMemberError, nil, "", http.StatusNotFound).Wrap(nErr)
		default:
			return model.NewAppError("importUserChannels", "app.channel.get_member.app_error", nil, "", http.StatusInternalServerError).Wrap(nErr)
		}
	}

	newMembers := []*model.ChannelMember{}
	if len(newChannelMembers) > 0 {
		newMembers, nErr = a.Srv().Store.Channel().SaveMultipleMembers(newChannelMembers)
		if nErr != nil {
			var cErr *store.ErrConflict
			var appErr *model.AppError
			switch {
			case errors.As(nErr, &cErr):
				switch cErr.Resource {
				case "ChannelMembers":
					return model.NewAppError("importUserChannels", "app.channel.save_member.exists.app_error", nil, "", http.StatusBadRequest).Wrap(nErr)
				}
			case errors.As(nErr, &appErr):
				return appErr
			default:
				return model.NewAppError("importUserChannels", "app.channel.create_direct_channel.internal_error", nil, "", http.StatusInternalServerError).Wrap(nErr)
			}
		}
	}

	for _, member := range append(newMembers, oldMembers...) {
		if member.ExplicitRoles != rolesByChannelId[member.ChannelId] {
			if _, err = a.UpdateChannelMemberRoles(c, member.ChannelId, user.Id, rolesByChannelId[member.ChannelId]); err != nil {
				return err
			}
		}

		a.UpdateChannelMemberSchemeRoles(c, member.ChannelId, user.Id, isGuestByChannelId[member.ChannelId], isUserByChannelId[member.ChannelId], isAdminByChannelId[member.ChannelId])
	}

	for _, channel := range allChannels {
		if len(channelPreferencesByID[channel.Id]) > 0 {
			pref := channelPreferencesByID[channel.Id]
			if err := a.Srv().Store.Preference().Save(pref); err != nil {
				return model.NewAppError("BulkImport", "app.import.import_user_channels.save_preferences.error", nil, "", http.StatusInternalServerError).Wrap(err)
			}
		}
	}

	return nil
}

func (a *App) importReaction(data *imports.ReactionImportData, post *model.Post) *model.AppError {
	if err := imports.ValidateReactionImportData(data, post.CreateAt); err != nil {
		return err
	}

	var user *model.User
	var nErr error
	if user, nErr = a.Srv().Store.User().GetByUsername(*data.User); nErr != nil {
		return model.NewAppError("BulkImport", "app.import.import_post.user_not_found.error", map[string]any{"Username": data.User}, "", http.StatusBadRequest).Wrap(nErr)
	}

	reaction := &model.Reaction{
		UserId:    user.Id,
		PostId:    post.Id,
		EmojiName: *data.EmojiName,
		CreateAt:  *data.CreateAt,
	}
	if _, nErr = a.Srv().Store.Reaction().Save(reaction); nErr != nil {
		var appErr *model.AppError
		switch {
		case errors.As(nErr, &appErr):
			return appErr
		default:
			return model.NewAppError("importReaction", "app.reaction.save.save.app_error", nil, "", http.StatusInternalServerError).Wrap(nErr)
		}
	}

	return nil
}

func (a *App) importReplies(c request.CTX, data []imports.ReplyImportData, post *model.Post, teamID string) *model.AppError {
	var err *model.AppError
	usernames := []string{}
	for _, replyData := range data {
		replyData := replyData
		if err = imports.ValidateReplyImportData(&replyData, post.CreateAt, a.MaxPostSize()); err != nil {
			return err
		}
		usernames = append(usernames, *replyData.User)
	}

	users, err := a.getUsersByUsernames(usernames)
	if err != nil {
		return err
	}

	postsWithData := []postAndData{}
	postsForCreateList := []*model.Post{}
	postsForOverwriteList := []*model.Post{}

	for _, replyData := range data {
		replyData := replyData
		user := users[*replyData.User]

		// Check if this post already exists.
		replies, nErr := a.Srv().Store.Post().GetPostsCreatedAt(post.ChannelId, *replyData.CreateAt)
		if nErr != nil {
			return model.NewAppError("importReplies", "app.post.get_posts_created_at.app_error", nil, "", http.StatusInternalServerError).Wrap(nErr)
		}

		var reply *model.Post
		for _, r := range replies {
			if r.Message == *replyData.Message && r.RootId == post.Id {
				reply = r
				break
			}
		}

		if reply == nil {
			reply = &model.Post{}
		}
		reply.UserId = user.Id
		reply.ChannelId = post.ChannelId
		reply.RootId = post.Id
		reply.Message = *replyData.Message
		reply.CreateAt = *replyData.CreateAt
		if reply.CreateAt < post.CreateAt {
			c.Logger().Warn("Reply CreateAt is before parent post CreateAt, setting it to parent post CreateAt", mlog.Int64("reply_create_at", reply.CreateAt), mlog.Int64("parent_create_at", post.CreateAt))
			reply.CreateAt = post.CreateAt
		}
		if replyData.Type != nil {
			reply.Type = *replyData.Type
		}
		if replyData.EditAt != nil {
			reply.EditAt = *replyData.EditAt
		}

		fileIDs := a.uploadAttachments(c, replyData.Attachments, reply, teamID)
		for _, fileID := range reply.FileIds {
			if _, ok := fileIDs[fileID]; !ok {
				a.Srv().Store.FileInfo().PermanentDelete(fileID)
			}
		}
		reply.FileIds = make([]string, 0)
		for fileID := range fileIDs {
			reply.FileIds = append(reply.FileIds, fileID)
		}

		if reply.Id == "" {
			postsForCreateList = append(postsForCreateList, reply)
		} else {
			postsForOverwriteList = append(postsForOverwriteList, reply)
		}
		postsWithData = append(postsWithData, postAndData{post: reply, replyData: &replyData})
	}

	if len(postsForCreateList) > 0 {
		if _, _, err := a.Srv().Store.Post().SaveMultiple(postsForCreateList); err != nil {
			var appErr *model.AppError
			var invErr *store.ErrInvalidInput
			switch {
			case errors.As(err, &appErr):
				return appErr
			case errors.As(err, &invErr):
				return model.NewAppError("importReplies", "app.post.save.existing.app_error", nil, "", http.StatusBadRequest).Wrap(err)
			default:
				return model.NewAppError("importReplies", "app.post.save.app_error", nil, "", http.StatusInternalServerError).Wrap(err)
			}
		}
	}

	if _, _, nErr := a.Srv().Store.Post().OverwriteMultiple(postsForOverwriteList); nErr != nil {
		return model.NewAppError("importReplies", "app.post.overwrite.app_error", nil, "", http.StatusInternalServerError).Wrap(nErr)
	}

	for _, postWithData := range postsWithData {
		a.updateFileInfoWithPostId(postWithData.post)
	}

	return nil
}

func (a *App) importAttachment(c request.CTX, data *imports.AttachmentImportData, post *model.Post, teamID string) (*model.FileInfo, *model.AppError) {
	var (
		name string
		file io.Reader
	)
	if data.Data != nil {
		zipFile, err := data.Data.Open()
		if err != nil {
			return nil, model.NewAppError("BulkImport", "app.import.attachment.bad_file.error", map[string]any{"FilePath": *data.Path}, "", http.StatusBadRequest).Wrap(err)
		}
		defer zipFile.Close()
		name = data.Data.Name
		file = zipFile.(io.Reader)
	} else {
		realFile, err := os.Open(*data.Path)
		if err != nil {
			return nil, model.NewAppError("BulkImport", "app.import.attachment.bad_file.error", map[string]any{"FilePath": *data.Path}, "", http.StatusBadRequest).Wrap(err)
		}
		defer realFile.Close()
		name = realFile.Name()
		file = realFile
	}

	timestamp := utils.TimeFromMillis(post.CreateAt)

	fileData, err := io.ReadAll(file)
	if err != nil {
		return nil, model.NewAppError("BulkImport", "app.import.attachment.read_file_data.error", map[string]any{"FilePath": *data.Path}, "", http.StatusBadRequest)
	}

	// Go over existing files in the post and see if there already exists a file with the same name, size and hash. If so - skip it
	if post.Id != "" {
		oldFiles, err := a.GetFileInfosForPost(post.Id, true, false)
		if err != nil {
			return nil, model.NewAppError("BulkImport", "app.import.attachment.file_upload.error", map[string]any{"FilePath": *data.Path}, "", http.StatusBadRequest)
		}
		for _, oldFile := range oldFiles {
			if oldFile.Name != path.Base(name) || oldFile.Size != int64(len(fileData)) {
				continue
			}
			// check md5
			newHash := sha1.Sum(fileData)
			oldFileData, err := a.GetFile(oldFile.Id)
			if err != nil {
				return nil, model.NewAppError("BulkImport", "app.import.attachment.file_upload.error", map[string]any{"FilePath": *data.Path}, "", http.StatusBadRequest)
			}
			oldHash := sha1.Sum(oldFileData)

			if bytes.Equal(oldHash[:], newHash[:]) {
				mlog.Info("Skipping uploading of file because name already exists", mlog.Any("file_name", name))
				return oldFile, nil
			}
		}
	}

	mlog.Info("Uploading file with name", mlog.String("file_name", name))

	fileInfo, appErr := a.DoUploadFile(c, timestamp, teamID, post.ChannelId, post.UserId, name, fileData)
	if appErr != nil {
		mlog.Error("Failed to upload file:", mlog.Err(appErr))
		return nil, appErr
	}

	if fileInfo.IsImage() && !fileInfo.IsSvg() {
		a.HandleImages([]string{fileInfo.PreviewPath}, []string{fileInfo.ThumbnailPath}, [][]byte{fileData})
	}

	return fileInfo, nil
}

type postAndData struct {
	post           *model.Post
	postData       *imports.PostImportData
	directPostData *imports.DirectPostImportData
	replyData      *imports.ReplyImportData
	team           *model.Team
	lineNumber     int
}

func (a *App) getUsersByUsernames(usernames []string) (map[string]*model.User, *model.AppError) {
	uniqueUsernames := utils.RemoveDuplicatesFromStringArray(usernames)
	allUsers, err := a.Srv().Store.User().GetProfilesByUsernames(uniqueUsernames, nil)
	if err != nil {
		return nil, model.NewAppError("BulkImport", "app.import.get_users_by_username.some_users_not_found.error", nil, "", http.StatusBadRequest).Wrap(err)
	}

	if len(allUsers) != len(uniqueUsernames) {
		return nil, model.NewAppError("BulkImport", "app.import.get_users_by_username.some_users_not_found.error", nil, "", http.StatusBadRequest)
	}

	users := make(map[string]*model.User)
	for _, user := range allUsers {
		users[user.Username] = user
	}
	return users, nil
}

func (a *App) getTeamsByNames(names []string) (map[string]*model.Team, *model.AppError) {
	allTeams, err := a.Srv().Store.Team().GetByNames(names)
	if err != nil {
		return nil, model.NewAppError("BulkImport", "app.import.get_teams_by_names.some_teams_not_found.error", nil, "", http.StatusBadRequest).Wrap(err)
	}

	teams := make(map[string]*model.Team)
	for _, team := range allTeams {
		teams[team.Name] = team
	}
	return teams, nil
}

func (a *App) getChannelsByNames(names []string, teamID string) (map[string]*model.Channel, *model.AppError) {
	allChannels, err := a.Srv().Store.Channel().GetByNames(teamID, names, true)
	if err != nil {
		return nil, model.NewAppError("BulkImport", "app.import.get_teams_by_names.some_teams_not_found.error", nil, "", http.StatusBadRequest).Wrap(err)
	}

	channels := make(map[string]*model.Channel)
	for _, channel := range allChannels {
		channels[channel.Name] = channel
	}
	return channels, nil
}

// getChannelsForPosts returns map[teamName]map[channelName]*model.Channel
func (a *App) getChannelsForPosts(teams map[string]*model.Team, data []*imports.PostImportData) (map[string]map[string]*model.Channel, *model.AppError) {
	teamChannels := make(map[string]map[string]*model.Channel)
	for _, postData := range data {
		teamName := *postData.Team
		if _, ok := teamChannels[teamName]; !ok {
			teamChannels[teamName] = make(map[string]*model.Channel)
		}
		if channel, ok := teamChannels[teamName][*postData.Channel]; !ok || channel == nil {
			var err error
			channel, err = a.Srv().Store.Channel().GetByName(teams[teamName].Id, *postData.Channel, true)
			if err != nil {
				return nil, model.NewAppError("BulkImport", "app.import.import_post.channel_not_found.error", map[string]any{"ChannelName": *postData.Channel}, "", http.StatusBadRequest).Wrap(err)
			}
			teamChannels[teamName][*postData.Channel] = channel
		}
	}
	return teamChannels, nil
}

// getPostStrID returns a string ID composed of several post fields to
// uniquely identify a post before it's imported, so it has no ID yet
func getPostStrID(post *model.Post) string {
	return fmt.Sprintf("%d%s%s", post.CreateAt, post.ChannelId, post.Message)
}

// importMultiplePostLines will return an error and the line that
// caused it whenever possible
func (a *App) importMultiplePostLines(c request.CTX, lines []imports.LineImportWorkerData, dryRun bool) (int, *model.AppError) {
	if len(lines) == 0 {
		return 0, nil
	}

	for _, line := range lines {
		if err := imports.ValidatePostImportData(line.Post, a.MaxPostSize()); err != nil {
			return line.LineNumber, err
		}
	}

	// If this is a Dry Run, do not continue any further.
	if dryRun {
		return 0, nil
	}

	usernames := []string{}
	teamNames := make([]string, len(lines))
	postsData := make([]*imports.PostImportData, len(lines))
	for i, line := range lines {
		usernames = append(usernames, *line.Post.User)
		if line.Post.FlaggedBy != nil {
			usernames = append(usernames, *line.Post.FlaggedBy...)
		}
		teamNames[i] = *line.Post.Team
		postsData[i] = line.Post
	}

	users, err := a.getUsersByUsernames(usernames)
	if err != nil {
		return 0, err
	}

	teams, err := a.getTeamsByNames(teamNames)
	if err != nil {
		return 0, err
	}

	channels, err := a.getChannelsForPosts(teams, postsData)
	if err != nil {
		return 0, err
	}
	postsWithData := []postAndData{}
	postsForCreateList := []*model.Post{}
	postsForCreateMap := map[string]int{}
	postsForOverwriteList := []*model.Post{}
	postsForOverwriteMap := map[string]int{}

	for _, line := range lines {
		team := teams[*line.Post.Team]
		channel := channels[*line.Post.Team][*line.Post.Channel]
		user := users[*line.Post.User]

		// Check if this post already exists.
		posts, nErr := a.Srv().Store.Post().GetPostsCreatedAt(channel.Id, *line.Post.CreateAt)
		if nErr != nil {
			return line.LineNumber, model.NewAppError("importMultiplePostLines", "app.post.get_posts_created_at.app_error", nil, "", http.StatusInternalServerError).Wrap(nErr)
		}

		var post *model.Post
		for _, p := range posts {
			if p.Message == *line.Post.Message {
				post = p
				break
			}
		}

		if post == nil {
			post = &model.Post{}
		}

		post.ChannelId = channel.Id
		post.Message = *line.Post.Message
		post.UserId = user.Id
		post.CreateAt = *line.Post.CreateAt
		post.Hashtags, _ = model.ParseHashtags(post.Message)

		if line.Post.Type != nil {
			post.Type = *line.Post.Type
		}
		if line.Post.EditAt != nil {
			post.EditAt = *line.Post.EditAt
		}
		if line.Post.Props != nil {
			post.Props = *line.Post.Props
		}
		if line.Post.IsPinned != nil {
			post.IsPinned = *line.Post.IsPinned
		}

		fileIDs := a.uploadAttachments(c, line.Post.Attachments, post, team.Id)
		for _, fileID := range post.FileIds {
			if _, ok := fileIDs[fileID]; !ok {
				a.Srv().Store.FileInfo().PermanentDelete(fileID)
			}
		}
		post.FileIds = make([]string, 0)
		for fileID := range fileIDs {
			post.FileIds = append(post.FileIds, fileID)
		}

		if post.Id == "" {
			postsForCreateList = append(postsForCreateList, post)
			postsForCreateMap[getPostStrID(post)] = line.LineNumber
		} else {
			postsForOverwriteList = append(postsForOverwriteList, post)
			postsForOverwriteMap[getPostStrID(post)] = line.LineNumber
		}
		postsWithData = append(postsWithData, postAndData{post: post, postData: line.Post, team: team, lineNumber: line.LineNumber})
	}

	if len(postsForCreateList) > 0 {
		if _, idx, nErr := a.Srv().Store.Post().SaveMultiple(postsForCreateList); nErr != nil {
			var appErr *model.AppError
			var invErr *store.ErrInvalidInput
			var retErr *model.AppError
			switch {
			case errors.As(nErr, &appErr):
				retErr = appErr
			case errors.As(nErr, &invErr):
				retErr = model.NewAppError("importMultiplePostLines", "app.post.save.existing.app_error", nil, "", http.StatusBadRequest).Wrap(nErr)
			default:
				retErr = model.NewAppError("importMultiplePostLines", "app.post.save.app_error", nil, "", http.StatusInternalServerError).Wrap(nErr)
			}

			if idx != -1 && idx < len(postsForCreateList) {
				post := postsForCreateList[idx]
				if lineNumber, ok := postsForCreateMap[getPostStrID(post)]; ok {
					return lineNumber, retErr
				}
			}
			return 0, retErr
		}
	}

	if _, idx, err := a.Srv().Store.Post().OverwriteMultiple(postsForOverwriteList); err != nil {
		if idx != -1 && idx < len(postsForOverwriteList) {
			post := postsForOverwriteList[idx]
			if lineNumber, ok := postsForOverwriteMap[getPostStrID(post)]; ok {
				return lineNumber, model.NewAppError("importMultiplePostLines", "app.post.overwrite.app_error", nil, "", http.StatusInternalServerError).Wrap(err)
			}
		}
		return 0, model.NewAppError("importMultiplePostLines", "app.post.overwrite.app_error", nil, "", http.StatusInternalServerError).Wrap(err)
	}

	for _, postWithData := range postsWithData {
		postWithData := postWithData
		if postWithData.postData.FlaggedBy != nil {
			var preferences model.Preferences

			for _, username := range *postWithData.postData.FlaggedBy {
				user := users[username]

				preferences = append(preferences, model.Preference{
					UserId:   user.Id,
					Category: model.PreferenceCategoryFlaggedPost,
					Name:     postWithData.post.Id,
					Value:    "true",
				})
			}

			if len(preferences) > 0 {
				if err := a.Srv().Store.Preference().Save(preferences); err != nil {
					return postWithData.lineNumber, model.NewAppError("BulkImport", "app.import.import_post.save_preferences.error", nil, "", http.StatusInternalServerError).Wrap(err)
				}
			}
		}

		if postWithData.postData.Reactions != nil {
			for _, reaction := range *postWithData.postData.Reactions {
				reaction := reaction
				if err := a.importReaction(&reaction, postWithData.post); err != nil {
					return postWithData.lineNumber, err
				}
			}
		}

		if postWithData.postData.Replies != nil && len(*postWithData.postData.Replies) > 0 {
			err := a.importReplies(c, *postWithData.postData.Replies, postWithData.post, postWithData.team.Id)
			if err != nil {
				return postWithData.lineNumber, err
			}
		}
		a.updateFileInfoWithPostId(postWithData.post)
	}
	return 0, nil
}

// uploadAttachments imports new attachments and returns current attachments of the post as a map
<<<<<<< HEAD
func (a *App) uploadAttachments(c request.CTX, attachments []*AttachmentImportData, post *model.Post, teamID string) map[string]bool {
=======
func (a *App) uploadAttachments(c request.CTX, attachments *[]imports.AttachmentImportData, post *model.Post, teamID string) map[string]bool {
>>>>>>> 5a718f3c
	if attachments == nil {
		return nil
	}
	fileIDs := make(map[string]bool)
	for _, attachment := range attachments {
		attachment := attachment
		fileInfo, err := a.importAttachment(c, attachment, post, teamID)
		if err != nil {
			if attachment.Path == nil {
				mlog.Warn("failed to import attachment; path was nil",
					mlog.String("error", err.Error()))
			}
			continue
		}
		fileIDs[fileInfo.Id] = true
	}
	return fileIDs
}

func (a *App) updateFileInfoWithPostId(post *model.Post) {
	for _, fileID := range post.FileIds {
		if err := a.Srv().Store.FileInfo().AttachToPost(fileID, post.Id, post.UserId); err != nil {
			mlog.Error("Error attaching files to post.", mlog.String("post_id", post.Id), mlog.Any("post_file_ids", post.FileIds), mlog.Err(err))
		}
	}
}
func (a *App) importDirectChannel(c request.CTX, data *imports.DirectChannelImportData, dryRun bool) *model.AppError {
	var err *model.AppError
	if err = imports.ValidateDirectChannelImportData(data); err != nil {
		return err
	}

	// If this is a Dry Run, do not continue any further.
	if dryRun {
		return nil
	}

	var userIDs []string
	userMap, err := a.getUsersByUsernames(*data.Members)
	if err != nil {
		return err
	}
	for _, user := range *data.Members {
		userIDs = append(userIDs, userMap[user].Id)
	}

	var channel *model.Channel

	if len(userIDs) == 2 {
		ch, err := a.createDirectChannel(c, userIDs[0], userIDs[1])
		if err != nil && err.Id != store.ChannelExistsError {
			return model.NewAppError("BulkImport", "app.import.import_direct_channel.create_direct_channel.error", nil, "", http.StatusBadRequest).Wrap(err)
		}
		channel = ch
	} else {
		ch, err := a.createGroupChannel(c, userIDs)
		if err != nil && err.Id != store.ChannelExistsError {
			return model.NewAppError("BulkImport", "app.import.import_direct_channel.create_group_channel.error", nil, "", http.StatusBadRequest).Wrap(err)
		}
		channel = ch
	}

	var preferences model.Preferences

	for _, userID := range userIDs {
		preferences = append(preferences, model.Preference{
			UserId:   userID,
			Category: model.PreferenceCategoryDirectChannelShow,
			Name:     channel.Id,
			Value:    "true",
		})
	}

	if data.FavoritedBy != nil {
		for _, favoriter := range *data.FavoritedBy {
			preferences = append(preferences, model.Preference{
				UserId:   userMap[favoriter].Id,
				Category: model.PreferenceCategoryFavoriteChannel,
				Name:     channel.Id,
				Value:    "true",
			})
		}
	}

	if err := a.Srv().Store.Preference().Save(preferences); err != nil {
		var appErr *model.AppError
		switch {
		case errors.As(err, &appErr):
			appErr.StatusCode = http.StatusBadRequest
			return appErr
		default:
			return model.NewAppError("importDirectChannel", "app.preference.save.updating.app_error", nil, "", http.StatusBadRequest).Wrap(err)
		}
	}

	if data.Header != nil {
		channel.Header = *data.Header
		if _, appErr := a.Srv().Store.Channel().Update(channel); appErr != nil {
			return model.NewAppError("BulkImport", "app.import.import_direct_channel.update_header_failed.error", nil, "", http.StatusBadRequest).Wrap(appErr)
		}
	}

	return nil
}

// importMultipleDirectPostLines will return an error and the line
// that caused it whenever possible
func (a *App) importMultipleDirectPostLines(c request.CTX, lines []imports.LineImportWorkerData, dryRun bool) (int, *model.AppError) {
	if len(lines) == 0 {
		return 0, nil
	}

	for _, line := range lines {
		if err := imports.ValidateDirectPostImportData(line.DirectPost, a.MaxPostSize()); err != nil {
			return line.LineNumber, err
		}
	}

	// If this is a Dry Run, do not continue any further.
	if dryRun {
		return 0, nil
	}

	usernames := []string{}
	for _, line := range lines {
		usernames = append(usernames, *line.DirectPost.User)
		if line.DirectPost.FlaggedBy != nil {
			usernames = append(usernames, *line.DirectPost.FlaggedBy...)
		}
		usernames = append(usernames, *line.DirectPost.ChannelMembers...)
	}

	users, err := a.getUsersByUsernames(usernames)
	if err != nil {
		return 0, err
	}

	postsWithData := []postAndData{}
	postsForCreateList := []*model.Post{}
	postsForCreateMap := map[string]int{}
	postsForOverwriteList := []*model.Post{}
	postsForOverwriteMap := map[string]int{}

	for _, line := range lines {
		var userIDs []string
		var err *model.AppError
		for _, username := range *line.DirectPost.ChannelMembers {
			user := users[username]
			userIDs = append(userIDs, user.Id)
		}

		var channel *model.Channel
		var ch *model.Channel
		if len(userIDs) == 2 {
			ch, err = a.GetOrCreateDirectChannel(c, userIDs[0], userIDs[1])
			if err != nil && err.Id != store.ChannelExistsError {
				return line.LineNumber, model.NewAppError("BulkImport", "app.import.import_direct_post.create_direct_channel.error", nil, "", http.StatusBadRequest).Wrap(err)
			}
			channel = ch
		} else {
			ch, err = a.createGroupChannel(c, userIDs)
			if err != nil && err.Id != store.ChannelExistsError {
				return line.LineNumber, model.NewAppError("BulkImport", "app.import.import_direct_post.create_group_channel.error", nil, "", http.StatusBadRequest).Wrap(err)
			}
			channel = ch
		}

		user := users[*line.DirectPost.User]

		// Check if this post already exists.
		posts, nErr := a.Srv().Store.Post().GetPostsCreatedAt(channel.Id, *line.DirectPost.CreateAt)
		if nErr != nil {
			return line.LineNumber, model.NewAppError("BulkImport", "app.post.get_posts_created_at.app_error", nil, "", http.StatusInternalServerError).Wrap(nErr)
		}

		var post *model.Post
		for _, p := range posts {
			if p.Message == *line.DirectPost.Message {
				post = p
				break
			}
		}

		if post == nil {
			post = &model.Post{}
		}

		post.ChannelId = channel.Id
		post.Message = *line.DirectPost.Message
		post.UserId = user.Id
		post.CreateAt = *line.DirectPost.CreateAt
		post.Hashtags, _ = model.ParseHashtags(post.Message)

		if line.DirectPost.Type != nil {
			post.Type = *line.DirectPost.Type
		}
		if line.DirectPost.EditAt != nil {
			post.EditAt = *line.DirectPost.EditAt
		}
		if line.DirectPost.Props != nil {
			post.Props = *line.DirectPost.Props
		}
		if line.DirectPost.IsPinned != nil {
			post.IsPinned = *line.DirectPost.IsPinned
		}

		fileIDs := a.uploadAttachments(c, line.DirectPost.Attachments, post, "noteam")
		for _, fileID := range post.FileIds {
			if _, ok := fileIDs[fileID]; !ok {
				a.Srv().Store.FileInfo().PermanentDelete(fileID)
			}
		}
		post.FileIds = make([]string, 0)
		for fileID := range fileIDs {
			post.FileIds = append(post.FileIds, fileID)
		}

		if post.Id == "" {
			postsForCreateList = append(postsForCreateList, post)
			postsForCreateMap[getPostStrID(post)] = line.LineNumber
		} else {
			postsForOverwriteList = append(postsForOverwriteList, post)
			postsForOverwriteMap[getPostStrID(post)] = line.LineNumber
		}
		postsWithData = append(postsWithData, postAndData{post: post, directPostData: line.DirectPost, lineNumber: line.LineNumber})
	}

	if len(postsForCreateList) > 0 {
		if _, idx, err := a.Srv().Store.Post().SaveMultiple(postsForCreateList); err != nil {
			var appErr *model.AppError
			var invErr *store.ErrInvalidInput
			var retErr *model.AppError
			switch {
			case errors.As(err, &appErr):
				retErr = appErr
			case errors.As(err, &invErr):
				retErr = model.NewAppError("importMultiplePostLines", "app.post.save.existing.app_error", nil, "", http.StatusBadRequest).Wrap(err)
			default:
				retErr = model.NewAppError("importMultiplePostLines", "app.post.save.app_error", nil, "", http.StatusInternalServerError).Wrap(err)
			}

			if idx != -1 && idx < len(postsForCreateList) {
				post := postsForCreateList[idx]
				if lineNumber, ok := postsForCreateMap[getPostStrID(post)]; ok {
					return lineNumber, retErr
				}
			}
			return 0, retErr
		}
	}
	if _, idx, err := a.Srv().Store.Post().OverwriteMultiple(postsForOverwriteList); err != nil {
		if idx != -1 && idx < len(postsForOverwriteList) {
			post := postsForOverwriteList[idx]
			if lineNumber, ok := postsForOverwriteMap[getPostStrID(post)]; ok {
				return lineNumber, model.NewAppError("importMultiplePostLines", "app.post.overwrite.app_error", nil, "", http.StatusInternalServerError).Wrap(err)
			}
		}
		return 0, model.NewAppError("importMultiplePostLines", "app.post.overwrite.app_error", nil, "", http.StatusInternalServerError).Wrap(err)
	}

	for _, postWithData := range postsWithData {
		if postWithData.directPostData.FlaggedBy != nil {
			var preferences model.Preferences

			for _, username := range *postWithData.directPostData.FlaggedBy {
				user := users[username]

				preferences = append(preferences, model.Preference{
					UserId:   user.Id,
					Category: model.PreferenceCategoryFlaggedPost,
					Name:     postWithData.post.Id,
					Value:    "true",
				})
			}

			if len(preferences) > 0 {
				if err := a.Srv().Store.Preference().Save(preferences); err != nil {
					return postWithData.lineNumber, model.NewAppError("BulkImport", "app.import.import_post.save_preferences.error", nil, "", http.StatusInternalServerError).Wrap(err)
				}
			}
		}

		if postWithData.directPostData.Reactions != nil {
			for _, reaction := range *postWithData.directPostData.Reactions {
				reaction := reaction
				if err := a.importReaction(&reaction, postWithData.post); err != nil {
					return postWithData.lineNumber, err
				}
			}
		}

		if postWithData.directPostData.Replies != nil {
			if err := a.importReplies(c, *postWithData.directPostData.Replies, postWithData.post, "noteam"); err != nil {
				return postWithData.lineNumber, err
			}
		}

		a.updateFileInfoWithPostId(postWithData.post)
	}
	return 0, nil
}

func (a *App) importEmoji(data *imports.EmojiImportData, dryRun bool) *model.AppError {
	aerr := imports.ValidateEmojiImportData(data)
	if aerr != nil {
		if aerr.Id == "model.emoji.system_emoji_name.app_error" {
			mlog.Warn("Skipping emoji import due to name conflict with system emoji", mlog.String("emoji_name", *data.Name))
			return nil
		}
		return aerr
	}

	// If this is a Dry Run, do not continue any further.
	if dryRun {
		return nil
	}

	var emoji *model.Emoji

	emoji, err := a.Srv().Store.Emoji().GetByName(context.Background(), *data.Name, true)
	if err != nil {
		var nfErr *store.ErrNotFound
		if !errors.As(err, &nfErr) {
			return model.NewAppError("importEmoji", "app.emoji.get_by_name.app_error", nil, "", http.StatusInternalServerError).Wrap(err)
		}
	}

	alreadyExists := emoji != nil

	if !alreadyExists {
		emoji = &model.Emoji{
			Name: *data.Name,
		}
		emoji.PreSave()
	}

	var file io.ReadCloser
	if data.Data != nil {
		file, err = data.Data.Open()
	} else {
		file, err = os.Open(*data.Image)
	}
	if err != nil {
		return model.NewAppError("BulkImport", "app.import.emoji.bad_file.error", map[string]any{"EmojiName": *data.Name}, "", http.StatusBadRequest)
	}
	defer file.Close()

	reader := utils.NewLimitedReaderWithError(file, MaxEmojiFileSize)
	if _, err := a.WriteFile(reader, getEmojiImagePath(emoji.Id)); err != nil {
		return err
	}

	if !alreadyExists {
		if _, err := a.Srv().Store.Emoji().Save(emoji); err != nil {
			return model.NewAppError("importEmoji", "api.emoji.create.internal_error", nil, "", http.StatusBadRequest).Wrap(err)
		}
	}

	return nil
}<|MERGE_RESOLUTION|>--- conflicted
+++ resolved
@@ -1533,11 +1533,7 @@
 }
 
 // uploadAttachments imports new attachments and returns current attachments of the post as a map
-<<<<<<< HEAD
-func (a *App) uploadAttachments(c request.CTX, attachments []*AttachmentImportData, post *model.Post, teamID string) map[string]bool {
-=======
-func (a *App) uploadAttachments(c request.CTX, attachments *[]imports.AttachmentImportData, post *model.Post, teamID string) map[string]bool {
->>>>>>> 5a718f3c
+func (a *App) uploadAttachments(c request.CTX, attachments []*imports.AttachmentImportData, post *model.Post, teamID string) map[string]bool {
 	if attachments == nil {
 		return nil
 	}

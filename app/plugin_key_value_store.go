// Copyright (c) 2015-present Mattermost, Inc. All Rights Reserved.
// See LICENSE.txt for license information.

package app

import (
	"crypto/sha256"
	"encoding/base64"
	"net/http"

	"github.com/mattermost/mattermost-server/v5/mlog"
	"github.com/mattermost/mattermost-server/v5/model"
)

func getKeyHash(key string) string {
	hash := sha256.New()
	hash.Write([]byte(key))
	return base64.StdEncoding.EncodeToString(hash.Sum(nil))
}

func (a *App) SetPluginKey(pluginId string, key string, value []byte) *model.AppError {
	return a.SetPluginKeyWithExpiry(pluginId, key, value, 0)
}

func (a *App) SetPluginKeyWithExpiry(pluginId string, key string, value []byte, expireInSeconds int64) *model.AppError {
	options := model.PluginKVSetOptions{
		ExpireInSeconds: expireInSeconds,
	}
	_, err := a.SetPluginKeyWithOptions(pluginId, key, value, options)
	return err
}

func (a *App) CompareAndSetPluginKey(pluginId string, key string, oldValue, newValue []byte) (bool, *model.AppError) {
	options := model.PluginKVSetOptions{
		Atomic:   true,
		OldValue: oldValue,
	}
	return a.SetPluginKeyWithOptions(pluginId, key, newValue, options)
}

func (a *App) SetPluginKeyWithOptions(pluginId string, key string, value []byte, options model.PluginKVSetOptions) (bool, *model.AppError) {
	if err := options.IsValid(); err != nil {
		mlog.Error("Failed to set plugin key value with options", mlog.String("plugin_id", pluginId), mlog.String("key", key), mlog.Err(err))
		return false, err
	}

<<<<<<< HEAD
	updated, err := a.Store().Plugin().SetWithOptions(pluginId, key, value, options)
=======
	updated, err := a.Srv().Store.Plugin().SetWithOptions(pluginId, key, value, options)
>>>>>>> 17523fa5
	if err != nil {
		mlog.Error("Failed to set plugin key value with options", mlog.String("plugin_id", pluginId), mlog.String("key", key), mlog.Err(err))
		return updated, err
	}

	// Clean up a previous entry using the hashed key, if it exists.
<<<<<<< HEAD
	if err := a.Store().Plugin().Delete(pluginId, getKeyHash(key)); err != nil {
=======
	if err := a.Srv().Store.Plugin().Delete(pluginId, getKeyHash(key)); err != nil {
>>>>>>> 17523fa5
		mlog.Error("Failed to clean up previously hashed plugin key value", mlog.String("plugin_id", pluginId), mlog.String("key", key), mlog.Err(err))
	}

	return updated, nil
}

func (a *App) CompareAndDeletePluginKey(pluginId string, key string, oldValue []byte) (bool, *model.AppError) {
	kv := &model.PluginKeyValue{
		PluginId: pluginId,
		Key:      key,
	}

<<<<<<< HEAD
	deleted, err := a.Store().Plugin().CompareAndDelete(kv, oldValue)
=======
	deleted, err := a.Srv().Store.Plugin().CompareAndDelete(kv, oldValue)
>>>>>>> 17523fa5
	if err != nil {
		mlog.Error("Failed to compare and delete plugin key value", mlog.String("plugin_id", pluginId), mlog.String("key", key), mlog.Err(err))
		return deleted, err
	}

	// Clean up a previous entry using the hashed key, if it exists.
<<<<<<< HEAD
	if err := a.Store().Plugin().Delete(pluginId, getKeyHash(key)); err != nil {
=======
	if err := a.Srv().Store.Plugin().Delete(pluginId, getKeyHash(key)); err != nil {
>>>>>>> 17523fa5
		mlog.Error("Failed to clean up previously hashed plugin key value", mlog.String("plugin_id", pluginId), mlog.String("key", key), mlog.Err(err))
	}

	return deleted, nil
}

func (a *App) GetPluginKey(pluginId string, key string) ([]byte, *model.AppError) {
<<<<<<< HEAD
	if kv, err := a.Store().Plugin().Get(pluginId, key); err == nil {
=======
	if kv, err := a.Srv().Store.Plugin().Get(pluginId, key); err == nil {
>>>>>>> 17523fa5
		return kv.Value, nil
	} else if err.StatusCode != http.StatusNotFound {
		mlog.Error("Failed to query plugin key value", mlog.String("plugin_id", pluginId), mlog.String("key", key), mlog.Err(err))
		return nil, err
	}

	// Lookup using the hashed version of the key for keys written prior to v5.6.
<<<<<<< HEAD
	if kv, err := a.Store().Plugin().Get(pluginId, getKeyHash(key)); err == nil {
=======
	if kv, err := a.Srv().Store.Plugin().Get(pluginId, getKeyHash(key)); err == nil {
>>>>>>> 17523fa5
		return kv.Value, nil
	} else if err.StatusCode != http.StatusNotFound {
		mlog.Error("Failed to query plugin key value using hashed key", mlog.String("plugin_id", pluginId), mlog.String("key", key), mlog.Err(err))
		return nil, err
	}

	return nil, nil
}

func (a *App) DeletePluginKey(pluginId string, key string) *model.AppError {
<<<<<<< HEAD
	if err := a.Store().Plugin().Delete(pluginId, getKeyHash(key)); err != nil {
=======
	if err := a.Srv().Store.Plugin().Delete(pluginId, getKeyHash(key)); err != nil {
>>>>>>> 17523fa5
		mlog.Error("Failed to delete plugin key value", mlog.String("plugin_id", pluginId), mlog.String("key", key), mlog.Err(err))
		return err
	}

	// Also delete the key without hashing
<<<<<<< HEAD
	if err := a.Store().Plugin().Delete(pluginId, key); err != nil {
=======
	if err := a.Srv().Store.Plugin().Delete(pluginId, key); err != nil {
>>>>>>> 17523fa5
		mlog.Error("Failed to delete plugin key value using hashed key", mlog.String("plugin_id", pluginId), mlog.String("key", key), mlog.Err(err))
		return err
	}

	return nil
}

func (a *App) DeleteAllKeysForPlugin(pluginId string) *model.AppError {
<<<<<<< HEAD
	if err := a.Store().Plugin().DeleteAllForPlugin(pluginId); err != nil {
=======
	if err := a.Srv().Store.Plugin().DeleteAllForPlugin(pluginId); err != nil {
>>>>>>> 17523fa5
		mlog.Error("Failed to delete all plugin key values", mlog.String("plugin_id", pluginId), mlog.Err(err))
		return err
	}

	return nil
}

func (a *App) DeleteAllExpiredPluginKeys() *model.AppError {
	if a.Srv() == nil {
		return nil
	}

<<<<<<< HEAD
	if err := a.Store().Plugin().DeleteAllExpired(); err != nil {
=======
	if err := a.Srv().Store.Plugin().DeleteAllExpired(); err != nil {
>>>>>>> 17523fa5
		mlog.Error("Failed to delete all expired plugin key values", mlog.Err(err))
		return err
	}

	return nil
}

func (a *App) ListPluginKeys(pluginId string, page, perPage int) ([]string, *model.AppError) {
<<<<<<< HEAD
	data, err := a.Store().Plugin().List(pluginId, page*perPage, perPage)
=======
	data, err := a.Srv().Store.Plugin().List(pluginId, page*perPage, perPage)
>>>>>>> 17523fa5

	if err != nil {
		mlog.Error("Failed to list plugin key values", mlog.Int("page", page), mlog.Int("perPage", perPage), mlog.Err(err))
		return nil, err
	}

	return data, nil
}<|MERGE_RESOLUTION|>--- conflicted
+++ resolved
@@ -44,22 +44,14 @@
 		return false, err
 	}
 
-<<<<<<< HEAD
-	updated, err := a.Store().Plugin().SetWithOptions(pluginId, key, value, options)
-=======
 	updated, err := a.Srv().Store.Plugin().SetWithOptions(pluginId, key, value, options)
->>>>>>> 17523fa5
 	if err != nil {
 		mlog.Error("Failed to set plugin key value with options", mlog.String("plugin_id", pluginId), mlog.String("key", key), mlog.Err(err))
 		return updated, err
 	}
 
 	// Clean up a previous entry using the hashed key, if it exists.
-<<<<<<< HEAD
-	if err := a.Store().Plugin().Delete(pluginId, getKeyHash(key)); err != nil {
-=======
 	if err := a.Srv().Store.Plugin().Delete(pluginId, getKeyHash(key)); err != nil {
->>>>>>> 17523fa5
 		mlog.Error("Failed to clean up previously hashed plugin key value", mlog.String("plugin_id", pluginId), mlog.String("key", key), mlog.Err(err))
 	}
 
@@ -72,22 +64,14 @@
 		Key:      key,
 	}
 
-<<<<<<< HEAD
-	deleted, err := a.Store().Plugin().CompareAndDelete(kv, oldValue)
-=======
 	deleted, err := a.Srv().Store.Plugin().CompareAndDelete(kv, oldValue)
->>>>>>> 17523fa5
 	if err != nil {
 		mlog.Error("Failed to compare and delete plugin key value", mlog.String("plugin_id", pluginId), mlog.String("key", key), mlog.Err(err))
 		return deleted, err
 	}
 
 	// Clean up a previous entry using the hashed key, if it exists.
-<<<<<<< HEAD
-	if err := a.Store().Plugin().Delete(pluginId, getKeyHash(key)); err != nil {
-=======
 	if err := a.Srv().Store.Plugin().Delete(pluginId, getKeyHash(key)); err != nil {
->>>>>>> 17523fa5
 		mlog.Error("Failed to clean up previously hashed plugin key value", mlog.String("plugin_id", pluginId), mlog.String("key", key), mlog.Err(err))
 	}
 
@@ -95,11 +79,7 @@
 }
 
 func (a *App) GetPluginKey(pluginId string, key string) ([]byte, *model.AppError) {
-<<<<<<< HEAD
-	if kv, err := a.Store().Plugin().Get(pluginId, key); err == nil {
-=======
 	if kv, err := a.Srv().Store.Plugin().Get(pluginId, key); err == nil {
->>>>>>> 17523fa5
 		return kv.Value, nil
 	} else if err.StatusCode != http.StatusNotFound {
 		mlog.Error("Failed to query plugin key value", mlog.String("plugin_id", pluginId), mlog.String("key", key), mlog.Err(err))
@@ -107,11 +87,7 @@
 	}
 
 	// Lookup using the hashed version of the key for keys written prior to v5.6.
-<<<<<<< HEAD
-	if kv, err := a.Store().Plugin().Get(pluginId, getKeyHash(key)); err == nil {
-=======
 	if kv, err := a.Srv().Store.Plugin().Get(pluginId, getKeyHash(key)); err == nil {
->>>>>>> 17523fa5
 		return kv.Value, nil
 	} else if err.StatusCode != http.StatusNotFound {
 		mlog.Error("Failed to query plugin key value using hashed key", mlog.String("plugin_id", pluginId), mlog.String("key", key), mlog.Err(err))
@@ -122,21 +98,13 @@
 }
 
 func (a *App) DeletePluginKey(pluginId string, key string) *model.AppError {
-<<<<<<< HEAD
-	if err := a.Store().Plugin().Delete(pluginId, getKeyHash(key)); err != nil {
-=======
 	if err := a.Srv().Store.Plugin().Delete(pluginId, getKeyHash(key)); err != nil {
->>>>>>> 17523fa5
 		mlog.Error("Failed to delete plugin key value", mlog.String("plugin_id", pluginId), mlog.String("key", key), mlog.Err(err))
 		return err
 	}
 
 	// Also delete the key without hashing
-<<<<<<< HEAD
-	if err := a.Store().Plugin().Delete(pluginId, key); err != nil {
-=======
 	if err := a.Srv().Store.Plugin().Delete(pluginId, key); err != nil {
->>>>>>> 17523fa5
 		mlog.Error("Failed to delete plugin key value using hashed key", mlog.String("plugin_id", pluginId), mlog.String("key", key), mlog.Err(err))
 		return err
 	}
@@ -145,11 +113,7 @@
 }
 
 func (a *App) DeleteAllKeysForPlugin(pluginId string) *model.AppError {
-<<<<<<< HEAD
-	if err := a.Store().Plugin().DeleteAllForPlugin(pluginId); err != nil {
-=======
 	if err := a.Srv().Store.Plugin().DeleteAllForPlugin(pluginId); err != nil {
->>>>>>> 17523fa5
 		mlog.Error("Failed to delete all plugin key values", mlog.String("plugin_id", pluginId), mlog.Err(err))
 		return err
 	}
@@ -162,11 +126,7 @@
 		return nil
 	}
 
-<<<<<<< HEAD
-	if err := a.Store().Plugin().DeleteAllExpired(); err != nil {
-=======
 	if err := a.Srv().Store.Plugin().DeleteAllExpired(); err != nil {
->>>>>>> 17523fa5
 		mlog.Error("Failed to delete all expired plugin key values", mlog.Err(err))
 		return err
 	}
@@ -175,11 +135,7 @@
 }
 
 func (a *App) ListPluginKeys(pluginId string, page, perPage int) ([]string, *model.AppError) {
-<<<<<<< HEAD
-	data, err := a.Store().Plugin().List(pluginId, page*perPage, perPage)
-=======
 	data, err := a.Srv().Store.Plugin().List(pluginId, page*perPage, perPage)
->>>>>>> 17523fa5
 
 	if err != nil {
 		mlog.Error("Failed to list plugin key values", mlog.Int("page", page), mlog.Int("perPage", perPage), mlog.Err(err))

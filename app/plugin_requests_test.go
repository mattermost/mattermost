--- conflicted
+++ resolved
@@ -24,11 +24,7 @@
 		require.NoError(t, err)
 
 		rr := httptest.NewRecorder()
-<<<<<<< HEAD
-		handler := http.HandlerFunc(th.App.Srv().ServePluginPublicRequest)
-=======
 		handler := http.HandlerFunc(th.App.ch.ServePluginPublicRequest)
->>>>>>> 21a61813
 		handler.ServeHTTP(rr, req)
 
 		assert.Equal(t, http.StatusNotFound, rr.Code)

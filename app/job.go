// Copyright (c) 2015-present Mattermost, Inc. All Rights Reserved.
// See LICENSE.txt for license information.

package app

import (
	"github.com/mattermost/mattermost-server/v5/model"
)

func (a *App) GetJob(id string) (*model.Job, *model.AppError) {
<<<<<<< HEAD
	return a.Store().Job().Get(id)
=======
	return a.Srv().Store.Job().Get(id)
>>>>>>> 17523fa5
}

func (a *App) GetJobsPage(page int, perPage int) ([]*model.Job, *model.AppError) {
	return a.GetJobs(page*perPage, perPage)
}

func (a *App) GetJobs(offset int, limit int) ([]*model.Job, *model.AppError) {
<<<<<<< HEAD
	return a.Store().Job().GetAllPage(offset, limit)
=======
	return a.Srv().Store.Job().GetAllPage(offset, limit)
>>>>>>> 17523fa5
}

func (a *App) GetJobsByTypePage(jobType string, page int, perPage int) ([]*model.Job, *model.AppError) {
	return a.GetJobsByType(jobType, page*perPage, perPage)
}

func (a *App) GetJobsByType(jobType string, offset int, limit int) ([]*model.Job, *model.AppError) {
<<<<<<< HEAD
	return a.Store().Job().GetAllByTypePage(jobType, offset, limit)
=======
	return a.Srv().Store.Job().GetAllByTypePage(jobType, offset, limit)
>>>>>>> 17523fa5
}

func (a *App) CreateJob(job *model.Job) (*model.Job, *model.AppError) {
	return a.Srv().Jobs.CreateJob(job.Type, job.Data)
}

func (a *App) CancelJob(jobId string) *model.AppError {
	return a.Srv().Jobs.RequestCancellation(jobId)
}<|MERGE_RESOLUTION|>--- conflicted
+++ resolved
@@ -8,11 +8,7 @@
 )
 
 func (a *App) GetJob(id string) (*model.Job, *model.AppError) {
-<<<<<<< HEAD
-	return a.Store().Job().Get(id)
-=======
 	return a.Srv().Store.Job().Get(id)
->>>>>>> 17523fa5
 }
 
 func (a *App) GetJobsPage(page int, perPage int) ([]*model.Job, *model.AppError) {
@@ -20,11 +16,7 @@
 }
 
 func (a *App) GetJobs(offset int, limit int) ([]*model.Job, *model.AppError) {
-<<<<<<< HEAD
-	return a.Store().Job().GetAllPage(offset, limit)
-=======
 	return a.Srv().Store.Job().GetAllPage(offset, limit)
->>>>>>> 17523fa5
 }
 
 func (a *App) GetJobsByTypePage(jobType string, page int, perPage int) ([]*model.Job, *model.AppError) {
@@ -32,11 +24,7 @@
 }
 
 func (a *App) GetJobsByType(jobType string, offset int, limit int) ([]*model.Job, *model.AppError) {
-<<<<<<< HEAD
-	return a.Store().Job().GetAllByTypePage(jobType, offset, limit)
-=======
 	return a.Srv().Store.Job().GetAllByTypePage(jobType, offset, limit)
->>>>>>> 17523fa5
 }
 
 func (a *App) CreateJob(job *model.Job) (*model.Job, *model.AppError) {

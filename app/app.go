--- conflicted
+++ resolved
@@ -94,11 +94,8 @@
 		if a.Srv().runEssentialJobs {
 			a.Srv().Go(func() {
 				runLicenseExpirationCheckJob(a)
-<<<<<<< HEAD
 				runCheckWarnMetricStatusJob(a)
 				runDNDStatusExpireJob(a)
-=======
->>>>>>> f6505e1e
 			})
 			a.srv.runJobs()
 		}

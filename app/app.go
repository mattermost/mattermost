--- conflicted
+++ resolved
@@ -40,21 +40,6 @@
 	userAgent      string
 	acceptLanguage string
 
-<<<<<<< HEAD
-	cluster       einterfaces.ClusterInterface
-	compliance    einterfaces.ComplianceInterface
-	dataRetention einterfaces.DataRetentionInterface
-	searchEngine  *searchengine.Broker
-	messageExport einterfaces.MessageExportInterface
-	metrics       einterfaces.MetricsInterface
-	cloud         einterfaces.CloudInterface
-
-	httpService httpservice.HTTPService
-	imageProxy  *imageproxy.ImageProxy
-	timezones   *timezones.Timezones
-
-=======
->>>>>>> 31e99920
 	context context.Context
 }
 
@@ -493,7 +478,7 @@
 	return a.srv.Saml
 }
 func (a *App) Cloud() einterfaces.CloudInterface {
-	return a.cloud
+	return a.srv.Cloud
 }
 func (a *App) HTTPService() httpservice.HTTPService {
 	return a.srv.HTTPService

// Copyright (c) 2015-present Mattermost, Inc. All Rights Reserved.
// See LICENSE.txt for license information.

package app

import (
	"context"
	"html/template"
	"net/http"
	"strconv"

	goi18n "github.com/mattermost/go-i18n/i18n"
	"github.com/mattermost/mattermost-server/v5/einterfaces"
	"github.com/mattermost/mattermost-server/v5/jobs"
	"github.com/mattermost/mattermost-server/v5/mlog"
	"github.com/mattermost/mattermost-server/v5/model"
	"github.com/mattermost/mattermost-server/v5/services/httpservice"
	"github.com/mattermost/mattermost-server/v5/services/imageproxy"
	"github.com/mattermost/mattermost-server/v5/services/timezones"
	"github.com/mattermost/mattermost-server/v5/store"
	"github.com/mattermost/mattermost-server/v5/utils"
)

type App struct {
	srv *Server

	log              *mlog.Logger
	notificationsLog *mlog.Logger

	t              goi18n.TranslateFunc
	session        model.Session
	requestId      string
	ipAddress      string
	path           string
	userAgent      string
	acceptLanguage string

	accountMigration einterfaces.AccountMigrationInterface
	cluster          einterfaces.ClusterInterface
	compliance       einterfaces.ComplianceInterface
	dataRetention    einterfaces.DataRetentionInterface
	elasticsearch    einterfaces.ElasticsearchInterface
	ldap             einterfaces.LdapInterface
	messageExport    einterfaces.MessageExportInterface
	metrics          einterfaces.MetricsInterface
	notification     einterfaces.NotificationInterface
	saml             einterfaces.SamlInterface

	httpService httpservice.HTTPService
	imageProxy  *imageproxy.ImageProxy
	timezones   *timezones.Timezones

	context context.Context
<<<<<<< HEAD
	store   store.Store
=======
>>>>>>> 17523fa5
}

func New(options ...AppOption) *App {
	app := &App{}

	for _, option := range options {
		option(app)
	}

	return app
}

// DO NOT CALL THIS.
// This is to avoid having to change all the code in cmd/mattermost/commands/* for now
// shutdown should be called directly on the server
func (a *App) Shutdown() {
	a.Srv().Shutdown()
	a.srv = nil
}

func (a *App) configOrLicenseListener() {
	a.regenerateClientConfig()
}

func (s *Server) initJobs() {
	s.Jobs = jobs.NewJobServer(s, s.Store)
	if jobsDataRetentionJobInterface != nil {
		s.Jobs.DataRetentionJob = jobsDataRetentionJobInterface(s.FakeApp())
	}
	if jobsMessageExportJobInterface != nil {
		s.Jobs.MessageExportJob = jobsMessageExportJobInterface(s.FakeApp())
	}
	if jobsElasticsearchAggregatorInterface != nil {
		s.Jobs.ElasticsearchAggregator = jobsElasticsearchAggregatorInterface(s.FakeApp())
	}
	if jobsElasticsearchIndexerInterface != nil {
		s.Jobs.ElasticsearchIndexer = jobsElasticsearchIndexerInterface(s.FakeApp())
	}
	if jobsLdapSyncInterface != nil {
		s.Jobs.LdapSync = jobsLdapSyncInterface(s.FakeApp())
	}
	if jobsMigrationsInterface != nil {
		s.Jobs.Migrations = jobsMigrationsInterface(s.FakeApp())
	}
	if jobsPluginsInterface != nil {
		s.Jobs.Plugins = jobsPluginsInterface(s.FakeApp())
	}
	s.Jobs.Workers = s.Jobs.InitWorkers()
	s.Jobs.Schedulers = s.Jobs.InitSchedulers()
}

func (a *App) DiagnosticId() string {
	return a.Srv().diagnosticId
}

func (a *App) SetDiagnosticId(id string) {
	a.Srv().diagnosticId = id
}

func (a *App) EnsureDiagnosticId() {
	if a.Srv().diagnosticId != "" {
		return
	}
<<<<<<< HEAD
	props, err := a.Store().System().Get()
=======
	props, err := a.Srv().Store.System().Get()
>>>>>>> 17523fa5
	if err != nil {
		return
	}

	id := props[model.SYSTEM_DIAGNOSTIC_ID]
	if len(id) == 0 {
		id = model.NewId()
		systemId := &model.System{Name: model.SYSTEM_DIAGNOSTIC_ID, Value: id}
<<<<<<< HEAD
		a.Store().System().Save(systemId)
=======
		a.Srv().Store.System().Save(systemId)
>>>>>>> 17523fa5
	}

	a.Srv().diagnosticId = id
}

func (a *App) HTMLTemplates() *template.Template {
	if a.Srv().htmlTemplateWatcher != nil {
		return a.Srv().htmlTemplateWatcher.Templates()
	}

	return nil
}

func (a *App) Handle404(w http.ResponseWriter, r *http.Request) {
	ipAddress := utils.GetIpAddress(r, a.Config().ServiceSettings.TrustedProxyIPHeader)
	mlog.Debug("not found handler triggered", mlog.String("path", r.URL.Path), mlog.Int("code", 404), mlog.String("ip", ipAddress))

	if *a.Config().ServiceSettings.WebserverMode == "disabled" {
		http.NotFound(w, r)
		return
	}

	utils.RenderWebAppError(a.Config(), w, r, model.NewAppError("Handle404", "api.context.404.app_error", nil, "", http.StatusNotFound), a.AsymmetricSigningKey())
}

func (a *App) getSystemInstallDate() (int64, *model.AppError) {
<<<<<<< HEAD
	systemData, appErr := a.Store().System().GetByName(model.SYSTEM_INSTALLATION_DATE_KEY)
=======
	systemData, appErr := a.Srv().Store.System().GetByName(model.SYSTEM_INSTALLATION_DATE_KEY)
>>>>>>> 17523fa5
	if appErr != nil {
		return 0, appErr
	}
	value, err := strconv.ParseInt(systemData.Value, 10, 64)
	if err != nil {
		return 0, model.NewAppError("getSystemInstallDate", "app.system_install_date.parse_int.app_error", nil, err.Error(), http.StatusInternalServerError)
	}
	return value, nil
}

func (a *App) Srv() *Server {
	return a.srv
}
func (a *App) Log() *mlog.Logger {
	return a.log
}
func (a *App) NotificationsLog() *mlog.Logger {
	return a.notificationsLog
}
func (a *App) T(translationID string, args ...interface{}) string {
	return a.t(translationID, args...)
}
func (a *App) Session() *model.Session {
	return &a.session
}
func (a *App) RequestId() string {
	return a.requestId
}
func (a *App) IpAddress() string {
	return a.ipAddress
}
func (a *App) Path() string {
	return a.path
}
func (a *App) UserAgent() string {
	return a.userAgent
}
func (a *App) AcceptLanguage() string {
	return a.acceptLanguage
}
func (a *App) AccountMigration() einterfaces.AccountMigrationInterface {
	return a.accountMigration
}
func (a *App) Cluster() einterfaces.ClusterInterface {
	return a.cluster
}
func (a *App) Compliance() einterfaces.ComplianceInterface {
	return a.compliance
}
func (a *App) DataRetention() einterfaces.DataRetentionInterface {
	return a.dataRetention
}
func (a *App) Elasticsearch() einterfaces.ElasticsearchInterface {
	return a.elasticsearch
}
func (a *App) Ldap() einterfaces.LdapInterface {
	return a.ldap
}
func (a *App) MessageExport() einterfaces.MessageExportInterface {
	return a.messageExport
}
func (a *App) Metrics() einterfaces.MetricsInterface {
	return a.metrics
}
func (a *App) Notification() einterfaces.NotificationInterface {
	return a.notification
}
func (a *App) Saml() einterfaces.SamlInterface {
	return a.saml
}
func (a *App) HTTPService() httpservice.HTTPService {
	return a.httpService
}
func (a *App) ImageProxy() *imageproxy.ImageProxy {
	return a.imageProxy
}
func (a *App) Timezones() *timezones.Timezones {
	return a.timezones
}
func (a *App) Context() context.Context {
	return a.context
}
<<<<<<< HEAD
func (a *App) Store() store.Store {
	return a.store
}
=======
>>>>>>> 17523fa5

func (a *App) SetSession(s *model.Session) {
	a.session = *s
}
<<<<<<< HEAD
func (a *App) SetStore(s store.Store) {
	a.store = s
}
=======
>>>>>>> 17523fa5

func (a *App) SetT(t goi18n.TranslateFunc) {
	a.t = t
}
func (a *App) SetRequestId(s string) {
	a.requestId = s
}
func (a *App) SetIpAddress(s string) {
	a.ipAddress = s
}
func (a *App) SetUserAgent(s string) {
	a.userAgent = s
}
func (a *App) SetAcceptLanguage(s string) {
	a.acceptLanguage = s
}
func (a *App) SetPath(s string) {
	a.path = s
}
func (a *App) SetContext(c context.Context) {
	a.context = c
}
func (a *App) SetServer(srv *Server) {
	a.srv = srv
}
func (a *App) GetT() goi18n.TranslateFunc {
	return a.t
<<<<<<< HEAD
=======
}
func (a *App) SetLog(l *mlog.Logger) {
	a.log = l
>>>>>>> 17523fa5
}<|MERGE_RESOLUTION|>--- conflicted
+++ resolved
@@ -51,10 +51,6 @@
 	timezones   *timezones.Timezones
 
 	context context.Context
-<<<<<<< HEAD
-	store   store.Store
-=======
->>>>>>> 17523fa5
 }
 
 func New(options ...AppOption) *App {
@@ -118,11 +114,7 @@
 	if a.Srv().diagnosticId != "" {
 		return
 	}
-<<<<<<< HEAD
-	props, err := a.Store().System().Get()
-=======
 	props, err := a.Srv().Store.System().Get()
->>>>>>> 17523fa5
 	if err != nil {
 		return
 	}
@@ -131,11 +123,7 @@
 	if len(id) == 0 {
 		id = model.NewId()
 		systemId := &model.System{Name: model.SYSTEM_DIAGNOSTIC_ID, Value: id}
-<<<<<<< HEAD
-		a.Store().System().Save(systemId)
-=======
 		a.Srv().Store.System().Save(systemId)
->>>>>>> 17523fa5
 	}
 
 	a.Srv().diagnosticId = id
@@ -162,11 +150,7 @@
 }
 
 func (a *App) getSystemInstallDate() (int64, *model.AppError) {
-<<<<<<< HEAD
-	systemData, appErr := a.Store().System().GetByName(model.SYSTEM_INSTALLATION_DATE_KEY)
-=======
 	systemData, appErr := a.Srv().Store.System().GetByName(model.SYSTEM_INSTALLATION_DATE_KEY)
->>>>>>> 17523fa5
 	if appErr != nil {
 		return 0, appErr
 	}
@@ -249,22 +233,10 @@
 func (a *App) Context() context.Context {
 	return a.context
 }
-<<<<<<< HEAD
-func (a *App) Store() store.Store {
-	return a.store
-}
-=======
->>>>>>> 17523fa5
 
 func (a *App) SetSession(s *model.Session) {
 	a.session = *s
 }
-<<<<<<< HEAD
-func (a *App) SetStore(s store.Store) {
-	a.store = s
-}
-=======
->>>>>>> 17523fa5
 
 func (a *App) SetT(t goi18n.TranslateFunc) {
 	a.t = t
@@ -292,10 +264,7 @@
 }
 func (a *App) GetT() goi18n.TranslateFunc {
 	return a.t
-<<<<<<< HEAD
-=======
 }
 func (a *App) SetLog(l *mlog.Logger) {
 	a.log = l
->>>>>>> 17523fa5
 }
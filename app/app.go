// Copyright (c) 2015-present Mattermost, Inc. All Rights Reserved.
// See LICENSE.txt for license information.

package app

import (
	"fmt"
	"net/http"
	"strconv"
	"strings"
	"time"

	"github.com/mattermost/mattermost-server/v6/app/request"
	"github.com/mattermost/mattermost-server/v6/einterfaces"
	"github.com/mattermost/mattermost-server/v6/model"
	"github.com/mattermost/mattermost-server/v6/services/httpservice"
	"github.com/mattermost/mattermost-server/v6/services/imageproxy"
	"github.com/mattermost/mattermost-server/v6/services/searchengine"
	"github.com/mattermost/mattermost-server/v6/services/timezones"
	"github.com/mattermost/mattermost-server/v6/shared/i18n"
	"github.com/mattermost/mattermost-server/v6/shared/mail"
	"github.com/mattermost/mattermost-server/v6/shared/mlog"
	"github.com/mattermost/mattermost-server/v6/shared/templates"
	"github.com/mattermost/mattermost-server/v6/utils"
)

type App struct {
	srv *Server

	// XXX: This is required because removing this needs BleveEngine
	// to be registered in (h *MainHelper) setupStore, but that creates
	// a cyclic dependency as bleve tests themselves import testlib.
	searchEngine *searchengine.Broker
}

func New(options ...AppOption) *App {
	app := &App{}

	for _, option := range options {
		option(app)
	}

	return app
}

func (a *App) TelemetryId() string {
	return a.Srv().TelemetryId()
}

func (s *Server) TemplatesContainer() *templates.Container {
	return s.htmlTemplateWatcher
}

func (a *App) Handle404(w http.ResponseWriter, r *http.Request) {
	ipAddress := utils.GetIPAddress(r, a.Config().ServiceSettings.TrustedProxyIPHeader)
	mlog.Debug("not found handler triggered", mlog.String("path", r.URL.Path), mlog.Int("code", 404), mlog.String("ip", ipAddress))

	if *a.Config().ServiceSettings.WebserverMode == "disabled" {
		http.NotFound(w, r)
		return
	}

	utils.RenderWebAppError(a.Config(), w, r, model.NewAppError("Handle404", "api.context.404.app_error", nil, "", http.StatusNotFound), a.AsymmetricSigningKey())
}

func (s *Server) getSystemInstallDate() (int64, *model.AppError) {
	systemData, err := s.Store.System().GetByName(model.SystemInstallationDateKey)
	if err != nil {
		return 0, model.NewAppError("getSystemInstallDate", "app.system.get_by_name.app_error", nil, err.Error(), http.StatusInternalServerError)
	}
	value, err := strconv.ParseInt(systemData.Value, 10, 64)
	if err != nil {
		return 0, model.NewAppError("getSystemInstallDate", "app.system_install_date.parse_int.app_error", nil, err.Error(), http.StatusInternalServerError)
	}
	return value, nil
}

func (s *Server) getFirstServerRunTimestamp() (int64, *model.AppError) {
	systemData, err := s.Store.System().GetByName(model.SystemFirstServerRunTimestampKey)
	if err != nil {
		return 0, model.NewAppError("getFirstServerRunTimestamp", "app.system.get_by_name.app_error", nil, err.Error(), http.StatusInternalServerError)
	}
	value, err := strconv.ParseInt(systemData.Value, 10, 64)
	if err != nil {
		return 0, model.NewAppError("getFirstServerRunTimestamp", "app.system_install_date.parse_int.app_error", nil, err.Error(), http.StatusInternalServerError)
	}
	return value, nil
}

<<<<<<< HEAD
//nolint:golint,unused,deadcode
func (s *Server) getLastWarnMetricTimestamp() (int64, *model.AppError) {
	systemData, err := s.Store.System().GetByName(model.SystemWarnMetricLastRunTimestampKey)
	if err != nil {
		return 0, model.NewAppError("getLastWarnMetricTimestamp", "app.system.get_by_name.app_error", nil, err.Error(), http.StatusInternalServerError)
	}
	value, err := strconv.ParseInt(systemData.Value, 10, 64)
	if err != nil {
		return 0, model.NewAppError("getLastWarnMetricTimestamp", "app.system_install_date.parse_int.app_error", nil, err.Error(), http.StatusInternalServerError)
	}
	return value, nil
}

=======
>>>>>>> d0629503
func (a *App) GetWarnMetricsStatus() (map[string]*model.WarnMetricStatus, *model.AppError) {
	systemDataList, nErr := a.Srv().Store.System().Get()
	if nErr != nil {
		return nil, model.NewAppError("GetWarnMetricsStatus", "app.system.get.app_error", nil, nErr.Error(), http.StatusInternalServerError)
	}

	isE0Edition := model.BuildEnterpriseReady == "true" // license == nil was already validated upstream

	result := map[string]*model.WarnMetricStatus{}
	for key, value := range systemDataList {
		if strings.HasPrefix(key, model.WarnMetricStatusStorePrefix) {
			if warnMetric, ok := model.WarnMetricsTable[key]; ok {
				if !warnMetric.IsBotOnly && (value == model.WarnMetricStatusRunonce || value == model.WarnMetricStatusLimitReached) {
					result[key], _ = a.getWarnMetricStatusAndDisplayTextsForId(key, nil, isE0Edition)
				}
			}
		}
	}

	return result, nil
}

func (a *App) getWarnMetricStatusAndDisplayTextsForId(warnMetricId string, T i18n.TranslateFunc, isE0Edition bool) (*model.WarnMetricStatus, *model.WarnMetricDisplayTexts) {
	var warnMetricStatus *model.WarnMetricStatus
	var warnMetricDisplayTexts = &model.WarnMetricDisplayTexts{}

	if warnMetric, ok := model.WarnMetricsTable[warnMetricId]; ok {
		warnMetricStatus = &model.WarnMetricStatus{
			Id:    warnMetric.Id,
			Limit: warnMetric.Limit,
			Acked: false,
		}

		if T == nil {
			mlog.Debug("No translation function")
			return warnMetricStatus, nil
		}

		warnMetricDisplayTexts.BotSuccessMessage = T("api.server.warn_metric.bot_response.notification_success.message")

		switch warnMetricId {
		case model.SystemWarnMetricNumberOfTeams5:
			warnMetricDisplayTexts.BotTitle = T("api.server.warn_metric.number_of_teams_5.notification_title")
			if isE0Edition {
				warnMetricDisplayTexts.BotMessageBody = T("api.server.warn_metric.number_of_teams_5.start_trial.notification_body")
				warnMetricDisplayTexts.BotSuccessMessage = T("api.server.warn_metric.number_of_teams_5.start_trial_notification_success.message")
			} else {
				warnMetricDisplayTexts.EmailBody = T("api.server.warn_metric.number_of_teams_5.contact_us.email_body")
				warnMetricDisplayTexts.BotMessageBody = T("api.server.warn_metric.number_of_teams_5.notification_body")
			}
		case model.SystemWarnMetricMfa:
			warnMetricDisplayTexts.BotTitle = T("api.server.warn_metric.mfa.notification_title")
			if isE0Edition {
				warnMetricDisplayTexts.BotMessageBody = T("api.server.warn_metric.mfa.start_trial.notification_body")
				warnMetricDisplayTexts.BotSuccessMessage = T("api.server.warn_metric.mfa.start_trial_notification_success.message")
			} else {
				warnMetricDisplayTexts.EmailBody = T("api.server.warn_metric.mfa.contact_us.email_body")
				warnMetricDisplayTexts.BotMessageBody = T("api.server.warn_metric.mfa.notification_body")
			}
		case model.SystemWarnMetricEmailDomain:
			warnMetricDisplayTexts.BotTitle = T("api.server.warn_metric.email_domain.notification_title")
			if isE0Edition {
				warnMetricDisplayTexts.BotMessageBody = T("api.server.warn_metric.email_domain.start_trial.notification_body")
				warnMetricDisplayTexts.BotSuccessMessage = T("api.server.warn_metric.email_domain.start_trial_notification_success.message")
			} else {
				warnMetricDisplayTexts.EmailBody = T("api.server.warn_metric.email_domain.contact_us.email_body")
				warnMetricDisplayTexts.BotMessageBody = T("api.server.warn_metric.email_domain.notification_body")
			}
		case model.SystemWarnMetricNumberOfChannels50:
			warnMetricDisplayTexts.BotTitle = T("api.server.warn_metric.number_of_channels_50.notification_title")
			if isE0Edition {
				warnMetricDisplayTexts.BotMessageBody = T("api.server.warn_metric.number_of_channels_50.start_trial.notification_body")
				warnMetricDisplayTexts.BotSuccessMessage = T("api.server.warn_metric.number_of_channels_50.start_trial.notification_success.message")
			} else {
				warnMetricDisplayTexts.EmailBody = T("api.server.warn_metric.number_of_channels_50.contact_us.email_body")
				warnMetricDisplayTexts.BotMessageBody = T("api.server.warn_metric.number_of_channels_50.notification_body")
			}
		case model.SystemWarnMetricNumberOfActiveUsers100:
			warnMetricDisplayTexts.BotTitle = T("api.server.warn_metric.number_of_active_users_100.notification_title")
			if isE0Edition {
				warnMetricDisplayTexts.BotMessageBody = T("api.server.warn_metric.number_of_active_users_100.start_trial.notification_body")
				warnMetricDisplayTexts.BotSuccessMessage = T("api.server.warn_metric.number_of_active_users_100.start_trial.notification_success.message")
			} else {
				warnMetricDisplayTexts.EmailBody = T("api.server.warn_metric.number_of_active_users_100.contact_us.email_body")
				warnMetricDisplayTexts.BotMessageBody = T("api.server.warn_metric.number_of_active_users_100.notification_body")
			}
		case model.SystemWarnMetricNumberOfActiveUsers200:
			warnMetricDisplayTexts.BotTitle = T("api.server.warn_metric.number_of_active_users_200.notification_title")
			if isE0Edition {
				warnMetricDisplayTexts.BotMessageBody = T("api.server.warn_metric.number_of_active_users_200.start_trial.notification_body")
				warnMetricDisplayTexts.BotSuccessMessage = T("api.server.warn_metric.number_of_active_users_200.start_trial.notification_success.message")
			} else {
				warnMetricDisplayTexts.EmailBody = T("api.server.warn_metric.number_of_active_users_200.contact_us.email_body")
				warnMetricDisplayTexts.BotMessageBody = T("api.server.warn_metric.number_of_active_users_200.notification_body")
			}
		case model.SystemWarnMetricNumberOfActiveUsers300:
			warnMetricDisplayTexts.BotTitle = T("api.server.warn_metric.number_of_active_users_300.start_trial.notification_title")
			if isE0Edition {
				warnMetricDisplayTexts.BotMessageBody = T("api.server.warn_metric.number_of_active_users_300.start_trial.notification_body")
				warnMetricDisplayTexts.BotSuccessMessage = T("api.server.warn_metric.number_of_active_users_300.start_trial.notification_success.message")
			} else {
				warnMetricDisplayTexts.EmailBody = T("api.server.warn_metric.number_of_active_users_300.contact_us.email_body")
				warnMetricDisplayTexts.BotMessageBody = T("api.server.warn_metric.number_of_active_users_300.notification_body")
			}
		case model.SystemWarnMetricNumberOfActiveUsers500:
			warnMetricDisplayTexts.BotTitle = T("api.server.warn_metric.number_of_active_users_500.notification_title")
			if isE0Edition {
				warnMetricDisplayTexts.BotMessageBody = T("api.server.warn_metric.number_of_active_users_500.start_trial.notification_body")
				warnMetricDisplayTexts.BotSuccessMessage = T("api.server.warn_metric.number_of_active_users_500.start_trial.notification_success.message")
			} else {
				warnMetricDisplayTexts.EmailBody = T("api.server.warn_metric.number_of_active_users_500.contact_us.email_body")
				warnMetricDisplayTexts.BotMessageBody = T("api.server.warn_metric.number_of_active_users_500.notification_body")
			}
		case model.SystemWarnMetricNumberOfPosts2m:
			warnMetricDisplayTexts.BotTitle = T("api.server.warn_metric.number_of_posts_2M.notification_title")
			if isE0Edition {
				warnMetricDisplayTexts.BotMessageBody = T("api.server.warn_metric.number_of_posts_2M.start_trial.notification_body")
				warnMetricDisplayTexts.BotSuccessMessage = T("api.server.warn_metric.number_of_posts_2M.start_trial.notification_success.message")
			} else {
				warnMetricDisplayTexts.EmailBody = T("api.server.warn_metric.number_of_posts_2M.contact_us.email_body")
				warnMetricDisplayTexts.BotMessageBody = T("api.server.warn_metric.number_of_posts_2M.notification_body")
			}
		case model.SystemMetricSupportEmailNotConfigured:
			warnMetricDisplayTexts.BotTitle = T("api.server.warn_metric.support_email_not_configured.notification_title")
			warnMetricDisplayTexts.BotMessageBody = T("api.server.warn_metric.support_email_not_configured.start_trial.notification_body")
		default:
			mlog.Debug("Invalid metric id", mlog.String("id", warnMetricId))
			return nil, nil
		}

		return warnMetricStatus, warnMetricDisplayTexts
	}
	return nil, nil
}

func (a *App) notifyAdminsOfWarnMetricStatus(c *request.Context, warnMetricId string, isE0Edition bool) *model.AppError {
	// get warn metrics bot
	warnMetricsBot, err := a.GetWarnMetricsBot()
	if err != nil {
		return err
	}

	warnMetric, ok := model.WarnMetricsTable[warnMetricId]
	if !ok {
		return model.NewAppError("NotifyAdminsOfWarnMetricStatus", "app.system.warn_metric.notification.invalid_metric.app_error", nil, "", http.StatusInternalServerError)
	}

	perPage := 25
	userOptions := &model.UserGetOptions{
		Page:     0,
		PerPage:  perPage,
		Role:     model.SystemAdminRoleId,
		Inactive: false,
	}

	// get sysadmins
	var sysAdmins []*model.User
	for {
		sysAdminsList, err := a.GetUsers(userOptions)
		if err != nil {
			return err
		}

		if len(sysAdmins) == 0 && len(sysAdminsList) == 0 {
			return model.NewAppError("NotifyAdminsOfWarnMetricStatus", "app.system.warn_metric.notification.empty_admin_list.app_error", nil, "", http.StatusInternalServerError)
		}
		sysAdmins = append(sysAdmins, sysAdminsList...)

		if len(sysAdminsList) < perPage {
			mlog.Debug("Number of system admins is less than page limit", mlog.Int("count", len(sysAdminsList)))
			break
		}
<<<<<<< HEAD
=======

		userOptions.Page++
>>>>>>> d0629503
	}

	for _, sysAdmin := range sysAdmins {
		T := i18n.GetUserTranslations(sysAdmin.Locale)
		warnMetricsBot.DisplayName = T("app.system.warn_metric.bot_displayname")
		warnMetricsBot.Description = T("app.system.warn_metric.bot_description")

		channel, appErr := a.GetOrCreateDirectChannel(c, warnMetricsBot.UserId, sysAdmin.Id)
		if appErr != nil {
			return appErr
		}

		warnMetricStatus, warnMetricDisplayTexts := a.getWarnMetricStatusAndDisplayTextsForId(warnMetricId, T, isE0Edition)
		if warnMetricStatus == nil {
			return model.NewAppError("NotifyAdminsOfWarnMetricStatus", "app.system.warn_metric.notification.invalid_metric.app_error", nil, "", http.StatusInternalServerError)
		}

		botPost := &model.Post{
			UserId:    warnMetricsBot.UserId,
			ChannelId: channel.Id,
			Type:      model.PostTypeSystemWarnMetricStatus,
			Message:   "",
		}

		actionId := "contactUs"
		actionName := T("api.server.warn_metric.contact_us")
		postActionValue := T("api.server.warn_metric.contacting_us")
		postActionUrl := fmt.Sprintf("/warn_metrics/ack/%s", warnMetricId)

		if isE0Edition {
			actionId = "startTrial"
			actionName = T("api.server.warn_metric.start_trial")
			postActionValue = T("api.server.warn_metric.starting_trial")
			postActionUrl = fmt.Sprintf("/warn_metrics/trial-license-ack/%s", warnMetricId)
		}

		actions := []*model.PostAction{}
		actions = append(actions,
			&model.PostAction{
				Id:   actionId,
				Name: actionName,
				Type: model.PostActionTypeButton,
				Options: []*model.PostActionOptions{
					{
						Text:  "TrackEventId",
						Value: warnMetricId,
					},
					{
						Text:  "ActionExecutingMessage",
						Value: postActionValue,
					},
				},
				Integration: &model.PostActionIntegration{
					Context: model.StringInterface{
						"bot_user_id": warnMetricsBot.UserId,
						"force_ack":   false,
					},
					URL: postActionUrl,
				},
			},
		)

		attachments := []*model.SlackAttachment{{
			AuthorName: "",
			Title:      warnMetricDisplayTexts.BotTitle,
			Text:       warnMetricDisplayTexts.BotMessageBody,
		}}

		if !warnMetric.SkipAction {
			attachments[0].Actions = actions
		}

		model.ParseSlackAttachment(botPost, attachments)

		mlog.Debug("Post admin advisory for metric", mlog.String("warnMetricId", warnMetricId), mlog.String("userid", botPost.UserId))
		if _, err := a.CreatePostAsUser(c, botPost, c.Session().Id, true); err != nil {
			return err
		}
	}

	return nil
}

func (a *App) NotifyAndSetWarnMetricAck(warnMetricId string, sender *model.User, forceAck bool, isBot bool) *model.AppError {
	if warnMetric, ok := model.WarnMetricsTable[warnMetricId]; ok {
		data, nErr := a.Srv().Store.System().GetByName(warnMetric.Id)
		if nErr == nil && data != nil && data.Value == model.WarnMetricStatusAck {
			mlog.Debug("This metric warning has already been acknowledged", mlog.String("id", warnMetric.Id))
			return nil
		}

		if !forceAck {
			if *a.Config().EmailSettings.SMTPServer == "" {
				return model.NewAppError("NotifyAndSetWarnMetricAck", "api.email.send_warn_metric_ack.missing_server.app_error", nil, i18n.T("api.context.invalid_param.app_error", map[string]interface{}{"Name": "SMTPServer"}), http.StatusInternalServerError)
			}
			T := i18n.GetUserTranslations(sender.Locale)
			data := a.Srv().EmailService.NewEmailTemplateData(sender.Locale)
			data.Props["ContactNameHeader"] = T("api.templates.warn_metric_ack.body.contact_name_header")
			data.Props["ContactNameValue"] = sender.GetFullName()
			data.Props["ContactEmailHeader"] = T("api.templates.warn_metric_ack.body.contact_email_header")
			data.Props["ContactEmailValue"] = sender.Email

			//same definition as the active users count metric displayed in the SystemConsole Analytics section
			registeredUsersCount, cerr := a.Srv().Store.User().Count(model.UserCountOptions{})
			if cerr != nil {
				mlog.Warn("Error retrieving the number of registered users", mlog.Err(cerr))
			} else {
				data.Props["RegisteredUsersHeader"] = T("api.templates.warn_metric_ack.body.registered_users_header")
				data.Props["RegisteredUsersValue"] = registeredUsersCount
			}
			data.Props["SiteURLHeader"] = T("api.templates.warn_metric_ack.body.site_url_header")
			data.Props["SiteURL"] = a.GetSiteURL()
			data.Props["TelemetryIdHeader"] = T("api.templates.warn_metric_ack.body.diagnostic_id_header")
			data.Props["TelemetryIdValue"] = a.TelemetryId()
			data.Props["Footer"] = T("api.templates.warn_metric_ack.footer")

			warnMetricStatus, warnMetricDisplayTexts := a.getWarnMetricStatusAndDisplayTextsForId(warnMetricId, T, false)
			if warnMetricStatus == nil {
				return model.NewAppError("NotifyAndSetWarnMetricAck", "api.email.send_warn_metric_ack.invalid_warn_metric.app_error", nil, "", http.StatusInternalServerError)
			}

			subject := T("api.templates.warn_metric_ack.subject")
			data.Props["Title"] = warnMetricDisplayTexts.EmailBody

			mailConfig := a.Srv().MailServiceConfig()

			body, err := a.Srv().TemplatesContainer().RenderToString("warn_metric_ack", data)
			if err != nil {
				return model.NewAppError("NotifyAndSetWarnMetricAck", "api.email.send_warn_metric_ack.failure.app_error", map[string]interface{}{"Error": err.Error()}, "", http.StatusInternalServerError)
			}

			if err := mail.SendMailUsingConfig(model.MmSupportAdvisorAddress, subject, body, mailConfig, false, sender.Email); err != nil {
				return model.NewAppError("NotifyAndSetWarnMetricAck", "api.email.send_warn_metric_ack.failure.app_error", map[string]interface{}{"Error": err.Error()}, "", http.StatusInternalServerError)
			}
		}

		if err := a.setWarnMetricsStatusAndNotify(warnMetric.Id); err != nil {
			return err
		}
	}
	return nil
}

func (a *App) setWarnMetricsStatusAndNotify(warnMetricId string) *model.AppError {
	// Ack all metric warnings on the server
	if err := a.setWarnMetricsStatus(model.WarnMetricStatusAck); err != nil {
		return err
	}

	// Inform client that this metric warning has been acked
	message := model.NewWebSocketEvent(model.WebsocketWarnMetricStatusRemoved, "", "", "", nil)
	message.Add("warnMetricId", warnMetricId)
	a.Publish(message)

	return nil
}

func (a *App) setWarnMetricsStatus(status string) *model.AppError {
	mlog.Debug("Set monitoring status for all warn metrics", mlog.String("status", status))
	for _, warnMetric := range model.WarnMetricsTable {
		if err := a.setWarnMetricsStatusForId(warnMetric.Id, status); err != nil {
			return err
		}
	}
	return nil
}

func (a *App) setWarnMetricsStatusForId(warnMetricId string, status string) *model.AppError {
	mlog.Debug("Store status for warn metric", mlog.String("warnMetricId", warnMetricId), mlog.String("status", status))
	if err := a.Srv().Store.System().SaveOrUpdateWithWarnMetricHandling(&model.System{
		Name:  warnMetricId,
		Value: status,
	}); err != nil {
		return model.NewAppError("setWarnMetricsStatusForId", "app.system.warn_metric.store.app_error", map[string]interface{}{"WarnMetricName": warnMetricId}, err.Error(), http.StatusInternalServerError)
	}
	return nil
}

func (a *App) RequestLicenseAndAckWarnMetric(c *request.Context, warnMetricId string, isBot bool) *model.AppError {
	if *a.Config().ExperimentalSettings.RestrictSystemAdmin {
		return model.NewAppError("RequestLicenseAndAckWarnMetric", "api.restricted_system_admin", nil, "", http.StatusForbidden)
	}

	currentUser, appErr := a.GetUser(c.Session().UserId)
	if appErr != nil {
		return appErr
	}

	registeredUsersCount, err := a.Srv().Store.User().Count(model.UserCountOptions{})
	if err != nil {
		return model.NewAppError("RequestLicenseAndAckWarnMetric", "api.license.request_trial_license.fail_get_user_count.app_error", nil, err.Error(), http.StatusBadRequest)
	}

	trialLicenseRequest := &model.TrialLicenseRequest{
		ServerID:              a.TelemetryId(),
		Name:                  currentUser.GetDisplayName(model.ShowFullName),
		Email:                 currentUser.Email,
		SiteName:              *a.Config().TeamSettings.SiteName,
		SiteURL:               *a.Config().ServiceSettings.SiteURL,
		Users:                 int(registeredUsersCount),
		TermsAccepted:         true,
		ReceiveEmailsAccepted: true,
	}

	if trialLicenseRequest.SiteURL == "" {
		return model.NewAppError("RequestLicenseAndAckWarnMetric", "api.license.request_trial_license.no-site-url.app_error", nil, "", http.StatusBadRequest)
	}

	if err := a.Srv().RequestTrialLicense(trialLicenseRequest); err != nil {
		// turn off warn metric warning even in case of StartTrial failure
		if nerr := a.setWarnMetricsStatusAndNotify(warnMetricId); nerr != nil {
			return nerr
		}

		return err
	}

	if appErr = a.NotifyAndSetWarnMetricAck(warnMetricId, currentUser, true, isBot); appErr != nil {
		return appErr
	}

	return nil
}

func (a *App) Srv() *Server {
	return a.srv
}
func (a *App) Log() *mlog.Logger {
	return a.srv.Log
}
func (a *App) NotificationsLog() *mlog.Logger {
	return a.srv.NotificationsLog
}

func (a *App) AccountMigration() einterfaces.AccountMigrationInterface {
	return a.srv.AccountMigration
}
func (a *App) Cluster() einterfaces.ClusterInterface {
	return a.srv.Cluster
}
func (a *App) Compliance() einterfaces.ComplianceInterface {
	return a.srv.Compliance
}
func (a *App) DataRetention() einterfaces.DataRetentionInterface {
	return a.srv.DataRetention
}
func (a *App) SearchEngine() *searchengine.Broker {
	return a.searchEngine
}
func (a *App) Ldap() einterfaces.LdapInterface {
	return a.srv.Ldap
}
func (a *App) MessageExport() einterfaces.MessageExportInterface {
	return a.srv.MessageExport
}
func (a *App) Metrics() einterfaces.MetricsInterface {
	return a.srv.Metrics
}
func (a *App) Notification() einterfaces.NotificationInterface {
	return a.srv.Notification
}
func (a *App) Saml() einterfaces.SamlInterface {
	return a.srv.Saml
}
func (a *App) Cloud() einterfaces.CloudInterface {
	return a.srv.Cloud
}
func (a *App) HTTPService() httpservice.HTTPService {
	return a.srv.httpService
}
func (a *App) ImageProxy() *imageproxy.ImageProxy {
	return a.srv.ImageProxy
}
func (a *App) Timezones() *timezones.Timezones {
	return a.srv.timezones
}

func (a *App) DBHealthCheckWrite() error {
	currentTime := strconv.FormatInt(time.Now().Unix(), 10)

	return a.Srv().Store.System().SaveOrUpdate(&model.System{
		Name:  a.dbHealthCheckKey(),
		Value: currentTime,
	})
}

func (a *App) DBHealthCheckDelete() error {
	_, err := a.Srv().Store.System().PermanentDeleteByName(a.dbHealthCheckKey())
	return err
}

func (a *App) dbHealthCheckKey() string {
	return fmt.Sprintf("health_check_%s", a.GetClusterId())
}

func (a *App) CheckIntegrity() <-chan model.IntegrityCheckResult {
	return a.Srv().Store.CheckIntegrity()
}

func (a *App) SetServer(srv *Server) {
	a.srv = srv
}

func (a *App) UpdateExpiredDNDStatuses() ([]*model.Status, error) {
	return a.Srv().Store.Status().UpdateExpiredDNDStatuses()
}<|MERGE_RESOLUTION|>--- conflicted
+++ resolved
@@ -87,22 +87,6 @@
 	return value, nil
 }
 
-<<<<<<< HEAD
-//nolint:golint,unused,deadcode
-func (s *Server) getLastWarnMetricTimestamp() (int64, *model.AppError) {
-	systemData, err := s.Store.System().GetByName(model.SystemWarnMetricLastRunTimestampKey)
-	if err != nil {
-		return 0, model.NewAppError("getLastWarnMetricTimestamp", "app.system.get_by_name.app_error", nil, err.Error(), http.StatusInternalServerError)
-	}
-	value, err := strconv.ParseInt(systemData.Value, 10, 64)
-	if err != nil {
-		return 0, model.NewAppError("getLastWarnMetricTimestamp", "app.system_install_date.parse_int.app_error", nil, err.Error(), http.StatusInternalServerError)
-	}
-	return value, nil
-}
-
-=======
->>>>>>> d0629503
 func (a *App) GetWarnMetricsStatus() (map[string]*model.WarnMetricStatus, *model.AppError) {
 	systemDataList, nErr := a.Srv().Store.System().Get()
 	if nErr != nil {
@@ -275,11 +259,8 @@
 			mlog.Debug("Number of system admins is less than page limit", mlog.Int("count", len(sysAdminsList)))
 			break
 		}
-<<<<<<< HEAD
-=======
 
 		userOptions.Page++
->>>>>>> d0629503
 	}
 
 	for _, sysAdmin := range sysAdmins {

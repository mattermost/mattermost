// Copyright (c) 2015-present Mattermost, Inc. All Rights Reserved.
// See LICENSE.txt for license information.

package app

import (
	"context"
	"fmt"
	"html/template"
	"net/http"
	"strconv"
	"strings"

	"github.com/mattermost/go-i18n/i18n"
	goi18n "github.com/mattermost/go-i18n/i18n"
	"github.com/mattermost/mattermost-server/v5/einterfaces"
	"github.com/mattermost/mattermost-server/v5/mlog"
	"github.com/mattermost/mattermost-server/v5/model"
	"github.com/mattermost/mattermost-server/v5/services/httpservice"
	"github.com/mattermost/mattermost-server/v5/services/imageproxy"
	"github.com/mattermost/mattermost-server/v5/services/mailservice"
	"github.com/mattermost/mattermost-server/v5/services/searchengine"
	"github.com/mattermost/mattermost-server/v5/services/timezones"
	"github.com/mattermost/mattermost-server/v5/utils"
)

type App struct {
	srv *Server

	log              *mlog.Logger
	notificationsLog *mlog.Logger

	t              goi18n.TranslateFunc
	session        model.Session
	requestId      string
	ipAddress      string
	path           string
	userAgent      string
	acceptLanguage string

	cluster       einterfaces.ClusterInterface
	compliance    einterfaces.ComplianceInterface
	dataRetention einterfaces.DataRetentionInterface
	searchEngine  *searchengine.Broker
	messageExport einterfaces.MessageExportInterface
	metrics       einterfaces.MetricsInterface

	httpService httpservice.HTTPService
	imageProxy  *imageproxy.ImageProxy
	timezones   *timezones.Timezones

	context context.Context
}

func New(options ...AppOption) *App {
	app := &App{}

	for _, option := range options {
		option(app)
	}

	return app
}

func (a *App) InitServer() {
	a.srv.AppInitializedOnce.Do(func() {
		a.initEnterprise()

		a.AddConfigListener(func(oldConfig *model.Config, newConfig *model.Config) {
			if *oldConfig.GuestAccountsSettings.Enable && !*newConfig.GuestAccountsSettings.Enable {
				if appErr := a.DeactivateGuests(); appErr != nil {
					mlog.Error("Unable to deactivate guest accounts", mlog.Err(appErr))
				}
			}
		})

		// Disable active guest accounts on first run if guest accounts are disabled
		if !*a.Config().GuestAccountsSettings.Enable {
			if appErr := a.DeactivateGuests(); appErr != nil {
				mlog.Error("Unable to deactivate guest accounts", mlog.Err(appErr))
			}
		}

		// Scheduler must be started before cluster.
		a.initJobs()

		if a.srv.joinCluster && a.srv.Cluster != nil {
			a.registerAllClusterMessageHandlers()
		}

		a.DoAppMigrations()

		a.InitPostMetadata()

		a.InitPlugins(*a.Config().PluginSettings.Directory, *a.Config().PluginSettings.ClientDirectory)
		a.AddConfigListener(func(prevCfg, cfg *model.Config) {
			if *cfg.PluginSettings.Enable {
				a.InitPlugins(*cfg.PluginSettings.Directory, *a.Config().PluginSettings.ClientDirectory)
			} else {
				a.srv.ShutDownPlugins()
			}
		})
		if a.Srv().runjobs {
			a.Srv().Go(func() {
				runLicenseExpirationCheckJob(a)
				runCheckNumberOfActiveUsersWarnMetricStatusJob(a)
			})
		}
		a.srv.RunJobs()
	})
<<<<<<< HEAD
}

// DO NOT CALL THIS.
// This is to avoid having to change all the code in cmd/mattermost/commands/* for now
// shutdown should be called directly on the server
func (a *App) Shutdown() {
	a.Srv().Shutdown()
	a.srv = nil
=======
>>>>>>> 339c5bae
}

func (a *App) initJobs() {
	if jobsLdapSyncInterface != nil {
		a.srv.Jobs.LdapSync = jobsLdapSyncInterface(a)
	}
	if jobsPluginsInterface != nil {
		a.srv.Jobs.Plugins = jobsPluginsInterface(a)
	}
	if jobsExpiryNotifyInterface != nil {
		a.srv.Jobs.ExpiryNotify = jobsExpiryNotifyInterface(a)
	}

	a.srv.Jobs.Workers = a.srv.Jobs.InitWorkers()
	a.srv.Jobs.Schedulers = a.srv.Jobs.InitSchedulers()
}

func (a *App) DiagnosticId() string {
	return a.Srv().diagnosticId
}

func (a *App) SetDiagnosticId(id string) {
	a.Srv().diagnosticId = id
}

func (s *Server) HTMLTemplates() *template.Template {
	if s.htmlTemplateWatcher != nil {
		return s.htmlTemplateWatcher.Templates()
	}

	return nil
}

func (a *App) Handle404(w http.ResponseWriter, r *http.Request) {
	ipAddress := utils.GetIpAddress(r, a.Config().ServiceSettings.TrustedProxyIPHeader)
	mlog.Debug("not found handler triggered", mlog.String("path", r.URL.Path), mlog.Int("code", 404), mlog.String("ip", ipAddress))

	if *a.Config().ServiceSettings.WebserverMode == "disabled" {
		http.NotFound(w, r)
		return
	}

	utils.RenderWebAppError(a.Config(), w, r, model.NewAppError("Handle404", "api.context.404.app_error", nil, "", http.StatusNotFound), a.AsymmetricSigningKey())
}

func (s *Server) getSystemInstallDate() (int64, *model.AppError) {
	systemData, appErr := s.Store.System().GetByName(model.SYSTEM_INSTALLATION_DATE_KEY)
	if appErr != nil {
		return 0, appErr
	}
	value, err := strconv.ParseInt(systemData.Value, 10, 64)
	if err != nil {
		return 0, model.NewAppError("getSystemInstallDate", "app.system_install_date.parse_int.app_error", nil, err.Error(), http.StatusInternalServerError)
	}
	return value, nil
}

func (s *Server) getFirstServerRunTimestamp() (int64, *model.AppError) {
	systemData, appErr := s.Store.System().GetByName(model.SYSTEM_FIRST_SERVER_RUN_TIMESTAMP_KEY)
	if appErr != nil {
		return 0, appErr
	}
	value, err := strconv.ParseInt(systemData.Value, 10, 64)
	if err != nil {
		return 0, model.NewAppError("getFirstServerRunTimestamp", "app.system_install_date.parse_int.app_error", nil, err.Error(), http.StatusInternalServerError)
	}
	return value, nil
}

func (a *App) GetWarnMetricsStatus() (map[string]*model.WarnMetricStatus, *model.AppError) {
	systemDataList, appErr := a.Srv().Store.System().Get()
	if appErr != nil {
		return nil, appErr
	}

	result := map[string]*model.WarnMetricStatus{}
	for key, value := range systemDataList {
		if strings.HasPrefix(key, model.WARN_METRIC_STATUS_STORE_PREFIX) {
			if warnMetric, ok := model.WarnMetricsTable[key]; ok {
				if !warnMetric.IsBotOnly && value == model.WARN_METRIC_STATUS_LIMIT_REACHED {
					result[key], _ = a.getWarnMetricStatusAndDisplayTextsForId(key, nil)
				}
			}
		}
	}

	return result, nil
}

func (a *App) getWarnMetricStatusAndDisplayTextsForId(warnMetricId string, T i18n.TranslateFunc) (*model.WarnMetricStatus, *model.WarnMetricDisplayTexts) {
	var warnMetricStatus *model.WarnMetricStatus
	var warnMetricDisplayTexts = &model.WarnMetricDisplayTexts{}

	if warnMetric, ok := model.WarnMetricsTable[warnMetricId]; ok {
		warnMetricStatus = &model.WarnMetricStatus{
			Id:    warnMetric.Id,
			Limit: warnMetric.Limit,
			Acked: false,
		}

		if T == nil {
			mlog.Debug("No translation function")
			return warnMetricStatus, nil
		}

		warnMetricDisplayTexts.BotMailToBody = T("api.server.warn_metric.bot_response.number_of_users.mailto_body", map[string]interface{}{"Limit": warnMetric.Limit})
		warnMetricDisplayTexts.EmailBody = T("api.templates.warn_metric_ack.number_of_active_users.body", map[string]interface{}{"Limit": warnMetric.Limit})

		switch warnMetricId {
		case model.SYSTEM_WARN_METRIC_NUMBER_OF_ACTIVE_USERS_200:
			warnMetricDisplayTexts.BotTitle = T("api.server.warn_metric.number_of_active_users_200.notification_title")
			warnMetricDisplayTexts.BotMessageBody = T("api.server.warn_metric.number_of_active_users_200.notification_body")
		case model.SYSTEM_WARN_METRIC_NUMBER_OF_ACTIVE_USERS_400:
			warnMetricDisplayTexts.BotTitle = T("api.server.warn_metric.number_of_active_users_400.notification_title")
			warnMetricDisplayTexts.BotMessageBody = T("api.server.warn_metric.number_of_active_users_400.notification_body")
		case model.SYSTEM_WARN_METRIC_NUMBER_OF_ACTIVE_USERS_500:
			warnMetricDisplayTexts.BotTitle = T("api.server.warn_metric.number_of_active_users_500.notification_title")
			warnMetricDisplayTexts.BotMessageBody = T("api.server.warn_metric.number_of_active_users_500.notification_body")
		default:
			mlog.Error("Invalid metric id", mlog.String("id", warnMetricId))
			return nil, nil
		}

		return warnMetricStatus, warnMetricDisplayTexts
	}
	return nil, nil
}

func (a *App) notifyAdminsOfWarnMetricStatus(warnMetricId string) *model.AppError {
	perPage := 25
	userOptions := &model.UserGetOptions{
		Page:     0,
		PerPage:  perPage,
		Role:     model.SYSTEM_ADMIN_ROLE_ID,
		Inactive: false,
	}

	// get sysadmins
	var sysAdmins []*model.User
	for {
		sysAdminsList, err := a.GetUsers(userOptions)
		if err != nil {
			return err
		}

		if len(sysAdminsList) == 0 {
			return model.NewAppError("NotifyAdminsOfWarnMetricStatus", "app.system.warn_metric.notification.empty_admin_list.app_error", nil, "", http.StatusInternalServerError)
		}
		sysAdmins = append(sysAdmins, sysAdminsList...)

		if len(sysAdminsList) < perPage {
			mlog.Debug("Number of system admins is less than page limit", mlog.Int("count", len(sysAdminsList)))
			break
		}
	}

	T := utils.GetUserTranslations(sysAdmins[0].Locale)
	warnMetricsBot := &model.Bot{
		Username:    model.BOT_WARN_METRIC_BOT_USERNAME,
		DisplayName: T("app.system.warn_metric.bot_displayname"),
		Description: "",
		OwnerId:     sysAdmins[0].Id,
	}

	bot, err := a.getOrCreateWarnMetricsBot(warnMetricsBot)
	if err != nil {
		return err
	}

	for _, sysAdmin := range sysAdmins {
		T := utils.GetUserTranslations(sysAdmin.Locale)
		bot.DisplayName = T("app.system.warn_metric.bot_displayname")
		bot.Description = T("app.system.warn_metric.bot_description")

		channel, appErr := a.GetOrCreateDirectChannel(bot.UserId, sysAdmin.Id)
		if appErr != nil {
			mlog.Error("Cannot create channel for system bot notification!", mlog.String("Admin Id", sysAdmin.Id))
			return appErr
		}

		warnMetricStatus, warnMetricDisplayTexts := a.getWarnMetricStatusAndDisplayTextsForId(warnMetricId, T)
		if warnMetricStatus == nil {
			return model.NewAppError("NotifyAdminsOfWarnMetricStatus", "app.system.warn_metric.notification.invalid_metric.app_error", nil, "", http.StatusInternalServerError)
		}

		botPost := &model.Post{
			UserId:    bot.UserId,
			ChannelId: channel.Id,
			Type:      model.POST_SYSTEM_WARN_METRIC_STATUS,
			Message:   "",
		}

		actions := []*model.PostAction{}
		actions = append(actions,
			&model.PostAction{
				Id:   "contactUs",
				Name: T("api.server.warn_metric.contact_us"),
				Type: model.POST_ACTION_TYPE_BUTTON,
				Options: []*model.PostActionOptions{
					{
						Text:  "TrackEventId",
						Value: warnMetricId,
					},
					{
						Text:  "ActionExecutingMessage",
						Value: T("api.server.warn_metric.contacting_us"),
					},
				},
				Integration: &model.PostActionIntegration{
					Context: model.StringInterface{
						"bot_user_id": bot.UserId,
						"force_ack":   false,
					},
					URL: fmt.Sprintf("/warn_metrics/ack/%s", warnMetricId),
				},
			},
		)

		attachments := []*model.SlackAttachment{{
			AuthorName: "",
			Title:      warnMetricDisplayTexts.BotTitle,
			Text:       warnMetricDisplayTexts.BotMessageBody,
			Actions:    actions,
		}}
		model.ParseSlackAttachment(botPost, attachments)

		mlog.Debug("Send admin advisory for metric", mlog.String("warnMetricId", warnMetricId), mlog.String("userid", botPost.UserId))
		if _, err := a.CreatePostAsUser(botPost, a.Session().Id, true); err != nil {
			return err
		}
	}

	return nil
}

func (a *App) NotifyAndSetWarnMetricAck(warnMetricId string, sender *model.User, forceAck bool, isBot bool) *model.AppError {
	if warnMetric, ok := model.WarnMetricsTable[warnMetricId]; ok {
		data, err := a.Srv().Store.System().GetByName(warnMetric.Id)
		if err == nil && data != nil && data.Value == model.WARN_METRIC_STATUS_ACK {
			mlog.Debug("This metric warning has already been acknowledged")
			return nil
		}

		if !forceAck {
			if len(*a.Config().EmailSettings.SMTPServer) == 0 {
				return model.NewAppError("NotifyAndSetWarnMetricAck", "api.email.send_warn_metric_ack.missing_server.app_error", nil, utils.T("api.context.invalid_param.app_error", map[string]interface{}{"Name": "SMTPServer"}), http.StatusInternalServerError)
			}
			T := utils.GetUserTranslations(sender.Locale)
			bodyPage := a.Srv().EmailService.newEmailTemplate("warn_metric_ack", sender.Locale)
			bodyPage.Props["ContactNameHeader"] = T("api.templates.warn_metric_ack.body.contact_name_header")
			bodyPage.Props["ContactNameValue"] = sender.GetFullName()
			bodyPage.Props["ContactEmailHeader"] = T("api.templates.warn_metric_ack.body.contact_email_header")
			bodyPage.Props["ContactEmailValue"] = sender.Email

			//same definition as the active users count metric displayed in the SystemConsole Analytics section
			registeredUsersCount, cerr := a.Srv().Store.User().Count(model.UserCountOptions{})
			if cerr != nil {
				mlog.Error("Error retrieving the number of registered users", mlog.Err(cerr))
			} else {
				bodyPage.Props["RegisteredUsersHeader"] = T("api.templates.warn_metric_ack.body.registered_users_header")
				bodyPage.Props["RegisteredUsersValue"] = registeredUsersCount
			}
			bodyPage.Props["SiteURLHeader"] = T("api.templates.warn_metric_ack.body.site_url_header")
			bodyPage.Props["SiteURL"] = a.GetSiteURL()
			bodyPage.Props["DiagnosticIdHeader"] = T("api.templates.warn_metric_ack.body.diagnostic_id_header")
			bodyPage.Props["DiagnosticIdValue"] = a.DiagnosticId()
			bodyPage.Props["Footer"] = T("api.templates.warn_metric_ack.footer")

			warnMetricStatus, warnMetricDisplayTexts := a.getWarnMetricStatusAndDisplayTextsForId(warnMetricId, T)
			if warnMetricStatus == nil {
				return model.NewAppError("NotifyAndSetWarnMetricAck", "api.email.send_warn_metric_ack.invalid_warn_metric.app_error", nil, "", http.StatusInternalServerError)
			}

			subject := T("api.templates.warn_metric_ack.subject")
			bodyPage.Props["Title"] = warnMetricDisplayTexts.EmailBody

			if err = mailservice.SendMailUsingConfig(model.MM_SUPPORT_ADDRESS, subject, bodyPage.Render(), a.Config(), false, sender.Email); err != nil {
				mlog.Error("Error while sending email", mlog.String("destination email", model.MM_SUPPORT_ADDRESS), mlog.Err(err))
				return model.NewAppError("NotifyAndSetWarnMetricAck", "api.email.send_warn_metric_ack.failure.app_error", map[string]interface{}{"Error": err.Error()}, "", http.StatusInternalServerError)
			}
		}

		mlog.Debug("Disable the monitoring of all warn metrics")
		err = a.setWarnMetricsStatus(model.WARN_METRIC_STATUS_ACK)
		if err != nil {
			return err
		}

		if !warnMetric.IsBotOnly && !isBot {
			message := model.NewWebSocketEvent(model.WEBSOCKET_WARN_METRIC_STATUS_REMOVED, "", "", "", nil)
			message.Add("warnMetricId", warnMetric.Id)
			a.Publish(message)
		}
	}
	return nil
}

func (a *App) setWarnMetricsStatus(status string) *model.AppError {
	for _, warnMetric := range model.WarnMetricsTable {
		a.setWarnMetricsStatusForId(warnMetric.Id, status)
	}
	return nil
}

func (a *App) setWarnMetricsStatusForId(warnMetricId string, status string) *model.AppError {
	mlog.Info("Storing user acknowledgement for warn metric", mlog.String("warnMetricId", warnMetricId))
	if err := a.Srv().Store.System().SaveOrUpdate(&model.System{
		Name:  warnMetricId,
		Value: status,
	}); err != nil {
		mlog.Error("Unable to write to database.", mlog.Err(err))
		return model.NewAppError("setWarnMetricsStatusForId", "app.system.warn_metric.store.app_error", map[string]interface{}{"WarnMetricName": warnMetricId}, "", http.StatusInternalServerError)
	}
	return nil
}

func (a *App) Srv() *Server {
	return a.srv
}
func (a *App) Log() *mlog.Logger {
	return a.log
}
func (a *App) NotificationsLog() *mlog.Logger {
	return a.notificationsLog
}
func (a *App) T(translationID string, args ...interface{}) string {
	return a.t(translationID, args...)
}
func (a *App) Session() *model.Session {
	return &a.session
}
func (a *App) RequestId() string {
	return a.requestId
}
func (a *App) IpAddress() string {
	return a.ipAddress
}
func (a *App) Path() string {
	return a.path
}
func (a *App) UserAgent() string {
	return a.userAgent
}
func (a *App) AcceptLanguage() string {
	return a.acceptLanguage
}
func (a *App) AccountMigration() einterfaces.AccountMigrationInterface {
	return a.srv.AccountMigration
}
func (a *App) Cluster() einterfaces.ClusterInterface {
	return a.cluster
}
func (a *App) Compliance() einterfaces.ComplianceInterface {
	return a.compliance
}
func (a *App) DataRetention() einterfaces.DataRetentionInterface {
	return a.dataRetention
}
func (a *App) SearchEngine() *searchengine.Broker {
	return a.searchEngine
}
func (a *App) Ldap() einterfaces.LdapInterface {
	return a.srv.Ldap
}
func (a *App) MessageExport() einterfaces.MessageExportInterface {
	return a.messageExport
}
func (a *App) Metrics() einterfaces.MetricsInterface {
	return a.metrics
}
func (a *App) Notification() einterfaces.NotificationInterface {
	return a.srv.Notification
}
func (a *App) Saml() einterfaces.SamlInterface {
	return a.srv.Saml
}
func (a *App) HTTPService() httpservice.HTTPService {
	return a.httpService
}
func (a *App) ImageProxy() *imageproxy.ImageProxy {
	return a.imageProxy
}
func (a *App) Timezones() *timezones.Timezones {
	return a.timezones
}
func (a *App) Context() context.Context {
	return a.context
}

func (a *App) SetSession(s *model.Session) {
	a.session = *s
}

func (a *App) SetT(t goi18n.TranslateFunc) {
	a.t = t
}
func (a *App) SetRequestId(s string) {
	a.requestId = s
}
func (a *App) SetIpAddress(s string) {
	a.ipAddress = s
}
func (a *App) SetUserAgent(s string) {
	a.userAgent = s
}
func (a *App) SetAcceptLanguage(s string) {
	a.acceptLanguage = s
}
func (a *App) SetPath(s string) {
	a.path = s
}
func (a *App) SetContext(c context.Context) {
	a.context = c
}
func (a *App) SetServer(srv *Server) {
	a.srv = srv
}
func (a *App) GetT() goi18n.TranslateFunc {
	return a.t
}
func (a *App) SetLog(l *mlog.Logger) {
	a.log = l
}<|MERGE_RESOLUTION|>--- conflicted
+++ resolved
@@ -108,17 +108,6 @@
 		}
 		a.srv.RunJobs()
 	})
-<<<<<<< HEAD
-}
-
-// DO NOT CALL THIS.
-// This is to avoid having to change all the code in cmd/mattermost/commands/* for now
-// shutdown should be called directly on the server
-func (a *App) Shutdown() {
-	a.Srv().Shutdown()
-	a.srv = nil
-=======
->>>>>>> 339c5bae
 }
 
 func (a *App) initJobs() {

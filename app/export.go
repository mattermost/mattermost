// Copyright (c) 2015-present Mattermost, Inc. All Rights Reserved.
// See LICENSE.txt for license information.

package app

import (
	"archive/zip"
	"context"
	"encoding/json"
	"io"
	"net/http"
	"os"
	"path/filepath"
	"strings"

	"github.com/pkg/errors"

	"github.com/mattermost/mattermost-server/v6/model"
	"github.com/mattermost/mattermost-server/v6/shared/mlog"
	"github.com/mattermost/mattermost-server/v6/store"
)

type BulkExportOpts struct {
	IncludeAttachments bool
	CreateArchive      bool
}

// ExportDataDir is the name of the directory were to store additional data
// included with the export (e.g. file attachments).
const ExportDataDir = "data"

// We use this map to identify the exportable preferences.
// Here we link the preference category and name, to the name of the relevant field in the import struct.
var exportablePreferences = map[ComparablePreference]string{{
	Category: model.PreferenceCategoryTheme,
	Name:     "",
}: "Theme", {
	Category: model.PreferenceCategoryAdvancedSettings,
	Name:     "feature_enabled_markdown_preview",
}: "UseMarkdownPreview", {
	Category: model.PreferenceCategoryAdvancedSettings,
	Name:     "formatting",
}: "UseFormatting", {
	Category: model.PreferenceCategorySidebarSettings,
	Name:     "show_unread_section",
}: "ShowUnreadSection", {
	Category: model.PreferenceCategoryDisplaySettings,
	Name:     model.PreferenceNameUseMilitaryTime,
}: "UseMilitaryTime", {
	Category: model.PreferenceCategoryDisplaySettings,
	Name:     model.PreferenceNameCollapseSetting,
}: "CollapsePreviews", {
	Category: model.PreferenceCategoryDisplaySettings,
	Name:     model.PreferenceNameMessageDisplay,
}: "MessageDisplay", {
	Category: model.PreferenceCategoryDisplaySettings,
	Name:     "channel_display_mode",
}: "ChannelDisplayMode", {
	Category: model.PreferenceCategoryTutorialSteps,
	Name:     "",
}: "TutorialStep", {
	Category: model.PreferenceCategoryNotifications,
	Name:     model.PreferenceNameEmailInterval,
}: "EmailInterval",
}

func (a *App) BulkExport(writer io.Writer, outPath string, opts BulkExportOpts) *model.AppError {
	var zipWr *zip.Writer
	if opts.CreateArchive {
		var err error
		zipWr = zip.NewWriter(writer)
		defer zipWr.Close()
		writer, err = zipWr.Create("import.jsonl")
		if err != nil {
			return model.NewAppError("BulkExport", "app.export.zip_create.error",
				nil, "err="+err.Error(), http.StatusInternalServerError)
		}
	}

	mlog.Info("Bulk export: exporting version")
	if err := a.exportVersion(writer); err != nil {
		return err
	}

	mlog.Info("Bulk export: exporting teams")
	if err := a.exportAllTeams(writer); err != nil {
		return err
	}

	mlog.Info("Bulk export: exporting channels")
	if err := a.exportAllChannels(writer); err != nil {
		return err
	}

	mlog.Info("Bulk export: exporting users")
	if err := a.exportAllUsers(writer); err != nil {
		return err
	}

	mlog.Info("Bulk export: exporting posts")
	attachments, err := a.exportAllPosts(writer, opts.IncludeAttachments)
	if err != nil {
		return err
	}

<<<<<<< HEAD
=======
	mlog.Info("Bulk export: exporting emoji")
	emojiPaths, err := a.exportCustomEmoji(writer, outPath, "exported_emoji", !opts.CreateArchive)
	if err != nil {
		return err
	}

>>>>>>> b41b7eae
	mlog.Info("Bulk export: exporting direct channels")
	if err = a.exportAllDirectChannels(writer); err != nil {
		return err
	}

	mlog.Info("Bulk export: exporting direct posts")
	directAttachments, err := a.exportAllDirectPosts(writer, opts.IncludeAttachments)
	if err != nil {
		return err
	}

<<<<<<< HEAD
	mlog.Info("Bulk export: exporting emoji")
	if err := a.exportCustomEmoji(writer, file, pathToEmojiDir, dirNameToExportEmoji); err != nil {
		return err
=======
	if opts.IncludeAttachments {
		mlog.Info("Bulk export: exporting file attachments")
		for _, attachment := range attachments {
			if err := a.exportFile(outPath, *attachment.Path, zipWr); err != nil {
				return err
			}
		}
		for _, attachment := range directAttachments {
			if err := a.exportFile(outPath, *attachment.Path, zipWr); err != nil {
				return err
			}
		}
		for _, emojiPath := range emojiPaths {
			if err := a.exportFile(outPath, emojiPath, zipWr); err != nil {
				return err
			}
		}
>>>>>>> b41b7eae
	}

	return nil
}

func (a *App) exportWriteLine(writer io.Writer, line *LineImportData) *model.AppError {
	b, err := json.Marshal(line)
	if err != nil {
		return model.NewAppError("BulkExport", "app.export.export_write_line.json_marshall.error", nil, "err="+err.Error(), http.StatusBadRequest)
	}

	if _, err := writer.Write(append(b, '\n')); err != nil {
		return model.NewAppError("BulkExport", "app.export.export_write_line.io_writer.error", nil, "err="+err.Error(), http.StatusBadRequest)
	}

	return nil
}

func (a *App) exportVersion(writer io.Writer) *model.AppError {
	version := 1
	versionLine := &LineImportData{
		Type:    "version",
		Version: &version,
	}

	return a.exportWriteLine(writer, versionLine)
}

func (a *App) exportAllTeams(writer io.Writer) *model.AppError {
	afterId := strings.Repeat("0", 26)
	for {
		teams, err := a.Srv().Store.Team().GetAllForExportAfter(1000, afterId)
		if err != nil {
			return model.NewAppError("exportAllTeams", "app.team.get_all.app_error", nil, err.Error(), http.StatusInternalServerError)
		}

		if len(teams) == 0 {
			break
		}

		for _, team := range teams {
			afterId = team.Id

			// Skip deleted.
			if team.DeleteAt != 0 {
				continue
			}

			teamLine := ImportLineFromTeam(team)
			if err := a.exportWriteLine(writer, teamLine); err != nil {
				return err
			}
		}
	}

	return nil
}

func (a *App) exportAllChannels(writer io.Writer) *model.AppError {
	afterId := strings.Repeat("0", 26)
	for {
		channels, err := a.Srv().Store.Channel().GetAllChannelsForExportAfter(1000, afterId)

		if err != nil {
			return model.NewAppError("exportAllChannels", "app.channel.get_all.app_error", nil, err.Error(), http.StatusInternalServerError)
		}

		if len(channels) == 0 {
			break
		}

		for _, channel := range channels {
			afterId = channel.Id

			// Skip deleted.
			if channel.DeleteAt != 0 {
				continue
			}

			channelLine := ImportLineFromChannel(channel)
			if err := a.exportWriteLine(writer, channelLine); err != nil {
				return err
			}
		}
	}

	return nil
}

func (a *App) exportAllUsers(writer io.Writer) *model.AppError {
	afterId := strings.Repeat("0", 26)
	for {
		users, err := a.Srv().Store.User().GetAllAfter(1000, afterId)

		if err != nil {
			return model.NewAppError("exportAllUsers", "app.user.get.app_error", nil, err.Error(), http.StatusInternalServerError)
		}

		if len(users) == 0 {
			break
		}

		for _, user := range users {
			afterId = user.Id

			// Gathering here the exportable preferences to pass them on to ImportLineFromUser
			exportedPrefs := make(map[string]*string)
			allPrefs, err := a.GetPreferencesForUser(user.Id)
			if err != nil {
				return err
			}
			for _, pref := range allPrefs {
				// We need to manage the special cases
				// Here we manage Tutorial steps
				if pref.Category == model.PreferenceCategoryTutorialSteps {
					pref.Name = ""
					// Then the email interval
				} else if pref.Category == model.PreferenceCategoryNotifications && pref.Name == model.PreferenceNameEmailInterval {
					switch pref.Value {
					case model.PreferenceEmailIntervalNoBatchingSeconds:
						pref.Value = model.PreferenceEmailIntervalImmediately
					case model.PreferenceEmailIntervalFifteenAsSeconds:
						pref.Value = model.PreferenceEmailIntervalFifteen
					case model.PreferenceEmailIntervalHourAsSeconds:
						pref.Value = model.PreferenceEmailIntervalHour
					case "0":
						pref.Value = ""
					}
				}
				id, ok := exportablePreferences[ComparablePreference{
					Category: pref.Category,
					Name:     pref.Name,
				}]
				if ok {
					prefPtr := pref.Value
					if prefPtr != "" {
						exportedPrefs[id] = &prefPtr
					} else {
						exportedPrefs[id] = nil
					}
				}
			}

			userLine := ImportLineFromUser(user, exportedPrefs)

			userLine.User.NotifyProps = a.buildUserNotifyProps(user.NotifyProps)

			// Do the Team Memberships.
			members, err := a.buildUserTeamAndChannelMemberships(user.Id)
			if err != nil {
				return err
			}

			userLine.User.Teams = members

			if err := a.exportWriteLine(writer, userLine); err != nil {
				return err
			}
		}
	}

	return nil
}

func (a *App) buildUserTeamAndChannelMemberships(userID string) (*[]UserTeamImportData, *model.AppError) {
	var memberships []UserTeamImportData

	members, err := a.Srv().Store.Team().GetTeamMembersForExport(userID)

	if err != nil {
		return nil, model.NewAppError("buildUserTeamAndChannelMemberships", "app.team.get_members.app_error", nil, err.Error(), http.StatusInternalServerError)
	}

	for _, member := range members {
		// Skip deleted.
		if member.DeleteAt != 0 {
			continue
		}

		memberData := ImportUserTeamDataFromTeamMember(member)

		// Do the Channel Memberships.
		channelMembers, err := a.buildUserChannelMemberships(userID, member.TeamId)
		if err != nil {
			return nil, err
		}

		// Get the user theme
		themePreference, nErr := a.Srv().Store.Preference().Get(member.UserId, model.PreferenceCategoryTheme, member.TeamId)
		if nErr == nil {
			memberData.Theme = &themePreference.Value
		}

		memberData.Channels = channelMembers

		memberships = append(memberships, *memberData)
	}

	return &memberships, nil
}

func (a *App) buildUserChannelMemberships(userID string, teamID string) (*[]UserChannelImportData, *model.AppError) {
	var memberships []UserChannelImportData

	members, nErr := a.Srv().Store.Channel().GetChannelMembersForExport(userID, teamID)
	if nErr != nil {
		return nil, model.NewAppError("buildUserChannelMemberships", "app.channel.get_members.app_error", nil, nErr.Error(), http.StatusInternalServerError)
	}

	category := model.PreferenceCategoryFavoriteChannel
	preferences, err := a.GetPreferenceByCategoryForUser(userID, category)
	if err != nil && err.StatusCode != http.StatusNotFound {
		return nil, err
	}

	for _, member := range members {
		memberships = append(memberships, *ImportUserChannelDataFromChannelMemberAndPreferences(member, &preferences))
	}
	return &memberships, nil
}

func (a *App) buildUserNotifyProps(notifyProps model.StringMap) *UserNotifyPropsImportData {

	getProp := func(key string) *string {
		if v, ok := notifyProps[key]; ok {
			return &v
		}
		return nil
	}

	return &UserNotifyPropsImportData{
		Desktop:          getProp(model.DesktopNotifyProp),
		DesktopSound:     getProp(model.DesktopSoundNotifyProp),
		Email:            getProp(model.EmailNotifyProp),
		Mobile:           getProp(model.PushNotifyProp),
		MobilePushStatus: getProp(model.PushStatusNotifyProp),
		ChannelTrigger:   getProp(model.ChannelMentionsNotifyProp),
		CommentsTrigger:  getProp(model.CommentsNotifyProp),
		MentionKeys:      getProp(model.MentionKeysNotifyProp),
	}
}

func (a *App) exportAllPosts(writer io.Writer, withAttachments bool) ([]AttachmentImportData, *model.AppError) {
	var attachments []AttachmentImportData
	afterId := strings.Repeat("0", 26)

	for {
		posts, nErr := a.Srv().Store.Post().GetParentsForExportAfter(1000, afterId)
		if nErr != nil {
			return nil, model.NewAppError("exportAllPosts", "app.post.get_posts.app_error", nil, nErr.Error(), http.StatusInternalServerError)
		}

		if len(posts) == 0 {
			return attachments, nil
		}

		for _, post := range posts {
			afterId = post.Id

			// Skip deleted.
			if post.DeleteAt != 0 {
				continue
			}

			postLine := ImportLineForPost(post)

			replies, replyAttachments, err := a.buildPostReplies(post.Id, withAttachments)
			if err != nil {
				return nil, err
			}

			if withAttachments && len(replyAttachments) > 0 {
				attachments = append(attachments, replyAttachments...)
			}

			postLine.Post.Replies = &replies
			postLine.Post.Reactions = &[]ReactionImportData{}
			if post.HasReactions {
				postLine.Post.Reactions, err = a.BuildPostReactions(post.Id)
				if err != nil {
					return nil, err
				}
			}

			if len(post.FileIds) > 0 {
				postAttachments, err := a.buildPostAttachments(post.Id)
				if err != nil {
					return nil, err
				}
				postLine.Post.Attachments = &postAttachments

				if withAttachments && len(postAttachments) > 0 {
					attachments = append(attachments, postAttachments...)
				}
			}

			if err := a.exportWriteLine(writer, postLine); err != nil {
				return nil, err
			}
		}
	}
}

func (a *App) buildPostReplies(postID string, withAttachments bool) ([]ReplyImportData, []AttachmentImportData, *model.AppError) {
	var replies []ReplyImportData
	var attachments []AttachmentImportData

	replyPosts, nErr := a.Srv().Store.Post().GetRepliesForExport(postID)
	if nErr != nil {
		return nil, nil, model.NewAppError("buildPostReplies", "app.post.get_posts.app_error", nil, nErr.Error(), http.StatusInternalServerError)
	}

	for _, reply := range replyPosts {
		replyImportObject := ImportReplyFromPost(reply)
		if reply.HasReactions {
			var appErr *model.AppError
			replyImportObject.Reactions, appErr = a.BuildPostReactions(reply.Id)
			if appErr != nil {
				return nil, nil, appErr
			}
		}
		if len(reply.FileIds) > 0 {
			postAttachments, appErr := a.buildPostAttachments(reply.Id)
			if appErr != nil {
				return nil, nil, appErr
			}
			replyImportObject.Attachments = &attachments
			if withAttachments && len(postAttachments) > 0 {
				attachments = append(attachments, postAttachments...)
			}
		}

		replies = append(replies, *replyImportObject)
	}

	return replies, attachments, nil
}

func (a *App) BuildPostReactions(postID string) (*[]ReactionImportData, *model.AppError) {
	var reactionsOfPost []ReactionImportData

	reactions, nErr := a.Srv().Store.Reaction().GetForPost(postID, true)
	if nErr != nil {
		return nil, model.NewAppError("BuildPostReactions", "app.reaction.get_for_post.app_error", nil, nErr.Error(), http.StatusInternalServerError)
	}

	for _, reaction := range reactions {
		user, err := a.Srv().Store.User().Get(context.Background(), reaction.UserId)
		if err != nil {
			var nfErr *store.ErrNotFound
			if errors.As(err, &nfErr) { // this is a valid case, the user that reacted might've been deleted by now
				mlog.Info("Skipping reactions by user since the entity doesn't exist anymore", mlog.String("user_id", reaction.UserId))
				continue
			}
			return nil, model.NewAppError("BuildPostReactions", "app.user.get.app_error", nil, err.Error(), http.StatusInternalServerError)
		}
		reactionsOfPost = append(reactionsOfPost, *ImportReactionFromPost(user, reaction))
	}

	return &reactionsOfPost, nil

}

func (a *App) buildPostAttachments(postID string) ([]AttachmentImportData, *model.AppError) {
	infos, nErr := a.Srv().Store.FileInfo().GetForPost(postID, false, false, false)
	if nErr != nil {
		return nil, model.NewAppError("buildPostAttachments", "app.file_info.get_for_post.app_error", nil, nErr.Error(), http.StatusInternalServerError)
	}

	attachments := make([]AttachmentImportData, 0, len(infos))
	for _, info := range infos {
		attachments = append(attachments, AttachmentImportData{Path: &info.Path})
	}

	return attachments, nil
}

func (a *App) exportCustomEmoji(writer io.Writer, outPath, exportDir string, exportFiles bool) ([]string, *model.AppError) {
	var emojiPaths []string
	pageNumber := 0
	for {
		customEmojiList, err := a.GetEmojiList(pageNumber, 100, model.EmojiSortByName)

		if err != nil {
			return nil, err
		}

		if len(customEmojiList) == 0 {
			break
		}

		pageNumber++

		emojiPath := filepath.Join(*a.Config().FileSettings.Directory, "emoji")
		pathToDir := filepath.Join(outPath, exportDir)
		if exportFiles {
			if _, err := os.Stat(pathToDir); os.IsNotExist(err) {
				os.Mkdir(pathToDir, os.ModePerm)
			}
		}

		for _, emoji := range customEmojiList {
			emojiImagePath := filepath.Join(emojiPath, emoji.Id, "image")
			filePath := filepath.Join(exportDir, emoji.Id, "image")
			if exportFiles {
				err := a.copyEmojiImages(emoji.Id, emojiImagePath, pathToDir)
				if err != nil {
					return nil, model.NewAppError("BulkExport", "app.export.export_custom_emoji.copy_emoji_images.error", nil, "err="+err.Error(), http.StatusBadRequest)
				}
			} else {
				filePath = filepath.Join("emoji", emoji.Id, "image")
				emojiPaths = append(emojiPaths, filePath)
			}

			emojiImportObject := ImportLineFromEmoji(emoji, filePath)
			if err := a.exportWriteLine(writer, emojiImportObject); err != nil {
				return nil, err
			}
		}
	}

	return emojiPaths, nil
}

// Copies emoji files from 'data/emoji' dir to 'exported_emoji' dir
func (a *App) copyEmojiImages(emojiId string, emojiImagePath string, pathToDir string) error {
	fromPath, err := os.Open(emojiImagePath)
	if fromPath == nil || err != nil {
		return errors.New("Error reading " + emojiImagePath + "file")
	}
	defer fromPath.Close()

	emojiDir := pathToDir + "/" + emojiId

	if _, err = os.Stat(emojiDir); err != nil {
		if !os.IsNotExist(err) {
			return errors.Wrapf(err, "Error fetching file info of emoji directory %v", emojiDir)
		}

		if err = os.Mkdir(emojiDir, os.ModePerm); err != nil {
			return errors.Wrapf(err, "Error creating emoji directory %v", emojiDir)
		}
	}

	toPath, err := os.OpenFile(emojiDir+"/image", os.O_RDWR|os.O_CREATE, 0666)
	if err != nil {
		return errors.New("Error creating the image file " + err.Error())
	}
	defer toPath.Close()

	_, err = io.Copy(toPath, fromPath)
	if err != nil {
		return errors.New("Error copying emojis " + err.Error())
	}

	return nil
}

func (a *App) exportAllDirectChannels(writer io.Writer) *model.AppError {
	afterId := strings.Repeat("0", 26)
	for {
		channels, err := a.Srv().Store.Channel().GetAllDirectChannelsForExportAfter(1000, afterId)
		if err != nil {
			return model.NewAppError("exportAllDirectChannels", "app.channel.get_all_direct.app_error", nil, err.Error(), http.StatusInternalServerError)
		}

		if len(channels) == 0 {
			break
		}

		for _, channel := range channels {
			afterId = channel.Id

			// Skip if there are no active members in the channel
			if len(*channel.Members) == 0 {
				continue
			}

			// Skip deleted.
			if channel.DeleteAt != 0 {
				continue
			}

			channelLine := ImportLineFromDirectChannel(channel)
			if err := a.exportWriteLine(writer, channelLine); err != nil {
				return err
			}
		}
	}

	return nil
}

func (a *App) exportAllDirectPosts(writer io.Writer, withAttachments bool) ([]AttachmentImportData, *model.AppError) {
	var attachments []AttachmentImportData
	afterId := strings.Repeat("0", 26)
	for {
		posts, err := a.Srv().Store.Post().GetDirectPostParentsForExportAfter(1000, afterId)
		if err != nil {
			return nil, model.NewAppError("exportAllDirectPosts", "app.post.get_direct_posts.app_error", nil, err.Error(), http.StatusInternalServerError)
		}

		if len(posts) == 0 {
			break
		}

		for _, post := range posts {
			afterId = post.Id

			// Skip deleted.
			if post.DeleteAt != 0 {
				continue
			}

			// Handle attachments.
			var postAttachments []AttachmentImportData
			var err *model.AppError
			if len(post.FileIds) > 0 {
				postAttachments, err = a.buildPostAttachments(post.Id)
				if err != nil {
					return nil, err
				}

				if withAttachments && len(postAttachments) > 0 {
					attachments = append(attachments, postAttachments...)
				}
			}

			// Do the Replies.
			replies, replyAttachments, err := a.buildPostReplies(post.Id, withAttachments)
			if err != nil {
				return nil, err
			}

			if withAttachments && len(replyAttachments) > 0 {
				attachments = append(attachments, replyAttachments...)
			}

			postLine := ImportLineForDirectPost(post)
			postLine.DirectPost.Replies = &replies
			if len(postAttachments) > 0 {
				postLine.DirectPost.Attachments = &postAttachments
			}
			if err := a.exportWriteLine(writer, postLine); err != nil {
				return nil, err
			}
		}
	}
	return attachments, nil
}

func (a *App) exportFile(outPath, filePath string, zipWr *zip.Writer) *model.AppError {
	var wr io.Writer
	var err error
	rd, appErr := a.FileReader(filePath)
	if appErr != nil {
		return appErr
	}
	defer rd.Close()

	if zipWr != nil {
		wr, err = zipWr.CreateHeader(&zip.FileHeader{
			Name:   filepath.Join(ExportDataDir, filePath),
			Method: zip.Store,
		})
		if err != nil {
			return model.NewAppError("exportFileAttachment", "app.export.export_attachment.zip_create_header.error",
				nil, "err="+err.Error(), http.StatusInternalServerError)
		}
	} else {
		filePath = filepath.Join(outPath, ExportDataDir, filePath)
		if err = os.MkdirAll(filepath.Dir(filePath), 0700); err != nil {
			return model.NewAppError("exportFileAttachment", "app.export.export_attachment.mkdirall.error",
				nil, "err="+err.Error(), http.StatusInternalServerError)
		}

		wr, err = os.Create(filePath)
		if err != nil {
			return model.NewAppError("exportFileAttachment", "app.export.export_attachment.create_file.error",
				nil, "err="+err.Error(), http.StatusInternalServerError)
		}
		defer wr.(*os.File).Close()
	}

	if _, err := io.Copy(wr, rd); err != nil {
		return model.NewAppError("exportFileAttachment", "app.export.export_attachment.copy_file.error",
			nil, "err="+err.Error(), http.StatusInternalServerError)
	}

	return nil
}

func (a *App) ListExports() ([]string, *model.AppError) {
	exports, appErr := a.ListDirectory(*a.Config().ExportSettings.Directory)
	if appErr != nil {
		return nil, appErr
	}

	results := make([]string, len(exports))
	for i := range exports {
		results[i] = filepath.Base(exports[i])
	}

	return results, nil
}

func (a *App) DeleteExport(name string) *model.AppError {
	filePath := filepath.Join(*a.Config().ExportSettings.Directory, name)

	if ok, err := a.FileExists(filePath); err != nil {
		return err
	} else if !ok {
		return nil
	}

	return a.RemoveFile(filePath)
}<|MERGE_RESOLUTION|>--- conflicted
+++ resolved
@@ -103,31 +103,23 @@
 		return err
 	}
 
-<<<<<<< HEAD
-=======
+	mlog.Info("Bulk export: exporting direct channels")
+	if err = a.exportAllDirectChannels(writer); err != nil {
+		return err
+	}
+
+	mlog.Info("Bulk export: exporting direct posts")
+	directAttachments, err := a.exportAllDirectPosts(writer, opts.IncludeAttachments)
+	if err != nil {
+		return err
+	}
+
 	mlog.Info("Bulk export: exporting emoji")
 	emojiPaths, err := a.exportCustomEmoji(writer, outPath, "exported_emoji", !opts.CreateArchive)
 	if err != nil {
 		return err
 	}
-
->>>>>>> b41b7eae
-	mlog.Info("Bulk export: exporting direct channels")
-	if err = a.exportAllDirectChannels(writer); err != nil {
-		return err
-	}
-
-	mlog.Info("Bulk export: exporting direct posts")
-	directAttachments, err := a.exportAllDirectPosts(writer, opts.IncludeAttachments)
-	if err != nil {
-		return err
-	}
-
-<<<<<<< HEAD
-	mlog.Info("Bulk export: exporting emoji")
-	if err := a.exportCustomEmoji(writer, file, pathToEmojiDir, dirNameToExportEmoji); err != nil {
-		return err
-=======
+  
 	if opts.IncludeAttachments {
 		mlog.Info("Bulk export: exporting file attachments")
 		for _, attachment := range attachments {
@@ -145,7 +137,6 @@
 				return err
 			}
 		}
->>>>>>> b41b7eae
 	}
 
 	return nil

// Copyright (c) 2015-present Mattermost, Inc. All Rights Reserved.
// See LICENSE.txt for license information.

package app

import (
	"bytes"
	"encoding/json"
	"errors"
	"fmt"
	"net"
	"net/http"
	"strconv"
	"strings"
	"sync"
	"sync/atomic"
	"time"

	"github.com/gorilla/websocket"
	"github.com/vmihailenco/msgpack/v5"

	"github.com/mattermost/mattermost-server/v6/model"
	"github.com/mattermost/mattermost-server/v6/plugin"
	"github.com/mattermost/mattermost-server/v6/shared/i18n"
	"github.com/mattermost/mattermost-server/v6/shared/mlog"
)

const (
	sendQueueSize          = 256
	sendSlowWarn           = (sendQueueSize * 50) / 100
	sendFullWarn           = (sendQueueSize * 95) / 100
	writeWaitTime          = 30 * time.Second
	pongWaitTime           = 100 * time.Second
	pingInterval           = (pongWaitTime * 6) / 10
	authCheckInterval      = 5 * time.Second
	webConnMemberCacheTime = 1000 * 60 * 30 // 30 minutes
	deadQueueSize          = 128            // Approximated from /proc/sys/net/core/wmem_default / 2048 (avg msg size)
)

const (
	reconnectFound    = "success"
	reconnectNotFound = "failure"
	reconnectLossless = "lossless"
)

const websocketMessagePluginPrefix = "custom_"

type pluginWSPostedHook struct {
	connectionID string
	userID       string
	req          *model.WebSocketRequest
}

type WebConnConfig struct {
	WebSocket    *websocket.Conn
	Session      model.Session
	TFunc        i18n.TranslateFunc
	Locale       string
	ConnectionID string
	Active       bool
	ReuseCount   int

	// These aren't necessary to be exported to api layer.
	sequence         int
	activeQueue      chan model.WebSocketMessage
	deadQueue        []*model.WebSocketEvent
	deadQueuePointer int
}

// WebConn represents a single websocket connection to a user.
// It contains all the necessary state to manage sending/receiving data to/from
// a websocket.
type WebConn struct {
	sessionExpiresAt int64 // This should stay at the top for 64-bit alignment of 64-bit words accessed atomically
	App              *App
	WebSocket        *websocket.Conn
	T                i18n.TranslateFunc
	Locale           string
	Sequence         int64
	UserId           string

	allChannelMembers         map[string]string
	lastAllChannelMembersTime int64
	lastUserActivityAt        int64
	send                      chan model.WebSocketMessage
	// deadQueue behaves like a queue of a finite size
	// which is used to store all messages that are sent via the websocket.
	// It basically acts as the user-space socket buffer, and is used
	// to resuscitate any messages that might have got lost when the connection is broken.
	// It is implemented by using a circular buffer to keep it fast.
	deadQueue []*model.WebSocketEvent
	// Pointer which indicates the next slot to insert.
	// It is only to be incremented during writing or clearing the queue.
	deadQueuePointer int
	// active indicates whether there is an open websocket connection attached
	// to this webConn or not.
	// It is not used as an atomic, because there is no need to.
	// So do not use this outside the web hub.
	active bool
	// reuseCount indicates how many times this connection has been reused.
	// This is used to differentiate between a fresh connection and
	// a reused connection.
	// It's theoretically possible for this number to wrap around. But we
	// leave that as an edge-case.
	reuseCount   int
	sessionToken atomic.Value
	session      atomic.Value
	connectionID atomic.Value
	endWritePump chan struct{}
	pumpFinished chan struct{}
	pluginPosted chan pluginWSPostedHook
}

// CheckConnResult indicates whether a connectionID was present in the hub or not.
// And if so, contains the active and dead queue details.
type CheckConnResult struct {
	ConnectionID     string
	UserID           string
	ActiveQueue      chan model.WebSocketMessage
	DeadQueue        []*model.WebSocketEvent
	DeadQueuePointer int
	ReuseCount       int
}

// PopulateWebConnConfig checks if the connection id already exists in the hub,
// and if so, accordingly populates the other fields of the webconn.
func (a *App) PopulateWebConnConfig(s *model.Session, cfg *WebConnConfig, seqVal string) (*WebConnConfig, error) {
	if !model.IsValidId(cfg.ConnectionID) {
		return nil, fmt.Errorf("invalid connection id: %s", cfg.ConnectionID)
	}

<<<<<<< HEAD
	// TODO: the method should internally forward the request
	// to the cluster if it does not have it.
	res := a.checkWebConn(s.UserId, cfg.ConnectionID)
=======
	// This does not handle reconnect requests across nodes in a cluster.
	// It falls back to the non-reliable case in that scenario.
	res := a.CheckWebConn(s.UserId, cfg.ConnectionID)
>>>>>>> d639e3c8
	if res == nil {
		// If the connection is not present, then we assume either timeout,
		// or server restart. In that case, we set a new one.
		cfg.ConnectionID = model.NewId()
	} else {
		// Connection is present, we get the active queue, dead queue
		cfg.activeQueue = res.ActiveQueue
		cfg.deadQueue = res.DeadQueue
		cfg.deadQueuePointer = res.DeadQueuePointer
		cfg.Active = false
		cfg.ReuseCount = res.ReuseCount
		// Now we get the sequence number
		if seqVal == "" {
			// Sequence_number must be sent with connection id.
			// A client must be either non-compliant or fully compliant.
			return nil, errors.New("sequence number not present in websocket request")
		}
		var err error
		cfg.sequence, err = strconv.Atoi(seqVal)
		if err != nil || cfg.sequence < 0 {
			return nil, fmt.Errorf("invalid sequence number %s in query param: %v", seqVal, err)
		}
	}
	return cfg, nil
}

// NewWebConn returns a new WebConn instance.
func (a *App) NewWebConn(cfg *WebConnConfig) *WebConn {
	if cfg.Session.UserId != "" {
		a.Srv().Go(func() {
			a.SetStatusOnline(cfg.Session.UserId, false)
			a.UpdateLastActivityAtIfNeeded(cfg.Session)
		})
	}

	// Disable TCP_NO_DELAY for higher throughput
	// Unfortunately, it doesn't work for tls.Conn,
	// and currently, the API doesn't expose the underlying TCP conn.
	tcpConn, ok := cfg.WebSocket.UnderlyingConn().(*net.TCPConn)
	if ok {
		err := tcpConn.SetNoDelay(false)
		if err != nil {
			mlog.Warn("Error in setting NoDelay socket opts", mlog.Err(err))
		}
	}

	if cfg.activeQueue == nil {
		cfg.activeQueue = make(chan model.WebSocketMessage, sendQueueSize)
	}

	if cfg.deadQueue == nil {
		cfg.deadQueue = make([]*model.WebSocketEvent, deadQueueSize)
	}

	wc := &WebConn{
		App:                a,
		send:               cfg.activeQueue,
		deadQueue:          cfg.deadQueue,
		deadQueuePointer:   cfg.deadQueuePointer,
		Sequence:           int64(cfg.sequence),
		WebSocket:          cfg.WebSocket,
		lastUserActivityAt: model.GetMillis(),
		UserId:             cfg.Session.UserId,
		T:                  cfg.TFunc,
		Locale:             cfg.Locale,
		active:             cfg.Active,
		reuseCount:         cfg.ReuseCount,
		endWritePump:       make(chan struct{}),
		pumpFinished:       make(chan struct{}),
		pluginPosted:       make(chan pluginWSPostedHook, 10),
	}

	wc.SetSession(&cfg.Session)
	wc.SetSessionToken(cfg.Session.Token)
	wc.SetSessionExpiresAt(cfg.Session.ExpiresAt)
	wc.SetConnectionID(cfg.ConnectionID)

	if pluginsEnvironment := wc.App.GetPluginsEnvironment(); pluginsEnvironment != nil {
		wc.App.Srv().Go(func() {
			pluginsEnvironment.RunMultiPluginHook(func(hooks plugin.Hooks) bool {
				hooks.OnWebSocketConnect(wc.GetConnectionID(), wc.UserId)
				return true
			}, plugin.OnWebSocketConnectID)
		})
	}

	return wc
}

func (wc *WebConn) pluginPostedConsumer(wg *sync.WaitGroup) {
	defer wg.Done()

	for msg := range wc.pluginPosted {
		if pluginsEnvironment := wc.App.GetPluginsEnvironment(); pluginsEnvironment != nil {
			pluginsEnvironment.RunMultiPluginHook(func(hooks plugin.Hooks) bool {
				hooks.WebSocketMessageHasBeenPosted(msg.connectionID, msg.userID, msg.req)
				return true
			}, plugin.WebSocketMessageHasBeenPostedID)
		}
	}
}

// Close closes the WebConn.
func (wc *WebConn) Close() {
	wc.WebSocket.Close()
	<-wc.pumpFinished
}

// GetSessionExpiresAt returns the time at which the session expires.
func (wc *WebConn) GetSessionExpiresAt() int64 {
	return atomic.LoadInt64(&wc.sessionExpiresAt)
}

// SetSessionExpiresAt sets the time at which the session expires.
func (wc *WebConn) SetSessionExpiresAt(v int64) {
	atomic.StoreInt64(&wc.sessionExpiresAt, v)
}

// GetSessionToken returns the session token of the connection.
func (wc *WebConn) GetSessionToken() string {
	return wc.sessionToken.Load().(string)
}

// SetSessionToken sets the session token of the connection.
func (wc *WebConn) SetSessionToken(v string) {
	wc.sessionToken.Store(v)
}

// SetConnectionID sets the connection id of the connection.
func (wc *WebConn) SetConnectionID(id string) {
	wc.connectionID.Store(id)
}

// GetConnectionID returns the connection id of the connection.
func (wc *WebConn) GetConnectionID() string {
	return wc.connectionID.Load().(string)
}

// areAllInactive returns whether all of the connections
// are inactive or not.
func areAllInactive(conns []*WebConn) bool {
	for _, conn := range conns {
		if conn.active {
			return false
		}
	}
	return true
}

// GetSession returns the session of the connection.
func (wc *WebConn) GetSession() *model.Session {
	return wc.session.Load().(*model.Session)
}

// SetSession sets the session of the connection.
func (wc *WebConn) SetSession(v *model.Session) {
	if v != nil {
		v = v.DeepCopy()
	}

	wc.session.Store(v)
}

// Pump starts the WebConn instance. After this, the websocket
// is ready to send/receive messages.
func (wc *WebConn) Pump() {
	defer wc.App.Srv().userService.ReturnSessionToPool(wc.GetSession())

	var wg sync.WaitGroup
	wg.Add(1)
	go func() {
		defer wg.Done()
		wc.writePump()
	}()

	wg.Add(1)
	go wc.pluginPostedConsumer(&wg)

	wc.readPump()
	close(wc.endWritePump)
	close(wc.pluginPosted)
	wg.Wait()
	wc.App.hubUnregister(wc)
	close(wc.pumpFinished)

	if pluginsEnvironment := wc.App.GetPluginsEnvironment(); pluginsEnvironment != nil {
		wc.App.Srv().Go(func() {
			pluginsEnvironment.RunMultiPluginHook(func(hooks plugin.Hooks) bool {
				hooks.OnWebSocketDisconnect(wc.GetConnectionID(), wc.UserId)
				return true
			}, plugin.OnWebSocketDisconnectID)
		})
	}
}

func (wc *WebConn) readPump() {
	defer func() {
		wc.WebSocket.Close()
	}()
	wc.WebSocket.SetReadLimit(model.SocketMaxMessageSizeKb)
	wc.WebSocket.SetReadDeadline(time.Now().Add(pongWaitTime))
	wc.WebSocket.SetPongHandler(func(string) error {
		wc.WebSocket.SetReadDeadline(time.Now().Add(pongWaitTime))
		if wc.IsAuthenticated() {
			wc.App.Srv().Go(func() {
				wc.App.SetStatusAwayIfNeeded(wc.UserId, false)
			})
		}
		return nil
	})

	for {
		msgType, rd, err := wc.WebSocket.NextReader()
		if err != nil {
			wc.logSocketErr("websocket.NextReader", err)
			return
		}

		var decoder interface {
			Decode(v interface{}) error
		}
		if msgType == websocket.TextMessage {
			decoder = json.NewDecoder(rd)
		} else {
			decoder = msgpack.NewDecoder(rd)
		}
		var req model.WebSocketRequest
		if err = decoder.Decode(&req); err != nil {
			wc.logSocketErr("websocket.Decode", err)
			return
		}

		// Messages which actions are prefixed with the plugin prefix
		// should only be dispatched to the plugins
		if !strings.HasPrefix(req.Action, websocketMessagePluginPrefix) {
			wc.App.Srv().WebSocketRouter.ServeWebSocket(wc, &req)
		}

		clonedReq, err := req.Clone()
		if err != nil {
			wc.logSocketErr("websocket.cloneRequest", err)
			continue
		}

		wc.pluginPosted <- pluginWSPostedHook{wc.GetConnectionID(), wc.UserId, clonedReq}
	}
}

func (wc *WebConn) writePump() {
	ticker := time.NewTicker(pingInterval)
	authTicker := time.NewTicker(authCheckInterval)

	defer func() {
		ticker.Stop()
		authTicker.Stop()
		wc.WebSocket.Close()
	}()

	if wc.Sequence != 0 {
		if ok, index := wc.isInDeadQueue(wc.Sequence); ok {
			if err := wc.drainDeadQueue(index); err != nil {
				wc.logSocketErr("websocket.drainDeadQueue", err)
				return
			}
			if m := wc.App.Metrics(); m != nil {
				m.IncrementWebsocketReconnectEvent(reconnectFound)
			}
		} else if wc.hasMsgLoss() {
			// If the seq number is not in dead queue, but it was supposed to be,
			// then generate a different connection ID,
			// and set sequence to 0, and clear dead queue.
			wc.clearDeadQueue()
			wc.SetConnectionID(model.NewId())
			wc.Sequence = 0

			// Send hello message
			msg := wc.createHelloMessage()
			wc.addToDeadQueue(msg)
			if err := wc.writeMessage(msg); err != nil {
				wc.logSocketErr("websocket.sendHello", err)
				return
			}
			if m := wc.App.Metrics(); m != nil {
				m.IncrementWebsocketReconnectEvent(reconnectNotFound)
			}
		} else {
			if m := wc.App.Metrics(); m != nil {
				m.IncrementWebsocketReconnectEvent(reconnectLossless)
			}
		}
	}

	var buf bytes.Buffer
	// 2k is seen to be a good heuristic under which 98.5% of message sizes remain.
	buf.Grow(1024 * 2)
	enc := json.NewEncoder(&buf)

	for {
		select {
		case msg, ok := <-wc.send:
			if !ok {
				wc.writeMessageBuf(websocket.CloseMessage, []byte{})
				return
			}

			evt, evtOk := msg.(*model.WebSocketEvent)

			skipSend := false
			if len(wc.send) >= sendSlowWarn {
				// When the pump starts to get slow we'll drop non-critical messages
				switch msg.EventType() {
				case model.WebsocketEventTyping,
					model.WebsocketEventStatusChange,
					model.WebsocketEventChannelViewed:
					mlog.Warn(
						"websocket.slow: dropping message",
						mlog.String("user_id", wc.UserId),
						mlog.String("type", msg.EventType()),
						mlog.String("channel_id", evt.GetBroadcast().ChannelId),
					)
					skipSend = true
				}
			}

			if skipSend {
				continue
			}

			buf.Reset()
			var err error
			if evtOk {
				evt = evt.SetSequence(wc.Sequence)
				err = evt.Encode(enc)
				wc.Sequence++
			} else {
				err = enc.Encode(msg)
			}
			if err != nil {
				mlog.Warn("Error in encoding websocket message", mlog.Err(err))
				continue
			}

			if len(wc.send) >= sendFullWarn {
				logData := []mlog.Field{
					mlog.String("user_id", wc.UserId),
					mlog.String("type", msg.EventType()),
					mlog.Int("size", buf.Len()),
				}
				if evtOk {
					logData = append(logData, mlog.String("channel_id", evt.GetBroadcast().ChannelId))
				}

				mlog.Warn("websocket.full", logData...)
			}

			if evtOk {
				wc.addToDeadQueue(evt)
			}

			if err := wc.writeMessageBuf(websocket.TextMessage, buf.Bytes()); err != nil {
				wc.logSocketErr("websocket.send", err)
				return
			}

			if wc.App.Metrics() != nil {
				wc.App.Metrics().IncrementWebSocketBroadcast(msg.EventType())
			}
		case <-ticker.C:
			if err := wc.writeMessageBuf(websocket.PingMessage, []byte{}); err != nil {
				wc.logSocketErr("websocket.ticker", err)
				return
			}

		case <-wc.endWritePump:
			return

		case <-authTicker.C:
			if wc.GetSessionToken() == "" {
				mlog.Debug("websocket.authTicker: did not authenticate", mlog.Any("ip_address", wc.WebSocket.RemoteAddr()))
				return
			}
			authTicker.Stop()
		}
	}
}

// writeMessageBuf is a helper utility that wraps the write to the socket
// along with setting the write deadline.
func (wc *WebConn) writeMessageBuf(msgType int, data []byte) error {
	wc.WebSocket.SetWriteDeadline(time.Now().Add(writeWaitTime))
	return wc.WebSocket.WriteMessage(msgType, data)
}

func (wc *WebConn) writeMessage(msg *model.WebSocketEvent) error {
	// We don't use the encoder from the write pump because it's unwieldy to pass encoders
	// around, and this is only called during initialization of the webConn.
	var buf bytes.Buffer
	err := msg.Encode(json.NewEncoder(&buf))
	if err != nil {
		mlog.Warn("Error in encoding websocket message", mlog.Err(err))
		return nil
	}
	wc.Sequence++

	return wc.writeMessageBuf(websocket.TextMessage, buf.Bytes())
}

// addToDeadQueue appends a message to the dead queue.
func (wc *WebConn) addToDeadQueue(msg *model.WebSocketEvent) {
	wc.deadQueue[wc.deadQueuePointer] = msg
	wc.deadQueuePointer = (wc.deadQueuePointer + 1) % deadQueueSize
}

// hasMsgLoss indicates whether the next wanted sequence is right after
// the latest element in the dead queue, which would mean there is no message loss.
func (wc *WebConn) hasMsgLoss() bool {
	var index int
	// deadQueuePointer = 0 means either no msg written or the pointer
	// has rolled over to its starting position.
	if wc.deadQueuePointer == 0 {
		// If last entry is nil, it means no msg is written.
		if wc.deadQueue[deadQueueSize-1] == nil {
			return false
		}
		// If it's not nil, that means it has rolled over to start, and we
		// check the last position.
		index = deadQueueSize - 1
	} else { // deadQueuePointer != 0 means it's somewhere in the middle.
		index = wc.deadQueuePointer - 1
	}

	if wc.deadQueue[index].GetSequence() == wc.Sequence-1 {
		return false
	}
	return true
}

// isInDeadQueue checks whether a given sequence number is in the dead queue or not.
// And if it is, it returns that index.
func (wc *WebConn) isInDeadQueue(seq int64) (bool, int) {
	// Can be optimized to traverse backwards from deadQueuePointer
	// Hopefully, traversing 128 elements is not too much overhead.
	for i := 0; i < deadQueueSize; i++ {
		elem := wc.deadQueue[i]
		if elem == nil {
			return false, 0
		}

		if elem.GetSequence() == seq {
			return true, i
		}
	}
	return false, 0
}

func (wc *WebConn) clearDeadQueue() {
	for i := 0; i < deadQueueSize; i++ {
		if wc.deadQueue[i] == nil {
			return
		}
		wc.deadQueue[i] = nil
	}
	wc.deadQueuePointer = 0
}

// drainDeadQueue will write all messages from a given index to the socket.
// It is called with the assumption that the item with wc.Sequence is present
// in it, because otherwise it would have been cleared from WebConn.
func (wc *WebConn) drainDeadQueue(index int) error {
	if wc.deadQueue[0] == nil {
		// Empty queue
		return nil
	}

	// This means pointer hasn't rolled over.
	if wc.deadQueue[wc.deadQueuePointer] == nil {
		// Clear till the end of queue.
		for i := index; i < wc.deadQueuePointer; i++ {
			if err := wc.writeMessage(wc.deadQueue[i]); err != nil {
				return err
			}
		}
		return nil
	}

	// We go on until next sequence number is smaller than previous one.
	// Which means it has rolled over.
	currPtr := index
	for {
		if err := wc.writeMessage(wc.deadQueue[currPtr]); err != nil {
			return err
		}
		oldSeq := wc.deadQueue[currPtr].GetSequence() // TODO: possibly move this
		currPtr = (currPtr + 1) % deadQueueSize       // to for loop condition
		newSeq := wc.deadQueue[currPtr].GetSequence()
		if oldSeq > newSeq {
			break
		}
	}
	return nil
}

// InvalidateCache resets all internal data of the WebConn.
func (wc *WebConn) InvalidateCache() {
	wc.allChannelMembers = nil
	wc.lastAllChannelMembersTime = 0
	wc.SetSession(nil)
	wc.SetSessionExpiresAt(0)
}

// IsAuthenticated returns whether the given WebConn is authenticated or not.
func (wc *WebConn) IsAuthenticated() bool {
	// Check the expiry to see if we need to check for a new session
	if wc.GetSessionExpiresAt() < model.GetMillis() {
		if wc.GetSessionToken() == "" {
			return false
		}

		session, err := wc.App.GetSession(wc.GetSessionToken())
		if err != nil {
			if err.StatusCode >= http.StatusBadRequest && err.StatusCode < http.StatusInternalServerError {
				mlog.Debug("Invalid session.", mlog.Err(err))
			} else {
				mlog.Error("Could not get session", mlog.String("session_token", wc.GetSessionToken()), mlog.Err(err))
			}

			wc.SetSessionToken("")
			wc.SetSession(nil)
			wc.SetSessionExpiresAt(0)
			return false
		}

		wc.SetSession(session)
		wc.SetSessionExpiresAt(session.ExpiresAt)
	}

	return true
}

func (wc *WebConn) createHelloMessage() *model.WebSocketEvent {
	msg := model.NewWebSocketEvent(model.WebsocketEventHello, "", "", wc.UserId, nil)
	msg.Add("server_version", fmt.Sprintf("%v.%v.%v.%v", model.CurrentVersion,
		model.BuildNumber,
		wc.App.ClientConfigHash(),
		wc.App.Srv().License() != nil))
	msg.Add("connection_id", wc.connectionID.Load())
	return msg
}

func (wc *WebConn) shouldSendEventToGuest(msg *model.WebSocketEvent) bool {
	var userID string
	var canSee bool

	switch msg.EventType() {
	case model.WebsocketEventUserUpdated:
		user, ok := msg.GetData()["user"].(*model.User)
		if !ok {
			mlog.Debug("webhub.shouldSendEvent: user not found in message", mlog.Any("user", msg.GetData()["user"]))
			return false
		}
		userID = user.Id
	case model.WebsocketEventNewUser:
		userID = msg.GetData()["user_id"].(string)
	default:
		return true
	}

	canSee, err := wc.App.UserCanSeeOtherUser(wc.UserId, userID)
	if err != nil {
		mlog.Error("webhub.shouldSendEvent.", mlog.Err(err))
		return false
	}

	return canSee
}

// shouldSendEvent returns whether the message should be sent or not.
func (wc *WebConn) shouldSendEvent(msg *model.WebSocketEvent) bool {
	// IMPORTANT: Do not send event if WebConn does not have a session
	if !wc.IsAuthenticated() {
		return false
	}

	// If the event contains sanitized data, only send to users that don't have permission to
	// see sensitive data. Prevents admin clients from receiving events with bad data
	var hasReadPrivateDataPermission *bool
	if msg.GetBroadcast().ContainsSanitizedData {
		hasReadPrivateDataPermission = model.NewBool(wc.App.RolesGrantPermission(wc.GetSession().GetUserRoles(), model.PermissionManageSystem.Id))

		if *hasReadPrivateDataPermission {
			return false
		}
	}

	// If the event contains sensitive data, only send to users with permission to see it
	if msg.GetBroadcast().ContainsSensitiveData {
		if hasReadPrivateDataPermission == nil {
			hasReadPrivateDataPermission = model.NewBool(wc.App.RolesGrantPermission(wc.GetSession().GetUserRoles(), model.PermissionManageSystem.Id))
		}

		if !*hasReadPrivateDataPermission {
			return false
		}
	}

	// If the event is destined to a specific user
	if msg.GetBroadcast().UserId != "" {
		return wc.UserId == msg.GetBroadcast().UserId
	}

	// if the user is omitted don't send the message
	if len(msg.GetBroadcast().OmitUsers) > 0 {
		if _, ok := msg.GetBroadcast().OmitUsers[wc.UserId]; ok {
			return false
		}
	}

	// Only report events to users who are in the channel for the event
	if msg.GetBroadcast().ChannelId != "" {
		if model.GetMillis()-wc.lastAllChannelMembersTime > webConnMemberCacheTime {
			wc.allChannelMembers = nil
			wc.lastAllChannelMembersTime = 0
		}

		if wc.allChannelMembers == nil {
			result, err := wc.App.Srv().Store.Channel().GetAllChannelMembersForUser(wc.UserId, false, false)
			if err != nil {
				mlog.Error("webhub.shouldSendEvent.", mlog.Err(err))
				return false
			}
			wc.allChannelMembers = result
			wc.lastAllChannelMembersTime = model.GetMillis()
		}

		if _, ok := wc.allChannelMembers[msg.GetBroadcast().ChannelId]; ok {
			return true
		}
		return false
	}

	// Only report events to users who are in the team for the event
	if msg.GetBroadcast().TeamId != "" {
		return wc.isMemberOfTeam(msg.GetBroadcast().TeamId)
	}

	if wc.GetSession().Props[model.SessionPropIsGuest] == "true" {
		return wc.shouldSendEventToGuest(msg)
	}

	return true
}

// IsMemberOfTeam returns whether the user of the WebConn
// is a member of the given teamID or not.
func (wc *WebConn) isMemberOfTeam(teamID string) bool {
	currentSession := wc.GetSession()

	if currentSession == nil || currentSession.Token == "" {
		session, err := wc.App.GetSession(wc.GetSessionToken())
		if err != nil {
			if err.StatusCode >= http.StatusBadRequest && err.StatusCode < http.StatusInternalServerError {
				mlog.Debug("Invalid session.", mlog.Err(err))
			} else {
				mlog.Error("Could not get session", mlog.String("session_token", wc.GetSessionToken()), mlog.Err(err))
			}
			return false
		}
		wc.SetSession(session)
		currentSession = session
	}

	return currentSession.GetTeamByTeamId(teamID) != nil
}

func (wc *WebConn) logSocketErr(source string, err error) {
	// browsers will appear as CloseNoStatusReceived
	if websocket.IsCloseError(err, websocket.CloseNormalClosure, websocket.CloseNoStatusReceived) {
		mlog.Debug(source+": client side closed socket", mlog.String("user_id", wc.UserId))
	} else {
		mlog.Debug(source+": closing websocket", mlog.String("user_id", wc.UserId), mlog.Err(err))
	}
}<|MERGE_RESOLUTION|>--- conflicted
+++ resolved
@@ -129,15 +129,9 @@
 		return nil, fmt.Errorf("invalid connection id: %s", cfg.ConnectionID)
 	}
 
-<<<<<<< HEAD
-	// TODO: the method should internally forward the request
-	// to the cluster if it does not have it.
-	res := a.checkWebConn(s.UserId, cfg.ConnectionID)
-=======
 	// This does not handle reconnect requests across nodes in a cluster.
 	// It falls back to the non-reliable case in that scenario.
-	res := a.CheckWebConn(s.UserId, cfg.ConnectionID)
->>>>>>> d639e3c8
+	res := a.checkWebConn(s.UserId, cfg.ConnectionID)
 	if res == nil {
 		// If the connection is not present, then we assume either timeout,
 		// or server restart. In that case, we set a new one.

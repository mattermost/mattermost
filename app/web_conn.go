--- conflicted
+++ resolved
@@ -15,670 +15,6 @@
 }
 
 // NewWebConn returns a new WebConn instance.
-<<<<<<< HEAD
 func (a *App) NewWebConn(cfg *platform.WebConnConfig) *platform.WebConn {
 	return a.Srv().Platform().NewWebConn(cfg, a, a.ch.GetPluginsEnvironment)
-=======
-func (a *App) NewWebConn(cfg *WebConnConfig) *WebConn {
-	if cfg.Session.UserId != "" {
-		a.Srv().Go(func() {
-			a.SetStatusOnline(cfg.Session.UserId, false)
-			a.UpdateLastActivityAtIfNeeded(cfg.Session)
-		})
-	}
-
-	// Disable TCP_NO_DELAY for higher throughput
-	var tcpConn *net.TCPConn
-	switch conn := cfg.WebSocket.UnderlyingConn().(type) {
-	case *net.TCPConn:
-		tcpConn = conn
-	case *tls.Conn:
-		newConn, ok := conn.NetConn().(*net.TCPConn)
-		if ok {
-			tcpConn = newConn
-		}
-	}
-
-	if tcpConn != nil {
-		err := tcpConn.SetNoDelay(false)
-		if err != nil {
-			mlog.Warn("Error in setting NoDelay socket opts", mlog.Err(err))
-		}
-	}
-
-	if cfg.activeQueue == nil {
-		cfg.activeQueue = make(chan model.WebSocketMessage, sendQueueSize)
-	}
-
-	if cfg.deadQueue == nil {
-		cfg.deadQueue = make([]*model.WebSocketEvent, deadQueueSize)
-	}
-
-	wc := &WebConn{
-		App:                a,
-		send:               cfg.activeQueue,
-		deadQueue:          cfg.deadQueue,
-		deadQueuePointer:   cfg.deadQueuePointer,
-		Sequence:           int64(cfg.sequence),
-		WebSocket:          cfg.WebSocket,
-		lastUserActivityAt: model.GetMillis(),
-		UserId:             cfg.Session.UserId,
-		T:                  cfg.TFunc,
-		Locale:             cfg.Locale,
-		active:             cfg.Active,
-		reuseCount:         cfg.ReuseCount,
-		endWritePump:       make(chan struct{}),
-		pumpFinished:       make(chan struct{}),
-		pluginPosted:       make(chan pluginWSPostedHook, 10),
-	}
-
-	wc.SetSession(&cfg.Session)
-	wc.SetSessionToken(cfg.Session.Token)
-	wc.SetSessionExpiresAt(cfg.Session.ExpiresAt)
-	wc.SetConnectionID(cfg.ConnectionID)
-
-	if pluginsEnvironment := wc.App.GetPluginsEnvironment(); pluginsEnvironment != nil {
-		wc.App.Srv().Go(func() {
-			pluginsEnvironment.RunMultiPluginHook(func(hooks plugin.Hooks) bool {
-				hooks.OnWebSocketConnect(wc.GetConnectionID(), wc.UserId)
-				return true
-			}, plugin.OnWebSocketConnectID)
-		})
-	}
-
-	return wc
-}
-
-func (wc *WebConn) pluginPostedConsumer(wg *sync.WaitGroup) {
-	defer wg.Done()
-
-	for msg := range wc.pluginPosted {
-		if pluginsEnvironment := wc.App.GetPluginsEnvironment(); pluginsEnvironment != nil {
-			pluginsEnvironment.RunMultiPluginHook(func(hooks plugin.Hooks) bool {
-				hooks.WebSocketMessageHasBeenPosted(msg.connectionID, msg.userID, msg.req)
-				return true
-			}, plugin.WebSocketMessageHasBeenPostedID)
-		}
-	}
-}
-
-// Close closes the WebConn.
-func (wc *WebConn) Close() {
-	wc.WebSocket.Close()
-	<-wc.pumpFinished
-}
-
-// GetSessionExpiresAt returns the time at which the session expires.
-func (wc *WebConn) GetSessionExpiresAt() int64 {
-	return atomic.LoadInt64(&wc.sessionExpiresAt)
-}
-
-// SetSessionExpiresAt sets the time at which the session expires.
-func (wc *WebConn) SetSessionExpiresAt(v int64) {
-	atomic.StoreInt64(&wc.sessionExpiresAt, v)
-}
-
-// GetSessionToken returns the session token of the connection.
-func (wc *WebConn) GetSessionToken() string {
-	return wc.sessionToken.Load().(string)
-}
-
-// SetSessionToken sets the session token of the connection.
-func (wc *WebConn) SetSessionToken(v string) {
-	wc.sessionToken.Store(v)
-}
-
-// SetConnectionID sets the connection id of the connection.
-func (wc *WebConn) SetConnectionID(id string) {
-	wc.connectionID.Store(id)
-}
-
-// GetConnectionID returns the connection id of the connection.
-func (wc *WebConn) GetConnectionID() string {
-	return wc.connectionID.Load().(string)
-}
-
-// areAllInactive returns whether all of the connections
-// are inactive or not.
-func areAllInactive(conns []*WebConn) bool {
-	for _, conn := range conns {
-		if conn.active {
-			return false
-		}
-	}
-	return true
-}
-
-// GetSession returns the session of the connection.
-func (wc *WebConn) GetSession() *model.Session {
-	return wc.session.Load().(*model.Session)
-}
-
-// SetSession sets the session of the connection.
-func (wc *WebConn) SetSession(v *model.Session) {
-	if v != nil {
-		v = v.DeepCopy()
-	}
-
-	wc.session.Store(v)
-}
-
-// Pump starts the WebConn instance. After this, the websocket
-// is ready to send/receive messages.
-func (wc *WebConn) Pump() {
-	var wg sync.WaitGroup
-	wg.Add(1)
-	go func() {
-		defer wg.Done()
-		wc.writePump()
-	}()
-
-	wg.Add(1)
-	go wc.pluginPostedConsumer(&wg)
-
-	wc.readPump()
-	close(wc.endWritePump)
-	close(wc.pluginPosted)
-	wg.Wait()
-	wc.App.HubUnregister(wc)
-	close(wc.pumpFinished)
-
-	if pluginsEnvironment := wc.App.GetPluginsEnvironment(); pluginsEnvironment != nil {
-		wc.App.Srv().Go(func() {
-			pluginsEnvironment.RunMultiPluginHook(func(hooks plugin.Hooks) bool {
-				hooks.OnWebSocketDisconnect(wc.GetConnectionID(), wc.UserId)
-				return true
-			}, plugin.OnWebSocketDisconnectID)
-		})
-	}
-}
-
-func (wc *WebConn) readPump() {
-	defer func() {
-		wc.WebSocket.Close()
-	}()
-	wc.WebSocket.SetReadLimit(model.SocketMaxMessageSizeKb)
-	wc.WebSocket.SetReadDeadline(time.Now().Add(pongWaitTime))
-	wc.WebSocket.SetPongHandler(func(string) error {
-		if err := wc.WebSocket.SetReadDeadline(time.Now().Add(pongWaitTime)); err != nil {
-			return err
-		}
-		if wc.IsAuthenticated() {
-			wc.App.Srv().Go(func() {
-				wc.App.SetStatusAwayIfNeeded(wc.UserId, false)
-			})
-		}
-		return nil
-	})
-
-	for {
-		msgType, rd, err := wc.WebSocket.NextReader()
-		if err != nil {
-			wc.logSocketErr("websocket.NextReader", err)
-			return
-		}
-
-		var decoder interface {
-			Decode(v any) error
-		}
-		if msgType == websocket.TextMessage {
-			decoder = json.NewDecoder(rd)
-		} else {
-			decoder = msgpack.NewDecoder(rd)
-		}
-		var req model.WebSocketRequest
-		if err = decoder.Decode(&req); err != nil {
-			wc.logSocketErr("websocket.Decode", err)
-			return
-		}
-
-		// Messages which actions are prefixed with the plugin prefix
-		// should only be dispatched to the plugins
-		if !strings.HasPrefix(req.Action, websocketMessagePluginPrefix) {
-			wc.App.Srv().WebSocketRouter.ServeWebSocket(wc, &req)
-		}
-
-		clonedReq, err := req.Clone()
-		if err != nil {
-			wc.logSocketErr("websocket.cloneRequest", err)
-			continue
-		}
-
-		wc.pluginPosted <- pluginWSPostedHook{wc.GetConnectionID(), wc.UserId, clonedReq}
-	}
-}
-
-func (wc *WebConn) writePump() {
-	ticker := time.NewTicker(pingInterval)
-	authTicker := time.NewTicker(authCheckInterval)
-
-	defer func() {
-		ticker.Stop()
-		authTicker.Stop()
-		wc.WebSocket.Close()
-	}()
-
-	if wc.Sequence != 0 {
-		if ok, index := wc.isInDeadQueue(wc.Sequence); ok {
-			if err := wc.drainDeadQueue(index); err != nil {
-				wc.logSocketErr("websocket.drainDeadQueue", err)
-				return
-			}
-			if m := wc.App.Metrics(); m != nil {
-				m.IncrementWebsocketReconnectEvent(reconnectFound)
-			}
-		} else if wc.hasMsgLoss() {
-			// If the seq number is not in dead queue, but it was supposed to be,
-			// then generate a different connection ID,
-			// and set sequence to 0, and clear dead queue.
-			wc.clearDeadQueue()
-			wc.SetConnectionID(model.NewId())
-			wc.Sequence = 0
-
-			// Send hello message
-			msg := wc.createHelloMessage()
-			wc.addToDeadQueue(msg)
-			if err := wc.writeMessage(msg); err != nil {
-				wc.logSocketErr("websocket.sendHello", err)
-				return
-			}
-			if m := wc.App.Metrics(); m != nil {
-				m.IncrementWebsocketReconnectEvent(reconnectNotFound)
-			}
-		} else {
-			if m := wc.App.Metrics(); m != nil {
-				m.IncrementWebsocketReconnectEvent(reconnectLossless)
-			}
-		}
-	}
-
-	var buf bytes.Buffer
-	// 2k is seen to be a good heuristic under which 98.5% of message sizes remain.
-	buf.Grow(1024 * 2)
-	enc := json.NewEncoder(&buf)
-
-	for {
-		select {
-		case msg, ok := <-wc.send:
-			if !ok {
-				wc.writeMessageBuf(websocket.CloseMessage, []byte{})
-				return
-			}
-
-			evt, evtOk := msg.(*model.WebSocketEvent)
-
-			buf.Reset()
-			var err error
-			if evtOk {
-				evt = evt.SetSequence(wc.Sequence)
-				err = evt.Encode(enc)
-				wc.Sequence++
-			} else {
-				err = enc.Encode(msg)
-			}
-			if err != nil {
-				mlog.Warn("Error in encoding websocket message", mlog.Err(err))
-				continue
-			}
-
-			if len(wc.send) >= sendFullWarn {
-				logData := []mlog.Field{
-					mlog.String("user_id", wc.UserId),
-					mlog.String("type", msg.EventType()),
-					mlog.Int("size", buf.Len()),
-				}
-				if evtOk {
-					logData = append(logData, mlog.String("channel_id", evt.GetBroadcast().ChannelId))
-				}
-
-				mlog.Warn("websocket.full", logData...)
-			}
-
-			if evtOk {
-				wc.addToDeadQueue(evt)
-			}
-
-			if err := wc.writeMessageBuf(websocket.TextMessage, buf.Bytes()); err != nil {
-				wc.logSocketErr("websocket.send", err)
-				return
-			}
-
-			if wc.App.Metrics() != nil {
-				wc.App.Metrics().IncrementWebSocketBroadcast(msg.EventType())
-			}
-		case <-ticker.C:
-			if err := wc.writeMessageBuf(websocket.PingMessage, []byte{}); err != nil {
-				wc.logSocketErr("websocket.ticker", err)
-				return
-			}
-
-		case <-wc.endWritePump:
-			return
-
-		case <-authTicker.C:
-			if wc.GetSessionToken() == "" {
-				mlog.Debug("websocket.authTicker: did not authenticate", mlog.Any("ip_address", wc.WebSocket.RemoteAddr()))
-				return
-			}
-			authTicker.Stop()
-		}
-	}
-}
-
-// writeMessageBuf is a helper utility that wraps the write to the socket
-// along with setting the write deadline.
-func (wc *WebConn) writeMessageBuf(msgType int, data []byte) error {
-	wc.WebSocket.SetWriteDeadline(time.Now().Add(writeWaitTime))
-	return wc.WebSocket.WriteMessage(msgType, data)
-}
-
-func (wc *WebConn) writeMessage(msg *model.WebSocketEvent) error {
-	// We don't use the encoder from the write pump because it's unwieldy to pass encoders
-	// around, and this is only called during initialization of the webConn.
-	var buf bytes.Buffer
-	err := msg.Encode(json.NewEncoder(&buf))
-	if err != nil {
-		mlog.Warn("Error in encoding websocket message", mlog.Err(err))
-		return nil
-	}
-	wc.Sequence++
-
-	return wc.writeMessageBuf(websocket.TextMessage, buf.Bytes())
-}
-
-// addToDeadQueue appends a message to the dead queue.
-func (wc *WebConn) addToDeadQueue(msg *model.WebSocketEvent) {
-	wc.deadQueue[wc.deadQueuePointer] = msg
-	wc.deadQueuePointer = (wc.deadQueuePointer + 1) % deadQueueSize
-}
-
-// hasMsgLoss indicates whether the next wanted sequence is right after
-// the latest element in the dead queue, which would mean there is no message loss.
-func (wc *WebConn) hasMsgLoss() bool {
-	var index int
-	// deadQueuePointer = 0 means either no msg written or the pointer
-	// has rolled over to its starting position.
-	if wc.deadQueuePointer == 0 {
-		// If last entry is nil, it means no msg is written.
-		if wc.deadQueue[deadQueueSize-1] == nil {
-			return false
-		}
-		// If it's not nil, that means it has rolled over to start, and we
-		// check the last position.
-		index = deadQueueSize - 1
-	} else { // deadQueuePointer != 0 means it's somewhere in the middle.
-		index = wc.deadQueuePointer - 1
-	}
-
-	if wc.deadQueue[index].GetSequence() == wc.Sequence-1 {
-		return false
-	}
-	return true
-}
-
-// isInDeadQueue checks whether a given sequence number is in the dead queue or not.
-// And if it is, it returns that index.
-func (wc *WebConn) isInDeadQueue(seq int64) (bool, int) {
-	// Can be optimized to traverse backwards from deadQueuePointer
-	// Hopefully, traversing 128 elements is not too much overhead.
-	for i := 0; i < deadQueueSize; i++ {
-		elem := wc.deadQueue[i]
-		if elem == nil {
-			return false, 0
-		}
-
-		if elem.GetSequence() == seq {
-			return true, i
-		}
-	}
-	return false, 0
-}
-
-func (wc *WebConn) clearDeadQueue() {
-	for i := 0; i < deadQueueSize; i++ {
-		if wc.deadQueue[i] == nil {
-			break
-		}
-		wc.deadQueue[i] = nil
-	}
-	wc.deadQueuePointer = 0
-}
-
-// drainDeadQueue will write all messages from a given index to the socket.
-// It is called with the assumption that the item with wc.Sequence is present
-// in it, because otherwise it would have been cleared from WebConn.
-func (wc *WebConn) drainDeadQueue(index int) error {
-	if wc.deadQueue[0] == nil {
-		// Empty queue
-		return nil
-	}
-
-	// This means pointer hasn't rolled over.
-	if wc.deadQueue[wc.deadQueuePointer] == nil {
-		// Clear till the end of queue.
-		for i := index; i < wc.deadQueuePointer; i++ {
-			if err := wc.writeMessage(wc.deadQueue[i]); err != nil {
-				return err
-			}
-		}
-		return nil
-	}
-
-	// We go on until next sequence number is smaller than previous one.
-	// Which means it has rolled over.
-	currPtr := index
-	for {
-		if err := wc.writeMessage(wc.deadQueue[currPtr]); err != nil {
-			return err
-		}
-		oldSeq := wc.deadQueue[currPtr].GetSequence() // TODO: possibly move this
-		currPtr = (currPtr + 1) % deadQueueSize       // to for loop condition
-		newSeq := wc.deadQueue[currPtr].GetSequence()
-		if oldSeq > newSeq {
-			break
-		}
-	}
-	return nil
-}
-
-// InvalidateCache resets all internal data of the WebConn.
-func (wc *WebConn) InvalidateCache() {
-	wc.allChannelMembers = nil
-	wc.lastAllChannelMembersTime = 0
-	wc.SetSession(nil)
-	wc.SetSessionExpiresAt(0)
-}
-
-// IsAuthenticated returns whether the given WebConn is authenticated or not.
-func (wc *WebConn) IsAuthenticated() bool {
-	// Check the expiry to see if we need to check for a new session
-	if wc.GetSessionExpiresAt() < model.GetMillis() {
-		if wc.GetSessionToken() == "" {
-			return false
-		}
-
-		session, err := wc.App.GetSession(wc.GetSessionToken())
-		if err != nil {
-			if err.StatusCode >= http.StatusBadRequest && err.StatusCode < http.StatusInternalServerError {
-				mlog.Debug("Invalid session.", mlog.Err(err))
-			} else {
-				mlog.Error("Could not get session", mlog.String("session_token", wc.GetSessionToken()), mlog.Err(err))
-			}
-
-			wc.SetSessionToken("")
-			wc.SetSession(nil)
-			wc.SetSessionExpiresAt(0)
-			return false
-		}
-
-		wc.SetSession(session)
-		wc.SetSessionExpiresAt(session.ExpiresAt)
-	}
-
-	return true
-}
-
-func (wc *WebConn) createHelloMessage() *model.WebSocketEvent {
-	msg := model.NewWebSocketEvent(model.WebsocketEventHello, "", "", wc.UserId, nil, "")
-	msg.Add("server_version", fmt.Sprintf("%v.%v.%v.%v", model.CurrentVersion,
-		model.BuildNumber,
-		wc.App.ClientConfigHash(),
-		wc.App.Channels().License() != nil))
-	msg.Add("connection_id", wc.connectionID.Load())
-	return msg
-}
-
-func (wc *WebConn) shouldSendEventToGuest(msg *model.WebSocketEvent) bool {
-	var userID string
-	var canSee bool
-
-	switch msg.EventType() {
-	case model.WebsocketEventUserUpdated:
-		user, ok := msg.GetData()["user"].(*model.User)
-		if !ok {
-			mlog.Debug("webhub.shouldSendEvent: user not found in message", mlog.Any("user", msg.GetData()["user"]))
-			return false
-		}
-		userID = user.Id
-	case model.WebsocketEventNewUser:
-		userID = msg.GetData()["user_id"].(string)
-	default:
-		return true
-	}
-
-	canSee, err := wc.App.UserCanSeeOtherUser(wc.UserId, userID)
-	if err != nil {
-		mlog.Error("webhub.shouldSendEvent.", mlog.Err(err))
-		return false
-	}
-
-	return canSee
-}
-
-// shouldSendEvent returns whether the message should be sent or not.
-func (wc *WebConn) shouldSendEvent(msg *model.WebSocketEvent) bool {
-	// IMPORTANT: Do not send event if WebConn does not have a session
-	if !wc.IsAuthenticated() {
-		return false
-	}
-
-	// When the pump starts to get slow we'll drop non-critical
-	// messages. We should skip those frames before they are
-	// queued to wc.send buffered channel.
-	if len(wc.send) >= sendSlowWarn {
-		switch msg.EventType() {
-		case model.WebsocketEventTyping,
-			model.WebsocketEventStatusChange,
-			model.WebsocketEventChannelViewed:
-			mlog.Warn(
-				"websocket.slow: dropping message",
-				mlog.String("user_id", wc.UserId),
-				mlog.String("type", msg.EventType()),
-			)
-			return false
-		}
-	}
-
-	// If the event contains sanitized data, only send to users that don't have permission to
-	// see sensitive data. Prevents admin clients from receiving events with bad data
-	var hasReadPrivateDataPermission *bool
-	if msg.GetBroadcast().ContainsSanitizedData {
-		hasReadPrivateDataPermission = model.NewBool(wc.App.RolesGrantPermission(wc.GetSession().GetUserRoles(), model.PermissionManageSystem.Id))
-
-		if *hasReadPrivateDataPermission {
-			return false
-		}
-	}
-
-	// If the event contains sensitive data, only send to users with permission to see it
-	if msg.GetBroadcast().ContainsSensitiveData {
-		if hasReadPrivateDataPermission == nil {
-			hasReadPrivateDataPermission = model.NewBool(wc.App.RolesGrantPermission(wc.GetSession().GetUserRoles(), model.PermissionManageSystem.Id))
-		}
-
-		if !*hasReadPrivateDataPermission {
-			return false
-		}
-	}
-
-	// If the event is destined to a specific connection
-	if msg.GetBroadcast().ConnectionId != "" {
-		return wc.GetConnectionID() == msg.GetBroadcast().ConnectionId
-	}
-
-	// if the connection is omitted don't send the message
-	if wc.GetConnectionID() == msg.GetBroadcast().OmitConnectionId {
-		return false
-	}
-
-	// If the event is destined to a specific user
-	if msg.GetBroadcast().UserId != "" {
-		return wc.UserId == msg.GetBroadcast().UserId
-	}
-
-	// if the user is omitted don't send the message
-	if len(msg.GetBroadcast().OmitUsers) > 0 {
-		if _, ok := msg.GetBroadcast().OmitUsers[wc.UserId]; ok {
-			return false
-		}
-	}
-
-	// Only report events to users who are in the channel for the event
-	if msg.GetBroadcast().ChannelId != "" {
-		if model.GetMillis()-wc.lastAllChannelMembersTime > webConnMemberCacheTime {
-			wc.allChannelMembers = nil
-			wc.lastAllChannelMembersTime = 0
-		}
-
-		if wc.allChannelMembers == nil {
-			result, err := wc.App.Srv().Store.Channel().GetAllChannelMembersForUser(wc.UserId, false, false)
-			if err != nil {
-				mlog.Error("webhub.shouldSendEvent.", mlog.Err(err))
-				return false
-			}
-			wc.allChannelMembers = result
-			wc.lastAllChannelMembersTime = model.GetMillis()
-		}
-
-		if _, ok := wc.allChannelMembers[msg.GetBroadcast().ChannelId]; ok {
-			return true
-		}
-		return false
-	}
-
-	// Only report events to users who are in the team for the event
-	if msg.GetBroadcast().TeamId != "" {
-		return wc.isMemberOfTeam(msg.GetBroadcast().TeamId)
-	}
-
-	if wc.GetSession().Props[model.SessionPropIsGuest] == "true" {
-		return wc.shouldSendEventToGuest(msg)
-	}
-
-	return true
-}
-
-// IsMemberOfTeam returns whether the user of the WebConn
-// is a member of the given teamID or not.
-func (wc *WebConn) isMemberOfTeam(teamID string) bool {
-	currentSession := wc.GetSession()
-
-	if currentSession == nil || currentSession.Token == "" {
-		session, err := wc.App.GetSession(wc.GetSessionToken())
-		if err != nil {
-			if err.StatusCode >= http.StatusBadRequest && err.StatusCode < http.StatusInternalServerError {
-				mlog.Debug("Invalid session.", mlog.Err(err))
-			} else {
-				mlog.Error("Could not get session", mlog.String("session_token", wc.GetSessionToken()), mlog.Err(err))
-			}
-			return false
-		}
-		wc.SetSession(session)
-		currentSession = session
-	}
-
-	return currentSession.GetTeamByTeamId(teamID) != nil
-}
->>>>>>> 7186689f
-
 }
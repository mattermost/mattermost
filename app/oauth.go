--- conflicted
+++ resolved
@@ -34,22 +34,14 @@
 
 	app.ClientSecret = model.NewId()
 
-<<<<<<< HEAD
-	return a.Store().OAuth().SaveApp(app)
-=======
 	return a.Srv().Store.OAuth().SaveApp(app)
->>>>>>> 17523fa5
 }
 
 func (a *App) GetOAuthApp(appId string) (*model.OAuthApp, *model.AppError) {
 	if !*a.Config().ServiceSettings.EnableOAuthServiceProvider {
 		return nil, model.NewAppError("GetOAuthApp", "api.oauth.allow_oauth.turn_off.app_error", nil, "", http.StatusNotImplemented)
 	}
-<<<<<<< HEAD
-	return a.Store().OAuth().GetApp(appId)
-=======
 	return a.Srv().Store.OAuth().GetApp(appId)
->>>>>>> 17523fa5
 }
 
 func (a *App) UpdateOauthApp(oldApp, updatedApp *model.OAuthApp) (*model.OAuthApp, *model.AppError) {
@@ -62,11 +54,7 @@
 	updatedApp.CreateAt = oldApp.CreateAt
 	updatedApp.ClientSecret = oldApp.ClientSecret
 
-<<<<<<< HEAD
-	return a.Store().OAuth().UpdateApp(updatedApp)
-=======
 	return a.Srv().Store.OAuth().UpdateApp(updatedApp)
->>>>>>> 17523fa5
 }
 
 func (a *App) DeleteOAuthApp(appId string) *model.AppError {
@@ -74,11 +62,7 @@
 		return model.NewAppError("DeleteOAuthApp", "api.oauth.allow_oauth.turn_off.app_error", nil, "", http.StatusNotImplemented)
 	}
 
-<<<<<<< HEAD
-	if err := a.Store().OAuth().DeleteApp(appId); err != nil {
-=======
 	if err := a.Srv().Store.OAuth().DeleteApp(appId); err != nil {
->>>>>>> 17523fa5
 		return err
 	}
 
@@ -94,11 +78,7 @@
 		return nil, model.NewAppError("GetOAuthApps", "api.oauth.allow_oauth.turn_off.app_error", nil, "", http.StatusNotImplemented)
 	}
 
-<<<<<<< HEAD
-	return a.Store().OAuth().GetApps(page*perPage, perPage)
-=======
 	return a.Srv().Store.OAuth().GetApps(page*perPage, perPage)
->>>>>>> 17523fa5
 }
 
 func (a *App) GetOAuthAppsByCreator(userId string, page, perPage int) ([]*model.OAuthApp, *model.AppError) {
@@ -106,11 +86,7 @@
 		return nil, model.NewAppError("GetOAuthAppsByUser", "api.oauth.allow_oauth.turn_off.app_error", nil, "", http.StatusNotImplemented)
 	}
 
-<<<<<<< HEAD
-	return a.Store().OAuth().GetAppByUser(userId, page*perPage, perPage)
-=======
 	return a.Srv().Store.OAuth().GetAppByUser(userId, page*perPage, perPage)
->>>>>>> 17523fa5
 }
 
 func (a *App) GetOAuthImplicitRedirect(userId string, authRequest *model.AuthorizeRequest) (string, *model.AppError) {
@@ -133,11 +109,7 @@
 	authData := &model.AuthData{UserId: userId, ClientId: authRequest.ClientId, CreateAt: model.GetMillis(), RedirectUri: authRequest.RedirectUri, State: authRequest.State, Scope: authRequest.Scope}
 	authData.Code = model.NewId() + model.NewId()
 
-<<<<<<< HEAD
-	if _, err := a.Store().OAuth().SaveAuthData(authData); err != nil {
-=======
 	if _, err := a.Srv().Store.OAuth().SaveAuthData(authData); err != nil {
->>>>>>> 17523fa5
 		return authRequest.RedirectUri + "?error=server_error&state=" + authRequest.State, nil
 	}
 
@@ -153,11 +125,7 @@
 		authRequest.Scope = model.DEFAULT_SCOPE
 	}
 
-<<<<<<< HEAD
-	oauthApp, err := a.Store().OAuth().GetApp(authRequest.ClientId)
-=======
 	oauthApp, err := a.Srv().Store.OAuth().GetApp(authRequest.ClientId)
->>>>>>> 17523fa5
 	if err != nil {
 		return "", err
 	}
@@ -190,11 +158,7 @@
 		Value:    authRequest.Scope,
 	}
 
-<<<<<<< HEAD
-	if err = a.Store().Preference().Save(&model.Preferences{authorizedApp}); err != nil {
-=======
 	if err = a.Srv().Store.Preference().Save(&model.Preferences{authorizedApp}); err != nil {
->>>>>>> 17523fa5
 		mlog.Error("error saving store prefrence", mlog.Err(err))
 		return authRequest.RedirectUri + "?error=server_error&state=" + authRequest.State, nil
 	}
@@ -224,11 +188,7 @@
 
 	accessData := &model.AccessData{ClientId: authRequest.ClientId, UserId: user.Id, Token: session.Token, RefreshToken: "", RedirectUri: authRequest.RedirectUri, ExpiresAt: session.ExpiresAt, Scope: authRequest.Scope}
 
-<<<<<<< HEAD
-	if _, err := a.Store().OAuth().SaveAccessData(accessData); err != nil {
-=======
 	if _, err := a.Srv().Store.OAuth().SaveAccessData(accessData); err != nil {
->>>>>>> 17523fa5
 		mlog.Error("error saving oauth access data in implicit flow", mlog.Err(err))
 		return nil, model.NewAppError("GetOAuthAccessToken", "api.oauth.get_access_token.internal_saving.app_error", nil, "", http.StatusInternalServerError)
 	}
@@ -241,11 +201,7 @@
 		return nil, model.NewAppError("GetOAuthAccessToken", "api.oauth.get_access_token.disabled.app_error", nil, "", http.StatusNotImplemented)
 	}
 
-<<<<<<< HEAD
-	oauthApp, err := a.Store().OAuth().GetApp(clientId)
-=======
 	oauthApp, err := a.Srv().Store.OAuth().GetApp(clientId)
->>>>>>> 17523fa5
 	if err != nil {
 		return nil, model.NewAppError("GetOAuthAccessToken", "api.oauth.get_access_token.credentials.app_error", nil, "", http.StatusNotFound)
 	}
@@ -259,21 +215,13 @@
 	var accessRsp *model.AccessResponse
 	if grantType == model.ACCESS_TOKEN_GRANT_TYPE {
 		var authData *model.AuthData
-<<<<<<< HEAD
-		authData, err = a.Store().OAuth().GetAuthData(code)
-=======
 		authData, err = a.Srv().Store.OAuth().GetAuthData(code)
->>>>>>> 17523fa5
 		if err != nil {
 			return nil, model.NewAppError("GetOAuthAccessToken", "api.oauth.get_access_token.expired_code.app_error", nil, "", http.StatusBadRequest)
 		}
 
 		if authData.IsExpired() {
-<<<<<<< HEAD
-			a.Store().OAuth().RemoveAuthData(authData.Code)
-=======
 			a.Srv().Store.OAuth().RemoveAuthData(authData.Code)
->>>>>>> 17523fa5
 			return nil, model.NewAppError("GetOAuthAccessToken", "api.oauth.get_access_token.expired_code.app_error", nil, "", http.StatusForbidden)
 		}
 
@@ -281,20 +229,12 @@
 			return nil, model.NewAppError("GetOAuthAccessToken", "api.oauth.get_access_token.redirect_uri.app_error", nil, "", http.StatusBadRequest)
 		}
 
-<<<<<<< HEAD
-		user, err = a.Store().User().Get(authData.UserId)
-=======
 		user, err = a.Srv().Store.User().Get(authData.UserId)
->>>>>>> 17523fa5
 		if err != nil {
 			return nil, model.NewAppError("GetOAuthAccessToken", "api.oauth.get_access_token.internal_user.app_error", nil, "", http.StatusNotFound)
 		}
 
-<<<<<<< HEAD
-		accessData, err = a.Store().OAuth().GetPreviousAccessData(user.Id, clientId)
-=======
 		accessData, err = a.Srv().Store.OAuth().GetPreviousAccessData(user.Id, clientId)
->>>>>>> 17523fa5
 		if err != nil {
 			return nil, model.NewAppError("GetOAuthAccessToken", "api.oauth.get_access_token.internal.app_error", nil, "", http.StatusBadRequest)
 		}
@@ -326,11 +266,7 @@
 
 			accessData = &model.AccessData{ClientId: clientId, UserId: user.Id, Token: session.Token, RefreshToken: model.NewId(), RedirectUri: redirectUri, ExpiresAt: session.ExpiresAt, Scope: authData.Scope}
 
-<<<<<<< HEAD
-			if _, err = a.Store().OAuth().SaveAccessData(accessData); err != nil {
-=======
 			if _, err = a.Srv().Store.OAuth().SaveAccessData(accessData); err != nil {
->>>>>>> 17523fa5
 				mlog.Error("error saving oauth access data in token for code flow", mlog.Err(err))
 				return nil, model.NewAppError("GetOAuthAccessToken", "api.oauth.get_access_token.internal_saving.app_error", nil, "", http.StatusInternalServerError)
 			}
@@ -343,26 +279,15 @@
 			}
 		}
 
-<<<<<<< HEAD
-		a.Store().OAuth().RemoveAuthData(authData.Code)
-	} else {
-		// When grantType is refresh_token
-		accessData, err = a.Store().OAuth().GetAccessDataByRefreshToken(refreshToken)
-=======
 		a.Srv().Store.OAuth().RemoveAuthData(authData.Code)
 	} else {
 		// When grantType is refresh_token
 		accessData, err = a.Srv().Store.OAuth().GetAccessDataByRefreshToken(refreshToken)
->>>>>>> 17523fa5
 		if err != nil {
 			return nil, model.NewAppError("GetOAuthAccessToken", "api.oauth.get_access_token.refresh_token.app_error", nil, "", http.StatusNotFound)
 		}
 
-<<<<<<< HEAD
-		user, err := a.Store().User().Get(accessData.UserId)
-=======
 		user, err := a.Srv().Store.User().Get(accessData.UserId)
->>>>>>> 17523fa5
 		if err != nil {
 			return nil, model.NewAppError("GetOAuthAccessToken", "api.oauth.get_access_token.internal_user.app_error", nil, "", http.StatusNotFound)
 		}
@@ -386,11 +311,7 @@
 	session.AddProp(model.SESSION_PROP_OS, "OAuth2")
 	session.AddProp(model.SESSION_PROP_BROWSER, "OAuth2")
 
-<<<<<<< HEAD
-	session, err := a.Store().Session().Save(session)
-=======
 	session, err := a.Srv().Store.Session().Save(session)
->>>>>>> 17523fa5
 	if err != nil {
 		return nil, model.NewAppError("newSession", "api.oauth.get_access_token.internal_session.app_error", nil, "", http.StatusInternalServerError)
 	}
@@ -402,11 +323,7 @@
 
 func (a *App) newSessionUpdateToken(appName string, accessData *model.AccessData, user *model.User) (*model.AccessResponse, *model.AppError) {
 	// Remove the previous session
-<<<<<<< HEAD
-	if err := a.Store().Session().Remove(accessData.Token); err != nil {
-=======
 	if err := a.Srv().Store.Session().Remove(accessData.Token); err != nil {
->>>>>>> 17523fa5
 		mlog.Error("error removing access data token from session", mlog.Err(err))
 	}
 
@@ -419,11 +336,7 @@
 	accessData.RefreshToken = model.NewId()
 	accessData.ExpiresAt = session.ExpiresAt
 
-<<<<<<< HEAD
-	if _, err := a.Store().OAuth().UpdateAccessData(accessData); err != nil {
-=======
 	if _, err := a.Srv().Store.OAuth().UpdateAccessData(accessData); err != nil {
->>>>>>> 17523fa5
 		mlog.Error("error updating oauth access data", mlog.Err(err))
 		return nil, model.NewAppError("newSessionUpdateToken", "web.get_access_token.internal_saving.app_error", nil, "", http.StatusInternalServerError)
 	}
@@ -476,11 +389,7 @@
 		return nil, model.NewAppError("GetAuthorizedAppsForUser", "api.oauth.allow_oauth.turn_off.app_error", nil, "", http.StatusNotImplemented)
 	}
 
-<<<<<<< HEAD
-	apps, err := a.Store().OAuth().GetAuthorizedApps(userId, page*perPage, perPage)
-=======
 	apps, err := a.Srv().Store.OAuth().GetAuthorizedApps(userId, page*perPage, perPage)
->>>>>>> 17523fa5
 	if err != nil {
 		return nil, err
 	}
@@ -499,11 +408,7 @@
 	}
 
 	// Revoke app sessions
-<<<<<<< HEAD
-	accessData, err := a.Store().OAuth().GetAccessDataByUserForApp(userId, appId)
-=======
 	accessData, err := a.Srv().Store.OAuth().GetAccessDataByUserForApp(userId, appId)
->>>>>>> 17523fa5
 	if err != nil {
 		return err
 	}
@@ -513,21 +418,13 @@
 			return err
 		}
 
-<<<<<<< HEAD
-		if err := a.Store().OAuth().RemoveAccessData(ad.Token); err != nil {
-=======
 		if err := a.Srv().Store.OAuth().RemoveAccessData(ad.Token); err != nil {
->>>>>>> 17523fa5
 			return err
 		}
 	}
 
 	// Deauthorize the app
-<<<<<<< HEAD
-	if err := a.Store().Preference().Delete(userId, model.PREFERENCE_CATEGORY_AUTHORIZED_OAUTH_APP, appId); err != nil {
-=======
 	if err := a.Srv().Store.Preference().Delete(userId, model.PREFERENCE_CATEGORY_AUTHORIZED_OAUTH_APP, appId); err != nil {
->>>>>>> 17523fa5
 		return err
 	}
 
@@ -540,11 +437,7 @@
 	}
 
 	app.ClientSecret = model.NewId()
-<<<<<<< HEAD
-	if _, err := a.Store().OAuth().UpdateApp(app); err != nil {
-=======
 	if _, err := a.Srv().Store.OAuth().UpdateApp(app); err != nil {
->>>>>>> 17523fa5
 		return nil, err
 	}
 
@@ -556,17 +449,6 @@
 
 	schan := make(chan *model.AppError, 1)
 	go func() {
-<<<<<<< HEAD
-		schan <- a.Store().Session().Remove(token)
-		close(schan)
-	}()
-
-	if _, err := a.Store().OAuth().GetAccessData(token); err != nil {
-		return model.NewAppError("RevokeAccessToken", "api.oauth.revoke_access_token.get.app_error", nil, "", http.StatusBadRequest)
-	}
-
-	if err := a.Store().OAuth().RemoveAccessData(token); err != nil {
-=======
 		schan <- a.Srv().Store.Session().Remove(token)
 		close(schan)
 	}()
@@ -576,7 +458,6 @@
 	}
 
 	if err := a.Srv().Store.OAuth().RemoveAccessData(token); err != nil {
->>>>>>> 17523fa5
 		return model.NewAppError("RevokeAccessToken", "api.oauth.revoke_access_token.del_token.app_error", nil, "", http.StatusInternalServerError)
 	}
 
@@ -687,11 +568,7 @@
 		return nil, model.NewAppError("CompleteSwitchWithOAuth", "api.user.complete_switch_with_oauth.blank_email.app_error", nil, "", http.StatusBadRequest)
 	}
 
-<<<<<<< HEAD
-	user, err := a.Store().User().GetByEmail(email)
-=======
 	user, err := a.Srv().Store.User().GetByEmail(email)
->>>>>>> 17523fa5
 	if err != nil {
 		return nil, err
 	}
@@ -700,11 +577,7 @@
 		return nil, err
 	}
 
-<<<<<<< HEAD
-	if _, err = a.Store().User().UpdateAuthData(user.Id, service, &authData, ssoEmail, true); err != nil {
-=======
 	if _, err = a.Srv().Store.User().UpdateAuthData(user.Id, service, &authData, ssoEmail, true); err != nil {
->>>>>>> 17523fa5
 		return nil, err
 	}
 
@@ -720,11 +593,7 @@
 func (a *App) CreateOAuthStateToken(extra string) (*model.Token, *model.AppError) {
 	token := model.NewToken(model.TOKEN_TYPE_OAUTH, extra)
 
-<<<<<<< HEAD
-	if err := a.Store().Token().Save(token); err != nil {
-=======
 	if err := a.Srv().Store.Token().Save(token); err != nil {
->>>>>>> 17523fa5
 		return nil, err
 	}
 
@@ -732,11 +601,7 @@
 }
 
 func (a *App) GetOAuthStateToken(token string) (*model.Token, *model.AppError) {
-<<<<<<< HEAD
-	mToken, err := a.Store().Token().GetByToken(token)
-=======
 	mToken, err := a.Srv().Store.Token().GetByToken(token)
->>>>>>> 17523fa5
 	if err != nil {
 		return nil, model.NewAppError("GetOAuthStateToken", "api.oauth.invalid_state_token.app_error", nil, err.Error(), http.StatusBadRequest)
 	}

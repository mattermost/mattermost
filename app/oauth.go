// Copyright (c) 2015-present Mattermost, Inc. All Rights Reserved.
// See LICENSE.txt for license information.

package app

import (
	"bytes"
	b64 "encoding/base64"
	"errors"
	"fmt"
	"io"
	"io/ioutil"
	"net/http"
	"net/url"
	"strconv"
	"strings"
	"time"

	"github.com/mattermost/mattermost-server/v5/einterfaces"
	"github.com/mattermost/mattermost-server/v5/mlog"
	"github.com/mattermost/mattermost-server/v5/model"
	"github.com/mattermost/mattermost-server/v5/store"
	"github.com/mattermost/mattermost-server/v5/utils"
)

const (
	OAUTH_COOKIE_MAX_AGE_SECONDS = 30 * 60 // 30 minutes
	COOKIE_OAUTH                 = "MMOAUTH"
)

func (a *App) CreateOAuthApp(app *model.OAuthApp) (*model.OAuthApp, *model.AppError) {
	if !*a.Config().ServiceSettings.EnableOAuthServiceProvider {
		return nil, model.NewAppError("CreateOAuthApp", "api.oauth.register_oauth_app.turn_off.app_error", nil, "", http.StatusNotImplemented)
	}

	app.ClientSecret = model.NewId()

	oauthApp, err := a.Srv().Store.OAuth().SaveApp(app)
	if err != nil {
		var appErr *model.AppError
		var invErr *store.ErrInvalidInput
		switch {
		case errors.As(err, &appErr):
			return nil, appErr
		case errors.As(err, &invErr):
			return nil, model.NewAppError("CreateOAuthApp", "app.oauth.save_app.existing.app_error", nil, invErr.Error(), http.StatusBadRequest)
		default:
			return nil, model.NewAppError("CreateOAuthApp", "app.oauth.save_app.save.app_error", nil, err.Error(), http.StatusInternalServerError)
		}
	}

	return oauthApp, nil
}

func (a *App) GetOAuthApp(appId string) (*model.OAuthApp, *model.AppError) {
	if !*a.Config().ServiceSettings.EnableOAuthServiceProvider {
		return nil, model.NewAppError("GetOAuthApp", "api.oauth.allow_oauth.turn_off.app_error", nil, "", http.StatusNotImplemented)
	}

	oauthApp, err := a.Srv().Store.OAuth().GetApp(appId)
	if err != nil {
		var nfErr *store.ErrNotFound
		switch {
		case errors.As(err, &nfErr):
			return nil, model.NewAppError("GetOAuthApp", "app.oauth.get_app.find.app_error", nil, nfErr.Error(), http.StatusNotFound)
		default:
			return nil, model.NewAppError("GetOAuthApp", "app.oauth.get_app.finding.app_error", nil, err.Error(), http.StatusInternalServerError)
		}
	}

	return oauthApp, nil
}

func (a *App) UpdateOauthApp(oldApp, updatedApp *model.OAuthApp) (*model.OAuthApp, *model.AppError) {
	if !*a.Config().ServiceSettings.EnableOAuthServiceProvider {
		return nil, model.NewAppError("UpdateOauthApp", "api.oauth.allow_oauth.turn_off.app_error", nil, "", http.StatusNotImplemented)
	}

	updatedApp.Id = oldApp.Id
	updatedApp.CreatorId = oldApp.CreatorId
	updatedApp.CreateAt = oldApp.CreateAt
	updatedApp.ClientSecret = oldApp.ClientSecret

	oauthApp, err := a.Srv().Store.OAuth().UpdateApp(updatedApp)
	if err != nil {
		var appErr *model.AppError
		var invErr *store.ErrInvalidInput
		switch {
		case errors.As(err, &appErr):
			return nil, appErr
		case errors.As(err, &invErr):
			return nil, model.NewAppError("UpdateOauthApp", "app.oauth.update_app.find.app_error", nil, invErr.Error(), http.StatusBadRequest)
		default:
			return nil, model.NewAppError("UpdateOauthApp", "app.oauth.update_app.updating.app_error", nil, err.Error(), http.StatusInternalServerError)
		}
	}

	return oauthApp, nil
}

func (a *App) DeleteOAuthApp(appId string) *model.AppError {
	if !*a.Config().ServiceSettings.EnableOAuthServiceProvider {
		return model.NewAppError("DeleteOAuthApp", "api.oauth.allow_oauth.turn_off.app_error", nil, "", http.StatusNotImplemented)
	}

	if err := a.Srv().Store.OAuth().DeleteApp(appId); err != nil {
		return model.NewAppError("DeleteOAuthApp", "app.oauth.delete_app.app_error", nil, err.Error(), http.StatusInternalServerError)
	}

	if err := a.Srv().InvalidateAllCaches(); err != nil {
		mlog.Error("error in invalidating cache", mlog.Err(err))
	}

	return nil
}

func (a *App) GetOAuthApps(page, perPage int) ([]*model.OAuthApp, *model.AppError) {
	if !*a.Config().ServiceSettings.EnableOAuthServiceProvider {
		return nil, model.NewAppError("GetOAuthApps", "api.oauth.allow_oauth.turn_off.app_error", nil, "", http.StatusNotImplemented)
	}

	oauthApps, err := a.Srv().Store.OAuth().GetApps(page*perPage, perPage)
	if err != nil {
		return nil, model.NewAppError("GetOAuthApps", "app.oauth.get_apps.find.app_error", nil, err.Error(), http.StatusInternalServerError)
	}

	return oauthApps, nil
}

func (a *App) GetOAuthAppsByCreator(userId string, page, perPage int) ([]*model.OAuthApp, *model.AppError) {
	if !*a.Config().ServiceSettings.EnableOAuthServiceProvider {
		return nil, model.NewAppError("GetOAuthAppsByUser", "api.oauth.allow_oauth.turn_off.app_error", nil, "", http.StatusNotImplemented)
	}

	oauthApps, err := a.Srv().Store.OAuth().GetAppByUser(userId, page*perPage, perPage)
	if err != nil {
		return nil, model.NewAppError("GetOAuthAppsByCreator", "app.oauth.get_app_by_user.find.app_error", nil, err.Error(), http.StatusInternalServerError)
	}

	return oauthApps, nil
}

func (a *App) GetOAuthImplicitRedirect(userId string, authRequest *model.AuthorizeRequest) (string, *model.AppError) {
	session, err := a.GetOAuthAccessTokenForImplicitFlow(userId, authRequest)
	if err != nil {
		return "", err
	}

	values := &url.Values{}
	values.Add("access_token", session.Token)
	values.Add("token_type", "bearer")
	values.Add("expires_in", strconv.FormatInt((session.ExpiresAt-model.GetMillis())/1000, 10))
	values.Add("scope", authRequest.Scope)
	values.Add("state", authRequest.State)

	return fmt.Sprintf("%s#%s", authRequest.RedirectUri, values.Encode()), nil
}

func (a *App) GetOAuthCodeRedirect(userId string, authRequest *model.AuthorizeRequest) (string, *model.AppError) {
	authData := &model.AuthData{UserId: userId, ClientId: authRequest.ClientId, CreateAt: model.GetMillis(), RedirectUri: authRequest.RedirectUri, State: authRequest.State, Scope: authRequest.Scope}
	authData.Code = model.NewId() + model.NewId()

	if _, err := a.Srv().Store.OAuth().SaveAuthData(authData); err != nil {
		return authRequest.RedirectUri + "?error=server_error&state=" + authRequest.State, nil
	}

	return authRequest.RedirectUri + "?code=" + url.QueryEscape(authData.Code) + "&state=" + url.QueryEscape(authData.State), nil
}

func (a *App) AllowOAuthAppAccessToUser(userId string, authRequest *model.AuthorizeRequest) (string, *model.AppError) {
	if !*a.Config().ServiceSettings.EnableOAuthServiceProvider {
		return "", model.NewAppError("AllowOAuthAppAccessToUser", "api.oauth.allow_oauth.turn_off.app_error", nil, "", http.StatusNotImplemented)
	}

	if len(authRequest.Scope) == 0 {
		authRequest.Scope = model.DEFAULT_SCOPE
	}

	oauthApp, nErr := a.Srv().Store.OAuth().GetApp(authRequest.ClientId)
	if nErr != nil {
		var nfErr *store.ErrNotFound
		switch {
		case errors.As(nErr, &nfErr):
			return "", model.NewAppError("AllowOAuthAppAccessToUser", "app.oauth.get_app.find.app_error", nil, nfErr.Error(), http.StatusNotFound)
		default:
			return "", model.NewAppError("AllowOAuthAppAccessToUser", "app.oauth.get_app.finding.app_error", nil, nErr.Error(), http.StatusInternalServerError)
		}
	}

	if !oauthApp.IsValidRedirectURL(authRequest.RedirectUri) {
		return "", model.NewAppError("AllowOAuthAppAccessToUser", "api.oauth.allow_oauth.redirect_callback.app_error", nil, "", http.StatusBadRequest)
	}

	var redirectURI string
	var err *model.AppError
	switch authRequest.ResponseType {
	case model.AUTHCODE_RESPONSE_TYPE:
		redirectURI, err = a.GetOAuthCodeRedirect(userId, authRequest)
	case model.IMPLICIT_RESPONSE_TYPE:
		redirectURI, err = a.GetOAuthImplicitRedirect(userId, authRequest)
	default:
		return authRequest.RedirectUri + "?error=unsupported_response_type&state=" + authRequest.State, nil
	}

	if err != nil {
		mlog.Error("error getting oauth redirect uri", mlog.Err(err))
		return authRequest.RedirectUri + "?error=server_error&state=" + authRequest.State, nil
	}

	// This saves the OAuth2 app as authorized
	authorizedApp := model.Preference{
		UserId:   userId,
		Category: model.PREFERENCE_CATEGORY_AUTHORIZED_OAUTH_APP,
		Name:     authRequest.ClientId,
		Value:    authRequest.Scope,
	}

	if nErr := a.Srv().Store.Preference().Save(&model.Preferences{authorizedApp}); nErr != nil {
		mlog.Error("error saving store preference", mlog.Err(nErr))
		return authRequest.RedirectUri + "?error=server_error&state=" + authRequest.State, nil
	}

	return redirectURI, nil
}

func (a *App) GetOAuthAccessTokenForImplicitFlow(userId string, authRequest *model.AuthorizeRequest) (*model.Session, *model.AppError) {
	if !*a.Config().ServiceSettings.EnableOAuthServiceProvider {
		return nil, model.NewAppError("GetOAuthAccessToken", "api.oauth.get_access_token.disabled.app_error", nil, "", http.StatusNotImplemented)
	}

	oauthApp, err := a.GetOAuthApp(authRequest.ClientId)
	if err != nil {
		return nil, model.NewAppError("GetOAuthAccessToken", "api.oauth.get_access_token.credentials.app_error", nil, "", http.StatusNotFound)
	}

	user, err := a.GetUser(userId)
	if err != nil {
		return nil, err
	}

	session, err := a.newSession(oauthApp.Name, user)
	if err != nil {
		return nil, err
	}

	accessData := &model.AccessData{ClientId: authRequest.ClientId, UserId: user.Id, Token: session.Token, RefreshToken: "", RedirectUri: authRequest.RedirectUri, ExpiresAt: session.ExpiresAt, Scope: authRequest.Scope}

	if _, err := a.Srv().Store.OAuth().SaveAccessData(accessData); err != nil {
		mlog.Error("error saving oauth access data in implicit flow", mlog.Err(err))
		return nil, model.NewAppError("GetOAuthAccessToken", "api.oauth.get_access_token.internal_saving.app_error", nil, "", http.StatusInternalServerError)
	}

	return session, nil
}

func (a *App) GetOAuthAccessTokenForCodeFlow(clientId, grantType, redirectUri, code, secret, refreshToken string) (*model.AccessResponse, *model.AppError) {
	if !*a.Config().ServiceSettings.EnableOAuthServiceProvider {
		return nil, model.NewAppError("GetOAuthAccessToken", "api.oauth.get_access_token.disabled.app_error", nil, "", http.StatusNotImplemented)
	}

	oauthApp, nErr := a.Srv().Store.OAuth().GetApp(clientId)
	if nErr != nil {
		return nil, model.NewAppError("GetOAuthAccessToken", "api.oauth.get_access_token.credentials.app_error", nil, "", http.StatusNotFound)
	}

	if oauthApp.ClientSecret != secret {
		return nil, model.NewAppError("GetOAuthAccessToken", "api.oauth.get_access_token.credentials.app_error", nil, "", http.StatusForbidden)
	}

	var accessData *model.AccessData
	var accessRsp *model.AccessResponse
	var user *model.User
	if grantType == model.ACCESS_TOKEN_GRANT_TYPE {
		var authData *model.AuthData
		authData, nErr = a.Srv().Store.OAuth().GetAuthData(code)
		if nErr != nil {
			return nil, model.NewAppError("GetOAuthAccessToken", "api.oauth.get_access_token.expired_code.app_error", nil, "", http.StatusBadRequest)
		}

		if authData.IsExpired() {
			if nErr = a.Srv().Store.OAuth().RemoveAuthData(authData.Code); nErr != nil {
				mlog.Warn("unable to remove auth data", mlog.Err(nErr))
			}
			return nil, model.NewAppError("GetOAuthAccessToken", "api.oauth.get_access_token.expired_code.app_error", nil, "", http.StatusForbidden)
		}

		if authData.RedirectUri != redirectUri {
			return nil, model.NewAppError("GetOAuthAccessToken", "api.oauth.get_access_token.redirect_uri.app_error", nil, "", http.StatusBadRequest)
		}

		user, nErr = a.Srv().Store.User().Get(authData.UserId)
		if nErr != nil {
			return nil, model.NewAppError("GetOAuthAccessToken", "api.oauth.get_access_token.internal_user.app_error", nil, "", http.StatusNotFound)
		}

		accessData, nErr = a.Srv().Store.OAuth().GetPreviousAccessData(user.Id, clientId)
		if nErr != nil {
			return nil, model.NewAppError("GetOAuthAccessToken", "api.oauth.get_access_token.internal.app_error", nil, "", http.StatusBadRequest)
		}

		if accessData != nil {
			if accessData.IsExpired() {
				var access *model.AccessResponse
				access, err := a.newSessionUpdateToken(oauthApp.Name, accessData, user)
				if err != nil {
					return nil, err
				}
				accessRsp = access
			} else {
				// Return the same token and no need to create a new session
				accessRsp = &model.AccessResponse{
					AccessToken:  accessData.Token,
					TokenType:    model.ACCESS_TOKEN_TYPE,
					RefreshToken: accessData.RefreshToken,
					ExpiresIn:    int32((accessData.ExpiresAt - model.GetMillis()) / 1000),
				}
			}
		} else {
			var session *model.Session
			// Create a new session and return new access token
			session, err := a.newSession(oauthApp.Name, user)
			if err != nil {
				return nil, err
			}

			accessData = &model.AccessData{ClientId: clientId, UserId: user.Id, Token: session.Token, RefreshToken: model.NewId(), RedirectUri: redirectUri, ExpiresAt: session.ExpiresAt, Scope: authData.Scope}

			if _, nErr = a.Srv().Store.OAuth().SaveAccessData(accessData); nErr != nil {
				mlog.Error("error saving oauth access data in token for code flow", mlog.Err(nErr))
				return nil, model.NewAppError("GetOAuthAccessToken", "api.oauth.get_access_token.internal_saving.app_error", nil, "", http.StatusInternalServerError)
			}

			accessRsp = &model.AccessResponse{
				AccessToken:  session.Token,
				TokenType:    model.ACCESS_TOKEN_TYPE,
				RefreshToken: accessData.RefreshToken,
				ExpiresIn:    int32(*a.Config().ServiceSettings.SessionLengthSSOInDays * 60 * 60 * 24),
			}
		}

		if nErr = a.Srv().Store.OAuth().RemoveAuthData(authData.Code); nErr != nil {
			mlog.Warn("unable to remove auth data", mlog.Err(nErr))
		}
	} else {
		// When grantType is refresh_token
		accessData, nErr = a.Srv().Store.OAuth().GetAccessDataByRefreshToken(refreshToken)
		if nErr != nil {
			return nil, model.NewAppError("GetOAuthAccessToken", "api.oauth.get_access_token.refresh_token.app_error", nil, "", http.StatusNotFound)
		}

		user, nErr := a.Srv().Store.User().Get(accessData.UserId)
		if nErr != nil {
			return nil, model.NewAppError("GetOAuthAccessToken", "api.oauth.get_access_token.internal_user.app_error", nil, "", http.StatusNotFound)
		}

		access, err := a.newSessionUpdateToken(oauthApp.Name, accessData, user)
		if err != nil {
			return nil, err
		}
		accessRsp = access
	}

	return accessRsp, nil
}

func (a *App) newSession(appName string, user *model.User) (*model.Session, *model.AppError) {
	// Set new token an session
	session := &model.Session{UserId: user.Id, Roles: user.Roles, IsOAuth: true}
	session.GenerateCSRF()
	a.SetSessionExpireInDays(session, *a.Config().ServiceSettings.SessionLengthSSOInDays)
	session.AddProp(model.SESSION_PROP_PLATFORM, appName)
	session.AddProp(model.SESSION_PROP_OS, "OAuth2")
	session.AddProp(model.SESSION_PROP_BROWSER, "OAuth2")

	session, err := a.Srv().Store.Session().Save(session)
	if err != nil {
		return nil, model.NewAppError("newSession", "api.oauth.get_access_token.internal_session.app_error", nil, "", http.StatusInternalServerError)
	}

	a.AddSessionToCache(session)

	return session, nil
}

func (a *App) newSessionUpdateToken(appName string, accessData *model.AccessData, user *model.User) (*model.AccessResponse, *model.AppError) {
	// Remove the previous session
	if err := a.Srv().Store.Session().Remove(accessData.Token); err != nil {
		mlog.Error("error removing access data token from session", mlog.Err(err))
	}

	session, err := a.newSession(appName, user)
	if err != nil {
		return nil, err
	}

	accessData.Token = session.Token
	accessData.RefreshToken = model.NewId()
	accessData.ExpiresAt = session.ExpiresAt

	if _, err := a.Srv().Store.OAuth().UpdateAccessData(accessData); err != nil {
		mlog.Error("error updating oauth access data", mlog.Err(err))
		return nil, model.NewAppError("newSessionUpdateToken", "web.get_access_token.internal_saving.app_error", nil, "", http.StatusInternalServerError)
	}
	accessRsp := &model.AccessResponse{
		AccessToken:  session.Token,
		RefreshToken: accessData.RefreshToken,
		TokenType:    model.ACCESS_TOKEN_TYPE,
		ExpiresIn:    int32(*a.Config().ServiceSettings.SessionLengthSSOInDays * 60 * 60 * 24),
	}

	return accessRsp, nil
}

func (a *App) GetOAuthLoginEndpoint(w http.ResponseWriter, r *http.Request, service, teamId, action, redirectTo, loginHint string, isMobile bool) (string, *model.AppError) {
	stateProps := map[string]string{}
	stateProps["action"] = action
	if len(teamId) != 0 {
		stateProps["team_id"] = teamId
	}

	if len(redirectTo) != 0 {
		stateProps["redirect_to"] = redirectTo
	}

	stateProps[model.USER_AUTH_SERVICE_IS_MOBILE] = strconv.FormatBool(isMobile)

	authUrl, err := a.GetAuthorizationCode(w, r, service, stateProps, loginHint)
	if err != nil {
		return "", err
	}

	return authUrl, nil
}

func (a *App) GetOAuthSignupEndpoint(w http.ResponseWriter, r *http.Request, service, teamId string) (string, *model.AppError) {
	stateProps := map[string]string{}
	stateProps["action"] = model.OAUTH_ACTION_SIGNUP
	if len(teamId) != 0 {
		stateProps["team_id"] = teamId
	}

	authUrl, err := a.GetAuthorizationCode(w, r, service, stateProps, "")
	if err != nil {
		return "", err
	}

	return authUrl, nil
}

func (a *App) GetAuthorizedAppsForUser(userId string, page, perPage int) ([]*model.OAuthApp, *model.AppError) {
	if !*a.Config().ServiceSettings.EnableOAuthServiceProvider {
		return nil, model.NewAppError("GetAuthorizedAppsForUser", "api.oauth.allow_oauth.turn_off.app_error", nil, "", http.StatusNotImplemented)
	}

	apps, err := a.Srv().Store.OAuth().GetAuthorizedApps(userId, page*perPage, perPage)
	if err != nil {
		return nil, model.NewAppError("GetAuthorizedAppsForUser", "app.oauth.get_apps.find.app_error", nil, err.Error(), http.StatusInternalServerError)
	}

	for k, a := range apps {
		a.Sanitize()
		apps[k] = a
	}

	return apps, nil
}

func (a *App) DeauthorizeOAuthAppForUser(userId, appId string) *model.AppError {
	if !*a.Config().ServiceSettings.EnableOAuthServiceProvider {
		return model.NewAppError("DeauthorizeOAuthAppForUser", "api.oauth.allow_oauth.turn_off.app_error", nil, "", http.StatusNotImplemented)
	}

	// Revoke app sessions
	accessData, err := a.Srv().Store.OAuth().GetAccessDataByUserForApp(userId, appId)
	if err != nil {
		return model.NewAppError("DeauthorizeOAuthAppForUser", "app.oauth.get_access_data_by_user_for_app.app_error", nil, err.Error(), http.StatusInternalServerError)
	}

	for _, ad := range accessData {
		if err := a.RevokeAccessToken(ad.Token); err != nil {
			return err
		}

		if err := a.Srv().Store.OAuth().RemoveAccessData(ad.Token); err != nil {
			return model.NewAppError("DeauthorizeOAuthAppForUser", "app.oauth.remove_access_data.app_error", nil, err.Error(), http.StatusInternalServerError)
		}
	}

	// Deauthorize the app
	if err := a.Srv().Store.Preference().Delete(userId, model.PREFERENCE_CATEGORY_AUTHORIZED_OAUTH_APP, appId); err != nil {
		return model.NewAppError("DeauthorizeOAuthAppForUser", "app.preference.delete.app_error", nil, err.Error(), http.StatusInternalServerError)
	}

	return nil
}

func (a *App) RegenerateOAuthAppSecret(app *model.OAuthApp) (*model.OAuthApp, *model.AppError) {
	if !*a.Config().ServiceSettings.EnableOAuthServiceProvider {
		return nil, model.NewAppError("RegenerateOAuthAppSecret", "api.oauth.allow_oauth.turn_off.app_error", nil, "", http.StatusNotImplemented)
	}

	app.ClientSecret = model.NewId()
	if _, err := a.Srv().Store.OAuth().UpdateApp(app); err != nil {
		var appErr *model.AppError
		var invErr *store.ErrInvalidInput
		switch {
		case errors.As(err, &appErr):
			return nil, appErr
		case errors.As(err, &invErr):
			return nil, model.NewAppError("RegenerateOAuthAppSecret", "app.oauth.update_app.find.app_error", nil, invErr.Error(), http.StatusBadRequest)
		default:
			return nil, model.NewAppError("RegenerateOAuthAppSecret", "app.oauth.update_app.updating.app_error", nil, err.Error(), http.StatusInternalServerError)
		}
	}

	return app, nil
}

func (a *App) RevokeAccessToken(token string) *model.AppError {
	session, _ := a.GetSession(token)

	schan := make(chan error, 1)
	go func() {
		schan <- a.Srv().Store.Session().Remove(token)
		close(schan)
	}()

	if _, err := a.Srv().Store.OAuth().GetAccessData(token); err != nil {
		return model.NewAppError("RevokeAccessToken", "api.oauth.revoke_access_token.get.app_error", nil, "", http.StatusBadRequest)
	}

	if err := a.Srv().Store.OAuth().RemoveAccessData(token); err != nil {
		return model.NewAppError("RevokeAccessToken", "api.oauth.revoke_access_token.del_token.app_error", nil, "", http.StatusInternalServerError)
	}

	if err := <-schan; err != nil {
		return model.NewAppError("RevokeAccessToken", "api.oauth.revoke_access_token.del_session.app_error", nil, "", http.StatusInternalServerError)
	}

	if session != nil {
		a.ClearSessionCacheForUser(session.UserId)
	}

	return nil
}

func (a *App) CompleteOAuth(service string, body io.ReadCloser, teamId string, props map[string]string) (*model.User, *model.AppError) {
	defer body.Close()

	action := props["action"]

	switch action {
	case model.OAUTH_ACTION_SIGNUP:
		return a.CreateOAuthUser(service, body, teamId)
	case model.OAUTH_ACTION_LOGIN:
		return a.LoginByOAuth(service, body, teamId)
	case model.OAUTH_ACTION_EMAIL_TO_SSO:
		return a.CompleteSwitchWithOAuth(service, body, props["email"])
	case model.OAUTH_ACTION_SSO_TO_EMAIL:
		return a.LoginByOAuth(service, body, teamId)
	default:
		return a.LoginByOAuth(service, body, teamId)
	}
}

func (a *App) LoginByOAuth(service string, userData io.Reader, teamId string) (*model.User, *model.AppError) {
	provider := einterfaces.GetOauthProvider(service)
	if provider == nil {
		return nil, model.NewAppError("LoginByOAuth", "api.user.login_by_oauth.not_available.app_error",
			map[string]interface{}{"Service": strings.Title(service)}, "", http.StatusNotImplemented)
	}

	buf := bytes.Buffer{}
	if _, err := buf.ReadFrom(userData); err != nil {
		return nil, model.NewAppError("LoginByOAuth", "api.user.login_by_oauth.parse.app_error",
			map[string]interface{}{"Service": service}, "", http.StatusBadRequest)
	}

	authUser, err1 := provider.GetUserFromJson(bytes.NewReader(buf.Bytes()))
	if err1 != nil {
		return nil, model.NewAppError("LoginByOAuth", "api.user.login_by_oauth.parse.app_error",
			map[string]interface{}{"Service": service}, err1.Error(), http.StatusBadRequest)
	}

	if *authUser.AuthData == "" {
		return nil, model.NewAppError("LoginByOAuth", "api.user.login_by_oauth.parse.app_error",
			map[string]interface{}{"Service": service}, "", http.StatusBadRequest)
	}
	user, err := a.GetUserByAuth(model.NewString(*authUser.AuthData), service)
	if err != nil {
		if err.Id == MISSING_AUTH_ACCOUNT_ERROR {
			user, err = a.CreateOAuthUser(service, bytes.NewReader(buf.Bytes()), teamId)
		} else {
			return nil, err
		}
	} else {
		// OAuth doesn't run through CheckUserPreflightAuthenticationCriteria, so prevent bot login
		// here manually. Technically, the auth data above will fail to match a bot in the first
		// place, but explicit is always better.
		if user.IsBot {
			return nil, model.NewAppError("loginByOAuth", "api.user.login_by_oauth.bot_login_forbidden.app_error", nil, "", http.StatusForbidden)
		}

		if err = a.UpdateOAuthUserAttrs(bytes.NewReader(buf.Bytes()), user, provider, service); err != nil {
			return nil, err
		}
		if len(teamId) > 0 {
			err = a.AddUserToTeamByTeamId(teamId, user)
		}
	}

	if err != nil {
		return nil, err
	}

	return user, nil
}

func (a *App) CompleteSwitchWithOAuth(service string, userData io.Reader, email string) (*model.User, *model.AppError) {
	provider := einterfaces.GetOauthProvider(service)
	if provider == nil {
		return nil, model.NewAppError("CompleteSwitchWithOAuth", "api.user.complete_switch_with_oauth.unavailable.app_error",
			map[string]interface{}{"Service": strings.Title(service)}, "", http.StatusNotImplemented)
	}

	if email == "" {
		return nil, model.NewAppError("CompleteSwitchWithOAuth", "api.user.complete_switch_with_oauth.blank_email.app_error", nil, "", http.StatusBadRequest)
	}

	ssoUser, err1 := provider.GetUserFromJson(userData)
	if err1 != nil {
		return nil, model.NewAppError("CompleteSwitchWithOAuth", "api.user.complete_switch_with_oauth.parse.app_error",
			map[string]interface{}{"Service": service}, err1.Error(), http.StatusBadRequest)
	}

	if *ssoUser.AuthData == "" {
		return nil, model.NewAppError("CompleteSwitchWithOAuth", "api.user.complete_switch_with_oauth.parse.app_error",
			map[string]interface{}{"Service": service}, "", http.StatusBadRequest)
	}

	user, nErr := a.Srv().Store.User().GetByEmail(email)
	if nErr != nil {
		return nil, model.NewAppError("CompleteSwitchWithOAuth", MISSING_ACCOUNT_ERROR, nil, nErr.Error(), http.StatusInternalServerError)
	}

	if err := a.RevokeAllSessions(user.Id); err != nil {
		return nil, err
	}

<<<<<<< HEAD
	if _, nErr := a.Srv().Store.User().UpdateAuthData(user.Id, service, &authData, ssoEmail, true); nErr != nil {
		var invErr *store.ErrInvalidInput
		switch {
		case errors.As(nErr, &invErr):
			return nil, model.NewAppError("importUser", "app.user.update_auth_data.email_exists.app_error", nil, invErr.Error(), http.StatusBadRequest)
		default:
			return nil, model.NewAppError("importUser", "app.user.update_auth_data.app_error", nil, nErr.Error(), http.StatusInternalServerError)
		}
=======
	if _, err = a.Srv().Store.User().UpdateAuthData(user.Id, service, model.NewString(*ssoUser.AuthData), ssoUser.Email, true); err != nil {
		return nil, err
>>>>>>> 087758ca
	}

	a.Srv().Go(func() {
		if err := a.Srv().EmailService.SendSignInChangeEmail(user.Email, strings.Title(service)+" SSO", user.Locale, a.GetSiteURL()); err != nil {
			mlog.Error("error sending signin change email", mlog.Err(err))
		}
	})

	return user, nil
}

func (a *App) CreateOAuthStateToken(extra string) (*model.Token, *model.AppError) {
	token := model.NewToken(model.TOKEN_TYPE_OAUTH, extra)

	if err := a.Srv().Store.Token().Save(token); err != nil {
		var appErr *model.AppError
		switch {
		case errors.As(err, &appErr):
			return nil, appErr
		default:
			return nil, model.NewAppError("CreateOAuthStateToken", "app.recover.save.app_error", nil, err.Error(), http.StatusInternalServerError)
		}
	}

	return token, nil
}

func (a *App) GetOAuthStateToken(token string) (*model.Token, *model.AppError) {
	mToken, err := a.Srv().Store.Token().GetByToken(token)
	if err != nil {
		return nil, model.NewAppError("GetOAuthStateToken", "api.oauth.invalid_state_token.app_error", nil, err.Error(), http.StatusBadRequest)
	}

	if mToken.Type != model.TOKEN_TYPE_OAUTH {
		return nil, model.NewAppError("GetOAuthStateToken", "api.oauth.invalid_state_token.app_error", nil, "", http.StatusBadRequest)
	}

	return mToken, nil
}

func (a *App) GetAuthorizationCode(w http.ResponseWriter, r *http.Request, service string, props map[string]string, loginHint string) (string, *model.AppError) {
	sso := a.Config().GetSSOService(service)
	if sso == nil || !*sso.Enable {
		return "", model.NewAppError("GetAuthorizationCode", "api.user.get_authorization_code.unsupported.app_error", nil, "service="+service, http.StatusNotImplemented)
	}

	secure := false
	if GetProtocol(r) == "https" {
		secure = true
	}

	cookieValue := model.NewId()
	subpath, _ := utils.GetSubpathFromConfig(a.Config())

	expiresAt := time.Unix(model.GetMillis()/1000+int64(OAUTH_COOKIE_MAX_AGE_SECONDS), 0)
	oauthCookie := &http.Cookie{
		Name:     COOKIE_OAUTH,
		Value:    cookieValue,
		Path:     subpath,
		MaxAge:   OAUTH_COOKIE_MAX_AGE_SECONDS,
		Expires:  expiresAt,
		HttpOnly: true,
		Secure:   secure,
	}

	http.SetCookie(w, oauthCookie)

	clientId := *sso.Id
	endpoint := *sso.AuthEndpoint
	scope := *sso.Scope

	tokenExtra := generateOAuthStateTokenExtra(props["email"], props["action"], cookieValue)
	stateToken, err := a.CreateOAuthStateToken(tokenExtra)
	if err != nil {
		return "", err
	}

	props["token"] = stateToken.Token
	state := b64.StdEncoding.EncodeToString([]byte(model.MapToJson(props)))

	siteUrl := a.GetSiteURL()
	if strings.TrimSpace(siteUrl) == "" {
		siteUrl = GetProtocol(r) + "://" + r.Host
	}

	redirectUri := siteUrl + "/signup/" + service + "/complete"

	authUrl := endpoint + "?response_type=code&client_id=" + clientId + "&redirect_uri=" + url.QueryEscape(redirectUri) + "&state=" + url.QueryEscape(state)

	if len(scope) > 0 {
		authUrl += "&scope=" + utils.UrlEncode(scope)
	}

	if len(loginHint) > 0 {
		authUrl += "&login_hint=" + utils.UrlEncode(loginHint)
	}

	return authUrl, nil
}

func (a *App) AuthorizeOAuthUser(w http.ResponseWriter, r *http.Request, service, code, state, redirectUri string) (io.ReadCloser, string, map[string]string, *model.AppError) {
	sso := a.Config().GetSSOService(service)
	if sso == nil || !*sso.Enable {
		return nil, "", nil, model.NewAppError("AuthorizeOAuthUser", "api.user.authorize_oauth_user.unsupported.app_error", nil, "service="+service, http.StatusNotImplemented)
	}

	b, strErr := b64.StdEncoding.DecodeString(state)
	if strErr != nil {
		return nil, "", nil, model.NewAppError("AuthorizeOAuthUser", "api.user.authorize_oauth_user.invalid_state.app_error", nil, strErr.Error(), http.StatusBadRequest)
	}

	stateStr := string(b)

	stateProps := model.MapFromJson(strings.NewReader(stateStr))

	expectedToken, appErr := a.GetOAuthStateToken(stateProps["token"])
	if appErr != nil {
		return nil, "", stateProps, appErr
	}

	stateEmail := stateProps["email"]
	stateAction := stateProps["action"]
	if stateAction == model.OAUTH_ACTION_EMAIL_TO_SSO && stateEmail == "" {
		return nil, "", stateProps, model.NewAppError("AuthorizeOAuthUser", "api.user.authorize_oauth_user.invalid_state.app_error", nil, "", http.StatusBadRequest)
	}

	cookie, cookieErr := r.Cookie(COOKIE_OAUTH)
	if cookieErr != nil {
		return nil, "", stateProps, model.NewAppError("AuthorizeOAuthUser", "api.user.authorize_oauth_user.invalid_state.app_error", nil, "", http.StatusBadRequest)
	}

	expectedTokenExtra := generateOAuthStateTokenExtra(stateEmail, stateAction, cookie.Value)
	if expectedTokenExtra != expectedToken.Extra {
		return nil, "", stateProps, model.NewAppError("AuthorizeOAuthUser", "api.user.authorize_oauth_user.invalid_state.app_error", nil, "", http.StatusBadRequest)
	}

	appErr = a.DeleteToken(expectedToken)
	if appErr != nil {
		mlog.Error("error deleting token", mlog.Err(appErr))
	}

	subpath, _ := utils.GetSubpathFromConfig(a.Config())

	httpCookie := &http.Cookie{
		Name:     COOKIE_OAUTH,
		Value:    "",
		Path:     subpath,
		MaxAge:   -1,
		HttpOnly: true,
	}

	http.SetCookie(w, httpCookie)

	teamId := stateProps["team_id"]

	p := url.Values{}
	p.Set("client_id", *sso.Id)
	p.Set("client_secret", *sso.Secret)
	p.Set("code", code)
	p.Set("grant_type", model.ACCESS_TOKEN_GRANT_TYPE)
	p.Set("redirect_uri", redirectUri)

	req, requestErr := http.NewRequest("POST", *sso.TokenEndpoint, strings.NewReader(p.Encode()))
	if requestErr != nil {
		return nil, "", stateProps, model.NewAppError("AuthorizeOAuthUser", "api.user.authorize_oauth_user.token_failed.app_error", nil, requestErr.Error(), http.StatusInternalServerError)
	}

	req.Header.Set("Content-Type", "application/x-www-form-urlencoded")
	req.Header.Set("Accept", "application/json")

	resp, err := a.HTTPService().MakeClient(true).Do(req)
	if err != nil {
		return nil, "", stateProps, model.NewAppError("AuthorizeOAuthUser", "api.user.authorize_oauth_user.token_failed.app_error", nil, err.Error(), http.StatusInternalServerError)
	}
	defer resp.Body.Close()

	var buf bytes.Buffer
	tee := io.TeeReader(resp.Body, &buf)
	ar := model.AccessResponseFromJson(tee)

	if ar == nil || resp.StatusCode != http.StatusOK {
		return nil, "", stateProps, model.NewAppError("AuthorizeOAuthUser", "api.user.authorize_oauth_user.bad_response.app_error", nil, fmt.Sprintf("response_body=%s, status_code=%d", buf.String(), resp.StatusCode), http.StatusInternalServerError)
	}

	if strings.ToLower(ar.TokenType) != model.ACCESS_TOKEN_TYPE {
		return nil, "", stateProps, model.NewAppError("AuthorizeOAuthUser", "api.user.authorize_oauth_user.bad_token.app_error", nil, "token_type="+ar.TokenType+", response_body="+buf.String(), http.StatusInternalServerError)
	}

	if len(ar.AccessToken) == 0 {
		return nil, "", stateProps, model.NewAppError("AuthorizeOAuthUser", "api.user.authorize_oauth_user.missing.app_error", nil, "response_body="+buf.String(), http.StatusInternalServerError)
	}

	p = url.Values{}
	p.Set("access_token", ar.AccessToken)
	req, requestErr = http.NewRequest("GET", *sso.UserApiEndpoint, strings.NewReader(""))
	if requestErr != nil {
		return nil, "", stateProps, model.NewAppError("AuthorizeOAuthUser", "api.user.authorize_oauth_user.service.app_error", map[string]interface{}{"Service": service}, requestErr.Error(), http.StatusInternalServerError)
	}

	req.Header.Set("Content-Type", "application/x-www-form-urlencoded")
	req.Header.Set("Accept", "application/json")
	req.Header.Set("Authorization", "Bearer "+ar.AccessToken)

	resp, err = a.HTTPService().MakeClient(true).Do(req)
	if err != nil {
		return nil, "", stateProps, model.NewAppError("AuthorizeOAuthUser", "api.user.authorize_oauth_user.service.app_error", map[string]interface{}{"Service": service}, err.Error(), http.StatusInternalServerError)
	} else if resp.StatusCode != http.StatusOK {
		defer resp.Body.Close()

		// Ignore the error below because the resulting string will just be the empty string if bodyBytes is nil
		bodyBytes, _ := ioutil.ReadAll(resp.Body)
		bodyString := string(bodyBytes)

		mlog.Error("Error getting OAuth user", mlog.String("body_string", bodyString))

		if service == model.SERVICE_GITLAB && resp.StatusCode == http.StatusForbidden && strings.Contains(bodyString, "Terms of Service") {
			// Return a nicer error when the user hasn't accepted GitLab's terms of service
			return nil, "", stateProps, model.NewAppError("AuthorizeOAuthUser", "oauth.gitlab.tos.error", nil, "", http.StatusBadRequest)
		}

		return nil, "", stateProps, model.NewAppError("AuthorizeOAuthUser", "api.user.authorize_oauth_user.response.app_error", nil, "response_body="+bodyString, http.StatusInternalServerError)
	}

	// Note that resp.Body is not closed here, so it must be closed by the caller
	return resp.Body, teamId, stateProps, nil
}

func (a *App) SwitchEmailToOAuth(w http.ResponseWriter, r *http.Request, email, password, code, service string) (string, *model.AppError) {
	if a.Srv().License() != nil && !*a.Config().ServiceSettings.ExperimentalEnableAuthenticationTransfer {
		return "", model.NewAppError("emailToOAuth", "api.user.email_to_oauth.not_available.app_error", nil, "", http.StatusForbidden)
	}

	user, err := a.GetUserByEmail(email)
	if err != nil {
		return "", err
	}

	if err = a.CheckPasswordAndAllCriteria(user, password, code); err != nil {
		return "", err
	}

	stateProps := map[string]string{}
	stateProps["action"] = model.OAUTH_ACTION_EMAIL_TO_SSO
	stateProps["email"] = email

	if service == model.USER_AUTH_SERVICE_SAML {
		return a.GetSiteURL() + "/login/sso/saml?action=" + model.OAUTH_ACTION_EMAIL_TO_SSO + "&email=" + utils.UrlEncode(email), nil
	}

	authUrl, err := a.GetAuthorizationCode(w, r, service, stateProps, "")
	if err != nil {
		return "", err
	}

	return authUrl, nil
}

func (a *App) SwitchOAuthToEmail(email, password, requesterId string) (string, *model.AppError) {
	if a.Srv().License() != nil && !*a.Config().ServiceSettings.ExperimentalEnableAuthenticationTransfer {
		return "", model.NewAppError("oauthToEmail", "api.user.oauth_to_email.not_available.app_error", nil, "", http.StatusForbidden)
	}

	user, err := a.GetUserByEmail(email)
	if err != nil {
		return "", err
	}

	if user.Id != requesterId {
		return "", model.NewAppError("SwitchOAuthToEmail", "api.user.oauth_to_email.context.app_error", nil, "", http.StatusForbidden)
	}

	if err := a.UpdatePassword(user, password); err != nil {
		return "", err
	}

	T := utils.GetUserTranslations(user.Locale)

	a.Srv().Go(func() {
		if err := a.Srv().EmailService.SendSignInChangeEmail(user.Email, T("api.templates.signin_change_email.body.method_email"), user.Locale, a.GetSiteURL()); err != nil {
			mlog.Error("error sending signin change email", mlog.Err(err))
		}
	})

	if err := a.RevokeAllSessions(requesterId); err != nil {
		return "", err
	}

	return "/login?extra=signin_change", nil
}

func generateOAuthStateTokenExtra(email, action, cookie string) string {
	return email + ":" + action + ":" + cookie
}<|MERGE_RESOLUTION|>--- conflicted
+++ resolved
@@ -647,8 +647,7 @@
 		return nil, err
 	}
 
-<<<<<<< HEAD
-	if _, nErr := a.Srv().Store.User().UpdateAuthData(user.Id, service, &authData, ssoEmail, true); nErr != nil {
+	if _, nErr := a.Srv().Store.User().UpdateAuthData(user.Id, service, ssoUser.AuthData, ssoUser.Email, true); nErr != nil {
 		var invErr *store.ErrInvalidInput
 		switch {
 		case errors.As(nErr, &invErr):
@@ -656,10 +655,6 @@
 		default:
 			return nil, model.NewAppError("importUser", "app.user.update_auth_data.app_error", nil, nErr.Error(), http.StatusInternalServerError)
 		}
-=======
-	if _, err = a.Srv().Store.User().UpdateAuthData(user.Id, service, model.NewString(*ssoUser.AuthData), ssoUser.Email, true); err != nil {
-		return nil, err
->>>>>>> 087758ca
 	}
 
 	a.Srv().Go(func() {

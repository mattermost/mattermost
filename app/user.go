// Copyright (c) 2015-present Mattermost, Inc. All Rights Reserved.
// See LICENSE.txt for license information.

package app

import (
	"bytes"
	"context"
	"encoding/json"
	"fmt"
	"io"
	"mime/multipart"
	"net/http"
	"path/filepath"
	"strconv"
	"strings"

	"github.com/pkg/errors"

	"golang.org/x/sync/errgroup"

	"github.com/mattermost/mattermost-server/v6/app/email"
	"github.com/mattermost/mattermost-server/v6/app/imaging"
	"github.com/mattermost/mattermost-server/v6/app/request"
	"github.com/mattermost/mattermost-server/v6/app/users"
	"github.com/mattermost/mattermost-server/v6/einterfaces"
	"github.com/mattermost/mattermost-server/v6/model"
	"github.com/mattermost/mattermost-server/v6/plugin"
	"github.com/mattermost/mattermost-server/v6/shared/i18n"
	"github.com/mattermost/mattermost-server/v6/shared/mfa"
	"github.com/mattermost/mattermost-server/v6/shared/mlog"
	"github.com/mattermost/mattermost-server/v6/store"
)

const (
	TokenTypePasswordRecovery  = "password_recovery"
	TokenTypeVerifyEmail       = "verify_email"
	TokenTypeTeamInvitation    = "team_invitation"
	TokenTypeGuestInvitation   = "guest_invitation"
	TokenTypeCWSAccess         = "cws_access_token"
	PasswordRecoverExpiryTime  = 1000 * 60 * 60 * 24 // 24 hours
	InvitationExpiryTime       = 1000 * 60 * 60 * 48 // 48 hours
	ImageProfilePixelDimension = 128
)

func (a *App) CreateUserWithToken(c request.CTX, user *model.User, token *model.Token) (*model.User, *model.AppError) {
	if err := a.IsUserSignUpAllowed(); err != nil {
		return nil, err
	}

	if token.Type != TokenTypeTeamInvitation && token.Type != TokenTypeGuestInvitation {
		return nil, model.NewAppError("CreateUserWithToken", "api.user.create_user.signup_link_invalid.app_error", nil, "", http.StatusBadRequest)
	}

	if model.GetMillis()-token.CreateAt >= InvitationExpiryTime {
		a.DeleteToken(token)
		return nil, model.NewAppError("CreateUserWithToken", "api.user.create_user.signup_link_expired.app_error", nil, "", http.StatusBadRequest)
	}

	tokenData := model.MapFromJSON(strings.NewReader(token.Extra))

	team, nErr := a.Srv().Store().Team().Get(tokenData["teamId"])
	if nErr != nil {
		var nfErr *store.ErrNotFound
		switch {
		case errors.As(nErr, &nfErr):
			return nil, model.NewAppError("CreateUserWithToken", "app.team.get.find.app_error", nil, "", http.StatusNotFound).Wrap(nErr)
		default:
			return nil, model.NewAppError("CreateUserWithToken", "app.team.get.finding.app_error", nil, "", http.StatusInternalServerError).Wrap(nErr)
		}
	}

	// find the sender id and grab the channels in order to validate
	// the sender id still belongs to team and to private channels
	senderId := tokenData["senderId"]
	channelIds := strings.Split(tokenData["channels"], " ")

	// filter the channels the original inviter has still permissions over
	channelIds = a.ValidateUserPermissionsOnChannels(c, senderId, channelIds)

	channels, nErr := a.Srv().Store().Channel().GetChannelsByIds(channelIds, false)
	if nErr != nil {
		return nil, model.NewAppError("CreateUserWithToken", "app.channel.get_channels_by_ids.app_error", nil, "", http.StatusInternalServerError).Wrap(nErr)
	}

	emailFromToken := tokenData["email"]
	if emailFromToken != user.Email {
		return nil, model.NewAppError("CreateUserWithToken", "api.user.create_user.bad_token_email_data.app_error", nil, "", http.StatusBadRequest)
	}

	user.Email = tokenData["email"]
	user.EmailVerified = true

	var ruser *model.User
	var err *model.AppError
	if token.Type == TokenTypeTeamInvitation {
		ruser, err = a.CreateUser(c, user)
	} else {
		ruser, err = a.CreateGuest(c, user)
	}
	if err != nil {
		return nil, err
	}

	if _, err := a.JoinUserToTeam(c, team, ruser, ""); err != nil {
		return nil, err
	}

	a.AddDirectChannels(c, team.Id, ruser)

	if token.Type == TokenTypeGuestInvitation || (token.Type == TokenTypeTeamInvitation && len(channels) > 0) {
		for _, channel := range channels {
			_, err := a.AddChannelMember(c, ruser.Id, channel, ChannelMemberOpts{})
			if err != nil {
				c.Logger().Warn("Failed to add channel member", mlog.Err(err))
			}
		}
	}

	if err := a.DeleteToken(token); err != nil {
		c.Logger().Warn("Error while deleting token", mlog.Err(err))
	}

	return ruser, nil
}

func (a *App) CreateUserWithInviteId(c request.CTX, user *model.User, inviteId, redirect string) (*model.User, *model.AppError) {
	if err := a.IsUserSignUpAllowed(); err != nil {
		return nil, err
	}

	team, nErr := a.Srv().Store().Team().GetByInviteId(inviteId)
	if nErr != nil {
		var nfErr *store.ErrNotFound
		switch {
		case errors.As(nErr, &nfErr):
			return nil, model.NewAppError("CreateUserWithInviteId", "app.team.get_by_invite_id.finding.app_error", nil, "", http.StatusNotFound).Wrap(nErr)
		default:
			return nil, model.NewAppError("CreateUserWithInviteId", "app.team.get_by_invite_id.finding.app_error", nil, "", http.StatusInternalServerError).Wrap(nErr)
		}
	}

	if team.IsGroupConstrained() {
		return nil, model.NewAppError("CreateUserWithInviteId", "app.team.invite_id.group_constrained.error", nil, "", http.StatusForbidden)
	}

	if !users.CheckUserDomain(user, team.AllowedDomains) {
		return nil, model.NewAppError("CreateUserWithInviteId", "api.team.invite_members.invalid_email.app_error", map[string]any{"Addresses": team.AllowedDomains}, "", http.StatusForbidden)
	}

	user.EmailVerified = false

	ruser, err := a.CreateUser(c, user)
	if err != nil {
		return nil, err
	}

	if _, err := a.JoinUserToTeam(c, team, ruser, ""); err != nil {
		return nil, err
	}

	a.AddDirectChannels(c, team.Id, ruser)

	if err := a.Srv().EmailService.SendWelcomeEmail(ruser.Id, ruser.Email, ruser.EmailVerified, ruser.DisableWelcomeEmail, ruser.Locale, a.GetSiteURL(), redirect); err != nil {
		c.Logger().Warn("Failed to send welcome email on create user with inviteId", mlog.Err(err))
	}

	return ruser, nil
}

func (a *App) CreateUserAsAdmin(c request.CTX, user *model.User, redirect string) (*model.User, *model.AppError) {
	ruser, err := a.CreateUser(c, user)
	if err != nil {
		return nil, err
	}

	if err := a.Srv().EmailService.SendWelcomeEmail(ruser.Id, ruser.Email, ruser.EmailVerified, ruser.DisableWelcomeEmail, ruser.Locale, a.GetSiteURL(), redirect); err != nil {
		c.Logger().Warn("Failed to send welcome email to the new user, created by system admin", mlog.Err(err))
	}

	return ruser, nil
}

func (a *App) CreateUserFromSignup(c request.CTX, user *model.User, redirect string) (*model.User, *model.AppError) {
	if err := a.IsUserSignUpAllowed(); err != nil {
		return nil, err
	}

	if !a.IsFirstUserAccount() && !*a.Config().TeamSettings.EnableOpenServer {
		err := model.NewAppError("CreateUserFromSignup", "api.user.create_user.no_open_server", nil, "email="+user.Email, http.StatusForbidden)
		return nil, err
	}

	user.EmailVerified = false

	ruser, err := a.CreateUser(c, user)
	if err != nil {
		return nil, err
	}

	if err := a.Srv().EmailService.SendWelcomeEmail(ruser.Id, ruser.Email, ruser.EmailVerified, ruser.DisableWelcomeEmail, ruser.Locale, a.GetSiteURL(), redirect); err != nil {
		c.Logger().Warn("Failed to send welcome email on create user from signup", mlog.Err(err))
	}

	return ruser, nil
}

func (a *App) IsUserSignUpAllowed() *model.AppError {
	if !*a.Config().EmailSettings.EnableSignUpWithEmail || !*a.Config().TeamSettings.EnableUserCreation {
		err := model.NewAppError("IsUserSignUpAllowed", "api.user.create_user.signup_email_disabled.app_error", nil, "", http.StatusNotImplemented)
		return err
	}
	return nil
}

func (a *App) IsFirstUserAccount() bool {
	return a.ch.srv.platform.IsFirstUserAccount()
}

func (a *App) IsFirstAdmin(user *model.User) bool {
	if !user.IsSystemAdmin() {
		return false
	}

	adminID, err := a.Srv().Store().User().GetFirstSystemAdminID()
	if err != nil {
		return false
	}

	return adminID == user.Id
}

// CreateUser creates a user and sets several fields of the returned User struct to
// their zero values.
func (a *App) CreateUser(c request.CTX, user *model.User) (*model.User, *model.AppError) {
	return a.createUserOrGuest(c, user, false)
}

// CreateGuest creates a guest and sets several fields of the returned User struct to
// their zero values.
func (a *App) CreateGuest(c request.CTX, user *model.User) (*model.User, *model.AppError) {
	return a.createUserOrGuest(c, user, true)
}

func (a *App) createUserOrGuest(c request.CTX, user *model.User, guest bool) (*model.User, *model.AppError) {
	if err := a.isUniqueToGroupNames(user.Username); err != nil {
		err.Where = "createUserOrGuest"
		return nil, err
	}

	ruser, nErr := a.ch.srv.userService.CreateUser(user, users.UserCreateOptions{Guest: guest})
	if nErr != nil {
		var appErr *model.AppError
		var invErr *store.ErrInvalidInput
		var nfErr *users.ErrInvalidPassword
		switch {
		case errors.As(nErr, &appErr):
			return nil, appErr
		case errors.Is(nErr, users.AcceptedDomainError):
			return nil, model.NewAppError("createUserOrGuest", "api.user.create_user.accepted_domain.app_error", nil, "", http.StatusBadRequest).Wrap(nErr)
		case errors.As(nErr, &nfErr):
			return nil, model.NewAppError("createUserOrGuest", "api.user.check_user_password.invalid.app_error", nil, "", http.StatusBadRequest).Wrap(nErr)
		case errors.Is(nErr, users.UserStoreIsEmptyError):
			return nil, model.NewAppError("createUserOrGuest", "app.user.store_is_empty.app_error", nil, "", http.StatusInternalServerError).Wrap(nErr)
		case errors.As(nErr, &invErr):
			switch invErr.Field {
			case "email":
				return nil, model.NewAppError("createUserOrGuest", "app.user.save.email_exists.app_error", nil, "", http.StatusBadRequest).Wrap(nErr)
			case "username":
				return nil, model.NewAppError("createUserOrGuest", "app.user.save.username_exists.app_error", nil, "", http.StatusBadRequest).Wrap(nErr)
			default:
				return nil, model.NewAppError("createUserOrGuest", "app.user.save.existing.app_error", nil, "", http.StatusBadRequest).Wrap(nErr)
			}
		default:
			return nil, model.NewAppError("createUserOrGuest", "app.user.save.app_error", nil, "", http.StatusInternalServerError).Wrap(nErr)
		}
	}

	if user.EmailVerified {
		a.InvalidateCacheForUser(ruser.Id)

		nUser, err := a.ch.srv.userService.GetUser(ruser.Id)
		if err != nil {
			var nfErr *store.ErrNotFound
			switch {
			case errors.As(err, &nfErr):
				return nil, model.NewAppError("createUserOrGuest", MissingAccountError, nil, "", http.StatusNotFound).Wrap(err)
			default:
				return nil, model.NewAppError("createUserOrGuest", "app.user.get.app_error", nil, "", http.StatusInternalServerError).Wrap(err)
			}
		}

		a.sendUpdatedUserEvent(*nUser)
	}

	recommendedNextStepsPref := model.Preference{UserId: ruser.Id, Category: model.PreferenceRecommendedNextSteps, Name: "hide", Value: "false"}
	tutorialStepPref := model.Preference{UserId: ruser.Id, Category: model.PreferenceCategoryTutorialSteps, Name: ruser.Id, Value: "0"}

	preferences := model.Preferences{recommendedNextStepsPref, tutorialStepPref}

	if a.Config().FeatureFlags.InsightsEnabled {
		// We don't want to show the insights intro modal for new users
		preferences = append(preferences, model.Preference{UserId: ruser.Id, Category: model.PreferenceCategoryInsights, Name: model.PreferenceNameInsights, Value: "{\"insights_modal_viewed\":true}"})
	} else {
		preferences = append(preferences, model.Preference{UserId: ruser.Id, Category: model.PreferenceCategoryInsights, Name: model.PreferenceNameInsights, Value: "{\"insights_modal_viewed\":false}"})
	}

	if err := a.Srv().Store().Preference().Save(preferences); err != nil {
		c.Logger().Warn("Encountered error saving user preferences", mlog.Err(err))
	}

	go a.UpdateViewedProductNoticesForNewUser(ruser.Id)

	// This message goes to everyone, so the teamID, channelID and userID are irrelevant
	message := model.NewWebSocketEvent(model.WebsocketEventNewUser, "", "", "", nil, "")
	message.Add("user_id", ruser.Id)
	a.Publish(message)

	pluginContext := pluginContext(c)
	a.Srv().Go(func() {
		a.ch.RunMultiHook(func(hooks plugin.Hooks) bool {
			hooks.UserHasBeenCreated(pluginContext, ruser)
			return true
		}, plugin.UserHasBeenCreatedID)
	})

	// For cloud yearly subscriptions, if the current user count of the workspace exceeds the number of seats initially purchased
	// (plus the “threshold” of 10%), then a subscriptionHistoryEvent object would need to be created and added to the subscriptionHistory
	// table in CWS. This is then used to calculate how much the customers have to pay in addition for the extra users. If the
	// workspace is currently on a monthly plan, then this function will not do anything.

	if a.Channels().License().IsCloud() {
		go func(userId string) {
			_, err := a.SendSubscriptionHistoryEvent(userId)
			if err != nil {
				c.Logger().Error("Failed to create/update the SubscriptionHistoryEvent", mlog.Err(err))
			}
		}(ruser.Id)
	}

	return ruser, nil
}

func (a *App) CreateOAuthUser(c *request.Context, service string, userData io.Reader, teamID string, tokenUser *model.User) (*model.User, *model.AppError) {
	if !*a.Config().TeamSettings.EnableUserCreation {
		return nil, model.NewAppError("CreateOAuthUser", "api.user.create_user.disabled.app_error", nil, "", http.StatusNotImplemented)
	}

	provider, e := a.getSSOProvider(service)
	if e != nil {
		return nil, e
	}
	user, err1 := provider.GetUserFromJSON(userData, tokenUser)
	if err1 != nil {
		return nil, model.NewAppError("CreateOAuthUser", "api.user.create_oauth_user.create.app_error", map[string]any{"Service": service}, "", http.StatusInternalServerError).Wrap(err1)
	}
	if user.AuthService == "" {
		user.AuthService = service
	}

	found := true
	count := 0
	for found {
		if found = a.ch.srv.userService.IsUsernameTaken(user.Username); found {
			user.Username = user.Username + strconv.Itoa(count)
			count++
		}
	}

	userByAuth, _ := a.ch.srv.userService.GetUserByAuth(user.AuthData, service)
	if userByAuth != nil {
		return userByAuth, nil
	}

	userByEmail, _ := a.ch.srv.userService.GetUserByEmail(user.Email)
	if userByEmail != nil {
		if userByEmail.AuthService == "" {
			return nil, model.NewAppError("CreateOAuthUser", "api.user.create_oauth_user.already_attached.app_error", map[string]any{"Service": service, "Auth": model.UserAuthServiceEmail}, "email="+user.Email, http.StatusBadRequest)
		}
		if provider.IsSameUser(userByEmail, user) {
			if _, err := a.Srv().Store().User().UpdateAuthData(userByEmail.Id, user.AuthService, user.AuthData, "", false); err != nil {
				// if the user is not updated, write a warning to the log, but don't prevent user login
				c.Logger().Warn("Error attempting to update user AuthData", mlog.Err(err))
			}
			return userByEmail, nil
		}
		return nil, model.NewAppError("CreateOAuthUser", "api.user.create_oauth_user.already_attached.app_error", map[string]any{"Service": service, "Auth": userByEmail.AuthService}, "email="+user.Email+" authData="+*user.AuthData, http.StatusBadRequest)
	}

	user.EmailVerified = true

	ruser, err := a.CreateUser(c, user)
	if err != nil {
		return nil, err
	}

	if teamID != "" {
		err = a.AddUserToTeamByTeamId(c, teamID, user)
		if err != nil {
			return nil, err
		}

		err = a.AddDirectChannels(c, teamID, user)
		if err != nil {
			c.Logger().Warn("Failed to add direct channels", mlog.Err(err))
		}
	}

	return ruser, nil
}

func (a *App) GetUser(userID string) (*model.User, *model.AppError) {
	user, err := a.ch.srv.userService.GetUser(userID)
	if err != nil {
		var nfErr *store.ErrNotFound
		switch {
		case errors.As(err, &nfErr):
			return nil, model.NewAppError("GetUser", MissingAccountError, nil, "", http.StatusNotFound).Wrap(err)
		default:
			return nil, model.NewAppError("GetUser", "app.user.get_by_username.app_error", nil, "", http.StatusInternalServerError).Wrap(err)
		}
	}

	return user, nil
}

func (a *App) GetUsers(userIDs []string) ([]*model.User, *model.AppError) {
	users, err := a.ch.srv.userService.GetUsers(userIDs)
	if err != nil {
		return nil, model.NewAppError("GetUsers", "app.user.get.app_error", nil, "", http.StatusInternalServerError).Wrap(err)
	}

	return users, nil
}

func (a *App) GetUserByUsername(username string) (*model.User, *model.AppError) {
	result, err := a.ch.srv.userService.GetUserByUsername(username)
	if err != nil {
		var nfErr *store.ErrNotFound
		switch {
		case errors.As(err, &nfErr):
			return nil, model.NewAppError("GetUserByUsername", "app.user.get_by_username.app_error", nil, "", http.StatusNotFound).Wrap(err)
		default:
			return nil, model.NewAppError("GetUserByUsername", "app.user.get_by_username.app_error", nil, "", http.StatusInternalServerError).Wrap(err)
		}
	}
	return result, nil
}

func (a *App) GetUserByEmail(email string) (*model.User, *model.AppError) {
	user, err := a.ch.srv.userService.GetUserByEmail(email)
	if err != nil {
		var nfErr *store.ErrNotFound
		switch {
		case errors.As(err, &nfErr):
			return nil, model.NewAppError("GetUserByEmail", MissingAccountError, nil, "", http.StatusNotFound).Wrap(err)
		default:
			return nil, model.NewAppError("GetUserByEmail", MissingAccountError, nil, "", http.StatusInternalServerError).Wrap(err)
		}
	}
	return user, nil
}

func (a *App) GetUserByAuth(authData *string, authService string) (*model.User, *model.AppError) {
	user, err := a.ch.srv.userService.GetUserByAuth(authData, authService)
	if err != nil {
		var invErr *store.ErrInvalidInput
		var nfErr *store.ErrNotFound
		switch {
		case errors.As(err, &invErr):
			return nil, model.NewAppError("GetUserByAuth", MissingAuthAccountError, nil, "", http.StatusBadRequest).Wrap(err)
		case errors.As(err, &nfErr):
			return nil, model.NewAppError("GetUserByAuth", MissingAuthAccountError, nil, "", http.StatusInternalServerError).Wrap(err)
		default:
			return nil, model.NewAppError("GetUserByAuth", "app.user.get_by_auth.other.app_error", nil, "", http.StatusInternalServerError).Wrap(err)
		}
	}

	return user, nil
}

func (a *App) GetUsersFromProfiles(options *model.UserGetOptions) ([]*model.User, *model.AppError) {
	users, err := a.ch.srv.userService.GetUsersFromProfiles(options)
	if err != nil {
		return nil, model.NewAppError("GetUsers", "app.user.get_profiles.app_error", nil, "", http.StatusInternalServerError).Wrap(err)
	}

	return users, nil
}

func (a *App) GetUsersPage(options *model.UserGetOptions, asAdmin bool) ([]*model.User, *model.AppError) {
	users, err := a.ch.srv.userService.GetUsersPage(options, asAdmin)
	if err != nil {
		return nil, model.NewAppError("GetUsersPage", "app.user.get_profiles.app_error", nil, "", http.StatusInternalServerError).Wrap(err)
	}

	return users, nil
}

func (a *App) GetUsersEtag(restrictionsHash string) string {
	return a.ch.srv.userService.GetUsersEtag(restrictionsHash)
}

func (a *App) GetUsersInTeam(options *model.UserGetOptions) ([]*model.User, *model.AppError) {
	users, err := a.ch.srv.userService.GetUsersInTeam(options)
	if err != nil {
		return nil, model.NewAppError("GetUsersInTeam", "app.user.get_profiles.app_error", nil, "", http.StatusInternalServerError).Wrap(err)
	}

	return users, nil
}

func (a *App) GetUsersNotInTeam(teamID string, groupConstrained bool, offset int, limit int, viewRestrictions *model.ViewUsersRestrictions) ([]*model.User, *model.AppError) {
	users, err := a.ch.srv.userService.GetUsersNotInTeam(teamID, groupConstrained, offset, limit, viewRestrictions)
	if err != nil {
		return nil, model.NewAppError("GetUsersNotInTeam", "app.user.get_profiles.app_error", nil, "", http.StatusInternalServerError).Wrap(err)
	}

	return users, nil
}

func (a *App) GetUsersInTeamPage(options *model.UserGetOptions, asAdmin bool) ([]*model.User, *model.AppError) {
	users, err := a.ch.srv.userService.GetUsersInTeamPage(options, asAdmin)
	if err != nil {
		return nil, model.NewAppError("GetUsersInTeamPage", "app.user.get_profiles.app_error", nil, "", http.StatusInternalServerError).Wrap(err)
	}

	return a.sanitizeProfiles(users, asAdmin), nil
}

func (a *App) GetUsersNotInTeamPage(teamID string, groupConstrained bool, page int, perPage int, asAdmin bool, viewRestrictions *model.ViewUsersRestrictions) ([]*model.User, *model.AppError) {
	users, err := a.ch.srv.userService.GetUsersNotInTeamPage(teamID, groupConstrained, page*perPage, perPage, asAdmin, viewRestrictions)
	if err != nil {
		return nil, model.NewAppError("GetUsersNotInTeamPage", "app.user.get_profiles.app_error", nil, "", http.StatusInternalServerError).Wrap(err)
	}

	return a.sanitizeProfiles(users, asAdmin), nil
}

func (a *App) GetUsersInTeamEtag(teamID string, restrictionsHash string) string {
	return a.ch.srv.userService.GetUsersInTeamEtag(teamID, restrictionsHash)
}

func (a *App) GetUsersNotInTeamEtag(teamID string, restrictionsHash string) string {
	return a.ch.srv.userService.GetUsersNotInTeamEtag(teamID, restrictionsHash)
}

func (a *App) GetUsersInChannel(options *model.UserGetOptions) ([]*model.User, *model.AppError) {
	users, err := a.Srv().Store().User().GetProfilesInChannel(options)
	if err != nil {
		return nil, model.NewAppError("GetUsersInChannel", "app.user.get_profiles.app_error", nil, "", http.StatusInternalServerError).Wrap(err)
	}

	return users, nil
}

func (a *App) GetUsersInChannelByStatus(options *model.UserGetOptions) ([]*model.User, *model.AppError) {
	users, err := a.Srv().Store().User().GetProfilesInChannelByStatus(options)
	if err != nil {
		return nil, model.NewAppError("GetUsersInChannelByStatus", "app.user.get_profiles.app_error", nil, "", http.StatusInternalServerError).Wrap(err)
	}

	return users, nil
}

func (a *App) GetUsersInChannelByAdmin(options *model.UserGetOptions) ([]*model.User, *model.AppError) {
	users, err := a.Srv().Store().User().GetProfilesInChannelByAdmin(options)
	if err != nil {
		return nil, model.NewAppError("GetUsersInChannelByAdmin", "app.user.get_profiles.app_error", nil, "", http.StatusInternalServerError).Wrap(err)
	}

	return users, nil
}

func (a *App) GetUsersInChannelMap(options *model.UserGetOptions, asAdmin bool) (map[string]*model.User, *model.AppError) {
	users, err := a.GetUsersInChannel(options)
	if err != nil {
		return nil, err
	}

	userMap := make(map[string]*model.User, len(users))

	for _, user := range users {
		a.SanitizeProfile(user, asAdmin)
		userMap[user.Id] = user
	}

	return userMap, nil
}

func (a *App) GetUsersInChannelPage(options *model.UserGetOptions, asAdmin bool) ([]*model.User, *model.AppError) {
	users, err := a.GetUsersInChannel(options)
	if err != nil {
		return nil, err
	}
	return a.sanitizeProfiles(users, asAdmin), nil
}

func (a *App) GetUsersInChannelPageByStatus(options *model.UserGetOptions, asAdmin bool) ([]*model.User, *model.AppError) {
	users, err := a.GetUsersInChannelByStatus(options)
	if err != nil {
		return nil, err
	}
	return a.sanitizeProfiles(users, asAdmin), nil
}

func (a *App) GetUsersInChannelPageByAdmin(options *model.UserGetOptions, asAdmin bool) ([]*model.User, *model.AppError) {
	users, err := a.GetUsersInChannelByAdmin(options)
	if err != nil {
		return nil, err
	}
	return a.sanitizeProfiles(users, asAdmin), nil
}

func (a *App) GetUsersNotInChannel(teamID string, channelID string, groupConstrained bool, offset int, limit int, viewRestrictions *model.ViewUsersRestrictions) ([]*model.User, *model.AppError) {
	users, err := a.Srv().Store().User().GetProfilesNotInChannel(teamID, channelID, groupConstrained, offset, limit, viewRestrictions)
	if err != nil {
		return nil, model.NewAppError("GetUsersNotInChannel", "app.user.get_profiles.app_error", nil, "", http.StatusInternalServerError).Wrap(err)
	}

	return users, nil
}

func (a *App) GetUsersNotInChannelMap(teamID string, channelID string, groupConstrained bool, offset int, limit int, asAdmin bool, viewRestrictions *model.ViewUsersRestrictions) (map[string]*model.User, *model.AppError) {
	users, err := a.GetUsersNotInChannel(teamID, channelID, groupConstrained, offset, limit, viewRestrictions)
	if err != nil {
		return nil, err
	}

	userMap := make(map[string]*model.User, len(users))

	for _, user := range users {
		a.SanitizeProfile(user, asAdmin)
		userMap[user.Id] = user
	}

	return userMap, nil
}

func (a *App) GetUsersNotInChannelPage(teamID string, channelID string, groupConstrained bool, page int, perPage int, asAdmin bool, viewRestrictions *model.ViewUsersRestrictions) ([]*model.User, *model.AppError) {
	users, err := a.GetUsersNotInChannel(teamID, channelID, groupConstrained, page*perPage, perPage, viewRestrictions)
	if err != nil {
		return nil, err
	}

	return a.sanitizeProfiles(users, asAdmin), nil
}

func (a *App) GetUsersWithoutTeamPage(options *model.UserGetOptions, asAdmin bool) ([]*model.User, *model.AppError) {
	users, err := a.ch.srv.userService.GetUsersWithoutTeamPage(options, asAdmin)
	if err != nil {
		return nil, model.NewAppError("GetUsersWithoutTeamPage", "app.user.get_profiles.app_error", nil, "", http.StatusInternalServerError).Wrap(err)
	}

	return a.sanitizeProfiles(users, asAdmin), nil
}

func (a *App) GetUsersWithoutTeam(options *model.UserGetOptions) ([]*model.User, *model.AppError) {
	users, err := a.ch.srv.userService.GetUsersWithoutTeam(options)
	if err != nil {
		return nil, model.NewAppError("GetUsersWithoutTeam", "app.user.get_profiles.app_error", nil, "", http.StatusInternalServerError).Wrap(err)
	}

	return users, nil
}

// GetTeamGroupUsers returns the users who are associated to the team via GroupTeams and GroupMembers.
func (a *App) GetTeamGroupUsers(teamID string) ([]*model.User, *model.AppError) {
	users, err := a.Srv().Store().User().GetTeamGroupUsers(teamID)
	if err != nil {
		return nil, model.NewAppError("GetTeamGroupUsers", "app.user.get_profiles.app_error", nil, "", http.StatusInternalServerError).Wrap(err)
	}

	return users, nil
}

// GetChannelGroupUsers returns the users who are associated to the channel via GroupChannels and GroupMembers.
func (a *App) GetChannelGroupUsers(channelID string) ([]*model.User, *model.AppError) {
	users, err := a.Srv().Store().User().GetChannelGroupUsers(channelID)
	if err != nil {
		return nil, model.NewAppError("GetChannelGroupUsers", "app.user.get_profiles.app_error", nil, "", http.StatusInternalServerError).Wrap(err)
	}

	return users, nil
}

func (a *App) GetUsersByIds(userIDs []string, options *store.UserGetByIdsOpts) ([]*model.User, *model.AppError) {
	users, err := a.ch.srv.userService.GetUsersByIds(userIDs, options)
	if err != nil {
		return nil, model.NewAppError("GetUsersByIds", "app.user.get_profiles.app_error", nil, "", http.StatusInternalServerError).Wrap(err)
	}

	return users, nil
}

func (a *App) GetUsersByGroupChannelIds(c *request.Context, channelIDs []string, asAdmin bool) (map[string][]*model.User, *model.AppError) {
	usersByChannelId, err := a.Srv().Store().User().GetProfileByGroupChannelIdsForUser(c.Session().UserId, channelIDs)
	if err != nil {
		return nil, model.NewAppError("GetUsersByGroupChannelIds", "app.user.get_profile_by_group_channel_ids_for_user.app_error", nil, "", http.StatusInternalServerError).Wrap(err)
	}
	for channelID, userList := range usersByChannelId {
		usersByChannelId[channelID] = a.sanitizeProfiles(userList, asAdmin)
	}

	return usersByChannelId, nil
}

func (a *App) GetUsersByUsernames(usernames []string, asAdmin bool, viewRestrictions *model.ViewUsersRestrictions) ([]*model.User, *model.AppError) {
	users, err := a.ch.srv.userService.GetUsersByUsernames(usernames, &model.UserGetOptions{ViewRestrictions: viewRestrictions})
	if err != nil {
		return nil, model.NewAppError("GetUsersByUsernames", "app.user.get_profiles.app_error", nil, "", http.StatusInternalServerError).Wrap(err)
	}
	return a.sanitizeProfiles(users, asAdmin), nil
}

func (a *App) sanitizeProfiles(users []*model.User, asAdmin bool) []*model.User {
	for _, u := range users {
		a.SanitizeProfile(u, asAdmin)
	}

	return users
}

func (a *App) GenerateMfaSecret(userID string) (*model.MfaSecret, *model.AppError) {
	user, appErr := a.GetUser(userID)
	if appErr != nil {
		return nil, appErr
	}

	if !*a.Config().ServiceSettings.EnableMultifactorAuthentication {
		return nil, model.NewAppError("GenerateMfaSecret", "mfa.mfa_disabled.app_error", nil, "", http.StatusNotImplemented)
	}

	mfaSecret, err := a.ch.srv.userService.GenerateMfaSecret(user)
	if err != nil {
		return nil, model.NewAppError("GenerateMfaSecret", "mfa.generate_qr_code.create_code.app_error", nil, "", http.StatusInternalServerError).Wrap(err)
	}

	return mfaSecret, nil
}

func (a *App) ActivateMfa(userID, token string) *model.AppError {
	user, appErr := a.GetUser(userID)
	if appErr != nil {
		return appErr
	}

	if user.AuthService != "" && user.AuthService != model.UserAuthServiceLdap {
		return model.NewAppError("ActivateMfa", "api.user.activate_mfa.email_and_ldap_only.app_error", nil, "", http.StatusBadRequest)
	}

	if !*a.Config().ServiceSettings.EnableMultifactorAuthentication {
		return model.NewAppError("ActivateMfa", "mfa.mfa_disabled.app_error", nil, "", http.StatusNotImplemented)
	}

	if err := a.ch.srv.userService.ActivateMfa(user, token); err != nil {
		switch {
		case errors.Is(err, mfa.InvalidToken):
			return model.NewAppError("ActivateMfa", "mfa.activate.bad_token.app_error", nil, "", http.StatusUnauthorized)
		default:
			return model.NewAppError("ActivateMfa", "mfa.activate.app_error", nil, "", http.StatusInternalServerError).Wrap(err)
		}
	}

	// Make sure old MFA status is not cached locally or in cluster nodes.
	a.InvalidateCacheForUser(userID)

	return nil
}

func (a *App) DeactivateMfa(userID string) *model.AppError {
	user, appErr := a.GetUser(userID)
	if appErr != nil {
		return appErr
	}

	if err := a.ch.srv.userService.DeactivateMfa(user); err != nil {
		return model.NewAppError("DeactivateMfa", "mfa.deactivate.app_error", nil, "", http.StatusInternalServerError).Wrap(err)
	}

	// Make sure old MFA status is not cached locally or in cluster nodes.
	a.InvalidateCacheForUser(userID)

	return nil
}

func (a *App) GetProfileImage(user *model.User) ([]byte, bool, *model.AppError) {
	return a.ch.srv.GetProfileImage(user)
}

func (a *App) GetDefaultProfileImage(user *model.User) ([]byte, *model.AppError) {
	return a.ch.srv.GetDefaultProfileImage(user)
}

<<<<<<< HEAD
func (a *App) UpdateDefaultProfileImage(user *model.User) *model.AppError {
=======
func (a *App) SetDefaultProfileImage(c request.CTX, user *model.User) *model.AppError {
>>>>>>> ea3ff49b
	img, appErr := a.GetDefaultProfileImage(user)
	if appErr != nil {
		return appErr
	}

	path := getProfileImagePath(user.Id)
	if _, err := a.WriteFile(bytes.NewReader(img), path); err != nil {
		return err
	}

	if err := a.Srv().Store().User().ResetLastPictureUpdate(user.Id); err != nil {
		c.Logger().Warn("Failed to reset last picture update", mlog.Err(err))
	}

	a.InvalidateCacheForUser(user.Id)

	return nil
}

func (a *App) SetDefaultProfileImage(user *model.User) *model.AppError {

	a.UpdateDefaultProfileImage(user)

	updatedUser, appErr := a.GetUser(user.Id)
	if appErr != nil {
		c.Logger().Warn("Error in getting users profile forcing logout", mlog.String("user_id", user.Id), mlog.Err(appErr))
		return nil
	}

	options := a.Config().GetSanitizeOptions()
	updatedUser.SanitizeProfile(options)

	message := model.NewWebSocketEvent(model.WebsocketEventUserUpdated, "", "", "", nil, "")
	message.Add("user", updatedUser)
	a.Publish(message)

	return nil
}

func (a *App) SetProfileImage(c request.CTX, userID string, imageData *multipart.FileHeader) *model.AppError {
	file, err := imageData.Open()
	if err != nil {
		return model.NewAppError("SetProfileImage", "api.user.upload_profile_user.open.app_error", nil, "", http.StatusBadRequest).Wrap(err)
	}
	defer file.Close()
	return a.SetProfileImageFromMultiPartFile(c, userID, file)
}

func (a *App) SetProfileImageFromMultiPartFile(c request.CTX, userID string, file multipart.File) *model.AppError {
	if limitErr := checkImageLimits(file, *a.Config().FileSettings.MaxImageResolution); limitErr != nil {
		return model.NewAppError("SetProfileImage", "api.user.upload_profile_user.check_image_limits.app_error", nil, "", http.StatusBadRequest)
	}

	return a.SetProfileImageFromFile(c, userID, file)
}

func (a *App) AdjustImage(file io.Reader) (*bytes.Buffer, *model.AppError) {
	// Decode image into Image object
	img, _, err := a.ch.imgDecoder.Decode(file)
	if err != nil {
		return nil, model.NewAppError("SetProfileImage", "api.user.upload_profile_user.decode.app_error", nil, "", http.StatusBadRequest).Wrap(err)
	}

	orientation, _ := imaging.GetImageOrientation(file)
	img = imaging.MakeImageUpright(img, orientation)

	// Scale profile image
	profileWidthAndHeight := 128
	img = imaging.FillCenter(img, profileWidthAndHeight, profileWidthAndHeight)

	buf := new(bytes.Buffer)
	err = a.ch.imgEncoder.EncodePNG(buf, img)
	if err != nil {
		return nil, model.NewAppError("SetProfileImage", "api.user.upload_profile_user.encode.app_error", nil, "", http.StatusInternalServerError).Wrap(err)
	}
	return buf, nil
}

func (a *App) SetProfileImageFromFile(c request.CTX, userID string, file io.Reader) *model.AppError {
	buf, err := a.AdjustImage(file)
	if err != nil {
		return err
	}

	path := getProfileImagePath(userID)
	if storedData, err := a.ReadFile(path); err == nil && bytes.Equal(storedData, buf.Bytes()) {
		return nil
	}

	if _, err := a.WriteFile(buf, path); err != nil {
		return model.NewAppError("SetProfileImage", "api.user.upload_profile_user.upload_profile.app_error", nil, "", http.StatusInternalServerError).Wrap(err)
	}

	if err := a.Srv().Store().User().UpdateLastPictureUpdate(userID); err != nil {
		c.Logger().Warn("Error with updating last picture update", mlog.Err(err))
	}
	a.invalidateUserCacheAndPublish(userID)
	a.onUserProfileChange(userID)

	return nil
}

func (a *App) UpdatePasswordAsUser(c request.CTX, userID, currentPassword, newPassword string) *model.AppError {
	user, err := a.GetUser(userID)
	if err != nil {
		return err
	}

	if user == nil {
		return model.NewAppError("updatePassword", "api.user.update_password.valid_account.app_error", nil, "", http.StatusBadRequest)
	}

	if user.AuthData != nil && *user.AuthData != "" {
		return model.NewAppError("updatePassword", "api.user.update_password.oauth.app_error", nil, "auth_service="+user.AuthService, http.StatusBadRequest)
	}

	if err := a.DoubleCheckPassword(user, currentPassword); err != nil {
		if err.Id == "api.user.check_user_password.invalid.app_error" {
			err = model.NewAppError("updatePassword", "api.user.update_password.incorrect.app_error", nil, "", http.StatusBadRequest)
		}
		return err
	}

	T := i18n.GetUserTranslations(user.Locale)

	return a.UpdatePasswordSendEmail(c, user, newPassword, T("api.user.update_password.menu"))
}

func (a *App) userDeactivated(c request.CTX, userID string) *model.AppError {
	a.SetStatusOffline(userID, false)

	user, err := a.GetUser(userID)
	if err != nil {
		return err
	}

	// when disable a user, userDeactivated is called for the user and the
	// bots the user owns. Only notify once, when the user is the owner, not the
	// owners bots
	if !user.IsBot {
		a.notifySysadminsBotOwnerDeactivated(c, userID)
	}

	if *a.Config().ServiceSettings.DisableBotsWhenOwnerIsDeactivated {
		a.disableUserBots(c, userID)
	}

	return nil
}

func (a *App) invalidateUserChannelMembersCaches(c request.CTX, userID string) *model.AppError {
	teamsForUser, err := a.GetTeamsForUser(userID)
	if err != nil {
		return err
	}

	for _, team := range teamsForUser {
		channelsForUser, err := a.GetChannelsForTeamForUser(c, team.Id, userID, &model.ChannelSearchOpts{
			IncludeDeleted: false,
			LastDeleteAt:   0,
		})
		if err != nil {
			return err
		}

		for _, channel := range channelsForUser {
			a.invalidateCacheForChannelMembers(channel.Id)
		}
	}

	return nil
}

func (a *App) UpdateActive(c request.CTX, user *model.User, active bool) (*model.User, *model.AppError) {
	user.UpdateAt = model.GetMillis()
	if active {
		user.DeleteAt = 0
	} else {
		user.DeleteAt = user.UpdateAt
	}

	userUpdate, err := a.ch.srv.userService.UpdateUser(user, true)
	if err != nil {
		var appErr *model.AppError
		var invErr *store.ErrInvalidInput
		switch {
		case errors.As(err, &appErr):
			return nil, appErr
		case errors.As(err, &invErr):
			return nil, model.NewAppError("UpdateActive", "app.user.update.find.app_error", nil, "", http.StatusBadRequest).Wrap(err)
		default:
			return nil, model.NewAppError("UpdateActive", "app.user.update.finding.app_error", nil, "", http.StatusInternalServerError).Wrap(err)
		}
	}
	ruser := userUpdate.New

	if !active {
		if err := a.RevokeAllSessions(ruser.Id); err != nil {
			return nil, err
		}
		if err := a.userDeactivated(c, ruser.Id); err != nil {
			return nil, err
		}
	}

	a.invalidateUserChannelMembersCaches(c, user.Id)
	a.InvalidateCacheForUser(user.Id)

	a.sendUpdatedUserEvent(*ruser)

	return ruser, nil
}

func (a *App) DeactivateGuests(c *request.Context) *model.AppError {
	userIDs, err := a.ch.srv.userService.DeactivateAllGuests()
	if err != nil {
		return model.NewAppError("DeactivateGuests", "app.user.update_active_for_multiple_users.updating.app_error", nil, "", http.StatusInternalServerError).Wrap(err)
	}

	for _, userID := range userIDs {
		if err := a.Srv().Platform().RevokeAllSessions(userID); err != nil {
			return model.NewAppError("DeactivateGuests", "app.user.update_active_for_multiple_users.updating.app_error", nil, "", http.StatusInternalServerError).Wrap(err)
		}
	}

	for _, userID := range userIDs {
		if err := a.userDeactivated(c, userID); err != nil {
			return err
		}
	}

	a.Srv().Store().Channel().ClearCaches()
	a.Srv().Store().User().ClearCaches()

	message := model.NewWebSocketEvent(model.WebsocketEventGuestsDeactivated, "", "", "", nil, "")
	a.Publish(message)

	return nil
}

func (a *App) GetSanitizeOptions(asAdmin bool) map[string]bool {
	return a.ch.srv.userService.GetSanitizeOptions(asAdmin)
}

func (a *App) SanitizeProfile(user *model.User, asAdmin bool) {
	options := a.ch.srv.userService.GetSanitizeOptions(asAdmin)

	user.SanitizeProfile(options)
}

func (a *App) UpdateUserAsUser(c request.CTX, user *model.User, asAdmin bool) (*model.User, *model.AppError) {
	updatedUser, err := a.UpdateUser(c, user, true)
	if err != nil {
		return nil, err
	}

	return updatedUser, nil
}

// CheckProviderAttributes returns the empty string if the patch can be applied without
// overriding attributes set by the user's login provider; otherwise, the name of the offending
// field is returned.
func (a *App) CheckProviderAttributes(user *model.User, patch *model.UserPatch) string {
	tryingToChange := func(userValue *string, patchValue *string) bool {
		return patchValue != nil && *patchValue != *userValue
	}

	// If any login provider is used, then the username may not be changed
	if user.AuthService != "" && tryingToChange(&user.Username, patch.Username) {
		return "username"
	}

	LdapSettings := &a.Config().LdapSettings
	SamlSettings := &a.Config().SamlSettings

	conflictField := ""
	if a.Ldap() != nil &&
		(user.IsLDAPUser() || (user.IsSAMLUser() && *SamlSettings.EnableSyncWithLdap)) {
		conflictField = a.Ldap().CheckProviderAttributes(LdapSettings, user, patch)
	} else if a.Saml() != nil && user.IsSAMLUser() {
		conflictField = a.Saml().CheckProviderAttributes(SamlSettings, user, patch)
	} else if user.IsOAuthUser() {
		if tryingToChange(&user.FirstName, patch.FirstName) || tryingToChange(&user.LastName, patch.LastName) {
			conflictField = "full name"
		}
	}

	return conflictField
}

func (a *App) PatchUser(c request.CTX, userID string, patch *model.UserPatch, asAdmin bool) (*model.User, *model.AppError) {
	user, err := a.GetUser(userID)
	if err != nil {
		return nil, err
	}

	user.Patch(patch)

	updatedUser, err := a.UpdateUser(c, user, true)
	if err != nil {
		return nil, err
	}

	return updatedUser, nil
}

func (a *App) UpdateUserAuth(userID string, userAuth *model.UserAuth) (*model.UserAuth, *model.AppError) {
	userAuth.Password = ""
	if _, err := a.Srv().Store().User().UpdateAuthData(userID, userAuth.AuthService, userAuth.AuthData, "", false); err != nil {
		var invErr *store.ErrInvalidInput
		switch {
		case errors.As(err, &invErr):
			return nil, model.NewAppError("UpdateUserAuth", "app.user.update_auth_data.email_exists.app_error", nil, "", http.StatusBadRequest).Wrap(err)
		default:
			return nil, model.NewAppError("UpdateUserAuth", "app.user.update_auth_data.app_error", nil, "", http.StatusInternalServerError).Wrap(err)
		}
	}

	return userAuth, nil
}

func (a *App) sendUpdatedUserEvent(user model.User) {
	// exclude event creator user from admin, member user broadcast
	omitUsers := make(map[string]bool, 1)
	omitUsers[user.Id] = true

	// declare admin and unsanitized copy of user
	adminCopyOfUser := user.DeepCopy()
	unsanitizedCopyOfUser := user.DeepCopy()

	a.SanitizeProfile(adminCopyOfUser, true)
	adminMessage := model.NewWebSocketEvent(model.WebsocketEventUserUpdated, "", "", "", omitUsers, "")
	adminMessage.Add("user", adminCopyOfUser)
	adminMessage.GetBroadcast().ContainsSensitiveData = true
	a.Publish(adminMessage)

	a.SanitizeProfile(&user, false)
	message := model.NewWebSocketEvent(model.WebsocketEventUserUpdated, "", "", "", omitUsers, "")
	message.Add("user", &user)
	message.GetBroadcast().ContainsSanitizedData = true
	a.Publish(message)

	// send unsanitized user to event creator
	sourceUserMessage := model.NewWebSocketEvent(model.WebsocketEventUserUpdated, "", "", unsanitizedCopyOfUser.Id, nil, "")
	sourceUserMessage.Add("user", unsanitizedCopyOfUser)
	a.Publish(sourceUserMessage)
}

func (a *App) isUniqueToGroupNames(val string) *model.AppError {
	if val == "" {
		return nil
	}
	var notFoundErr *store.ErrNotFound
	group, err := a.Srv().Store().Group().GetByName(val, model.GroupSearchOpts{})
	if err != nil && !errors.As(err, &notFoundErr) {
		return model.NewAppError("isUniqueToGroupNames", model.NoTranslation, nil, "", http.StatusInternalServerError).Wrap(err)
	}
	if group != nil {
		return model.NewAppError("isUniqueToGroupNames", model.NoTranslation, nil, fmt.Sprintf("group name %s exists", val), http.StatusBadRequest)
	}
	return nil
}

func (a *App) UpdateUser(c request.CTX, user *model.User, sendNotifications bool) (*model.User, *model.AppError) {
	prev, err := a.ch.srv.userService.GetUser(user.Id)
	if err != nil {
		var nfErr *store.ErrNotFound
		switch {
		case errors.As(err, &nfErr):
			return nil, model.NewAppError("UpdateUser", MissingAccountError, nil, "", http.StatusNotFound).Wrap(err)
		default:
			return nil, model.NewAppError("UpdateUser", "app.user.get.app_error", nil, "", http.StatusInternalServerError).Wrap(err)
		}
	}

	if prev.CreateAt != user.CreateAt {
		user.CreateAt = prev.CreateAt
	}

	if user.Username != prev.Username {
		if err := a.isUniqueToGroupNames(user.Username); err != nil {
			err.Where = "UpdateUser"
			return nil, err
		}
	}

	var newEmail string
	if user.Email != prev.Email {
		if !users.CheckUserDomain(user, *a.Config().TeamSettings.RestrictCreationToDomains) {
			if !prev.IsGuest() && !prev.IsLDAPUser() && !prev.IsSAMLUser() {
				return nil, model.NewAppError("UpdateUser", "api.user.update_user.accepted_domain.app_error", nil, "", http.StatusBadRequest)
			}
		}

		if !users.CheckUserDomain(user, *a.Config().GuestAccountsSettings.RestrictCreationToDomains) {
			if prev.IsGuest() && !prev.IsLDAPUser() && !prev.IsSAMLUser() {
				return nil, model.NewAppError("UpdateUser", "api.user.update_user.accepted_guest_domain.app_error", nil, "", http.StatusBadRequest)
			}
		}

		if *a.Config().EmailSettings.RequireEmailVerification {
			newEmail = user.Email
			// Don't set new eMail on user account if email verification is required, this will be done as a post-verification action
			// to avoid users being able to set non-controlled eMails as their account email
			if _, appErr := a.GetUserByEmail(newEmail); appErr == nil {
				return nil, model.NewAppError("UpdateUser", "app.user.save.email_exists.app_error", nil, "user_id="+user.Id, http.StatusBadRequest)
			}

			//  When a bot is created, prev.Email will be an autogenerated faked email,
			//  which will not match a CLI email input during bot to user conversions.
			//  To update a bot users email, do not set the email to the faked email
			//  stored in prev.Email.  Allow using the email defined in the CLI
			if !user.IsBot {
				user.Email = prev.Email
			}
		}
	}

	userUpdate, err := a.ch.srv.userService.UpdateUser(user, false)
	if err != nil {
		var appErr *model.AppError
		var invErr *store.ErrInvalidInput
		var conErr *store.ErrConflict
		switch {
		case errors.As(err, &appErr):
			return nil, appErr
		case errors.As(err, &invErr):
			return nil, model.NewAppError("UpdateUser", "app.user.update.find.app_error", nil, "", http.StatusBadRequest).Wrap(err)
		case errors.As(err, &conErr):
			if conErr.Resource == "Username" {
				return nil, model.NewAppError("UpdateUser", "app.user.save.username_exists.app_error", nil, "", http.StatusBadRequest).Wrap(err)
			}
			return nil, model.NewAppError("UpdateUser", "app.user.save.email_exists.app_error", nil, "", http.StatusBadRequest).Wrap(err)
		default:
			return nil, model.NewAppError("UpdateUser", "app.user.update.finding.app_error", nil, "", http.StatusInternalServerError).Wrap(err)
		}
	}

	newUser := userUpdate.New

	if (newUser.Username != userUpdate.Old.Username) && (newUser.LastPictureUpdate <= 0) {
		// When a username is updated and the profile is still using a default profile picture, generate a new one based on their username
		if err := a.UpdateDefaultProfileImage(newUser); err != nil {
			mlog.Warn("Error with updating default profile image", mlog.Err(err))
		}

		tempUser, getUserErr := a.GetUser(user.Id)
		if getUserErr != nil {
			mlog.Warn("Error when retrieving user after profile picture update, avatar may fail to update automatically on client applications.", mlog.Err(getUserErr))
		} else {
			newUser = tempUser
		}
	}

	if sendNotifications {
		if newUser.Email != userUpdate.Old.Email || newEmail != "" {
			if *a.Config().EmailSettings.RequireEmailVerification {
				a.Srv().Go(func() {
<<<<<<< HEAD
					if err := a.SendEmailVerification(newUser, newEmail, ""); err != nil {
						mlog.Error("Failed to send email verification", mlog.Err(err))
=======
					if err := a.SendEmailVerification(userUpdate.New, newEmail, ""); err != nil {
						c.Logger().Error("Failed to send email verification", mlog.Err(err))
>>>>>>> ea3ff49b
					}
				})
			} else {
				a.Srv().Go(func() {
<<<<<<< HEAD
					if err := a.Srv().EmailService.SendEmailChangeEmail(userUpdate.Old.Email, newUser.Email, newUser.Locale, a.GetSiteURL()); err != nil {
						mlog.Error("Failed to send email change email", mlog.Err(err))
=======
					if err := a.Srv().EmailService.SendEmailChangeEmail(userUpdate.Old.Email, userUpdate.New.Email, userUpdate.New.Locale, a.GetSiteURL()); err != nil {
						c.Logger().Error("Failed to send email change email", mlog.Err(err))
>>>>>>> ea3ff49b
					}
				})
			}
		}

		if newUser.Username != userUpdate.Old.Username {
			a.Srv().Go(func() {
<<<<<<< HEAD
				if err := a.Srv().EmailService.SendChangeUsernameEmail(newUser.Username, newUser.Email, newUser.Locale, a.GetSiteURL()); err != nil {
					mlog.Error("Failed to send change username email", mlog.Err(err))
=======
				if err := a.Srv().EmailService.SendChangeUsernameEmail(userUpdate.New.Username, userUpdate.New.Email, userUpdate.New.Locale, a.GetSiteURL()); err != nil {
					c.Logger().Error("Failed to send change username email", mlog.Err(err))
>>>>>>> ea3ff49b
				}
			})
		}
		a.sendUpdatedUserEvent(*newUser)
	}

	a.InvalidateCacheForUser(user.Id)
	a.onUserProfileChange(user.Id)

	return newUser, nil
}

func (a *App) UpdateUserActive(c request.CTX, userID string, active bool) *model.AppError {
	user, err := a.GetUser(userID)

	if err != nil {
		return err
	}
	if _, err = a.UpdateActive(c, user, active); err != nil {
		return err
	}

	return nil
}

func (a *App) updateUserNotifyProps(userID string, props map[string]string) *model.AppError {
	err := a.ch.srv.userService.UpdateUserNotifyProps(userID, props)
	if err != nil {
		var appErr *model.AppError
		switch {
		case errors.As(err, &appErr):
			return appErr
		default:
			return model.NewAppError("UpdateUser", "app.user.update.finding.app_error", nil, "", http.StatusInternalServerError).Wrap(err)
		}
	}

	a.InvalidateCacheForUser(userID)
	a.onUserProfileChange(userID)

	return nil
}

func (a *App) UpdateMfa(c request.CTX, activate bool, userID, token string) *model.AppError {
	if activate {
		if err := a.ActivateMfa(userID, token); err != nil {
			return err
		}
	} else {
		if err := a.DeactivateMfa(userID); err != nil {
			return err
		}
	}

	a.Srv().Go(func() {
		user, err := a.GetUser(userID)
		if err != nil {
			c.Logger().Error("Failed to get user", mlog.Err(err))
			return
		}

		if err := a.Srv().EmailService.SendMfaChangeEmail(user.Email, activate, user.Locale, a.GetSiteURL()); err != nil {
			c.Logger().Error("Failed to send mfa change email", mlog.Err(err))
		}
	})

	return nil
}

func (a *App) UpdatePasswordByUserIdSendEmail(c request.CTX, userID, newPassword, method string) *model.AppError {
	user, err := a.GetUser(userID)
	if err != nil {
		return err
	}

	return a.UpdatePasswordSendEmail(c, user, newPassword, method)
}

func (a *App) UpdatePassword(user *model.User, newPassword string) *model.AppError {
	if err := a.IsPasswordValid(newPassword); err != nil {
		return err
	}

	hashedPassword := model.HashPassword(newPassword)

	if err := a.Srv().Store().User().UpdatePassword(user.Id, hashedPassword); err != nil {
		return model.NewAppError("UpdatePassword", "api.user.update_password.failed.app_error", nil, "", http.StatusInternalServerError).Wrap(err)
	}

	a.InvalidateCacheForUser(user.Id)

	return nil
}

func (a *App) UpdatePasswordSendEmail(c request.CTX, user *model.User, newPassword, method string) *model.AppError {
	if err := a.UpdatePassword(user, newPassword); err != nil {
		return err
	}

	a.Srv().Go(func() {
		if err := a.Srv().EmailService.SendPasswordChangeEmail(user.Email, method, user.Locale, a.GetSiteURL()); err != nil {
			c.Logger().Error("Failed to send password change email", mlog.Err(err))
		}
	})

	return nil
}

func (a *App) UpdateHashedPasswordByUserId(userID, newHashedPassword string) *model.AppError {
	user, err := a.GetUser(userID)
	if err != nil {
		return err
	}

	return a.UpdateHashedPassword(user, newHashedPassword)
}

func (a *App) UpdateHashedPassword(user *model.User, newHashedPassword string) *model.AppError {
	if err := a.Srv().Store().User().UpdatePassword(user.Id, newHashedPassword); err != nil {
		return model.NewAppError("UpdatePassword", "api.user.update_password.failed.app_error", nil, "", http.StatusInternalServerError).Wrap(err)
	}

	a.InvalidateCacheForUser(user.Id)

	return nil
}

func (a *App) ResetPasswordFromToken(c request.CTX, userSuppliedTokenString, newPassword string) *model.AppError {
	return a.resetPasswordFromToken(c, userSuppliedTokenString, newPassword, model.GetMillis())
}

func (a *App) resetPasswordFromToken(c request.CTX, userSuppliedTokenString, newPassword string, nowMilli int64) *model.AppError {
	token, err := a.GetPasswordRecoveryToken(userSuppliedTokenString)
	if err != nil {
		return err
	}
	if nowMilli-token.CreateAt >= PasswordRecoverExpiryTime {
		return model.NewAppError("resetPassword", "api.user.reset_password.link_expired.app_error", nil, "", http.StatusBadRequest)
	}

	tokenData := struct {
		UserId string
		Email  string
	}{}

	err2 := json.Unmarshal([]byte(token.Extra), &tokenData)
	if err2 != nil {
		return model.NewAppError("resetPassword", "api.user.reset_password.token_parse.error", nil, "", http.StatusInternalServerError)
	}

	user, err := a.GetUser(tokenData.UserId)
	if err != nil {
		return err
	}

	if user.Email != tokenData.Email {
		return model.NewAppError("resetPassword", "api.user.reset_password.link_expired.app_error", nil, "", http.StatusBadRequest)
	}

	if user.IsSSOUser() {
		return model.NewAppError("ResetPasswordFromCode", "api.user.reset_password.sso.app_error", nil, "userId="+user.Id, http.StatusBadRequest)
	}

	T := i18n.GetUserTranslations(user.Locale)

	if err := a.UpdatePasswordSendEmail(c, user, newPassword, T("api.user.reset_password.method")); err != nil {
		return err
	}

	if err := a.DeleteToken(token); err != nil {
		c.Logger().Warn("Failed to delete token", mlog.Err(err))
	}

	return nil
}

func (a *App) SendPasswordReset(email string, siteURL string) (bool, *model.AppError) {
	user, err := a.GetUserByEmail(email)
	if err != nil {
		return false, nil
	}

	if user.AuthData != nil && *user.AuthData != "" {
		return false, model.NewAppError("SendPasswordReset", "api.user.send_password_reset.sso.app_error", nil, "userId="+user.Id, http.StatusBadRequest)
	}

	token, err := a.CreatePasswordRecoveryToken(user.Id, user.Email)
	if err != nil {
		return false, err
	}

	result, eErr := a.Srv().EmailService.SendPasswordResetEmail(user.Email, token, user.Locale, siteURL)
	if eErr != nil {
		return result, model.NewAppError("SendPasswordReset", "api.user.send_password_reset.send.app_error", nil, "err="+eErr.Error(), http.StatusInternalServerError)
	}

	return result, nil
}

func (a *App) CreatePasswordRecoveryToken(userID, email string) (*model.Token, *model.AppError) {
	tokenExtra := struct {
		UserId string
		Email  string
	}{
		userID,
		email,
	}
	jsonData, err := json.Marshal(tokenExtra)
	if err != nil {
		return nil, model.NewAppError("CreatePasswordRecoveryToken", "api.user.create_password_token.error", nil, "", http.StatusInternalServerError).Wrap(err)
	}

	token := model.NewToken(TokenTypePasswordRecovery, string(jsonData))

	if err := a.Srv().Store().Token().Save(token); err != nil {
		var appErr *model.AppError
		switch {
		case errors.As(err, &appErr):
			return nil, appErr
		default:
			return nil, model.NewAppError("CreatePasswordRecoveryToken", "app.recover.save.app_error", nil, "", http.StatusInternalServerError).Wrap(err)
		}
	}

	return token, nil
}

func (a *App) GetPasswordRecoveryToken(token string) (*model.Token, *model.AppError) {
	rtoken, err := a.Srv().Store().Token().GetByToken(token)
	if err != nil {
		return nil, model.NewAppError("GetPasswordRecoveryToken", "api.user.reset_password.invalid_link.app_error", nil, "", http.StatusBadRequest).Wrap(err)
	}
	if rtoken.Type != TokenTypePasswordRecovery {
		return nil, model.NewAppError("GetPasswordRecoveryToken", "api.user.reset_password.broken_token.app_error", nil, "", http.StatusBadRequest)
	}
	return rtoken, nil
}

func (a *App) GetTokenById(token string) (*model.Token, *model.AppError) {
	rtoken, err := a.Srv().Store().Token().GetByToken(token)

	if err != nil {
		var status int

		switch err.(type) {
		case *store.ErrNotFound:
			status = http.StatusNotFound
		default:
			status = http.StatusInternalServerError
		}

		return nil, model.NewAppError("GetTokenById", "api.user.create_user.signup_link_invalid.app_error", nil, "", status).Wrap(err)
	}

	return rtoken, nil
}

func (a *App) DeleteToken(token *model.Token) *model.AppError {
	err := a.Srv().Store().Token().Delete(token.Token)
	if err != nil {
		return model.NewAppError("DeleteToken", "app.recover.delete.app_error", nil, "", http.StatusInternalServerError).Wrap(err)
	}
	return nil
}

func (a *App) UpdateUserRoles(c request.CTX, userID string, newRoles string, sendWebSocketEvent bool) (*model.User, *model.AppError) {
	user, err := a.GetUser(userID)
	if err != nil {
		err.StatusCode = http.StatusBadRequest
		return nil, err
	}

	return a.UpdateUserRolesWithUser(c, user, newRoles, sendWebSocketEvent)
}

func (a *App) UpdateUserRolesWithUser(c request.CTX, user *model.User, newRoles string, sendWebSocketEvent bool) (*model.User, *model.AppError) {

	if err := a.CheckRolesExist(strings.Fields(newRoles)); err != nil {
		return nil, err
	}

	user.Roles = newRoles
	uchan := make(chan store.StoreResult, 1)
	go func() {
		userUpdate, err := a.Srv().Store().User().Update(user, true)
		uchan <- store.StoreResult{Data: userUpdate, NErr: err}
		close(uchan)
	}()

	schan := make(chan store.StoreResult, 1)
	go func() {
		id, err := a.Srv().Store().Session().UpdateRoles(user.Id, newRoles)
		schan <- store.StoreResult{Data: id, NErr: err}
		close(schan)
	}()

	result := <-uchan
	if result.NErr != nil {
		var appErr *model.AppError
		var invErr *store.ErrInvalidInput
		switch {
		case errors.As(result.NErr, &appErr):
			return nil, appErr
		case errors.As(result.NErr, &invErr):
			return nil, model.NewAppError("UpdateUserRoles", "app.user.update.find.app_error", nil, "", http.StatusBadRequest).Wrap(result.NErr)
		default:
			return nil, model.NewAppError("UpdateUserRoles", "app.user.update.finding.app_error", nil, "", http.StatusInternalServerError).Wrap(result.NErr)
		}
	}
	ruser := result.Data.(*model.UserUpdate).New

	if result := <-schan; result.NErr != nil {
		// soft error since the user roles were still updated
		c.Logger().Warn("Failed during updating user roles", mlog.Err(result.NErr))
	}

	a.InvalidateCacheForUser(user.Id)
	a.ClearSessionCacheForUser(user.Id)

	if sendWebSocketEvent {
		message := model.NewWebSocketEvent(model.WebsocketEventUserRoleUpdated, "", "", user.Id, nil, "")
		message.Add("user_id", user.Id)
		message.Add("roles", newRoles)
		a.Publish(message)
	}

	return ruser, nil
}

func (a *App) PermanentDeleteUser(c *request.Context, user *model.User) *model.AppError {
	c.Logger().Warn("Attempting to permanently delete account", mlog.String("user_id", user.Id), mlog.String("user_email", user.Email))
	if user.IsInRole(model.SystemAdminRoleId) {
		c.Logger().Warn("You are deleting a user that is a system administrator.  You may need to set another account as the system administrator using the command line tools.", mlog.String("user_email", user.Email))
	}

	if _, err := a.UpdateActive(c, user, false); err != nil {
		return err
	}

	if err := a.Srv().Store().Session().PermanentDeleteSessionsByUser(user.Id); err != nil {
		return model.NewAppError("PermanentDeleteUser", "app.session.permanent_delete_sessions_by_user.app_error", nil, "", http.StatusInternalServerError).Wrap(err)
	}

	if err := a.Srv().Store().UserAccessToken().DeleteAllForUser(user.Id); err != nil {
		return model.NewAppError("PermanentDeleteUser", "app.user_access_token.delete.app_error", nil, "", http.StatusInternalServerError).Wrap(err)
	}

	if err := a.Srv().Store().OAuth().PermanentDeleteAuthDataByUser(user.Id); err != nil {
		return model.NewAppError("PermanentDeleteUser", "app.oauth.permanent_delete_auth_data_by_user.app_error", nil, "", http.StatusInternalServerError).Wrap(err)
	}

	if err := a.Srv().Store().Webhook().PermanentDeleteIncomingByUser(user.Id); err != nil {
		return model.NewAppError("PermanentDeleteUser", "app.webhooks.permanent_delete_incoming_by_user.app_error", nil, "", http.StatusInternalServerError).Wrap(err)
	}

	if err := a.Srv().Store().Webhook().PermanentDeleteOutgoingByUser(user.Id); err != nil {
		return model.NewAppError("PermanentDeleteUser", "app.webhooks.permanent_delete_outgoing_by_user.app_error", nil, "", http.StatusInternalServerError).Wrap(err)
	}

	if err := a.Srv().Store().Command().PermanentDeleteByUser(user.Id); err != nil {
		return model.NewAppError("PermanentDeleteUser", "app.user.permanentdeleteuser.internal_error", nil, "", http.StatusInternalServerError).Wrap(err)
	}

	if err := a.Srv().Store().Preference().PermanentDeleteByUser(user.Id); err != nil {
		return model.NewAppError("PermanentDeleteUser", "app.preference.permanent_delete_by_user.app_error", nil, "", http.StatusInternalServerError).Wrap(err)
	}

	if err := a.Srv().Store().Channel().PermanentDeleteMembersByUser(user.Id); err != nil {
		return model.NewAppError("PermanentDeleteUser", "app.channel.permanent_delete_members_by_user.app_error", nil, "", http.StatusInternalServerError).Wrap(err)
	}

	if err := a.Srv().Store().Group().PermanentDeleteMembersByUser(user.Id); err != nil {
		return model.NewAppError("PermanentDeleteUser", "app.group.permanent_delete_members_by_user.app_error", nil, "", http.StatusInternalServerError).Wrap(err)
	}

	if err := a.Srv().Store().Post().PermanentDeleteByUser(user.Id); err != nil {
		return model.NewAppError("PermanentDeleteUser", "app.post.permanent_delete_by_user.app_error", nil, "", http.StatusInternalServerError).Wrap(err)
	}

	if err := a.Srv().Store().Bot().PermanentDelete(user.Id); err != nil {
		var invErr *store.ErrInvalidInput
		switch {
		case errors.As(err, &invErr):
			return model.NewAppError("PermanentDeleteUser", "app.bot.permenent_delete.bad_id", map[string]any{"user_id": invErr.Value}, "", http.StatusBadRequest).Wrap(err)
		default: // last fallback in case it doesn't map to an existing app error.
			return model.NewAppError("PermanentDeleteUser", "app.bot.permanent_delete.internal_error", nil, "", http.StatusInternalServerError).Wrap(err)
		}
	}

	infos, err := a.Srv().Store().FileInfo().GetForUser(user.Id)
	if err != nil {
		c.Logger().Warn("Error getting file list for user from FileInfoStore", mlog.Err(err))
	}

	for _, info := range infos {
		res, err := a.FileExists(info.Path)
		if err != nil {
			c.Logger().Warn(
				"Error checking existence of file",
				mlog.String("path", info.Path),
				mlog.Err(err),
			)
			continue
		}

		if !res {
			c.Logger().Warn("File not found", mlog.String("path", info.Path))
			continue
		}

		err = a.RemoveFile(info.Path)

		if err != nil {
			c.Logger().Warn(
				"Unable to remove file",
				mlog.String("path", info.Path),
				mlog.Err(err),
			)
		}
	}

	// delete directory containing user's profile image
	profileImageDirectory := getProfileImageDirectory(user.Id)
	profileImagePath := getProfileImagePath(user.Id)
	resProfileImageExists, errProfileImageExists := a.FileExists(profileImagePath)

	fileHandlingErrorsFound := false

	if errProfileImageExists != nil {
		fileHandlingErrorsFound = true
		mlog.Warn(
			"Error checking existence of profile image.",
			mlog.String("path", profileImagePath),
			mlog.Err(errProfileImageExists),
		)
	}

	if resProfileImageExists {
		errRemoveDirectory := a.RemoveDirectory(profileImageDirectory)

		if errRemoveDirectory != nil {
			fileHandlingErrorsFound = true
			mlog.Warn(
				"Unable to remove profile image directory",
				mlog.String("path", profileImageDirectory),
				mlog.Err(errRemoveDirectory),
			)
		}
	}

	if _, err := a.Srv().Store().FileInfo().PermanentDeleteByUser(user.Id); err != nil {
		return model.NewAppError("PermanentDeleteUser", "app.file_info.permanent_delete_by_user.app_error", nil, "", http.StatusInternalServerError).Wrap(err)
	}

	if err := a.Srv().Store().User().PermanentDelete(user.Id); err != nil {
		return model.NewAppError("PermanentDeleteUser", "app.user.permanent_delete.app_error", nil, "", http.StatusInternalServerError).Wrap(err)
	}

	if err := a.Srv().Store().Audit().PermanentDeleteByUser(user.Id); err != nil {
		return model.NewAppError("PermanentDeleteUser", "app.audit.permanent_delete_by_user.app_error", nil, "", http.StatusInternalServerError).Wrap(err)
	}

	if err := a.Srv().Store().Team().RemoveAllMembersByUser(user.Id); err != nil {
		return model.NewAppError("PermanentDeleteUser", "app.team.remove_member.app_error", nil, "", http.StatusInternalServerError).Wrap(err)
	}

	a.InvalidateCacheForUser(user.Id)

	if fileHandlingErrorsFound {
		return model.NewAppError("PermanentDeleteUser", "app.file_info.permanent_delete_by_user.app_error", nil, "Couldn't delete profile image of the user.", http.StatusAccepted)
	}

	c.Logger().Warn("Permanently deleted account", mlog.String("user_email", user.Email), mlog.String("user_id", user.Id))

	return nil
}

func (a *App) PermanentDeleteAllUsers(c *request.Context) *model.AppError {
	users, err := a.Srv().Store().User().GetAll()
	if err != nil {
		return model.NewAppError("PermanentDeleteAllUsers", "app.user.get.app_error", nil, "", http.StatusInternalServerError).Wrap(err)
	}
	for _, user := range users {
		a.PermanentDeleteUser(c, user)
	}

	return nil
}

func (a *App) SendEmailVerification(user *model.User, newEmail, redirect string) *model.AppError {
	token, err := a.Srv().EmailService.CreateVerifyEmailToken(user.Id, newEmail)
	if err != nil {
		switch {
		case errors.Is(err, email.CreateEmailTokenError):
			return model.NewAppError("CreateVerifyEmailToken", "api.user.create_email_token.error", nil, "", http.StatusInternalServerError)
		default:
			return model.NewAppError("CreateVerifyEmailToken", "app.recover.save.app_error", nil, "", http.StatusInternalServerError).Wrap(err)
		}
	}

	if _, err := a.GetStatus(user.Id); err != nil {
		if err.StatusCode != http.StatusNotFound {
			return err
		}
		eErr := a.Srv().EmailService.SendVerifyEmail(newEmail, user.Locale, a.GetSiteURL(), token.Token, redirect)
		if eErr != nil {
			return model.NewAppError("SendVerifyEmail", "api.user.send_verify_email_and_forget.failed.error", nil, "", http.StatusInternalServerError).Wrap(eErr)
		}

		return nil
	}

	if err := a.Srv().EmailService.SendEmailChangeVerifyEmail(newEmail, user.Locale, a.GetSiteURL(), token.Token); err != nil {
		return model.NewAppError("sendEmailChangeVerifyEmail", "api.user.send_email_change_verify_email_and_forget.error", nil, "", http.StatusInternalServerError).Wrap(err)
	}

	return nil
}

func (a *App) VerifyEmailFromToken(c request.CTX, userSuppliedTokenString string) *model.AppError {
	token, err := a.GetVerifyEmailToken(userSuppliedTokenString)
	if err != nil {
		return err
	}
	if model.GetMillis()-token.CreateAt >= PasswordRecoverExpiryTime {
		return model.NewAppError("VerifyEmailFromToken", "api.user.verify_email.link_expired.app_error", nil, "", http.StatusBadRequest)
	}

	tokenData := struct {
		UserId string
		Email  string
	}{}

	err2 := json.Unmarshal([]byte(token.Extra), &tokenData)
	if err2 != nil {
		return model.NewAppError("VerifyEmailFromToken", "api.user.verify_email.token_parse.error", nil, "", http.StatusInternalServerError)
	}

	user, err := a.GetUser(tokenData.UserId)
	if err != nil {
		return err
	}

	tokenData.Email = strings.ToLower(tokenData.Email)
	if err := a.VerifyUserEmail(tokenData.UserId, tokenData.Email); err != nil {
		return err
	}

	if user.Email != tokenData.Email {
		a.Srv().Go(func() {
			if err := a.Srv().EmailService.SendEmailChangeEmail(user.Email, tokenData.Email, user.Locale, a.GetSiteURL()); err != nil {
				mlog.Error("Failed to send email change email", mlog.Err(err))
			}
		})
	}

	if err := a.DeleteToken(token); err != nil {
		c.Logger().Warn("Failed to delete token", mlog.Err(err))
	}

	return nil
}

func (a *App) GetVerifyEmailToken(token string) (*model.Token, *model.AppError) {
	rtoken, err := a.Srv().Store().Token().GetByToken(token)
	if err != nil {
		return nil, model.NewAppError("GetVerifyEmailToken", "api.user.verify_email.bad_link.app_error", nil, "", http.StatusBadRequest).Wrap(err)
	}
	if rtoken.Type != TokenTypeVerifyEmail {
		return nil, model.NewAppError("GetVerifyEmailToken", "api.user.verify_email.broken_token.app_error", nil, "", http.StatusBadRequest)
	}
	return rtoken, nil
}

// GetTotalUsersStats is used for the DM list total
func (a *App) GetTotalUsersStats(viewRestrictions *model.ViewUsersRestrictions) (*model.UsersStats, *model.AppError) {
	count, err := a.Srv().Store().User().Count(model.UserCountOptions{
		IncludeBotAccounts: true,
		ViewRestrictions:   viewRestrictions,
	})
	if err != nil {
		return nil, model.NewAppError("GetTotalUsersStats", "app.user.get_total_users_count.app_error", nil, "", http.StatusInternalServerError).Wrap(err)
	}
	stats := &model.UsersStats{
		TotalUsersCount: count,
	}
	return stats, nil
}

// GetFilteredUsersStats is used to get a count of users based on the set of filters supported by UserCountOptions.
func (a *App) GetFilteredUsersStats(options *model.UserCountOptions) (*model.UsersStats, *model.AppError) {
	count, err := a.Srv().Store().User().Count(*options)
	if err != nil {
		return nil, model.NewAppError("GetFilteredUsersStats", "app.user.get_total_users_count.app_error", nil, "", http.StatusInternalServerError).Wrap(err)
	}
	stats := &model.UsersStats{
		TotalUsersCount: count,
	}
	return stats, nil
}

func (a *App) VerifyUserEmail(userID, email string) *model.AppError {
	if _, err := a.Srv().Store().User().VerifyEmail(userID, email); err != nil {
		return model.NewAppError("VerifyUserEmail", "app.user.verify_email.app_error", nil, "", http.StatusInternalServerError).Wrap(err)
	}

	a.InvalidateCacheForUser(userID)

	user, err := a.GetUser(userID)

	if err != nil {
		return err
	}

	a.sendUpdatedUserEvent(*user)

	return nil
}

func (a *App) SearchUsers(props *model.UserSearch, options *model.UserSearchOptions) ([]*model.User, *model.AppError) {
	if props.WithoutTeam {
		return a.SearchUsersWithoutTeam(props.Term, options)
	}
	if props.InChannelId != "" {
		return a.SearchUsersInChannel(props.InChannelId, props.Term, options)
	}
	if props.NotInChannelId != "" {
		return a.SearchUsersNotInChannel(props.TeamId, props.NotInChannelId, props.Term, options)
	}
	if props.NotInTeamId != "" {
		return a.SearchUsersNotInTeam(props.NotInTeamId, props.Term, options)
	}
	if props.InGroupId != "" {
		return a.SearchUsersInGroup(props.InGroupId, props.Term, options)
	}
	if props.NotInGroupId != "" {
		return a.SearchUsersNotInGroup(props.NotInGroupId, props.Term, options)
	}
	return a.SearchUsersInTeam(props.TeamId, props.Term, options)
}

func (a *App) SearchUsersInChannel(channelID string, term string, options *model.UserSearchOptions) ([]*model.User, *model.AppError) {
	term = strings.TrimSpace(term)
	users, err := a.Srv().Store().User().SearchInChannel(channelID, term, options)
	if err != nil {
		return nil, model.NewAppError("SearchUsersInChannel", "app.user.search.app_error", nil, "", http.StatusInternalServerError).Wrap(err)
	}
	for _, user := range users {
		a.SanitizeProfile(user, options.IsAdmin)
	}

	return users, nil
}

func (a *App) SearchUsersNotInChannel(teamID string, channelID string, term string, options *model.UserSearchOptions) ([]*model.User, *model.AppError) {
	term = strings.TrimSpace(term)
	users, err := a.Srv().Store().User().SearchNotInChannel(teamID, channelID, term, options)
	if err != nil {
		return nil, model.NewAppError("SearchUsersNotInChannel", "app.user.search.app_error", nil, "", http.StatusInternalServerError).Wrap(err)
	}

	for _, user := range users {
		a.SanitizeProfile(user, options.IsAdmin)
	}

	return users, nil
}

func (a *App) SearchUsersInTeam(teamID, term string, options *model.UserSearchOptions) ([]*model.User, *model.AppError) {
	term = strings.TrimSpace(term)

	users, err := a.Srv().Store().User().Search(teamID, term, options)
	if err != nil {
		return nil, model.NewAppError("SearchUsersInTeam", "app.user.search.app_error", nil, "", http.StatusInternalServerError).Wrap(err)
	}

	for _, user := range users {
		a.SanitizeProfile(user, options.IsAdmin)
	}

	return users, nil
}

func (a *App) SearchUsersNotInTeam(notInTeamId string, term string, options *model.UserSearchOptions) ([]*model.User, *model.AppError) {
	term = strings.TrimSpace(term)
	users, err := a.Srv().Store().User().SearchNotInTeam(notInTeamId, term, options)
	if err != nil {
		return nil, model.NewAppError("SearchUsersNotInTeam", "app.user.search.app_error", nil, "", http.StatusInternalServerError).Wrap(err)
	}

	for _, user := range users {
		a.SanitizeProfile(user, options.IsAdmin)
	}

	return users, nil
}

func (a *App) SearchUsersWithoutTeam(term string, options *model.UserSearchOptions) ([]*model.User, *model.AppError) {
	term = strings.TrimSpace(term)
	users, err := a.Srv().Store().User().SearchWithoutTeam(term, options)
	if err != nil {
		return nil, model.NewAppError("SearchUsersWithoutTeam", "app.user.search.app_error", nil, "", http.StatusInternalServerError).Wrap(err)
	}

	for _, user := range users {
		a.SanitizeProfile(user, options.IsAdmin)
	}

	return users, nil
}

func (a *App) SearchUsersInGroup(groupID string, term string, options *model.UserSearchOptions) ([]*model.User, *model.AppError) {
	term = strings.TrimSpace(term)
	users, err := a.Srv().Store().User().SearchInGroup(groupID, term, options)
	if err != nil {
		return nil, model.NewAppError("SearchUsersInGroup", "app.user.search.app_error", nil, "", http.StatusInternalServerError).Wrap(err)
	}

	for _, user := range users {
		a.SanitizeProfile(user, options.IsAdmin)
	}

	return users, nil
}

func (a *App) SearchUsersNotInGroup(groupID string, term string, options *model.UserSearchOptions) ([]*model.User, *model.AppError) {
	term = strings.TrimSpace(term)
	users, err := a.Srv().Store().User().SearchNotInGroup(groupID, term, options)
	if err != nil {
		return nil, model.NewAppError("SearchUsersNotInGroup", "app.user.search.app_error", nil, "", http.StatusInternalServerError).Wrap(err)
	}

	for _, user := range users {
		a.SanitizeProfile(user, options.IsAdmin)
	}

	return users, nil
}

func (a *App) AutocompleteUsersInChannel(teamID string, channelID string, term string, options *model.UserSearchOptions) (*model.UserAutocompleteInChannel, *model.AppError) {
	term = strings.TrimSpace(term)

	autocomplete, err := a.Srv().Store().User().AutocompleteUsersInChannel(teamID, channelID, term, options)
	if err != nil {
		return nil, model.NewAppError("AutocompleteUsersInChannel", "app.user.search.app_error", nil, "", http.StatusInternalServerError).Wrap(err)
	}

	for _, user := range autocomplete.InChannel {
		a.SanitizeProfile(user, options.IsAdmin)
	}

	for _, user := range autocomplete.OutOfChannel {
		a.SanitizeProfile(user, options.IsAdmin)
	}

	return autocomplete, nil
}

func (a *App) AutocompleteUsersInTeam(teamID string, term string, options *model.UserSearchOptions) (*model.UserAutocompleteInTeam, *model.AppError) {
	term = strings.TrimSpace(term)

	users, err := a.Srv().Store().User().Search(teamID, term, options)
	if err != nil {
		return nil, model.NewAppError("AutocompleteUsersInTeam", "app.user.search.app_error", nil, "", http.StatusInternalServerError).Wrap(err)
	}

	for _, user := range users {
		a.SanitizeProfile(user, options.IsAdmin)
	}

	autocomplete := &model.UserAutocompleteInTeam{}
	autocomplete.InTeam = users
	return autocomplete, nil
}

func (a *App) UpdateOAuthUserAttrs(userData io.Reader, user *model.User, provider einterfaces.OAuthProvider, service string, tokenUser *model.User) *model.AppError {
	oauthUser, err1 := provider.GetUserFromJSON(userData, tokenUser)
	if err1 != nil {
		return model.NewAppError("UpdateOAuthUserAttrs", "api.user.update_oauth_user_attrs.get_user.app_error", map[string]any{"Service": service}, "", http.StatusBadRequest).Wrap(err1)
	}

	userAttrsChanged := false

	if oauthUser.Username != user.Username {
		if existingUser, _ := a.GetUserByUsername(oauthUser.Username); existingUser == nil {
			user.Username = oauthUser.Username
			userAttrsChanged = true
		}
	}

	if oauthUser.GetFullName() != user.GetFullName() {
		user.FirstName = oauthUser.FirstName
		user.LastName = oauthUser.LastName
		userAttrsChanged = true
	}

	if oauthUser.Email != user.Email {
		if existingUser, _ := a.GetUserByEmail(oauthUser.Email); existingUser == nil {
			user.Email = oauthUser.Email
			userAttrsChanged = true
		}
	}

	if user.DeleteAt > 0 {
		// Make sure they are not disabled
		user.DeleteAt = 0
		userAttrsChanged = true
	}

	if userAttrsChanged {
		users, err := a.Srv().Store().User().Update(user, true)
		if err != nil {
			var appErr *model.AppError
			var invErr *store.ErrInvalidInput
			switch {
			case errors.As(err, &appErr):
				return appErr
			case errors.As(err, &invErr):
				return model.NewAppError("UpdateOAuthUserAttrs", "app.user.update.find.app_error", nil, "", http.StatusBadRequest).Wrap(err)
			default:
				return model.NewAppError("UpdateOAuthUserAttrs", "app.user.update.finding.app_error", nil, "", http.StatusInternalServerError).Wrap(err)
			}
		}

		user = users.New
		a.InvalidateCacheForUser(user.Id)
	}

	return nil
}

func (a *App) RestrictUsersGetByPermissions(userID string, options *model.UserGetOptions) (*model.UserGetOptions, *model.AppError) {
	restrictions, err := a.GetViewUsersRestrictions(userID)
	if err != nil {
		return nil, err
	}

	options.ViewRestrictions = restrictions
	return options, nil
}

// FilterNonGroupTeamMembers returns the subset of the given user IDs of the users who are not members of groups
// associated to the team excluding bots.
func (a *App) FilterNonGroupTeamMembers(userIDs []string, team *model.Team) ([]string, error) {
	teamGroupUsers, err := a.GetTeamGroupUsers(team.Id)
	if err != nil {
		return nil, err
	}
	return a.filterNonGroupUsers(userIDs, teamGroupUsers)
}

// FilterNonGroupChannelMembers returns the subset of the given user IDs of the users who are not members of groups
// associated to the channel excluding bots
func (a *App) FilterNonGroupChannelMembers(userIDs []string, channel *model.Channel) ([]string, error) {
	channelGroupUsers, err := a.GetChannelGroupUsers(channel.Id)
	if err != nil {
		return nil, err
	}
	return a.filterNonGroupUsers(userIDs, channelGroupUsers)
}

// filterNonGroupUsers is a helper function that takes a list of user ids and a list of users
// and returns the list of normal users present in userIDs but not in groupUsers.
func (a *App) filterNonGroupUsers(userIDs []string, groupUsers []*model.User) ([]string, error) {
	nonMemberIds := []string{}
	users, err := a.Srv().Store().User().GetProfileByIds(context.Background(), userIDs, nil, false)
	if err != nil {
		return nil, err
	}

	for _, user := range users {
		userIsMember := user.IsBot

		for _, pu := range groupUsers {
			if pu.Id == user.Id {
				userIsMember = true
				break
			}
		}
		if !userIsMember {
			nonMemberIds = append(nonMemberIds, user.Id)
		}
	}

	return nonMemberIds, nil
}

func (a *App) RestrictUsersSearchByPermissions(userID string, options *model.UserSearchOptions) (*model.UserSearchOptions, *model.AppError) {
	restrictions, err := a.GetViewUsersRestrictions(userID)
	if err != nil {
		return nil, err
	}

	options.ViewRestrictions = restrictions
	return options, nil
}

func (a *App) UserCanSeeOtherUser(userID string, otherUserId string) (bool, *model.AppError) {
	if userID == otherUserId {
		return true, nil
	}

	restrictions, err := a.GetViewUsersRestrictions(userID)
	if err != nil {
		return false, err
	}

	if restrictions == nil {
		return true, nil
	}

	if len(restrictions.Teams) > 0 {
		result, err := a.Srv().Store().Team().UserBelongsToTeams(otherUserId, restrictions.Teams)
		if err != nil {
			return false, model.NewAppError("UserCanSeeOtherUser", "app.team.user_belongs_to_teams.app_error", nil, "", http.StatusInternalServerError).Wrap(err)
		}
		if result {
			return true, nil
		}
	}

	if len(restrictions.Channels) > 0 {
		result, err := a.userBelongsToChannels(otherUserId, restrictions.Channels)
		if err != nil {
			return false, err
		}
		if result {
			return true, nil
		}
	}

	return false, nil
}

func (a *App) userBelongsToChannels(userID string, channelIDs []string) (bool, *model.AppError) {
	belongs, err := a.Srv().Store().Channel().UserBelongsToChannels(userID, channelIDs)
	if err != nil {
		return false, model.NewAppError("userBelongsToChannels", "app.channel.user_belongs_to_channels.app_error", nil, "", http.StatusInternalServerError).Wrap(err)
	}

	return belongs, nil
}

func (a *App) GetViewUsersRestrictions(userID string) (*model.ViewUsersRestrictions, *model.AppError) {
	if a.HasPermissionTo(userID, model.PermissionViewMembers) {
		return nil, nil
	}

	teamIDs, nErr := a.Srv().Store().Team().GetUserTeamIds(userID, true)
	if nErr != nil {
		return nil, model.NewAppError("GetViewUsersRestrictions", "app.team.get_user_team_ids.app_error", nil, "", http.StatusInternalServerError).Wrap(nErr)
	}

	teamIDsWithPermission := []string{}
	for _, teamID := range teamIDs {
		if a.HasPermissionToTeam(userID, teamID, model.PermissionViewMembers) {
			teamIDsWithPermission = append(teamIDsWithPermission, teamID)
		}
	}

	userChannelMembers, err := a.Srv().Store().Channel().GetAllChannelMembersForUser(userID, true, true)
	if err != nil {
		return nil, model.NewAppError("GetViewUsersRestrictions", "app.channel.get_channels.get.app_error", nil, "", http.StatusInternalServerError).Wrap(err)
	}

	channelIDs := []string{}
	for channelID := range userChannelMembers {
		channelIDs = append(channelIDs, channelID)
	}

	return &model.ViewUsersRestrictions{Teams: teamIDsWithPermission, Channels: channelIDs}, nil
}

// PromoteGuestToUser Convert user's roles and all his membership's roles from
// guest roles to regular user roles.
func (a *App) PromoteGuestToUser(c *request.Context, user *model.User, requestorId string) *model.AppError {
	nErr := a.ch.srv.userService.PromoteGuestToUser(user)
	a.InvalidateCacheForUser(user.Id)
	if nErr != nil {
		return model.NewAppError("PromoteGuestToUser", "app.user.promote_guest.user_update.app_error", nil, "", http.StatusInternalServerError).Wrap(nErr)
	}
	userTeams, nErr := a.Srv().Store().Team().GetTeamsByUserId(user.Id)
	if nErr != nil {
		return model.NewAppError("PromoteGuestToUser", "app.team.get_all.app_error", nil, "", http.StatusInternalServerError).Wrap(nErr)
	}

	for _, team := range userTeams {
		// Soft error if there is an issue joining the default channels
		if err := a.JoinDefaultChannels(c, team.Id, user, false, requestorId); err != nil {
			c.Logger().Warn("Failed to join default channels", mlog.String("user_id", user.Id), mlog.String("team_id", team.Id), mlog.String("requestor_id", requestorId), mlog.Err(err))
		}
	}

	promotedUser, err := a.GetUser(user.Id)
	if err != nil {
		c.Logger().Warn("Failed to get user on promote guest to user", mlog.Err(err))
	} else {
		a.sendUpdatedUserEvent(*promotedUser)
		if uErr := a.ch.srv.platform.UpdateSessionsIsGuest(promotedUser.Id, promotedUser.IsGuest()); uErr != nil {
			c.Logger().Warn("Unable to update user sessions", mlog.String("user_id", promotedUser.Id), mlog.Err(uErr))
		}
	}

	teamMembers, err := a.GetTeamMembersForUser(user.Id, "", true)
	if err != nil {
		c.Logger().Warn("Failed to get team members for user on promote guest to user", mlog.Err(err))
	}

	for _, member := range teamMembers {
		a.sendUpdatedMemberRoleEvent(user.Id, member)

		channelMembers, appErr := a.GetChannelMembersForUser(c, member.TeamId, user.Id)
		if appErr != nil {
			c.Logger().Warn("Failed to get channel members for user on promote guest to user", mlog.Err(appErr))
		}

		for _, member := range channelMembers {
			a.invalidateCacheForChannelMembers(member.ChannelId)

			evt := model.NewWebSocketEvent(model.WebsocketEventChannelMemberUpdated, "", "", user.Id, nil, "")
			memberJSON, jsonErr := json.Marshal(member)
			if jsonErr != nil {
				return model.NewAppError("PromoteGuestToUser", "api.marshal_error", nil, "", http.StatusInternalServerError).Wrap(jsonErr)
			}
			evt.Add("channelMember", string(memberJSON))
			a.Publish(evt)
		}
	}

	a.ClearSessionCacheForUser(user.Id)
	return nil
}

// DemoteUserToGuest Convert user's roles and all his membership's roles from
// regular user roles to guest roles.
func (a *App) DemoteUserToGuest(c request.CTX, user *model.User) *model.AppError {
	demotedUser, nErr := a.ch.srv.userService.DemoteUserToGuest(user)
	a.InvalidateCacheForUser(user.Id)
	if nErr != nil {
		return model.NewAppError("DemoteUserToGuest", "app.user.demote_user_to_guest.user_update.app_error", nil, "", http.StatusInternalServerError).Wrap(nErr)
	}

	a.sendUpdatedUserEvent(*demotedUser)
	if uErr := a.ch.srv.platform.UpdateSessionsIsGuest(demotedUser.Id, demotedUser.IsGuest()); uErr != nil {
		c.Logger().Warn("Unable to update user sessions", mlog.String("user_id", demotedUser.Id), mlog.Err(uErr))
	}

	teamMembers, err := a.GetTeamMembersForUser(user.Id, "", true)
	if err != nil {
		c.Logger().Warn("Failed to get team members for users on demote user to guest", mlog.Err(err))
	}

	for _, member := range teamMembers {
		a.sendUpdatedMemberRoleEvent(user.Id, member)

		channelMembers, appErr := a.GetChannelMembersForUser(c, member.TeamId, user.Id)
		if appErr != nil {
			c.Logger().Warn("Failed to get channel members for users on demote user to guest", mlog.Err(appErr))
			continue
		}

		for _, member := range channelMembers {
			a.invalidateCacheForChannelMembers(member.ChannelId)

			evt := model.NewWebSocketEvent(model.WebsocketEventChannelMemberUpdated, "", "", user.Id, nil, "")
			memberJSON, jsonErr := json.Marshal(member)
			if jsonErr != nil {
				return model.NewAppError("DemoteUserToGuest", "api.marshal_error", nil, "", http.StatusInternalServerError).Wrap(jsonErr)
			}
			evt.Add("channelMember", string(memberJSON))
			a.Publish(evt)
		}
	}

	a.ClearSessionCacheForUser(user.Id)
	return nil
}

func (a *App) PublishUserTyping(userID, channelID, parentId string) *model.AppError {
	omitUsers := make(map[string]bool, 1)
	omitUsers[userID] = true

	event := model.NewWebSocketEvent(model.WebsocketEventTyping, "", channelID, "", omitUsers, "")
	event.Add("parent_id", parentId)
	event.Add("user_id", userID)
	a.Publish(event)

	return nil
}

// invalidateUserCacheAndPublish Invalidates cache for a user and publishes user updated event
func (a *App) invalidateUserCacheAndPublish(userID string) {
	a.InvalidateCacheForUser(userID)

	user, userErr := a.GetUser(userID)
	if userErr != nil {
		mlog.Error("Error in getting users profile", mlog.String("user_id", userID), mlog.Err(userErr))
		return
	}

	options := a.Config().GetSanitizeOptions()
	user.SanitizeProfile(options)

	message := model.NewWebSocketEvent(model.WebsocketEventUserUpdated, "", "", "", nil, "")
	message.Add("user", user)
	a.Publish(message)
}

// GetKnownUsers returns the list of user ids of users with any direct
// relationship with a user. That means any user sharing any channel, including
// direct and group channels.
func (a *App) GetKnownUsers(userID string) ([]string, *model.AppError) {
	users, err := a.Srv().Store().User().GetKnownUsers(userID)
	if err != nil {
		return nil, model.NewAppError("GetKnownUsers", "app.user.get_known_users.get_users.app_error", nil, "", http.StatusInternalServerError).Wrap(err)
	}

	return users, nil
}

// ConvertBotToUser converts a bot to user.
func (a *App) ConvertBotToUser(c request.CTX, bot *model.Bot, userPatch *model.UserPatch, sysadmin bool) (*model.User, *model.AppError) {
	user, nErr := a.Srv().Store().User().Get(c.Context(), bot.UserId)
	if nErr != nil {
		var nfErr *store.ErrNotFound
		switch {
		case errors.As(nErr, &nfErr):
			return nil, model.NewAppError("ConvertBotToUser", MissingAccountError, nil, "", http.StatusNotFound).Wrap(nErr)
		default:
			return nil, model.NewAppError("ConvertBotToUser", "app.user.get.app_error", nil, "", http.StatusInternalServerError).Wrap(nErr)
		}
	}

	if sysadmin && !user.IsInRole(model.SystemAdminRoleId) {
		_, appErr := a.UpdateUserRoles(c,
			user.Id,
			fmt.Sprintf("%s %s", user.Roles, model.SystemAdminRoleId),
			false)
		if appErr != nil {
			return nil, appErr
		}
	}

	user.Patch(userPatch)

	user, err := a.UpdateUser(c, user, false)
	if err != nil {
		return nil, err
	}

	err = a.UpdatePassword(user, *userPatch.Password)
	if err != nil {
		return nil, err
	}

	appErr := a.Srv().Store().Bot().PermanentDelete(bot.UserId)
	if appErr != nil {
		return nil, model.NewAppError("ConvertBotToUser", "app.user.convert_bot_to_user.app_error", nil, "", http.StatusInternalServerError).Wrap(appErr)
	}

	return user, nil
}

func (a *App) GetThreadsForUser(userID, teamID string, options model.GetUserThreadsOpts) (*model.Threads, *model.AppError) {
	var result model.Threads
	var eg errgroup.Group
	postPriorityIsEnabled := a.isPostPriorityEnabled()
	if postPriorityIsEnabled {
		options.IncludeIsUrgent = true
	}

	if !options.ThreadsOnly {
		eg.Go(func() error {
			totalUnreadThreads, err := a.Srv().Store().Thread().GetTotalUnreadThreads(userID, teamID, options)
			if err != nil {
				return errors.Wrapf(err, "failed to count unread threads for user id=%s", userID)
			}
			result.TotalUnreadThreads = totalUnreadThreads

			return nil
		})

		// Unread is a legacy flag that caused GetTotalThreads to compute the same value as
		// GetTotalUnreadThreads. If unspecified, do this work normally; otherwise, skip,
		// and send back duplicate values down below.
		if !options.Unread {
			eg.Go(func() error {
				totalCount, err := a.Srv().Store().Thread().GetTotalThreads(userID, teamID, options)
				if err != nil {
					return errors.Wrapf(err, "failed to count threads for user id=%s", userID)
				}
				result.Total = totalCount

				return nil
			})
		}

		eg.Go(func() error {
			totalUnreadMentions, err := a.Srv().Store().Thread().GetTotalUnreadMentions(userID, teamID, options)
			if err != nil {
				return errors.Wrapf(err, "failed to count threads for user id=%s", userID)
			}
			result.TotalUnreadMentions = totalUnreadMentions

			return nil
		})

		if postPriorityIsEnabled {
			eg.Go(func() error {
				totalUnreadUrgentMentions, err := a.Srv().Store().Thread().GetTotalUnreadUrgentMentions(userID, teamID, options)
				if err != nil {
					return errors.Wrapf(err, "failed to count urgent mentioned threads for user id=%s", userID)
				}
				result.TotalUnreadUrgentMentions = totalUnreadUrgentMentions

				return nil
			})
		}
	}

	if !options.TotalsOnly {
		eg.Go(func() error {
			threads, err := a.Srv().Store().Thread().GetThreadsForUser(userID, teamID, options)
			if err != nil {
				return errors.Wrapf(err, "failed to get threads for user id=%s", userID)
			}
			result.Threads = threads

			return nil
		})
	}

	if err := eg.Wait(); err != nil {
		return nil, model.NewAppError("GetThreadsForUser", "app.user.get_threads_for_user.app_error", nil, "", http.StatusInternalServerError).Wrap(err)
	}

	if options.Unread {
		result.Total = result.TotalUnreadThreads
	}

	for _, thread := range result.Threads {
		a.sanitizeProfiles(thread.Participants, false)
		thread.Post.SanitizeProps()
	}

	return &result, nil
}

func (a *App) GetThreadMembershipForUser(userId, threadId string) (*model.ThreadMembership, *model.AppError) {
	threadMembership, nErr := a.Srv().Store().Thread().GetMembershipForUser(userId, threadId)
	if nErr != nil {
		var nfErr *store.ErrNotFound
		switch {
		case errors.As(nErr, &nfErr):
			return nil, model.NewAppError("GetThreadMembershipForUser", "app.user.get_thread_membership_for_user.not_found", nil, "", http.StatusNotFound).Wrap(nErr)
		default:
			return nil, model.NewAppError("GetThreadMembershipForUser", "app.user.get_thread_membership_for_user.app_error", nil, "", http.StatusInternalServerError).Wrap(nErr)
		}
	}
	return threadMembership, nil
}

func (a *App) GetThreadForUser(threadMembership *model.ThreadMembership, extended bool) (*model.ThreadResponse, *model.AppError) {
	thread, nErr := a.Srv().Store().Thread().GetThreadForUser(threadMembership, extended, a.isPostPriorityEnabled())
	if nErr != nil {
		var nfErr *store.ErrNotFound
		switch {
		case errors.As(nErr, &nfErr):
			return nil, model.NewAppError("GetThreadForUser", "app.user.get_threads_for_user.not_found", nil, "thread not found/followed", http.StatusNotFound)
		default:
			return nil, model.NewAppError("GetThreadForUser", "app.user.get_threads_for_user.app_error", nil, "", http.StatusInternalServerError).Wrap(nErr)
		}
	}

	a.sanitizeProfiles(thread.Participants, false)
	thread.Post.SanitizeProps()
	return thread, nil
}

func (a *App) UpdateThreadsReadForUser(userID, teamID string) *model.AppError {
	nErr := a.Srv().Store().Thread().MarkAllAsReadByTeam(userID, teamID)
	if nErr != nil {
		return model.NewAppError("UpdateThreadsReadForUser", "app.user.update_threads_read_for_user.app_error", nil, "", http.StatusInternalServerError).Wrap(nErr)
	}
	message := model.NewWebSocketEvent(model.WebsocketEventThreadReadChanged, teamID, "", userID, nil, "")
	a.Publish(message)
	return nil
}

func (a *App) UpdateThreadFollowForUser(userID, teamID, threadID string, state bool) *model.AppError {
	opts := store.ThreadMembershipOpts{
		Following:             state,
		IncrementMentions:     false,
		UpdateFollowing:       true,
		UpdateViewedTimestamp: state,
		UpdateParticipants:    false,
	}
	_, err := a.Srv().Store().Thread().MaintainMembership(userID, threadID, opts)
	if err != nil {
		return model.NewAppError("UpdateThreadFollowForUser", "app.user.update_thread_follow_for_user.app_error", nil, "", http.StatusInternalServerError).Wrap(err)
	}
	thread, err := a.Srv().Store().Thread().Get(threadID)
	if err != nil {
		return model.NewAppError("UpdateThreadFollowForUser", "app.user.update_thread_follow_for_user.app_error", nil, "", http.StatusInternalServerError).Wrap(err)
	}
	replyCount := int64(0)
	if thread != nil {
		replyCount = thread.ReplyCount
	}
	message := model.NewWebSocketEvent(model.WebsocketEventThreadFollowChanged, teamID, "", userID, nil, "")
	message.Add("thread_id", threadID)
	message.Add("state", state)
	message.Add("reply_count", replyCount)
	a.Publish(message)
	return nil
}

func (a *App) UpdateThreadFollowForUserFromChannelAdd(c request.CTX, userID, teamID, threadID string) *model.AppError {
	opts := store.ThreadMembershipOpts{
		Following:             true,
		IncrementMentions:     false,
		UpdateFollowing:       true,
		UpdateViewedTimestamp: false,
		UpdateParticipants:    false,
	}
	tm, err := a.Srv().Store().Thread().MaintainMembership(userID, threadID, opts)
	if err != nil {
		return model.NewAppError("UpdateThreadFollowForUserFromChannelAdd", "app.user.update_thread_follow_for_user.app_error", nil, "", http.StatusInternalServerError).Wrap(err)
	}

	post, appErr := a.GetSinglePost(threadID, false)
	if appErr != nil {
		return appErr
	}
	user, appErr := a.GetUser(userID)
	if appErr != nil {
		return appErr
	}
	tm.UnreadMentions, appErr = a.countThreadMentions(c, user, post, teamID, post.CreateAt-1)
	if appErr != nil {
		return appErr
	}
	tm.LastViewed = post.CreateAt - 1
	_, err = a.Srv().Store().Thread().UpdateMembership(tm)
	if err != nil {
		return model.NewAppError("UpdateThreadFollowForUserFromChannelAdd", "app.user.update_thread_follow_for_user.app_error", nil, "", http.StatusInternalServerError).Wrap(err)
	}

	message := model.NewWebSocketEvent(model.WebsocketEventThreadUpdated, teamID, "", userID, nil, "")
	userThread, err := a.Srv().Store().Thread().GetThreadForUser(tm, true, a.isPostPriorityEnabled())

	if err != nil {
		var errNotFound *store.ErrNotFound
		if errors.As(err, &errNotFound) {
			return nil
		}
		return model.NewAppError("UpdateThreadFollowForUserFromChannelAdd", "app.user.update_thread_follow_for_user.app_error", nil, "", http.StatusInternalServerError).Wrap(err)
	}
	a.sanitizeProfiles(userThread.Participants, false)
	userThread.Post.SanitizeProps()
	sanitizedPost, appErr := a.SanitizePostMetadataForUser(c, userThread.Post, userID)
	if appErr != nil {
		return appErr
	}
	userThread.Post = sanitizedPost

	payload, jsonErr := json.Marshal(userThread)
	if jsonErr != nil {
		return model.NewAppError("UpdateThreadFollowForUserFromChannelAdd", "api.marshal_error", nil, "", http.StatusInternalServerError).Wrap(jsonErr)
	}
	message.Add("thread", string(payload))
	message.Add("previous_unread_replies", int64(0))
	message.Add("previous_unread_mentions", int64(0))

	a.Publish(message)
	return nil
}

func (a *App) UpdateThreadReadForUserByPost(c request.CTX, currentSessionId, userID, teamID, threadID, postID string) (*model.ThreadResponse, *model.AppError) {
	post, err := a.GetSinglePost(postID, false)
	if err != nil {
		return nil, err
	}

	if post.RootId != threadID && postID != threadID {
		return nil, model.NewAppError("UpdateThreadReadForUser", "app.user.update_thread_read_for_user_by_post.app_error", nil, "", http.StatusBadRequest)
	}

	return a.UpdateThreadReadForUser(c, currentSessionId, userID, teamID, threadID, post.CreateAt-1)
}

func (a *App) UpdateThreadReadForUser(c request.CTX, currentSessionId, userID, teamID, threadID string, timestamp int64) (*model.ThreadResponse, *model.AppError) {
	user, err := a.GetUser(userID)
	if err != nil {
		return nil, err
	}

	opts := store.ThreadMembershipOpts{
		Following:       true,
		UpdateFollowing: true,
	}
	membership, storeErr := a.Srv().Store().Thread().MaintainMembership(userID, threadID, opts)
	if storeErr != nil {
		return nil, model.NewAppError("UpdateThreadReadForUser", "app.user.update_thread_read_for_user.app_error", nil, "", http.StatusInternalServerError).Wrap(storeErr)
	}

	previousUnreadMentions := membership.UnreadMentions
	previousUnreadReplies, nErr := a.Srv().Store().Thread().GetThreadUnreadReplyCount(membership)
	if nErr != nil {
		return nil, model.NewAppError("UpdateThreadReadForUser", "app.user.update_thread_read_for_user.app_error", nil, "", http.StatusInternalServerError).Wrap(nErr)
	}

	post, err := a.GetSinglePost(threadID, false)
	if err != nil {
		return nil, err
	}
	membership.UnreadMentions, err = a.countThreadMentions(c, user, post, teamID, timestamp)
	if err != nil {
		return nil, err
	}
	_, nErr = a.Srv().Store().Thread().UpdateMembership(membership)
	if nErr != nil {
		return nil, model.NewAppError("UpdateThreadReadForUser", "app.user.update_thread_read_for_user.app_error", nil, "", http.StatusInternalServerError).Wrap(nErr)
	}

	membership.LastViewed = timestamp

	nErr = a.Srv().Store().Thread().MarkAsRead(userID, threadID, timestamp)
	if nErr != nil {
		return nil, model.NewAppError("UpdateThreadReadForUser", "app.user.update_thread_read_for_user.app_error", nil, "", http.StatusInternalServerError).Wrap(nErr)
	}
	thread, err := a.GetThreadForUser(membership, false)
	if err != nil {
		return nil, err
	}

	// Clear if user has read the messages
	if thread.UnreadReplies == 0 && a.IsCRTEnabledForUser(c, userID) {
		a.clearPushNotification(currentSessionId, userID, post.ChannelId, threadID)
	}

	message := model.NewWebSocketEvent(model.WebsocketEventThreadReadChanged, teamID, "", userID, nil, "")
	message.Add("thread_id", threadID)
	message.Add("timestamp", timestamp)
	message.Add("unread_mentions", membership.UnreadMentions)
	message.Add("unread_replies", thread.UnreadReplies)
	message.Add("previous_unread_mentions", previousUnreadMentions)
	message.Add("previous_unread_replies", previousUnreadReplies)
	message.Add("channel_id", post.ChannelId)
	a.Publish(message)
	return thread, nil
}

func (a *App) GetUsersWithInvalidEmails(page int, perPage int) ([]*model.User, *model.AppError) {
	users, err := a.Srv().Store().User().GetUsersWithInvalidEmails(page, perPage, *a.Config().TeamSettings.RestrictCreationToDomains)
	if err != nil {
		return nil, model.NewAppError("GetUsersPage", "app.user.get_profiles.app_error", nil, "", http.StatusInternalServerError).Wrap(err)
	}

	return users, nil
}

func getProfileImagePath(userID string) string {
	return filepath.Join("users", userID, "profile.png")
}

func getProfileImageDirectory(userID string) string {
	return filepath.Join("users", userID)
}

func (a *App) UserIsFirstAdmin(user *model.User) bool {
	if !user.IsSystemAdmin() {
		return false
	}

	systemAdminUsers, errServer := a.Srv().Store().User().GetSystemAdminProfiles()
	if errServer != nil {
		mlog.Warn("Failed to get system admins to check for first admin from Mattermost.")
		return false
	}

	for _, systemAdminUser := range systemAdminUsers {
		systemAdminUser := systemAdminUser

		if systemAdminUser.CreateAt < user.CreateAt {
			return false
		}
	}

	return true
}<|MERGE_RESOLUTION|>--- conflicted
+++ resolved
@@ -792,11 +792,7 @@
 	return a.ch.srv.GetDefaultProfileImage(user)
 }
 
-<<<<<<< HEAD
-func (a *App) UpdateDefaultProfileImage(user *model.User) *model.AppError {
-=======
-func (a *App) SetDefaultProfileImage(c request.CTX, user *model.User) *model.AppError {
->>>>>>> ea3ff49b
+func (a *App) UpdateDefaultProfileImage(c request.CTX, user *model.User) *model.AppError {
 	img, appErr := a.GetDefaultProfileImage(user)
 	if appErr != nil {
 		return appErr
@@ -816,9 +812,9 @@
 	return nil
 }
 
-func (a *App) SetDefaultProfileImage(user *model.User) *model.AppError {
-
-	a.UpdateDefaultProfileImage(user)
+func (a *App) SetDefaultProfileImage(c request.CTX, user *model.User) *model.AppError {
+
+	a.UpdateDefaultProfileImage(c, user)
 
 	updatedUser, appErr := a.GetUser(user.Id)
 	if appErr != nil {
@@ -1240,12 +1236,12 @@
 	if (newUser.Username != userUpdate.Old.Username) && (newUser.LastPictureUpdate <= 0) {
 		// When a username is updated and the profile is still using a default profile picture, generate a new one based on their username
 		if err := a.UpdateDefaultProfileImage(newUser); err != nil {
-			mlog.Warn("Error with updating default profile image", mlog.Err(err))
+			c.Logger().Warn("Error with updating default profile image", mlog.Err(err))
 		}
 
 		tempUser, getUserErr := a.GetUser(user.Id)
 		if getUserErr != nil {
-			mlog.Warn("Error when retrieving user after profile picture update, avatar may fail to update automatically on client applications.", mlog.Err(getUserErr))
+			c.Logger().Warn("Error when retrieving user after profile picture update, avatar may fail to update automatically on client applications.", mlog.Err(getUserErr))
 		} else {
 			newUser = tempUser
 		}
@@ -1255,24 +1251,14 @@
 		if newUser.Email != userUpdate.Old.Email || newEmail != "" {
 			if *a.Config().EmailSettings.RequireEmailVerification {
 				a.Srv().Go(func() {
-<<<<<<< HEAD
 					if err := a.SendEmailVerification(newUser, newEmail, ""); err != nil {
-						mlog.Error("Failed to send email verification", mlog.Err(err))
-=======
-					if err := a.SendEmailVerification(userUpdate.New, newEmail, ""); err != nil {
 						c.Logger().Error("Failed to send email verification", mlog.Err(err))
->>>>>>> ea3ff49b
 					}
 				})
 			} else {
 				a.Srv().Go(func() {
-<<<<<<< HEAD
 					if err := a.Srv().EmailService.SendEmailChangeEmail(userUpdate.Old.Email, newUser.Email, newUser.Locale, a.GetSiteURL()); err != nil {
-						mlog.Error("Failed to send email change email", mlog.Err(err))
-=======
-					if err := a.Srv().EmailService.SendEmailChangeEmail(userUpdate.Old.Email, userUpdate.New.Email, userUpdate.New.Locale, a.GetSiteURL()); err != nil {
 						c.Logger().Error("Failed to send email change email", mlog.Err(err))
->>>>>>> ea3ff49b
 					}
 				})
 			}
@@ -1280,13 +1266,8 @@
 
 		if newUser.Username != userUpdate.Old.Username {
 			a.Srv().Go(func() {
-<<<<<<< HEAD
 				if err := a.Srv().EmailService.SendChangeUsernameEmail(newUser.Username, newUser.Email, newUser.Locale, a.GetSiteURL()); err != nil {
-					mlog.Error("Failed to send change username email", mlog.Err(err))
-=======
-				if err := a.Srv().EmailService.SendChangeUsernameEmail(userUpdate.New.Username, userUpdate.New.Email, userUpdate.New.Locale, a.GetSiteURL()); err != nil {
 					c.Logger().Error("Failed to send change username email", mlog.Err(err))
->>>>>>> ea3ff49b
 				}
 			})
 		}

// Copyright (c) 2015-present Mattermost, Inc. All Rights Reserved.
// See LICENSE.txt for license information.

package app

import (
	"bytes"
	b64 "encoding/base64"
	"encoding/json"
	"errors"
	"fmt"
	"hash/fnv"
	"image"
	"image/color"
	"image/draw"
	_ "image/gif"
	_ "image/jpeg"
	"image/png"
	"io"
	"io/ioutil"
	"mime/multipart"
	"net/http"
	"path/filepath"
	"strconv"
	"strings"

	"github.com/disintegration/imaging"
	"github.com/golang/freetype"
	"github.com/golang/freetype/truetype"

	"github.com/mattermost/mattermost-server/v5/einterfaces"
	"github.com/mattermost/mattermost-server/v5/mlog"
	"github.com/mattermost/mattermost-server/v5/model"
	"github.com/mattermost/mattermost-server/v5/plugin"
	"github.com/mattermost/mattermost-server/v5/services/mfa"
	"github.com/mattermost/mattermost-server/v5/store"
	"github.com/mattermost/mattermost-server/v5/utils"
	"github.com/mattermost/mattermost-server/v5/utils/fileutils"
)

const (
	TokenTypePasswordRecovery  = "password_recovery"
	TokenTypeVerifyEmail       = "verify_email"
	TokenTypeTeamInvitation    = "team_invitation"
	TokenTypeGuestInvitation   = "guest_invitation"
	TokenTypeCWSAccess         = "cws_access_token"
	PasswordRecoverExpiryTime  = 1000 * 60 * 60      // 1 hour
	InvitationExpiryTime       = 1000 * 60 * 60 * 48 // 48 hours
	ImageProfilePixelDimension = 128
)

func (a *App) CreateUserWithToken(user *model.User, token *model.Token) (*model.User, *model.AppError) {
	if err := a.IsUserSignUpAllowed(); err != nil {
		return nil, err
	}

	if token.Type != TokenTypeTeamInvitation && token.Type != TokenTypeGuestInvitation {
		return nil, model.NewAppError("CreateUserWithToken", "api.user.create_user.signup_link_invalid.app_error", nil, "", http.StatusBadRequest)
	}

	if model.GetMillis()-token.CreateAt >= InvitationExpiryTime {
		a.DeleteToken(token)
		return nil, model.NewAppError("CreateUserWithToken", "api.user.create_user.signup_link_expired.app_error", nil, "", http.StatusBadRequest)
	}

	tokenData := model.MapFromJson(strings.NewReader(token.Extra))

	team, nErr := a.Srv().Store.Team().Get(tokenData["teamId"])
	if nErr != nil {
		var nfErr *store.ErrNotFound
		switch {
		case errors.As(nErr, &nfErr):
			return nil, model.NewAppError("CreateUserWithToken", "app.team.get.find.app_error", nil, nfErr.Error(), http.StatusNotFound)
		default:
			return nil, model.NewAppError("CreateUserWithToken", "app.team.get.finding.app_error", nil, nErr.Error(), http.StatusInternalServerError)
		}
	}

	channels, nErr := a.Srv().Store.Channel().GetChannelsByIds(strings.Split(tokenData["channels"], " "), false)
	if nErr != nil {
		return nil, model.NewAppError("CreateUserWithToken", "app.channel.get_channels_by_ids.app_error", nil, nErr.Error(), http.StatusInternalServerError)
	}

	user.Email = tokenData["email"]
	user.EmailVerified = true

	var ruser *model.User
	var err *model.AppError
	if token.Type == TokenTypeTeamInvitation {
		ruser, err = a.CreateUser(user)
	} else {
		ruser, err = a.CreateGuest(user)
	}
	if err != nil {
		return nil, err
	}

	if err := a.JoinUserToTeam(team, ruser, ""); err != nil {
		return nil, err
	}

	a.AddDirectChannels(team.Id, ruser)

	if token.Type == TokenTypeGuestInvitation {
		for _, channel := range channels {
			_, err := a.AddChannelMember(ruser.Id, channel, "", "")
			if err != nil {
				mlog.Warn("Failed to add channel member", mlog.Err(err))
			}
		}
	}

	if err := a.DeleteToken(token); err != nil {
		mlog.Warn("Error while deleting token", mlog.Err(err))
	}

	return ruser, nil
}

func (a *App) CreateUserWithInviteId(user *model.User, inviteId, redirect string) (*model.User, *model.AppError) {
	if err := a.IsUserSignUpAllowed(); err != nil {
		return nil, err
	}

	team, nErr := a.Srv().Store.Team().GetByInviteId(inviteId)
	if nErr != nil {
		var nfErr *store.ErrNotFound
		switch {
		case errors.As(nErr, &nfErr):
			return nil, model.NewAppError("CreateUserWithInviteId", "app.team.get_by_invite_id.finding.app_error", nil, nfErr.Error(), http.StatusNotFound)
		default:
			return nil, model.NewAppError("CreateUserWithInviteId", "app.team.get_by_invite_id.finding.app_error", nil, nErr.Error(), http.StatusInternalServerError)
		}
	}

	if team.IsGroupConstrained() {
		return nil, model.NewAppError("CreateUserWithInviteId", "app.team.invite_id.group_constrained.error", nil, "", http.StatusForbidden)
	}

	if !CheckUserDomain(user, team.AllowedDomains) {
		return nil, model.NewAppError("CreateUserWithInviteId", "api.team.invite_members.invalid_email.app_error", map[string]interface{}{"Addresses": team.AllowedDomains}, "", http.StatusForbidden)
	}

	user.EmailVerified = false

	ruser, err := a.CreateUser(user)
	if err != nil {
		return nil, err
	}

	if err := a.JoinUserToTeam(team, ruser, ""); err != nil {
		return nil, err
	}

	a.AddDirectChannels(team.Id, ruser)

	if err := a.Srv().EmailService.sendWelcomeEmail(ruser.Id, ruser.Email, ruser.EmailVerified, ruser.Locale, a.GetSiteURL(), redirect); err != nil {
		mlog.Warn("Failed to send welcome email on create user with inviteId", mlog.Err(err))
	}

	return ruser, nil
}

func (a *App) CreateUserAsAdmin(user *model.User, redirect string) (*model.User, *model.AppError) {
	ruser, err := a.CreateUser(user)
	if err != nil {
		return nil, err
	}

	if err := a.Srv().EmailService.sendWelcomeEmail(ruser.Id, ruser.Email, ruser.EmailVerified, ruser.Locale, a.GetSiteURL(), redirect); err != nil {
		mlog.Warn("Failed to send welcome email on create admin user", mlog.Err(err))
	}

	return ruser, nil
}

func (a *App) CreateUserFromSignup(user *model.User, redirect string) (*model.User, *model.AppError) {
	if err := a.IsUserSignUpAllowed(); err != nil {
		return nil, err
	}

	if !a.IsFirstUserAccount() && !*a.Config().TeamSettings.EnableOpenServer {
		err := model.NewAppError("CreateUserFromSignup", "api.user.create_user.no_open_server", nil, "email="+user.Email, http.StatusForbidden)
		return nil, err
	}

	user.EmailVerified = false

	ruser, err := a.CreateUser(user)
	if err != nil {
		return nil, err
	}

	if err := a.Srv().EmailService.sendWelcomeEmail(ruser.Id, ruser.Email, ruser.EmailVerified, ruser.Locale, a.GetSiteURL(), redirect); err != nil {
		mlog.Warn("Failed to send welcome email on create user from signup", mlog.Err(err))
	}

	return ruser, nil
}

func (a *App) IsUserSignUpAllowed() *model.AppError {
	if !*a.Config().EmailSettings.EnableSignUpWithEmail || !*a.Config().TeamSettings.EnableUserCreation {
		err := model.NewAppError("IsUserSignUpAllowed", "api.user.create_user.signup_email_disabled.app_error", nil, "", http.StatusNotImplemented)
		return err
	}
	return nil
}

func (s *Server) IsFirstUserAccount() bool {
	cachedSessions, err := s.sessionCache.Len()
	if err != nil {
		return false
	}
	if cachedSessions == 0 {
		count, err := s.Store.User().Count(model.UserCountOptions{IncludeDeleted: true})
		if err != nil {
			mlog.Debug("There was an error fetching if first user account", mlog.Err(err))
			return false
		}
		if count <= 0 {
			return true
		}
	}

	return false
}

func (a *App) IsFirstUserAccount() bool {
	return a.Srv().IsFirstUserAccount()
}

// CreateUser creates a user and sets several fields of the returned User struct to
// their zero values.
func (a *App) CreateUser(user *model.User) (*model.User, *model.AppError) {
	return a.createUserOrGuest(user, false)
}

// CreateGuest creates a guest and sets several fields of the returned User struct to
// their zero values.
func (a *App) CreateGuest(user *model.User) (*model.User, *model.AppError) {
	return a.createUserOrGuest(user, true)
}

func (a *App) createUserOrGuest(user *model.User, guest bool) (*model.User, *model.AppError) {
	user.Roles = model.SYSTEM_USER_ROLE_ID
	if guest {
		user.Roles = model.SYSTEM_GUEST_ROLE_ID
	}

	if !user.IsLDAPUser() && !user.IsSAMLUser() && !user.IsGuest() && !CheckUserDomain(user, *a.Config().TeamSettings.RestrictCreationToDomains) {
		return nil, model.NewAppError("CreateUser", "api.user.create_user.accepted_domain.app_error", nil, "", http.StatusBadRequest)
	}

	if !user.IsLDAPUser() && !user.IsSAMLUser() && user.IsGuest() && !CheckUserDomain(user, *a.Config().GuestAccountsSettings.RestrictCreationToDomains) {
		return nil, model.NewAppError("CreateUser", "api.user.create_user.accepted_domain.app_error", nil, "", http.StatusBadRequest)
	}

	// Below is a special case where the first user in the entire
	// system is granted the system_admin role
	count, err := a.Srv().Store.User().Count(model.UserCountOptions{IncludeDeleted: true})
	if err != nil {
		return nil, model.NewAppError("createUserOrGuest", "app.user.get_total_users_count.app_error", nil, err.Error(), http.StatusInternalServerError)
	}
	if count <= 0 {
		user.Roles = model.SYSTEM_ADMIN_ROLE_ID + " " + model.SYSTEM_USER_ROLE_ID
	}

	if _, ok := utils.GetSupportedLocales()[user.Locale]; !ok {
		user.Locale = *a.Config().LocalizationSettings.DefaultClientLocale
	}

	ruser, appErr := a.createUser(user)
	if appErr != nil {
		return nil, appErr
	}
	// This message goes to everyone, so the teamID, channelId and userID are irrelevant
	message := model.NewWebSocketEvent(model.WEBSOCKET_EVENT_NEW_USER, "", "", "", nil)
	message.Add("user_id", ruser.Id)
	a.Publish(message)

	if pluginsEnvironment := a.GetPluginsEnvironment(); pluginsEnvironment != nil {
		a.Srv().Go(func() {
			pluginContext := a.PluginContext()
			pluginsEnvironment.RunMultiPluginHook(func(hooks plugin.Hooks) bool {
				hooks.UserHasBeenCreated(pluginContext, user)
				return true
			}, plugin.UserHasBeenCreatedId)
		})
	}

	return ruser, nil
}

func (a *App) createUser(user *model.User) (*model.User, *model.AppError) {
	user.MakeNonNil()

	if err := a.IsPasswordValid(user.Password); user.AuthService == "" && err != nil {
		return nil, err
	}

	ruser, nErr := a.Srv().Store.User().Save(user)
	if nErr != nil {
		var appErr *model.AppError
		var invErr *store.ErrInvalidInput
		switch {
		case errors.As(nErr, &appErr):
			return nil, appErr
		case errors.As(nErr, &invErr):
			switch invErr.Field {
			case "email":
				return nil, model.NewAppError("createUser", "app.user.save.email_exists.app_error", nil, invErr.Error(), http.StatusBadRequest)
			case "username":
				return nil, model.NewAppError("createUser", "app.user.save.username_exists.app_error", nil, invErr.Error(), http.StatusBadRequest)
			default:
				return nil, model.NewAppError("createUser", "app.user.save.existing.app_error", nil, invErr.Error(), http.StatusBadRequest)
			}
		default:
			return nil, model.NewAppError("createUser", "app.user.save.app_error", nil, nErr.Error(), http.StatusInternalServerError)
		}
	}

	if user.EmailVerified {
		if err := a.VerifyUserEmail(ruser.Id, user.Email); err != nil {
			mlog.Warn("Failed to set email verified", mlog.Err(err))
		}
	}

	pref := model.Preference{UserId: ruser.Id, Category: model.PREFERENCE_CATEGORY_TUTORIAL_STEPS, Name: ruser.Id, Value: "0"}
	if err := a.Srv().Store.Preference().Save(&model.Preferences{pref}); err != nil {
		mlog.Warn("Encountered error saving tutorial preference", mlog.Err(err))
	}

	go a.UpdateViewedProductNoticesForNewUser(ruser.Id)
	ruser.Sanitize(map[string]bool{})
	return ruser, nil
}

func (a *App) CreateOAuthUser(service string, userData io.Reader, teamID string, tokenUser *model.User) (*model.User, *model.AppError) {
	if !*a.Config().TeamSettings.EnableUserCreation {
		return nil, model.NewAppError("CreateOAuthUser", "api.user.create_user.disabled.app_error", nil, "", http.StatusNotImplemented)
	}

	provider, e := a.getSSOProvider(service)
	if e != nil {
		return nil, e
	}
	user, err1 := provider.GetUserFromJson(userData, tokenUser)
	if err1 != nil {
		return nil, model.NewAppError("CreateOAuthUser", "api.user.create_oauth_user.create.app_error", map[string]interface{}{"Service": service}, err1.Error(), http.StatusInternalServerError)
	}
	if user.AuthService == "" {
		user.AuthService = service
	}

	suchan := make(chan store.StoreResult, 1)
	euchan := make(chan store.StoreResult, 1)
	go func() {
		userByAuth, err := a.Srv().Store.User().GetByAuth(user.AuthData, service)
		suchan <- store.StoreResult{Data: userByAuth, NErr: err}
		close(suchan)
	}()
	go func() {
		userByEmail, err := a.Srv().Store.User().GetByEmail(user.Email)
		euchan <- store.StoreResult{Data: userByEmail, NErr: err}
		close(euchan)
	}()

	found := true
	count := 0
	for found {
		if found = a.IsUsernameTaken(user.Username); found {
			user.Username = user.Username + strconv.Itoa(count)
			count++
		}
	}

	if result := <-suchan; result.NErr == nil {
		return result.Data.(*model.User), nil
	}

	if result := <-euchan; result.NErr == nil {
		authService := result.Data.(*model.User).AuthService
		if authService == "" {
			return nil, model.NewAppError("CreateOAuthUser", "api.user.create_oauth_user.already_attached.app_error", map[string]interface{}{"Service": service, "Auth": model.USER_AUTH_SERVICE_EMAIL}, "email="+user.Email, http.StatusBadRequest)
		}
		return nil, model.NewAppError("CreateOAuthUser", "api.user.create_oauth_user.already_attached.app_error", map[string]interface{}{"Service": service, "Auth": authService}, "email="+user.Email, http.StatusBadRequest)
	}

	user.EmailVerified = true

	ruser, err := a.CreateUser(user)
	if err != nil {
		return nil, err
	}

	if teamID != "" {
		err = a.AddUserToTeamByTeamId(teamID, user)
		if err != nil {
			return nil, err
		}

		err = a.AddDirectChannels(teamID, user)
		if err != nil {
			mlog.Warn("Failed to add direct channels", mlog.Err(err))
		}
	}

	return ruser, nil
}

// CheckEmailDomain checks that an email domain matches a list of space-delimited domains as a string.
func CheckEmailDomain(email string, domains string) bool {
	if domains == "" {
		return true
	}

	domainArray := strings.Fields(strings.TrimSpace(strings.ToLower(strings.Replace(strings.Replace(domains, "@", " ", -1), ",", " ", -1))))

	for _, d := range domainArray {
		if strings.HasSuffix(strings.ToLower(email), "@"+d) {
			return true
		}
	}

	return false
}

// CheckUserDomain checks that a user's email domain matches a list of space-delimited domains as a string.
func CheckUserDomain(user *model.User, domains string) bool {
	return CheckEmailDomain(user.Email, domains)
}

// IsUsernameTaken checks if the username is already used by another user. Return false if the username is invalid.
func (a *App) IsUsernameTaken(name string) bool {
	if !model.IsValidUsername(name) {
		return false
	}

	if _, err := a.Srv().Store.User().GetByUsername(name); err != nil {
		return false
	}

	return true
}

func (a *App) GetUser(userID string) (*model.User, *model.AppError) {
	user, err := a.Srv().Store.User().Get(userID)
	if err != nil {
		var nfErr *store.ErrNotFound
		switch {
		case errors.As(err, &nfErr):
			return nil, model.NewAppError("GetUser", MissingAccountError, nil, nfErr.Error(), http.StatusNotFound)
		default:
			return nil, model.NewAppError("GetUser", "app.user.get.app_error", nil, err.Error(), http.StatusInternalServerError)
		}
	}

	return user, nil
}

func (a *App) GetUserByUsername(username string) (*model.User, *model.AppError) {
	result, err := a.Srv().Store.User().GetByUsername(username)
	if err != nil {
		var nfErr *store.ErrNotFound
		switch {
		case errors.As(err, &nfErr):
			return nil, model.NewAppError("GetUserByUsername", "app.user.get_by_username.app_error", nil, nfErr.Error(), http.StatusNotFound)
		default:
			return nil, model.NewAppError("GetUserByUsername", "app.user.get_by_username.app_error", nil, err.Error(), http.StatusInternalServerError)
		}
	}
	return result, nil
}

func (a *App) GetUserByEmail(email string) (*model.User, *model.AppError) {
	user, err := a.Srv().Store.User().GetByEmail(email)
	if err != nil {
		var nfErr *store.ErrNotFound
		switch {
		case errors.As(err, &nfErr):
			return nil, model.NewAppError("GetUserByEmail", MissingAccountError, nil, nfErr.Error(), http.StatusNotFound)
		default:
			return nil, model.NewAppError("GetUserByEmail", MissingAccountError, nil, err.Error(), http.StatusInternalServerError)
		}
	}
	return user, nil
}

func (a *App) GetUserByAuth(authData *string, authService string) (*model.User, *model.AppError) {
	user, err := a.Srv().Store.User().GetByAuth(authData, authService)
	if err != nil {
		var invErr *store.ErrInvalidInput
		var nfErr *store.ErrNotFound
		switch {
		case errors.As(err, &invErr):
			return nil, model.NewAppError("GetUserByAuth", MissingAuthAccountError, nil, invErr.Error(), http.StatusBadRequest)
		case errors.As(err, &nfErr):
			return nil, model.NewAppError("GetUserByAuth", MissingAuthAccountError, nil, nfErr.Error(), http.StatusInternalServerError)
		default:
			return nil, model.NewAppError("GetUserByAuth", "app.user.get_by_auth.other.app_error", nil, err.Error(), http.StatusInternalServerError)
		}
	}

	return user, nil
}

func (a *App) GetUsers(options *model.UserGetOptions) ([]*model.User, *model.AppError) {
	users, err := a.Srv().Store.User().GetAllProfiles(options)
	if err != nil {
		return nil, model.NewAppError("GetUsers", "app.user.get_profiles.app_error", nil, err.Error(), http.StatusInternalServerError)
	}

	return users, nil
}

func (a *App) GetUsersPage(options *model.UserGetOptions, asAdmin bool) ([]*model.User, *model.AppError) {
	users, err := a.GetUsers(options)
	if err != nil {
		return nil, err
	}

	return a.sanitizeProfiles(users, asAdmin), nil
}

func (a *App) GetUsersEtag(restrictionsHash string) string {
	return fmt.Sprintf("%v.%v.%v.%v", a.Srv().Store.User().GetEtagForAllProfiles(), a.Config().PrivacySettings.ShowFullName, a.Config().PrivacySettings.ShowEmailAddress, restrictionsHash)
}

func (a *App) GetUsersInTeam(options *model.UserGetOptions) ([]*model.User, *model.AppError) {
	users, err := a.Srv().Store.User().GetProfiles(options)
	if err != nil {
		return nil, model.NewAppError("GetUsersInTeam", "app.user.get_profiles.app_error", nil, err.Error(), http.StatusInternalServerError)
	}

	return users, nil
}

func (a *App) GetUsersNotInTeam(teamID string, groupConstrained bool, offset int, limit int, viewRestrictions *model.ViewUsersRestrictions) ([]*model.User, *model.AppError) {
	users, err := a.Srv().Store.User().GetProfilesNotInTeam(teamID, groupConstrained, offset, limit, viewRestrictions)
	if err != nil {
		return nil, model.NewAppError("GetUsersNotInTeam", "app.user.get_profiles.app_error", nil, err.Error(), http.StatusInternalServerError)
	}

	return users, nil
}

func (a *App) GetUsersInTeamPage(options *model.UserGetOptions, asAdmin bool) ([]*model.User, *model.AppError) {
	users, err := a.GetUsersInTeam(options)
	if err != nil {
		return nil, err
	}

	return a.sanitizeProfiles(users, asAdmin), nil
}

func (a *App) GetUsersNotInTeamPage(teamID string, groupConstrained bool, page int, perPage int, asAdmin bool, viewRestrictions *model.ViewUsersRestrictions) ([]*model.User, *model.AppError) {
	users, err := a.GetUsersNotInTeam(teamID, groupConstrained, page*perPage, perPage, viewRestrictions)
	if err != nil {
		return nil, err
	}

	return a.sanitizeProfiles(users, asAdmin), nil
}

func (a *App) GetUsersInTeamEtag(teamID string, restrictionsHash string) string {
	return fmt.Sprintf("%v.%v.%v.%v", a.Srv().Store.User().GetEtagForProfiles(teamID), a.Config().PrivacySettings.ShowFullName, a.Config().PrivacySettings.ShowEmailAddress, restrictionsHash)
}

func (a *App) GetUsersNotInTeamEtag(teamID string, restrictionsHash string) string {
	return fmt.Sprintf("%v.%v.%v.%v", a.Srv().Store.User().GetEtagForProfilesNotInTeam(teamID), a.Config().PrivacySettings.ShowFullName, a.Config().PrivacySettings.ShowEmailAddress, restrictionsHash)
}

func (a *App) GetUsersInChannel(options *model.UserGetOptions) ([]*model.User, *model.AppError) {
	users, err := a.Srv().Store.User().GetProfilesInChannel(options)
	if err != nil {
		return nil, model.NewAppError("GetUsersInChannel", "app.user.get_profiles.app_error", nil, err.Error(), http.StatusInternalServerError)
	}

	return users, nil
}

func (a *App) GetUsersInChannelByStatus(options *model.UserGetOptions) ([]*model.User, *model.AppError) {
	users, err := a.Srv().Store.User().GetProfilesInChannelByStatus(options)
	if err != nil {
		return nil, model.NewAppError("GetUsersInChannelByStatus", "app.user.get_profiles.app_error", nil, err.Error(), http.StatusInternalServerError)
	}

	return users, nil
}

func (a *App) GetUsersInChannelMap(options *model.UserGetOptions, asAdmin bool) (map[string]*model.User, *model.AppError) {
	users, err := a.GetUsersInChannel(options)
	if err != nil {
		return nil, err
	}

	userMap := make(map[string]*model.User, len(users))

	for _, user := range users {
		a.SanitizeProfile(user, asAdmin)
		userMap[user.Id] = user
	}

	return userMap, nil
}

func (a *App) GetUsersInChannelPage(options *model.UserGetOptions, asAdmin bool) ([]*model.User, *model.AppError) {
	users, err := a.GetUsersInChannel(options)
	if err != nil {
		return nil, err
	}
	return a.sanitizeProfiles(users, asAdmin), nil
}

func (a *App) GetUsersInChannelPageByStatus(options *model.UserGetOptions, asAdmin bool) ([]*model.User, *model.AppError) {
	users, err := a.GetUsersInChannelByStatus(options)
	if err != nil {
		return nil, err
	}
	return a.sanitizeProfiles(users, asAdmin), nil
}

func (a *App) GetUsersNotInChannel(teamID string, channelId string, groupConstrained bool, offset int, limit int, viewRestrictions *model.ViewUsersRestrictions) ([]*model.User, *model.AppError) {
	users, err := a.Srv().Store.User().GetProfilesNotInChannel(teamID, channelId, groupConstrained, offset, limit, viewRestrictions)
	if err != nil {
		return nil, model.NewAppError("GetUsersNotInChannel", "app.user.get_profiles.app_error", nil, err.Error(), http.StatusInternalServerError)
	}

	return users, nil
}

func (a *App) GetUsersNotInChannelMap(teamID string, channelId string, groupConstrained bool, offset int, limit int, asAdmin bool, viewRestrictions *model.ViewUsersRestrictions) (map[string]*model.User, *model.AppError) {
	users, err := a.GetUsersNotInChannel(teamID, channelId, groupConstrained, offset, limit, viewRestrictions)
	if err != nil {
		return nil, err
	}

	userMap := make(map[string]*model.User, len(users))

	for _, user := range users {
		a.SanitizeProfile(user, asAdmin)
		userMap[user.Id] = user
	}

	return userMap, nil
}

func (a *App) GetUsersNotInChannelPage(teamID string, channelId string, groupConstrained bool, page int, perPage int, asAdmin bool, viewRestrictions *model.ViewUsersRestrictions) ([]*model.User, *model.AppError) {
	users, err := a.GetUsersNotInChannel(teamID, channelId, groupConstrained, page*perPage, perPage, viewRestrictions)
	if err != nil {
		return nil, err
	}

	return a.sanitizeProfiles(users, asAdmin), nil
}

func (a *App) GetUsersWithoutTeamPage(options *model.UserGetOptions, asAdmin bool) ([]*model.User, *model.AppError) {
	users, err := a.GetUsersWithoutTeam(options)
	if err != nil {
		return nil, err
	}

	return a.sanitizeProfiles(users, asAdmin), nil
}

func (a *App) GetUsersWithoutTeam(options *model.UserGetOptions) ([]*model.User, *model.AppError) {
	users, err := a.Srv().Store.User().GetProfilesWithoutTeam(options)
	if err != nil {
		return nil, model.NewAppError("GetUsersWithoutTeam", "app.user.get_profiles.app_error", nil, err.Error(), http.StatusInternalServerError)
	}

	return users, nil
}

// GetTeamGroupUsers returns the users who are associated to the team via GroupTeams and GroupMembers.
func (a *App) GetTeamGroupUsers(teamID string) ([]*model.User, *model.AppError) {
	users, err := a.Srv().Store.User().GetTeamGroupUsers(teamID)
	if err != nil {
		return nil, model.NewAppError("GetTeamGroupUsers", "app.user.get_profiles.app_error", nil, err.Error(), http.StatusInternalServerError)
	}

	return users, nil
}

// GetChannelGroupUsers returns the users who are associated to the channel via GroupChannels and GroupMembers.
func (a *App) GetChannelGroupUsers(channelID string) ([]*model.User, *model.AppError) {
	users, err := a.Srv().Store.User().GetChannelGroupUsers(channelID)
	if err != nil {
		return nil, model.NewAppError("GetChannelGroupUsers", "app.user.get_profiles.app_error", nil, err.Error(), http.StatusInternalServerError)
	}

	return users, nil
}

func (a *App) GetUsersByIds(userIDs []string, options *store.UserGetByIdsOpts) ([]*model.User, *model.AppError) {
	allowFromCache := options.ViewRestrictions == nil

	users, err := a.Srv().Store.User().GetProfileByIds(userIDs, options, allowFromCache)
	if err != nil {
		return nil, model.NewAppError("GetUsersByIds", "app.user.get_profiles.app_error", nil, err.Error(), http.StatusInternalServerError)
	}

	return a.sanitizeProfiles(users, options.IsAdmin), nil
}

func (a *App) GetUsersByGroupChannelIds(channelIds []string, asAdmin bool) (map[string][]*model.User, *model.AppError) {
	usersByChannelId, err := a.Srv().Store.User().GetProfileByGroupChannelIdsForUser(a.Session().UserId, channelIds)
	if err != nil {
		return nil, model.NewAppError("GetUsersByGroupChannelIds", "app.user.get_profile_by_group_channel_ids_for_user.app_error", nil, err.Error(), http.StatusInternalServerError)
	}
	for channelId, userList := range usersByChannelId {
		usersByChannelId[channelId] = a.sanitizeProfiles(userList, asAdmin)
	}

	return usersByChannelId, nil
}

func (a *App) GetUsersByUsernames(usernames []string, asAdmin bool, viewRestrictions *model.ViewUsersRestrictions) ([]*model.User, *model.AppError) {
	users, err := a.Srv().Store.User().GetProfilesByUsernames(usernames, viewRestrictions)
	if err != nil {
		return nil, model.NewAppError("GetUsersByUsernames", "app.user.get_profiles.app_error", nil, err.Error(), http.StatusInternalServerError)
	}
	return a.sanitizeProfiles(users, asAdmin), nil
}

func (a *App) sanitizeProfiles(users []*model.User, asAdmin bool) []*model.User {
	for _, u := range users {
		a.SanitizeProfile(u, asAdmin)
	}

	return users
}

func (a *App) GenerateMfaSecret(userID string) (*model.MfaSecret, *model.AppError) {
	user, err := a.GetUser(userID)
	if err != nil {
		return nil, err
	}

	mfaService := mfa.New(a, a.Srv().Store)
	secret, img, err := mfaService.GenerateSecret(user)
	if err != nil {
		return nil, err
	}

	// Make sure the old secret is not cached on any cluster nodes.
	a.InvalidateCacheForUser(user.Id)

	mfaSecret := &model.MfaSecret{Secret: secret, QRCode: b64.StdEncoding.EncodeToString(img)}
	return mfaSecret, nil
}

func (a *App) ActivateMfa(userID, token string) *model.AppError {
	user, err := a.Srv().Store.User().Get(userID)
	if err != nil {
		var nfErr *store.ErrNotFound
		switch {
		case errors.As(err, &nfErr):
			return model.NewAppError("ActivateMfa", MissingAccountError, nil, nfErr.Error(), http.StatusNotFound)
		default:
			return model.NewAppError("ActivateMfa", "app.user.get.app_error", nil, err.Error(), http.StatusInternalServerError)
		}
	}

	if user.AuthService != "" && user.AuthService != model.USER_AUTH_SERVICE_LDAP {
		return model.NewAppError("ActivateMfa", "api.user.activate_mfa.email_and_ldap_only.app_error", nil, "", http.StatusBadRequest)
	}

	mfaService := mfa.New(a, a.Srv().Store)
	if err := mfaService.Activate(user, token); err != nil {
		return err
	}

	// Make sure old MFA status is not cached locally or in cluster nodes.
	a.InvalidateCacheForUser(userID)

	return nil
}

func (a *App) DeactivateMfa(userID string) *model.AppError {
	mfaService := mfa.New(a, a.Srv().Store)
	if err := mfaService.Deactivate(userID); err != nil {
		return err
	}

	// Make sure old MFA status is not cached locally or in cluster nodes.
	a.InvalidateCacheForUser(userID)

	return nil
}

func CreateProfileImage(username string, userID string, initialFont string) ([]byte, *model.AppError) {
	colors := []color.NRGBA{
		{197, 8, 126, 255},
		{227, 207, 18, 255},
		{28, 181, 105, 255},
		{35, 188, 224, 255},
		{116, 49, 196, 255},
		{197, 8, 126, 255},
		{197, 19, 19, 255},
		{250, 134, 6, 255},
		{227, 207, 18, 255},
		{123, 201, 71, 255},
		{28, 181, 105, 255},
		{35, 188, 224, 255},
		{116, 49, 196, 255},
		{197, 8, 126, 255},
		{197, 19, 19, 255},
		{250, 134, 6, 255},
		{227, 207, 18, 255},
		{123, 201, 71, 255},
		{28, 181, 105, 255},
		{35, 188, 224, 255},
		{116, 49, 196, 255},
		{197, 8, 126, 255},
		{197, 19, 19, 255},
		{250, 134, 6, 255},
		{227, 207, 18, 255},
		{123, 201, 71, 255},
	}

	h := fnv.New32a()
	h.Write([]byte(userID))
	seed := h.Sum32()

	initial := string(strings.ToUpper(username)[0])

	font, err := getFont(initialFont)
	if err != nil {
		return nil, model.NewAppError("CreateProfileImage", "api.user.create_profile_image.default_font.app_error", nil, err.Error(), http.StatusInternalServerError)
	}

	color := colors[int64(seed)%int64(len(colors))]
	dstImg := image.NewRGBA(image.Rect(0, 0, ImageProfilePixelDimension, ImageProfilePixelDimension))
	srcImg := image.White
	draw.Draw(dstImg, dstImg.Bounds(), &image.Uniform{color}, image.Point{}, draw.Src)
	size := float64(ImageProfilePixelDimension / 2)

	c := freetype.NewContext()
	c.SetFont(font)
	c.SetFontSize(size)
	c.SetClip(dstImg.Bounds())
	c.SetDst(dstImg)
	c.SetSrc(srcImg)

	pt := freetype.Pt(ImageProfilePixelDimension/5, ImageProfilePixelDimension*2/3)
	_, err = c.DrawString(initial, pt)
	if err != nil {
		return nil, model.NewAppError("CreateProfileImage", "api.user.create_profile_image.initial.app_error", nil, err.Error(), http.StatusInternalServerError)
	}

	buf := new(bytes.Buffer)

	if imgErr := png.Encode(buf, dstImg); imgErr != nil {
		return nil, model.NewAppError("CreateProfileImage", "api.user.create_profile_image.encode.app_error", nil, imgErr.Error(), http.StatusInternalServerError)
	}
	return buf.Bytes(), nil
}

func getFont(initialFont string) (*truetype.Font, error) {
	// Some people have the old default font still set, so just treat that as if they're using the new default
	if initialFont == "luximbi.ttf" {
		initialFont = "nunito-bold.ttf"
	}

	fontDir, _ := fileutils.FindDir("fonts")
	fontBytes, err := ioutil.ReadFile(filepath.Join(fontDir, initialFont))
	if err != nil {
		return nil, err
	}

	return freetype.ParseFont(fontBytes)
}

func (a *App) GetProfileImage(user *model.User) ([]byte, bool, *model.AppError) {
	if *a.Config().FileSettings.DriverName == "" {
		img, appErr := a.GetDefaultProfileImage(user)
		if appErr != nil {
			return nil, false, appErr
		}
		return img, false, nil
	}

	path := "users/" + user.Id + "/profile.png"

	data, err := a.ReadFile(path)
	if err != nil {
		img, appErr := a.GetDefaultProfileImage(user)
		if appErr != nil {
			return nil, false, appErr
		}

		if user.LastPictureUpdate == 0 {
			if _, err := a.WriteFile(bytes.NewReader(img), path); err != nil {
				return nil, false, err
			}
		}
		return img, true, nil
	}

	return data, false, nil
}

func (a *App) GetDefaultProfileImage(user *model.User) ([]byte, *model.AppError) {
	var img []byte
	var appErr *model.AppError

	if user.IsBot {
		img = model.BotDefaultImage
		appErr = nil
	} else {
		img, appErr = CreateProfileImage(user.Username, user.Id, *a.Config().FileSettings.InitialFont)
	}
	if appErr != nil {
		return nil, appErr
	}
	return img, nil
}

func (a *App) SetDefaultProfileImage(user *model.User) *model.AppError {
	img, appErr := a.GetDefaultProfileImage(user)
	if appErr != nil {
		return appErr
	}

	path := "users/" + user.Id + "/profile.png"

	if _, err := a.WriteFile(bytes.NewReader(img), path); err != nil {
		return err
	}

	if err := a.Srv().Store.User().ResetLastPictureUpdate(user.Id); err != nil {
		mlog.Warn("Failed to reset last picture update", mlog.Err(err))
	}

	a.InvalidateCacheForUser(user.Id)

	updatedUser, appErr := a.GetUser(user.Id)
	if appErr != nil {
		mlog.Warn("Error in getting users profile forcing logout", mlog.String("user_id", user.Id), mlog.Err(appErr))
		return nil
	}

	options := a.Config().GetSanitizeOptions()
	updatedUser.SanitizeProfile(options)

	message := model.NewWebSocketEvent(model.WEBSOCKET_EVENT_USER_UPDATED, "", "", "", nil)
	message.Add("user", updatedUser)
	a.Publish(message)

	return nil
}

func (a *App) SetProfileImage(userID string, imageData *multipart.FileHeader) *model.AppError {
	file, err := imageData.Open()
	if err != nil {
		return model.NewAppError("SetProfileImage", "api.user.upload_profile_user.open.app_error", nil, err.Error(), http.StatusBadRequest)
	}
	defer file.Close()
	return a.SetProfileImageFromMultiPartFile(userID, file)
}

func (a *App) SetProfileImageFromMultiPartFile(userID string, file multipart.File) *model.AppError {
	// Decode image config first to check dimensions before loading the whole thing into memory later on
	config, _, err := image.DecodeConfig(file)
	if err != nil {
		return model.NewAppError("SetProfileImage", "api.user.upload_profile_user.decode_config.app_error", nil, err.Error(), http.StatusBadRequest)
	}
	// This casting is done to prevent overflow on 32 bit systems (not needed
	// in 64 bits systems because images can't have more than 32 bits height or
	// width)
	if int64(config.Width)*int64(config.Height) > model.MaxImageSize {
		return model.NewAppError("SetProfileImage", "api.user.upload_profile_user.too_large.app_error", nil, "", http.StatusBadRequest)
	}

	file.Seek(0, 0)

	return a.SetProfileImageFromFile(userID, file)
}

func (a *App) AdjustImage(file io.Reader) (*bytes.Buffer, *model.AppError) {
	// Decode image into Image object
	img, _, err := image.Decode(file)
	if err != nil {
		return nil, model.NewAppError("SetProfileImage", "api.user.upload_profile_user.decode.app_error", nil, err.Error(), http.StatusBadRequest)
	}

	orientation, _ := getImageOrientation(file)
	img = makeImageUpright(img, orientation)

	// Scale profile image
	profileWidthAndHeight := 128
	img = imaging.Fill(img, profileWidthAndHeight, profileWidthAndHeight, imaging.Center, imaging.Lanczos)

	buf := new(bytes.Buffer)
	err = png.Encode(buf, img)
	if err != nil {
		return nil, model.NewAppError("SetProfileImage", "api.user.upload_profile_user.encode.app_error", nil, err.Error(), http.StatusInternalServerError)
	}
	return buf, nil
}

func (a *App) SetProfileImageFromFile(userID string, file io.Reader) *model.AppError {

	buf, err := a.AdjustImage(file)
	if err != nil {
		return err
	}
	path := "users/" + userID + "/profile.png"

	if _, err := a.WriteFile(buf, path); err != nil {
		return model.NewAppError("SetProfileImage", "api.user.upload_profile_user.upload_profile.app_error", nil, "", http.StatusInternalServerError)
	}

	if err := a.Srv().Store.User().UpdateLastPictureUpdate(userID); err != nil {
		mlog.Warn("Error with updating last picture update", mlog.Err(err))
	}
	a.invalidateUserCacheAndPublish(userID)

	return nil
}

func (a *App) UpdatePasswordAsUser(userID, currentPassword, newPassword string) *model.AppError {
	user, err := a.GetUser(userID)
	if err != nil {
		return err
	}

	if user == nil {
		err = model.NewAppError("updatePassword", "api.user.update_password.valid_account.app_error", nil, "", http.StatusBadRequest)
		return err
	}

	if user.AuthData != nil && *user.AuthData != "" {
		err = model.NewAppError("updatePassword", "api.user.update_password.oauth.app_error", nil, "auth_service="+user.AuthService, http.StatusBadRequest)
		return err
	}

	if err := a.DoubleCheckPassword(user, currentPassword); err != nil {
		if err.Id == "api.user.check_user_password.invalid.app_error" {
			err = model.NewAppError("updatePassword", "api.user.update_password.incorrect.app_error", nil, "", http.StatusBadRequest)
		}
		return err
	}

	T := utils.GetUserTranslations(user.Locale)

	return a.UpdatePasswordSendEmail(user, newPassword, T("api.user.update_password.menu"))
}

func (a *App) userDeactivated(userID string) *model.AppError {
	if err := a.RevokeAllSessions(userID); err != nil {
		return err
	}

	a.SetStatusOffline(userID, false)

	user, err := a.GetUser(userID)
	if err != nil {
		return err
	}

	// when disable a user, userDeactivated is called for the user and the
	// bots the user owns. Only notify once, when the user is the owner, not the
	// owners bots
	if !user.IsBot {
		a.notifySysadminsBotOwnerDeactivated(userID)
	}

	if *a.Config().ServiceSettings.DisableBotsWhenOwnerIsDeactivated {
		a.disableUserBots(userID)
	}

	return nil
}

func (a *App) invalidateUserChannelMembersCaches(userID string) *model.AppError {
	teamsForUser, err := a.GetTeamsForUser(userID)
	if err != nil {
		return err
	}

	for _, team := range teamsForUser {
		channelsForUser, err := a.GetChannelsForUser(team.Id, userID, false, 0)
		if err != nil {
			return err
		}

		for _, channel := range *channelsForUser {
			a.invalidateCacheForChannelMembers(channel.Id)
		}
	}

	return nil
}

func (a *App) UpdateActive(user *model.User, active bool) (*model.User, *model.AppError) {
	user.UpdateAt = model.GetMillis()
	if active {
		user.DeleteAt = 0
	} else {
		user.DeleteAt = user.UpdateAt
	}

	userUpdate, err := a.Srv().Store.User().Update(user, true)
	if err != nil {
		var appErr *model.AppError
		var invErr *store.ErrInvalidInput
		switch {
		case errors.As(err, &appErr):
			return nil, appErr
		case errors.As(err, &invErr):
			return nil, model.NewAppError("UpdateActive", "app.user.update.find.app_error", nil, invErr.Error(), http.StatusBadRequest)
		default:
			return nil, model.NewAppError("UpdateActive", "app.user.update.finding.app_error", nil, err.Error(), http.StatusInternalServerError)
		}
	}
	ruser := userUpdate.New

	if !active {
		if err := a.userDeactivated(ruser.Id); err != nil {
			return nil, err
		}
	}

	a.invalidateUserChannelMembersCaches(user.Id)
	a.InvalidateCacheForUser(user.Id)

	a.sendUpdatedUserEvent(*ruser)

	return ruser, nil
}

func (a *App) DeactivateGuests() *model.AppError {
	userIDs, err := a.Srv().Store.User().DeactivateGuests()
	if err != nil {
		return model.NewAppError("DeactivateGuests", "app.user.update_active_for_multiple_users.updating.app_error", nil, err.Error(), http.StatusInternalServerError)
	}

	for _, userID := range userIDs {
		if err := a.userDeactivated(userID); err != nil {
			return err
		}
	}

	a.Srv().Store.Channel().ClearCaches()
	a.Srv().Store.User().ClearCaches()

	message := model.NewWebSocketEvent(model.WEBSOCKET_EVENT_GUESTS_DEACTIVATED, "", "", "", nil)
	a.Publish(message)

	return nil
}

func (a *App) GetSanitizeOptions(asAdmin bool) map[string]bool {
	options := a.Config().GetSanitizeOptions()
	if asAdmin {
		options["email"] = true
		options["fullname"] = true
		options["authservice"] = true
	}
	return options
}

func (a *App) SanitizeProfile(user *model.User, asAdmin bool) {
	options := a.GetSanitizeOptions(asAdmin)

	user.SanitizeProfile(options)
}

func (a *App) UpdateUserAsUser(user *model.User, asAdmin bool) (*model.User, *model.AppError) {
	updatedUser, err := a.UpdateUser(user, true)
	if err != nil {
		return nil, err
	}

	return updatedUser, nil
}

func (a *App) PatchUser(userID string, patch *model.UserPatch, asAdmin bool) (*model.User, *model.AppError) {
	user, err := a.GetUser(userID)
	if err != nil {
		return nil, err
	}

	user.Patch(patch)

	updatedUser, err := a.UpdateUser(user, true)
	if err != nil {
		return nil, err
	}

	return updatedUser, nil
}

func (a *App) UpdateUserAuth(userID string, userAuth *model.UserAuth) (*model.UserAuth, *model.AppError) {
	userAuth.Password = ""
	if _, err := a.Srv().Store.User().UpdateAuthData(userID, userAuth.AuthService, userAuth.AuthData, "", false); err != nil {
		var invErr *store.ErrInvalidInput
		switch {
		case errors.As(err, &invErr):
			return nil, model.NewAppError("UpdateUserAuth", "app.user.update_auth_data.email_exists.app_error", nil, invErr.Error(), http.StatusBadRequest)
		default:
			return nil, model.NewAppError("UpdateUserAuth", "app.user.update_auth_data.app_error", nil, err.Error(), http.StatusInternalServerError)
		}
	}

	return userAuth, nil
}

func (a *App) sendUpdatedUserEvent(user model.User) {
	adminCopyOfUser := user.DeepCopy()
	a.SanitizeProfile(adminCopyOfUser, true)
	adminMessage := model.NewWebSocketEvent(model.WEBSOCKET_EVENT_USER_UPDATED, "", "", "", nil)
	adminMessage.Add("user", adminCopyOfUser)
	adminMessage.GetBroadcast().ContainsSensitiveData = true
	a.Publish(adminMessage)

	a.SanitizeProfile(&user, false)
	message := model.NewWebSocketEvent(model.WEBSOCKET_EVENT_USER_UPDATED, "", "", "", nil)
	message.Add("user", &user)
	message.GetBroadcast().ContainsSanitizedData = true
	a.Publish(message)
}

func (a *App) UpdateUser(user *model.User, sendNotifications bool) (*model.User, *model.AppError) {
	prev, err := a.Srv().Store.User().Get(user.Id)
	if err != nil {
		var nfErr *store.ErrNotFound
		switch {
		case errors.As(err, &nfErr):
			return nil, model.NewAppError("UpdateUser", MissingAccountError, nil, nfErr.Error(), http.StatusNotFound)
		default:
			return nil, model.NewAppError("UpdateUser", "app.user.get.app_error", nil, err.Error(), http.StatusInternalServerError)
		}
	}

	var newEmail string
	if user.Email != prev.Email {
		if !CheckUserDomain(user, *a.Config().TeamSettings.RestrictCreationToDomains) {
			if !prev.IsGuest() && !prev.IsLDAPUser() && !prev.IsSAMLUser() {
				return nil, model.NewAppError("UpdateUser", "api.user.update_user.accepted_domain.app_error", nil, "", http.StatusBadRequest)
			}
		}

		if !CheckUserDomain(user, *a.Config().GuestAccountsSettings.RestrictCreationToDomains) {
			if prev.IsGuest() && !prev.IsLDAPUser() && !prev.IsSAMLUser() {
				return nil, model.NewAppError("UpdateUser", "api.user.update_user.accepted_guest_domain.app_error", nil, "", http.StatusBadRequest)
			}
		}

		if _, appErr := a.GetUserByEmail(user.Email); appErr == nil {
			return nil, model.NewAppError("UpdateUser", "store.sql_user.update.email_taken.app_error", nil, "user_id="+user.Id, http.StatusBadRequest)
		}

		// Don't set new eMail on user account if email verification is required, this will be done as a post-verification action
		// to avoid users being able to set non-controlled eMails as their account email

		if *a.Config().EmailSettings.RequireEmailVerification {
			newEmail = user.Email

			//  When a bot is created, prev.Email will be an autogenerated faked email,
			//  which will not match a CLI email input during bot to user conversions.
			//  To update a bot users email, do not set the email to the faked email
			//  stored in prev.Email.  Allow using the email defined in the CLI
			if !user.IsBot {
				user.Email = prev.Email
			}
		}
	}

	userUpdate, err := a.Srv().Store.User().Update(user, false)
	if err != nil {
		var appErr *model.AppError
		var invErr *store.ErrInvalidInput
		switch {
		case errors.As(err, &appErr):
			return nil, appErr
		case errors.As(err, &invErr):
			return nil, model.NewAppError("UpdateUser", "app.user.update.find.app_error", nil, invErr.Error(), http.StatusBadRequest)
		default:
			return nil, model.NewAppError("UpdateUser", "app.user.update.finding.app_error", nil, err.Error(), http.StatusInternalServerError)
		}
	}

	if sendNotifications {
		if userUpdate.New.Email != userUpdate.Old.Email || newEmail != "" {
			if *a.Config().EmailSettings.RequireEmailVerification {
				a.Srv().Go(func() {
					if err := a.SendEmailVerification(userUpdate.New, newEmail, ""); err != nil {
						mlog.Error("Failed to send email verification", mlog.Err(err))
					}
				})
			} else {
				a.Srv().Go(func() {
					if err := a.Srv().EmailService.sendEmailChangeEmail(userUpdate.Old.Email, userUpdate.New.Email, userUpdate.New.Locale, a.GetSiteURL()); err != nil {
						mlog.Error("Failed to send email change email", mlog.Err(err))
					}
				})
			}
		}

		if userUpdate.New.Username != userUpdate.Old.Username {
			a.Srv().Go(func() {
				if err := a.Srv().EmailService.sendChangeUsernameEmail(userUpdate.New.Username, userUpdate.New.Email, userUpdate.New.Locale, a.GetSiteURL()); err != nil {
					mlog.Error("Failed to send change username email", mlog.Err(err))
				}
			})
		}
		a.sendUpdatedUserEvent(*userUpdate.New)
	}

	a.InvalidateCacheForUser(user.Id)

	return userUpdate.New, nil
}

func (a *App) UpdateUserActive(userID string, active bool) *model.AppError {
	user, err := a.GetUser(userID)

	if err != nil {
		return err
	}
	if _, err = a.UpdateActive(user, active); err != nil {
		return err
	}

	return nil
}

<<<<<<< HEAD
func (a *App) UpdateUserNotifyProps(userID string, props map[string]string) (*model.User, *model.AppError) {
	user, err := a.GetUser(userID)
=======
func (a *App) UpdateUserNotifyProps(userId string, props map[string]string, sendNotifications bool) (*model.User, *model.AppError) {
	user, err := a.GetUser(userId)
>>>>>>> 4a8496ef
	if err != nil {
		return nil, err
	}

	user.NotifyProps = props

	ruser, err := a.UpdateUser(user, sendNotifications)
	if err != nil {
		return nil, err
	}

	return ruser, nil
}

func (a *App) UpdateMfa(activate bool, userID, token string) *model.AppError {
	if activate {
		if err := a.ActivateMfa(userID, token); err != nil {
			return err
		}
	} else {
		if err := a.DeactivateMfa(userID); err != nil {
			return err
		}
	}

	a.Srv().Go(func() {
		user, err := a.GetUser(userID)
		if err != nil {
			mlog.Error("Failed to get user", mlog.Err(err))
			return
		}

		if err := a.Srv().EmailService.sendMfaChangeEmail(user.Email, activate, user.Locale, a.GetSiteURL()); err != nil {
			mlog.Error("Failed to send mfa change email", mlog.Err(err))
		}
	})

	return nil
}

func (a *App) UpdatePasswordByUserIdSendEmail(userID, newPassword, method string) *model.AppError {
	user, err := a.GetUser(userID)
	if err != nil {
		return err
	}

	return a.UpdatePasswordSendEmail(user, newPassword, method)
}

func (a *App) UpdatePassword(user *model.User, newPassword string) *model.AppError {
	if err := a.IsPasswordValid(newPassword); err != nil {
		return err
	}

	hashedPassword := model.HashPassword(newPassword)

	if err := a.Srv().Store.User().UpdatePassword(user.Id, hashedPassword); err != nil {
		return model.NewAppError("UpdatePassword", "api.user.update_password.failed.app_error", nil, err.Error(), http.StatusInternalServerError)
	}

	a.InvalidateCacheForUser(user.Id)

	return nil
}

func (a *App) UpdatePasswordSendEmail(user *model.User, newPassword, method string) *model.AppError {
	if err := a.UpdatePassword(user, newPassword); err != nil {
		return err
	}

	a.Srv().Go(func() {
		if err := a.Srv().EmailService.sendPasswordChangeEmail(user.Email, method, user.Locale, a.GetSiteURL()); err != nil {
			mlog.Error("Failed to send password change email", mlog.Err(err))
		}
	})

	return nil
}

func (a *App) UpdateHashedPasswordByUserId(userID, newHashedPassword string) *model.AppError {
	user, err := a.GetUser(userID)
	if err != nil {
		return err
	}

	return a.UpdateHashedPassword(user, newHashedPassword)
}

func (a *App) UpdateHashedPassword(user *model.User, newHashedPassword string) *model.AppError {
	if err := a.Srv().Store.User().UpdatePassword(user.Id, newHashedPassword); err != nil {
		return model.NewAppError("UpdatePassword", "api.user.update_password.failed.app_error", nil, err.Error(), http.StatusInternalServerError)
	}

	a.InvalidateCacheForUser(user.Id)

	return nil
}

func (a *App) ResetPasswordFromToken(userSuppliedTokenString, newPassword string) *model.AppError {
	token, err := a.GetPasswordRecoveryToken(userSuppliedTokenString)
	if err != nil {
		return err
	}
	if model.GetMillis()-token.CreateAt >= PasswordRecoverExpiryTime {
		return model.NewAppError("resetPassword", "api.user.reset_password.link_expired.app_error", nil, "", http.StatusBadRequest)
	}

	tokenData := struct {
		UserId string
		Email  string
	}{}

	err2 := json.Unmarshal([]byte(token.Extra), &tokenData)
	if err2 != nil {
		return model.NewAppError("resetPassword", "api.user.reset_password.token_parse.error", nil, "", http.StatusInternalServerError)
	}

	user, err := a.GetUser(tokenData.UserId)
	if err != nil {
		return err
	}

	if user.Email != tokenData.Email {
		return model.NewAppError("resetPassword", "api.user.reset_password.link_expired.app_error", nil, "", http.StatusBadRequest)
	}

	if user.IsSSOUser() {
		return model.NewAppError("ResetPasswordFromCode", "api.user.reset_password.sso.app_error", nil, "userId="+user.Id, http.StatusBadRequest)
	}

	T := utils.GetUserTranslations(user.Locale)

	if err := a.UpdatePasswordSendEmail(user, newPassword, T("api.user.reset_password.method")); err != nil {
		return err
	}

	if err := a.DeleteToken(token); err != nil {
		mlog.Warn("Failed to delete token", mlog.Err(err))
	}

	return nil
}

func (a *App) SendPasswordReset(email string, siteURL string) (bool, *model.AppError) {
	user, err := a.GetUserByEmail(email)
	if err != nil {
		return false, nil
	}

	if user.AuthData != nil && *user.AuthData != "" {
		return false, model.NewAppError("SendPasswordReset", "api.user.send_password_reset.sso.app_error", nil, "userId="+user.Id, http.StatusBadRequest)
	}

	token, err := a.CreatePasswordRecoveryToken(user.Id, user.Email)
	if err != nil {
		return false, err
	}

	return a.Srv().EmailService.SendPasswordResetEmail(user.Email, token, user.Locale, siteURL)
}

func (a *App) CreatePasswordRecoveryToken(userID, email string) (*model.Token, *model.AppError) {

	tokenExtra := struct {
		UserId string
		Email  string
	}{
		userID,
		email,
	}
	jsonData, err := json.Marshal(tokenExtra)

	if err != nil {
		return nil, model.NewAppError("CreatePasswordRecoveryToken", "api.user.create_password_token.error", nil, "", http.StatusInternalServerError)
	}

	token := model.NewToken(TokenTypePasswordRecovery, string(jsonData))

	if err := a.Srv().Store.Token().Save(token); err != nil {
		var appErr *model.AppError
		switch {
		case errors.As(err, &appErr):
			return nil, appErr
		default:
			return nil, model.NewAppError("CreatePasswordRecoveryToken", "app.recover.save.app_error", nil, err.Error(), http.StatusInternalServerError)
		}
	}

	return token, nil
}

func (a *App) GetPasswordRecoveryToken(token string) (*model.Token, *model.AppError) {
	rtoken, err := a.Srv().Store.Token().GetByToken(token)
	if err != nil {
		return nil, model.NewAppError("GetPasswordRecoveryToken", "api.user.reset_password.invalid_link.app_error", nil, err.Error(), http.StatusBadRequest)
	}
	if rtoken.Type != TokenTypePasswordRecovery {
		return nil, model.NewAppError("GetPasswordRecoveryToken", "api.user.reset_password.broken_token.app_error", nil, "", http.StatusBadRequest)
	}
	return rtoken, nil
}

func (a *App) DeleteToken(token *model.Token) *model.AppError {
	err := a.Srv().Store.Token().Delete(token.Token)
	if err != nil {
		return model.NewAppError("DeleteToken", "app.recover.delete.app_error", nil, err.Error(), http.StatusInternalServerError)
	}
	return nil
}

func (a *App) UpdateUserRoles(userID string, newRoles string, sendWebSocketEvent bool) (*model.User, *model.AppError) {
	user, err := a.GetUser(userID)
	if err != nil {
		err.StatusCode = http.StatusBadRequest
		return nil, err
	}

	if err := a.CheckRolesExist(strings.Fields(newRoles)); err != nil {
		return nil, err
	}

	user.Roles = newRoles
	uchan := make(chan store.StoreResult, 1)
	go func() {
		userUpdate, err := a.Srv().Store.User().Update(user, true)
		uchan <- store.StoreResult{Data: userUpdate, NErr: err}
		close(uchan)
	}()

	schan := make(chan store.StoreResult, 1)
	go func() {
		id, err := a.Srv().Store.Session().UpdateRoles(user.Id, newRoles)
		schan <- store.StoreResult{Data: id, NErr: err}
		close(schan)
	}()

	result := <-uchan
	if result.NErr != nil {
		var appErr *model.AppError
		var invErr *store.ErrInvalidInput
		switch {
		case errors.As(result.NErr, &appErr):
			return nil, appErr
		case errors.As(result.NErr, &invErr):
			return nil, model.NewAppError("UpdateUserRoles", "app.user.update.find.app_error", nil, invErr.Error(), http.StatusBadRequest)
		default:
			return nil, model.NewAppError("UpdateUserRoles", "app.user.update.finding.app_error", nil, result.NErr.Error(), http.StatusInternalServerError)
		}
	}
	ruser := result.Data.(*model.UserUpdate).New

	if result := <-schan; result.NErr != nil {
		// soft error since the user roles were still updated
		mlog.Warn("Failed during updating user roles", mlog.Err(result.NErr))
	}

	a.InvalidateCacheForUser(userID)
	a.ClearSessionCacheForUser(user.Id)

	if sendWebSocketEvent {
		message := model.NewWebSocketEvent(model.WEBSOCKET_EVENT_USER_ROLE_UPDATED, "", "", user.Id, nil)
		message.Add("user_id", user.Id)
		message.Add("roles", newRoles)
		a.Publish(message)
	}

	return ruser, nil
}

func (a *App) PermanentDeleteUser(user *model.User) *model.AppError {
	mlog.Warn("Attempting to permanently delete account", mlog.String("user_id", user.Id), mlog.String("user_email", user.Email))
	if user.IsInRole(model.SYSTEM_ADMIN_ROLE_ID) {
		mlog.Warn("You are deleting a user that is a system administrator.  You may need to set another account as the system administrator using the command line tools.", mlog.String("user_email", user.Email))
	}

	if _, err := a.UpdateActive(user, false); err != nil {
		return err
	}

	if err := a.Srv().Store.Session().PermanentDeleteSessionsByUser(user.Id); err != nil {
		return model.NewAppError("PermanentDeleteUser", "app.session.permanent_delete_sessions_by_user.app_error", nil, err.Error(), http.StatusInternalServerError)
	}

	if err := a.Srv().Store.UserAccessToken().DeleteAllForUser(user.Id); err != nil {
		return model.NewAppError("PermanentDeleteUser", "app.user_access_token.delete.app_error", nil, err.Error(), http.StatusInternalServerError)
	}

	if err := a.Srv().Store.OAuth().PermanentDeleteAuthDataByUser(user.Id); err != nil {
		return model.NewAppError("PermanentDeleteUser", "app.oauth.permanent_delete_auth_data_by_user.app_error", nil, err.Error(), http.StatusInternalServerError)
	}

	if err := a.Srv().Store.Webhook().PermanentDeleteIncomingByUser(user.Id); err != nil {
		return model.NewAppError("PermanentDeleteUser", "app.webhooks.permanent_delete_incoming_by_user.app_error", nil, err.Error(), http.StatusInternalServerError)
	}

	if err := a.Srv().Store.Webhook().PermanentDeleteOutgoingByUser(user.Id); err != nil {
		return model.NewAppError("PermanentDeleteUser", "app.webhooks.permanent_delete_outgoing_by_user.app_error", nil, err.Error(), http.StatusInternalServerError)
	}

	if err := a.Srv().Store.Command().PermanentDeleteByUser(user.Id); err != nil {
		return model.NewAppError("PermanentDeleteUser", "app.user.permanentdeleteuser.internal_error", nil, err.Error(), http.StatusInternalServerError)
	}

	if err := a.Srv().Store.Preference().PermanentDeleteByUser(user.Id); err != nil {
		return model.NewAppError("PermanentDeleteUser", "app.preference.permanent_delete_by_user.app_error", nil, err.Error(), http.StatusInternalServerError)
	}

	if err := a.Srv().Store.Channel().PermanentDeleteMembersByUser(user.Id); err != nil {
		return model.NewAppError("PermanentDeleteUser", "app.channel.permanent_delete_members_by_user.app_error", nil, err.Error(), http.StatusInternalServerError)
	}

	if err := a.Srv().Store.Group().PermanentDeleteMembersByUser(user.Id); err != nil {
		return model.NewAppError("PermanentDeleteUser", "app.group.permanent_delete_members_by_user.app_error", nil, err.Error(), http.StatusInternalServerError)
	}

	if err := a.Srv().Store.Post().PermanentDeleteByUser(user.Id); err != nil {
		return model.NewAppError("PermanentDeleteUser", "app.post.permanent_delete_by_user.app_error", nil, err.Error(), http.StatusInternalServerError)
	}

	if err := a.Srv().Store.Bot().PermanentDelete(user.Id); err != nil {
		var invErr *store.ErrInvalidInput
		switch {
		case errors.As(err, &invErr):
			return model.NewAppError("PermanentDeleteUser", "app.bot.permenent_delete.bad_id", map[string]interface{}{"user_id": invErr.Value}, invErr.Error(), http.StatusBadRequest)
		default: // last fallback in case it doesn't map to an existing app error.
			return model.NewAppError("PermanentDeleteUser", "app.bot.permanent_delete.internal_error", nil, err.Error(), http.StatusInternalServerError)
		}
	}

	infos, err := a.Srv().Store.FileInfo().GetForUser(user.Id)
	if err != nil {
		mlog.Warn("Error getting file list for user from FileInfoStore", mlog.Err(err))
	}

	for _, info := range infos {
		res, err := a.FileExists(info.Path)
		if err != nil {
			mlog.Warn(
				"Error checking existence of file",
				mlog.String("path", info.Path),
				mlog.Err(err),
			)
			continue
		}

		if !res {
			mlog.Warn("File not found", mlog.String("path", info.Path))
			continue
		}

		err = a.RemoveFile(info.Path)

		if err != nil {
			mlog.Warn(
				"Unable to remove file",
				mlog.String("path", info.Path),
				mlog.Err(err),
			)
		}
	}

	if _, err := a.Srv().Store.FileInfo().PermanentDeleteByUser(user.Id); err != nil {
		return model.NewAppError("PermanentDeleteUser", "app.file_info.permanent_delete_by_user.app_error", nil, ""+err.Error(), http.StatusInternalServerError)
	}

	if err := a.Srv().Store.User().PermanentDelete(user.Id); err != nil {
		return model.NewAppError("PermanentDeleteUser", "app.user.permanent_delete.app_error", nil, err.Error(), http.StatusInternalServerError)
	}

	if err := a.Srv().Store.Audit().PermanentDeleteByUser(user.Id); err != nil {
		return model.NewAppError("PermanentDeleteUser", "app.audit.permanent_delete_by_user.app_error", nil, err.Error(), http.StatusInternalServerError)
	}

	if err := a.Srv().Store.Team().RemoveAllMembersByUser(user.Id); err != nil {
		return model.NewAppError("PermanentDeleteUser", "app.team.remove_member.app_error", nil, err.Error(), http.StatusInternalServerError)
	}

	mlog.Warn("Permanently deleted account", mlog.String("user_email", user.Email), mlog.String("user_id", user.Id))

	return nil
}

func (a *App) PermanentDeleteAllUsers() *model.AppError {
	users, err := a.Srv().Store.User().GetAll()
	if err != nil {
		return model.NewAppError("PermanentDeleteAllUsers", "app.user.get.app_error", nil, err.Error(), http.StatusInternalServerError)
	}
	for _, user := range users {
		a.PermanentDeleteUser(user)
	}

	return nil
}

func (a *App) SendEmailVerification(user *model.User, newEmail, redirect string) *model.AppError {
	token, err := a.Srv().EmailService.CreateVerifyEmailToken(user.Id, newEmail)
	if err != nil {
		return err
	}

	if _, err := a.GetStatus(user.Id); err != nil {
		return a.Srv().EmailService.sendVerifyEmail(newEmail, user.Locale, a.GetSiteURL(), token.Token, redirect)
	}
	return a.Srv().EmailService.sendEmailChangeVerifyEmail(newEmail, user.Locale, a.GetSiteURL(), token.Token)
}

func (a *App) VerifyEmailFromToken(userSuppliedTokenString string) *model.AppError {
	token, err := a.GetVerifyEmailToken(userSuppliedTokenString)
	if err != nil {
		return err
	}
	if model.GetMillis()-token.CreateAt >= PasswordRecoverExpiryTime {
		return model.NewAppError("VerifyEmailFromToken", "api.user.verify_email.link_expired.app_error", nil, "", http.StatusBadRequest)
	}

	tokenData := struct {
		UserId string
		Email  string
	}{}

	err2 := json.Unmarshal([]byte(token.Extra), &tokenData)
	if err2 != nil {
		return model.NewAppError("VerifyEmailFromToken", "api.user.verify_email.token_parse.error", nil, "", http.StatusInternalServerError)
	}

	user, err := a.GetUser(tokenData.UserId)
	if err != nil {
		return err
	}

	tokenData.Email = strings.ToLower(tokenData.Email)
	if err := a.VerifyUserEmail(tokenData.UserId, tokenData.Email); err != nil {
		return err
	}

	if user.Email != tokenData.Email {
		a.Srv().Go(func() {
			if err := a.Srv().EmailService.sendEmailChangeEmail(user.Email, tokenData.Email, user.Locale, a.GetSiteURL()); err != nil {
				mlog.Error("Failed to send email change email", mlog.Err(err))
			}
		})
	}

	if err := a.DeleteToken(token); err != nil {
		mlog.Warn("Failed to delete token", mlog.Err(err))
	}

	return nil
}

func (a *App) GetVerifyEmailToken(token string) (*model.Token, *model.AppError) {
	rtoken, err := a.Srv().Store.Token().GetByToken(token)
	if err != nil {
		return nil, model.NewAppError("GetVerifyEmailToken", "api.user.verify_email.bad_link.app_error", nil, err.Error(), http.StatusBadRequest)
	}
	if rtoken.Type != TokenTypeVerifyEmail {
		return nil, model.NewAppError("GetVerifyEmailToken", "api.user.verify_email.broken_token.app_error", nil, "", http.StatusBadRequest)
	}
	return rtoken, nil
}

// GetTotalUsersStats is used for the DM list total
func (a *App) GetTotalUsersStats(viewRestrictions *model.ViewUsersRestrictions) (*model.UsersStats, *model.AppError) {
	count, err := a.Srv().Store.User().Count(model.UserCountOptions{
		IncludeBotAccounts: true,
		ViewRestrictions:   viewRestrictions,
	})
	if err != nil {
		return nil, model.NewAppError("GetTotalUsersStats", "app.user.get_total_users_count.app_error", nil, err.Error(), http.StatusInternalServerError)
	}
	stats := &model.UsersStats{
		TotalUsersCount: count,
	}
	return stats, nil
}

// GetFilteredUsersStats is used to get a count of users based on the set of filters supported by UserCountOptions.
func (a *App) GetFilteredUsersStats(options *model.UserCountOptions) (*model.UsersStats, *model.AppError) {
	count, err := a.Srv().Store.User().Count(*options)
	if err != nil {
		return nil, model.NewAppError("GetFilteredUsersStats", "app.user.get_total_users_count.app_error", nil, err.Error(), http.StatusInternalServerError)
	}
	stats := &model.UsersStats{
		TotalUsersCount: count,
	}
	return stats, nil
}

func (a *App) VerifyUserEmail(userID, email string) *model.AppError {
	if _, err := a.Srv().Store.User().VerifyEmail(userID, email); err != nil {
		return model.NewAppError("VerifyUserEmail", "app.user.verify_email.app_error", nil, err.Error(), http.StatusInternalServerError)
	}

	a.InvalidateCacheForUser(userID)

	user, err := a.GetUser(userID)

	if err != nil {
		return err
	}

	a.sendUpdatedUserEvent(*user)

	return nil
}

func (a *App) SearchUsers(props *model.UserSearch, options *model.UserSearchOptions) ([]*model.User, *model.AppError) {
	if props.WithoutTeam {
		return a.SearchUsersWithoutTeam(props.Term, options)
	}
	if props.InChannelId != "" {
		return a.SearchUsersInChannel(props.InChannelId, props.Term, options)
	}
	if props.NotInChannelId != "" {
		return a.SearchUsersNotInChannel(props.TeamId, props.NotInChannelId, props.Term, options)
	}
	if props.NotInTeamId != "" {
		return a.SearchUsersNotInTeam(props.NotInTeamId, props.Term, options)
	}
	if props.InGroupId != "" {
		return a.SearchUsersInGroup(props.InGroupId, props.Term, options)
	}
	return a.SearchUsersInTeam(props.TeamId, props.Term, options)
}

func (a *App) SearchUsersInChannel(channelId string, term string, options *model.UserSearchOptions) ([]*model.User, *model.AppError) {
	term = strings.TrimSpace(term)
	users, err := a.Srv().Store.User().SearchInChannel(channelId, term, options)
	if err != nil {
		return nil, model.NewAppError("SearchUsersInChannel", "app.user.search.app_error", nil, err.Error(), http.StatusInternalServerError)
	}
	for _, user := range users {
		a.SanitizeProfile(user, options.IsAdmin)
	}

	return users, nil
}

func (a *App) SearchUsersNotInChannel(teamID string, channelId string, term string, options *model.UserSearchOptions) ([]*model.User, *model.AppError) {
	term = strings.TrimSpace(term)
	users, err := a.Srv().Store.User().SearchNotInChannel(teamID, channelId, term, options)
	if err != nil {
		return nil, model.NewAppError("SearchUsersNotInChannel", "app.user.search.app_error", nil, err.Error(), http.StatusInternalServerError)
	}

	for _, user := range users {
		a.SanitizeProfile(user, options.IsAdmin)
	}

	return users, nil
}

func (a *App) SearchUsersInTeam(teamID, term string, options *model.UserSearchOptions) ([]*model.User, *model.AppError) {
	term = strings.TrimSpace(term)

	users, err := a.Srv().Store.User().Search(teamID, term, options)
	if err != nil {
		return nil, model.NewAppError("SearchUsersInTeam", "app.user.search.app_error", nil, err.Error(), http.StatusInternalServerError)
	}

	for _, user := range users {
		a.SanitizeProfile(user, options.IsAdmin)
	}

	return users, nil
}

func (a *App) SearchUsersNotInTeam(notInTeamId string, term string, options *model.UserSearchOptions) ([]*model.User, *model.AppError) {
	term = strings.TrimSpace(term)
	users, err := a.Srv().Store.User().SearchNotInTeam(notInTeamId, term, options)
	if err != nil {
		return nil, model.NewAppError("SearchUsersNotInTeam", "app.user.search.app_error", nil, err.Error(), http.StatusInternalServerError)
	}

	for _, user := range users {
		a.SanitizeProfile(user, options.IsAdmin)
	}

	return users, nil
}

func (a *App) SearchUsersWithoutTeam(term string, options *model.UserSearchOptions) ([]*model.User, *model.AppError) {
	term = strings.TrimSpace(term)
	users, err := a.Srv().Store.User().SearchWithoutTeam(term, options)
	if err != nil {
		return nil, model.NewAppError("SearchUsersWithoutTeam", "app.user.search.app_error", nil, err.Error(), http.StatusInternalServerError)
	}

	for _, user := range users {
		a.SanitizeProfile(user, options.IsAdmin)
	}

	return users, nil
}

func (a *App) SearchUsersInGroup(groupID string, term string, options *model.UserSearchOptions) ([]*model.User, *model.AppError) {
	term = strings.TrimSpace(term)
	users, err := a.Srv().Store.User().SearchInGroup(groupID, term, options)
	if err != nil {
		return nil, model.NewAppError("SearchUsersInGroup", "app.user.search.app_error", nil, err.Error(), http.StatusInternalServerError)
	}

	for _, user := range users {
		a.SanitizeProfile(user, options.IsAdmin)
	}

	return users, nil
}

func (a *App) AutocompleteUsersInChannel(teamID string, channelId string, term string, options *model.UserSearchOptions) (*model.UserAutocompleteInChannel, *model.AppError) {
	term = strings.TrimSpace(term)

	autocomplete, err := a.Srv().Store.User().AutocompleteUsersInChannel(teamID, channelId, term, options)
	if err != nil {
		return nil, model.NewAppError("AutocompleteUsersInChannel", "app.user.search.app_error", nil, err.Error(), http.StatusInternalServerError)
	}

	for _, user := range autocomplete.InChannel {
		a.SanitizeProfile(user, options.IsAdmin)
	}

	for _, user := range autocomplete.OutOfChannel {
		a.SanitizeProfile(user, options.IsAdmin)
	}

	return autocomplete, nil
}

func (a *App) AutocompleteUsersInTeam(teamID string, term string, options *model.UserSearchOptions) (*model.UserAutocompleteInTeam, *model.AppError) {
	term = strings.TrimSpace(term)

	users, err := a.Srv().Store.User().Search(teamID, term, options)
	if err != nil {
		return nil, model.NewAppError("AutocompleteUsersInTeam", "app.user.search.app_error", nil, err.Error(), http.StatusInternalServerError)
	}

	for _, user := range users {
		a.SanitizeProfile(user, options.IsAdmin)
	}

	autocomplete := &model.UserAutocompleteInTeam{}
	autocomplete.InTeam = users
	return autocomplete, nil
}

func (a *App) UpdateOAuthUserAttrs(userData io.Reader, user *model.User, provider einterfaces.OauthProvider, service string, tokenUser *model.User) *model.AppError {
	oauthUser, err1 := provider.GetUserFromJson(userData, tokenUser)
	if err1 != nil {
		return model.NewAppError("UpdateOAuthUserAttrs", "api.user.update_oauth_user_attrs.get_user.app_error", map[string]interface{}{"Service": service}, err1.Error(), http.StatusBadRequest)
	}

	userAttrsChanged := false

	if oauthUser.Username != user.Username {
		if existingUser, _ := a.GetUserByUsername(oauthUser.Username); existingUser == nil {
			user.Username = oauthUser.Username
			userAttrsChanged = true
		}
	}

	if oauthUser.GetFullName() != user.GetFullName() {
		user.FirstName = oauthUser.FirstName
		user.LastName = oauthUser.LastName
		userAttrsChanged = true
	}

	if oauthUser.Email != user.Email {
		if existingUser, _ := a.GetUserByEmail(oauthUser.Email); existingUser == nil {
			user.Email = oauthUser.Email
			userAttrsChanged = true
		}
	}

	if user.DeleteAt > 0 {
		// Make sure they are not disabled
		user.DeleteAt = 0
		userAttrsChanged = true
	}

	if userAttrsChanged {
		users, err := a.Srv().Store.User().Update(user, true)
		if err != nil {
			var appErr *model.AppError
			var invErr *store.ErrInvalidInput
			switch {
			case errors.As(err, &appErr):
				return appErr
			case errors.As(err, &invErr):
				return model.NewAppError("UpdateOAuthUserAttrs", "app.user.update.find.app_error", nil, invErr.Error(), http.StatusBadRequest)
			default:
				return model.NewAppError("UpdateOAuthUserAttrs", "app.user.update.finding.app_error", nil, err.Error(), http.StatusInternalServerError)
			}
		}

		user = users.New
		a.InvalidateCacheForUser(user.Id)
	}

	return nil
}

func (a *App) RestrictUsersGetByPermissions(userID string, options *model.UserGetOptions) (*model.UserGetOptions, *model.AppError) {
	restrictions, err := a.GetViewUsersRestrictions(userID)
	if err != nil {
		return nil, err
	}

	options.ViewRestrictions = restrictions
	return options, nil
}

// FilterNonGroupTeamMembers returns the subset of the given user IDs of the users who are not members of groups
// associated to the team excluding bots.
func (a *App) FilterNonGroupTeamMembers(userIDs []string, team *model.Team) ([]string, error) {
	teamGroupUsers, err := a.GetTeamGroupUsers(team.Id)
	if err != nil {
		return nil, err
	}
	return a.filterNonGroupUsers(userIDs, teamGroupUsers)
}

// FilterNonGroupChannelMembers returns the subset of the given user IDs of the users who are not members of groups
// associated to the channel excluding bots
func (a *App) FilterNonGroupChannelMembers(userIDs []string, channel *model.Channel) ([]string, error) {
	channelGroupUsers, err := a.GetChannelGroupUsers(channel.Id)
	if err != nil {
		return nil, err
	}
	return a.filterNonGroupUsers(userIDs, channelGroupUsers)
}

// filterNonGroupUsers is a helper function that takes a list of user ids and a list of users
// and returns the list of normal users present in userIDs but not in groupUsers.
func (a *App) filterNonGroupUsers(userIDs []string, groupUsers []*model.User) ([]string, error) {
	nonMemberIds := []string{}
	users, err := a.Srv().Store.User().GetProfileByIds(userIDs, nil, false)
	if err != nil {
		return nil, err
	}

	for _, user := range users {
		userIsMember := user.IsBot

		for _, pu := range groupUsers {
			if pu.Id == user.Id {
				userIsMember = true
				break
			}
		}
		if !userIsMember {
			nonMemberIds = append(nonMemberIds, user.Id)
		}
	}

	return nonMemberIds, nil
}

func (a *App) RestrictUsersSearchByPermissions(userID string, options *model.UserSearchOptions) (*model.UserSearchOptions, *model.AppError) {
	restrictions, err := a.GetViewUsersRestrictions(userID)
	if err != nil {
		return nil, err
	}

	options.ViewRestrictions = restrictions
	return options, nil
}

func (a *App) UserCanSeeOtherUser(userID string, otherUserId string) (bool, *model.AppError) {
	if userID == otherUserId {
		return true, nil
	}

	restrictions, err := a.GetViewUsersRestrictions(userID)
	if err != nil {
		return false, err
	}

	if restrictions == nil {
		return true, nil
	}

	if len(restrictions.Teams) > 0 {
		result, err := a.Srv().Store.Team().UserBelongsToTeams(otherUserId, restrictions.Teams)
		if err != nil {
			return false, model.NewAppError("UserCanSeeOtherUser", "app.team.user_belongs_to_teams.app_error", nil, err.Error(), http.StatusInternalServerError)
		}
		if result {
			return true, nil
		}
	}

	if len(restrictions.Channels) > 0 {
		result, err := a.userBelongsToChannels(otherUserId, restrictions.Channels)
		if err != nil {
			return false, err
		}
		if result {
			return true, nil
		}
	}

	return false, nil
}

func (a *App) userBelongsToChannels(userID string, channelIds []string) (bool, *model.AppError) {
	belongs, err := a.Srv().Store.Channel().UserBelongsToChannels(userID, channelIds)
	if err != nil {
		return false, model.NewAppError("userBelongsToChannels", "app.channel.user_belongs_to_channels.app_error", nil, err.Error(), http.StatusInternalServerError)
	}

	return belongs, nil
}

func (a *App) GetViewUsersRestrictions(userID string) (*model.ViewUsersRestrictions, *model.AppError) {
	if a.HasPermissionTo(userID, model.PERMISSION_VIEW_MEMBERS) {
		return nil, nil
	}

	teamIDs, nErr := a.Srv().Store.Team().GetUserTeamIds(userID, true)
	if nErr != nil {
		return nil, model.NewAppError("GetViewUsersRestrictions", "app.team.get_user_team_ids.app_error", nil, nErr.Error(), http.StatusInternalServerError)
	}

	teamIDsWithPermission := []string{}
	for _, teamID := range teamIDs {
		if a.HasPermissionToTeam(userID, teamID, model.PERMISSION_VIEW_MEMBERS) {
			teamIDsWithPermission = append(teamIDsWithPermission, teamID)
		}
	}

	userChannelMembers, err := a.Srv().Store.Channel().GetAllChannelMembersForUser(userID, true, true)
	if err != nil {
		return nil, model.NewAppError("GetViewUsersRestrictions", "app.channel.get_channels.get.app_error", nil, err.Error(), http.StatusInternalServerError)
	}

	channelIds := []string{}
	for channelId := range userChannelMembers {
		channelIds = append(channelIds, channelId)
	}

	return &model.ViewUsersRestrictions{Teams: teamIDsWithPermission, Channels: channelIds}, nil
}

// PromoteGuestToUser Convert user's roles and all his mermbership's roles from
// guest roles to regular user roles.
func (a *App) PromoteGuestToUser(user *model.User, requestorId string) *model.AppError {
	nErr := a.Srv().Store.User().PromoteGuestToUser(user.Id)
	a.InvalidateCacheForUser(user.Id)
	if nErr != nil {
		return model.NewAppError("PromoteGuestToUser", "app.user.promote_guest.user_update.app_error", nil, nErr.Error(), http.StatusInternalServerError)
	}
	userTeams, nErr := a.Srv().Store.Team().GetTeamsByUserId(user.Id)
	if nErr != nil {
		return model.NewAppError("PromoteGuestToUser", "app.team.get_all.app_error", nil, nErr.Error(), http.StatusInternalServerError)
	}

	for _, team := range userTeams {
		// Soft error if there is an issue joining the default channels
		if err := a.JoinDefaultChannels(team.Id, user, false, requestorId); err != nil {
			mlog.Warn("Failed to join default channels", mlog.String("user_id", user.Id), mlog.String("team_id", team.Id), mlog.String("requestor_id", requestorId), mlog.Err(err))
		}
	}

	promotedUser, err := a.GetUser(user.Id)
	if err != nil {
		mlog.Warn("Failed to get user on promote guest to user", mlog.Err(err))
	} else {
		a.sendUpdatedUserEvent(*promotedUser)
		a.UpdateSessionsIsGuest(promotedUser.Id, promotedUser.IsGuest())
	}

	teamMembers, err := a.GetTeamMembersForUser(user.Id)
	if err != nil {
		mlog.Warn("Failed to get team members for user on promote guest to user", mlog.Err(err))
	}

	for _, member := range teamMembers {
		a.sendUpdatedMemberRoleEvent(user.Id, member)

		channelMembers, err := a.GetChannelMembersForUser(member.TeamId, user.Id)
		if err != nil {
			mlog.Warn("Failed to get channel members for user on promote guest to user", mlog.Err(err))
		}

		for _, member := range *channelMembers {
			a.invalidateCacheForChannelMembers(member.ChannelId)

			evt := model.NewWebSocketEvent(model.WEBSOCKET_EVENT_CHANNEL_MEMBER_UPDATED, "", "", user.Id, nil)
			evt.Add("channelMember", member.ToJson())
			a.Publish(evt)
		}
	}

	a.ClearSessionCacheForUser(user.Id)
	return nil
}

// DemoteUserToGuest Convert user's roles and all his mermbership's roles from
// regular user roles to guest roles.
func (a *App) DemoteUserToGuest(user *model.User) *model.AppError {
	nErr := a.Srv().Store.User().DemoteUserToGuest(user.Id)
	a.InvalidateCacheForUser(user.Id)
	if nErr != nil {
		return model.NewAppError("DemoteUserToGuest", "app.user.demote_user_to_guest.user_update.app_error", nil, nErr.Error(), http.StatusInternalServerError)
	}

	demotedUser, err := a.GetUser(user.Id)
	if err != nil {
		mlog.Warn("Failed to get user on demote user to guest", mlog.Err(err))
	} else {
		a.sendUpdatedUserEvent(*demotedUser)
		a.UpdateSessionsIsGuest(demotedUser.Id, demotedUser.IsGuest())
	}

	teamMembers, err := a.GetTeamMembersForUser(user.Id)
	if err != nil {
		mlog.Warn("Failed to get team members for users on demote user to guest", mlog.Err(err))
	}

	for _, member := range teamMembers {
		a.sendUpdatedMemberRoleEvent(user.Id, member)

		channelMembers, err := a.GetChannelMembersForUser(member.TeamId, user.Id)
		if err != nil {
			mlog.Warn("Failed to get channel members for users on demote user to guest", mlog.Err(err))
		}

		for _, member := range *channelMembers {
			a.invalidateCacheForChannelMembers(member.ChannelId)

			evt := model.NewWebSocketEvent(model.WEBSOCKET_EVENT_CHANNEL_MEMBER_UPDATED, "", "", user.Id, nil)
			evt.Add("channelMember", member.ToJson())
			a.Publish(evt)
		}
	}

	a.ClearSessionCacheForUser(user.Id)

	return nil
}

func (a *App) PublishUserTyping(userID, channelId, parentId string) *model.AppError {
	omitUsers := make(map[string]bool, 1)
	omitUsers[userID] = true

	event := model.NewWebSocketEvent(model.WEBSOCKET_EVENT_TYPING, "", channelId, "", omitUsers)
	event.Add("parent_id", parentId)
	event.Add("user_id", userID)
	a.Publish(event)

	return nil
}

// invalidateUserCacheAndPublish Invalidates cache for a user and publishes user updated event
func (a *App) invalidateUserCacheAndPublish(userID string) {
	a.InvalidateCacheForUser(userID)

	user, userErr := a.GetUser(userID)
	if userErr != nil {
		mlog.Error("Error in getting users profile", mlog.String("user_id", userID), mlog.Err(userErr))
		return
	}

	options := a.Config().GetSanitizeOptions()
	user.SanitizeProfile(options)

	message := model.NewWebSocketEvent(model.WEBSOCKET_EVENT_USER_UPDATED, "", "", "", nil)
	message.Add("user", user)
	a.Publish(message)
}

// GetKnownUsers returns the list of user ids of users with any direct
// relationship with a user. That means any user sharing any channel, including
// direct and group channels.
func (a *App) GetKnownUsers(userID string) ([]string, *model.AppError) {
	users, err := a.Srv().Store.User().GetKnownUsers(userID)
	if err != nil {
		return nil, model.NewAppError("GetKnownUsers", "app.user.get_known_users.get_users.app_error", nil, err.Error(), http.StatusInternalServerError)
	}

	return users, nil
}

// ConvertBotToUser converts a bot to user.
func (a *App) ConvertBotToUser(bot *model.Bot, userPatch *model.UserPatch, sysadmin bool) (*model.User, *model.AppError) {
	user, nErr := a.Srv().Store.User().Get(bot.UserId)
	if nErr != nil {
		var nfErr *store.ErrNotFound
		switch {
		case errors.As(nErr, &nfErr):
			return nil, model.NewAppError("ConvertBotToUser", MissingAccountError, nil, nfErr.Error(), http.StatusNotFound)
		default:
			return nil, model.NewAppError("ConvertBotToUser", "app.user.get.app_error", nil, nErr.Error(), http.StatusInternalServerError)
		}
	}

	if sysadmin && !user.IsInRole(model.SYSTEM_ADMIN_ROLE_ID) {
		_, appErr := a.UpdateUserRoles(
			user.Id,
			fmt.Sprintf("%s %s", user.Roles, model.SYSTEM_ADMIN_ROLE_ID),
			false)
		if appErr != nil {
			return nil, appErr
		}
	}

	user.Patch(userPatch)

	user, err := a.UpdateUser(user, false)
	if err != nil {
		return nil, err
	}

	err = a.UpdatePassword(user, *userPatch.Password)
	if err != nil {
		return nil, err
	}

	appErr := a.Srv().Store.Bot().PermanentDelete(bot.UserId)
	if appErr != nil {
		return nil, model.NewAppError("ConvertBotToUser", "app.user.convert_bot_to_user.app_error", nil, err.Error(), http.StatusInternalServerError)
	}

	return user, nil
}

func (a *App) GetThreadsForUser(userID, teamID string, options model.GetUserThreadsOpts) (*model.Threads, *model.AppError) {
	threads, err := a.Srv().Store.Thread().GetThreadsForUser(userID, teamID, options)
	if err != nil {
		return nil, model.NewAppError("GetThreadsForUser", "app.user.get_threads_for_user.app_error", nil, err.Error(), http.StatusInternalServerError)
	}
	for _, thread := range threads.Threads {
		a.sanitizeProfiles(thread.Participants, false)
		thread.Post.SanitizeProps()
	}
	return threads, nil
}

func (a *App) GetThreadForUser(userID, teamID, threadId string, extended bool) (*model.ThreadResponse, *model.AppError) {
	thread, err := a.Srv().Store.Thread().GetThreadForUser(userID, teamID, threadId, extended)
	if err != nil {
		return nil, model.NewAppError("GetThreadForUser", "app.user.get_threads_for_user.app_error", nil, err.Error(), http.StatusInternalServerError)
	}
	if thread == nil {
		return nil, model.NewAppError("GetThreadForUser", "app.user.get_threads_for_user.not_found", nil, "thread not found/followed", http.StatusNotFound)
	}
	a.sanitizeProfiles(thread.Participants, false)
	thread.Post.SanitizeProps()
	return thread, nil
}

func (a *App) UpdateThreadsReadForUser(userID, teamID string) *model.AppError {
	nErr := a.Srv().Store.Thread().MarkAllAsRead(userID, teamID)
	if nErr != nil {
		return model.NewAppError("UpdateThreadsReadForUser", "app.user.update_threads_read_for_user.app_error", nil, nErr.Error(), http.StatusInternalServerError)
	}
	message := model.NewWebSocketEvent(model.WEBSOCKET_EVENT_THREAD_READ_CHANGED, "", "", userID, nil)
	a.Publish(message)
	return nil
}

func (a *App) UpdateThreadFollowForUser(userID, threadId string, state bool) *model.AppError {
	err := a.Srv().Store.Thread().CreateMembershipIfNeeded(userID, threadId, state, false, true)
	if err != nil {
		return model.NewAppError("UpdateThreadFollowForUser", "app.user.update_thread_follow_for_user.app_error", nil, err.Error(), http.StatusInternalServerError)
	}
	message := model.NewWebSocketEvent(model.WEBSOCKET_EVENT_THREAD_FOLLOW_CHANGED, "", "", userID, nil)
	message.Add("thread_id", threadId)
	message.Add("state", state)
	a.Publish(message)
	return nil
}

func (a *App) UpdateThreadReadForUser(userID, teamID, threadId string, timestamp int64) *model.AppError {
	user, err := a.GetUser(userID)
	if err != nil {
		return err
	}
	membership, nErr := a.Srv().Store.Thread().GetMembershipForUser(userID, threadId)
	if nErr != nil {
		return model.NewAppError("UpdateThreadsReadForUser", "app.user.update_threads_read_for_user.app_error", nil, nErr.Error(), http.StatusInternalServerError)
	}
	post, err := a.GetSinglePost(threadId)
	if err != nil {
		return err
	}

	membership.UnreadMentions, err = a.countThreadMentions(user, post, teamID, timestamp)
	if err != nil {
		return err
	}
	membership.Following = true
	_, nErr = a.Srv().Store.Thread().UpdateMembership(membership)
	if nErr != nil {
		return model.NewAppError("UpdateThreadsReadForUser", "app.user.update_threads_read_for_user.app_error", nil, nErr.Error(), http.StatusInternalServerError)
	}

	nErr = a.Srv().Store.Thread().MarkAsRead(userID, threadId, timestamp)
	if nErr != nil {
		return model.NewAppError("UpdateThreadReadForUser", "app.user.update_thread_read_for_user.app_error", nil, nErr.Error(), http.StatusInternalServerError)
	}
	message := model.NewWebSocketEvent(model.WEBSOCKET_EVENT_THREAD_READ_CHANGED, "", "", userID, nil)
	message.Add("thread_id", threadId)
	message.Add("timestamp", timestamp)
	a.Publish(message)
	return nil
}<|MERGE_RESOLUTION|>--- conflicted
+++ resolved
@@ -1328,13 +1328,8 @@
 	return nil
 }
 
-<<<<<<< HEAD
-func (a *App) UpdateUserNotifyProps(userID string, props map[string]string) (*model.User, *model.AppError) {
+func (a *App) UpdateUserNotifyProps(userID string, props map[string]string, sendNotifications bool) (*model.User, *model.AppError) {
 	user, err := a.GetUser(userID)
-=======
-func (a *App) UpdateUserNotifyProps(userId string, props map[string]string, sendNotifications bool) (*model.User, *model.AppError) {
-	user, err := a.GetUser(userId)
->>>>>>> 4a8496ef
 	if err != nil {
 		return nil, err
 	}

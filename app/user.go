// Copyright (c) 2015-present Mattermost, Inc. All Rights Reserved.
// See LICENSE.txt for license information.

package app

import (
	"bytes"
	"context"
	"encoding/json"
	"errors"
	"fmt"
	"io"
	"mime/multipart"
	"net/http"
	"path/filepath"
	"strconv"
	"strings"

	"github.com/mattermost/mattermost-server/v6/app/email"
	"github.com/mattermost/mattermost-server/v6/app/imaging"
	"github.com/mattermost/mattermost-server/v6/app/request"
	"github.com/mattermost/mattermost-server/v6/app/users"
	"github.com/mattermost/mattermost-server/v6/einterfaces"
	"github.com/mattermost/mattermost-server/v6/model"
	"github.com/mattermost/mattermost-server/v6/plugin"
	"github.com/mattermost/mattermost-server/v6/shared/i18n"
	"github.com/mattermost/mattermost-server/v6/shared/mfa"
	"github.com/mattermost/mattermost-server/v6/shared/mlog"
	"github.com/mattermost/mattermost-server/v6/store"
)

const (
	TokenTypePasswordRecovery  = "password_recovery"
	TokenTypeVerifyEmail       = "verify_email"
	TokenTypeTeamInvitation    = "team_invitation"
	TokenTypeGuestInvitation   = "guest_invitation"
	TokenTypeCWSAccess         = "cws_access_token"
	PasswordRecoverExpiryTime  = 1000 * 60 * 60      // 1 hour
	InvitationExpiryTime       = 1000 * 60 * 60 * 48 // 48 hours
	ImageProfilePixelDimension = 128
)

func (a *App) CreateUserWithToken(c *request.Context, user *model.User, token *model.Token) (*model.User, *model.AppError) {
	if err := a.IsUserSignUpAllowed(); err != nil {
		return nil, err
	}

	if token.Type != TokenTypeTeamInvitation && token.Type != TokenTypeGuestInvitation {
		return nil, model.NewAppError("CreateUserWithToken", "api.user.create_user.signup_link_invalid.app_error", nil, "", http.StatusBadRequest)
	}

	if model.GetMillis()-token.CreateAt >= InvitationExpiryTime {
		a.DeleteToken(token)
		return nil, model.NewAppError("CreateUserWithToken", "api.user.create_user.signup_link_expired.app_error", nil, "", http.StatusBadRequest)
	}

	tokenData := model.MapFromJSON(strings.NewReader(token.Extra))

	team, nErr := a.Srv().Store.Team().Get(tokenData["teamId"])
	if nErr != nil {
		var nfErr *store.ErrNotFound
		switch {
		case errors.As(nErr, &nfErr):
			return nil, model.NewAppError("CreateUserWithToken", "app.team.get.find.app_error", nil, nfErr.Error(), http.StatusNotFound)
		default:
			return nil, model.NewAppError("CreateUserWithToken", "app.team.get.finding.app_error", nil, nErr.Error(), http.StatusInternalServerError)
		}
	}

	channels, nErr := a.Srv().Store.Channel().GetChannelsByIds(strings.Split(tokenData["channels"], " "), false)
	if nErr != nil {
		return nil, model.NewAppError("CreateUserWithToken", "app.channel.get_channels_by_ids.app_error", nil, nErr.Error(), http.StatusInternalServerError)
	}

	emailFromToken := tokenData["email"]
	if emailFromToken != user.Email {
		return nil, model.NewAppError("CreateUserWithToken", "api.user.create_user.bad_token_email_data.app_error", nil, "", http.StatusBadRequest)
	}

	user.Email = tokenData["email"]
	user.EmailVerified = true

	var ruser *model.User
	var err *model.AppError
	if token.Type == TokenTypeTeamInvitation {
		ruser, err = a.CreateUser(c, user)
	} else {
		ruser, err = a.CreateGuest(c, user)
	}
	if err != nil {
		return nil, err
	}

	if _, err := a.JoinUserToTeam(c, team, ruser, ""); err != nil {
		return nil, err
	}

	a.AddDirectChannels(team.Id, ruser)

	if token.Type == TokenTypeGuestInvitation {
		for _, channel := range channels {
			_, err := a.AddChannelMember(c, ruser.Id, channel, ChannelMemberOpts{})
			if err != nil {
				mlog.Warn("Failed to add channel member", mlog.Err(err))
			}
		}
	}

	if err := a.DeleteToken(token); err != nil {
		mlog.Warn("Error while deleting token", mlog.Err(err))
	}

	return ruser, nil
}

func (a *App) CreateUserWithInviteId(c *request.Context, user *model.User, inviteId, redirect string) (*model.User, *model.AppError) {
	if err := a.IsUserSignUpAllowed(); err != nil {
		return nil, err
	}

	team, nErr := a.Srv().Store.Team().GetByInviteId(inviteId)
	if nErr != nil {
		var nfErr *store.ErrNotFound
		switch {
		case errors.As(nErr, &nfErr):
			return nil, model.NewAppError("CreateUserWithInviteId", "app.team.get_by_invite_id.finding.app_error", nil, nfErr.Error(), http.StatusNotFound)
		default:
			return nil, model.NewAppError("CreateUserWithInviteId", "app.team.get_by_invite_id.finding.app_error", nil, nErr.Error(), http.StatusInternalServerError)
		}
	}

	if team.IsGroupConstrained() {
		return nil, model.NewAppError("CreateUserWithInviteId", "app.team.invite_id.group_constrained.error", nil, "", http.StatusForbidden)
	}

	if !users.CheckUserDomain(user, team.AllowedDomains) {
		return nil, model.NewAppError("CreateUserWithInviteId", "api.team.invite_members.invalid_email.app_error", map[string]interface{}{"Addresses": team.AllowedDomains}, "", http.StatusForbidden)
	}

	user.EmailVerified = false

	ruser, err := a.CreateUser(c, user)
	if err != nil {
		return nil, err
	}

	if _, err := a.JoinUserToTeam(c, team, ruser, ""); err != nil {
		return nil, err
	}

	a.AddDirectChannels(team.Id, ruser)

	if err := a.Srv().EmailService.SendWelcomeEmail(ruser.Id, ruser.Email, ruser.EmailVerified, ruser.DisableWelcomeEmail, ruser.Locale, a.GetSiteURL(), redirect); err != nil {
		mlog.Warn("Failed to send welcome email on create user with inviteId", mlog.Err(err))
	}

	return ruser, nil
}

func (a *App) CreateUserAsAdmin(c *request.Context, user *model.User, redirect string) (*model.User, *model.AppError) {
	ruser, err := a.CreateUser(c, user)
	if err != nil {
		return nil, err
	}

	if err := a.Srv().EmailService.SendWelcomeEmail(ruser.Id, ruser.Email, ruser.EmailVerified, ruser.DisableWelcomeEmail, ruser.Locale, a.GetSiteURL(), redirect); err != nil {
		mlog.Warn("Failed to send welcome email to the new user, created by system admin", mlog.Err(err))
	}

	return ruser, nil
}

func (a *App) CreateUserFromSignup(c *request.Context, user *model.User, redirect string) (*model.User, *model.AppError) {
	if err := a.IsUserSignUpAllowed(); err != nil {
		return nil, err
	}

	if !a.IsFirstUserAccount() && !*a.Config().TeamSettings.EnableOpenServer {
		err := model.NewAppError("CreateUserFromSignup", "api.user.create_user.no_open_server", nil, "email="+user.Email, http.StatusForbidden)
		return nil, err
	}

	user.EmailVerified = false

	ruser, err := a.CreateUser(c, user)
	if err != nil {
		return nil, err
	}

	if err := a.Srv().EmailService.SendWelcomeEmail(ruser.Id, ruser.Email, ruser.EmailVerified, ruser.DisableWelcomeEmail, ruser.Locale, a.GetSiteURL(), redirect); err != nil {
		mlog.Warn("Failed to send welcome email on create user from signup", mlog.Err(err))
	}

	return ruser, nil
}

func (a *App) IsUserSignUpAllowed() *model.AppError {
	if !*a.Config().EmailSettings.EnableSignUpWithEmail || !*a.Config().TeamSettings.EnableUserCreation {
		err := model.NewAppError("IsUserSignUpAllowed", "api.user.create_user.signup_email_disabled.app_error", nil, "", http.StatusNotImplemented)
		return err
	}
	return nil
}

func (a *App) IsFirstUserAccount() bool {
	return a.ch.srv.userService.IsFirstUserAccount()
}

// CreateUser creates a user and sets several fields of the returned User struct to
// their zero values.
func (a *App) CreateUser(c *request.Context, user *model.User) (*model.User, *model.AppError) {
	return a.createUserOrGuest(c, user, false)
}

// CreateGuest creates a guest and sets several fields of the returned User struct to
// their zero values.
func (a *App) CreateGuest(c *request.Context, user *model.User) (*model.User, *model.AppError) {
	return a.createUserOrGuest(c, user, true)
}

func (a *App) createUserOrGuest(c *request.Context, user *model.User, guest bool) (*model.User, *model.AppError) {
	ruser, nErr := a.ch.srv.userService.CreateUser(user, users.UserCreateOptions{Guest: guest})
	if nErr != nil {
		var appErr *model.AppError
		var invErr *store.ErrInvalidInput
		var nfErr *users.ErrInvalidPassword
		switch {
		case errors.As(nErr, &appErr):
			return nil, appErr
		case errors.Is(nErr, users.AcceptedDomainError):
			return nil, model.NewAppError("createUserOrGuest", "api.user.create_user.accepted_domain.app_error", nil, "", http.StatusBadRequest)
		case errors.As(nErr, &nfErr):
			return nil, model.NewAppError("createUserOrGuest", "api.user.check_user_password.invalid.app_error", nil, "", http.StatusBadRequest)
		case errors.Is(nErr, users.UserStoreIsEmptyError):
			return nil, model.NewAppError("createUserOrGuest", "app.user.store_is_empty.app_error", nil, nErr.Error(), http.StatusInternalServerError)
		case errors.As(nErr, &invErr):
			switch invErr.Field {
			case "email":
				return nil, model.NewAppError("createUserOrGuest", "app.user.save.email_exists.app_error", nil, invErr.Error(), http.StatusBadRequest)
			case "username":
				return nil, model.NewAppError("createUserOrGuest", "app.user.save.username_exists.app_error", nil, invErr.Error(), http.StatusBadRequest)
			default:
				return nil, model.NewAppError("createUserOrGuest", "app.user.save.existing.app_error", nil, invErr.Error(), http.StatusBadRequest)
			}
		default:
			return nil, model.NewAppError("createUserOrGuest", "app.user.save.app_error", nil, nErr.Error(), http.StatusInternalServerError)
		}
	}

	if user.EmailVerified {
		a.InvalidateCacheForUser(ruser.Id)

		nUser, err := a.ch.srv.userService.GetUser(ruser.Id)
		if err != nil {
			var nfErr *store.ErrNotFound
			switch {
			case errors.As(err, &nfErr):
				return nil, model.NewAppError("createUserOrGuest", MissingAccountError, nil, nfErr.Error(), http.StatusNotFound)
			default:
				return nil, model.NewAppError("createUserOrGuest", "app.user.get.app_error", nil, err.Error(), http.StatusInternalServerError)
			}
		}

		a.sendUpdatedUserEvent(*nUser)
	}

	recommendedNextStepsPref := model.Preference{UserId: ruser.Id, Category: model.PreferenceRecommendedNextSteps, Name: "hide", Value: "false"}
	tutorialStepPref := model.Preference{UserId: ruser.Id, Category: model.PreferenceCategoryTutorialSteps, Name: ruser.Id, Value: "0"}
	if err := a.Srv().Store.Preference().Save(model.Preferences{recommendedNextStepsPref, tutorialStepPref}); err != nil {
		mlog.Warn("Encountered error saving user preferences", mlog.Err(err))
	}

	go a.UpdateViewedProductNoticesForNewUser(ruser.Id)

	// This message goes to everyone, so the teamID, channelID and userID are irrelevant
	message := model.NewWebSocketEvent(model.WebsocketEventNewUser, "", "", "", nil)
	message.Add("user_id", ruser.Id)
	a.Publish(message)

	if pluginsEnvironment := a.GetPluginsEnvironment(); pluginsEnvironment != nil {
		a.Srv().Go(func() {
			pluginContext := pluginContext(c)
			pluginsEnvironment.RunMultiPluginHook(func(hooks plugin.Hooks) bool {
				hooks.UserHasBeenCreated(pluginContext, user)
				return true
			}, plugin.UserHasBeenCreatedID)
		})
	}

	return ruser, nil
}

func (a *App) CreateOAuthUser(c *request.Context, service string, userData io.Reader, teamID string, tokenUser *model.User) (*model.User, *model.AppError) {
	if !*a.Config().TeamSettings.EnableUserCreation {
		return nil, model.NewAppError("CreateOAuthUser", "api.user.create_user.disabled.app_error", nil, "", http.StatusNotImplemented)
	}

	provider, e := a.getSSOProvider(service)
	if e != nil {
		return nil, e
	}
	user, err1 := provider.GetUserFromJSON(userData, tokenUser)
	if err1 != nil {
		return nil, model.NewAppError("CreateOAuthUser", "api.user.create_oauth_user.create.app_error", map[string]interface{}{"Service": service}, err1.Error(), http.StatusInternalServerError)
	}
	if user.AuthService == "" {
		user.AuthService = service
	}

	found := true
	count := 0
	for found {
		if found = a.ch.srv.userService.IsUsernameTaken(user.Username); found {
			user.Username = user.Username + strconv.Itoa(count)
			count++
		}
	}

	userByAuth, _ := a.ch.srv.userService.GetUserByAuth(user.AuthData, service)
	if userByAuth != nil {
		return userByAuth, nil
	}

	userByEmail, _ := a.ch.srv.userService.GetUserByEmail(user.Email)
	if userByEmail != nil {
		if userByEmail.AuthService == "" {
			return nil, model.NewAppError("CreateOAuthUser", "api.user.create_oauth_user.already_attached.app_error", map[string]interface{}{"Service": service, "Auth": model.UserAuthServiceEmail}, "email="+user.Email, http.StatusBadRequest)
		}
		if provider.IsSameUser(userByEmail, user) {
			if _, err := a.Srv().Store.User().UpdateAuthData(userByEmail.Id, user.AuthService, user.AuthData, "", false); err != nil {
				// if the user is not updated, write a warning to the log, but don't prevent user login
				mlog.Warn("Error attempting to update user AuthData", mlog.Err(err))
			}
			return userByEmail, nil
		}
		return nil, model.NewAppError("CreateOAuthUser", "api.user.create_oauth_user.already_attached.app_error", map[string]interface{}{"Service": service, "Auth": userByEmail.AuthService}, "email="+user.Email+" authData="+*user.AuthData, http.StatusBadRequest)
	}

	user.EmailVerified = true

	ruser, err := a.CreateUser(c, user)
	if err != nil {
		return nil, err
	}

	if teamID != "" {
		err = a.AddUserToTeamByTeamId(c, teamID, user)
		if err != nil {
			return nil, err
		}

		err = a.AddDirectChannels(teamID, user)
		if err != nil {
			mlog.Warn("Failed to add direct channels", mlog.Err(err))
		}
	}

	return ruser, nil
}

func (a *App) GetUser(userID string) (*model.User, *model.AppError) {
	user, err := a.ch.srv.userService.GetUser(userID)
	if err != nil {
		var nfErr *store.ErrNotFound
		switch {
		case errors.As(err, &nfErr):
			return nil, model.NewAppError("GetUser", MissingAccountError, nil, nfErr.Error(), http.StatusNotFound)
		default:
			return nil, model.NewAppError("GetUser", "app.user.get_by_username.app_error", nil, err.Error(), http.StatusInternalServerError)
		}
	}

	return user, nil
}

func (a *App) GetUserByUsername(username string) (*model.User, *model.AppError) {
	result, err := a.ch.srv.userService.GetUserByUsername(username)
	if err != nil {
		var nfErr *store.ErrNotFound
		switch {
		case errors.As(err, &nfErr):
			return nil, model.NewAppError("GetUserByUsername", "app.user.get_by_username.app_error", nil, nfErr.Error(), http.StatusNotFound)
		default:
			return nil, model.NewAppError("GetUserByUsername", "app.user.get_by_username.app_error", nil, err.Error(), http.StatusInternalServerError)
		}
	}
	return result, nil
}

func (a *App) GetUserByEmail(email string) (*model.User, *model.AppError) {
	user, err := a.ch.srv.userService.GetUserByEmail(email)
	if err != nil {
		var nfErr *store.ErrNotFound
		switch {
		case errors.As(err, &nfErr):
			return nil, model.NewAppError("GetUserByEmail", MissingAccountError, nil, nfErr.Error(), http.StatusNotFound)
		default:
			return nil, model.NewAppError("GetUserByEmail", MissingAccountError, nil, err.Error(), http.StatusInternalServerError)
		}
	}
	return user, nil
}

func (a *App) GetUserByAuth(authData *string, authService string) (*model.User, *model.AppError) {
	user, err := a.ch.srv.userService.GetUserByAuth(authData, authService)
	if err != nil {
		var invErr *store.ErrInvalidInput
		var nfErr *store.ErrNotFound
		switch {
		case errors.As(err, &invErr):
			return nil, model.NewAppError("GetUserByAuth", MissingAuthAccountError, nil, invErr.Error(), http.StatusBadRequest)
		case errors.As(err, &nfErr):
			return nil, model.NewAppError("GetUserByAuth", MissingAuthAccountError, nil, nfErr.Error(), http.StatusInternalServerError)
		default:
			return nil, model.NewAppError("GetUserByAuth", "app.user.get_by_auth.other.app_error", nil, err.Error(), http.StatusInternalServerError)
		}
	}

	return user, nil
}

func (a *App) GetUsers(options *model.UserGetOptions) ([]*model.User, *model.AppError) {
	users, err := a.ch.srv.userService.GetUsers(options)
	if err != nil {
		return nil, model.NewAppError("GetUsers", "app.user.get_profiles.app_error", nil, err.Error(), http.StatusInternalServerError)
	}

	return users, nil
}

func (a *App) GetUsersPage(options *model.UserGetOptions, asAdmin bool) ([]*model.User, *model.AppError) {
	users, err := a.ch.srv.userService.GetUsersPage(options, asAdmin)
	if err != nil {
		return nil, model.NewAppError("GetUsersPage", "app.user.get_profiles.app_error", nil, err.Error(), http.StatusInternalServerError)
	}

	return users, nil
}

func (a *App) GetUsersEtag(restrictionsHash string) string {
	return a.ch.srv.userService.GetUsersEtag(restrictionsHash)
}

func (a *App) GetUsersInTeam(options *model.UserGetOptions) ([]*model.User, *model.AppError) {
	users, err := a.ch.srv.userService.GetUsersInTeam(options)
	if err != nil {
		return nil, model.NewAppError("GetUsersInTeam", "app.user.get_profiles.app_error", nil, err.Error(), http.StatusInternalServerError)
	}

	return users, nil
}

func (a *App) GetUsersNotInTeam(teamID string, groupConstrained bool, offset int, limit int, viewRestrictions *model.ViewUsersRestrictions) ([]*model.User, *model.AppError) {
	users, err := a.ch.srv.userService.GetUsersNotInTeam(teamID, groupConstrained, offset, limit, viewRestrictions)
	if err != nil {
		return nil, model.NewAppError("GetUsersNotInTeam", "app.user.get_profiles.app_error", nil, err.Error(), http.StatusInternalServerError)
	}

	return users, nil
}

func (a *App) GetUsersInTeamPage(options *model.UserGetOptions, asAdmin bool) ([]*model.User, *model.AppError) {
	users, err := a.ch.srv.userService.GetUsersInTeamPage(options, asAdmin)
	if err != nil {
		return nil, model.NewAppError("GetUsersInTeamPage", "app.user.get_profiles.app_error", nil, err.Error(), http.StatusInternalServerError)
	}

	return a.sanitizeProfiles(users, asAdmin), nil
}

func (a *App) GetUsersNotInTeamPage(teamID string, groupConstrained bool, page int, perPage int, asAdmin bool, viewRestrictions *model.ViewUsersRestrictions) ([]*model.User, *model.AppError) {
	users, err := a.ch.srv.userService.GetUsersNotInTeamPage(teamID, groupConstrained, page*perPage, perPage, asAdmin, viewRestrictions)
	if err != nil {
		return nil, model.NewAppError("GetUsersNotInTeamPage", "app.user.get_profiles.app_error", nil, err.Error(), http.StatusInternalServerError)
	}

	return a.sanitizeProfiles(users, asAdmin), nil
}

func (a *App) GetUsersInTeamEtag(teamID string, restrictionsHash string) string {
	return a.ch.srv.userService.GetUsersInTeamEtag(teamID, restrictionsHash)
}

func (a *App) GetUsersNotInTeamEtag(teamID string, restrictionsHash string) string {
	return a.ch.srv.userService.GetUsersNotInTeamEtag(teamID, restrictionsHash)
}

func (a *App) GetUsersInChannel(options *model.UserGetOptions) ([]*model.User, *model.AppError) {
	users, err := a.Srv().Store.User().GetProfilesInChannel(options)
	if err != nil {
		return nil, model.NewAppError("GetUsersInChannel", "app.user.get_profiles.app_error", nil, err.Error(), http.StatusInternalServerError)
	}

	return users, nil
}

func (a *App) GetUsersInChannelByStatus(options *model.UserGetOptions) ([]*model.User, *model.AppError) {
	users, err := a.Srv().Store.User().GetProfilesInChannelByStatus(options)
	if err != nil {
		return nil, model.NewAppError("GetUsersInChannelByStatus", "app.user.get_profiles.app_error", nil, err.Error(), http.StatusInternalServerError)
	}

	return users, nil
}

func (a *App) GetUsersInChannelMap(options *model.UserGetOptions, asAdmin bool) (map[string]*model.User, *model.AppError) {
	users, err := a.GetUsersInChannel(options)
	if err != nil {
		return nil, err
	}

	userMap := make(map[string]*model.User, len(users))

	for _, user := range users {
		a.SanitizeProfile(user, asAdmin)
		userMap[user.Id] = user
	}

	return userMap, nil
}

func (a *App) GetUsersInChannelPage(options *model.UserGetOptions, asAdmin bool) ([]*model.User, *model.AppError) {
	users, err := a.GetUsersInChannel(options)
	if err != nil {
		return nil, err
	}
	return a.sanitizeProfiles(users, asAdmin), nil
}

func (a *App) GetUsersInChannelPageByStatus(options *model.UserGetOptions, asAdmin bool) ([]*model.User, *model.AppError) {
	users, err := a.GetUsersInChannelByStatus(options)
	if err != nil {
		return nil, err
	}
	return a.sanitizeProfiles(users, asAdmin), nil
}

func (a *App) GetUsersNotInChannel(teamID string, channelID string, groupConstrained bool, offset int, limit int, viewRestrictions *model.ViewUsersRestrictions) ([]*model.User, *model.AppError) {
	users, err := a.Srv().Store.User().GetProfilesNotInChannel(teamID, channelID, groupConstrained, offset, limit, viewRestrictions)
	if err != nil {
		return nil, model.NewAppError("GetUsersNotInChannel", "app.user.get_profiles.app_error", nil, err.Error(), http.StatusInternalServerError)
	}

	return users, nil
}

func (a *App) GetUsersNotInChannelMap(teamID string, channelID string, groupConstrained bool, offset int, limit int, asAdmin bool, viewRestrictions *model.ViewUsersRestrictions) (map[string]*model.User, *model.AppError) {
	users, err := a.GetUsersNotInChannel(teamID, channelID, groupConstrained, offset, limit, viewRestrictions)
	if err != nil {
		return nil, err
	}

	userMap := make(map[string]*model.User, len(users))

	for _, user := range users {
		a.SanitizeProfile(user, asAdmin)
		userMap[user.Id] = user
	}

	return userMap, nil
}

func (a *App) GetUsersNotInChannelPage(teamID string, channelID string, groupConstrained bool, page int, perPage int, asAdmin bool, viewRestrictions *model.ViewUsersRestrictions) ([]*model.User, *model.AppError) {
	users, err := a.GetUsersNotInChannel(teamID, channelID, groupConstrained, page*perPage, perPage, viewRestrictions)
	if err != nil {
		return nil, err
	}

	return a.sanitizeProfiles(users, asAdmin), nil
}

func (a *App) GetUsersWithoutTeamPage(options *model.UserGetOptions, asAdmin bool) ([]*model.User, *model.AppError) {
	users, err := a.ch.srv.userService.GetUsersWithoutTeamPage(options, asAdmin)
	if err != nil {
		return nil, model.NewAppError("GetUsersWithoutTeamPage", "app.user.get_profiles.app_error", nil, err.Error(), http.StatusInternalServerError)
	}

	return a.sanitizeProfiles(users, asAdmin), nil
}

func (a *App) GetUsersWithoutTeam(options *model.UserGetOptions) ([]*model.User, *model.AppError) {
	users, err := a.ch.srv.userService.GetUsersWithoutTeam(options)
	if err != nil {
		return nil, model.NewAppError("GetUsersWithoutTeam", "app.user.get_profiles.app_error", nil, err.Error(), http.StatusInternalServerError)
	}

	return users, nil
}

// GetTeamGroupUsers returns the users who are associated to the team via GroupTeams and GroupMembers.
func (a *App) GetTeamGroupUsers(teamID string) ([]*model.User, *model.AppError) {
	users, err := a.Srv().Store.User().GetTeamGroupUsers(teamID)
	if err != nil {
		return nil, model.NewAppError("GetTeamGroupUsers", "app.user.get_profiles.app_error", nil, err.Error(), http.StatusInternalServerError)
	}

	return users, nil
}

// GetChannelGroupUsers returns the users who are associated to the channel via GroupChannels and GroupMembers.
func (a *App) GetChannelGroupUsers(channelID string) ([]*model.User, *model.AppError) {
	users, err := a.Srv().Store.User().GetChannelGroupUsers(channelID)
	if err != nil {
		return nil, model.NewAppError("GetChannelGroupUsers", "app.user.get_profiles.app_error", nil, err.Error(), http.StatusInternalServerError)
	}

	return users, nil
}

func (a *App) GetUsersByIds(userIDs []string, options *store.UserGetByIdsOpts) ([]*model.User, *model.AppError) {
	users, err := a.ch.srv.userService.GetUsersByIds(userIDs, options)
	if err != nil {
		return nil, model.NewAppError("GetUsersByIds", "app.user.get_profiles.app_error", nil, err.Error(), http.StatusInternalServerError)
	}

	return users, nil
}

func (a *App) GetUsersByGroupChannelIds(c *request.Context, channelIDs []string, asAdmin bool) (map[string][]*model.User, *model.AppError) {
	usersByChannelId, err := a.Srv().Store.User().GetProfileByGroupChannelIdsForUser(c.Session().UserId, channelIDs)
	if err != nil {
		return nil, model.NewAppError("GetUsersByGroupChannelIds", "app.user.get_profile_by_group_channel_ids_for_user.app_error", nil, err.Error(), http.StatusInternalServerError)
	}
	for channelID, userList := range usersByChannelId {
		usersByChannelId[channelID] = a.sanitizeProfiles(userList, asAdmin)
	}

	return usersByChannelId, nil
}

func (a *App) GetUsersByUsernames(usernames []string, asAdmin bool, viewRestrictions *model.ViewUsersRestrictions) ([]*model.User, *model.AppError) {
	users, err := a.ch.srv.userService.GetUsersByUsernames(usernames, &model.UserGetOptions{ViewRestrictions: viewRestrictions})
	if err != nil {
		return nil, model.NewAppError("GetUsersByUsernames", "app.user.get_profiles.app_error", nil, err.Error(), http.StatusInternalServerError)
	}
	return a.sanitizeProfiles(users, asAdmin), nil
}

func (a *App) sanitizeProfiles(users []*model.User, asAdmin bool) []*model.User {
	for _, u := range users {
		a.SanitizeProfile(u, asAdmin)
	}

	return users
}

func (a *App) GenerateMfaSecret(userID string) (*model.MfaSecret, *model.AppError) {
	user, appErr := a.GetUser(userID)
	if appErr != nil {
		return nil, appErr
	}

	if !*a.Config().ServiceSettings.EnableMultifactorAuthentication {
		return nil, model.NewAppError("GenerateMfaSecret", "mfa.mfa_disabled.app_error", nil, "", http.StatusNotImplemented)
	}

	mfaSecret, err := a.ch.srv.userService.GenerateMfaSecret(user)
	if err != nil {
		return nil, model.NewAppError("GenerateMfaSecret", "mfa.generate_qr_code.create_code.app_error", nil, err.Error(), http.StatusInternalServerError)
	}

	return mfaSecret, nil
}

func (a *App) ActivateMfa(userID, token string) *model.AppError {
	user, appErr := a.GetUser(userID)
	if appErr != nil {
		return appErr
	}

	if user.AuthService != "" && user.AuthService != model.UserAuthServiceLdap {
		return model.NewAppError("ActivateMfa", "api.user.activate_mfa.email_and_ldap_only.app_error", nil, "", http.StatusBadRequest)
	}

	if !*a.Config().ServiceSettings.EnableMultifactorAuthentication {
		return model.NewAppError("ActivateMfa", "mfa.mfa_disabled.app_error", nil, "", http.StatusNotImplemented)
	}

	if err := a.ch.srv.userService.ActivateMfa(user, token); err != nil {
		switch {
		case errors.Is(err, mfa.InvalidToken):
			return model.NewAppError("ActivateMfa", "mfa.activate.bad_token.app_error", nil, "", http.StatusUnauthorized)
		default:
			return model.NewAppError("ActivateMfa", "mfa.activate.app_error", nil, err.Error(), http.StatusInternalServerError)
		}
	}

	// Make sure old MFA status is not cached locally or in cluster nodes.
	a.InvalidateCacheForUser(userID)

	return nil
}

func (a *App) DeactivateMfa(userID string) *model.AppError {
	user, appErr := a.GetUser(userID)
	if appErr != nil {
		return appErr
	}

	if err := a.ch.srv.userService.DeactivateMfa(user); err != nil {
		return model.NewAppError("DeactivateMfa", "mfa.deactivate.app_error", nil, err.Error(), http.StatusInternalServerError)
	}

	// Make sure old MFA status is not cached locally or in cluster nodes.
	a.InvalidateCacheForUser(userID)

	return nil
}

func (a *App) GetProfileImage(user *model.User) ([]byte, bool, *model.AppError) {
	return a.ch.srv.GetProfileImage(user)
}

func (a *App) GetDefaultProfileImage(user *model.User) ([]byte, *model.AppError) {
	return a.ch.srv.GetDefaultProfileImage(user)
}

func (a *App) SetDefaultProfileImage(user *model.User) *model.AppError {
	img, appErr := a.GetDefaultProfileImage(user)
	if appErr != nil {
		return appErr
	}

	path := getProfileImagePath(user.Id)
	if _, err := a.WriteFile(bytes.NewReader(img), path); err != nil {
		return err
	}

	if err := a.Srv().Store.User().ResetLastPictureUpdate(user.Id); err != nil {
		mlog.Warn("Failed to reset last picture update", mlog.Err(err))
	}

	a.InvalidateCacheForUser(user.Id)

	updatedUser, appErr := a.GetUser(user.Id)
	if appErr != nil {
		mlog.Warn("Error in getting users profile forcing logout", mlog.String("user_id", user.Id), mlog.Err(appErr))
		return nil
	}

	options := a.Config().GetSanitizeOptions()
	updatedUser.SanitizeProfile(options)

	message := model.NewWebSocketEvent(model.WebsocketEventUserUpdated, "", "", "", nil)
	message.Add("user", updatedUser)
	a.Publish(message)

	return nil
}

func (a *App) SetProfileImage(userID string, imageData *multipart.FileHeader) *model.AppError {
	file, err := imageData.Open()
	if err != nil {
		return model.NewAppError("SetProfileImage", "api.user.upload_profile_user.open.app_error", nil, err.Error(), http.StatusBadRequest)
	}
	defer file.Close()
	return a.SetProfileImageFromMultiPartFile(userID, file)
}

func (a *App) SetProfileImageFromMultiPartFile(userID string, file multipart.File) *model.AppError {
	if limitErr := checkImageLimits(file, *a.Config().FileSettings.MaxImageResolution); limitErr != nil {
		return model.NewAppError("SetProfileImage", "api.user.upload_profile_user.check_image_limits.app_error", nil, "", http.StatusBadRequest)
	}

	return a.SetProfileImageFromFile(userID, file)
}

func (a *App) AdjustImage(file io.Reader) (*bytes.Buffer, *model.AppError) {
	// Decode image into Image object
	img, _, err := a.ch.srv.imgDecoder.Decode(file)
	if err != nil {
		return nil, model.NewAppError("SetProfileImage", "api.user.upload_profile_user.decode.app_error", nil, err.Error(), http.StatusBadRequest)
	}

	orientation, _ := imaging.GetImageOrientation(file)
	img = imaging.MakeImageUpright(img, orientation)

	// Scale profile image
	profileWidthAndHeight := 128
	img = imaging.FillCenter(img, profileWidthAndHeight, profileWidthAndHeight)

	buf := new(bytes.Buffer)
	err = a.ch.srv.imgEncoder.EncodePNG(buf, img)
	if err != nil {
		return nil, model.NewAppError("SetProfileImage", "api.user.upload_profile_user.encode.app_error", nil, err.Error(), http.StatusInternalServerError)
	}
	return buf, nil
}

func (a *App) SetProfileImageFromFile(userID string, file io.Reader) *model.AppError {
	buf, err := a.AdjustImage(file)
	if err != nil {
		return err
	}

	path := getProfileImagePath(userID)
	if storedData, err := a.ReadFile(path); err == nil && bytes.Equal(storedData, buf.Bytes()) {
		return nil
	}

	if _, err := a.WriteFile(buf, path); err != nil {
		return model.NewAppError("SetProfileImage", "api.user.upload_profile_user.upload_profile.app_error", nil, err.Error(), http.StatusInternalServerError)
	}

	if err := a.Srv().Store.User().UpdateLastPictureUpdate(userID); err != nil {
		mlog.Warn("Error with updating last picture update", mlog.Err(err))
	}
	a.invalidateUserCacheAndPublish(userID)
	a.onUserProfileChange(userID)

	return nil
}

func (a *App) UpdatePasswordAsUser(userID, currentPassword, newPassword string) *model.AppError {
	user, err := a.GetUser(userID)
	if err != nil {
		return err
	}

	if user == nil {
		err = model.NewAppError("updatePassword", "api.user.update_password.valid_account.app_error", nil, "", http.StatusBadRequest)
		return err
	}

	if user.AuthData != nil && *user.AuthData != "" {
		err = model.NewAppError("updatePassword", "api.user.update_password.oauth.app_error", nil, "auth_service="+user.AuthService, http.StatusBadRequest)
		return err
	}

	if err := a.DoubleCheckPassword(user, currentPassword); err != nil {
		if err.Id == "api.user.check_user_password.invalid.app_error" {
			err = model.NewAppError("updatePassword", "api.user.update_password.incorrect.app_error", nil, "", http.StatusBadRequest)
		}
		return err
	}

	T := i18n.GetUserTranslations(user.Locale)

	return a.UpdatePasswordSendEmail(user, newPassword, T("api.user.update_password.menu"))
}

func (a *App) userDeactivated(c *request.Context, userID string) *model.AppError {
	a.SetStatusOffline(userID, false)

	user, err := a.GetUser(userID)
	if err != nil {
		return err
	}

	// when disable a user, userDeactivated is called for the user and the
	// bots the user owns. Only notify once, when the user is the owner, not the
	// owners bots
	if !user.IsBot {
		a.notifySysadminsBotOwnerDeactivated(c, userID)
	}

	if *a.Config().ServiceSettings.DisableBotsWhenOwnerIsDeactivated {
		a.disableUserBots(c, userID)
	}

	return nil
}

func (a *App) invalidateUserChannelMembersCaches(userID string) *model.AppError {
	teamsForUser, err := a.GetTeamsForUser(userID)
	if err != nil {
		return err
	}

	for _, team := range teamsForUser {
		channelsForUser, err := a.GetChannelsForTeamForUser(team.Id, userID, false, 0)
		if err != nil {
			return err
		}

		for _, channel := range channelsForUser {
			a.invalidateCacheForChannelMembers(channel.Id)
		}
	}

	return nil
}

func (a *App) UpdateActive(c *request.Context, user *model.User, active bool) (*model.User, *model.AppError) {
	user.UpdateAt = model.GetMillis()
	if active {
		user.DeleteAt = 0
	} else {
		user.DeleteAt = user.UpdateAt
	}

	userUpdate, err := a.ch.srv.userService.UpdateUser(user, true)
	if err != nil {
		var appErr *model.AppError
		var invErr *store.ErrInvalidInput
		switch {
		case errors.As(err, &appErr):
			return nil, appErr
		case errors.As(err, &invErr):
			return nil, model.NewAppError("UpdateActive", "app.user.update.find.app_error", nil, invErr.Error(), http.StatusBadRequest)
		default:
			return nil, model.NewAppError("UpdateActive", "app.user.update.finding.app_error", nil, err.Error(), http.StatusInternalServerError)
		}
	}
	ruser := userUpdate.New

	if !active {
		if err := a.RevokeAllSessions(ruser.Id); err != nil {
			return nil, err
		}
		if err := a.userDeactivated(c, ruser.Id); err != nil {
			return nil, err
		}
	}

	a.invalidateUserChannelMembersCaches(user.Id)
	a.InvalidateCacheForUser(user.Id)

	a.sendUpdatedUserEvent(*ruser)

	return ruser, nil
}

func (a *App) DeactivateGuests(c *request.Context) *model.AppError {
	userIDs, err := a.ch.srv.userService.DeactivateAllGuests()
	if err != nil {
		return model.NewAppError("DeactivateGuests", "app.user.update_active_for_multiple_users.updating.app_error", nil, err.Error(), http.StatusInternalServerError)
	}

	for _, userID := range userIDs {
		if err := a.userDeactivated(c, userID); err != nil {
			return err
		}
	}

	a.Srv().Store.Channel().ClearCaches()
	a.Srv().Store.User().ClearCaches()

	message := model.NewWebSocketEvent(model.WebsocketEventGuestsDeactivated, "", "", "", nil)
	a.Publish(message)

	return nil
}

func (a *App) GetSanitizeOptions(asAdmin bool) map[string]bool {
	return a.ch.srv.userService.GetSanitizeOptions(asAdmin)
}

func (a *App) SanitizeProfile(user *model.User, asAdmin bool) {
	options := a.ch.srv.userService.GetSanitizeOptions(asAdmin)

	user.SanitizeProfile(options)
}

func (a *App) UpdateUserAsUser(user *model.User, asAdmin bool) (*model.User, *model.AppError) {
	updatedUser, err := a.UpdateUser(user, true)
	if err != nil {
		return nil, err
	}

	return updatedUser, nil
}

// CheckProviderAttributes returns the empty string if the patch can be applied without
// overriding attributes set by the user's login provider; otherwise, the name of the offending
// field is returned.
func (a *App) CheckProviderAttributes(user *model.User, patch *model.UserPatch) string {
	tryingToChange := func(userValue *string, patchValue *string) bool {
		return patchValue != nil && *patchValue != *userValue
	}

	// If any login provider is used, then the username may not be changed
	if user.AuthService != "" && tryingToChange(&user.Username, patch.Username) {
		return "username"
	}

	LdapSettings := &a.Config().LdapSettings
	SamlSettings := &a.Config().SamlSettings

	conflictField := ""
	if a.Ldap() != nil &&
		(user.IsLDAPUser() || (user.IsSAMLUser() && *SamlSettings.EnableSyncWithLdap)) {
		conflictField = a.Ldap().CheckProviderAttributes(LdapSettings, user, patch)
	} else if a.Saml() != nil && user.IsSAMLUser() {
		conflictField = a.Saml().CheckProviderAttributes(SamlSettings, user, patch)
	} else if user.IsOAuthUser() {
		if tryingToChange(&user.FirstName, patch.FirstName) || tryingToChange(&user.LastName, patch.LastName) {
			conflictField = "full name"
		}
	}

	return conflictField
}

func (a *App) PatchUser(userID string, patch *model.UserPatch, asAdmin bool) (*model.User, *model.AppError) {
	user, err := a.GetUser(userID)
	if err != nil {
		return nil, err
	}

	user.Patch(patch)

	updatedUser, err := a.UpdateUser(user, true)
	if err != nil {
		return nil, err
	}

	return updatedUser, nil
}

func (a *App) UpdateUserAuth(userID string, userAuth *model.UserAuth) (*model.UserAuth, *model.AppError) {
	userAuth.Password = ""
	if _, err := a.Srv().Store.User().UpdateAuthData(userID, userAuth.AuthService, userAuth.AuthData, "", false); err != nil {
		var invErr *store.ErrInvalidInput
		switch {
		case errors.As(err, &invErr):
			return nil, model.NewAppError("UpdateUserAuth", "app.user.update_auth_data.email_exists.app_error", nil, invErr.Error(), http.StatusBadRequest)
		default:
			return nil, model.NewAppError("UpdateUserAuth", "app.user.update_auth_data.app_error", nil, err.Error(), http.StatusInternalServerError)
		}
	}

	return userAuth, nil
}

func (a *App) sendUpdatedUserEvent(user model.User) {
	adminCopyOfUser := user.DeepCopy()
	a.SanitizeProfile(adminCopyOfUser, true)
	adminMessage := model.NewWebSocketEvent(model.WebsocketEventUserUpdated, "", "", "", nil)
	adminMessage.Add("user", adminCopyOfUser)
	adminMessage.GetBroadcast().ContainsSensitiveData = true
	a.Publish(adminMessage)

	a.SanitizeProfile(&user, false)
	message := model.NewWebSocketEvent(model.WebsocketEventUserUpdated, "", "", "", nil)
	message.Add("user", &user)
	message.GetBroadcast().ContainsSanitizedData = true
	a.Publish(message)
}

func (a *App) UpdateUser(user *model.User, sendNotifications bool) (*model.User, *model.AppError) {
	prev, err := a.ch.srv.userService.GetUser(user.Id)
	if err != nil {
		var nfErr *store.ErrNotFound
		switch {
		case errors.As(err, &nfErr):
			return nil, model.NewAppError("UpdateUser", MissingAccountError, nil, nfErr.Error(), http.StatusNotFound)
		default:
			return nil, model.NewAppError("UpdateUser", "app.user.get.app_error", nil, err.Error(), http.StatusInternalServerError)
		}
	}

	var newEmail string
	if user.Email != prev.Email {
		if !users.CheckUserDomain(user, *a.Config().TeamSettings.RestrictCreationToDomains) {
			if !prev.IsGuest() && !prev.IsLDAPUser() && !prev.IsSAMLUser() {
				return nil, model.NewAppError("UpdateUser", "api.user.update_user.accepted_domain.app_error", nil, "", http.StatusBadRequest)
			}
		}

		if !users.CheckUserDomain(user, *a.Config().GuestAccountsSettings.RestrictCreationToDomains) {
			if prev.IsGuest() && !prev.IsLDAPUser() && !prev.IsSAMLUser() {
				return nil, model.NewAppError("UpdateUser", "api.user.update_user.accepted_guest_domain.app_error", nil, "", http.StatusBadRequest)
			}
		}

		if *a.Config().EmailSettings.RequireEmailVerification {
			newEmail = user.Email
			// Don't set new eMail on user account if email verification is required, this will be done as a post-verification action
			// to avoid users being able to set non-controlled eMails as their account email
			if _, appErr := a.GetUserByEmail(newEmail); appErr == nil {
				return nil, model.NewAppError("UpdateUser", "app.user.save.email_exists.app_error", nil, "user_id="+user.Id, http.StatusBadRequest)
			}

			//  When a bot is created, prev.Email will be an autogenerated faked email,
			//  which will not match a CLI email input during bot to user conversions.
			//  To update a bot users email, do not set the email to the faked email
			//  stored in prev.Email.  Allow using the email defined in the CLI
			if !user.IsBot {
				user.Email = prev.Email
			}
		}
	}

	userUpdate, err := a.ch.srv.userService.UpdateUser(user, false)
	if err != nil {
		var appErr *model.AppError
		var invErr *store.ErrInvalidInput
		var conErr *store.ErrConflict
		switch {
		case errors.As(err, &appErr):
			return nil, appErr
		case errors.As(err, &invErr):
			return nil, model.NewAppError("UpdateUser", "app.user.update.find.app_error", nil, invErr.Error(), http.StatusBadRequest)
		case errors.As(err, &conErr):
			if cErr, ok := err.(*store.ErrConflict); ok && cErr.Resource == "Username" {
				return nil, model.NewAppError("UpdateUser", "app.user.save.username_exists.app_error", nil, "", http.StatusBadRequest)
			}
			return nil, model.NewAppError("UpdateUser", "app.user.save.email_exists.app_error", nil, "", http.StatusBadRequest)
		default:
			return nil, model.NewAppError("UpdateUser", "app.user.update.finding.app_error", nil, err.Error(), http.StatusInternalServerError)
		}
	}

	if sendNotifications {
		if userUpdate.New.Email != userUpdate.Old.Email || newEmail != "" {
			if *a.Config().EmailSettings.RequireEmailVerification {
				a.Srv().Go(func() {
					if err := a.SendEmailVerification(userUpdate.New, newEmail, ""); err != nil {
						mlog.Error("Failed to send email verification", mlog.Err(err))
					}
				})
			} else {
				a.Srv().Go(func() {
					if err := a.Srv().EmailService.SendEmailChangeEmail(userUpdate.Old.Email, userUpdate.New.Email, userUpdate.New.Locale, a.GetSiteURL()); err != nil {
						mlog.Error("Failed to send email change email", mlog.Err(err))
					}
				})
			}
		}

		if userUpdate.New.Username != userUpdate.Old.Username {
			a.Srv().Go(func() {
				if err := a.Srv().EmailService.SendChangeUsernameEmail(userUpdate.New.Username, userUpdate.New.Email, userUpdate.New.Locale, a.GetSiteURL()); err != nil {
					mlog.Error("Failed to send change username email", mlog.Err(err))
				}
			})
		}
		a.sendUpdatedUserEvent(*userUpdate.New)
	}

	a.InvalidateCacheForUser(user.Id)
	a.onUserProfileChange(user.Id)

	return userUpdate.New, nil
}

func (a *App) UpdateUserActive(c *request.Context, userID string, active bool) *model.AppError {
	user, err := a.GetUser(userID)

	if err != nil {
		return err
	}
	if _, err = a.UpdateActive(c, user, active); err != nil {
		return err
	}

	return nil
}

func (a *App) updateUserNotifyProps(userID string, props map[string]string) *model.AppError {
	err := a.ch.srv.userService.UpdateUserNotifyProps(userID, props)
	if err != nil {
		var appErr *model.AppError
		switch {
		case errors.As(err, &appErr):
			return appErr
		default:
			return model.NewAppError("UpdateUser", "app.user.update.finding.app_error", nil, err.Error(), http.StatusInternalServerError)
		}
	}

	a.InvalidateCacheForUser(userID)
	a.onUserProfileChange(userID)

	return nil
}

func (a *App) UpdateMfa(activate bool, userID, token string) *model.AppError {
	if activate {
		if err := a.ActivateMfa(userID, token); err != nil {
			return err
		}
	} else {
		if err := a.DeactivateMfa(userID); err != nil {
			return err
		}
	}

	a.Srv().Go(func() {
		user, err := a.GetUser(userID)
		if err != nil {
			mlog.Error("Failed to get user", mlog.Err(err))
			return
		}

		if err := a.Srv().EmailService.SendMfaChangeEmail(user.Email, activate, user.Locale, a.GetSiteURL()); err != nil {
			mlog.Error("Failed to send mfa change email", mlog.Err(err))
		}
	})

	return nil
}

func (a *App) UpdatePasswordByUserIdSendEmail(userID, newPassword, method string) *model.AppError {
	user, err := a.GetUser(userID)
	if err != nil {
		return err
	}

	return a.UpdatePasswordSendEmail(user, newPassword, method)
}

func (a *App) UpdatePassword(user *model.User, newPassword string) *model.AppError {
	if err := a.IsPasswordValid(newPassword); err != nil {
		return err
	}

	hashedPassword := model.HashPassword(newPassword)

	if err := a.Srv().Store.User().UpdatePassword(user.Id, hashedPassword); err != nil {
		return model.NewAppError("UpdatePassword", "api.user.update_password.failed.app_error", nil, err.Error(), http.StatusInternalServerError)
	}

	a.InvalidateCacheForUser(user.Id)

	return nil
}

func (a *App) UpdatePasswordSendEmail(user *model.User, newPassword, method string) *model.AppError {
	if err := a.UpdatePassword(user, newPassword); err != nil {
		return err
	}

	a.Srv().Go(func() {
		if err := a.Srv().EmailService.SendPasswordChangeEmail(user.Email, method, user.Locale, a.GetSiteURL()); err != nil {
			mlog.Error("Failed to send password change email", mlog.Err(err))
		}
	})

	return nil
}

func (a *App) UpdateHashedPasswordByUserId(userID, newHashedPassword string) *model.AppError {
	user, err := a.GetUser(userID)
	if err != nil {
		return err
	}

	return a.UpdateHashedPassword(user, newHashedPassword)
}

func (a *App) UpdateHashedPassword(user *model.User, newHashedPassword string) *model.AppError {
	if err := a.Srv().Store.User().UpdatePassword(user.Id, newHashedPassword); err != nil {
		return model.NewAppError("UpdatePassword", "api.user.update_password.failed.app_error", nil, err.Error(), http.StatusInternalServerError)
	}

	a.InvalidateCacheForUser(user.Id)

	return nil
}

func (a *App) ResetPasswordFromToken(userSuppliedTokenString, newPassword string) *model.AppError {
	token, err := a.GetPasswordRecoveryToken(userSuppliedTokenString)
	if err != nil {
		return err
	}
	if model.GetMillis()-token.CreateAt >= PasswordRecoverExpiryTime {
		return model.NewAppError("resetPassword", "api.user.reset_password.link_expired.app_error", nil, "", http.StatusBadRequest)
	}

	tokenData := struct {
		UserId string
		Email  string
	}{}

	err2 := json.Unmarshal([]byte(token.Extra), &tokenData)
	if err2 != nil {
		return model.NewAppError("resetPassword", "api.user.reset_password.token_parse.error", nil, "", http.StatusInternalServerError)
	}

	user, err := a.GetUser(tokenData.UserId)
	if err != nil {
		return err
	}

	if user.Email != tokenData.Email {
		return model.NewAppError("resetPassword", "api.user.reset_password.link_expired.app_error", nil, "", http.StatusBadRequest)
	}

	if user.IsSSOUser() {
		return model.NewAppError("ResetPasswordFromCode", "api.user.reset_password.sso.app_error", nil, "userId="+user.Id, http.StatusBadRequest)
	}

	T := i18n.GetUserTranslations(user.Locale)

	if err := a.UpdatePasswordSendEmail(user, newPassword, T("api.user.reset_password.method")); err != nil {
		return err
	}

	if err := a.DeleteToken(token); err != nil {
		mlog.Warn("Failed to delete token", mlog.Err(err))
	}

	return nil
}

func (a *App) SendPasswordReset(email string, siteURL string) (bool, *model.AppError) {
	user, err := a.GetUserByEmail(email)
	if err != nil {
		return false, nil
	}

	if user.AuthData != nil && *user.AuthData != "" {
		return false, model.NewAppError("SendPasswordReset", "api.user.send_password_reset.sso.app_error", nil, "userId="+user.Id, http.StatusBadRequest)
	}

	token, err := a.CreatePasswordRecoveryToken(user.Id, user.Email)
	if err != nil {
		return false, err
	}

	result, eErr := a.Srv().EmailService.SendPasswordResetEmail(user.Email, token, user.Locale, siteURL)
	if eErr != nil {
		return result, model.NewAppError("SendPasswordReset", "api.user.send_password_reset.send.app_error", nil, "err="+eErr.Error(), http.StatusInternalServerError)
	}

	return result, nil
}

func (a *App) CreatePasswordRecoveryToken(userID, email string) (*model.Token, *model.AppError) {
	tokenExtra := struct {
		UserId string
		Email  string
	}{
		userID,
		email,
	}
	jsonData, err := json.Marshal(tokenExtra)

	if err != nil {
		return nil, model.NewAppError("CreatePasswordRecoveryToken", "api.user.create_password_token.error", nil, "", http.StatusInternalServerError)
	}

	token := model.NewToken(TokenTypePasswordRecovery, string(jsonData))

	if err := a.Srv().Store.Token().Save(token); err != nil {
		var appErr *model.AppError
		switch {
		case errors.As(err, &appErr):
			return nil, appErr
		default:
			return nil, model.NewAppError("CreatePasswordRecoveryToken", "app.recover.save.app_error", nil, err.Error(), http.StatusInternalServerError)
		}
	}

	return token, nil
}

func (a *App) GetPasswordRecoveryToken(token string) (*model.Token, *model.AppError) {
	rtoken, err := a.Srv().Store.Token().GetByToken(token)
	if err != nil {
		return nil, model.NewAppError("GetPasswordRecoveryToken", "api.user.reset_password.invalid_link.app_error", nil, err.Error(), http.StatusBadRequest)
	}
	if rtoken.Type != TokenTypePasswordRecovery {
		return nil, model.NewAppError("GetPasswordRecoveryToken", "api.user.reset_password.broken_token.app_error", nil, "", http.StatusBadRequest)
	}
	return rtoken, nil
}

func (a *App) GetTokenById(token string) (*model.Token, *model.AppError) {
	rtoken, err := a.Srv().Store.Token().GetByToken(token)

	if err != nil {
		var status int

		switch err.(type) {
		case *store.ErrNotFound:
			status = http.StatusNotFound
		default:
			status = http.StatusInternalServerError
		}

		return nil, model.NewAppError("GetTokenById", "api.user.create_user.signup_link_invalid.app_error", nil, err.Error(), status)
	}

	return rtoken, nil
}

func (a *App) DeleteToken(token *model.Token) *model.AppError {
	err := a.Srv().Store.Token().Delete(token.Token)
	if err != nil {
		return model.NewAppError("DeleteToken", "app.recover.delete.app_error", nil, err.Error(), http.StatusInternalServerError)
	}
	return nil
}

func (a *App) UpdateUserRoles(userID string, newRoles string, sendWebSocketEvent bool) (*model.User, *model.AppError) {
	user, err := a.GetUser(userID)
	if err != nil {
		err.StatusCode = http.StatusBadRequest
		return nil, err
	}

	return a.UpdateUserRolesWithUser(user, newRoles, sendWebSocketEvent)
}

func (a *App) UpdateUserRolesWithUser(user *model.User, newRoles string, sendWebSocketEvent bool) (*model.User, *model.AppError) {

	if err := a.CheckRolesExist(strings.Fields(newRoles)); err != nil {
		return nil, err
	}

	user.Roles = newRoles
	uchan := make(chan store.StoreResult, 1)
	go func() {
		userUpdate, err := a.Srv().Store.User().Update(user, true)
		uchan <- store.StoreResult{Data: userUpdate, NErr: err}
		close(uchan)
	}()

	schan := make(chan store.StoreResult, 1)
	go func() {
		id, err := a.Srv().Store.Session().UpdateRoles(user.Id, newRoles)
		schan <- store.StoreResult{Data: id, NErr: err}
		close(schan)
	}()

	result := <-uchan
	if result.NErr != nil {
		var appErr *model.AppError
		var invErr *store.ErrInvalidInput
		switch {
		case errors.As(result.NErr, &appErr):
			return nil, appErr
		case errors.As(result.NErr, &invErr):
			return nil, model.NewAppError("UpdateUserRoles", "app.user.update.find.app_error", nil, invErr.Error(), http.StatusBadRequest)
		default:
			return nil, model.NewAppError("UpdateUserRoles", "app.user.update.finding.app_error", nil, result.NErr.Error(), http.StatusInternalServerError)
		}
	}
	ruser := result.Data.(*model.UserUpdate).New

	if result := <-schan; result.NErr != nil {
		// soft error since the user roles were still updated
		mlog.Warn("Failed during updating user roles", mlog.Err(result.NErr))
	}

	a.InvalidateCacheForUser(user.Id)
	a.ClearSessionCacheForUser(user.Id)

	if sendWebSocketEvent {
		message := model.NewWebSocketEvent(model.WebsocketEventUserRoleUpdated, "", "", user.Id, nil)
		message.Add("user_id", user.Id)
		message.Add("roles", newRoles)
		a.Publish(message)
	}

	return ruser, nil
}

func (a *App) PermanentDeleteUser(c *request.Context, user *model.User) *model.AppError {
	mlog.Warn("Attempting to permanently delete account", mlog.String("user_id", user.Id), mlog.String("user_email", user.Email))
	if user.IsInRole(model.SystemAdminRoleId) {
		mlog.Warn("You are deleting a user that is a system administrator.  You may need to set another account as the system administrator using the command line tools.", mlog.String("user_email", user.Email))
	}

	if _, err := a.UpdateActive(c, user, false); err != nil {
		return err
	}

	if err := a.Srv().Store.Session().PermanentDeleteSessionsByUser(user.Id); err != nil {
		return model.NewAppError("PermanentDeleteUser", "app.session.permanent_delete_sessions_by_user.app_error", nil, err.Error(), http.StatusInternalServerError)
	}

	if err := a.Srv().Store.UserAccessToken().DeleteAllForUser(user.Id); err != nil {
		return model.NewAppError("PermanentDeleteUser", "app.user_access_token.delete.app_error", nil, err.Error(), http.StatusInternalServerError)
	}

	if err := a.Srv().Store.OAuth().PermanentDeleteAuthDataByUser(user.Id); err != nil {
		return model.NewAppError("PermanentDeleteUser", "app.oauth.permanent_delete_auth_data_by_user.app_error", nil, err.Error(), http.StatusInternalServerError)
	}

	if err := a.Srv().Store.Webhook().PermanentDeleteIncomingByUser(user.Id); err != nil {
		return model.NewAppError("PermanentDeleteUser", "app.webhooks.permanent_delete_incoming_by_user.app_error", nil, err.Error(), http.StatusInternalServerError)
	}

	if err := a.Srv().Store.Webhook().PermanentDeleteOutgoingByUser(user.Id); err != nil {
		return model.NewAppError("PermanentDeleteUser", "app.webhooks.permanent_delete_outgoing_by_user.app_error", nil, err.Error(), http.StatusInternalServerError)
	}

	if err := a.Srv().Store.Command().PermanentDeleteByUser(user.Id); err != nil {
		return model.NewAppError("PermanentDeleteUser", "app.user.permanentdeleteuser.internal_error", nil, err.Error(), http.StatusInternalServerError)
	}

	if err := a.Srv().Store.Preference().PermanentDeleteByUser(user.Id); err != nil {
		return model.NewAppError("PermanentDeleteUser", "app.preference.permanent_delete_by_user.app_error", nil, err.Error(), http.StatusInternalServerError)
	}

	if err := a.Srv().Store.Channel().PermanentDeleteMembersByUser(user.Id); err != nil {
		return model.NewAppError("PermanentDeleteUser", "app.channel.permanent_delete_members_by_user.app_error", nil, err.Error(), http.StatusInternalServerError)
	}

	if err := a.Srv().Store.Group().PermanentDeleteMembersByUser(user.Id); err != nil {
		return model.NewAppError("PermanentDeleteUser", "app.group.permanent_delete_members_by_user.app_error", nil, err.Error(), http.StatusInternalServerError)
	}

	if err := a.Srv().Store.Post().PermanentDeleteByUser(user.Id); err != nil {
		return model.NewAppError("PermanentDeleteUser", "app.post.permanent_delete_by_user.app_error", nil, err.Error(), http.StatusInternalServerError)
	}

	if err := a.Srv().Store.Bot().PermanentDelete(user.Id); err != nil {
		var invErr *store.ErrInvalidInput
		switch {
		case errors.As(err, &invErr):
			return model.NewAppError("PermanentDeleteUser", "app.bot.permenent_delete.bad_id", map[string]interface{}{"user_id": invErr.Value}, invErr.Error(), http.StatusBadRequest)
		default: // last fallback in case it doesn't map to an existing app error.
			return model.NewAppError("PermanentDeleteUser", "app.bot.permanent_delete.internal_error", nil, err.Error(), http.StatusInternalServerError)
		}
	}

	infos, err := a.Srv().Store.FileInfo().GetForUser(user.Id)
	if err != nil {
		mlog.Warn("Error getting file list for user from FileInfoStore", mlog.Err(err))
	}

	for _, info := range infos {
		res, err := a.FileExists(info.Path)
		if err != nil {
			mlog.Warn(
				"Error checking existence of file",
				mlog.String("path", info.Path),
				mlog.Err(err),
			)
			continue
		}

		if !res {
			mlog.Warn("File not found", mlog.String("path", info.Path))
			continue
		}

		err = a.RemoveFile(info.Path)

		if err != nil {
			mlog.Warn(
				"Unable to remove file",
				mlog.String("path", info.Path),
				mlog.Err(err),
			)
		}
	}

	if _, err := a.Srv().Store.FileInfo().PermanentDeleteByUser(user.Id); err != nil {
		return model.NewAppError("PermanentDeleteUser", "app.file_info.permanent_delete_by_user.app_error", nil, err.Error(), http.StatusInternalServerError)
	}

	if err := a.Srv().Store.User().PermanentDelete(user.Id); err != nil {
		return model.NewAppError("PermanentDeleteUser", "app.user.permanent_delete.app_error", nil, err.Error(), http.StatusInternalServerError)
	}

	if err := a.Srv().Store.Audit().PermanentDeleteByUser(user.Id); err != nil {
		return model.NewAppError("PermanentDeleteUser", "app.audit.permanent_delete_by_user.app_error", nil, err.Error(), http.StatusInternalServerError)
	}

	if err := a.Srv().Store.Team().RemoveAllMembersByUser(user.Id); err != nil {
		return model.NewAppError("PermanentDeleteUser", "app.team.remove_member.app_error", nil, err.Error(), http.StatusInternalServerError)
	}

	mlog.Warn("Permanently deleted account", mlog.String("user_email", user.Email), mlog.String("user_id", user.Id))

	return nil
}

func (a *App) PermanentDeleteAllUsers(c *request.Context) *model.AppError {
	users, err := a.Srv().Store.User().GetAll()
	if err != nil {
		return model.NewAppError("PermanentDeleteAllUsers", "app.user.get.app_error", nil, err.Error(), http.StatusInternalServerError)
	}
	for _, user := range users {
		a.PermanentDeleteUser(c, user)
	}

	return nil
}

func (a *App) SendEmailVerification(user *model.User, newEmail, redirect string) *model.AppError {
	token, err := a.Srv().EmailService.CreateVerifyEmailToken(user.Id, newEmail)
	if err != nil {
		switch {
		case errors.Is(err, email.CreateEmailTokenError):
			return model.NewAppError("CreateVerifyEmailToken", "api.user.create_email_token.error", nil, "", http.StatusInternalServerError)
		default:
			return model.NewAppError("CreateVerifyEmailToken", "app.recover.save.app_error", nil, err.Error(), http.StatusInternalServerError)
		}
	}

	if _, err := a.GetStatus(user.Id); err != nil {
		eErr := a.Srv().EmailService.SendVerifyEmail(newEmail, user.Locale, a.GetSiteURL(), token.Token, redirect)
		if eErr != nil {
			return model.NewAppError("SendVerifyEmail", "api.user.send_verify_email_and_forget.failed.error", nil, eErr.Error(), http.StatusInternalServerError)
		}
		return nil
<<<<<<< HEAD
	}

	if err := a.Srv().EmailService.SendEmailChangeVerifyEmail(newEmail, user.Locale, a.GetSiteURL(), token.Token); err != nil {
		return model.NewAppError("sendEmailChangeVerifyEmail", "api.user.send_email_change_verify_email_and_forget.error", nil, err.Error(), http.StatusInternalServerError)
	}

=======
	}

	if err := a.Srv().EmailService.SendEmailChangeVerifyEmail(newEmail, user.Locale, a.GetSiteURL(), token.Token); err != nil {
		return model.NewAppError("sendEmailChangeVerifyEmail", "api.user.send_email_change_verify_email_and_forget.error", nil, err.Error(), http.StatusInternalServerError)
	}

>>>>>>> 21a61813
	return nil
}

func (a *App) VerifyEmailFromToken(userSuppliedTokenString string) *model.AppError {
	token, err := a.GetVerifyEmailToken(userSuppliedTokenString)
	if err != nil {
		return err
	}
	if model.GetMillis()-token.CreateAt >= PasswordRecoverExpiryTime {
		return model.NewAppError("VerifyEmailFromToken", "api.user.verify_email.link_expired.app_error", nil, "", http.StatusBadRequest)
	}

	tokenData := struct {
		UserId string
		Email  string
	}{}

	err2 := json.Unmarshal([]byte(token.Extra), &tokenData)
	if err2 != nil {
		return model.NewAppError("VerifyEmailFromToken", "api.user.verify_email.token_parse.error", nil, "", http.StatusInternalServerError)
	}

	user, err := a.GetUser(tokenData.UserId)
	if err != nil {
		return err
	}

	tokenData.Email = strings.ToLower(tokenData.Email)
	if err := a.VerifyUserEmail(tokenData.UserId, tokenData.Email); err != nil {
		return err
	}

	if user.Email != tokenData.Email {
		a.Srv().Go(func() {
			if err := a.Srv().EmailService.SendEmailChangeEmail(user.Email, tokenData.Email, user.Locale, a.GetSiteURL()); err != nil {
				mlog.Error("Failed to send email change email", mlog.Err(err))
			}
		})
	}

	if err := a.DeleteToken(token); err != nil {
		mlog.Warn("Failed to delete token", mlog.Err(err))
	}

	return nil
}

func (a *App) GetVerifyEmailToken(token string) (*model.Token, *model.AppError) {
	rtoken, err := a.Srv().Store.Token().GetByToken(token)
	if err != nil {
		return nil, model.NewAppError("GetVerifyEmailToken", "api.user.verify_email.bad_link.app_error", nil, err.Error(), http.StatusBadRequest)
	}
	if rtoken.Type != TokenTypeVerifyEmail {
		return nil, model.NewAppError("GetVerifyEmailToken", "api.user.verify_email.broken_token.app_error", nil, "", http.StatusBadRequest)
	}
	return rtoken, nil
}

// GetTotalUsersStats is used for the DM list total
func (a *App) GetTotalUsersStats(viewRestrictions *model.ViewUsersRestrictions) (*model.UsersStats, *model.AppError) {
	count, err := a.Srv().Store.User().Count(model.UserCountOptions{
		IncludeBotAccounts: true,
		ViewRestrictions:   viewRestrictions,
	})
	if err != nil {
		return nil, model.NewAppError("GetTotalUsersStats", "app.user.get_total_users_count.app_error", nil, err.Error(), http.StatusInternalServerError)
	}
	stats := &model.UsersStats{
		TotalUsersCount: count,
	}
	return stats, nil
}

// GetFilteredUsersStats is used to get a count of users based on the set of filters supported by UserCountOptions.
func (a *App) GetFilteredUsersStats(options *model.UserCountOptions) (*model.UsersStats, *model.AppError) {
	count, err := a.Srv().Store.User().Count(*options)
	if err != nil {
		return nil, model.NewAppError("GetFilteredUsersStats", "app.user.get_total_users_count.app_error", nil, err.Error(), http.StatusInternalServerError)
	}
	stats := &model.UsersStats{
		TotalUsersCount: count,
	}
	return stats, nil
}

func (a *App) VerifyUserEmail(userID, email string) *model.AppError {
	if _, err := a.Srv().Store.User().VerifyEmail(userID, email); err != nil {
		return model.NewAppError("VerifyUserEmail", "app.user.verify_email.app_error", nil, err.Error(), http.StatusInternalServerError)
	}

	a.InvalidateCacheForUser(userID)

	user, err := a.GetUser(userID)

	if err != nil {
		return err
	}

	a.sendUpdatedUserEvent(*user)

	return nil
}

func (a *App) SearchUsers(props *model.UserSearch, options *model.UserSearchOptions) ([]*model.User, *model.AppError) {
	if props.WithoutTeam {
		return a.SearchUsersWithoutTeam(props.Term, options)
	}
	if props.InChannelId != "" {
		return a.SearchUsersInChannel(props.InChannelId, props.Term, options)
	}
	if props.NotInChannelId != "" {
		return a.SearchUsersNotInChannel(props.TeamId, props.NotInChannelId, props.Term, options)
	}
	if props.NotInTeamId != "" {
		return a.SearchUsersNotInTeam(props.NotInTeamId, props.Term, options)
	}
	if props.InGroupId != "" {
		return a.SearchUsersInGroup(props.InGroupId, props.Term, options)
	}
	return a.SearchUsersInTeam(props.TeamId, props.Term, options)
}

func (a *App) SearchUsersInChannel(channelID string, term string, options *model.UserSearchOptions) ([]*model.User, *model.AppError) {
	term = strings.TrimSpace(term)
	users, err := a.Srv().Store.User().SearchInChannel(channelID, term, options)
	if err != nil {
		return nil, model.NewAppError("SearchUsersInChannel", "app.user.search.app_error", nil, err.Error(), http.StatusInternalServerError)
	}
	for _, user := range users {
		a.SanitizeProfile(user, options.IsAdmin)
	}

	return users, nil
}

func (a *App) SearchUsersNotInChannel(teamID string, channelID string, term string, options *model.UserSearchOptions) ([]*model.User, *model.AppError) {
	term = strings.TrimSpace(term)
	users, err := a.Srv().Store.User().SearchNotInChannel(teamID, channelID, term, options)
	if err != nil {
		return nil, model.NewAppError("SearchUsersNotInChannel", "app.user.search.app_error", nil, err.Error(), http.StatusInternalServerError)
	}

	for _, user := range users {
		a.SanitizeProfile(user, options.IsAdmin)
	}

	return users, nil
}

func (a *App) SearchUsersInTeam(teamID, term string, options *model.UserSearchOptions) ([]*model.User, *model.AppError) {
	term = strings.TrimSpace(term)

	users, err := a.Srv().Store.User().Search(teamID, term, options)
	if err != nil {
		return nil, model.NewAppError("SearchUsersInTeam", "app.user.search.app_error", nil, err.Error(), http.StatusInternalServerError)
	}

	for _, user := range users {
		a.SanitizeProfile(user, options.IsAdmin)
	}

	return users, nil
}

func (a *App) SearchUsersNotInTeam(notInTeamId string, term string, options *model.UserSearchOptions) ([]*model.User, *model.AppError) {
	term = strings.TrimSpace(term)
	users, err := a.Srv().Store.User().SearchNotInTeam(notInTeamId, term, options)
	if err != nil {
		return nil, model.NewAppError("SearchUsersNotInTeam", "app.user.search.app_error", nil, err.Error(), http.StatusInternalServerError)
	}

	for _, user := range users {
		a.SanitizeProfile(user, options.IsAdmin)
	}

	return users, nil
}

func (a *App) SearchUsersWithoutTeam(term string, options *model.UserSearchOptions) ([]*model.User, *model.AppError) {
	term = strings.TrimSpace(term)
	users, err := a.Srv().Store.User().SearchWithoutTeam(term, options)
	if err != nil {
		return nil, model.NewAppError("SearchUsersWithoutTeam", "app.user.search.app_error", nil, err.Error(), http.StatusInternalServerError)
	}

	for _, user := range users {
		a.SanitizeProfile(user, options.IsAdmin)
	}

	return users, nil
}

func (a *App) SearchUsersInGroup(groupID string, term string, options *model.UserSearchOptions) ([]*model.User, *model.AppError) {
	term = strings.TrimSpace(term)
	users, err := a.Srv().Store.User().SearchInGroup(groupID, term, options)
	if err != nil {
		return nil, model.NewAppError("SearchUsersInGroup", "app.user.search.app_error", nil, err.Error(), http.StatusInternalServerError)
	}

	for _, user := range users {
		a.SanitizeProfile(user, options.IsAdmin)
	}

	return users, nil
}

func (a *App) AutocompleteUsersInChannel(teamID string, channelID string, term string, options *model.UserSearchOptions) (*model.UserAutocompleteInChannel, *model.AppError) {
	term = strings.TrimSpace(term)

	autocomplete, err := a.Srv().Store.User().AutocompleteUsersInChannel(teamID, channelID, term, options)
	if err != nil {
		return nil, model.NewAppError("AutocompleteUsersInChannel", "app.user.search.app_error", nil, err.Error(), http.StatusInternalServerError)
	}

	for _, user := range autocomplete.InChannel {
		a.SanitizeProfile(user, options.IsAdmin)
	}

	for _, user := range autocomplete.OutOfChannel {
		a.SanitizeProfile(user, options.IsAdmin)
	}

	return autocomplete, nil
}

func (a *App) AutocompleteUsersInTeam(teamID string, term string, options *model.UserSearchOptions) (*model.UserAutocompleteInTeam, *model.AppError) {
	term = strings.TrimSpace(term)

	users, err := a.Srv().Store.User().Search(teamID, term, options)
	if err != nil {
		return nil, model.NewAppError("AutocompleteUsersInTeam", "app.user.search.app_error", nil, err.Error(), http.StatusInternalServerError)
	}

	for _, user := range users {
		a.SanitizeProfile(user, options.IsAdmin)
	}

	autocomplete := &model.UserAutocompleteInTeam{}
	autocomplete.InTeam = users
	return autocomplete, nil
}

func (a *App) UpdateOAuthUserAttrs(userData io.Reader, user *model.User, provider einterfaces.OAuthProvider, service string, tokenUser *model.User) *model.AppError {
	oauthUser, err1 := provider.GetUserFromJSON(userData, tokenUser)
	if err1 != nil {
		return model.NewAppError("UpdateOAuthUserAttrs", "api.user.update_oauth_user_attrs.get_user.app_error", map[string]interface{}{"Service": service}, err1.Error(), http.StatusBadRequest)
	}

	userAttrsChanged := false

	if oauthUser.Username != user.Username {
		if existingUser, _ := a.GetUserByUsername(oauthUser.Username); existingUser == nil {
			user.Username = oauthUser.Username
			userAttrsChanged = true
		}
	}

	if oauthUser.GetFullName() != user.GetFullName() {
		user.FirstName = oauthUser.FirstName
		user.LastName = oauthUser.LastName
		userAttrsChanged = true
	}

	if oauthUser.Email != user.Email {
		if existingUser, _ := a.GetUserByEmail(oauthUser.Email); existingUser == nil {
			user.Email = oauthUser.Email
			userAttrsChanged = true
		}
	}

	if user.DeleteAt > 0 {
		// Make sure they are not disabled
		user.DeleteAt = 0
		userAttrsChanged = true
	}

	if userAttrsChanged {
		users, err := a.Srv().Store.User().Update(user, true)
		if err != nil {
			var appErr *model.AppError
			var invErr *store.ErrInvalidInput
			switch {
			case errors.As(err, &appErr):
				return appErr
			case errors.As(err, &invErr):
				return model.NewAppError("UpdateOAuthUserAttrs", "app.user.update.find.app_error", nil, invErr.Error(), http.StatusBadRequest)
			default:
				return model.NewAppError("UpdateOAuthUserAttrs", "app.user.update.finding.app_error", nil, err.Error(), http.StatusInternalServerError)
			}
		}

		user = users.New
		a.InvalidateCacheForUser(user.Id)
	}

	return nil
}

func (a *App) RestrictUsersGetByPermissions(userID string, options *model.UserGetOptions) (*model.UserGetOptions, *model.AppError) {
	restrictions, err := a.GetViewUsersRestrictions(userID)
	if err != nil {
		return nil, err
	}

	options.ViewRestrictions = restrictions
	return options, nil
}

// FilterNonGroupTeamMembers returns the subset of the given user IDs of the users who are not members of groups
// associated to the team excluding bots.
func (a *App) FilterNonGroupTeamMembers(userIDs []string, team *model.Team) ([]string, error) {
	teamGroupUsers, err := a.GetTeamGroupUsers(team.Id)
	if err != nil {
		return nil, err
	}
	return a.filterNonGroupUsers(userIDs, teamGroupUsers)
}

// FilterNonGroupChannelMembers returns the subset of the given user IDs of the users who are not members of groups
// associated to the channel excluding bots
func (a *App) FilterNonGroupChannelMembers(userIDs []string, channel *model.Channel) ([]string, error) {
	channelGroupUsers, err := a.GetChannelGroupUsers(channel.Id)
	if err != nil {
		return nil, err
	}
	return a.filterNonGroupUsers(userIDs, channelGroupUsers)
}

// filterNonGroupUsers is a helper function that takes a list of user ids and a list of users
// and returns the list of normal users present in userIDs but not in groupUsers.
func (a *App) filterNonGroupUsers(userIDs []string, groupUsers []*model.User) ([]string, error) {
	nonMemberIds := []string{}
	users, err := a.Srv().Store.User().GetProfileByIds(context.Background(), userIDs, nil, false)
	if err != nil {
		return nil, err
	}

	for _, user := range users {
		userIsMember := user.IsBot

		for _, pu := range groupUsers {
			if pu.Id == user.Id {
				userIsMember = true
				break
			}
		}
		if !userIsMember {
			nonMemberIds = append(nonMemberIds, user.Id)
		}
	}

	return nonMemberIds, nil
}

func (a *App) RestrictUsersSearchByPermissions(userID string, options *model.UserSearchOptions) (*model.UserSearchOptions, *model.AppError) {
	restrictions, err := a.GetViewUsersRestrictions(userID)
	if err != nil {
		return nil, err
	}

	options.ViewRestrictions = restrictions
	return options, nil
}

func (a *App) UserCanSeeOtherUser(userID string, otherUserId string) (bool, *model.AppError) {
	if userID == otherUserId {
		return true, nil
	}

	restrictions, err := a.GetViewUsersRestrictions(userID)
	if err != nil {
		return false, err
	}

	if restrictions == nil {
		return true, nil
	}

	if len(restrictions.Teams) > 0 {
		result, err := a.Srv().Store.Team().UserBelongsToTeams(otherUserId, restrictions.Teams)
		if err != nil {
			return false, model.NewAppError("UserCanSeeOtherUser", "app.team.user_belongs_to_teams.app_error", nil, err.Error(), http.StatusInternalServerError)
		}
		if result {
			return true, nil
		}
	}

	if len(restrictions.Channels) > 0 {
		result, err := a.userBelongsToChannels(otherUserId, restrictions.Channels)
		if err != nil {
			return false, err
		}
		if result {
			return true, nil
		}
	}

	return false, nil
}

func (a *App) userBelongsToChannels(userID string, channelIDs []string) (bool, *model.AppError) {
	belongs, err := a.Srv().Store.Channel().UserBelongsToChannels(userID, channelIDs)
	if err != nil {
		return false, model.NewAppError("userBelongsToChannels", "app.channel.user_belongs_to_channels.app_error", nil, err.Error(), http.StatusInternalServerError)
	}

	return belongs, nil
}

func (a *App) GetViewUsersRestrictions(userID string) (*model.ViewUsersRestrictions, *model.AppError) {
	if a.HasPermissionTo(userID, model.PermissionViewMembers) {
		return nil, nil
	}

	teamIDs, nErr := a.Srv().Store.Team().GetUserTeamIds(userID, true)
	if nErr != nil {
		return nil, model.NewAppError("GetViewUsersRestrictions", "app.team.get_user_team_ids.app_error", nil, nErr.Error(), http.StatusInternalServerError)
	}

	teamIDsWithPermission := []string{}
	for _, teamID := range teamIDs {
		if a.HasPermissionToTeam(userID, teamID, model.PermissionViewMembers) {
			teamIDsWithPermission = append(teamIDsWithPermission, teamID)
		}
	}

	userChannelMembers, err := a.Srv().Store.Channel().GetAllChannelMembersForUser(userID, true, true)
	if err != nil {
		return nil, model.NewAppError("GetViewUsersRestrictions", "app.channel.get_channels.get.app_error", nil, err.Error(), http.StatusInternalServerError)
	}

	channelIDs := []string{}
	for channelID := range userChannelMembers {
		channelIDs = append(channelIDs, channelID)
	}

	return &model.ViewUsersRestrictions{Teams: teamIDsWithPermission, Channels: channelIDs}, nil
}

// PromoteGuestToUser Convert user's roles and all his mermbership's roles from
// guest roles to regular user roles.
func (a *App) PromoteGuestToUser(c *request.Context, user *model.User, requestorId string) *model.AppError {
	nErr := a.ch.srv.userService.PromoteGuestToUser(user)
	a.InvalidateCacheForUser(user.Id)
	if nErr != nil {
		return model.NewAppError("PromoteGuestToUser", "app.user.promote_guest.user_update.app_error", nil, nErr.Error(), http.StatusInternalServerError)
	}
	userTeams, nErr := a.Srv().Store.Team().GetTeamsByUserId(user.Id)
	if nErr != nil {
		return model.NewAppError("PromoteGuestToUser", "app.team.get_all.app_error", nil, nErr.Error(), http.StatusInternalServerError)
	}

	for _, team := range userTeams {
		// Soft error if there is an issue joining the default channels
		if err := a.JoinDefaultChannels(c, team.Id, user, false, requestorId); err != nil {
			mlog.Warn("Failed to join default channels", mlog.String("user_id", user.Id), mlog.String("team_id", team.Id), mlog.String("requestor_id", requestorId), mlog.Err(err))
		}
	}

	promotedUser, err := a.GetUser(user.Id)
	if err != nil {
		mlog.Warn("Failed to get user on promote guest to user", mlog.Err(err))
	} else {
		a.sendUpdatedUserEvent(*promotedUser)
		if uErr := a.ch.srv.userService.UpdateSessionsIsGuest(promotedUser.Id, promotedUser.IsGuest()); uErr != nil {
			mlog.Warn("Unable to update user sessions", mlog.String("user_id", promotedUser.Id), mlog.Err(uErr))
		}
	}

	teamMembers, err := a.GetTeamMembersForUser(user.Id)
	if err != nil {
		mlog.Warn("Failed to get team members for user on promote guest to user", mlog.Err(err))
	}

	for _, member := range teamMembers {
		a.sendUpdatedMemberRoleEvent(user.Id, member)

		channelMembers, err := a.GetChannelMembersForUser(member.TeamId, user.Id)
		if err != nil {
			mlog.Warn("Failed to get channel members for user on promote guest to user", mlog.Err(err))
		}

		for _, member := range channelMembers {
			a.invalidateCacheForChannelMembers(member.ChannelId)

			evt := model.NewWebSocketEvent(model.WebsocketEventChannelMemberUpdated, "", "", user.Id, nil)
			memberJSON, jsonErr := json.Marshal(member)
			if jsonErr != nil {
				mlog.Warn("Failed to encode channel member to JSON", mlog.Err(jsonErr))
			}
			evt.Add("channelMember", string(memberJSON))
			a.Publish(evt)
		}
	}

	a.ClearSessionCacheForUser(user.Id)
	return nil
}

// DemoteUserToGuest Convert user's roles and all his mermbership's roles from
// regular user roles to guest roles.
func (a *App) DemoteUserToGuest(user *model.User) *model.AppError {
	demotedUser, nErr := a.ch.srv.userService.DemoteUserToGuest(user)
	a.InvalidateCacheForUser(user.Id)
	if nErr != nil {
		return model.NewAppError("DemoteUserToGuest", "app.user.demote_user_to_guest.user_update.app_error", nil, nErr.Error(), http.StatusInternalServerError)
	}

	a.sendUpdatedUserEvent(*demotedUser)
	if uErr := a.ch.srv.userService.UpdateSessionsIsGuest(demotedUser.Id, demotedUser.IsGuest()); uErr != nil {
		mlog.Warn("Unable to update user sessions", mlog.String("user_id", demotedUser.Id), mlog.Err(uErr))
	}

	teamMembers, err := a.GetTeamMembersForUser(user.Id)
	if err != nil {
		mlog.Warn("Failed to get team members for users on demote user to guest", mlog.Err(err))
	}

	for _, member := range teamMembers {
		a.sendUpdatedMemberRoleEvent(user.Id, member)

		channelMembers, err := a.GetChannelMembersForUser(member.TeamId, user.Id)
		if err != nil {
			mlog.Warn("Failed to get channel members for users on demote user to guest", mlog.Err(err))
			continue
		}

		for _, member := range channelMembers {
			a.invalidateCacheForChannelMembers(member.ChannelId)

			evt := model.NewWebSocketEvent(model.WebsocketEventChannelMemberUpdated, "", "", user.Id, nil)
			memberJSON, jsonErr := json.Marshal(member)
			if jsonErr != nil {
				mlog.Warn("Failed to encode channel member to JSON", mlog.Err(jsonErr))
			}
			evt.Add("channelMember", string(memberJSON))
			a.Publish(evt)
		}
	}

	a.ClearSessionCacheForUser(user.Id)
	return nil
}

func (a *App) PublishUserTyping(userID, channelID, parentId string) *model.AppError {
	omitUsers := make(map[string]bool, 1)
	omitUsers[userID] = true

	event := model.NewWebSocketEvent(model.WebsocketEventTyping, "", channelID, "", omitUsers)
	event.Add("parent_id", parentId)
	event.Add("user_id", userID)
	a.Publish(event)

	return nil
}

// invalidateUserCacheAndPublish Invalidates cache for a user and publishes user updated event
func (a *App) invalidateUserCacheAndPublish(userID string) {
	a.InvalidateCacheForUser(userID)

	user, userErr := a.GetUser(userID)
	if userErr != nil {
		mlog.Error("Error in getting users profile", mlog.String("user_id", userID), mlog.Err(userErr))
		return
	}

	options := a.Config().GetSanitizeOptions()
	user.SanitizeProfile(options)

	message := model.NewWebSocketEvent(model.WebsocketEventUserUpdated, "", "", "", nil)
	message.Add("user", user)
	a.Publish(message)
}

// GetKnownUsers returns the list of user ids of users with any direct
// relationship with a user. That means any user sharing any channel, including
// direct and group channels.
func (a *App) GetKnownUsers(userID string) ([]string, *model.AppError) {
	users, err := a.Srv().Store.User().GetKnownUsers(userID)
	if err != nil {
		return nil, model.NewAppError("GetKnownUsers", "app.user.get_known_users.get_users.app_error", nil, err.Error(), http.StatusInternalServerError)
	}

	return users, nil
}

// ConvertBotToUser converts a bot to user.
func (a *App) ConvertBotToUser(bot *model.Bot, userPatch *model.UserPatch, sysadmin bool) (*model.User, *model.AppError) {
	user, nErr := a.Srv().Store.User().Get(context.Background(), bot.UserId)
	if nErr != nil {
		var nfErr *store.ErrNotFound
		switch {
		case errors.As(nErr, &nfErr):
			return nil, model.NewAppError("ConvertBotToUser", MissingAccountError, nil, nfErr.Error(), http.StatusNotFound)
		default:
			return nil, model.NewAppError("ConvertBotToUser", "app.user.get.app_error", nil, nErr.Error(), http.StatusInternalServerError)
		}
	}

	if sysadmin && !user.IsInRole(model.SystemAdminRoleId) {
		_, appErr := a.UpdateUserRoles(
			user.Id,
			fmt.Sprintf("%s %s", user.Roles, model.SystemAdminRoleId),
			false)
		if appErr != nil {
			return nil, appErr
		}
	}

	user.Patch(userPatch)

	user, err := a.UpdateUser(user, false)
	if err != nil {
		return nil, err
	}

	err = a.UpdatePassword(user, *userPatch.Password)
	if err != nil {
		return nil, err
	}

	appErr := a.Srv().Store.Bot().PermanentDelete(bot.UserId)
	if appErr != nil {
		return nil, model.NewAppError("ConvertBotToUser", "app.user.convert_bot_to_user.app_error", nil, err.Error(), http.StatusInternalServerError)
	}

	return user, nil
}

func (a *App) GetThreadsForUser(userID, teamID string, options model.GetUserThreadsOpts) (*model.Threads, *model.AppError) {
	threads, err := a.Srv().Store.Thread().GetThreadsForUser(userID, teamID, options)
	if err != nil {
		return nil, model.NewAppError("GetThreadsForUser", "app.user.get_threads_for_user.app_error", nil, err.Error(), http.StatusInternalServerError)
	}
	for _, thread := range threads.Threads {
		a.sanitizeProfiles(thread.Participants, false)
		thread.Post.SanitizeProps()
	}
	return threads, nil
}

func (a *App) GetThreadMembershipForUser(userId, threadId string) (*model.ThreadMembership, *model.AppError) {
	threadMembership, err := a.Srv().Store.Thread().GetMembershipForUser(userId, threadId)
	if err != nil {
		return nil, model.NewAppError("GetThreadMembershipForUser", "app.user.get_thread_membership_for_user.app_error", nil, err.Error(), http.StatusInternalServerError)
	}
	if threadMembership == nil {
		return nil, model.NewAppError("GetThreadMembershipForUser", "app.user.get_thread_membership_for_user.not_found", nil, "thread membership not found/followed", http.StatusNotFound)
	}
	return threadMembership, nil
}

func (a *App) GetThreadForUser(teamID string, threadMembership *model.ThreadMembership, extended bool) (*model.ThreadResponse, *model.AppError) {
	thread, err := a.Srv().Store.Thread().GetThreadForUser(teamID, threadMembership, extended)
	if err != nil {
		return nil, model.NewAppError("GetThreadForUser", "app.user.get_threads_for_user.app_error", nil, err.Error(), http.StatusInternalServerError)
	}
	if thread == nil {
		return nil, model.NewAppError("GetThreadForUser", "app.user.get_threads_for_user.not_found", nil, "thread not found/followed", http.StatusNotFound)
	}
	a.sanitizeProfiles(thread.Participants, false)
	thread.Post.SanitizeProps()
	return thread, nil
}

func (a *App) UpdateThreadsReadForUser(userID, teamID string) *model.AppError {
	nErr := a.Srv().Store.Thread().MarkAllAsRead(userID, teamID)
	if nErr != nil {
		return model.NewAppError("UpdateThreadsReadForUser", "app.user.update_threads_read_for_user.app_error", nil, nErr.Error(), http.StatusInternalServerError)
	}
	message := model.NewWebSocketEvent(model.WebsocketEventThreadReadChanged, teamID, "", userID, nil)
	a.Publish(message)
	return nil
}

func (a *App) UpdateThreadFollowForUser(userID, teamID, threadID string, state bool) *model.AppError {
	opts := store.ThreadMembershipOpts{
		Following:             state,
		IncrementMentions:     false,
		UpdateFollowing:       true,
		UpdateViewedTimestamp: state,
		UpdateParticipants:    false,
	}
	_, err := a.Srv().Store.Thread().MaintainMembership(userID, threadID, opts)
	if err != nil {
		return model.NewAppError("UpdateThreadFollowForUser", "app.user.update_thread_follow_for_user.app_error", nil, err.Error(), http.StatusInternalServerError)
	}
	thread, err := a.Srv().Store.Thread().Get(threadID)
	if err != nil {
		return model.NewAppError("UpdateThreadFollowForUser", "app.user.update_thread_follow_for_user.app_error", nil, err.Error(), http.StatusInternalServerError)
	}
	replyCount := int64(0)
	if thread != nil {
		replyCount = thread.ReplyCount
	}
	message := model.NewWebSocketEvent(model.WebsocketEventThreadFollowChanged, teamID, "", userID, nil)
	message.Add("thread_id", threadID)
	message.Add("state", state)
	message.Add("reply_count", replyCount)
	a.Publish(message)
	return nil
}

func (a *App) UpdateThreadReadForUser(currentSessionId, userID, teamID, threadID string, timestamp int64) (*model.ThreadResponse, *model.AppError) {
	user, err := a.GetUser(userID)
	if err != nil {
		return nil, err
	}

	opts := store.ThreadMembershipOpts{
		Following:       true,
		UpdateFollowing: true,
<<<<<<< HEAD
	}
	membership, storeErr := a.Srv().Store.Thread().MaintainMembership(userID, threadID, opts)
	if storeErr != nil {
		return nil, model.NewAppError("UpdateThreadReadForUser", "app.user.update_thread_read_for_user.app_error", nil, storeErr.Error(), http.StatusInternalServerError)
	}
=======
	}
	membership, storeErr := a.Srv().Store.Thread().MaintainMembership(userID, threadID, opts)
	if storeErr != nil {
		return nil, model.NewAppError("UpdateThreadReadForUser", "app.user.update_thread_read_for_user.app_error", nil, storeErr.Error(), http.StatusInternalServerError)
	}
>>>>>>> 21a61813

	post, err := a.GetSinglePost(threadID)
	if err != nil {
		return nil, err
	}
	membership.UnreadMentions, err = a.countThreadMentions(user, post, teamID, timestamp)
	if err != nil {
		return nil, err
	}
	_, nErr := a.Srv().Store.Thread().UpdateMembership(membership)
	if nErr != nil {
		return nil, model.NewAppError("UpdateThreadReadForUser", "app.user.update_thread_read_for_user.app_error", nil, nErr.Error(), http.StatusInternalServerError)
	}

	membership.LastViewed = timestamp
	nErr = a.Srv().Store.Thread().MarkAsRead(userID, threadID, timestamp)
	if nErr != nil {
		return nil, model.NewAppError("UpdateThreadReadForUser", "app.user.update_thread_read_for_user.app_error", nil, nErr.Error(), http.StatusInternalServerError)
	}
	thread, err := a.GetThreadForUser(teamID, membership, false)
	if err != nil {
		return nil, err
	}

<<<<<<< HEAD
=======
	// Clear if user has read the messages
	if thread.UnreadReplies == 0 && a.IsCRTEnabledForUser(userID) {
		a.clearPushNotification(currentSessionId, userID, post.ChannelId, threadID)
	}

>>>>>>> 21a61813
	message := model.NewWebSocketEvent(model.WebsocketEventThreadReadChanged, teamID, "", userID, nil)
	message.Add("thread_id", threadID)
	message.Add("timestamp", timestamp)
	message.Add("unread_mentions", membership.UnreadMentions)
	message.Add("unread_replies", thread.UnreadReplies)
	message.Add("channel_id", post.ChannelId)
	a.Publish(message)
	return thread, nil
}

func getProfileImagePath(userID string) string {
	return filepath.Join("users", userID, "profile.png")
}<|MERGE_RESOLUTION|>--- conflicted
+++ resolved
@@ -1591,21 +1591,12 @@
 			return model.NewAppError("SendVerifyEmail", "api.user.send_verify_email_and_forget.failed.error", nil, eErr.Error(), http.StatusInternalServerError)
 		}
 		return nil
-<<<<<<< HEAD
 	}
 
 	if err := a.Srv().EmailService.SendEmailChangeVerifyEmail(newEmail, user.Locale, a.GetSiteURL(), token.Token); err != nil {
 		return model.NewAppError("sendEmailChangeVerifyEmail", "api.user.send_email_change_verify_email_and_forget.error", nil, err.Error(), http.StatusInternalServerError)
 	}
 
-=======
-	}
-
-	if err := a.Srv().EmailService.SendEmailChangeVerifyEmail(newEmail, user.Locale, a.GetSiteURL(), token.Token); err != nil {
-		return model.NewAppError("sendEmailChangeVerifyEmail", "api.user.send_email_change_verify_email_and_forget.error", nil, err.Error(), http.StatusInternalServerError)
-	}
-
->>>>>>> 21a61813
 	return nil
 }
 
@@ -2319,19 +2310,11 @@
 	opts := store.ThreadMembershipOpts{
 		Following:       true,
 		UpdateFollowing: true,
-<<<<<<< HEAD
 	}
 	membership, storeErr := a.Srv().Store.Thread().MaintainMembership(userID, threadID, opts)
 	if storeErr != nil {
 		return nil, model.NewAppError("UpdateThreadReadForUser", "app.user.update_thread_read_for_user.app_error", nil, storeErr.Error(), http.StatusInternalServerError)
 	}
-=======
-	}
-	membership, storeErr := a.Srv().Store.Thread().MaintainMembership(userID, threadID, opts)
-	if storeErr != nil {
-		return nil, model.NewAppError("UpdateThreadReadForUser", "app.user.update_thread_read_for_user.app_error", nil, storeErr.Error(), http.StatusInternalServerError)
-	}
->>>>>>> 21a61813
 
 	post, err := a.GetSinglePost(threadID)
 	if err != nil {
@@ -2356,14 +2339,11 @@
 		return nil, err
 	}
 
-<<<<<<< HEAD
-=======
 	// Clear if user has read the messages
 	if thread.UnreadReplies == 0 && a.IsCRTEnabledForUser(userID) {
 		a.clearPushNotification(currentSessionId, userID, post.ChannelId, threadID)
 	}
 
->>>>>>> 21a61813
 	message := model.NewWebSocketEvent(model.WebsocketEventThreadReadChanged, teamID, "", userID, nil)
 	message.Add("thread_id", threadID)
 	message.Add("timestamp", timestamp)

// Copyright (c) 2016-present Mattermost, Inc. All Rights Reserved.
// See License.txt for license information.

package app

import (
	"bytes"
	b64 "encoding/base64"
	"encoding/json"
	"fmt"
	"hash/fnv"
	"image"
	"image/color"
	"image/draw"
	_ "image/gif"
	_ "image/jpeg"
	"image/png"
	"io"
	"io/ioutil"
	"mime/multipart"
	"net/http"
	"path/filepath"
	"strconv"
	"strings"

	"github.com/disintegration/imaging"
	"github.com/golang/freetype"
	"github.com/golang/freetype/truetype"
	"github.com/mattermost/mattermost-server/einterfaces"
	"github.com/mattermost/mattermost-server/mlog"
	"github.com/mattermost/mattermost-server/model"
	"github.com/mattermost/mattermost-server/plugin"
	"github.com/mattermost/mattermost-server/services/mfa"
	"github.com/mattermost/mattermost-server/store"
	"github.com/mattermost/mattermost-server/utils"
	"github.com/mattermost/mattermost-server/utils/fileutils"
)

const (
	TOKEN_TYPE_PASSWORD_RECOVERY  = "password_recovery"
	TOKEN_TYPE_VERIFY_EMAIL       = "verify_email"
	TOKEN_TYPE_TEAM_INVITATION    = "team_invitation"
	PASSWORD_RECOVER_EXPIRY_TIME  = 1000 * 60 * 60      // 1 hour
	TEAM_INVITATION_EXPIRY_TIME   = 1000 * 60 * 60 * 48 // 48 hours
	IMAGE_PROFILE_PIXEL_DIMENSION = 128
)

func (a *App) CreateUserWithToken(user *model.User, tokenId string) (*model.User, *model.AppError) {
	if err := a.IsUserSignUpAllowed(); err != nil {
		return nil, err
	}

	token, err := a.Srv.Store.Token().GetByToken(tokenId)
	if err != nil {
		return nil, model.NewAppError("CreateUserWithToken", "api.user.create_user.signup_link_invalid.app_error", nil, err.Error(), http.StatusBadRequest)
	}

	if token.Type != TOKEN_TYPE_TEAM_INVITATION {
		return nil, model.NewAppError("CreateUserWithToken", "api.user.create_user.signup_link_invalid.app_error", nil, "", http.StatusBadRequest)
	}

	if model.GetMillis()-token.CreateAt >= TEAM_INVITATION_EXPIRY_TIME {
		a.DeleteToken(token)
		return nil, model.NewAppError("CreateUserWithToken", "api.user.create_user.signup_link_expired.app_error", nil, "", http.StatusBadRequest)
	}

	tokenData := model.MapFromJson(strings.NewReader(token.Extra))

	team, err := a.Srv.Store.Team().Get(tokenData["teamId"])
	if err != nil {
		return nil, err
	}

	user.Email = tokenData["email"]
	user.EmailVerified = true

	ruser, err := a.CreateUser(user)
	if err != nil {
		return nil, err
	}

	if err := a.JoinUserToTeam(team, ruser, ""); err != nil {
		return nil, err
	}

	a.AddDirectChannels(team.Id, ruser)

	if err := a.DeleteToken(token); err != nil {
		return nil, err
	}

	return ruser, nil
}

func (a *App) CreateUserWithInviteId(user *model.User, inviteId string) (*model.User, *model.AppError) {
	if err := a.IsUserSignUpAllowed(); err != nil {
		return nil, err
	}

	team, err := a.Srv.Store.Team().GetByInviteId(inviteId)
	if err != nil {
		return nil, err
	}

	if team.IsGroupConstrained() {
		return nil, model.NewAppError("CreateUserWithInviteId", "app.team.invite_id.group_constrained.error", nil, "", http.StatusForbidden)
	}

	user.EmailVerified = false

	ruser, err := a.CreateUser(user)
	if err != nil {
		return nil, err
	}

	if err := a.JoinUserToTeam(team, ruser, ""); err != nil {
		return nil, err
	}

	a.AddDirectChannels(team.Id, ruser)

	if err := a.SendWelcomeEmail(ruser.Id, ruser.Email, ruser.EmailVerified, ruser.Locale, a.GetSiteURL()); err != nil {
		mlog.Error(err.Error())
	}

	return ruser, nil
}

func (a *App) CreateUserAsAdmin(user *model.User) (*model.User, *model.AppError) {
	ruser, err := a.CreateUser(user)
	if err != nil {
		return nil, err
	}

	if err := a.SendWelcomeEmail(ruser.Id, ruser.Email, ruser.EmailVerified, ruser.Locale, a.GetSiteURL()); err != nil {
		mlog.Error(err.Error())
	}

	return ruser, nil
}

func (a *App) CreateUserFromSignup(user *model.User) (*model.User, *model.AppError) {
	if err := a.IsUserSignUpAllowed(); err != nil {
		return nil, err
	}

	if !a.IsFirstUserAccount() && !*a.Config().TeamSettings.EnableOpenServer {
		err := model.NewAppError("CreateUserFromSignup", "api.user.create_user.no_open_server", nil, "email="+user.Email, http.StatusForbidden)
		return nil, err
	}

	user.EmailVerified = false

	ruser, err := a.CreateUser(user)
	if err != nil {
		return nil, err
	}

	if err := a.SendWelcomeEmail(ruser.Id, ruser.Email, ruser.EmailVerified, ruser.Locale, a.GetSiteURL()); err != nil {
		mlog.Error(err.Error())
	}

	return ruser, nil
}

func (a *App) IsUserSignUpAllowed() *model.AppError {
	if !*a.Config().EmailSettings.EnableSignUpWithEmail || !*a.Config().TeamSettings.EnableUserCreation {
		err := model.NewAppError("IsUserSignUpAllowed", "api.user.create_user.signup_email_disabled.app_error", nil, "", http.StatusNotImplemented)
		return err
	}
	return nil
}

func (a *App) IsFirstUserAccount() bool {
	if a.SessionCacheLength() == 0 {
		count, err := a.Srv.Store.User().Count(model.UserCountOptions{IncludeDeleted: true})
		if err != nil {
			mlog.Error(fmt.Sprint(err))
			return false
		}
		if count <= 0 {
			return true
		}
	}

	return false
}

// indexUser fetches the required information to index a user from the database and
// calls the elasticsearch interface method
func (a *App) indexUser(user *model.User) *model.AppError {
	userTeams := <-a.Srv.Store.Team().GetTeamsByUserId(user.Id)
	if userTeams.Err != nil {
		return userTeams.Err
	}

	userTeamsIds := []string{}
	for _, team := range userTeams.Data.([]*model.Team) {
		userTeamsIds = append(userTeamsIds, team.Id)
	}

	userChannelMembers, err := a.Srv.Store.Channel().GetAllChannelMembersForUser(user.Id, false, true)
	if err != nil {
		return err
	}

	userChannelsIds := []string{}
	for channelId := range userChannelMembers {
		userChannelsIds = append(userChannelsIds, channelId)
	}

	return a.Elasticsearch.IndexUser(user, userTeamsIds, userChannelsIds)
}

func (a *App) indexUserFromId(userId string) *model.AppError {
	user, err := a.GetUser(userId)
	if err != nil {
		return err
	}
	return a.indexUser(user)
}

// CreateUser creates a user and sets several fields of the returned User struct to
// their zero values.
func (a *App) CreateUser(user *model.User) (*model.User, *model.AppError) {
	return a.createUserOrGuest(user, false)
}

// CreateGuest creates a guest and sets several fields of the returned User struct to
// their zero values.
func (a *App) CreateGuest(user *model.User) (*model.User, *model.AppError) {
	return a.createUserOrGuest(user, true)
}

func (a *App) createUserOrGuest(user *model.User, guest bool) (*model.User, *model.AppError) {
	if !user.IsLDAPUser() && !user.IsSAMLUser() && !CheckUserDomain(user, *a.Config().TeamSettings.RestrictCreationToDomains) {
		return nil, model.NewAppError("CreateUser", "api.user.create_user.accepted_domain.app_error", nil, "", http.StatusBadRequest)
	}

	user.Roles = model.SYSTEM_USER_ROLE_ID
	if guest {
		user.Roles = model.SYSTEM_GUEST_ROLE_ID
	}

	// Below is a special case where the first user in the entire
	// system is granted the system_admin role
	count, err := a.Srv.Store.User().Count(model.UserCountOptions{IncludeDeleted: true})
	if err != nil {
		return nil, err
	}
	if count <= 0 {
		user.Roles = model.SYSTEM_ADMIN_ROLE_ID + " " + model.SYSTEM_USER_ROLE_ID
	}

	if _, ok := utils.GetSupportedLocales()[user.Locale]; !ok {
		user.Locale = *a.Config().LocalizationSettings.DefaultClientLocale
	}

	ruser, err := a.createUser(user)
	if err != nil {
		return nil, err
	}
	// This message goes to everyone, so the teamId, channelId and userId are irrelevant
	message := model.NewWebSocketEvent(model.WEBSOCKET_EVENT_NEW_USER, "", "", "", nil)
	message.Add("user_id", ruser.Id)
	a.Publish(message)

	if pluginsEnvironment := a.GetPluginsEnvironment(); pluginsEnvironment != nil {
		a.Srv.Go(func() {
			pluginContext := a.PluginContext()
			pluginsEnvironment.RunMultiPluginHook(func(hooks plugin.Hooks) bool {
				hooks.UserHasBeenCreated(pluginContext, user)
				return true
			}, plugin.UserHasBeenCreatedId)
		})
	}

	if a.IsESIndexingEnabled() {
		a.Srv.Go(func() {
			if err := a.indexUser(user); err != nil {
				mlog.Error("Encountered error indexing user", mlog.String("user_id", user.Id), mlog.Err(err))
			}
		})
	}

	return ruser, nil
}

func (a *App) createUser(user *model.User) (*model.User, *model.AppError) {
	user.MakeNonNil()

	if err := a.IsPasswordValid(user.Password); user.AuthService == "" && err != nil {
		return nil, err
	}

	result := <-a.Srv.Store.User().Save(user)
	if result.Err != nil {
		mlog.Error(fmt.Sprintf("Couldn't save the user err=%v", result.Err))
		return nil, result.Err
	}
	ruser := result.Data.(*model.User)

	if user.EmailVerified {
		if err := a.VerifyUserEmail(ruser.Id, user.Email); err != nil {
			mlog.Error(fmt.Sprintf("Failed to set email verified err=%v", err))
		}
	}

	pref := model.Preference{UserId: ruser.Id, Category: model.PREFERENCE_CATEGORY_TUTORIAL_STEPS, Name: ruser.Id, Value: "0"}
	if err := a.Srv.Store.Preference().Save(&model.Preferences{pref}); err != nil {
		mlog.Error(fmt.Sprintf("Encountered error saving tutorial preference, err=%v", err.Message))
	}

	ruser.Sanitize(map[string]bool{})
	return ruser, nil
}

func (a *App) CreateOAuthUser(service string, userData io.Reader, teamId string) (*model.User, *model.AppError) {
	if !*a.Config().TeamSettings.EnableUserCreation {
		return nil, model.NewAppError("CreateOAuthUser", "api.user.create_user.disabled.app_error", nil, "", http.StatusNotImplemented)
	}

	provider := einterfaces.GetOauthProvider(service)
	if provider == nil {
		return nil, model.NewAppError("CreateOAuthUser", "api.user.create_oauth_user.not_available.app_error", map[string]interface{}{"Service": strings.Title(service)}, "", http.StatusNotImplemented)
	}
	user := provider.GetUserFromJson(userData)

	if user == nil {
		return nil, model.NewAppError("CreateOAuthUser", "api.user.create_oauth_user.create.app_error", map[string]interface{}{"Service": service}, "", http.StatusInternalServerError)
	}

	suchan := make(chan store.StoreResult, 1)
	euchan := make(chan store.StoreResult, 1)
	go func() {
		userByAuth, err := a.Srv.Store.User().GetByAuth(user.AuthData, service)
		suchan <- store.StoreResult{Data: userByAuth, Err: err}
		close(suchan)
	}()
	go func() {
		userByEmail, err := a.Srv.Store.User().GetByEmail(user.Email)
		euchan <- store.StoreResult{Data: userByEmail, Err: err}
		close(euchan)
	}()

	found := true
	count := 0
	for found {
		if found = a.IsUsernameTaken(user.Username); found {
			user.Username = user.Username + strconv.Itoa(count)
			count++
		}
	}

	if result := <-suchan; result.Err == nil {
		return result.Data.(*model.User), nil
	}

	if result := <-euchan; result.Err == nil {
		authService := result.Data.(*model.User).AuthService
		if authService == "" {
			return nil, model.NewAppError("CreateOAuthUser", "api.user.create_oauth_user.already_attached.app_error", map[string]interface{}{"Service": service, "Auth": model.USER_AUTH_SERVICE_EMAIL}, "email="+user.Email, http.StatusBadRequest)
		}
		return nil, model.NewAppError("CreateOAuthUser", "api.user.create_oauth_user.already_attached.app_error", map[string]interface{}{"Service": service, "Auth": authService}, "email="+user.Email, http.StatusBadRequest)
	}

	user.EmailVerified = true

	ruser, err := a.CreateUser(user)
	if err != nil {
		return nil, err
	}

	if len(teamId) > 0 {
		err = a.AddUserToTeamByTeamId(teamId, user)
		if err != nil {
			return nil, err
		}

		err = a.AddDirectChannels(teamId, user)
		if err != nil {
			mlog.Error(err.Error())
		}
	}

	return ruser, nil
}

// CheckUserDomain checks that a user's email domain matches a list of space-delimited domains as a string.
func CheckUserDomain(user *model.User, domains string) bool {
	if len(domains) == 0 {
		return true
	}

	domainArray := strings.Fields(strings.TrimSpace(strings.ToLower(strings.Replace(strings.Replace(domains, "@", " ", -1), ",", " ", -1))))

	for _, d := range domainArray {
		if strings.HasSuffix(strings.ToLower(user.Email), "@"+d) {
			return true
		}
	}

	return false
}

// IsUsernameTaken checks if the username is already used by another user. Return false if the username is invalid.
func (a *App) IsUsernameTaken(name string) bool {
	if !model.IsValidUsername(name) {
		return false
	}

	if result := <-a.Srv.Store.User().GetByUsername(name); result.Err != nil {
		return false
	}

	return true
}

func (a *App) GetUser(userId string) (*model.User, *model.AppError) {
	return a.Srv.Store.User().Get(userId)
}

func (a *App) GetUserByUsername(username string) (*model.User, *model.AppError) {
	result := <-a.Srv.Store.User().GetByUsername(username)
	if result.Err != nil && result.Err.Id == "store.sql_user.get_by_username.app_error" {
		result.Err.StatusCode = http.StatusNotFound
		return nil, result.Err
	}
	return result.Data.(*model.User), nil
}

func (a *App) GetUserByEmail(email string) (*model.User, *model.AppError) {
	user, err := a.Srv.Store.User().GetByEmail(email)
	if err != nil {
		if err.Id == "store.sql_user.missing_account.const" {
			err.StatusCode = http.StatusNotFound
			return nil, err
		}
		err.StatusCode = http.StatusBadRequest
		return nil, err
	}
	return user, nil
}

func (a *App) GetUserByAuth(authData *string, authService string) (*model.User, *model.AppError) {
	return a.Srv.Store.User().GetByAuth(authData, authService)
}

func (a *App) GetUsers(options *model.UserGetOptions) ([]*model.User, *model.AppError) {
	result := <-a.Srv.Store.User().GetAllProfiles(options)
	if result.Err != nil {
		return nil, result.Err
	}
	return result.Data.([]*model.User), nil
}

func (a *App) GetUsersPage(options *model.UserGetOptions, asAdmin bool) ([]*model.User, *model.AppError) {
	users, err := a.GetUsers(options)
	if err != nil {
		return nil, err
	}

	return a.sanitizeProfiles(users, asAdmin), nil
}

func (a *App) GetUsersEtag(restrictionsHash string) string {
	return fmt.Sprintf("%v.%v.%v.%v", (<-a.Srv.Store.User().GetEtagForAllProfiles()).Data.(string), a.Config().PrivacySettings.ShowFullName, a.Config().PrivacySettings.ShowEmailAddress, restrictionsHash)
}

func (a *App) GetUsersInTeam(options *model.UserGetOptions) ([]*model.User, *model.AppError) {
	result := <-a.Srv.Store.User().GetProfiles(options)
	if result.Err != nil {
		return nil, result.Err
	}
	return result.Data.([]*model.User), nil
}

func (a *App) GetUsersNotInTeam(teamId string, groupConstrained bool, offset int, limit int, viewRestrictions *model.ViewUsersRestrictions) ([]*model.User, *model.AppError) {
	result := <-a.Srv.Store.User().GetProfilesNotInTeam(teamId, groupConstrained, offset, limit, viewRestrictions)
	if result.Err != nil {
		return nil, result.Err
	}
	return result.Data.([]*model.User), nil
}

func (a *App) GetUsersInTeamPage(options *model.UserGetOptions, asAdmin bool) ([]*model.User, *model.AppError) {
	users, err := a.GetUsersInTeam(options)
	if err != nil {
		return nil, err
	}

	return a.sanitizeProfiles(users, asAdmin), nil
}

func (a *App) GetUsersNotInTeamPage(teamId string, groupConstrained bool, page int, perPage int, asAdmin bool, viewRestrictions *model.ViewUsersRestrictions) ([]*model.User, *model.AppError) {
	users, err := a.GetUsersNotInTeam(teamId, groupConstrained, page*perPage, perPage, viewRestrictions)
	if err != nil {
		return nil, err
	}

	return a.sanitizeProfiles(users, asAdmin), nil
}

func (a *App) GetUsersInTeamEtag(teamId string, restrictionsHash string) string {
	return fmt.Sprintf("%v.%v.%v.%v", (<-a.Srv.Store.User().GetEtagForProfiles(teamId)).Data.(string), a.Config().PrivacySettings.ShowFullName, a.Config().PrivacySettings.ShowEmailAddress, restrictionsHash)
}

func (a *App) GetUsersNotInTeamEtag(teamId string, restrictionsHash string) string {
	return fmt.Sprintf("%v.%v.%v.%v", (<-a.Srv.Store.User().GetEtagForProfilesNotInTeam(teamId)).Data.(string), a.Config().PrivacySettings.ShowFullName, a.Config().PrivacySettings.ShowEmailAddress, restrictionsHash)
}

func (a *App) GetUsersInChannel(channelId string, offset int, limit int) ([]*model.User, *model.AppError) {
	result := <-a.Srv.Store.User().GetProfilesInChannel(channelId, offset, limit)
	if result.Err != nil {
		return nil, result.Err
	}
	return result.Data.([]*model.User), nil
}

func (a *App) GetUsersInChannelByStatus(channelId string, offset int, limit int) ([]*model.User, *model.AppError) {
	result := <-a.Srv.Store.User().GetProfilesInChannelByStatus(channelId, offset, limit)
	if result.Err != nil {
		return nil, result.Err
	}
	return result.Data.([]*model.User), nil
}

func (a *App) GetUsersInChannelMap(channelId string, offset int, limit int, asAdmin bool) (map[string]*model.User, *model.AppError) {
	users, err := a.GetUsersInChannel(channelId, offset, limit)
	if err != nil {
		return nil, err
	}

	userMap := make(map[string]*model.User, len(users))

	for _, user := range users {
		a.SanitizeProfile(user, asAdmin)
		userMap[user.Id] = user
	}

	return userMap, nil
}

func (a *App) GetUsersInChannelPage(channelId string, page int, perPage int, asAdmin bool) ([]*model.User, *model.AppError) {
	users, err := a.GetUsersInChannel(channelId, page*perPage, perPage)
	if err != nil {
		return nil, err
	}
	return a.sanitizeProfiles(users, asAdmin), nil
}

func (a *App) GetUsersInChannelPageByStatus(channelId string, page int, perPage int, asAdmin bool) ([]*model.User, *model.AppError) {
	users, err := a.GetUsersInChannelByStatus(channelId, page*perPage, perPage)
	if err != nil {
		return nil, err
	}
	return a.sanitizeProfiles(users, asAdmin), nil
}

func (a *App) GetUsersNotInChannel(teamId string, channelId string, groupConstrained bool, offset int, limit int, viewRestrictions *model.ViewUsersRestrictions) ([]*model.User, *model.AppError) {
	result := <-a.Srv.Store.User().GetProfilesNotInChannel(teamId, channelId, groupConstrained, offset, limit, viewRestrictions)
	if result.Err != nil {
		return nil, result.Err
	}
	return result.Data.([]*model.User), nil
}

func (a *App) GetUsersNotInChannelMap(teamId string, channelId string, groupConstrained bool, offset int, limit int, asAdmin bool, viewRestrictions *model.ViewUsersRestrictions) (map[string]*model.User, *model.AppError) {
	users, err := a.GetUsersNotInChannel(teamId, channelId, groupConstrained, offset, limit, viewRestrictions)
	if err != nil {
		return nil, err
	}

	userMap := make(map[string]*model.User, len(users))

	for _, user := range users {
		a.SanitizeProfile(user, asAdmin)
		userMap[user.Id] = user
	}

	return userMap, nil
}

func (a *App) GetUsersNotInChannelPage(teamId string, channelId string, groupConstrained bool, page int, perPage int, asAdmin bool, viewRestrictions *model.ViewUsersRestrictions) ([]*model.User, *model.AppError) {
	users, err := a.GetUsersNotInChannel(teamId, channelId, groupConstrained, page*perPage, perPage, viewRestrictions)
	if err != nil {
		return nil, err
	}

	return a.sanitizeProfiles(users, asAdmin), nil
}

func (a *App) GetUsersWithoutTeamPage(page int, perPage int, asAdmin bool, viewRestrictions *model.ViewUsersRestrictions) ([]*model.User, *model.AppError) {
	users, err := a.GetUsersWithoutTeam(page*perPage, perPage, viewRestrictions)
	if err != nil {
		return nil, err
	}

	return a.sanitizeProfiles(users, asAdmin), nil
}

func (a *App) GetUsersWithoutTeam(offset int, limit int, viewRestrictions *model.ViewUsersRestrictions) ([]*model.User, *model.AppError) {
	result := <-a.Srv.Store.User().GetProfilesWithoutTeam(offset, limit, viewRestrictions)
	if result.Err != nil {
		return nil, result.Err
	}
	return result.Data.([]*model.User), nil
}

// GetTeamGroupUsers returns the users who are associated to the team via GroupTeams and GroupMembers.
func (a *App) GetTeamGroupUsers(teamID string) ([]*model.User, *model.AppError) {
	return a.Srv.Store.User().GetTeamGroupUsers(teamID)
}

// GetChannelGroupUsers returns the users who are associated to the channel via GroupChannels and GroupMembers.
func (a *App) GetChannelGroupUsers(channelID string) ([]*model.User, *model.AppError) {
	return a.Srv.Store.User().GetChannelGroupUsers(channelID)
}

func (a *App) GetUsersByIds(userIds []string, options *store.UserGetByIdsOpts) ([]*model.User, *model.AppError) {
	allowFromCache := options.ViewRestrictions == nil

	result := <-a.Srv.Store.User().GetProfileByIds(userIds, options, allowFromCache)
	if result.Err != nil {
		return nil, result.Err
	}

	return a.sanitizeProfiles(result.Data.([]*model.User), options.IsAdmin), nil
}

func (a *App) GetUsersByGroupChannelIds(channelIds []string, asAdmin bool) (map[string][]*model.User, *model.AppError) {
	usersByChannelId, err := a.Srv.Store.User().GetProfileByGroupChannelIdsForUser(a.Session.UserId, channelIds)
	if err != nil {
		return nil, err
	}
	for channelId, userList := range usersByChannelId {
		usersByChannelId[channelId] = a.sanitizeProfiles(userList, asAdmin)
	}

	return usersByChannelId, nil
}

func (a *App) GetUsersByUsernames(usernames []string, asAdmin bool, viewRestrictions *model.ViewUsersRestrictions) ([]*model.User, *model.AppError) {
	result := <-a.Srv.Store.User().GetProfilesByUsernames(usernames, viewRestrictions)
	if result.Err != nil {
		return nil, result.Err
	}
	return a.sanitizeProfiles(result.Data.([]*model.User), asAdmin), nil
}

func (a *App) sanitizeProfiles(users []*model.User, asAdmin bool) []*model.User {
	for _, u := range users {
		a.SanitizeProfile(u, asAdmin)
	}

	return users
}

func (a *App) GenerateMfaSecret(userId string) (*model.MfaSecret, *model.AppError) {
	user, err := a.GetUser(userId)
	if err != nil {
		return nil, err
	}

	mfaService := mfa.New(a, a.Srv.Store)
	secret, img, err := mfaService.GenerateSecret(user)
	if err != nil {
		return nil, err
	}

	mfaSecret := &model.MfaSecret{Secret: secret, QRCode: b64.StdEncoding.EncodeToString(img)}
	return mfaSecret, nil
}

func (a *App) ActivateMfa(userId, token string) *model.AppError {
	user, err := a.Srv.Store.User().Get(userId)
	if err != nil {
		return err
	}

	if len(user.AuthService) > 0 && user.AuthService != model.USER_AUTH_SERVICE_LDAP {
		return model.NewAppError("ActivateMfa", "api.user.activate_mfa.email_and_ldap_only.app_error", nil, "", http.StatusBadRequest)
	}

	mfaService := mfa.New(a, a.Srv.Store)
	if err := mfaService.Activate(user, token); err != nil {
		return err
	}

	return nil
}

func (a *App) DeactivateMfa(userId string) *model.AppError {
	mfaService := mfa.New(a, a.Srv.Store)
	if err := mfaService.Deactivate(userId); err != nil {
		return err
	}

	return nil
}

func CreateProfileImage(username string, userId string, initialFont string) ([]byte, *model.AppError) {
	colors := []color.NRGBA{
		{197, 8, 126, 255},
		{227, 207, 18, 255},
		{28, 181, 105, 255},
		{35, 188, 224, 255},
		{116, 49, 196, 255},
		{197, 8, 126, 255},
		{197, 19, 19, 255},
		{250, 134, 6, 255},
		{227, 207, 18, 255},
		{123, 201, 71, 255},
		{28, 181, 105, 255},
		{35, 188, 224, 255},
		{116, 49, 196, 255},
		{197, 8, 126, 255},
		{197, 19, 19, 255},
		{250, 134, 6, 255},
		{227, 207, 18, 255},
		{123, 201, 71, 255},
		{28, 181, 105, 255},
		{35, 188, 224, 255},
		{116, 49, 196, 255},
		{197, 8, 126, 255},
		{197, 19, 19, 255},
		{250, 134, 6, 255},
		{227, 207, 18, 255},
		{123, 201, 71, 255},
	}

	h := fnv.New32a()
	h.Write([]byte(userId))
	seed := h.Sum32()

	initial := string(strings.ToUpper(username)[0])

	font, err := getFont(initialFont)
	if err != nil {
		return nil, model.NewAppError("CreateProfileImage", "api.user.create_profile_image.default_font.app_error", nil, err.Error(), http.StatusInternalServerError)
	}

	color := colors[int64(seed)%int64(len(colors))]
	dstImg := image.NewRGBA(image.Rect(0, 0, IMAGE_PROFILE_PIXEL_DIMENSION, IMAGE_PROFILE_PIXEL_DIMENSION))
	srcImg := image.White
	draw.Draw(dstImg, dstImg.Bounds(), &image.Uniform{color}, image.ZP, draw.Src)
	size := float64(IMAGE_PROFILE_PIXEL_DIMENSION / 2)

	c := freetype.NewContext()
	c.SetFont(font)
	c.SetFontSize(size)
	c.SetClip(dstImg.Bounds())
	c.SetDst(dstImg)
	c.SetSrc(srcImg)

	pt := freetype.Pt(IMAGE_PROFILE_PIXEL_DIMENSION/5, IMAGE_PROFILE_PIXEL_DIMENSION*2/3)
	_, err = c.DrawString(initial, pt)
	if err != nil {
		return nil, model.NewAppError("CreateProfileImage", "api.user.create_profile_image.initial.app_error", nil, err.Error(), http.StatusInternalServerError)
	}

	buf := new(bytes.Buffer)

	if imgErr := png.Encode(buf, dstImg); imgErr != nil {
		return nil, model.NewAppError("CreateProfileImage", "api.user.create_profile_image.encode.app_error", nil, imgErr.Error(), http.StatusInternalServerError)
	}
	return buf.Bytes(), nil
}

func getFont(initialFont string) (*truetype.Font, error) {
	// Some people have the old default font still set, so just treat that as if they're using the new default
	if initialFont == "luximbi.ttf" {
		initialFont = "nunito-bold.ttf"
	}

	fontDir, _ := fileutils.FindDir("fonts")
	fontBytes, err := ioutil.ReadFile(filepath.Join(fontDir, initialFont))
	if err != nil {
		return nil, err
	}

	return freetype.ParseFont(fontBytes)
}

func (a *App) GetProfileImage(user *model.User) ([]byte, bool, *model.AppError) {
	if len(*a.Config().FileSettings.DriverName) == 0 {
		img, appErr := a.GetDefaultProfileImage(user)
		if appErr != nil {
			return nil, false, appErr
		}
		return img, false, nil
	}

	path := "users/" + user.Id + "/profile.png"

	data, err := a.ReadFile(path)
	if err != nil {
		img, appErr := a.GetDefaultProfileImage(user)
		if appErr != nil {
			return nil, false, appErr
		}

		if user.LastPictureUpdate == 0 {
			if _, err := a.WriteFile(bytes.NewReader(img), path); err != nil {
				return nil, false, err
			}
		}
		return img, true, nil
	}

	return data, false, nil
}

func (a *App) GetDefaultProfileImage(user *model.User) ([]byte, *model.AppError) {
	var img []byte
	var appErr *model.AppError

	if user.IsBot {
		img = model.BotDefaultImage
		appErr = nil
	} else {
		img, appErr = CreateProfileImage(user.Username, user.Id, *a.Config().FileSettings.InitialFont)
	}
	if appErr != nil {
		return nil, appErr
	}
	return img, nil
}

func (a *App) SetDefaultProfileImage(user *model.User) *model.AppError {
	img, appErr := a.GetDefaultProfileImage(user)
	if appErr != nil {
		return appErr
	}

	path := "users/" + user.Id + "/profile.png"

	if _, err := a.WriteFile(bytes.NewReader(img), path); err != nil {
		return err
	}

	<-a.Srv.Store.User().ResetLastPictureUpdate(user.Id)

	a.InvalidateCacheForUser(user.Id)

	updatedUser, appErr := a.GetUser(user.Id)
	if appErr != nil {
		mlog.Error(fmt.Sprintf("Error in getting users profile for id=%v forcing logout", user.Id), mlog.String("user_id", user.Id))
		return nil
	}

	options := a.Config().GetSanitizeOptions()
	updatedUser.SanitizeProfile(options)

	message := model.NewWebSocketEvent(model.WEBSOCKET_EVENT_USER_UPDATED, "", "", "", nil)
	message.Add("user", updatedUser)
	a.Publish(message)

	return nil
}

func (a *App) SetProfileImage(userId string, imageData *multipart.FileHeader) *model.AppError {
	file, err := imageData.Open()
	if err != nil {
		return model.NewAppError("SetProfileImage", "api.user.upload_profile_user.open.app_error", nil, err.Error(), http.StatusBadRequest)
	}
	defer file.Close()
	return a.SetProfileImageFromMultiPartFile(userId, file)
}

func (a *App) SetProfileImageFromMultiPartFile(userId string, file multipart.File) *model.AppError {
	// Decode image config first to check dimensions before loading the whole thing into memory later on
	config, _, err := image.DecodeConfig(file)
	if err != nil {
		return model.NewAppError("SetProfileImage", "api.user.upload_profile_user.decode_config.app_error", nil, err.Error(), http.StatusBadRequest)
	}
	if config.Width*config.Height > model.MaxImageSize {
		return model.NewAppError("SetProfileImage", "api.user.upload_profile_user.too_large.app_error", nil, err.Error(), http.StatusBadRequest)
	}

	file.Seek(0, 0)

	return a.SetProfileImageFromFile(userId, file)
}

func (a *App) SetProfileImageFromFile(userId string, file io.Reader) *model.AppError {

	// Decode image into Image object
	img, _, err := image.Decode(file)
	if err != nil {
		return model.NewAppError("SetProfileImage", "api.user.upload_profile_user.decode.app_error", nil, err.Error(), http.StatusBadRequest)
	}

	orientation, _ := getImageOrientation(file)
	img = makeImageUpright(img, orientation)

	// Scale profile image
	profileWidthAndHeight := 128
	img = imaging.Fill(img, profileWidthAndHeight, profileWidthAndHeight, imaging.Center, imaging.Lanczos)

	buf := new(bytes.Buffer)
	err = png.Encode(buf, img)
	if err != nil {
		return model.NewAppError("SetProfileImage", "api.user.upload_profile_user.encode.app_error", nil, err.Error(), http.StatusInternalServerError)
	}

	path := "users/" + userId + "/profile.png"

	if _, err := a.WriteFile(buf, path); err != nil {
		return model.NewAppError("SetProfileImage", "api.user.upload_profile_user.upload_profile.app_error", nil, "", http.StatusInternalServerError)
	}

	<-a.Srv.Store.User().UpdateLastPictureUpdate(userId)

	a.InvalidateCacheForUser(userId)

	user, userErr := a.GetUser(userId)
	if userErr != nil {
		mlog.Error(fmt.Sprintf("Error in getting users profile for id=%v forcing logout", userId), mlog.String("user_id", userId))
		return nil
	}

	options := a.Config().GetSanitizeOptions()
	user.SanitizeProfile(options)

	message := model.NewWebSocketEvent(model.WEBSOCKET_EVENT_USER_UPDATED, "", "", "", nil)
	message.Add("user", user)
	a.Publish(message)

	return nil
}

func (a *App) UpdatePasswordAsUser(userId, currentPassword, newPassword string) *model.AppError {
	user, err := a.GetUser(userId)
	if err != nil {
		return err
	}

	if user == nil {
		err = model.NewAppError("updatePassword", "api.user.update_password.valid_account.app_error", nil, "", http.StatusBadRequest)
		return err
	}

	if user.AuthData != nil && *user.AuthData != "" {
		err = model.NewAppError("updatePassword", "api.user.update_password.oauth.app_error", nil, "auth_service="+user.AuthService, http.StatusBadRequest)
		return err
	}

	if err := a.DoubleCheckPassword(user, currentPassword); err != nil {
		if err.Id == "api.user.check_user_password.invalid.app_error" {
			err = model.NewAppError("updatePassword", "api.user.update_password.incorrect.app_error", nil, "", http.StatusBadRequest)
		}
		return err
	}

	T := utils.GetUserTranslations(user.Locale)

	return a.UpdatePasswordSendEmail(user, newPassword, T("api.user.update_password.menu"))
}

func (a *App) userDeactivated(user *model.User) *model.AppError {
	if err := a.RevokeAllSessions(user.Id); err != nil {
		return err
	}

	a.SetStatusOffline(user.Id, false)

	if *a.Config().ServiceSettings.DisableBotsWhenOwnerIsDeactivated {
		a.disableUserBots(user.Id)
	}

	return nil
}

func (a *App) invalidateUserChannelMembersCaches(user *model.User) *model.AppError {
	teamsForUser, err := a.GetTeamsForUser(user.Id)
	if err != nil {
		return err
	}

	for _, team := range teamsForUser {
		channelsForUser, err := a.GetChannelsForUser(team.Id, user.Id, false)
		if err != nil {
			return err
		}

		for _, channel := range *channelsForUser {
			a.InvalidateCacheForChannelMembers(channel.Id)
		}
	}

	return nil
}

func (a *App) UpdateActive(user *model.User, active bool) (*model.User, *model.AppError) {
	if active {
		user.DeleteAt = 0
	} else {
		user.DeleteAt = model.GetMillis()
	}

	userUpdate, err := a.Srv.Store.User().Update(user, true)
	if err != nil {
		return nil, err
	}
	ruser := userUpdate.New

	if !active {
		if err := a.userDeactivated(ruser); err != nil {
			return nil, err
		}
	}

	a.invalidateUserChannelMembersCaches(user)

	a.sendUpdatedUserEvent(*ruser)

	return ruser, nil
}

func (a *App) GetSanitizeOptions(asAdmin bool) map[string]bool {
	options := a.Config().GetSanitizeOptions()
	if asAdmin {
		options["email"] = true
		options["fullname"] = true
		options["authservice"] = true
	}
	return options
}

func (a *App) SanitizeProfile(user *model.User, asAdmin bool) {
	options := a.GetSanitizeOptions(asAdmin)

	user.SanitizeProfile(options)
}

func (a *App) UpdateUserAsUser(user *model.User, asAdmin bool) (*model.User, *model.AppError) {
	updatedUser, err := a.UpdateUser(user, true)
	if err != nil {
		return nil, err
	}

	a.sendUpdatedUserEvent(*updatedUser)

	return updatedUser, nil
}

func (a *App) PatchUser(userId string, patch *model.UserPatch, asAdmin bool) (*model.User, *model.AppError) {
	user, err := a.GetUser(userId)
	if err != nil {
		return nil, err
	}

	user.Patch(patch)

	updatedUser, err := a.UpdateUser(user, true)
	if err != nil {
		return nil, err
	}

	a.sendUpdatedUserEvent(*updatedUser)

	return updatedUser, nil
}

func (a *App) UpdateUserAuth(userId string, userAuth *model.UserAuth) (*model.UserAuth, *model.AppError) {
	if userAuth.AuthData == nil || *userAuth.AuthData == "" || userAuth.AuthService == "" {
		userAuth.AuthData = nil
		userAuth.AuthService = ""

		if err := a.IsPasswordValid(userAuth.Password); err != nil {
			return nil, err
		}
		password := model.HashPassword(userAuth.Password)

		if result := <-a.Srv.Store.User().UpdatePassword(userId, password); result.Err != nil {
			return nil, result.Err
		}
	} else {
		userAuth.Password = ""

		if _, err := a.Srv.Store.User().UpdateAuthData(userId, userAuth.AuthService, userAuth.AuthData, "", false); err != nil {
			return nil, err
		}
	}

	return userAuth, nil
}

func (a *App) sendUpdatedUserEvent(user model.User) {
	adminCopyOfUser := user.DeepCopy()
	a.SanitizeProfile(adminCopyOfUser, true)
	adminMessage := model.NewWebSocketEvent(model.WEBSOCKET_EVENT_USER_UPDATED, "", "", "", nil)
	adminMessage.Add("user", *adminCopyOfUser)
	adminMessage.Broadcast.ContainsSensitiveData = true
	a.Publish(adminMessage)

	a.SanitizeProfile(&user, false)
	message := model.NewWebSocketEvent(model.WEBSOCKET_EVENT_USER_UPDATED, "", "", "", nil)
	message.Add("user", user)
	message.Broadcast.ContainsSanitizedData = true
	a.Publish(message)
}

func (a *App) UpdateUser(user *model.User, sendNotifications bool) (*model.User, *model.AppError) {
	prev, err := a.Srv.Store.User().Get(user.Id)
	if err != nil {
		return nil, err
	}

	if !CheckUserDomain(user, *a.Config().TeamSettings.RestrictCreationToDomains) {
		if !prev.IsLDAPUser() && !prev.IsSAMLUser() && user.Email != prev.Email {
			return nil, model.NewAppError("UpdateUser", "api.user.create_user.accepted_domain.app_error", nil, "", http.StatusBadRequest)
		}
	}

	// Don't set new eMail on user account if email verification is required, this will be done as a post-verification action
	// to avoid users being able to set non-controlled eMails as their account email
	newEmail := ""
	if *a.Config().EmailSettings.RequireEmailVerification && prev.Email != user.Email {
		newEmail = user.Email

		_, err = a.GetUserByEmail(newEmail)
		if err == nil {
			return nil, model.NewAppError("UpdateUser", "store.sql_user.update.email_taken.app_error", nil, "user_id="+user.Id, http.StatusBadRequest)
		}

		user.Email = prev.Email
	}

	userUpdate, err := a.Srv.Store.User().Update(user, false)
	if err != nil {
		return nil, err
	}

	if sendNotifications {
		if userUpdate.New.Email != userUpdate.Old.Email || newEmail != "" {
			if *a.Config().EmailSettings.RequireEmailVerification {
				a.Srv.Go(func() {
					if err := a.SendEmailVerification(userUpdate.New, newEmail); err != nil {
						mlog.Error(err.Error())
					}
				})
			} else {
				a.Srv.Go(func() {
					if err := a.SendEmailChangeEmail(userUpdate.Old.Email, userUpdate.New.Email, userUpdate.New.Locale, a.GetSiteURL()); err != nil {
						mlog.Error(err.Error())
					}
				})
			}
		}

		if userUpdate.New.Username != userUpdate.Old.Username {
			a.Srv.Go(func() {
				if err := a.SendChangeUsernameEmail(userUpdate.Old.Username, userUpdate.New.Username, userUpdate.New.Email, userUpdate.New.Locale, a.GetSiteURL()); err != nil {
					mlog.Error(err.Error())
				}
			})
		}
	}

	a.InvalidateCacheForUser(user.Id)

	if a.IsESIndexingEnabled() {
		a.Srv.Go(func() {
			if err := a.indexUser(user); err != nil {
				mlog.Error("Encountered error indexing user", mlog.String("user_id", user.Id), mlog.Err(err))
			}
		})
	}

	return userUpdate.New, nil
}

func (a *App) UpdateUserActive(userId string, active bool) *model.AppError {
	user, err := a.GetUser(userId)

	if err != nil {
		return err
	}
	if _, err = a.UpdateActive(user, active); err != nil {
		return err
	}

	return nil
}

func (a *App) UpdateUserNotifyProps(userId string, props map[string]string) (*model.User, *model.AppError) {
	user, err := a.GetUser(userId)
	if err != nil {
		return nil, err
	}

	user.NotifyProps = props

	ruser, err := a.UpdateUser(user, true)
	if err != nil {
		return nil, err
	}

	return ruser, nil
}

func (a *App) UpdateMfa(activate bool, userId, token string) *model.AppError {
	if activate {
		if err := a.ActivateMfa(userId, token); err != nil {
			return err
		}
	} else {
		if err := a.DeactivateMfa(userId); err != nil {
			return err
		}
	}

	a.Srv.Go(func() {
		user, err := a.GetUser(userId)
		if err != nil {
			mlog.Error(err.Error())
			return
		}

		if err := a.SendMfaChangeEmail(user.Email, activate, user.Locale, a.GetSiteURL()); err != nil {
			mlog.Error(err.Error())
		}
	})

	return nil
}

func (a *App) UpdatePasswordByUserIdSendEmail(userId, newPassword, method string) *model.AppError {
	user, err := a.GetUser(userId)
	if err != nil {
		return err
	}

	return a.UpdatePasswordSendEmail(user, newPassword, method)
}

func (a *App) UpdatePassword(user *model.User, newPassword string) *model.AppError {
	if err := a.IsPasswordValid(newPassword); err != nil {
		return err
	}

	hashedPassword := model.HashPassword(newPassword)

	if result := <-a.Srv.Store.User().UpdatePassword(user.Id, hashedPassword); result.Err != nil {
		return model.NewAppError("UpdatePassword", "api.user.update_password.failed.app_error", nil, result.Err.Error(), http.StatusInternalServerError)
	}

	return nil
}

func (a *App) UpdatePasswordSendEmail(user *model.User, newPassword, method string) *model.AppError {
	if err := a.UpdatePassword(user, newPassword); err != nil {
		return err
	}

	a.Srv.Go(func() {
		if err := a.SendPasswordChangeEmail(user.Email, method, user.Locale, a.GetSiteURL()); err != nil {
			mlog.Error(err.Error())
		}
	})

	return nil
}

func (a *App) ResetPasswordFromToken(userSuppliedTokenString, newPassword string) *model.AppError {
	token, err := a.GetPasswordRecoveryToken(userSuppliedTokenString)
	if err != nil {
		return err
	}
	if model.GetMillis()-token.CreateAt >= PASSWORD_RECOVER_EXPIRY_TIME {
		return model.NewAppError("resetPassword", "api.user.reset_password.link_expired.app_error", nil, "", http.StatusBadRequest)
	}

	tokenData := struct {
		UserId string
		Email  string
	}{}

	err2 := json.Unmarshal([]byte(token.Extra), &tokenData)
	if err2 != nil {
		return model.NewAppError("resetPassword", "api.user.reset_password.token_parse.error", nil, "", http.StatusInternalServerError)
	}

	user, err := a.GetUser(tokenData.UserId)
	if err != nil {
		return err
	}

	if user.Email != tokenData.Email {
		return model.NewAppError("resetPassword", "api.user.reset_password.link_expired.app_error", nil, "", http.StatusBadRequest)
	}

	if user.IsSSOUser() {
		return model.NewAppError("ResetPasswordFromCode", "api.user.reset_password.sso.app_error", nil, "userId="+user.Id, http.StatusBadRequest)
	}

	T := utils.GetUserTranslations(user.Locale)

	if err := a.UpdatePasswordSendEmail(user, newPassword, T("api.user.reset_password.method")); err != nil {
		return err
	}

	if err := a.DeleteToken(token); err != nil {
		mlog.Error(err.Error())
	}

	return nil
}

func (a *App) SendPasswordReset(email string, siteURL string) (bool, *model.AppError) {
	user, err := a.GetUserByEmail(email)
	if err != nil {
		return false, nil
	}

	if user.AuthData != nil && len(*user.AuthData) != 0 {
		return false, model.NewAppError("SendPasswordReset", "api.user.send_password_reset.sso.app_error", nil, "userId="+user.Id, http.StatusBadRequest)
	}

	token, err := a.CreatePasswordRecoveryToken(user.Id, user.Email)
	if err != nil {
		return false, err
	}

	return a.SendPasswordResetEmail(user.Email, token, user.Locale, siteURL)
}

func (a *App) CreatePasswordRecoveryToken(userId, email string) (*model.Token, *model.AppError) {

	tokenExtra := struct {
		UserId string
		Email  string
	}{
		userId,
		email,
	}
	jsonData, err := json.Marshal(tokenExtra)

	if err != nil {
		return nil, model.NewAppError("CreatePasswordRecoveryToken", "api.user.create_password_token.error", nil, "", http.StatusInternalServerError)
	}

	token := model.NewToken(TOKEN_TYPE_PASSWORD_RECOVERY, string(jsonData))

	if err := a.Srv.Store.Token().Save(token); err != nil {
		return nil, err
	}

	return token, nil
}

func (a *App) GetPasswordRecoveryToken(token string) (*model.Token, *model.AppError) {
	rtoken, err := a.Srv.Store.Token().GetByToken(token)
	if err != nil {
		return nil, model.NewAppError("GetPasswordRecoveryToken", "api.user.reset_password.invalid_link.app_error", nil, err.Error(), http.StatusBadRequest)
	}
	if rtoken.Type != TOKEN_TYPE_PASSWORD_RECOVERY {
		return nil, model.NewAppError("GetPasswordRecoveryToken", "api.user.reset_password.broken_token.app_error", nil, "", http.StatusBadRequest)
	}
	return rtoken, nil
}

func (a *App) DeleteToken(token *model.Token) *model.AppError {
	return a.Srv.Store.Token().Delete(token.Token)
}

func (a *App) UpdateUserRoles(userId string, newRoles string, sendWebSocketEvent bool) (*model.User, *model.AppError) {
	user, err := a.GetUser(userId)
	if err != nil {
		err.StatusCode = http.StatusBadRequest
		return nil, err
	}

	if err := a.CheckRolesExist(strings.Fields(newRoles)); err != nil {
		return nil, err
	}

	user.Roles = newRoles
	uchan := make(chan store.StoreResult, 1)
	go func() {
		userUpdate, err := a.Srv.Store.User().Update(user, true)
		uchan <- store.StoreResult{Data: userUpdate, Err: err}
		close(uchan)
	}()

	schan := make(chan store.StoreResult, 1)
	go func() {
		userId, err := a.Srv.Store.Session().UpdateRoles(user.Id, newRoles)
		schan <- store.StoreResult{Data: userId, Err: err}
		close(schan)
	}()

	result := <-uchan
	if result.Err != nil {
		return nil, result.Err
	}
	ruser := result.Data.(*model.UserUpdate).New

	if result := <-schan; result.Err != nil {
		// soft error since the user roles were still updated
		mlog.Error(fmt.Sprint(result.Err))
	}

	a.ClearSessionCacheForUser(user.Id)

	if sendWebSocketEvent {
		message := model.NewWebSocketEvent(model.WEBSOCKET_EVENT_USER_ROLE_UPDATED, "", "", user.Id, nil)
		message.Add("user_id", user.Id)
		message.Add("roles", newRoles)
		a.Publish(message)
	}

	return ruser, nil
}

func (a *App) PermanentDeleteUser(user *model.User) *model.AppError {
	mlog.Warn(fmt.Sprintf("Attempting to permanently delete account %v id=%v", user.Email, user.Id), mlog.String("user_id", user.Id))
	if user.IsInRole(model.SYSTEM_ADMIN_ROLE_ID) {
		mlog.Warn(fmt.Sprintf("You are deleting %v that is a system administrator.  You may need to set another account as the system administrator using the command line tools.", user.Email))
	}

	if _, err := a.UpdateActive(user, false); err != nil {
		return err
	}

	if err := a.Srv.Store.Session().PermanentDeleteSessionsByUser(user.Id); err != nil {
		return err
	}

	if err := a.Srv.Store.UserAccessToken().DeleteAllForUser(user.Id); err != nil {
		return err
	}

	if err := a.Srv.Store.OAuth().PermanentDeleteAuthDataByUser(user.Id); err != nil {
		return err
	}

	if err := a.Srv.Store.Webhook().PermanentDeleteIncomingByUser(user.Id); err != nil {
		return err
	}

	if err := a.Srv.Store.Webhook().PermanentDeleteOutgoingByUser(user.Id); err != nil {
		return err
	}

	if err := a.Srv.Store.Command().PermanentDeleteByUser(user.Id); err != nil {
		return err
	}

	if err := a.Srv.Store.Preference().PermanentDeleteByUser(user.Id); err != nil {
		return err
	}

	if err := a.Srv.Store.Channel().PermanentDeleteMembersByUser(user.Id); err != nil {
		return err
	}

	if err := a.Srv.Store.Post().PermanentDeleteByUser(user.Id); err != nil {
		return err
	}

	infos, err := a.Srv.Store.FileInfo().GetForUser(user.Id)
	if err != nil {
		mlog.Warn("Error getting file list for user from FileInfoStore")
	}

	for _, info := range infos {
		res, err := a.FileExists(info.Path)
		if err != nil {
			mlog.Warn(
				"Error checking existence of file",
				mlog.String("path", info.Path),
				mlog.Err(err),
			)
			continue
		}

		if !res {
			mlog.Warn("File not found", mlog.String("path", info.Path))
			continue
		}

		err = a.RemoveFile(info.Path)

		if err != nil {
			mlog.Warn(
				"Unable to remove file",
				mlog.String("path", info.Path),
				mlog.Err(err),
			)
		}
	}

	if _, err := a.Srv.Store.FileInfo().PermanentDeleteByUser(user.Id); err != nil {
		return err
	}

	if err := a.Srv.Store.User().PermanentDelete(user.Id); err != nil {
		return err
	}

	if err := a.Srv.Store.Audit().PermanentDeleteByUser(user.Id); err != nil {
		return err
	}

	if result := <-a.Srv.Store.Team().RemoveAllMembersByUser(user.Id); result.Err != nil {
		return result.Err
	}

	mlog.Warn(fmt.Sprintf("Permanently deleted account %v id=%v", user.Email, user.Id), mlog.String("user_id", user.Id))

	if a.IsESIndexingEnabled() {
		a.Srv.Go(func() {
			if err := a.Elasticsearch.DeleteUser(user); err != nil {
				mlog.Error("Encountered error deleting user", mlog.String("user_id", user.Id), mlog.Err(err))
			}
		})
	}

	return nil
}

func (a *App) PermanentDeleteAllUsers() *model.AppError {
	result := <-a.Srv.Store.User().GetAll()
	if result.Err != nil {
		return result.Err
	}
	users := result.Data.([]*model.User)
	for _, user := range users {
		a.PermanentDeleteUser(user)
	}

	return nil
}

func (a *App) SendEmailVerification(user *model.User, newEmail string) *model.AppError {
	token, err := a.CreateVerifyEmailToken(user.Id, newEmail)
	if err != nil {
		return err
	}

	if _, err := a.GetStatus(user.Id); err != nil {
		return a.SendVerifyEmail(newEmail, user.Locale, a.GetSiteURL(), token.Token)
	}
	return a.SendEmailChangeVerifyEmail(newEmail, user.Locale, a.GetSiteURL(), token.Token)
}

func (a *App) VerifyEmailFromToken(userSuppliedTokenString string) *model.AppError {
	token, err := a.GetVerifyEmailToken(userSuppliedTokenString)
	if err != nil {
		return err
	}
	if model.GetMillis()-token.CreateAt >= PASSWORD_RECOVER_EXPIRY_TIME {
		return model.NewAppError("VerifyEmailFromToken", "api.user.verify_email.link_expired.app_error", nil, "", http.StatusBadRequest)
	}

	tokenData := struct {
		UserId string
		Email  string
	}{}

	err2 := json.Unmarshal([]byte(token.Extra), &tokenData)
	if err2 != nil {
		return model.NewAppError("VerifyEmailFromToken", "api.user.verify_email.token_parse.error", nil, "", http.StatusInternalServerError)
	}

	user, err := a.GetUser(tokenData.UserId)
	if err != nil {
		return err
	}

	if err := a.VerifyUserEmail(tokenData.UserId, tokenData.Email); err != nil {
		return err
	}

	if user.Email != tokenData.Email {
		a.Srv.Go(func() {
			if err := a.SendEmailChangeEmail(user.Email, tokenData.Email, user.Locale, a.GetSiteURL()); err != nil {
				mlog.Error(err.Error())
			}
		})
	}

	if err := a.DeleteToken(token); err != nil {
		mlog.Error(err.Error())
	}

	return nil
}

func (a *App) CreateVerifyEmailToken(userId string, newEmail string) (*model.Token, *model.AppError) {
	tokenExtra := struct {
		UserId string
		Email  string
	}{
		userId,
		newEmail,
	}
	jsonData, err := json.Marshal(tokenExtra)

	if err != nil {
		return nil, model.NewAppError("CreateVerifyEmailToken", "api.user.create_email_token.error", nil, "", http.StatusInternalServerError)
	}

	token := model.NewToken(TOKEN_TYPE_VERIFY_EMAIL, string(jsonData))

	if err := a.Srv.Store.Token().Save(token); err != nil {
		return nil, err
	}

	return token, nil
}

func (a *App) GetVerifyEmailToken(token string) (*model.Token, *model.AppError) {
	rtoken, err := a.Srv.Store.Token().GetByToken(token)
	if err != nil {
		return nil, model.NewAppError("GetVerifyEmailToken", "api.user.verify_email.bad_link.app_error", nil, err.Error(), http.StatusBadRequest)
	}
	if rtoken.Type != TOKEN_TYPE_VERIFY_EMAIL {
		return nil, model.NewAppError("GetVerifyEmailToken", "api.user.verify_email.broken_token.app_error", nil, "", http.StatusBadRequest)
	}
	return rtoken, nil
}

// GetTotalUsersStats is used for the DM list total
func (a *App) GetTotalUsersStats(viewRestrictions *model.ViewUsersRestrictions) (*model.UsersStats, *model.AppError) {
	count, err := a.Srv.Store.User().Count(model.UserCountOptions{
		IncludeBotAccounts: true,
		ViewRestrictions:   viewRestrictions,
	})
	if err != nil {
		return nil, err
	}
	stats := &model.UsersStats{
		TotalUsersCount: count,
	}
	return stats, nil
}

func (a *App) VerifyUserEmail(userId, email string) *model.AppError {
	_, err := a.Srv.Store.User().VerifyEmail(userId, email)
	if err != nil {
		return err
	}

	user, err := a.GetUser(userId)

	if err != nil {
		return err
	}

	a.sendUpdatedUserEvent(*user)

	return nil
}

func (a *App) SearchUsers(props *model.UserSearch, options *model.UserSearchOptions) ([]*model.User, *model.AppError) {
	if props.WithoutTeam {
		return a.SearchUsersWithoutTeam(props.Term, options)
	}
	if props.InChannelId != "" {
		return a.SearchUsersInChannel(props.InChannelId, props.Term, options)
	}
	if props.NotInChannelId != "" {
		return a.SearchUsersNotInChannel(props.TeamId, props.NotInChannelId, props.Term, options)
	}
	if props.NotInTeamId != "" {
		return a.SearchUsersNotInTeam(props.NotInTeamId, props.Term, options)
	}
	return a.SearchUsersInTeam(props.TeamId, props.Term, options)
}

func (a *App) SearchUsersInChannel(channelId string, term string, options *model.UserSearchOptions) ([]*model.User, *model.AppError) {
	term = strings.TrimSpace(term)
	users, err := a.Srv.Store.User().SearchInChannel(channelId, term, options)
	if err != nil {
		return nil, err
	}
	for _, user := range users {
		a.SanitizeProfile(user, options.IsAdmin)
	}

	return users, nil
}

func (a *App) SearchUsersNotInChannel(teamId string, channelId string, term string, options *model.UserSearchOptions) ([]*model.User, *model.AppError) {
	term = strings.TrimSpace(term)
	users, err := a.Srv.Store.User().SearchNotInChannel(teamId, channelId, term, options)
	if err != nil {
		return nil, err
	}

	for _, user := range users {
		a.SanitizeProfile(user, options.IsAdmin)
	}

	return users, nil
}

func (a *App) esSearchUsersInTeam(teamId, term string, options *model.UserSearchOptions) ([]*model.User, *model.AppError) {
	listOfAllowedChannels, err := a.GetViewUsersRestrictionsForTeam(a.Session.UserId, teamId)
	if err != nil {
		return nil, err
	}
	if listOfAllowedChannels != nil && len(listOfAllowedChannels) == 0 {
		return []*model.User{}, nil
	}

	usersIds, err := a.Elasticsearch.SearchUsersInTeam(teamId, listOfAllowedChannels, term, options)
	if err != nil {
		return nil, err
	}

	result := <-a.Srv.Store.User().GetProfileByIds(usersIds, nil, false)
	if result.Err != nil {
		return nil, result.Err
	}

	users := result.Data.([]*model.User)

	for _, user := range users {
		a.SanitizeProfile(user, options.IsAdmin)
	}

	return users, nil
}

func (a *App) SearchUsersInTeam(teamId, term string, options *model.UserSearchOptions) ([]*model.User, *model.AppError) {
	var users []*model.User
	var err *model.AppError
	term = strings.TrimSpace(term)

	if a.IsESAutocompletionEnabled() {
		users, err = a.esSearchUsersInTeam(teamId, term, options)
		if err != nil {
			mlog.Error("Encountered error on SearchUsersInTeam through Elasticsearch. Falling back to default search.", mlog.Err(err))
		}
	}

	if !a.IsESAutocompletionEnabled() || err != nil {
		users, err = a.Srv.Store.User().Search(teamId, term, options)
		if err != nil {
			return nil, err
		}

		for _, user := range users {
			a.SanitizeProfile(user, options.IsAdmin)
		}
	}

	return users, nil
}

func (a *App) SearchUsersNotInTeam(notInTeamId string, term string, options *model.UserSearchOptions) ([]*model.User, *model.AppError) {
	term = strings.TrimSpace(term)
	users, err := a.Srv.Store.User().SearchNotInTeam(notInTeamId, term, options)
	if err != nil {
		return nil, err
	}

	for _, user := range users {
		a.SanitizeProfile(user, options.IsAdmin)
	}

	return users, nil
}

func (a *App) SearchUsersWithoutTeam(term string, options *model.UserSearchOptions) ([]*model.User, *model.AppError) {
	term = strings.TrimSpace(term)
	users, err := a.Srv.Store.User().SearchWithoutTeam(term, options)
	if err != nil {
		return nil, err
	}

	for _, user := range users {
		a.SanitizeProfile(user, options.IsAdmin)
	}

	return users, nil
}

func (a *App) esAutocompleteUsersInChannel(teamId, channelId, term string, options *model.UserSearchOptions) (*model.UserAutocompleteInChannel, *model.AppError) {
	listOfAllowedChannels, err := a.getListOfAllowedChannelsForTeam(teamId, options.ViewRestrictions)
	if err != nil {
		return nil, err
	}
	if len(listOfAllowedChannels) == 0 {
		return &model.UserAutocompleteInChannel{}, nil
	}
	uchanIds := []string{}
	nuchanIds := []string{}
	if !strings.Contains(strings.Join(listOfAllowedChannels, "."), channelId) {
		nuchanIds, err = a.Elasticsearch.SearchUsersInTeam(teamId, listOfAllowedChannels, term, options)
	} else {
		uchanIds, nuchanIds, err = a.Elasticsearch.SearchUsersInChannel(teamId, channelId, listOfAllowedChannels, term, options)
	}
	if err != nil {
		return nil, err
	}
	uchan := a.Srv.Store.User().GetProfileByIds(uchanIds, nil, false)
	nuchan := a.Srv.Store.User().GetProfileByIds(nuchanIds, nil, false)
	autocomplete := &model.UserAutocompleteInChannel{}

	result := <-uchan
	if result.Err != nil {
		return nil, result.Err
	}
	users := result.Data.([]*model.User)

	for _, user := range users {
		a.SanitizeProfile(user, options.IsAdmin)
	}

	autocomplete.InChannel = users

	result = <-nuchan
	if result.Err != nil {
		return nil, result.Err
	}
	users = result.Data.([]*model.User)

	for _, user := range users {
		a.SanitizeProfile(user, options.IsAdmin)
	}

	autocomplete.OutOfChannel = users

	return autocomplete, nil
}

func (a *App) AutocompleteUsersInChannel(teamId string, channelId string, term string, options *model.UserSearchOptions) (*model.UserAutocompleteInChannel, *model.AppError) {
	var autocomplete *model.UserAutocompleteInChannel
	var err *model.AppError
	term = strings.TrimSpace(term)

	if a.IsESAutocompletionEnabled() {
		autocomplete, err = a.esAutocompleteUsersInChannel(teamId, channelId, term, options)
		if err != nil {
			mlog.Error("Encountered error on AutocompleteUsersInChannel through Elasticsearch. Falling back to default autocompletion.", mlog.Err(err))
		}
	}

	if !a.IsESAutocompletionEnabled() || err != nil {
		autocomplete = &model.UserAutocompleteInChannel{}
<<<<<<< HEAD

		uchan := make(chan store.StoreResult, 1)
		go func() {
			users, err := a.Srv.Store.User().SearchInChannel(channelId, term, options)
			uchan <- store.StoreResult{Data: users, Err: err}
			close(uchan)
		}()

		nuchan := a.Srv.Store.User().SearchNotInChannel(teamId, channelId, term, options)
=======
		uchan := a.Srv.Store.User().SearchInChannel(channelId, term, options)

		nuchan := make(chan store.StoreResult, 1)
		go func() {
			users, err := a.Srv.Store.User().SearchNotInChannel(teamId, channelId, term, options)
			nuchan <- store.StoreResult{Data: users, Err: err}
			close(nuchan)
		}()
>>>>>>> 4c07ae35

		result := <-uchan
		if result.Err != nil {
			return nil, result.Err
		}

		users := result.Data.([]*model.User)

		for _, user := range users {
			a.SanitizeProfile(user, options.IsAdmin)
		}

		autocomplete.InChannel = users

		result = <-nuchan
		if result.Err != nil {
			return nil, result.Err
		}
		users = result.Data.([]*model.User)

		for _, user := range users {
			a.SanitizeProfile(user, options.IsAdmin)
		}

		autocomplete.OutOfChannel = users
	}

	return autocomplete, nil
}

func (a *App) esAutocompleteUsersInTeam(teamId, term string, options *model.UserSearchOptions) (*model.UserAutocompleteInTeam, *model.AppError) {
	listOfAllowedChannels, err := a.getListOfAllowedChannelsForTeam(teamId, options.ViewRestrictions)
	if err != nil {
		return nil, err
	}
	if len(listOfAllowedChannels) == 0 {
		return &model.UserAutocompleteInTeam{}, nil
	}

	usersIds, err := a.Elasticsearch.SearchUsersInTeam(teamId, listOfAllowedChannels, term, options)
	if err != nil {
		return nil, err
	}

	result := <-a.Srv.Store.User().GetProfileByIds(usersIds, nil, false)
	if result.Err != nil {
		return nil, result.Err
	}

	users := result.Data.([]*model.User)
	for _, user := range users {
		a.SanitizeProfile(user, options.IsAdmin)
	}

	autocomplete := &model.UserAutocompleteInTeam{}
	autocomplete.InTeam = users

	return autocomplete, nil
}

func (a *App) AutocompleteUsersInTeam(teamId string, term string, options *model.UserSearchOptions) (*model.UserAutocompleteInTeam, *model.AppError) {
	var autocomplete *model.UserAutocompleteInTeam
	var err *model.AppError

	term = strings.TrimSpace(term)

	if a.IsESAutocompletionEnabled() {
		autocomplete, err = a.esAutocompleteUsersInTeam(teamId, term, options)
		if err != nil {
			mlog.Error("Encountered error on AutocompleteUsersInTeam through Elasticsearch. Falling back to default autocompletion.", mlog.Err(err))
		}
	}

	if !a.IsESAutocompletionEnabled() || err != nil {
		autocomplete = &model.UserAutocompleteInTeam{}
		users, err := a.Srv.Store.User().Search(teamId, term, options)
		if err != nil {
			return nil, err
		}

		for _, user := range users {
			a.SanitizeProfile(user, options.IsAdmin)
		}

		autocomplete.InTeam = users
	}

	return autocomplete, nil
}

func (a *App) UpdateOAuthUserAttrs(userData io.Reader, user *model.User, provider einterfaces.OauthProvider, service string) *model.AppError {
	oauthUser := provider.GetUserFromJson(userData)
	if oauthUser == nil {
		return model.NewAppError("UpdateOAuthUserAttrs", "api.user.update_oauth_user_attrs.get_user.app_error", map[string]interface{}{"Service": service}, "", http.StatusBadRequest)
	}

	userAttrsChanged := false

	if oauthUser.Username != user.Username {
		if existingUser, _ := a.GetUserByUsername(oauthUser.Username); existingUser == nil {
			user.Username = oauthUser.Username
			userAttrsChanged = true
		}
	}

	if oauthUser.GetFullName() != user.GetFullName() {
		user.FirstName = oauthUser.FirstName
		user.LastName = oauthUser.LastName
		userAttrsChanged = true
	}

	if oauthUser.Email != user.Email {
		if existingUser, _ := a.GetUserByEmail(oauthUser.Email); existingUser == nil {
			user.Email = oauthUser.Email
			userAttrsChanged = true
		}
	}

	if user.DeleteAt > 0 {
		// Make sure they are not disabled
		user.DeleteAt = 0
		userAttrsChanged = true
	}

	if userAttrsChanged {
		users, err := a.Srv.Store.User().Update(user, true)
		if err != nil {
			return err
		}

		user = users.New
		a.InvalidateCacheForUser(user.Id)

		if a.IsESIndexingEnabled() {
			a.Srv.Go(func() {
				if err := a.indexUser(user); err != nil {
					mlog.Error("Encountered error indexing user", mlog.String("user_id", user.Id), mlog.Err(err))
				}
			})
		}
	}

	return nil
}

func (a *App) RestrictUsersGetByPermissions(userId string, options *model.UserGetOptions) (*model.UserGetOptions, *model.AppError) {
	restrictions, err := a.GetViewUsersRestrictions(userId)
	if err != nil {
		return nil, err
	}

	options.ViewRestrictions = restrictions
	return options, nil
}

// FilterNonGroupTeamMembers returns the subset of the given user IDs of the users who are not members of groups
// associated to the team.
func (a *App) FilterNonGroupTeamMembers(userIDs []string, team *model.Team) ([]string, error) {
	teamGroupUsers, err := a.GetTeamGroupUsers(team.Id)
	if err != nil {
		return nil, err
	}

	// possible if no groups associated or no group members in any of the associated groups
	if len(teamGroupUsers) == 0 {
		return userIDs, nil
	}

	nonMemberIDs := []string{}

	for _, userID := range userIDs {
		userIsMember := false

		for _, pu := range teamGroupUsers {
			if pu.Id == userID {
				userIsMember = true
				break
			}
		}

		if !userIsMember {
			nonMemberIDs = append(nonMemberIDs, userID)
		}
	}

	return nonMemberIDs, nil
}

// FilterNonGroupChannelMembers returns the subset of the given user IDs of the users who are not members of groups
// associated to the channel.
func (a *App) FilterNonGroupChannelMembers(userIDs []string, channel *model.Channel) ([]string, error) {
	channelGroupUsers, err := a.GetChannelGroupUsers(channel.Id)
	if err != nil {
		return nil, err
	}

	// possible if no groups associated or no group members in any of the associated groups
	if len(channelGroupUsers) == 0 {
		return userIDs, nil
	}

	nonMemberIDs := []string{}

	for _, userID := range userIDs {
		userIsMember := false

		for _, pu := range channelGroupUsers {
			if pu.Id == userID {
				userIsMember = true
				break
			}
		}

		if !userIsMember {
			nonMemberIDs = append(nonMemberIDs, userID)
		}
	}

	return nonMemberIDs, nil
}

func (a *App) RestrictUsersSearchByPermissions(userId string, options *model.UserSearchOptions) (*model.UserSearchOptions, *model.AppError) {
	restrictions, err := a.GetViewUsersRestrictions(userId)
	if err != nil {
		return nil, err
	}

	options.ViewRestrictions = restrictions
	return options, nil
}

func (a *App) UserCanSeeOtherUser(userId string, otherUserId string) (bool, *model.AppError) {
	if userId == otherUserId {
		return true, nil
	}

	restrictions, err := a.GetViewUsersRestrictions(userId)
	if err != nil {
		return false, err
	}

	if restrictions == nil {
		return true, nil
	}

	if len(restrictions.Teams) > 0 {
		result, err := a.userBelongsToTeams(otherUserId, restrictions.Teams)
		if err != nil {
			return false, err
		}
		if result {
			return true, nil
		}
	}

	if len(restrictions.Channels) > 0 {
		result, err := a.userBelongsToChannels(otherUserId, restrictions.Channels)
		if err != nil {
			return false, err
		}
		if result {
			return true, nil
		}
	}

	return false, nil
}

func (a *App) userBelongsToTeams(userId string, teamIds []string) (bool, *model.AppError) {
	result := <-a.Srv.Store.Team().UserBelongsToTeams(userId, teamIds)
	if result.Err != nil {
		return false, result.Err
	}
	return result.Data.(bool), nil
}

func (a *App) userBelongsToChannels(userId string, channelIds []string) (bool, *model.AppError) {
	return a.Srv.Store.Channel().UserBelongsToChannels(userId, channelIds)
}

func (a *App) GetViewUsersRestrictions(userId string) (*model.ViewUsersRestrictions, *model.AppError) {
	if a.HasPermissionTo(userId, model.PERMISSION_VIEW_MEMBERS) {
		return nil, nil
	}

	result := <-a.Srv.Store.Team().GetUserTeamIds(userId, true)
	if result.Err != nil {
		return nil, result.Err
	}
	teamIds := result.Data.([]string)

	teamIdsWithPermission := []string{}
	teamIdsWithoutPermission := []string{}
	for _, teamId := range teamIds {
		if a.HasPermissionToTeam(userId, teamId, model.PERMISSION_VIEW_MEMBERS) {
			teamIdsWithPermission = append(teamIdsWithPermission, teamId)
		} else {
			teamIdsWithoutPermission = append(teamIdsWithoutPermission, teamId)
		}
	}

	if len(teamIdsWithoutPermission) == 0 {
		return &model.ViewUsersRestrictions{Teams: teamIdsWithPermission}, nil
	}

	userChannelMembers, err := a.Srv.Store.Channel().GetAllChannelMembersForUser(userId, true, true)
	if err != nil {
		return nil, err
	}

	channelIds := []string{}
	for channelId := range userChannelMembers {
		channelIds = append(channelIds, channelId)
	}

	return &model.ViewUsersRestrictions{Teams: teamIdsWithPermission, Channels: channelIds}, nil
}

/**
 * Returns a list with the channel ids that the user has permissions to view on a
 * team. If the result is an empty list, the user can't view any channel; if it's
 * nil, there are no restrictions for the user in the specified team.
 */
func (a *App) GetViewUsersRestrictionsForTeam(userId string, teamId string) ([]string, *model.AppError) {
	if a.HasPermissionTo(userId, model.PERMISSION_VIEW_MEMBERS) {
		return nil, nil
	}

	if a.HasPermissionToTeam(userId, teamId, model.PERMISSION_VIEW_MEMBERS) {
		return nil, nil
	}

	members, err := a.Srv.Store.Channel().GetMembersForUser(teamId, userId)
	if err != nil {
		return nil, err
	}

	channelIds := []string{}
	for _, membership := range *members {
		channelIds = append(channelIds, membership.ChannelId)
	}

	return channelIds, nil
}

func (a *App) getListOfAllowedChannelsForTeam(teamId string, viewRestrictions *model.ViewUsersRestrictions) ([]string, *model.AppError) {
	var listOfAllowedChannels []string
	if viewRestrictions == nil || strings.Contains(strings.Join(viewRestrictions.Teams, "."), teamId) {
		channels, err := a.Srv.Store.Channel().GetTeamChannels(teamId)
		if err != nil {
			return nil, err
		}
		channelIds := []string{}
		for _, channel := range *channels {
			channelIds = append(channelIds, channel.Id)
		}

		return channelIds, nil
	}

	channels, err := a.Srv.Store.Channel().GetChannelsByIds(viewRestrictions.Channels)
	if err != nil {
		return nil, err
	}
	for _, c := range channels {
		if c.TeamId == teamId {
			listOfAllowedChannels = append(listOfAllowedChannels, c.Id)
		}
	}

	return listOfAllowedChannels, nil
}<|MERGE_RESOLUTION|>--- conflicted
+++ resolved
@@ -1844,7 +1844,6 @@
 
 	if !a.IsESAutocompletionEnabled() || err != nil {
 		autocomplete = &model.UserAutocompleteInChannel{}
-<<<<<<< HEAD
 
 		uchan := make(chan store.StoreResult, 1)
 		go func() {
@@ -1853,17 +1852,12 @@
 			close(uchan)
 		}()
 
-		nuchan := a.Srv.Store.User().SearchNotInChannel(teamId, channelId, term, options)
-=======
-		uchan := a.Srv.Store.User().SearchInChannel(channelId, term, options)
-
 		nuchan := make(chan store.StoreResult, 1)
 		go func() {
 			users, err := a.Srv.Store.User().SearchNotInChannel(teamId, channelId, term, options)
 			nuchan <- store.StoreResult{Data: users, Err: err}
 			close(nuchan)
 		}()
->>>>>>> 4c07ae35
 
 		result := <-uchan
 		if result.Err != nil {

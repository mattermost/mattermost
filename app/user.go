// Copyright (c) 2015-present Mattermost, Inc. All Rights Reserved.
// See LICENSE.txt for license information.

package app

import (
	"bytes"
	"context"
	"encoding/json"
	"errors"
	"fmt"
	"io"
	"mime/multipart"
	"net/http"
	"path/filepath"
	"strconv"
	"strings"

	"github.com/mattermost/mattermost-server/v6/app/email"
	"github.com/mattermost/mattermost-server/v6/app/imaging"
	"github.com/mattermost/mattermost-server/v6/app/request"
	"github.com/mattermost/mattermost-server/v6/app/users"
	"github.com/mattermost/mattermost-server/v6/einterfaces"
	"github.com/mattermost/mattermost-server/v6/model"
	"github.com/mattermost/mattermost-server/v6/plugin"
	"github.com/mattermost/mattermost-server/v6/shared/i18n"
	"github.com/mattermost/mattermost-server/v6/shared/mfa"
	"github.com/mattermost/mattermost-server/v6/shared/mlog"
	"github.com/mattermost/mattermost-server/v6/store"
)

const (
	TokenTypePasswordRecovery  = "password_recovery"
	TokenTypeVerifyEmail       = "verify_email"
	TokenTypeTeamInvitation    = "team_invitation"
	TokenTypeGuestInvitation   = "guest_invitation"
	TokenTypeCWSAccess         = "cws_access_token"
	PasswordRecoverExpiryTime  = 1000 * 60 * 60      // 1 hour
	InvitationExpiryTime       = 1000 * 60 * 60 * 48 // 48 hours
	ImageProfilePixelDimension = 128
)

func (a *App) CreateUserWithToken(c *request.Context, user *model.User, token *model.Token) (*model.User, *model.AppError) {
	if err := a.isUserSignUpAllowed(); err != nil {
		return nil, err
	}

	if token.Type != TokenTypeTeamInvitation && token.Type != TokenTypeGuestInvitation {
		return nil, model.NewAppError("CreateUserWithToken", "api.user.create_user.signup_link_invalid.app_error", nil, "", http.StatusBadRequest)
	}

	if model.GetMillis()-token.CreateAt >= InvitationExpiryTime {
		a.DeleteToken(token)
		return nil, model.NewAppError("CreateUserWithToken", "api.user.create_user.signup_link_expired.app_error", nil, "", http.StatusBadRequest)
	}

	tokenData := model.MapFromJSON(strings.NewReader(token.Extra))

	team, nErr := a.Srv().Store.Team().Get(tokenData["teamId"])
	if nErr != nil {
		var nfErr *store.ErrNotFound
		switch {
		case errors.As(nErr, &nfErr):
			return nil, model.NewAppError("CreateUserWithToken", "app.team.get.find.app_error", nil, nfErr.Error(), http.StatusNotFound)
		default:
			return nil, model.NewAppError("CreateUserWithToken", "app.team.get.finding.app_error", nil, nErr.Error(), http.StatusInternalServerError)
		}
	}

	channels, nErr := a.Srv().Store.Channel().GetChannelsByIds(strings.Split(tokenData["channels"], " "), false)
	if nErr != nil {
		return nil, model.NewAppError("CreateUserWithToken", "app.channel.get_channels_by_ids.app_error", nil, nErr.Error(), http.StatusInternalServerError)
	}

	emailFromToken := tokenData["email"]
	if emailFromToken != user.Email {
		return nil, model.NewAppError("CreateUserWithToken", "api.user.create_user.bad_token_email_data.app_error", nil, "", http.StatusBadRequest)
	}

	user.Email = tokenData["email"]
	user.EmailVerified = true

	var ruser *model.User
	var err *model.AppError
	if token.Type == TokenTypeTeamInvitation {
		ruser, err = a.CreateUser(c, user)
	} else {
		ruser, err = a.CreateGuest(c, user)
	}
	if err != nil {
		return nil, err
	}

	if _, err := a.JoinUserToTeam(c, team, ruser, ""); err != nil {
		return nil, err
	}

	a.AddDirectChannels(team.Id, ruser)

	if token.Type == TokenTypeGuestInvitation {
		for _, channel := range channels {
			_, err := a.AddChannelMember(c, ruser.Id, channel, ChannelMemberOpts{})
			if err != nil {
				mlog.Warn("Failed to add channel member", mlog.Err(err))
			}
		}
	}

	if err := a.DeleteToken(token); err != nil {
		mlog.Warn("Error while deleting token", mlog.Err(err))
	}

	return ruser, nil
}

func (a *App) CreateUserWithInviteId(c *request.Context, user *model.User, inviteId, redirect string) (*model.User, *model.AppError) {
	if err := a.isUserSignUpAllowed(); err != nil {
		return nil, err
	}

	team, nErr := a.Srv().Store.Team().GetByInviteId(inviteId)
	if nErr != nil {
		var nfErr *store.ErrNotFound
		switch {
		case errors.As(nErr, &nfErr):
			return nil, model.NewAppError("CreateUserWithInviteId", "app.team.get_by_invite_id.finding.app_error", nil, nfErr.Error(), http.StatusNotFound)
		default:
			return nil, model.NewAppError("CreateUserWithInviteId", "app.team.get_by_invite_id.finding.app_error", nil, nErr.Error(), http.StatusInternalServerError)
		}
	}

	if team.IsGroupConstrained() {
		return nil, model.NewAppError("CreateUserWithInviteId", "app.team.invite_id.group_constrained.error", nil, "", http.StatusForbidden)
	}

	if !users.CheckUserDomain(user, team.AllowedDomains) {
		return nil, model.NewAppError("CreateUserWithInviteId", "api.team.invite_members.invalid_email.app_error", map[string]interface{}{"Addresses": team.AllowedDomains}, "", http.StatusForbidden)
	}

	user.EmailVerified = false

	ruser, err := a.CreateUser(c, user)
	if err != nil {
		return nil, err
	}

	if _, err := a.JoinUserToTeam(c, team, ruser, ""); err != nil {
		return nil, err
	}

	a.AddDirectChannels(team.Id, ruser)

	if err := a.Srv().EmailService.SendWelcomeEmail(ruser.Id, ruser.Email, ruser.EmailVerified, ruser.DisableWelcomeEmail, ruser.Locale, a.GetSiteURL(), redirect); err != nil {
		mlog.Warn("Failed to send welcome email on create user with inviteId", mlog.Err(err))
	}

	return ruser, nil
}

func (a *App) CreateUserAsAdmin(c *request.Context, user *model.User, redirect string) (*model.User, *model.AppError) {
	ruser, err := a.CreateUser(c, user)
	if err != nil {
		return nil, err
	}

	if err := a.Srv().EmailService.SendWelcomeEmail(ruser.Id, ruser.Email, ruser.EmailVerified, ruser.DisableWelcomeEmail, ruser.Locale, a.GetSiteURL(), redirect); err != nil {
		mlog.Warn("Failed to send welcome email to the new user, created by system admin", mlog.Err(err))
	}

	return ruser, nil
}

func (a *App) CreateUserFromSignup(c *request.Context, user *model.User, redirect string) (*model.User, *model.AppError) {
	if err := a.isUserSignUpAllowed(); err != nil {
		return nil, err
	}

	if !a.isFirstUserAccount() && !*a.Config().TeamSettings.EnableOpenServer {
		err := model.NewAppError("CreateUserFromSignup", "api.user.create_user.no_open_server", nil, "email="+user.Email, http.StatusForbidden)
		return nil, err
	}

	user.EmailVerified = false

	ruser, err := a.CreateUser(c, user)
	if err != nil {
		return nil, err
	}

	if err := a.Srv().EmailService.SendWelcomeEmail(ruser.Id, ruser.Email, ruser.EmailVerified, ruser.DisableWelcomeEmail, ruser.Locale, a.GetSiteURL(), redirect); err != nil {
		mlog.Warn("Failed to send welcome email on create user from signup", mlog.Err(err))
	}

	return ruser, nil
}

func (a *App) isUserSignUpAllowed() *model.AppError {
	if !*a.Config().EmailSettings.EnableSignUpWithEmail || !*a.Config().TeamSettings.EnableUserCreation {
		err := model.NewAppError("IsUserSignUpAllowed", "api.user.create_user.signup_email_disabled.app_error", nil, "", http.StatusNotImplemented)
		return err
	}
	return nil
}

<<<<<<< HEAD
func (a *App) isFirstUserAccount() bool {
	return a.srv.userService.IsFirstUserAccount()
=======
func (a *App) IsFirstUserAccount() bool {
	return a.ch.srv.userService.IsFirstUserAccount()
>>>>>>> d639e3c8
}

// CreateUser creates a user and sets several fields of the returned User struct to
// their zero values.
func (a *App) CreateUser(c *request.Context, user *model.User) (*model.User, *model.AppError) {
	return a.createUserOrGuest(c, user, false)
}

// CreateGuest creates a guest and sets several fields of the returned User struct to
// their zero values.
func (a *App) CreateGuest(c *request.Context, user *model.User) (*model.User, *model.AppError) {
	return a.createUserOrGuest(c, user, true)
}

func (a *App) createUserOrGuest(c *request.Context, user *model.User, guest bool) (*model.User, *model.AppError) {
	ruser, nErr := a.ch.srv.userService.CreateUser(user, users.UserCreateOptions{Guest: guest})
	if nErr != nil {
		var appErr *model.AppError
		var invErr *store.ErrInvalidInput
		var nfErr *users.ErrInvalidPassword
		switch {
		case errors.As(nErr, &appErr):
			return nil, appErr
		case errors.Is(nErr, users.AcceptedDomainError):
			return nil, model.NewAppError("createUserOrGuest", "api.user.create_user.accepted_domain.app_error", nil, "", http.StatusBadRequest)
		case errors.As(nErr, &nfErr):
			return nil, model.NewAppError("createUserOrGuest", "api.user.check_user_password.invalid.app_error", nil, "", http.StatusBadRequest)
		case errors.Is(nErr, users.UserStoreIsEmptyError):
			return nil, model.NewAppError("createUserOrGuest", "app.user.store_is_empty.app_error", nil, nErr.Error(), http.StatusInternalServerError)
		case errors.As(nErr, &invErr):
			switch invErr.Field {
			case "email":
				return nil, model.NewAppError("createUserOrGuest", "app.user.save.email_exists.app_error", nil, invErr.Error(), http.StatusBadRequest)
			case "username":
				return nil, model.NewAppError("createUserOrGuest", "app.user.save.username_exists.app_error", nil, invErr.Error(), http.StatusBadRequest)
			default:
				return nil, model.NewAppError("createUserOrGuest", "app.user.save.existing.app_error", nil, invErr.Error(), http.StatusBadRequest)
			}
		default:
			return nil, model.NewAppError("createUserOrGuest", "app.user.save.app_error", nil, nErr.Error(), http.StatusInternalServerError)
		}
	}

	if user.EmailVerified {
		a.InvalidateCacheForUser(ruser.Id)

		nUser, err := a.ch.srv.userService.GetUser(ruser.Id)
		if err != nil {
			var nfErr *store.ErrNotFound
			switch {
			case errors.As(err, &nfErr):
				return nil, model.NewAppError("createUserOrGuest", MissingAccountError, nil, nfErr.Error(), http.StatusNotFound)
			default:
				return nil, model.NewAppError("createUserOrGuest", "app.user.get.app_error", nil, err.Error(), http.StatusInternalServerError)
			}
		}

		a.sendUpdatedUserEvent(*nUser)
	}

	recommendedNextStepsPref := model.Preference{UserId: ruser.Id, Category: model.PreferenceRecommendedNextSteps, Name: "hide", Value: "false"}
	tutorialStepPref := model.Preference{UserId: ruser.Id, Category: model.PreferenceCategoryTutorialSteps, Name: ruser.Id, Value: "0"}
	if err := a.Srv().Store.Preference().Save(model.Preferences{recommendedNextStepsPref, tutorialStepPref}); err != nil {
		mlog.Warn("Encountered error saving user preferences", mlog.Err(err))
	}

	go a.updateViewedProductNoticesForNewUser(ruser.Id)

	// This message goes to everyone, so the teamID, channelID and userID are irrelevant
	message := model.NewWebSocketEvent(model.WebsocketEventNewUser, "", "", "", nil)
	message.Add("user_id", ruser.Id)
	a.Publish(message)

	if pluginsEnvironment := a.GetPluginsEnvironment(); pluginsEnvironment != nil {
		a.Srv().Go(func() {
			pluginContext := pluginContext(c)
			pluginsEnvironment.RunMultiPluginHook(func(hooks plugin.Hooks) bool {
				hooks.UserHasBeenCreated(pluginContext, user)
				return true
			}, plugin.UserHasBeenCreatedID)
		})
	}

	return ruser, nil
}

func (a *App) createOAuthUser(c *request.Context, service string, userData io.Reader, teamID string, tokenUser *model.User) (*model.User, *model.AppError) {
	if !*a.Config().TeamSettings.EnableUserCreation {
		return nil, model.NewAppError("CreateOAuthUser", "api.user.create_user.disabled.app_error", nil, "", http.StatusNotImplemented)
	}

	provider, e := a.getSSOProvider(service)
	if e != nil {
		return nil, e
	}
	user, err1 := provider.GetUserFromJSON(userData, tokenUser)
	if err1 != nil {
		return nil, model.NewAppError("CreateOAuthUser", "api.user.create_oauth_user.create.app_error", map[string]interface{}{"Service": service}, err1.Error(), http.StatusInternalServerError)
	}
	if user.AuthService == "" {
		user.AuthService = service
	}

	found := true
	count := 0
	for found {
		if found = a.ch.srv.userService.IsUsernameTaken(user.Username); found {
			user.Username = user.Username + strconv.Itoa(count)
			count++
		}
	}

	userByAuth, _ := a.ch.srv.userService.GetUserByAuth(user.AuthData, service)
	if userByAuth != nil {
		return userByAuth, nil
	}

	userByEmail, _ := a.ch.srv.userService.GetUserByEmail(user.Email)
	if userByEmail != nil {
		if userByEmail.AuthService == "" {
			return nil, model.NewAppError("CreateOAuthUser", "api.user.create_oauth_user.already_attached.app_error", map[string]interface{}{"Service": service, "Auth": model.UserAuthServiceEmail}, "email="+user.Email, http.StatusBadRequest)
		}
		if provider.IsSameUser(userByEmail, user) {
			if _, err := a.Srv().Store.User().UpdateAuthData(userByEmail.Id, user.AuthService, user.AuthData, "", false); err != nil {
				// if the user is not updated, write a warning to the log, but don't prevent user login
				mlog.Warn("Error attempting to update user AuthData", mlog.Err(err))
			}
			return userByEmail, nil
		}
		return nil, model.NewAppError("CreateOAuthUser", "api.user.create_oauth_user.already_attached.app_error", map[string]interface{}{"Service": service, "Auth": userByEmail.AuthService}, "email="+user.Email+" authData="+*user.AuthData, http.StatusBadRequest)
	}

	user.EmailVerified = true

	ruser, err := a.CreateUser(c, user)
	if err != nil {
		return nil, err
	}

	if teamID != "" {
		err = a.AddUserToTeamByTeamId(c, teamID, user)
		if err != nil {
			return nil, err
		}

		err = a.AddDirectChannels(teamID, user)
		if err != nil {
			mlog.Warn("Failed to add direct channels", mlog.Err(err))
		}
	}

	return ruser, nil
}

func (a *App) GetUser(userID string) (*model.User, *model.AppError) {
	user, err := a.ch.srv.userService.GetUser(userID)
	if err != nil {
		var nfErr *store.ErrNotFound
		switch {
		case errors.As(err, &nfErr):
			return nil, model.NewAppError("GetUser", MissingAccountError, nil, nfErr.Error(), http.StatusNotFound)
		default:
			return nil, model.NewAppError("GetUser", "app.user.get_by_username.app_error", nil, err.Error(), http.StatusInternalServerError)
		}
	}

	return user, nil
}

func (a *App) GetUserByUsername(username string) (*model.User, *model.AppError) {
	result, err := a.ch.srv.userService.GetUserByUsername(username)
	if err != nil {
		var nfErr *store.ErrNotFound
		switch {
		case errors.As(err, &nfErr):
			return nil, model.NewAppError("GetUserByUsername", "app.user.get_by_username.app_error", nil, nfErr.Error(), http.StatusNotFound)
		default:
			return nil, model.NewAppError("GetUserByUsername", "app.user.get_by_username.app_error", nil, err.Error(), http.StatusInternalServerError)
		}
	}
	return result, nil
}

func (a *App) GetUserByEmail(email string) (*model.User, *model.AppError) {
	user, err := a.ch.srv.userService.GetUserByEmail(email)
	if err != nil {
		var nfErr *store.ErrNotFound
		switch {
		case errors.As(err, &nfErr):
			return nil, model.NewAppError("GetUserByEmail", MissingAccountError, nil, nfErr.Error(), http.StatusNotFound)
		default:
			return nil, model.NewAppError("GetUserByEmail", MissingAccountError, nil, err.Error(), http.StatusInternalServerError)
		}
	}
	return user, nil
}

func (a *App) GetUserByAuth(authData *string, authService string) (*model.User, *model.AppError) {
	user, err := a.ch.srv.userService.GetUserByAuth(authData, authService)
	if err != nil {
		var invErr *store.ErrInvalidInput
		var nfErr *store.ErrNotFound
		switch {
		case errors.As(err, &invErr):
			return nil, model.NewAppError("GetUserByAuth", MissingAuthAccountError, nil, invErr.Error(), http.StatusBadRequest)
		case errors.As(err, &nfErr):
			return nil, model.NewAppError("GetUserByAuth", MissingAuthAccountError, nil, nfErr.Error(), http.StatusInternalServerError)
		default:
			return nil, model.NewAppError("GetUserByAuth", "app.user.get_by_auth.other.app_error", nil, err.Error(), http.StatusInternalServerError)
		}
	}

	return user, nil
}

<<<<<<< HEAD
func (a *App) getUsers(options *model.UserGetOptions) ([]*model.User, *model.AppError) {
	users, err := a.srv.userService.GetUsers(options)
=======
func (a *App) GetUsers(options *model.UserGetOptions) ([]*model.User, *model.AppError) {
	users, err := a.ch.srv.userService.GetUsers(options)
>>>>>>> d639e3c8
	if err != nil {
		return nil, model.NewAppError("GetUsers", "app.user.get_profiles.app_error", nil, err.Error(), http.StatusInternalServerError)
	}

	return users, nil
}

func (a *App) GetUsersPage(options *model.UserGetOptions, asAdmin bool) ([]*model.User, *model.AppError) {
	users, err := a.ch.srv.userService.GetUsersPage(options, asAdmin)
	if err != nil {
		return nil, model.NewAppError("GetUsersPage", "app.user.get_profiles.app_error", nil, err.Error(), http.StatusInternalServerError)
	}

	return users, nil
}

<<<<<<< HEAD
func (a *App) getUsersInTeam(options *model.UserGetOptions) ([]*model.User, *model.AppError) {
	users, err := a.srv.userService.GetUsersInTeam(options)
=======
func (a *App) GetUsersEtag(restrictionsHash string) string {
	return a.ch.srv.userService.GetUsersEtag(restrictionsHash)
}

func (a *App) GetUsersInTeam(options *model.UserGetOptions) ([]*model.User, *model.AppError) {
	users, err := a.ch.srv.userService.GetUsersInTeam(options)
>>>>>>> d639e3c8
	if err != nil {
		return nil, model.NewAppError("GetUsersInTeam", "app.user.get_profiles.app_error", nil, err.Error(), http.StatusInternalServerError)
	}

	return users, nil
}

<<<<<<< HEAD
func (a *App) getUsersNotInTeam(teamID string, groupConstrained bool, offset int, limit int, viewRestrictions *model.ViewUsersRestrictions) ([]*model.User, *model.AppError) {
	users, err := a.srv.userService.GetUsersNotInTeam(teamID, groupConstrained, offset, limit, viewRestrictions)
=======
func (a *App) GetUsersNotInTeam(teamID string, groupConstrained bool, offset int, limit int, viewRestrictions *model.ViewUsersRestrictions) ([]*model.User, *model.AppError) {
	users, err := a.ch.srv.userService.GetUsersNotInTeam(teamID, groupConstrained, offset, limit, viewRestrictions)
>>>>>>> d639e3c8
	if err != nil {
		return nil, model.NewAppError("GetUsersNotInTeam", "app.user.get_profiles.app_error", nil, err.Error(), http.StatusInternalServerError)
	}

	return users, nil
}

func (a *App) GetUsersInTeamPage(options *model.UserGetOptions, asAdmin bool) ([]*model.User, *model.AppError) {
	users, err := a.ch.srv.userService.GetUsersInTeamPage(options, asAdmin)
	if err != nil {
		return nil, model.NewAppError("GetUsersInTeamPage", "app.user.get_profiles.app_error", nil, err.Error(), http.StatusInternalServerError)
	}

	return a.sanitizeProfiles(users, asAdmin), nil
}

func (a *App) GetUsersNotInTeamPage(teamID string, groupConstrained bool, page int, perPage int, asAdmin bool, viewRestrictions *model.ViewUsersRestrictions) ([]*model.User, *model.AppError) {
	users, err := a.ch.srv.userService.GetUsersNotInTeamPage(teamID, groupConstrained, page*perPage, perPage, asAdmin, viewRestrictions)
	if err != nil {
		return nil, model.NewAppError("GetUsersNotInTeamPage", "app.user.get_profiles.app_error", nil, err.Error(), http.StatusInternalServerError)
	}

	return a.sanitizeProfiles(users, asAdmin), nil
}

func (a *App) GetUsersInTeamEtag(teamID string, restrictionsHash string) string {
	return a.ch.srv.userService.GetUsersInTeamEtag(teamID, restrictionsHash)
}

func (a *App) GetUsersNotInTeamEtag(teamID string, restrictionsHash string) string {
	return a.ch.srv.userService.GetUsersNotInTeamEtag(teamID, restrictionsHash)
}

func (a *App) getUsersInChannel(options *model.UserGetOptions) ([]*model.User, *model.AppError) {
	users, err := a.Srv().Store.User().GetProfilesInChannel(options)
	if err != nil {
		return nil, model.NewAppError("GetUsersInChannel", "app.user.get_profiles.app_error", nil, err.Error(), http.StatusInternalServerError)
	}

	return users, nil
}

func (a *App) getUsersInChannelByStatus(options *model.UserGetOptions) ([]*model.User, *model.AppError) {
	users, err := a.Srv().Store.User().GetProfilesInChannelByStatus(options)
	if err != nil {
		return nil, model.NewAppError("GetUsersInChannelByStatus", "app.user.get_profiles.app_error", nil, err.Error(), http.StatusInternalServerError)
	}

	return users, nil
}

func (a *App) GetUsersInChannelPage(options *model.UserGetOptions, asAdmin bool) ([]*model.User, *model.AppError) {
	users, err := a.getUsersInChannel(options)
	if err != nil {
		return nil, err
	}
	return a.sanitizeProfiles(users, asAdmin), nil
}

func (a *App) GetUsersInChannelPageByStatus(options *model.UserGetOptions, asAdmin bool) ([]*model.User, *model.AppError) {
	users, err := a.getUsersInChannelByStatus(options)
	if err != nil {
		return nil, err
	}
	return a.sanitizeProfiles(users, asAdmin), nil
}

func (a *App) getUsersNotInChannel(teamID string, channelID string, groupConstrained bool, offset int, limit int, viewRestrictions *model.ViewUsersRestrictions) ([]*model.User, *model.AppError) {
	users, err := a.Srv().Store.User().GetProfilesNotInChannel(teamID, channelID, groupConstrained, offset, limit, viewRestrictions)
	if err != nil {
		return nil, model.NewAppError("GetUsersNotInChannel", "app.user.get_profiles.app_error", nil, err.Error(), http.StatusInternalServerError)
	}

	return users, nil
}

func (a *App) GetUsersNotInChannelPage(teamID string, channelID string, groupConstrained bool, page int, perPage int, asAdmin bool, viewRestrictions *model.ViewUsersRestrictions) ([]*model.User, *model.AppError) {
	users, err := a.getUsersNotInChannel(teamID, channelID, groupConstrained, page*perPage, perPage, viewRestrictions)
	if err != nil {
		return nil, err
	}

	return a.sanitizeProfiles(users, asAdmin), nil
}

func (a *App) GetUsersWithoutTeamPage(options *model.UserGetOptions, asAdmin bool) ([]*model.User, *model.AppError) {
	users, err := a.ch.srv.userService.GetUsersWithoutTeamPage(options, asAdmin)
	if err != nil {
		return nil, model.NewAppError("GetUsersWithoutTeamPage", "app.user.get_profiles.app_error", nil, err.Error(), http.StatusInternalServerError)
	}

	return a.sanitizeProfiles(users, asAdmin), nil
}

<<<<<<< HEAD
func (a *App) getUsersWithoutTeam(options *model.UserGetOptions) ([]*model.User, *model.AppError) {
	users, err := a.srv.userService.GetUsersWithoutTeam(options)
=======
func (a *App) GetUsersWithoutTeam(options *model.UserGetOptions) ([]*model.User, *model.AppError) {
	users, err := a.ch.srv.userService.GetUsersWithoutTeam(options)
>>>>>>> d639e3c8
	if err != nil {
		return nil, model.NewAppError("GetUsersWithoutTeam", "app.user.get_profiles.app_error", nil, err.Error(), http.StatusInternalServerError)
	}

	return users, nil
}

// GetTeamGroupUsers returns the users who are associated to the team via GroupTeams and GroupMembers.
func (a *App) getTeamGroupUsers(teamID string) ([]*model.User, *model.AppError) {
	users, err := a.Srv().Store.User().GetTeamGroupUsers(teamID)
	if err != nil {
		return nil, model.NewAppError("GetTeamGroupUsers", "app.user.get_profiles.app_error", nil, err.Error(), http.StatusInternalServerError)
	}

	return users, nil
}

// GetChannelGroupUsers returns the users who are associated to the channel via GroupChannels and GroupMembers.
func (a *App) getChannelGroupUsers(channelID string) ([]*model.User, *model.AppError) {
	users, err := a.Srv().Store.User().GetChannelGroupUsers(channelID)
	if err != nil {
		return nil, model.NewAppError("GetChannelGroupUsers", "app.user.get_profiles.app_error", nil, err.Error(), http.StatusInternalServerError)
	}

	return users, nil
}

func (a *App) GetUsersByIds(userIDs []string, options *store.UserGetByIdsOpts) ([]*model.User, *model.AppError) {
	users, err := a.ch.srv.userService.GetUsersByIds(userIDs, options)
	if err != nil {
		return nil, model.NewAppError("GetUsersByIds", "app.user.get_profiles.app_error", nil, err.Error(), http.StatusInternalServerError)
	}

	return users, nil
}

func (a *App) GetUsersByGroupChannelIds(c *request.Context, channelIDs []string, asAdmin bool) (map[string][]*model.User, *model.AppError) {
	usersByChannelId, err := a.Srv().Store.User().GetProfileByGroupChannelIdsForUser(c.Session().UserId, channelIDs)
	if err != nil {
		return nil, model.NewAppError("GetUsersByGroupChannelIds", "app.user.get_profile_by_group_channel_ids_for_user.app_error", nil, err.Error(), http.StatusInternalServerError)
	}
	for channelID, userList := range usersByChannelId {
		usersByChannelId[channelID] = a.sanitizeProfiles(userList, asAdmin)
	}

	return usersByChannelId, nil
}

func (a *App) GetUsersByUsernames(usernames []string, asAdmin bool, viewRestrictions *model.ViewUsersRestrictions) ([]*model.User, *model.AppError) {
	users, err := a.ch.srv.userService.GetUsersByUsernames(usernames, &model.UserGetOptions{ViewRestrictions: viewRestrictions})
	if err != nil {
		return nil, model.NewAppError("GetUsersByUsernames", "app.user.get_profiles.app_error", nil, err.Error(), http.StatusInternalServerError)
	}
	return a.sanitizeProfiles(users, asAdmin), nil
}

func (a *App) sanitizeProfiles(users []*model.User, asAdmin bool) []*model.User {
	for _, u := range users {
		a.SanitizeProfile(u, asAdmin)
	}

	return users
}

func (a *App) GenerateMfaSecret(userID string) (*model.MfaSecret, *model.AppError) {
	user, appErr := a.GetUser(userID)
	if appErr != nil {
		return nil, appErr
	}

	if !*a.Config().ServiceSettings.EnableMultifactorAuthentication {
		return nil, model.NewAppError("GenerateMfaSecret", "mfa.mfa_disabled.app_error", nil, "", http.StatusNotImplemented)
	}

	mfaSecret, err := a.ch.srv.userService.GenerateMfaSecret(user)
	if err != nil {
		return nil, model.NewAppError("GenerateMfaSecret", "mfa.generate_qr_code.create_code.app_error", nil, err.Error(), http.StatusInternalServerError)
	}

	return mfaSecret, nil
}

func (a *App) activateMfa(userID, token string) *model.AppError {
	user, appErr := a.GetUser(userID)
	if appErr != nil {
		return appErr
	}

	if user.AuthService != "" && user.AuthService != model.UserAuthServiceLdap {
		return model.NewAppError("ActivateMfa", "api.user.activate_mfa.email_and_ldap_only.app_error", nil, "", http.StatusBadRequest)
	}

	if !*a.Config().ServiceSettings.EnableMultifactorAuthentication {
		return model.NewAppError("ActivateMfa", "mfa.mfa_disabled.app_error", nil, "", http.StatusNotImplemented)
	}

	if err := a.ch.srv.userService.ActivateMfa(user, token); err != nil {
		switch {
		case errors.Is(err, mfa.InvalidToken):
			return model.NewAppError("ActivateMfa", "mfa.activate.bad_token.app_error", nil, "", http.StatusUnauthorized)
		default:
			return model.NewAppError("ActivateMfa", "mfa.activate.app_error", nil, err.Error(), http.StatusInternalServerError)
		}
	}

	// Make sure old MFA status is not cached locally or in cluster nodes.
	a.InvalidateCacheForUser(userID)

	return nil
}

func (a *App) deactivateMfa(userID string) *model.AppError {
	user, appErr := a.GetUser(userID)
	if appErr != nil {
		return appErr
	}

	if err := a.ch.srv.userService.DeactivateMfa(user); err != nil {
		return model.NewAppError("DeactivateMfa", "mfa.deactivate.app_error", nil, err.Error(), http.StatusInternalServerError)
	}

	// Make sure old MFA status is not cached locally or in cluster nodes.
	a.InvalidateCacheForUser(userID)

	return nil
}

func (a *App) GetProfileImage(user *model.User) ([]byte, bool, *model.AppError) {
	return a.ch.srv.GetProfileImage(user)
}

func (a *App) GetDefaultProfileImage(user *model.User) ([]byte, *model.AppError) {
	return a.ch.srv.GetDefaultProfileImage(user)
}

func (a *App) SetDefaultProfileImage(user *model.User) *model.AppError {
	img, appErr := a.GetDefaultProfileImage(user)
	if appErr != nil {
		return appErr
	}

	path := getProfileImagePath(user.Id)
	if _, err := a.WriteFile(bytes.NewReader(img), path); err != nil {
		return err
	}

	if err := a.Srv().Store.User().ResetLastPictureUpdate(user.Id); err != nil {
		mlog.Warn("Failed to reset last picture update", mlog.Err(err))
	}

	a.InvalidateCacheForUser(user.Id)

	updatedUser, appErr := a.GetUser(user.Id)
	if appErr != nil {
		mlog.Warn("Error in getting users profile forcing logout", mlog.String("user_id", user.Id), mlog.Err(appErr))
		return nil
	}

	options := a.Config().GetSanitizeOptions()
	updatedUser.SanitizeProfile(options)

	message := model.NewWebSocketEvent(model.WebsocketEventUserUpdated, "", "", "", nil)
	message.Add("user", updatedUser)
	a.Publish(message)

	return nil
}

func (a *App) SetProfileImage(userID string, imageData *multipart.FileHeader) *model.AppError {
	file, err := imageData.Open()
	if err != nil {
		return model.NewAppError("SetProfileImage", "api.user.upload_profile_user.open.app_error", nil, err.Error(), http.StatusBadRequest)
	}
	defer file.Close()
	return a.setProfileImageFromMultiPartFile(userID, file)
}

func (a *App) setProfileImageFromMultiPartFile(userID string, file multipart.File) *model.AppError {
	if limitErr := checkImageLimits(file, *a.Config().FileSettings.MaxImageResolution); limitErr != nil {
		return model.NewAppError("SetProfileImage", "api.user.upload_profile_user.check_image_limits.app_error", nil, "", http.StatusBadRequest)
	}

	return a.SetProfileImageFromFile(userID, file)
}

func (a *App) AdjustImage(file io.Reader) (*bytes.Buffer, *model.AppError) {
	// Decode image into Image object
	img, _, err := a.ch.imgDecoder.Decode(file)
	if err != nil {
		return nil, model.NewAppError("SetProfileImage", "api.user.upload_profile_user.decode.app_error", nil, err.Error(), http.StatusBadRequest)
	}

	orientation, _ := imaging.GetImageOrientation(file)
	img = imaging.MakeImageUpright(img, orientation)

	// Scale profile image
	profileWidthAndHeight := 128
	img = imaging.FillCenter(img, profileWidthAndHeight, profileWidthAndHeight)

	buf := new(bytes.Buffer)
	err = a.ch.imgEncoder.EncodePNG(buf, img)
	if err != nil {
		return nil, model.NewAppError("SetProfileImage", "api.user.upload_profile_user.encode.app_error", nil, err.Error(), http.StatusInternalServerError)
	}
	return buf, nil
}

func (a *App) SetProfileImageFromFile(userID string, file io.Reader) *model.AppError {
	buf, err := a.AdjustImage(file)
	if err != nil {
		return err
	}

	path := getProfileImagePath(userID)
	if storedData, err := a.ReadFile(path); err == nil && bytes.Equal(storedData, buf.Bytes()) {
		return nil
	}

	if _, err := a.WriteFile(buf, path); err != nil {
		return model.NewAppError("SetProfileImage", "api.user.upload_profile_user.upload_profile.app_error", nil, err.Error(), http.StatusInternalServerError)
	}

	if err := a.Srv().Store.User().UpdateLastPictureUpdate(userID); err != nil {
		mlog.Warn("Error with updating last picture update", mlog.Err(err))
	}
	a.invalidateUserCacheAndPublish(userID)
	a.onUserProfileChange(userID)

	return nil
}

func (a *App) UpdatePasswordAsUser(userID, currentPassword, newPassword string) *model.AppError {
	user, err := a.GetUser(userID)
	if err != nil {
		return err
	}

	if user == nil {
		err = model.NewAppError("updatePassword", "api.user.update_password.valid_account.app_error", nil, "", http.StatusBadRequest)
		return err
	}

	if user.AuthData != nil && *user.AuthData != "" {
		err = model.NewAppError("updatePassword", "api.user.update_password.oauth.app_error", nil, "auth_service="+user.AuthService, http.StatusBadRequest)
		return err
	}

	if err := a.DoubleCheckPassword(user, currentPassword); err != nil {
		if err.Id == "api.user.check_user_password.invalid.app_error" {
			err = model.NewAppError("updatePassword", "api.user.update_password.incorrect.app_error", nil, "", http.StatusBadRequest)
		}
		return err
	}

	T := i18n.GetUserTranslations(user.Locale)

	return a.updatePasswordSendEmail(user, newPassword, T("api.user.update_password.menu"))
}

func (a *App) userDeactivated(c *request.Context, userID string) *model.AppError {
	a.SetStatusOffline(userID, false)

	user, err := a.GetUser(userID)
	if err != nil {
		return err
	}

	// when disable a user, userDeactivated is called for the user and the
	// bots the user owns. Only notify once, when the user is the owner, not the
	// owners bots
	if !user.IsBot {
		a.notifySysadminsBotOwnerDeactivated(c, userID)
	}

	if *a.Config().ServiceSettings.DisableBotsWhenOwnerIsDeactivated {
		a.disableUserBots(c, userID)
	}

	return nil
}

func (a *App) invalidateUserChannelMembersCaches(userID string) *model.AppError {
	teamsForUser, err := a.GetTeamsForUser(userID)
	if err != nil {
		return err
	}

	for _, team := range teamsForUser {
		channelsForUser, err := a.GetChannelsForTeamForUser(team.Id, userID, false, 0)
		if err != nil {
			return err
		}

		for _, channel := range channelsForUser {
			a.invalidateCacheForChannelMembers(channel.Id)
		}
	}

	return nil
}

func (a *App) UpdateActive(c *request.Context, user *model.User, active bool) (*model.User, *model.AppError) {
	user.UpdateAt = model.GetMillis()
	if active {
		user.DeleteAt = 0
	} else {
		user.DeleteAt = user.UpdateAt
	}

	userUpdate, err := a.ch.srv.userService.UpdateUser(user, true)
	if err != nil {
		var appErr *model.AppError
		var invErr *store.ErrInvalidInput
		switch {
		case errors.As(err, &appErr):
			return nil, appErr
		case errors.As(err, &invErr):
			return nil, model.NewAppError("UpdateActive", "app.user.update.find.app_error", nil, invErr.Error(), http.StatusBadRequest)
		default:
			return nil, model.NewAppError("UpdateActive", "app.user.update.finding.app_error", nil, err.Error(), http.StatusInternalServerError)
		}
	}
	ruser := userUpdate.New

	if !active {
		if err := a.RevokeAllSessions(ruser.Id); err != nil {
			return nil, err
		}
		if err := a.userDeactivated(c, ruser.Id); err != nil {
			return nil, err
		}
	}

	a.invalidateUserChannelMembersCaches(user.Id)
	a.InvalidateCacheForUser(user.Id)

	a.sendUpdatedUserEvent(*ruser)

	return ruser, nil
}

func (a *App) DeactivateGuests(c *request.Context) *model.AppError {
	userIDs, err := a.ch.srv.userService.DeactivateAllGuests()
	if err != nil {
		return model.NewAppError("DeactivateGuests", "app.user.update_active_for_multiple_users.updating.app_error", nil, err.Error(), http.StatusInternalServerError)
	}

	for _, userID := range userIDs {
		if err := a.userDeactivated(c, userID); err != nil {
			return err
		}
	}

	a.Srv().Store.Channel().ClearCaches()
	a.Srv().Store.User().ClearCaches()

	message := model.NewWebSocketEvent(model.WebsocketEventGuestsDeactivated, "", "", "", nil)
	a.Publish(message)

	return nil
}

func (a *App) GetSanitizeOptions(asAdmin bool) map[string]bool {
	return a.ch.srv.userService.GetSanitizeOptions(asAdmin)
}

func (a *App) SanitizeProfile(user *model.User, asAdmin bool) {
	options := a.ch.srv.userService.GetSanitizeOptions(asAdmin)

	user.SanitizeProfile(options)
}

func (a *App) UpdateUserAsUser(user *model.User, asAdmin bool) (*model.User, *model.AppError) {
	updatedUser, err := a.UpdateUser(user, true)
	if err != nil {
		return nil, err
	}

	return updatedUser, nil
}

// CheckProviderAttributes returns the empty string if the patch can be applied without
// overriding attributes set by the user's login provider; otherwise, the name of the offending
// field is returned.
func (a *App) CheckProviderAttributes(user *model.User, patch *model.UserPatch) string {
	tryingToChange := func(userValue *string, patchValue *string) bool {
		return patchValue != nil && *patchValue != *userValue
	}

	// If any login provider is used, then the username may not be changed
	if user.AuthService != "" && tryingToChange(&user.Username, patch.Username) {
		return "username"
	}

	LdapSettings := &a.Config().LdapSettings
	SamlSettings := &a.Config().SamlSettings

	conflictField := ""
	if a.Ldap() != nil &&
		(user.IsLDAPUser() || (user.IsSAMLUser() && *SamlSettings.EnableSyncWithLdap)) {
		conflictField = a.Ldap().CheckProviderAttributes(LdapSettings, user, patch)
	} else if a.Saml() != nil && user.IsSAMLUser() {
		conflictField = a.Saml().CheckProviderAttributes(SamlSettings, user, patch)
	} else if user.IsOAuthUser() {
		if tryingToChange(&user.FirstName, patch.FirstName) || tryingToChange(&user.LastName, patch.LastName) {
			conflictField = "full name"
		}
	}

	return conflictField
}

func (a *App) PatchUser(userID string, patch *model.UserPatch, asAdmin bool) (*model.User, *model.AppError) {
	user, err := a.GetUser(userID)
	if err != nil {
		return nil, err
	}

	user.Patch(patch)

	updatedUser, err := a.UpdateUser(user, true)
	if err != nil {
		return nil, err
	}

	return updatedUser, nil
}

func (a *App) UpdateUserAuth(userID string, userAuth *model.UserAuth) (*model.UserAuth, *model.AppError) {
	userAuth.Password = ""
	if _, err := a.Srv().Store.User().UpdateAuthData(userID, userAuth.AuthService, userAuth.AuthData, "", false); err != nil {
		var invErr *store.ErrInvalidInput
		switch {
		case errors.As(err, &invErr):
			return nil, model.NewAppError("UpdateUserAuth", "app.user.update_auth_data.email_exists.app_error", nil, invErr.Error(), http.StatusBadRequest)
		default:
			return nil, model.NewAppError("UpdateUserAuth", "app.user.update_auth_data.app_error", nil, err.Error(), http.StatusInternalServerError)
		}
	}

	return userAuth, nil
}

func (a *App) sendUpdatedUserEvent(user model.User) {
	adminCopyOfUser := user.DeepCopy()
	a.SanitizeProfile(adminCopyOfUser, true)
	adminMessage := model.NewWebSocketEvent(model.WebsocketEventUserUpdated, "", "", "", nil)
	adminMessage.Add("user", adminCopyOfUser)
	adminMessage.GetBroadcast().ContainsSensitiveData = true
	a.Publish(adminMessage)

	a.SanitizeProfile(&user, false)
	message := model.NewWebSocketEvent(model.WebsocketEventUserUpdated, "", "", "", nil)
	message.Add("user", &user)
	message.GetBroadcast().ContainsSanitizedData = true
	a.Publish(message)
}

func (a *App) UpdateUser(user *model.User, sendNotifications bool) (*model.User, *model.AppError) {
	prev, err := a.ch.srv.userService.GetUser(user.Id)
	if err != nil {
		var nfErr *store.ErrNotFound
		switch {
		case errors.As(err, &nfErr):
			return nil, model.NewAppError("UpdateUser", MissingAccountError, nil, nfErr.Error(), http.StatusNotFound)
		default:
			return nil, model.NewAppError("UpdateUser", "app.user.get.app_error", nil, err.Error(), http.StatusInternalServerError)
		}
	}

	var newEmail string
	if user.Email != prev.Email {
		if !users.CheckUserDomain(user, *a.Config().TeamSettings.RestrictCreationToDomains) {
			if !prev.IsGuest() && !prev.IsLDAPUser() && !prev.IsSAMLUser() {
				return nil, model.NewAppError("UpdateUser", "api.user.update_user.accepted_domain.app_error", nil, "", http.StatusBadRequest)
			}
		}

		if !users.CheckUserDomain(user, *a.Config().GuestAccountsSettings.RestrictCreationToDomains) {
			if prev.IsGuest() && !prev.IsLDAPUser() && !prev.IsSAMLUser() {
				return nil, model.NewAppError("UpdateUser", "api.user.update_user.accepted_guest_domain.app_error", nil, "", http.StatusBadRequest)
			}
		}

		if *a.Config().EmailSettings.RequireEmailVerification {
			newEmail = user.Email
			// Don't set new eMail on user account if email verification is required, this will be done as a post-verification action
			// to avoid users being able to set non-controlled eMails as their account email
			if _, appErr := a.GetUserByEmail(newEmail); appErr == nil {
				return nil, model.NewAppError("UpdateUser", "app.user.save.email_exists.app_error", nil, "user_id="+user.Id, http.StatusBadRequest)
			}

			//  When a bot is created, prev.Email will be an autogenerated faked email,
			//  which will not match a CLI email input during bot to user conversions.
			//  To update a bot users email, do not set the email to the faked email
			//  stored in prev.Email.  Allow using the email defined in the CLI
			if !user.IsBot {
				user.Email = prev.Email
			}
		}
	}

	userUpdate, err := a.ch.srv.userService.UpdateUser(user, false)
	if err != nil {
		var appErr *model.AppError
		var invErr *store.ErrInvalidInput
		var conErr *store.ErrConflict
		switch {
		case errors.As(err, &appErr):
			return nil, appErr
		case errors.As(err, &invErr):
			return nil, model.NewAppError("UpdateUser", "app.user.update.find.app_error", nil, invErr.Error(), http.StatusBadRequest)
		case errors.As(err, &conErr):
			if cErr, ok := err.(*store.ErrConflict); ok && cErr.Resource == "Username" {
				return nil, model.NewAppError("UpdateUser", "app.user.save.username_exists.app_error", nil, "", http.StatusBadRequest)
			}
			return nil, model.NewAppError("UpdateUser", "app.user.save.email_exists.app_error", nil, "", http.StatusBadRequest)
		default:
			return nil, model.NewAppError("UpdateUser", "app.user.update.finding.app_error", nil, err.Error(), http.StatusInternalServerError)
		}
	}

	if sendNotifications {
		if userUpdate.New.Email != userUpdate.Old.Email || newEmail != "" {
			if *a.Config().EmailSettings.RequireEmailVerification {
				a.Srv().Go(func() {
					if err := a.SendEmailVerification(userUpdate.New, newEmail, ""); err != nil {
						mlog.Error("Failed to send email verification", mlog.Err(err))
					}
				})
			} else {
				a.Srv().Go(func() {
					if err := a.Srv().EmailService.SendEmailChangeEmail(userUpdate.Old.Email, userUpdate.New.Email, userUpdate.New.Locale, a.GetSiteURL()); err != nil {
						mlog.Error("Failed to send email change email", mlog.Err(err))
					}
				})
			}
		}

		if userUpdate.New.Username != userUpdate.Old.Username {
			a.Srv().Go(func() {
				if err := a.Srv().EmailService.SendChangeUsernameEmail(userUpdate.New.Username, userUpdate.New.Email, userUpdate.New.Locale, a.GetSiteURL()); err != nil {
					mlog.Error("Failed to send change username email", mlog.Err(err))
				}
			})
		}
		a.sendUpdatedUserEvent(*userUpdate.New)
	}

	a.InvalidateCacheForUser(user.Id)
	a.onUserProfileChange(user.Id)

	return userUpdate.New, nil
}

func (a *App) UpdateUserActive(c *request.Context, userID string, active bool) *model.AppError {
	user, err := a.GetUser(userID)

	if err != nil {
		return err
	}
	if _, err = a.UpdateActive(c, user, active); err != nil {
		return err
	}

	return nil
}

func (a *App) updateUserNotifyProps(userID string, props map[string]string) *model.AppError {
	err := a.ch.srv.userService.UpdateUserNotifyProps(userID, props)
	if err != nil {
		var appErr *model.AppError
		switch {
		case errors.As(err, &appErr):
			return appErr
		default:
			return model.NewAppError("UpdateUser", "app.user.update.finding.app_error", nil, err.Error(), http.StatusInternalServerError)
		}
	}

	a.InvalidateCacheForUser(userID)
	a.onUserProfileChange(userID)

	return nil
}

func (a *App) UpdateMfa(activate bool, userID, token string) *model.AppError {
	if activate {
		if err := a.activateMfa(userID, token); err != nil {
			return err
		}
	} else {
		if err := a.deactivateMfa(userID); err != nil {
			return err
		}
	}

	a.Srv().Go(func() {
		user, err := a.GetUser(userID)
		if err != nil {
			mlog.Error("Failed to get user", mlog.Err(err))
			return
		}

		if err := a.Srv().EmailService.SendMfaChangeEmail(user.Email, activate, user.Locale, a.GetSiteURL()); err != nil {
			mlog.Error("Failed to send mfa change email", mlog.Err(err))
		}
	})

	return nil
}

func (a *App) UpdatePasswordByUserIdSendEmail(userID, newPassword, method string) *model.AppError {
	user, err := a.GetUser(userID)
	if err != nil {
		return err
	}

	return a.updatePasswordSendEmail(user, newPassword, method)
}

func (a *App) UpdatePassword(user *model.User, newPassword string) *model.AppError {
	if err := a.isPasswordValid(newPassword); err != nil {
		return err
	}

	hashedPassword := model.HashPassword(newPassword)

	if err := a.Srv().Store.User().UpdatePassword(user.Id, hashedPassword); err != nil {
		return model.NewAppError("UpdatePassword", "api.user.update_password.failed.app_error", nil, err.Error(), http.StatusInternalServerError)
	}

	a.InvalidateCacheForUser(user.Id)

	return nil
}

func (a *App) updatePasswordSendEmail(user *model.User, newPassword, method string) *model.AppError {
	if err := a.UpdatePassword(user, newPassword); err != nil {
		return err
	}

	a.Srv().Go(func() {
		if err := a.Srv().EmailService.SendPasswordChangeEmail(user.Email, method, user.Locale, a.GetSiteURL()); err != nil {
			mlog.Error("Failed to send password change email", mlog.Err(err))
		}
	})

	return nil
}

func (a *App) UpdateHashedPasswordByUserId(userID, newHashedPassword string) *model.AppError {
	user, err := a.GetUser(userID)
	if err != nil {
		return err
	}

	return a.updateHashedPassword(user, newHashedPassword)
}

func (a *App) updateHashedPassword(user *model.User, newHashedPassword string) *model.AppError {
	if err := a.Srv().Store.User().UpdatePassword(user.Id, newHashedPassword); err != nil {
		return model.NewAppError("UpdatePassword", "api.user.update_password.failed.app_error", nil, err.Error(), http.StatusInternalServerError)
	}

	a.InvalidateCacheForUser(user.Id)

	return nil
}

func (a *App) ResetPasswordFromToken(userSuppliedTokenString, newPassword string) *model.AppError {
	token, err := a.getPasswordRecoveryToken(userSuppliedTokenString)
	if err != nil {
		return err
	}
	if model.GetMillis()-token.CreateAt >= PasswordRecoverExpiryTime {
		return model.NewAppError("resetPassword", "api.user.reset_password.link_expired.app_error", nil, "", http.StatusBadRequest)
	}

	tokenData := struct {
		UserId string
		Email  string
	}{}

	err2 := json.Unmarshal([]byte(token.Extra), &tokenData)
	if err2 != nil {
		return model.NewAppError("resetPassword", "api.user.reset_password.token_parse.error", nil, "", http.StatusInternalServerError)
	}

	user, err := a.GetUser(tokenData.UserId)
	if err != nil {
		return err
	}

	if user.Email != tokenData.Email {
		return model.NewAppError("resetPassword", "api.user.reset_password.link_expired.app_error", nil, "", http.StatusBadRequest)
	}

	if user.IsSSOUser() {
		return model.NewAppError("ResetPasswordFromCode", "api.user.reset_password.sso.app_error", nil, "userId="+user.Id, http.StatusBadRequest)
	}

	T := i18n.GetUserTranslations(user.Locale)

	if err := a.updatePasswordSendEmail(user, newPassword, T("api.user.reset_password.method")); err != nil {
		return err
	}

	if err := a.DeleteToken(token); err != nil {
		mlog.Warn("Failed to delete token", mlog.Err(err))
	}

	return nil
}

func (a *App) SendPasswordReset(email string, siteURL string) (bool, *model.AppError) {
	user, err := a.GetUserByEmail(email)
	if err != nil {
		return false, nil
	}

	if user.AuthData != nil && *user.AuthData != "" {
		return false, model.NewAppError("SendPasswordReset", "api.user.send_password_reset.sso.app_error", nil, "userId="+user.Id, http.StatusBadRequest)
	}

	token, err := a.createPasswordRecoveryToken(user.Id, user.Email)
	if err != nil {
		return false, err
	}

	result, eErr := a.Srv().EmailService.SendPasswordResetEmail(user.Email, token, user.Locale, siteURL)
	if eErr != nil {
		return result, model.NewAppError("SendPasswordReset", "api.user.send_password_reset.send.app_error", nil, "err="+eErr.Error(), http.StatusInternalServerError)
	}

	return result, nil
}

func (a *App) createPasswordRecoveryToken(userID, email string) (*model.Token, *model.AppError) {
	tokenExtra := struct {
		UserId string
		Email  string
	}{
		userID,
		email,
	}
	jsonData, err := json.Marshal(tokenExtra)

	if err != nil {
		return nil, model.NewAppError("CreatePasswordRecoveryToken", "api.user.create_password_token.error", nil, "", http.StatusInternalServerError)
	}

	token := model.NewToken(TokenTypePasswordRecovery, string(jsonData))

	if err := a.Srv().Store.Token().Save(token); err != nil {
		var appErr *model.AppError
		switch {
		case errors.As(err, &appErr):
			return nil, appErr
		default:
			return nil, model.NewAppError("CreatePasswordRecoveryToken", "app.recover.save.app_error", nil, err.Error(), http.StatusInternalServerError)
		}
	}

	return token, nil
}

func (a *App) getPasswordRecoveryToken(token string) (*model.Token, *model.AppError) {
	rtoken, err := a.Srv().Store.Token().GetByToken(token)
	if err != nil {
		return nil, model.NewAppError("GetPasswordRecoveryToken", "api.user.reset_password.invalid_link.app_error", nil, err.Error(), http.StatusBadRequest)
	}
	if rtoken.Type != TokenTypePasswordRecovery {
		return nil, model.NewAppError("GetPasswordRecoveryToken", "api.user.reset_password.broken_token.app_error", nil, "", http.StatusBadRequest)
	}
	return rtoken, nil
}

func (a *App) GetTokenById(token string) (*model.Token, *model.AppError) {
	rtoken, err := a.Srv().Store.Token().GetByToken(token)

	if err != nil {
		var status int

		switch err.(type) {
		case *store.ErrNotFound:
			status = http.StatusNotFound
		default:
			status = http.StatusInternalServerError
		}

		return nil, model.NewAppError("GetTokenById", "api.user.create_user.signup_link_invalid.app_error", nil, err.Error(), status)
	}

	return rtoken, nil
}

func (a *App) DeleteToken(token *model.Token) *model.AppError {
	err := a.Srv().Store.Token().Delete(token.Token)
	if err != nil {
		return model.NewAppError("DeleteToken", "app.recover.delete.app_error", nil, err.Error(), http.StatusInternalServerError)
	}
	return nil
}

func (a *App) UpdateUserRoles(userID string, newRoles string, sendWebSocketEvent bool) (*model.User, *model.AppError) {
	user, err := a.GetUser(userID)
	if err != nil {
		err.StatusCode = http.StatusBadRequest
		return nil, err
	}

	return a.updateUserRolesWithUser(user, newRoles, sendWebSocketEvent)
}

func (a *App) updateUserRolesWithUser(user *model.User, newRoles string, sendWebSocketEvent bool) (*model.User, *model.AppError) {

	if err := a.checkRolesExist(strings.Fields(newRoles)); err != nil {
		return nil, err
	}

	user.Roles = newRoles
	uchan := make(chan store.StoreResult, 1)
	go func() {
		userUpdate, err := a.Srv().Store.User().Update(user, true)
		uchan <- store.StoreResult{Data: userUpdate, NErr: err}
		close(uchan)
	}()

	schan := make(chan store.StoreResult, 1)
	go func() {
		id, err := a.Srv().Store.Session().UpdateRoles(user.Id, newRoles)
		schan <- store.StoreResult{Data: id, NErr: err}
		close(schan)
	}()

	result := <-uchan
	if result.NErr != nil {
		var appErr *model.AppError
		var invErr *store.ErrInvalidInput
		switch {
		case errors.As(result.NErr, &appErr):
			return nil, appErr
		case errors.As(result.NErr, &invErr):
			return nil, model.NewAppError("UpdateUserRoles", "app.user.update.find.app_error", nil, invErr.Error(), http.StatusBadRequest)
		default:
			return nil, model.NewAppError("UpdateUserRoles", "app.user.update.finding.app_error", nil, result.NErr.Error(), http.StatusInternalServerError)
		}
	}
	ruser := result.Data.(*model.UserUpdate).New

	if result := <-schan; result.NErr != nil {
		// soft error since the user roles were still updated
		mlog.Warn("Failed during updating user roles", mlog.Err(result.NErr))
	}

	a.InvalidateCacheForUser(user.Id)
	a.ClearSessionCacheForUser(user.Id)

	if sendWebSocketEvent {
		message := model.NewWebSocketEvent(model.WebsocketEventUserRoleUpdated, "", "", user.Id, nil)
		message.Add("user_id", user.Id)
		message.Add("roles", newRoles)
		a.Publish(message)
	}

	return ruser, nil
}

func (a *App) PermanentDeleteUser(c *request.Context, user *model.User) *model.AppError {
	mlog.Warn("Attempting to permanently delete account", mlog.String("user_id", user.Id), mlog.String("user_email", user.Email))
	if user.IsInRole(model.SystemAdminRoleId) {
		mlog.Warn("You are deleting a user that is a system administrator.  You may need to set another account as the system administrator using the command line tools.", mlog.String("user_email", user.Email))
	}

	if _, err := a.UpdateActive(c, user, false); err != nil {
		return err
	}

	if err := a.Srv().Store.Session().PermanentDeleteSessionsByUser(user.Id); err != nil {
		return model.NewAppError("PermanentDeleteUser", "app.session.permanent_delete_sessions_by_user.app_error", nil, err.Error(), http.StatusInternalServerError)
	}

	if err := a.Srv().Store.UserAccessToken().DeleteAllForUser(user.Id); err != nil {
		return model.NewAppError("PermanentDeleteUser", "app.user_access_token.delete.app_error", nil, err.Error(), http.StatusInternalServerError)
	}

	if err := a.Srv().Store.OAuth().PermanentDeleteAuthDataByUser(user.Id); err != nil {
		return model.NewAppError("PermanentDeleteUser", "app.oauth.permanent_delete_auth_data_by_user.app_error", nil, err.Error(), http.StatusInternalServerError)
	}

	if err := a.Srv().Store.Webhook().PermanentDeleteIncomingByUser(user.Id); err != nil {
		return model.NewAppError("PermanentDeleteUser", "app.webhooks.permanent_delete_incoming_by_user.app_error", nil, err.Error(), http.StatusInternalServerError)
	}

	if err := a.Srv().Store.Webhook().PermanentDeleteOutgoingByUser(user.Id); err != nil {
		return model.NewAppError("PermanentDeleteUser", "app.webhooks.permanent_delete_outgoing_by_user.app_error", nil, err.Error(), http.StatusInternalServerError)
	}

	if err := a.Srv().Store.Command().PermanentDeleteByUser(user.Id); err != nil {
		return model.NewAppError("PermanentDeleteUser", "app.user.permanentdeleteuser.internal_error", nil, err.Error(), http.StatusInternalServerError)
	}

	if err := a.Srv().Store.Preference().PermanentDeleteByUser(user.Id); err != nil {
		return model.NewAppError("PermanentDeleteUser", "app.preference.permanent_delete_by_user.app_error", nil, err.Error(), http.StatusInternalServerError)
	}

	if err := a.Srv().Store.Channel().PermanentDeleteMembersByUser(user.Id); err != nil {
		return model.NewAppError("PermanentDeleteUser", "app.channel.permanent_delete_members_by_user.app_error", nil, err.Error(), http.StatusInternalServerError)
	}

	if err := a.Srv().Store.Group().PermanentDeleteMembersByUser(user.Id); err != nil {
		return model.NewAppError("PermanentDeleteUser", "app.group.permanent_delete_members_by_user.app_error", nil, err.Error(), http.StatusInternalServerError)
	}

	if err := a.Srv().Store.Post().PermanentDeleteByUser(user.Id); err != nil {
		return model.NewAppError("PermanentDeleteUser", "app.post.permanent_delete_by_user.app_error", nil, err.Error(), http.StatusInternalServerError)
	}

	if err := a.Srv().Store.Bot().PermanentDelete(user.Id); err != nil {
		var invErr *store.ErrInvalidInput
		switch {
		case errors.As(err, &invErr):
			return model.NewAppError("PermanentDeleteUser", "app.bot.permenent_delete.bad_id", map[string]interface{}{"user_id": invErr.Value}, invErr.Error(), http.StatusBadRequest)
		default: // last fallback in case it doesn't map to an existing app error.
			return model.NewAppError("PermanentDeleteUser", "app.bot.permanent_delete.internal_error", nil, err.Error(), http.StatusInternalServerError)
		}
	}

	infos, err := a.Srv().Store.FileInfo().GetForUser(user.Id)
	if err != nil {
		mlog.Warn("Error getting file list for user from FileInfoStore", mlog.Err(err))
	}

	for _, info := range infos {
		res, err := a.FileExists(info.Path)
		if err != nil {
			mlog.Warn(
				"Error checking existence of file",
				mlog.String("path", info.Path),
				mlog.Err(err),
			)
			continue
		}

		if !res {
			mlog.Warn("File not found", mlog.String("path", info.Path))
			continue
		}

		err = a.RemoveFile(info.Path)

		if err != nil {
			mlog.Warn(
				"Unable to remove file",
				mlog.String("path", info.Path),
				mlog.Err(err),
			)
		}
	}

	if _, err := a.Srv().Store.FileInfo().PermanentDeleteByUser(user.Id); err != nil {
		return model.NewAppError("PermanentDeleteUser", "app.file_info.permanent_delete_by_user.app_error", nil, err.Error(), http.StatusInternalServerError)
	}

	if err := a.Srv().Store.User().PermanentDelete(user.Id); err != nil {
		return model.NewAppError("PermanentDeleteUser", "app.user.permanent_delete.app_error", nil, err.Error(), http.StatusInternalServerError)
	}

	if err := a.Srv().Store.Audit().PermanentDeleteByUser(user.Id); err != nil {
		return model.NewAppError("PermanentDeleteUser", "app.audit.permanent_delete_by_user.app_error", nil, err.Error(), http.StatusInternalServerError)
	}

	if err := a.Srv().Store.Team().RemoveAllMembersByUser(user.Id); err != nil {
		return model.NewAppError("PermanentDeleteUser", "app.team.remove_member.app_error", nil, err.Error(), http.StatusInternalServerError)
	}

	mlog.Warn("Permanently deleted account", mlog.String("user_email", user.Email), mlog.String("user_id", user.Id))

	return nil
}

func (a *App) PermanentDeleteAllUsers(c *request.Context) *model.AppError {
	users, err := a.Srv().Store.User().GetAll()
	if err != nil {
		return model.NewAppError("PermanentDeleteAllUsers", "app.user.get.app_error", nil, err.Error(), http.StatusInternalServerError)
	}
	for _, user := range users {
		a.PermanentDeleteUser(c, user)
	}

	return nil
}

func (a *App) SendEmailVerification(user *model.User, newEmail, redirect string) *model.AppError {
	token, err := a.Srv().EmailService.CreateVerifyEmailToken(user.Id, newEmail)
	if err != nil {
		switch {
		case errors.Is(err, email.CreateEmailTokenError):
			return model.NewAppError("CreateVerifyEmailToken", "api.user.create_email_token.error", nil, "", http.StatusInternalServerError)
		default:
			return model.NewAppError("CreateVerifyEmailToken", "app.recover.save.app_error", nil, err.Error(), http.StatusInternalServerError)
		}
	}

	if _, err := a.GetStatus(user.Id); err != nil {
		eErr := a.Srv().EmailService.SendVerifyEmail(newEmail, user.Locale, a.GetSiteURL(), token.Token, redirect)
		if eErr != nil {
			return model.NewAppError("SendVerifyEmail", "api.user.send_verify_email_and_forget.failed.error", nil, eErr.Error(), http.StatusInternalServerError)
		}
		return nil
	}

	if err := a.Srv().EmailService.SendEmailChangeVerifyEmail(newEmail, user.Locale, a.GetSiteURL(), token.Token); err != nil {
		return model.NewAppError("sendEmailChangeVerifyEmail", "api.user.send_email_change_verify_email_and_forget.error", nil, err.Error(), http.StatusInternalServerError)
	}

	return nil
}

func (a *App) VerifyEmailFromToken(userSuppliedTokenString string) *model.AppError {
	token, err := a.getVerifyEmailToken(userSuppliedTokenString)
	if err != nil {
		return err
	}
	if model.GetMillis()-token.CreateAt >= PasswordRecoverExpiryTime {
		return model.NewAppError("VerifyEmailFromToken", "api.user.verify_email.link_expired.app_error", nil, "", http.StatusBadRequest)
	}

	tokenData := struct {
		UserId string
		Email  string
	}{}

	err2 := json.Unmarshal([]byte(token.Extra), &tokenData)
	if err2 != nil {
		return model.NewAppError("VerifyEmailFromToken", "api.user.verify_email.token_parse.error", nil, "", http.StatusInternalServerError)
	}

	user, err := a.GetUser(tokenData.UserId)
	if err != nil {
		return err
	}

	tokenData.Email = strings.ToLower(tokenData.Email)
	if err := a.VerifyUserEmail(tokenData.UserId, tokenData.Email); err != nil {
		return err
	}

	if user.Email != tokenData.Email {
		a.Srv().Go(func() {
			if err := a.Srv().EmailService.SendEmailChangeEmail(user.Email, tokenData.Email, user.Locale, a.GetSiteURL()); err != nil {
				mlog.Error("Failed to send email change email", mlog.Err(err))
			}
		})
	}

	if err := a.DeleteToken(token); err != nil {
		mlog.Warn("Failed to delete token", mlog.Err(err))
	}

	return nil
}

func (a *App) getVerifyEmailToken(token string) (*model.Token, *model.AppError) {
	rtoken, err := a.Srv().Store.Token().GetByToken(token)
	if err != nil {
		return nil, model.NewAppError("GetVerifyEmailToken", "api.user.verify_email.bad_link.app_error", nil, err.Error(), http.StatusBadRequest)
	}
	if rtoken.Type != TokenTypeVerifyEmail {
		return nil, model.NewAppError("GetVerifyEmailToken", "api.user.verify_email.broken_token.app_error", nil, "", http.StatusBadRequest)
	}
	return rtoken, nil
}

// GetTotalUsersStats is used for the DM list total
func (a *App) GetTotalUsersStats(viewRestrictions *model.ViewUsersRestrictions) (*model.UsersStats, *model.AppError) {
	count, err := a.Srv().Store.User().Count(model.UserCountOptions{
		IncludeBotAccounts: true,
		ViewRestrictions:   viewRestrictions,
	})
	if err != nil {
		return nil, model.NewAppError("GetTotalUsersStats", "app.user.get_total_users_count.app_error", nil, err.Error(), http.StatusInternalServerError)
	}
	stats := &model.UsersStats{
		TotalUsersCount: count,
	}
	return stats, nil
}

// GetFilteredUsersStats is used to get a count of users based on the set of filters supported by UserCountOptions.
func (a *App) GetFilteredUsersStats(options *model.UserCountOptions) (*model.UsersStats, *model.AppError) {
	count, err := a.Srv().Store.User().Count(*options)
	if err != nil {
		return nil, model.NewAppError("GetFilteredUsersStats", "app.user.get_total_users_count.app_error", nil, err.Error(), http.StatusInternalServerError)
	}
	stats := &model.UsersStats{
		TotalUsersCount: count,
	}
	return stats, nil
}

func (a *App) VerifyUserEmail(userID, email string) *model.AppError {
	if _, err := a.Srv().Store.User().VerifyEmail(userID, email); err != nil {
		return model.NewAppError("VerifyUserEmail", "app.user.verify_email.app_error", nil, err.Error(), http.StatusInternalServerError)
	}

	a.InvalidateCacheForUser(userID)

	user, err := a.GetUser(userID)

	if err != nil {
		return err
	}

	a.sendUpdatedUserEvent(*user)

	return nil
}

func (a *App) SearchUsers(props *model.UserSearch, options *model.UserSearchOptions) ([]*model.User, *model.AppError) {
	if props.WithoutTeam {
		return a.searchUsersWithoutTeam(props.Term, options)
	}
	if props.InChannelId != "" {
		return a.searchUsersInChannel(props.InChannelId, props.Term, options)
	}
	if props.NotInChannelId != "" {
		return a.searchUsersNotInChannel(props.TeamId, props.NotInChannelId, props.Term, options)
	}
	if props.NotInTeamId != "" {
		return a.searchUsersNotInTeam(props.NotInTeamId, props.Term, options)
	}
	if props.InGroupId != "" {
		return a.searchUsersInGroup(props.InGroupId, props.Term, options)
	}
	return a.SearchUsersInTeam(props.TeamId, props.Term, options)
}

func (a *App) searchUsersInChannel(channelID string, term string, options *model.UserSearchOptions) ([]*model.User, *model.AppError) {
	term = strings.TrimSpace(term)
	users, err := a.Srv().Store.User().SearchInChannel(channelID, term, options)
	if err != nil {
		return nil, model.NewAppError("SearchUsersInChannel", "app.user.search.app_error", nil, err.Error(), http.StatusInternalServerError)
	}
	for _, user := range users {
		a.SanitizeProfile(user, options.IsAdmin)
	}

	return users, nil
}

func (a *App) searchUsersNotInChannel(teamID string, channelID string, term string, options *model.UserSearchOptions) ([]*model.User, *model.AppError) {
	term = strings.TrimSpace(term)
	users, err := a.Srv().Store.User().SearchNotInChannel(teamID, channelID, term, options)
	if err != nil {
		return nil, model.NewAppError("SearchUsersNotInChannel", "app.user.search.app_error", nil, err.Error(), http.StatusInternalServerError)
	}

	for _, user := range users {
		a.SanitizeProfile(user, options.IsAdmin)
	}

	return users, nil
}

func (a *App) SearchUsersInTeam(teamID, term string, options *model.UserSearchOptions) ([]*model.User, *model.AppError) {
	term = strings.TrimSpace(term)

	users, err := a.Srv().Store.User().Search(teamID, term, options)
	if err != nil {
		return nil, model.NewAppError("SearchUsersInTeam", "app.user.search.app_error", nil, err.Error(), http.StatusInternalServerError)
	}

	for _, user := range users {
		a.SanitizeProfile(user, options.IsAdmin)
	}

	return users, nil
}

func (a *App) searchUsersNotInTeam(notInTeamId string, term string, options *model.UserSearchOptions) ([]*model.User, *model.AppError) {
	term = strings.TrimSpace(term)
	users, err := a.Srv().Store.User().SearchNotInTeam(notInTeamId, term, options)
	if err != nil {
		return nil, model.NewAppError("SearchUsersNotInTeam", "app.user.search.app_error", nil, err.Error(), http.StatusInternalServerError)
	}

	for _, user := range users {
		a.SanitizeProfile(user, options.IsAdmin)
	}

	return users, nil
}

func (a *App) searchUsersWithoutTeam(term string, options *model.UserSearchOptions) ([]*model.User, *model.AppError) {
	term = strings.TrimSpace(term)
	users, err := a.Srv().Store.User().SearchWithoutTeam(term, options)
	if err != nil {
		return nil, model.NewAppError("SearchUsersWithoutTeam", "app.user.search.app_error", nil, err.Error(), http.StatusInternalServerError)
	}

	for _, user := range users {
		a.SanitizeProfile(user, options.IsAdmin)
	}

	return users, nil
}

func (a *App) searchUsersInGroup(groupID string, term string, options *model.UserSearchOptions) ([]*model.User, *model.AppError) {
	term = strings.TrimSpace(term)
	users, err := a.Srv().Store.User().SearchInGroup(groupID, term, options)
	if err != nil {
		return nil, model.NewAppError("SearchUsersInGroup", "app.user.search.app_error", nil, err.Error(), http.StatusInternalServerError)
	}

	for _, user := range users {
		a.SanitizeProfile(user, options.IsAdmin)
	}

	return users, nil
}

func (a *App) AutocompleteUsersInChannel(teamID string, channelID string, term string, options *model.UserSearchOptions) (*model.UserAutocompleteInChannel, *model.AppError) {
	term = strings.TrimSpace(term)

	autocomplete, err := a.Srv().Store.User().AutocompleteUsersInChannel(teamID, channelID, term, options)
	if err != nil {
		return nil, model.NewAppError("AutocompleteUsersInChannel", "app.user.search.app_error", nil, err.Error(), http.StatusInternalServerError)
	}

	for _, user := range autocomplete.InChannel {
		a.SanitizeProfile(user, options.IsAdmin)
	}

	for _, user := range autocomplete.OutOfChannel {
		a.SanitizeProfile(user, options.IsAdmin)
	}

	return autocomplete, nil
}

func (a *App) AutocompleteUsersInTeam(teamID string, term string, options *model.UserSearchOptions) (*model.UserAutocompleteInTeam, *model.AppError) {
	term = strings.TrimSpace(term)

	users, err := a.Srv().Store.User().Search(teamID, term, options)
	if err != nil {
		return nil, model.NewAppError("AutocompleteUsersInTeam", "app.user.search.app_error", nil, err.Error(), http.StatusInternalServerError)
	}

	for _, user := range users {
		a.SanitizeProfile(user, options.IsAdmin)
	}

	autocomplete := &model.UserAutocompleteInTeam{}
	autocomplete.InTeam = users
	return autocomplete, nil
}

func (a *App) updateOAuthUserAttrs(userData io.Reader, user *model.User, provider einterfaces.OAuthProvider, service string, tokenUser *model.User) *model.AppError {
	oauthUser, err1 := provider.GetUserFromJSON(userData, tokenUser)
	if err1 != nil {
		return model.NewAppError("UpdateOAuthUserAttrs", "api.user.update_oauth_user_attrs.get_user.app_error", map[string]interface{}{"Service": service}, err1.Error(), http.StatusBadRequest)
	}

	userAttrsChanged := false

	if oauthUser.Username != user.Username {
		if existingUser, _ := a.GetUserByUsername(oauthUser.Username); existingUser == nil {
			user.Username = oauthUser.Username
			userAttrsChanged = true
		}
	}

	if oauthUser.GetFullName() != user.GetFullName() {
		user.FirstName = oauthUser.FirstName
		user.LastName = oauthUser.LastName
		userAttrsChanged = true
	}

	if oauthUser.Email != user.Email {
		if existingUser, _ := a.GetUserByEmail(oauthUser.Email); existingUser == nil {
			user.Email = oauthUser.Email
			userAttrsChanged = true
		}
	}

	if user.DeleteAt > 0 {
		// Make sure they are not disabled
		user.DeleteAt = 0
		userAttrsChanged = true
	}

	if userAttrsChanged {
		users, err := a.Srv().Store.User().Update(user, true)
		if err != nil {
			var appErr *model.AppError
			var invErr *store.ErrInvalidInput
			switch {
			case errors.As(err, &appErr):
				return appErr
			case errors.As(err, &invErr):
				return model.NewAppError("UpdateOAuthUserAttrs", "app.user.update.find.app_error", nil, invErr.Error(), http.StatusBadRequest)
			default:
				return model.NewAppError("UpdateOAuthUserAttrs", "app.user.update.finding.app_error", nil, err.Error(), http.StatusInternalServerError)
			}
		}

		user = users.New
		a.InvalidateCacheForUser(user.Id)
	}

	return nil
}

func (a *App) RestrictUsersGetByPermissions(userID string, options *model.UserGetOptions) (*model.UserGetOptions, *model.AppError) {
	restrictions, err := a.GetViewUsersRestrictions(userID)
	if err != nil {
		return nil, err
	}

	options.ViewRestrictions = restrictions
	return options, nil
}

// FilterNonGroupTeamMembers returns the subset of the given user IDs of the users who are not members of groups
// associated to the team excluding bots.
func (a *App) FilterNonGroupTeamMembers(userIDs []string, team *model.Team) ([]string, error) {
	teamGroupUsers, err := a.getTeamGroupUsers(team.Id)
	if err != nil {
		return nil, err
	}
	return a.filterNonGroupUsers(userIDs, teamGroupUsers)
}

// FilterNonGroupChannelMembers returns the subset of the given user IDs of the users who are not members of groups
// associated to the channel excluding bots
func (a *App) FilterNonGroupChannelMembers(userIDs []string, channel *model.Channel) ([]string, error) {
	channelGroupUsers, err := a.getChannelGroupUsers(channel.Id)
	if err != nil {
		return nil, err
	}
	return a.filterNonGroupUsers(userIDs, channelGroupUsers)
}

// filterNonGroupUsers is a helper function that takes a list of user ids and a list of users
// and returns the list of normal users present in userIDs but not in groupUsers.
func (a *App) filterNonGroupUsers(userIDs []string, groupUsers []*model.User) ([]string, error) {
	nonMemberIds := []string{}
	users, err := a.Srv().Store.User().GetProfileByIds(context.Background(), userIDs, nil, false)
	if err != nil {
		return nil, err
	}

	for _, user := range users {
		userIsMember := user.IsBot

		for _, pu := range groupUsers {
			if pu.Id == user.Id {
				userIsMember = true
				break
			}
		}
		if !userIsMember {
			nonMemberIds = append(nonMemberIds, user.Id)
		}
	}

	return nonMemberIds, nil
}

func (a *App) RestrictUsersSearchByPermissions(userID string, options *model.UserSearchOptions) (*model.UserSearchOptions, *model.AppError) {
	restrictions, err := a.GetViewUsersRestrictions(userID)
	if err != nil {
		return nil, err
	}

	options.ViewRestrictions = restrictions
	return options, nil
}

func (a *App) UserCanSeeOtherUser(userID string, otherUserId string) (bool, *model.AppError) {
	if userID == otherUserId {
		return true, nil
	}

	restrictions, err := a.GetViewUsersRestrictions(userID)
	if err != nil {
		return false, err
	}

	if restrictions == nil {
		return true, nil
	}

	if len(restrictions.Teams) > 0 {
		result, err := a.Srv().Store.Team().UserBelongsToTeams(otherUserId, restrictions.Teams)
		if err != nil {
			return false, model.NewAppError("UserCanSeeOtherUser", "app.team.user_belongs_to_teams.app_error", nil, err.Error(), http.StatusInternalServerError)
		}
		if result {
			return true, nil
		}
	}

	if len(restrictions.Channels) > 0 {
		result, err := a.userBelongsToChannels(otherUserId, restrictions.Channels)
		if err != nil {
			return false, err
		}
		if result {
			return true, nil
		}
	}

	return false, nil
}

func (a *App) userBelongsToChannels(userID string, channelIDs []string) (bool, *model.AppError) {
	belongs, err := a.Srv().Store.Channel().UserBelongsToChannels(userID, channelIDs)
	if err != nil {
		return false, model.NewAppError("userBelongsToChannels", "app.channel.user_belongs_to_channels.app_error", nil, err.Error(), http.StatusInternalServerError)
	}

	return belongs, nil
}

func (a *App) GetViewUsersRestrictions(userID string) (*model.ViewUsersRestrictions, *model.AppError) {
	if a.HasPermissionTo(userID, model.PermissionViewMembers) {
		return nil, nil
	}

	teamIDs, nErr := a.Srv().Store.Team().GetUserTeamIds(userID, true)
	if nErr != nil {
		return nil, model.NewAppError("GetViewUsersRestrictions", "app.team.get_user_team_ids.app_error", nil, nErr.Error(), http.StatusInternalServerError)
	}

	teamIDsWithPermission := []string{}
	for _, teamID := range teamIDs {
		if a.HasPermissionToTeam(userID, teamID, model.PermissionViewMembers) {
			teamIDsWithPermission = append(teamIDsWithPermission, teamID)
		}
	}

	userChannelMembers, err := a.Srv().Store.Channel().GetAllChannelMembersForUser(userID, true, true)
	if err != nil {
		return nil, model.NewAppError("GetViewUsersRestrictions", "app.channel.get_channels.get.app_error", nil, err.Error(), http.StatusInternalServerError)
	}

	channelIDs := []string{}
	for channelID := range userChannelMembers {
		channelIDs = append(channelIDs, channelID)
	}

	return &model.ViewUsersRestrictions{Teams: teamIDsWithPermission, Channels: channelIDs}, nil
}

// PromoteGuestToUser Convert user's roles and all his membership's roles from
// guest roles to regular user roles.
func (a *App) PromoteGuestToUser(c *request.Context, user *model.User, requestorId string) *model.AppError {
	nErr := a.ch.srv.userService.PromoteGuestToUser(user)
	a.InvalidateCacheForUser(user.Id)
	if nErr != nil {
		return model.NewAppError("PromoteGuestToUser", "app.user.promote_guest.user_update.app_error", nil, nErr.Error(), http.StatusInternalServerError)
	}
	userTeams, nErr := a.Srv().Store.Team().GetTeamsByUserId(user.Id)
	if nErr != nil {
		return model.NewAppError("PromoteGuestToUser", "app.team.get_all.app_error", nil, nErr.Error(), http.StatusInternalServerError)
	}

	for _, team := range userTeams {
		// Soft error if there is an issue joining the default channels
		if err := a.joinDefaultChannels(c, team.Id, user, false, requestorId); err != nil {
			mlog.Warn("Failed to join default channels", mlog.String("user_id", user.Id), mlog.String("team_id", team.Id), mlog.String("requestor_id", requestorId), mlog.Err(err))
		}
	}

	promotedUser, err := a.GetUser(user.Id)
	if err != nil {
		mlog.Warn("Failed to get user on promote guest to user", mlog.Err(err))
	} else {
		a.sendUpdatedUserEvent(*promotedUser)
		if uErr := a.ch.srv.userService.UpdateSessionsIsGuest(promotedUser.Id, promotedUser.IsGuest()); uErr != nil {
			mlog.Warn("Unable to update user sessions", mlog.String("user_id", promotedUser.Id), mlog.Err(uErr))
		}
	}

	teamMembers, err := a.GetTeamMembersForUser(user.Id)
	if err != nil {
		mlog.Warn("Failed to get team members for user on promote guest to user", mlog.Err(err))
	}

	for _, member := range teamMembers {
		a.sendUpdatedMemberRoleEvent(user.Id, member)

		channelMembers, err := a.GetChannelMembersForUser(member.TeamId, user.Id)
		if err != nil {
			mlog.Warn("Failed to get channel members for user on promote guest to user", mlog.Err(err))
		}

		for _, member := range channelMembers {
			a.invalidateCacheForChannelMembers(member.ChannelId)

			evt := model.NewWebSocketEvent(model.WebsocketEventChannelMemberUpdated, "", "", user.Id, nil)
			memberJSON, jsonErr := json.Marshal(member)
			if jsonErr != nil {
				mlog.Warn("Failed to encode channel member to JSON", mlog.Err(jsonErr))
			}
			evt.Add("channelMember", string(memberJSON))
			a.Publish(evt)
		}
	}

	a.ClearSessionCacheForUser(user.Id)
	return nil
}

// DemoteUserToGuest Convert user's roles and all his membership's roles from
// regular user roles to guest roles.
func (a *App) DemoteUserToGuest(user *model.User) *model.AppError {
	demotedUser, nErr := a.ch.srv.userService.DemoteUserToGuest(user)
	a.InvalidateCacheForUser(user.Id)
	if nErr != nil {
		return model.NewAppError("DemoteUserToGuest", "app.user.demote_user_to_guest.user_update.app_error", nil, nErr.Error(), http.StatusInternalServerError)
	}

	a.sendUpdatedUserEvent(*demotedUser)
	if uErr := a.ch.srv.userService.UpdateSessionsIsGuest(demotedUser.Id, demotedUser.IsGuest()); uErr != nil {
		mlog.Warn("Unable to update user sessions", mlog.String("user_id", demotedUser.Id), mlog.Err(uErr))
	}

	teamMembers, err := a.GetTeamMembersForUser(user.Id)
	if err != nil {
		mlog.Warn("Failed to get team members for users on demote user to guest", mlog.Err(err))
	}

	for _, member := range teamMembers {
		a.sendUpdatedMemberRoleEvent(user.Id, member)

		channelMembers, err := a.GetChannelMembersForUser(member.TeamId, user.Id)
		if err != nil {
			mlog.Warn("Failed to get channel members for users on demote user to guest", mlog.Err(err))
			continue
		}

		for _, member := range channelMembers {
			a.invalidateCacheForChannelMembers(member.ChannelId)

			evt := model.NewWebSocketEvent(model.WebsocketEventChannelMemberUpdated, "", "", user.Id, nil)
			memberJSON, jsonErr := json.Marshal(member)
			if jsonErr != nil {
				mlog.Warn("Failed to encode channel member to JSON", mlog.Err(jsonErr))
			}
			evt.Add("channelMember", string(memberJSON))
			a.Publish(evt)
		}
	}

	a.ClearSessionCacheForUser(user.Id)
	return nil
}

func (a *App) PublishUserTyping(userID, channelID, parentId string) *model.AppError {
	omitUsers := make(map[string]bool, 1)
	omitUsers[userID] = true

	event := model.NewWebSocketEvent(model.WebsocketEventTyping, "", channelID, "", omitUsers)
	event.Add("parent_id", parentId)
	event.Add("user_id", userID)
	a.Publish(event)

	return nil
}

// invalidateUserCacheAndPublish Invalidates cache for a user and publishes user updated event
func (a *App) invalidateUserCacheAndPublish(userID string) {
	a.InvalidateCacheForUser(userID)

	user, userErr := a.GetUser(userID)
	if userErr != nil {
		mlog.Error("Error in getting users profile", mlog.String("user_id", userID), mlog.Err(userErr))
		return
	}

	options := a.Config().GetSanitizeOptions()
	user.SanitizeProfile(options)

	message := model.NewWebSocketEvent(model.WebsocketEventUserUpdated, "", "", "", nil)
	message.Add("user", user)
	a.Publish(message)
}

// GetKnownUsers returns the list of user ids of users with any direct
// relationship with a user. That means any user sharing any channel, including
// direct and group channels.
func (a *App) GetKnownUsers(userID string) ([]string, *model.AppError) {
	users, err := a.Srv().Store.User().GetKnownUsers(userID)
	if err != nil {
		return nil, model.NewAppError("GetKnownUsers", "app.user.get_known_users.get_users.app_error", nil, err.Error(), http.StatusInternalServerError)
	}

	return users, nil
}

// ConvertBotToUser converts a bot to user.
func (a *App) ConvertBotToUser(bot *model.Bot, userPatch *model.UserPatch, sysadmin bool) (*model.User, *model.AppError) {
	user, nErr := a.Srv().Store.User().Get(context.Background(), bot.UserId)
	if nErr != nil {
		var nfErr *store.ErrNotFound
		switch {
		case errors.As(nErr, &nfErr):
			return nil, model.NewAppError("ConvertBotToUser", MissingAccountError, nil, nfErr.Error(), http.StatusNotFound)
		default:
			return nil, model.NewAppError("ConvertBotToUser", "app.user.get.app_error", nil, nErr.Error(), http.StatusInternalServerError)
		}
	}

	if sysadmin && !user.IsInRole(model.SystemAdminRoleId) {
		_, appErr := a.UpdateUserRoles(
			user.Id,
			fmt.Sprintf("%s %s", user.Roles, model.SystemAdminRoleId),
			false)
		if appErr != nil {
			return nil, appErr
		}
	}

	user.Patch(userPatch)

	user, err := a.UpdateUser(user, false)
	if err != nil {
		return nil, err
	}

	err = a.UpdatePassword(user, *userPatch.Password)
	if err != nil {
		return nil, err
	}

	appErr := a.Srv().Store.Bot().PermanentDelete(bot.UserId)
	if appErr != nil {
		return nil, model.NewAppError("ConvertBotToUser", "app.user.convert_bot_to_user.app_error", nil, err.Error(), http.StatusInternalServerError)
	}

	return user, nil
}

func (a *App) GetThreadsForUser(userID, teamID string, options model.GetUserThreadsOpts) (*model.Threads, *model.AppError) {
	threads, err := a.Srv().Store.Thread().GetThreadsForUser(userID, teamID, options)
	if err != nil {
		return nil, model.NewAppError("GetThreadsForUser", "app.user.get_threads_for_user.app_error", nil, err.Error(), http.StatusInternalServerError)
	}
	for _, thread := range threads.Threads {
		a.sanitizeProfiles(thread.Participants, false)
		thread.Post.SanitizeProps()
	}
	return threads, nil
}

func (a *App) GetThreadMembershipForUser(userId, threadId string) (*model.ThreadMembership, *model.AppError) {
	threadMembership, err := a.Srv().Store.Thread().GetMembershipForUser(userId, threadId)
	if err != nil {
		return nil, model.NewAppError("GetThreadMembershipForUser", "app.user.get_thread_membership_for_user.app_error", nil, err.Error(), http.StatusInternalServerError)
	}
	if threadMembership == nil {
		return nil, model.NewAppError("GetThreadMembershipForUser", "app.user.get_thread_membership_for_user.not_found", nil, "thread membership not found/followed", http.StatusNotFound)
	}
	return threadMembership, nil
}

func (a *App) GetThreadForUser(teamID string, threadMembership *model.ThreadMembership, extended bool) (*model.ThreadResponse, *model.AppError) {
	thread, err := a.Srv().Store.Thread().GetThreadForUser(teamID, threadMembership, extended)
	if err != nil {
		return nil, model.NewAppError("GetThreadForUser", "app.user.get_threads_for_user.app_error", nil, err.Error(), http.StatusInternalServerError)
	}
	if thread == nil {
		return nil, model.NewAppError("GetThreadForUser", "app.user.get_threads_for_user.not_found", nil, "thread not found/followed", http.StatusNotFound)
	}
	a.sanitizeProfiles(thread.Participants, false)
	thread.Post.SanitizeProps()
	return thread, nil
}

func (a *App) UpdateThreadsReadForUser(userID, teamID string) *model.AppError {
	nErr := a.Srv().Store.Thread().MarkAllAsRead(userID, teamID)
	if nErr != nil {
		return model.NewAppError("UpdateThreadsReadForUser", "app.user.update_threads_read_for_user.app_error", nil, nErr.Error(), http.StatusInternalServerError)
	}
	message := model.NewWebSocketEvent(model.WebsocketEventThreadReadChanged, teamID, "", userID, nil)
	a.Publish(message)
	return nil
}

func (a *App) UpdateThreadFollowForUser(userID, teamID, threadID string, state bool) *model.AppError {
	opts := store.ThreadMembershipOpts{
		Following:             state,
		IncrementMentions:     false,
		UpdateFollowing:       true,
		UpdateViewedTimestamp: state,
		UpdateParticipants:    false,
	}
	_, err := a.Srv().Store.Thread().MaintainMembership(userID, threadID, opts)
	if err != nil {
		return model.NewAppError("UpdateThreadFollowForUser", "app.user.update_thread_follow_for_user.app_error", nil, err.Error(), http.StatusInternalServerError)
	}
	thread, err := a.Srv().Store.Thread().Get(threadID)
	if err != nil {
		return model.NewAppError("UpdateThreadFollowForUser", "app.user.update_thread_follow_for_user.app_error", nil, err.Error(), http.StatusInternalServerError)
	}
	replyCount := int64(0)
	if thread != nil {
		replyCount = thread.ReplyCount
	}
	message := model.NewWebSocketEvent(model.WebsocketEventThreadFollowChanged, teamID, "", userID, nil)
	message.Add("thread_id", threadID)
	message.Add("state", state)
	message.Add("reply_count", replyCount)
	a.Publish(message)
	return nil
}

func (a *App) UpdateThreadFollowForUserFromChannelAdd(userID, teamID, threadID string) *model.AppError {
	opts := store.ThreadMembershipOpts{
		Following:             true,
		IncrementMentions:     false,
		UpdateFollowing:       true,
		UpdateViewedTimestamp: false,
		UpdateParticipants:    false,
	}
	tm, err := a.Srv().Store.Thread().MaintainMembership(userID, threadID, opts)
	if err != nil {
		return model.NewAppError("UpdateThreadFollowForUserFromChannelAdd", "app.user.update_thread_follow_for_user.app_error", nil, err.Error(), http.StatusInternalServerError)
	}

	post, appErr := a.GetSinglePost(threadID)
	if appErr != nil {
		return appErr
	}
	user, appErr := a.GetUser(userID)
	if appErr != nil {
		return appErr
	}
	tm.UnreadMentions, appErr = a.countThreadMentions(user, post, teamID, post.CreateAt-1)
	if appErr != nil {
		return appErr
	}
	tm.LastViewed = post.CreateAt - 1
	_, err = a.Srv().Store.Thread().UpdateMembership(tm)
	if err != nil {
		return model.NewAppError("UpdateThreadFollowForUserFromChannelAdd", "app.user.update_thread_follow_for_user.app_error", nil, err.Error(), http.StatusInternalServerError)
	}

	message := model.NewWebSocketEvent(model.WebsocketEventThreadUpdated, teamID, "", userID, nil)
	userThread, err := a.Srv().Store.Thread().GetThreadForUser(teamID, tm, true)
	if err != nil {
		var errNotFound *store.ErrNotFound
		if errors.As(err, &errNotFound) {
			return nil
		}
		return model.NewAppError("UpdateThreadFollowForUserFromChannelAdd", "app.user.update_thread_follow_for_user.app_error", nil, err.Error(), http.StatusInternalServerError)
	}
	a.sanitizeProfiles(userThread.Participants, false)
	userThread.Post.SanitizeProps()
	sanitizedPost, appErr := a.SanitizePostMetadataForUser(userThread.Post, userID)
	if appErr != nil {
		return appErr
	}
	userThread.Post = sanitizedPost

	payload, jsonErr := json.Marshal(userThread)
	if jsonErr != nil {
		mlog.Warn("Failed to encode thread to JSON")
	}
	message.Add("thread", string(payload))

	a.Publish(message)
	return nil
}

func (a *App) UpdateThreadReadForUser(currentSessionId, userID, teamID, threadID string, timestamp int64) (*model.ThreadResponse, *model.AppError) {
	user, err := a.GetUser(userID)
	if err != nil {
		return nil, err
	}

	opts := store.ThreadMembershipOpts{
		Following:       true,
		UpdateFollowing: true,
	}
	membership, storeErr := a.Srv().Store.Thread().MaintainMembership(userID, threadID, opts)
	if storeErr != nil {
		return nil, model.NewAppError("UpdateThreadReadForUser", "app.user.update_thread_read_for_user.app_error", nil, storeErr.Error(), http.StatusInternalServerError)
	}

	post, err := a.GetSinglePost(threadID)
	if err != nil {
		return nil, err
	}
	membership.UnreadMentions, err = a.countThreadMentions(user, post, teamID, timestamp)
	if err != nil {
		return nil, err
	}
	_, nErr := a.Srv().Store.Thread().UpdateMembership(membership)
	if nErr != nil {
		return nil, model.NewAppError("UpdateThreadReadForUser", "app.user.update_thread_read_for_user.app_error", nil, nErr.Error(), http.StatusInternalServerError)
	}

	membership.LastViewed = timestamp
	nErr = a.Srv().Store.Thread().MarkAsRead(userID, threadID, timestamp)
	if nErr != nil {
		return nil, model.NewAppError("UpdateThreadReadForUser", "app.user.update_thread_read_for_user.app_error", nil, nErr.Error(), http.StatusInternalServerError)
	}
	thread, err := a.GetThreadForUser(teamID, membership, false)
	if err != nil {
		return nil, err
	}

	// Clear if user has read the messages
	if thread.UnreadReplies == 0 && a.IsCRTEnabledForUser(userID) {
		a.clearPushNotification(currentSessionId, userID, post.ChannelId, threadID)
	}

	message := model.NewWebSocketEvent(model.WebsocketEventThreadReadChanged, teamID, "", userID, nil)
	message.Add("thread_id", threadID)
	message.Add("timestamp", timestamp)
	message.Add("unread_mentions", membership.UnreadMentions)
	message.Add("unread_replies", thread.UnreadReplies)
	message.Add("channel_id", post.ChannelId)
	a.Publish(message)
	return thread, nil
}

func getProfileImagePath(userID string) string {
	return filepath.Join("users", userID, "profile.png")
}<|MERGE_RESOLUTION|>--- conflicted
+++ resolved
@@ -202,13 +202,8 @@
 	return nil
 }
 
-<<<<<<< HEAD
 func (a *App) isFirstUserAccount() bool {
-	return a.srv.userService.IsFirstUserAccount()
-=======
-func (a *App) IsFirstUserAccount() bool {
 	return a.ch.srv.userService.IsFirstUserAccount()
->>>>>>> d639e3c8
 }
 
 // CreateUser creates a user and sets several fields of the returned User struct to
@@ -424,13 +419,8 @@
 	return user, nil
 }
 
-<<<<<<< HEAD
 func (a *App) getUsers(options *model.UserGetOptions) ([]*model.User, *model.AppError) {
-	users, err := a.srv.userService.GetUsers(options)
-=======
-func (a *App) GetUsers(options *model.UserGetOptions) ([]*model.User, *model.AppError) {
 	users, err := a.ch.srv.userService.GetUsers(options)
->>>>>>> d639e3c8
 	if err != nil {
 		return nil, model.NewAppError("GetUsers", "app.user.get_profiles.app_error", nil, err.Error(), http.StatusInternalServerError)
 	}
@@ -447,17 +437,12 @@
 	return users, nil
 }
 
-<<<<<<< HEAD
-func (a *App) getUsersInTeam(options *model.UserGetOptions) ([]*model.User, *model.AppError) {
-	users, err := a.srv.userService.GetUsersInTeam(options)
-=======
 func (a *App) GetUsersEtag(restrictionsHash string) string {
 	return a.ch.srv.userService.GetUsersEtag(restrictionsHash)
 }
 
-func (a *App) GetUsersInTeam(options *model.UserGetOptions) ([]*model.User, *model.AppError) {
+func (a *App) getUsersInTeam(options *model.UserGetOptions) ([]*model.User, *model.AppError) {
 	users, err := a.ch.srv.userService.GetUsersInTeam(options)
->>>>>>> d639e3c8
 	if err != nil {
 		return nil, model.NewAppError("GetUsersInTeam", "app.user.get_profiles.app_error", nil, err.Error(), http.StatusInternalServerError)
 	}
@@ -465,13 +450,8 @@
 	return users, nil
 }
 
-<<<<<<< HEAD
 func (a *App) getUsersNotInTeam(teamID string, groupConstrained bool, offset int, limit int, viewRestrictions *model.ViewUsersRestrictions) ([]*model.User, *model.AppError) {
-	users, err := a.srv.userService.GetUsersNotInTeam(teamID, groupConstrained, offset, limit, viewRestrictions)
-=======
-func (a *App) GetUsersNotInTeam(teamID string, groupConstrained bool, offset int, limit int, viewRestrictions *model.ViewUsersRestrictions) ([]*model.User, *model.AppError) {
 	users, err := a.ch.srv.userService.GetUsersNotInTeam(teamID, groupConstrained, offset, limit, viewRestrictions)
->>>>>>> d639e3c8
 	if err != nil {
 		return nil, model.NewAppError("GetUsersNotInTeam", "app.user.get_profiles.app_error", nil, err.Error(), http.StatusInternalServerError)
 	}
@@ -566,13 +546,8 @@
 	return a.sanitizeProfiles(users, asAdmin), nil
 }
 
-<<<<<<< HEAD
 func (a *App) getUsersWithoutTeam(options *model.UserGetOptions) ([]*model.User, *model.AppError) {
-	users, err := a.srv.userService.GetUsersWithoutTeam(options)
-=======
-func (a *App) GetUsersWithoutTeam(options *model.UserGetOptions) ([]*model.User, *model.AppError) {
 	users, err := a.ch.srv.userService.GetUsersWithoutTeam(options)
->>>>>>> d639e3c8
 	if err != nil {
 		return nil, model.NewAppError("GetUsersWithoutTeam", "app.user.get_profiles.app_error", nil, err.Error(), http.StatusInternalServerError)
 	}

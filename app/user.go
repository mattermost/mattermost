// Copyright (c) 2015-present Mattermost, Inc. All Rights Reserved.
// See LICENSE.txt for license information.

package app

import (
	"bytes"
	"context"
	b64 "encoding/base64"
	"encoding/json"
	"errors"
	"fmt"
	"hash/fnv"
	"image"
	"image/color"
	"image/draw"
	_ "image/gif"
	_ "image/jpeg"
	"image/png"
	"io"
	"io/ioutil"
	"mime/multipart"
	"net/http"
	"path/filepath"
	"strconv"
	"strings"

	"github.com/disintegration/imaging"
	"github.com/golang/freetype"
	"github.com/golang/freetype/truetype"

	"github.com/mattermost/mattermost-server/v5/einterfaces"
	"github.com/mattermost/mattermost-server/v5/mlog"
	"github.com/mattermost/mattermost-server/v5/model"
	"github.com/mattermost/mattermost-server/v5/plugin"
	"github.com/mattermost/mattermost-server/v5/services/mfa"
	"github.com/mattermost/mattermost-server/v5/store"
	"github.com/mattermost/mattermost-server/v5/store/sqlstore"
	"github.com/mattermost/mattermost-server/v5/utils"
	"github.com/mattermost/mattermost-server/v5/utils/fileutils"
)

const (
	TokenTypePasswordRecovery  = "password_recovery"
	TokenTypeVerifyEmail       = "verify_email"
	TokenTypeTeamInvitation    = "team_invitation"
	TokenTypeGuestInvitation   = "guest_invitation"
	TokenTypeCWSAccess         = "cws_access_token"
	PasswordRecoverExpiryTime  = 1000 * 60 * 60      // 1 hour
	InvitationExpiryTime       = 1000 * 60 * 60 * 48 // 48 hours
	ImageProfilePixelDimension = 128
)

func (a *App) CreateUserWithToken(user *model.User, token *model.Token) (*model.User, *model.AppError) {
	if err := a.IsUserSignUpAllowed(); err != nil {
		return nil, err
	}

	if token.Type != TokenTypeTeamInvitation && token.Type != TokenTypeGuestInvitation {
		return nil, model.NewAppError("CreateUserWithToken", "api.user.create_user.signup_link_invalid.app_error", nil, "", http.StatusBadRequest)
	}

	if model.GetMillis()-token.CreateAt >= InvitationExpiryTime {
		a.DeleteToken(token)
		return nil, model.NewAppError("CreateUserWithToken", "api.user.create_user.signup_link_expired.app_error", nil, "", http.StatusBadRequest)
	}

	tokenData := model.MapFromJson(strings.NewReader(token.Extra))

	team, nErr := a.Srv().Store.Team().Get(tokenData["teamId"])
	if nErr != nil {
		var nfErr *store.ErrNotFound
		switch {
		case errors.As(nErr, &nfErr):
			return nil, model.NewAppError("CreateUserWithToken", "app.team.get.find.app_error", nil, nfErr.Error(), http.StatusNotFound)
		default:
			return nil, model.NewAppError("CreateUserWithToken", "app.team.get.finding.app_error", nil, nErr.Error(), http.StatusInternalServerError)
		}
	}

	channels, nErr := a.Srv().Store.Channel().GetChannelsByIds(strings.Split(tokenData["channels"], " "), false)
	if nErr != nil {
		return nil, model.NewAppError("CreateUserWithToken", "app.channel.get_channels_by_ids.app_error", nil, nErr.Error(), http.StatusInternalServerError)
	}

	user.Email = tokenData["email"]
	user.EmailVerified = true

	var ruser *model.User
	var err *model.AppError
	if token.Type == TokenTypeTeamInvitation {
		ruser, err = a.CreateUser(user)
	} else {
		ruser, err = a.CreateGuest(user)
	}
	if err != nil {
		return nil, err
	}

	if err := a.JoinUserToTeam(team, ruser, ""); err != nil {
		return nil, err
	}

	a.AddDirectChannels(team.Id, ruser)

	if token.Type == TokenTypeGuestInvitation {
		for _, channel := range channels {
			_, err := a.AddChannelMember(ruser.Id, channel, "", "")
			if err != nil {
				mlog.Warn("Failed to add channel member", mlog.Err(err))
			}
		}
	}

	if err := a.DeleteToken(token); err != nil {
		mlog.Warn("Error while deleting token", mlog.Err(err))
	}

	return ruser, nil
}

func (a *App) CreateUserWithInviteId(user *model.User, inviteId, redirect string) (*model.User, *model.AppError) {
	if err := a.IsUserSignUpAllowed(); err != nil {
		return nil, err
	}

	team, nErr := a.Srv().Store.Team().GetByInviteId(inviteId)
	if nErr != nil {
		var nfErr *store.ErrNotFound
		switch {
		case errors.As(nErr, &nfErr):
			return nil, model.NewAppError("CreateUserWithInviteId", "app.team.get_by_invite_id.finding.app_error", nil, nfErr.Error(), http.StatusNotFound)
		default:
			return nil, model.NewAppError("CreateUserWithInviteId", "app.team.get_by_invite_id.finding.app_error", nil, nErr.Error(), http.StatusInternalServerError)
		}
	}

	if team.IsGroupConstrained() {
		return nil, model.NewAppError("CreateUserWithInviteId", "app.team.invite_id.group_constrained.error", nil, "", http.StatusForbidden)
	}

	if !CheckUserDomain(user, team.AllowedDomains) {
		return nil, model.NewAppError("CreateUserWithInviteId", "api.team.invite_members.invalid_email.app_error", map[string]interface{}{"Addresses": team.AllowedDomains}, "", http.StatusForbidden)
	}

	user.EmailVerified = false

	ruser, err := a.CreateUser(user)
	if err != nil {
		return nil, err
	}

	if err := a.JoinUserToTeam(team, ruser, ""); err != nil {
		return nil, err
	}

	a.AddDirectChannels(team.Id, ruser)

	if err := a.Srv().EmailService.sendWelcomeEmail(ruser.Id, ruser.Email, ruser.EmailVerified, ruser.Locale, a.GetSiteURL(), redirect); err != nil {
		mlog.Warn("Failed to send welcome email on create user with inviteId", mlog.Err(err))
	}

	return ruser, nil
}

func (a *App) CreateUserAsAdmin(user *model.User, redirect string) (*model.User, *model.AppError) {
	ruser, err := a.CreateUser(user)
	if err != nil {
		return nil, err
	}

	if err := a.Srv().EmailService.sendWelcomeEmail(ruser.Id, ruser.Email, ruser.EmailVerified, ruser.Locale, a.GetSiteURL(), redirect); err != nil {
		mlog.Warn("Failed to send welcome email on create admin user", mlog.Err(err))
	}

	return ruser, nil
}

func (a *App) CreateUserFromSignup(user *model.User, redirect string) (*model.User, *model.AppError) {
	if err := a.IsUserSignUpAllowed(); err != nil {
		return nil, err
	}

	if !a.IsFirstUserAccount() && !*a.Config().TeamSettings.EnableOpenServer {
		err := model.NewAppError("CreateUserFromSignup", "api.user.create_user.no_open_server", nil, "email="+user.Email, http.StatusForbidden)
		return nil, err
	}

	user.EmailVerified = false

	ruser, err := a.CreateUser(user)
	if err != nil {
		return nil, err
	}

	if err := a.Srv().EmailService.sendWelcomeEmail(ruser.Id, ruser.Email, ruser.EmailVerified, ruser.Locale, a.GetSiteURL(), redirect); err != nil {
		mlog.Warn("Failed to send welcome email on create user from signup", mlog.Err(err))
	}

	return ruser, nil
}

func (a *App) IsUserSignUpAllowed() *model.AppError {
	if !*a.Config().EmailSettings.EnableSignUpWithEmail || !*a.Config().TeamSettings.EnableUserCreation {
		err := model.NewAppError("IsUserSignUpAllowed", "api.user.create_user.signup_email_disabled.app_error", nil, "", http.StatusNotImplemented)
		return err
	}
	return nil
}

func (s *Server) IsFirstUserAccount() bool {
	cachedSessions, err := s.sessionCache.Len()
	if err != nil {
		return false
	}
	if cachedSessions == 0 {
		count, err := s.Store.User().Count(model.UserCountOptions{IncludeDeleted: true})
		if err != nil {
			mlog.Debug("There was an error fetching if first user account", mlog.Err(err))
			return false
		}
		if count <= 0 {
			return true
		}
	}

	return false
}

func (a *App) IsFirstUserAccount() bool {
	return a.Srv().IsFirstUserAccount()
}

// CreateUser creates a user and sets several fields of the returned User struct to
// their zero values.
func (a *App) CreateUser(user *model.User) (*model.User, *model.AppError) {
	return a.createUserOrGuest(user, false)
}

// CreateGuest creates a guest and sets several fields of the returned User struct to
// their zero values.
func (a *App) CreateGuest(user *model.User) (*model.User, *model.AppError) {
	return a.createUserOrGuest(user, true)
}

func (a *App) createUserOrGuest(user *model.User, guest bool) (*model.User, *model.AppError) {
	user.Roles = model.SYSTEM_USER_ROLE_ID
	if guest {
		user.Roles = model.SYSTEM_GUEST_ROLE_ID
	}

	if !user.IsLDAPUser() && !user.IsSAMLUser() && !user.IsGuest() && !CheckUserDomain(user, *a.Config().TeamSettings.RestrictCreationToDomains) {
		return nil, model.NewAppError("CreateUser", "api.user.create_user.accepted_domain.app_error", nil, "", http.StatusBadRequest)
	}

	if !user.IsLDAPUser() && !user.IsSAMLUser() && user.IsGuest() && !CheckUserDomain(user, *a.Config().GuestAccountsSettings.RestrictCreationToDomains) {
		return nil, model.NewAppError("CreateUser", "api.user.create_user.accepted_domain.app_error", nil, "", http.StatusBadRequest)
	}

	// Below is a special case where the first user in the entire
	// system is granted the system_admin role
	count, err := a.Srv().Store.User().Count(model.UserCountOptions{IncludeDeleted: true})
	if err != nil {
		return nil, model.NewAppError("createUserOrGuest", "app.user.get_total_users_count.app_error", nil, err.Error(), http.StatusInternalServerError)
	}
	if count <= 0 {
		user.Roles = model.SYSTEM_ADMIN_ROLE_ID + " " + model.SYSTEM_USER_ROLE_ID
	}

	if _, ok := utils.GetSupportedLocales()[user.Locale]; !ok {
		user.Locale = *a.Config().LocalizationSettings.DefaultClientLocale
	}

	ruser, appErr := a.createUser(user)
	if appErr != nil {
		return nil, appErr
	}
	// This message goes to everyone, so the teamID, channelId and userID are irrelevant
	message := model.NewWebSocketEvent(model.WEBSOCKET_EVENT_NEW_USER, "", "", "", nil)
	message.Add("user_id", ruser.Id)
	a.Publish(message)

	if pluginsEnvironment := a.GetPluginsEnvironment(); pluginsEnvironment != nil {
		a.Srv().Go(func() {
			pluginContext := a.PluginContext()
			pluginsEnvironment.RunMultiPluginHook(func(hooks plugin.Hooks) bool {
				hooks.UserHasBeenCreated(pluginContext, user)
				return true
			}, plugin.UserHasBeenCreatedId)
		})
	}

	return ruser, nil
}

func (a *App) createUser(user *model.User) (*model.User, *model.AppError) {
	user.MakeNonNil()

	if err := a.IsPasswordValid(user.Password); user.AuthService == "" && err != nil {
		return nil, err
	}

	ruser, nErr := a.Srv().Store.User().Save(user)
	if nErr != nil {
		var appErr *model.AppError
		var invErr *store.ErrInvalidInput
		switch {
		case errors.As(nErr, &appErr):
			return nil, appErr
		case errors.As(nErr, &invErr):
			switch invErr.Field {
			case "email":
				return nil, model.NewAppError("createUser", "app.user.save.email_exists.app_error", nil, invErr.Error(), http.StatusBadRequest)
			case "username":
				return nil, model.NewAppError("createUser", "app.user.save.username_exists.app_error", nil, invErr.Error(), http.StatusBadRequest)
			default:
				return nil, model.NewAppError("createUser", "app.user.save.existing.app_error", nil, invErr.Error(), http.StatusBadRequest)
			}
		default:
			return nil, model.NewAppError("createUser", "app.user.save.app_error", nil, nErr.Error(), http.StatusInternalServerError)
		}
	}

	if user.EmailVerified {
		if err := a.VerifyUserEmail(ruser.Id, user.Email); err != nil {
			mlog.Warn("Failed to set email verified", mlog.Err(err))
		}
	}

	pref := model.Preference{UserId: ruser.Id, Category: model.PREFERENCE_CATEGORY_TUTORIAL_STEPS, Name: ruser.Id, Value: "0"}
	if err := a.Srv().Store.Preference().Save(&model.Preferences{pref}); err != nil {
		mlog.Warn("Encountered error saving tutorial preference", mlog.Err(err))
	}

	go a.UpdateViewedProductNoticesForNewUser(ruser.Id)
	ruser.Sanitize(map[string]bool{})
	return ruser, nil
}

func (a *App) CreateOAuthUser(service string, userData io.Reader, teamID string, tokenUser *model.User) (*model.User, *model.AppError) {
	if !*a.Config().TeamSettings.EnableUserCreation {
		return nil, model.NewAppError("CreateOAuthUser", "api.user.create_user.disabled.app_error", nil, "", http.StatusNotImplemented)
	}

	provider, e := a.getSSOProvider(service)
	if e != nil {
		return nil, e
	}
	user, err1 := provider.GetUserFromJson(userData, tokenUser)
	if err1 != nil {
		return nil, model.NewAppError("CreateOAuthUser", "api.user.create_oauth_user.create.app_error", map[string]interface{}{"Service": service}, err1.Error(), http.StatusInternalServerError)
	}
	if user.AuthService == "" {
		user.AuthService = service
	}

	found := true
	count := 0
	for found {
		if found = a.IsUsernameTaken(user.Username); found {
			user.Username = user.Username + strconv.Itoa(count)
			count++
		}
	}

	userByAuth, _ := a.Srv().Store.User().GetByAuth(user.AuthData, service)
	if userByAuth != nil {
		return userByAuth, nil
	}

	userByEmail, _ := a.Srv().Store.User().GetByEmail(user.Email)
	if userByEmail != nil {
		if userByEmail.AuthService == "" {
			return nil, model.NewAppError("CreateOAuthUser", "api.user.create_oauth_user.already_attached.app_error", map[string]interface{}{"Service": service, "Auth": model.USER_AUTH_SERVICE_EMAIL}, "email="+user.Email, http.StatusBadRequest)
		}
		return nil, model.NewAppError("CreateOAuthUser", "api.user.create_oauth_user.already_attached.app_error", map[string]interface{}{"Service": service, "Auth": userByEmail.AuthService}, "email="+user.Email, http.StatusBadRequest)
	}

	user.EmailVerified = true

	ruser, err := a.CreateUser(user)
	if err != nil {
		return nil, err
	}

	if teamID != "" {
		err = a.AddUserToTeamByTeamId(teamID, user)
		if err != nil {
			return nil, err
		}

		err = a.AddDirectChannels(teamID, user)
		if err != nil {
			mlog.Warn("Failed to add direct channels", mlog.Err(err))
		}
	}

	return ruser, nil
}

// CheckEmailDomain checks that an email domain matches a list of space-delimited domains as a string.
func CheckEmailDomain(email string, domains string) bool {
	if domains == "" {
		return true
	}

	domainArray := strings.Fields(strings.TrimSpace(strings.ToLower(strings.Replace(strings.Replace(domains, "@", " ", -1), ",", " ", -1))))

	for _, d := range domainArray {
		if strings.HasSuffix(strings.ToLower(email), "@"+d) {
			return true
		}
	}

	return false
}

// CheckUserDomain checks that a user's email domain matches a list of space-delimited domains as a string.
func CheckUserDomain(user *model.User, domains string) bool {
	return CheckEmailDomain(user.Email, domains)
}

// IsUsernameTaken checks if the username is already used by another user. Return false if the username is invalid.
func (a *App) IsUsernameTaken(name string) bool {
	if !model.IsValidUsername(name) {
		return false
	}

	if _, err := a.Srv().Store.User().GetByUsername(name); err != nil {
		return false
	}

	return true
}

func (a *App) GetUser(userID string) (*model.User, *model.AppError) {
<<<<<<< HEAD
	user, err := a.Srv().Store.User().Get(sqlstore.WithMaster(context.Background()), userID)
=======
	user, err := a.Srv().Store.User().Get(context.Background(), userID)
>>>>>>> 9e561aa4
	if err != nil {
		var nfErr *store.ErrNotFound
		switch {
		case errors.As(err, &nfErr):
			return nil, model.NewAppError("GetUser", MissingAccountError, nil, nfErr.Error(), http.StatusNotFound)
		default:
			return nil, model.NewAppError("GetUser", "app.user.get.app_error", nil, err.Error(), http.StatusInternalServerError)
		}
	}

	return user, nil
}

func (a *App) GetUserByUsername(username string) (*model.User, *model.AppError) {
	result, err := a.Srv().Store.User().GetByUsername(username)
	if err != nil {
		var nfErr *store.ErrNotFound
		switch {
		case errors.As(err, &nfErr):
			return nil, model.NewAppError("GetUserByUsername", "app.user.get_by_username.app_error", nil, nfErr.Error(), http.StatusNotFound)
		default:
			return nil, model.NewAppError("GetUserByUsername", "app.user.get_by_username.app_error", nil, err.Error(), http.StatusInternalServerError)
		}
	}
	return result, nil
}

func (a *App) GetUserByEmail(email string) (*model.User, *model.AppError) {
	user, err := a.Srv().Store.User().GetByEmail(email)
	if err != nil {
		var nfErr *store.ErrNotFound
		switch {
		case errors.As(err, &nfErr):
			return nil, model.NewAppError("GetUserByEmail", MissingAccountError, nil, nfErr.Error(), http.StatusNotFound)
		default:
			return nil, model.NewAppError("GetUserByEmail", MissingAccountError, nil, err.Error(), http.StatusInternalServerError)
		}
	}
	return user, nil
}

func (a *App) GetUserByAuth(authData *string, authService string) (*model.User, *model.AppError) {
	user, err := a.Srv().Store.User().GetByAuth(authData, authService)
	if err != nil {
		var invErr *store.ErrInvalidInput
		var nfErr *store.ErrNotFound
		switch {
		case errors.As(err, &invErr):
			return nil, model.NewAppError("GetUserByAuth", MissingAuthAccountError, nil, invErr.Error(), http.StatusBadRequest)
		case errors.As(err, &nfErr):
			return nil, model.NewAppError("GetUserByAuth", MissingAuthAccountError, nil, nfErr.Error(), http.StatusInternalServerError)
		default:
			return nil, model.NewAppError("GetUserByAuth", "app.user.get_by_auth.other.app_error", nil, err.Error(), http.StatusInternalServerError)
		}
	}

	return user, nil
}

func (a *App) GetUsers(options *model.UserGetOptions) ([]*model.User, *model.AppError) {
	users, err := a.Srv().Store.User().GetAllProfiles(options)
	if err != nil {
		return nil, model.NewAppError("GetUsers", "app.user.get_profiles.app_error", nil, err.Error(), http.StatusInternalServerError)
	}

	return users, nil
}

func (a *App) GetUsersPage(options *model.UserGetOptions, asAdmin bool) ([]*model.User, *model.AppError) {
	users, err := a.GetUsers(options)
	if err != nil {
		return nil, err
	}

	return a.sanitizeProfiles(users, asAdmin), nil
}

func (a *App) GetUsersEtag(restrictionsHash string) string {
	return fmt.Sprintf("%v.%v.%v.%v", a.Srv().Store.User().GetEtagForAllProfiles(), a.Config().PrivacySettings.ShowFullName, a.Config().PrivacySettings.ShowEmailAddress, restrictionsHash)
}

func (a *App) GetUsersInTeam(options *model.UserGetOptions) ([]*model.User, *model.AppError) {
	users, err := a.Srv().Store.User().GetProfiles(options)
	if err != nil {
		return nil, model.NewAppError("GetUsersInTeam", "app.user.get_profiles.app_error", nil, err.Error(), http.StatusInternalServerError)
	}

	return users, nil
}

func (a *App) GetUsersNotInTeam(teamID string, groupConstrained bool, offset int, limit int, viewRestrictions *model.ViewUsersRestrictions) ([]*model.User, *model.AppError) {
	users, err := a.Srv().Store.User().GetProfilesNotInTeam(teamID, groupConstrained, offset, limit, viewRestrictions)
	if err != nil {
		return nil, model.NewAppError("GetUsersNotInTeam", "app.user.get_profiles.app_error", nil, err.Error(), http.StatusInternalServerError)
	}

	return users, nil
}

func (a *App) GetUsersInTeamPage(options *model.UserGetOptions, asAdmin bool) ([]*model.User, *model.AppError) {
	users, err := a.GetUsersInTeam(options)
	if err != nil {
		return nil, err
	}

	return a.sanitizeProfiles(users, asAdmin), nil
}

func (a *App) GetUsersNotInTeamPage(teamID string, groupConstrained bool, page int, perPage int, asAdmin bool, viewRestrictions *model.ViewUsersRestrictions) ([]*model.User, *model.AppError) {
	users, err := a.GetUsersNotInTeam(teamID, groupConstrained, page*perPage, perPage, viewRestrictions)
	if err != nil {
		return nil, err
	}

	return a.sanitizeProfiles(users, asAdmin), nil
}

func (a *App) GetUsersInTeamEtag(teamID string, restrictionsHash string) string {
	return fmt.Sprintf("%v.%v.%v.%v", a.Srv().Store.User().GetEtagForProfiles(teamID), a.Config().PrivacySettings.ShowFullName, a.Config().PrivacySettings.ShowEmailAddress, restrictionsHash)
}

func (a *App) GetUsersNotInTeamEtag(teamID string, restrictionsHash string) string {
	return fmt.Sprintf("%v.%v.%v.%v", a.Srv().Store.User().GetEtagForProfilesNotInTeam(teamID), a.Config().PrivacySettings.ShowFullName, a.Config().PrivacySettings.ShowEmailAddress, restrictionsHash)
}

func (a *App) GetUsersInChannel(options *model.UserGetOptions) ([]*model.User, *model.AppError) {
	users, err := a.Srv().Store.User().GetProfilesInChannel(options)
	if err != nil {
		return nil, model.NewAppError("GetUsersInChannel", "app.user.get_profiles.app_error", nil, err.Error(), http.StatusInternalServerError)
	}

	return users, nil
}

func (a *App) GetUsersInChannelByStatus(options *model.UserGetOptions) ([]*model.User, *model.AppError) {
	users, err := a.Srv().Store.User().GetProfilesInChannelByStatus(options)
	if err != nil {
		return nil, model.NewAppError("GetUsersInChannelByStatus", "app.user.get_profiles.app_error", nil, err.Error(), http.StatusInternalServerError)
	}

	return users, nil
}

func (a *App) GetUsersInChannelMap(options *model.UserGetOptions, asAdmin bool) (map[string]*model.User, *model.AppError) {
	users, err := a.GetUsersInChannel(options)
	if err != nil {
		return nil, err
	}

	userMap := make(map[string]*model.User, len(users))

	for _, user := range users {
		a.SanitizeProfile(user, asAdmin)
		userMap[user.Id] = user
	}

	return userMap, nil
}

func (a *App) GetUsersInChannelPage(options *model.UserGetOptions, asAdmin bool) ([]*model.User, *model.AppError) {
	users, err := a.GetUsersInChannel(options)
	if err != nil {
		return nil, err
	}
	return a.sanitizeProfiles(users, asAdmin), nil
}

func (a *App) GetUsersInChannelPageByStatus(options *model.UserGetOptions, asAdmin bool) ([]*model.User, *model.AppError) {
	users, err := a.GetUsersInChannelByStatus(options)
	if err != nil {
		return nil, err
	}
	return a.sanitizeProfiles(users, asAdmin), nil
}

func (a *App) GetUsersNotInChannel(teamID string, channelId string, groupConstrained bool, offset int, limit int, viewRestrictions *model.ViewUsersRestrictions) ([]*model.User, *model.AppError) {
	users, err := a.Srv().Store.User().GetProfilesNotInChannel(teamID, channelId, groupConstrained, offset, limit, viewRestrictions)
	if err != nil {
		return nil, model.NewAppError("GetUsersNotInChannel", "app.user.get_profiles.app_error", nil, err.Error(), http.StatusInternalServerError)
	}

	return users, nil
}

func (a *App) GetUsersNotInChannelMap(teamID string, channelId string, groupConstrained bool, offset int, limit int, asAdmin bool, viewRestrictions *model.ViewUsersRestrictions) (map[string]*model.User, *model.AppError) {
	users, err := a.GetUsersNotInChannel(teamID, channelId, groupConstrained, offset, limit, viewRestrictions)
	if err != nil {
		return nil, err
	}

	userMap := make(map[string]*model.User, len(users))

	for _, user := range users {
		a.SanitizeProfile(user, asAdmin)
		userMap[user.Id] = user
	}

	return userMap, nil
}

func (a *App) GetUsersNotInChannelPage(teamID string, channelId string, groupConstrained bool, page int, perPage int, asAdmin bool, viewRestrictions *model.ViewUsersRestrictions) ([]*model.User, *model.AppError) {
	users, err := a.GetUsersNotInChannel(teamID, channelId, groupConstrained, page*perPage, perPage, viewRestrictions)
	if err != nil {
		return nil, err
	}

	return a.sanitizeProfiles(users, asAdmin), nil
}

func (a *App) GetUsersWithoutTeamPage(options *model.UserGetOptions, asAdmin bool) ([]*model.User, *model.AppError) {
	users, err := a.GetUsersWithoutTeam(options)
	if err != nil {
		return nil, err
	}

	return a.sanitizeProfiles(users, asAdmin), nil
}

func (a *App) GetUsersWithoutTeam(options *model.UserGetOptions) ([]*model.User, *model.AppError) {
	users, err := a.Srv().Store.User().GetProfilesWithoutTeam(options)
	if err != nil {
		return nil, model.NewAppError("GetUsersWithoutTeam", "app.user.get_profiles.app_error", nil, err.Error(), http.StatusInternalServerError)
	}

	return users, nil
}

// GetTeamGroupUsers returns the users who are associated to the team via GroupTeams and GroupMembers.
func (a *App) GetTeamGroupUsers(teamID string) ([]*model.User, *model.AppError) {
	users, err := a.Srv().Store.User().GetTeamGroupUsers(teamID)
	if err != nil {
		return nil, model.NewAppError("GetTeamGroupUsers", "app.user.get_profiles.app_error", nil, err.Error(), http.StatusInternalServerError)
	}

	return users, nil
}

// GetChannelGroupUsers returns the users who are associated to the channel via GroupChannels and GroupMembers.
func (a *App) GetChannelGroupUsers(channelID string) ([]*model.User, *model.AppError) {
	users, err := a.Srv().Store.User().GetChannelGroupUsers(channelID)
	if err != nil {
		return nil, model.NewAppError("GetChannelGroupUsers", "app.user.get_profiles.app_error", nil, err.Error(), http.StatusInternalServerError)
	}

	return users, nil
}

func (a *App) GetUsersByIds(userIDs []string, options *store.UserGetByIdsOpts) ([]*model.User, *model.AppError) {
	allowFromCache := options.ViewRestrictions == nil

	users, err := a.Srv().Store.User().GetProfileByIds(context.Background(), userIDs, options, allowFromCache)
	if err != nil {
		return nil, model.NewAppError("GetUsersByIds", "app.user.get_profiles.app_error", nil, err.Error(), http.StatusInternalServerError)
	}

	return a.sanitizeProfiles(users, options.IsAdmin), nil
}

func (a *App) GetUsersByGroupChannelIds(channelIds []string, asAdmin bool) (map[string][]*model.User, *model.AppError) {
	usersByChannelId, err := a.Srv().Store.User().GetProfileByGroupChannelIdsForUser(a.Session().UserId, channelIds)
	if err != nil {
		return nil, model.NewAppError("GetUsersByGroupChannelIds", "app.user.get_profile_by_group_channel_ids_for_user.app_error", nil, err.Error(), http.StatusInternalServerError)
	}
	for channelId, userList := range usersByChannelId {
		usersByChannelId[channelId] = a.sanitizeProfiles(userList, asAdmin)
	}

	return usersByChannelId, nil
}

func (a *App) GetUsersByUsernames(usernames []string, asAdmin bool, viewRestrictions *model.ViewUsersRestrictions) ([]*model.User, *model.AppError) {
	users, err := a.Srv().Store.User().GetProfilesByUsernames(usernames, viewRestrictions)
	if err != nil {
		return nil, model.NewAppError("GetUsersByUsernames", "app.user.get_profiles.app_error", nil, err.Error(), http.StatusInternalServerError)
	}
	return a.sanitizeProfiles(users, asAdmin), nil
}

func (a *App) sanitizeProfiles(users []*model.User, asAdmin bool) []*model.User {
	for _, u := range users {
		a.SanitizeProfile(u, asAdmin)
	}

	return users
}

func (a *App) GenerateMfaSecret(userID string) (*model.MfaSecret, *model.AppError) {
	user, err := a.GetUser(userID)
	if err != nil {
		return nil, err
	}

	mfaService := mfa.New(a, a.Srv().Store)
	secret, img, err := mfaService.GenerateSecret(user)
	if err != nil {
		return nil, err
	}

	// Make sure the old secret is not cached on any cluster nodes.
	a.InvalidateCacheForUser(user.Id)

	mfaSecret := &model.MfaSecret{Secret: secret, QRCode: b64.StdEncoding.EncodeToString(img)}
	return mfaSecret, nil
}

func (a *App) ActivateMfa(userID, token string) *model.AppError {
	user, err := a.Srv().Store.User().Get(context.Background(), userID)
	if err != nil {
		var nfErr *store.ErrNotFound
		switch {
		case errors.As(err, &nfErr):
			return model.NewAppError("ActivateMfa", MissingAccountError, nil, nfErr.Error(), http.StatusNotFound)
		default:
			return model.NewAppError("ActivateMfa", "app.user.get.app_error", nil, err.Error(), http.StatusInternalServerError)
		}
	}

	if user.AuthService != "" && user.AuthService != model.USER_AUTH_SERVICE_LDAP {
		return model.NewAppError("ActivateMfa", "api.user.activate_mfa.email_and_ldap_only.app_error", nil, "", http.StatusBadRequest)
	}

	mfaService := mfa.New(a, a.Srv().Store)
	if err := mfaService.Activate(user, token); err != nil {
		return err
	}

	// Make sure old MFA status is not cached locally or in cluster nodes.
	a.InvalidateCacheForUser(userID)

	return nil
}

func (a *App) DeactivateMfa(userID string) *model.AppError {
	mfaService := mfa.New(a, a.Srv().Store)
	if err := mfaService.Deactivate(userID); err != nil {
		return err
	}

	// Make sure old MFA status is not cached locally or in cluster nodes.
	a.InvalidateCacheForUser(userID)

	return nil
}

func CreateProfileImage(username string, userID string, initialFont string) ([]byte, *model.AppError) {
	colors := []color.NRGBA{
		{197, 8, 126, 255},
		{227, 207, 18, 255},
		{28, 181, 105, 255},
		{35, 188, 224, 255},
		{116, 49, 196, 255},
		{197, 8, 126, 255},
		{197, 19, 19, 255},
		{250, 134, 6, 255},
		{227, 207, 18, 255},
		{123, 201, 71, 255},
		{28, 181, 105, 255},
		{35, 188, 224, 255},
		{116, 49, 196, 255},
		{197, 8, 126, 255},
		{197, 19, 19, 255},
		{250, 134, 6, 255},
		{227, 207, 18, 255},
		{123, 201, 71, 255},
		{28, 181, 105, 255},
		{35, 188, 224, 255},
		{116, 49, 196, 255},
		{197, 8, 126, 255},
		{197, 19, 19, 255},
		{250, 134, 6, 255},
		{227, 207, 18, 255},
		{123, 201, 71, 255},
	}

	h := fnv.New32a()
	h.Write([]byte(userID))
	seed := h.Sum32()

	initial := string(strings.ToUpper(username)[0])

	font, err := getFont(initialFont)
	if err != nil {
		return nil, model.NewAppError("CreateProfileImage", "api.user.create_profile_image.default_font.app_error", nil, err.Error(), http.StatusInternalServerError)
	}

	color := colors[int64(seed)%int64(len(colors))]
	dstImg := image.NewRGBA(image.Rect(0, 0, ImageProfilePixelDimension, ImageProfilePixelDimension))
	srcImg := image.White
	draw.Draw(dstImg, dstImg.Bounds(), &image.Uniform{color}, image.Point{}, draw.Src)
	size := float64(ImageProfilePixelDimension / 2)

	c := freetype.NewContext()
	c.SetFont(font)
	c.SetFontSize(size)
	c.SetClip(dstImg.Bounds())
	c.SetDst(dstImg)
	c.SetSrc(srcImg)

	pt := freetype.Pt(ImageProfilePixelDimension/5, ImageProfilePixelDimension*2/3)
	_, err = c.DrawString(initial, pt)
	if err != nil {
		return nil, model.NewAppError("CreateProfileImage", "api.user.create_profile_image.initial.app_error", nil, err.Error(), http.StatusInternalServerError)
	}

	buf := new(bytes.Buffer)

	if imgErr := png.Encode(buf, dstImg); imgErr != nil {
		return nil, model.NewAppError("CreateProfileImage", "api.user.create_profile_image.encode.app_error", nil, imgErr.Error(), http.StatusInternalServerError)
	}
	return buf.Bytes(), nil
}

func getFont(initialFont string) (*truetype.Font, error) {
	// Some people have the old default font still set, so just treat that as if they're using the new default
	if initialFont == "luximbi.ttf" {
		initialFont = "nunito-bold.ttf"
	}

	fontDir, _ := fileutils.FindDir("fonts")
	fontBytes, err := ioutil.ReadFile(filepath.Join(fontDir, initialFont))
	if err != nil {
		return nil, err
	}

	return freetype.ParseFont(fontBytes)
}

func (a *App) GetProfileImage(user *model.User) ([]byte, bool, *model.AppError) {
	if *a.Config().FileSettings.DriverName == "" {
		img, appErr := a.GetDefaultProfileImage(user)
		if appErr != nil {
			return nil, false, appErr
		}
		return img, false, nil
	}

	path := "users/" + user.Id + "/profile.png"

	data, err := a.ReadFile(path)
	if err != nil {
		img, appErr := a.GetDefaultProfileImage(user)
		if appErr != nil {
			return nil, false, appErr
		}

		if user.LastPictureUpdate == 0 {
			if _, err := a.WriteFile(bytes.NewReader(img), path); err != nil {
				return nil, false, err
			}
		}
		return img, true, nil
	}

	return data, false, nil
}

func (a *App) GetDefaultProfileImage(user *model.User) ([]byte, *model.AppError) {
	var img []byte
	var appErr *model.AppError

	if user.IsBot {
		img = model.BotDefaultImage
		appErr = nil
	} else {
		img, appErr = CreateProfileImage(user.Username, user.Id, *a.Config().FileSettings.InitialFont)
	}
	if appErr != nil {
		return nil, appErr
	}
	return img, nil
}

func (a *App) SetDefaultProfileImage(user *model.User) *model.AppError {
	img, appErr := a.GetDefaultProfileImage(user)
	if appErr != nil {
		return appErr
	}

	path := "users/" + user.Id + "/profile.png"

	if _, err := a.WriteFile(bytes.NewReader(img), path); err != nil {
		return err
	}

	if err := a.Srv().Store.User().ResetLastPictureUpdate(user.Id); err != nil {
		mlog.Warn("Failed to reset last picture update", mlog.Err(err))
	}

	a.InvalidateCacheForUser(user.Id)

	updatedUser, appErr := a.GetUser(user.Id)
	if appErr != nil {
		mlog.Warn("Error in getting users profile forcing logout", mlog.String("user_id", user.Id), mlog.Err(appErr))
		return nil
	}

	options := a.Config().GetSanitizeOptions()
	updatedUser.SanitizeProfile(options)

	message := model.NewWebSocketEvent(model.WEBSOCKET_EVENT_USER_UPDATED, "", "", "", nil)
	message.Add("user", updatedUser)
	a.Publish(message)

	return nil
}

func (a *App) SetProfileImage(userID string, imageData *multipart.FileHeader) *model.AppError {
	file, err := imageData.Open()
	if err != nil {
		return model.NewAppError("SetProfileImage", "api.user.upload_profile_user.open.app_error", nil, err.Error(), http.StatusBadRequest)
	}
	defer file.Close()
	return a.SetProfileImageFromMultiPartFile(userID, file)
}

func (a *App) SetProfileImageFromMultiPartFile(userID string, file multipart.File) *model.AppError {
	// Decode image config first to check dimensions before loading the whole thing into memory later on
	config, _, err := image.DecodeConfig(file)
	if err != nil {
		return model.NewAppError("SetProfileImage", "api.user.upload_profile_user.decode_config.app_error", nil, err.Error(), http.StatusBadRequest)
	}
	// This casting is done to prevent overflow on 32 bit systems (not needed
	// in 64 bits systems because images can't have more than 32 bits height or
	// width)
	if int64(config.Width)*int64(config.Height) > model.MaxImageSize {
		return model.NewAppError("SetProfileImage", "api.user.upload_profile_user.too_large.app_error", nil, "", http.StatusBadRequest)
	}

	file.Seek(0, 0)

	return a.SetProfileImageFromFile(userID, file)
}

func (a *App) AdjustImage(file io.Reader) (*bytes.Buffer, *model.AppError) {
	// Decode image into Image object
	img, _, err := image.Decode(file)
	if err != nil {
		return nil, model.NewAppError("SetProfileImage", "api.user.upload_profile_user.decode.app_error", nil, err.Error(), http.StatusBadRequest)
	}

	orientation, _ := getImageOrientation(file)
	img = makeImageUpright(img, orientation)

	// Scale profile image
	profileWidthAndHeight := 128
	img = imaging.Fill(img, profileWidthAndHeight, profileWidthAndHeight, imaging.Center, imaging.Lanczos)

	buf := new(bytes.Buffer)
	err = png.Encode(buf, img)
	if err != nil {
		return nil, model.NewAppError("SetProfileImage", "api.user.upload_profile_user.encode.app_error", nil, err.Error(), http.StatusInternalServerError)
	}
	return buf, nil
}

func (a *App) SetProfileImageFromFile(userID string, file io.Reader) *model.AppError {

	buf, err := a.AdjustImage(file)
	if err != nil {
		return err
	}
	path := "users/" + userID + "/profile.png"

	if _, err := a.WriteFile(buf, path); err != nil {
		return model.NewAppError("SetProfileImage", "api.user.upload_profile_user.upload_profile.app_error", nil, "", http.StatusInternalServerError)
	}

	if err := a.Srv().Store.User().UpdateLastPictureUpdate(userID); err != nil {
		mlog.Warn("Error with updating last picture update", mlog.Err(err))
	}
	a.invalidateUserCacheAndPublish(userID)

	return nil
}

func (a *App) UpdatePasswordAsUser(userID, currentPassword, newPassword string) *model.AppError {
	user, err := a.GetUser(userID)
	if err != nil {
		return err
	}

	if user == nil {
		err = model.NewAppError("updatePassword", "api.user.update_password.valid_account.app_error", nil, "", http.StatusBadRequest)
		return err
	}

	if user.AuthData != nil && *user.AuthData != "" {
		err = model.NewAppError("updatePassword", "api.user.update_password.oauth.app_error", nil, "auth_service="+user.AuthService, http.StatusBadRequest)
		return err
	}

	if err := a.DoubleCheckPassword(user, currentPassword); err != nil {
		if err.Id == "api.user.check_user_password.invalid.app_error" {
			err = model.NewAppError("updatePassword", "api.user.update_password.incorrect.app_error", nil, "", http.StatusBadRequest)
		}
		return err
	}

	T := utils.GetUserTranslations(user.Locale)

	return a.UpdatePasswordSendEmail(user, newPassword, T("api.user.update_password.menu"))
}

func (a *App) userDeactivated(userID string) *model.AppError {
	if err := a.RevokeAllSessions(userID); err != nil {
		return err
	}

	a.SetStatusOffline(userID, false)

	user, err := a.GetUser(userID)
	if err != nil {
		return err
	}

	// when disable a user, userDeactivated is called for the user and the
	// bots the user owns. Only notify once, when the user is the owner, not the
	// owners bots
	if !user.IsBot {
		a.notifySysadminsBotOwnerDeactivated(userID)
	}

	if *a.Config().ServiceSettings.DisableBotsWhenOwnerIsDeactivated {
		a.disableUserBots(userID)
	}

	return nil
}

func (a *App) invalidateUserChannelMembersCaches(userID string) *model.AppError {
	teamsForUser, err := a.GetTeamsForUser(userID)
	if err != nil {
		return err
	}

	for _, team := range teamsForUser {
		channelsForUser, err := a.GetChannelsForUser(team.Id, userID, false, 0)
		if err != nil {
			return err
		}

		for _, channel := range *channelsForUser {
			a.invalidateCacheForChannelMembers(channel.Id)
		}
	}

	return nil
}

func (a *App) UpdateActive(user *model.User, active bool) (*model.User, *model.AppError) {
	user.UpdateAt = model.GetMillis()
	if active {
		user.DeleteAt = 0
	} else {
		user.DeleteAt = user.UpdateAt
	}

	userUpdate, err := a.Srv().Store.User().Update(user, true)
	if err != nil {
		var appErr *model.AppError
		var invErr *store.ErrInvalidInput
		switch {
		case errors.As(err, &appErr):
			return nil, appErr
		case errors.As(err, &invErr):
			return nil, model.NewAppError("UpdateActive", "app.user.update.find.app_error", nil, invErr.Error(), http.StatusBadRequest)
		default:
			return nil, model.NewAppError("UpdateActive", "app.user.update.finding.app_error", nil, err.Error(), http.StatusInternalServerError)
		}
	}
	ruser := userUpdate.New

	if !active {
		if err := a.userDeactivated(ruser.Id); err != nil {
			return nil, err
		}
	}

	a.invalidateUserChannelMembersCaches(user.Id)
	a.InvalidateCacheForUser(user.Id)

	a.sendUpdatedUserEvent(*ruser)

	return ruser, nil
}

func (a *App) DeactivateGuests() *model.AppError {
	userIDs, err := a.Srv().Store.User().DeactivateGuests()
	if err != nil {
		return model.NewAppError("DeactivateGuests", "app.user.update_active_for_multiple_users.updating.app_error", nil, err.Error(), http.StatusInternalServerError)
	}

	for _, userID := range userIDs {
		if err := a.userDeactivated(userID); err != nil {
			return err
		}
	}

	a.Srv().Store.Channel().ClearCaches()
	a.Srv().Store.User().ClearCaches()

	message := model.NewWebSocketEvent(model.WEBSOCKET_EVENT_GUESTS_DEACTIVATED, "", "", "", nil)
	a.Publish(message)

	return nil
}

func (a *App) GetSanitizeOptions(asAdmin bool) map[string]bool {
	options := a.Config().GetSanitizeOptions()
	if asAdmin {
		options["email"] = true
		options["fullname"] = true
		options["authservice"] = true
	}
	return options
}

func (a *App) SanitizeProfile(user *model.User, asAdmin bool) {
	options := a.GetSanitizeOptions(asAdmin)

	user.SanitizeProfile(options)
}

func (a *App) UpdateUserAsUser(user *model.User, asAdmin bool) (*model.User, *model.AppError) {
	updatedUser, err := a.UpdateUser(user, true)
	if err != nil {
		return nil, err
	}

	return updatedUser, nil
}

func (a *App) PatchUser(userID string, patch *model.UserPatch, asAdmin bool) (*model.User, *model.AppError) {
	user, err := a.GetUser(userID)
	if err != nil {
		return nil, err
	}

	user.Patch(patch)

	updatedUser, err := a.UpdateUser(user, true)
	if err != nil {
		return nil, err
	}

	return updatedUser, nil
}

func (a *App) UpdateUserAuth(userID string, userAuth *model.UserAuth) (*model.UserAuth, *model.AppError) {
	userAuth.Password = ""
	if _, err := a.Srv().Store.User().UpdateAuthData(userID, userAuth.AuthService, userAuth.AuthData, "", false); err != nil {
		var invErr *store.ErrInvalidInput
		switch {
		case errors.As(err, &invErr):
			return nil, model.NewAppError("UpdateUserAuth", "app.user.update_auth_data.email_exists.app_error", nil, invErr.Error(), http.StatusBadRequest)
		default:
			return nil, model.NewAppError("UpdateUserAuth", "app.user.update_auth_data.app_error", nil, err.Error(), http.StatusInternalServerError)
		}
	}

	return userAuth, nil
}

func (a *App) sendUpdatedUserEvent(user model.User) {
	adminCopyOfUser := user.DeepCopy()
	a.SanitizeProfile(adminCopyOfUser, true)
	adminMessage := model.NewWebSocketEvent(model.WEBSOCKET_EVENT_USER_UPDATED, "", "", "", nil)
	adminMessage.Add("user", adminCopyOfUser)
	adminMessage.GetBroadcast().ContainsSensitiveData = true
	a.Publish(adminMessage)

	a.SanitizeProfile(&user, false)
	message := model.NewWebSocketEvent(model.WEBSOCKET_EVENT_USER_UPDATED, "", "", "", nil)
	message.Add("user", &user)
	message.GetBroadcast().ContainsSanitizedData = true
	a.Publish(message)
}

func (a *App) UpdateUser(user *model.User, sendNotifications bool) (*model.User, *model.AppError) {
	prev, err := a.Srv().Store.User().Get(context.Background(), user.Id)
	if err != nil {
		var nfErr *store.ErrNotFound
		switch {
		case errors.As(err, &nfErr):
			return nil, model.NewAppError("UpdateUser", MissingAccountError, nil, nfErr.Error(), http.StatusNotFound)
		default:
			return nil, model.NewAppError("UpdateUser", "app.user.get.app_error", nil, err.Error(), http.StatusInternalServerError)
		}
	}

	var newEmail string
	if user.Email != prev.Email {
		if !CheckUserDomain(user, *a.Config().TeamSettings.RestrictCreationToDomains) {
			if !prev.IsGuest() && !prev.IsLDAPUser() && !prev.IsSAMLUser() {
				return nil, model.NewAppError("UpdateUser", "api.user.update_user.accepted_domain.app_error", nil, "", http.StatusBadRequest)
			}
		}

		if !CheckUserDomain(user, *a.Config().GuestAccountsSettings.RestrictCreationToDomains) {
			if prev.IsGuest() && !prev.IsLDAPUser() && !prev.IsSAMLUser() {
				return nil, model.NewAppError("UpdateUser", "api.user.update_user.accepted_guest_domain.app_error", nil, "", http.StatusBadRequest)
			}
		}

		if _, appErr := a.GetUserByEmail(user.Email); appErr == nil {
			return nil, model.NewAppError("UpdateUser", "store.sql_user.update.email_taken.app_error", nil, "user_id="+user.Id, http.StatusBadRequest)
		}

		// Don't set new eMail on user account if email verification is required, this will be done as a post-verification action
		// to avoid users being able to set non-controlled eMails as their account email

		if *a.Config().EmailSettings.RequireEmailVerification {
			newEmail = user.Email

			//  When a bot is created, prev.Email will be an autogenerated faked email,
			//  which will not match a CLI email input during bot to user conversions.
			//  To update a bot users email, do not set the email to the faked email
			//  stored in prev.Email.  Allow using the email defined in the CLI
			if !user.IsBot {
				user.Email = prev.Email
			}
		}
	}

	userUpdate, err := a.Srv().Store.User().Update(user, false)
	if err != nil {
		var appErr *model.AppError
		var invErr *store.ErrInvalidInput
		switch {
		case errors.As(err, &appErr):
			return nil, appErr
		case errors.As(err, &invErr):
			return nil, model.NewAppError("UpdateUser", "app.user.update.find.app_error", nil, invErr.Error(), http.StatusBadRequest)
		default:
			return nil, model.NewAppError("UpdateUser", "app.user.update.finding.app_error", nil, err.Error(), http.StatusInternalServerError)
		}
	}

	if sendNotifications {
		if userUpdate.New.Email != userUpdate.Old.Email || newEmail != "" {
			if *a.Config().EmailSettings.RequireEmailVerification {
				a.Srv().Go(func() {
					if err := a.SendEmailVerification(userUpdate.New, newEmail, ""); err != nil {
						mlog.Error("Failed to send email verification", mlog.Err(err))
					}
				})
			} else {
				a.Srv().Go(func() {
					if err := a.Srv().EmailService.sendEmailChangeEmail(userUpdate.Old.Email, userUpdate.New.Email, userUpdate.New.Locale, a.GetSiteURL()); err != nil {
						mlog.Error("Failed to send email change email", mlog.Err(err))
					}
				})
			}
		}

		if userUpdate.New.Username != userUpdate.Old.Username {
			a.Srv().Go(func() {
				if err := a.Srv().EmailService.sendChangeUsernameEmail(userUpdate.New.Username, userUpdate.New.Email, userUpdate.New.Locale, a.GetSiteURL()); err != nil {
					mlog.Error("Failed to send change username email", mlog.Err(err))
				}
			})
		}
		a.sendUpdatedUserEvent(*userUpdate.New)
	}

	a.InvalidateCacheForUser(user.Id)

	return userUpdate.New, nil
}

func (a *App) UpdateUserActive(userID string, active bool) *model.AppError {
	user, err := a.GetUser(userID)

	if err != nil {
		return err
	}
	if _, err = a.UpdateActive(user, active); err != nil {
		return err
	}

	return nil
}

func (a *App) UpdateUserNotifyProps(userID string, props map[string]string, sendNotifications bool) (*model.User, *model.AppError) {
	user, err := a.GetUser(userID)
	if err != nil {
		return nil, err
	}

	user.NotifyProps = props

	ruser, err := a.UpdateUser(user, sendNotifications)
	if err != nil {
		return nil, err
	}

	return ruser, nil
}

func (a *App) UpdateMfa(activate bool, userID, token string) *model.AppError {
	if activate {
		if err := a.ActivateMfa(userID, token); err != nil {
			return err
		}
	} else {
		if err := a.DeactivateMfa(userID); err != nil {
			return err
		}
	}

	a.Srv().Go(func() {
		user, err := a.GetUser(userID)
		if err != nil {
			mlog.Error("Failed to get user", mlog.Err(err))
			return
		}

		if err := a.Srv().EmailService.sendMfaChangeEmail(user.Email, activate, user.Locale, a.GetSiteURL()); err != nil {
			mlog.Error("Failed to send mfa change email", mlog.Err(err))
		}
	})

	return nil
}

func (a *App) UpdatePasswordByUserIdSendEmail(userID, newPassword, method string) *model.AppError {
	user, err := a.GetUser(userID)
	if err != nil {
		return err
	}

	return a.UpdatePasswordSendEmail(user, newPassword, method)
}

func (a *App) UpdatePassword(user *model.User, newPassword string) *model.AppError {
	if err := a.IsPasswordValid(newPassword); err != nil {
		return err
	}

	hashedPassword := model.HashPassword(newPassword)

	if err := a.Srv().Store.User().UpdatePassword(user.Id, hashedPassword); err != nil {
		return model.NewAppError("UpdatePassword", "api.user.update_password.failed.app_error", nil, err.Error(), http.StatusInternalServerError)
	}

	a.InvalidateCacheForUser(user.Id)

	return nil
}

func (a *App) UpdatePasswordSendEmail(user *model.User, newPassword, method string) *model.AppError {
	if err := a.UpdatePassword(user, newPassword); err != nil {
		return err
	}

	a.Srv().Go(func() {
		if err := a.Srv().EmailService.sendPasswordChangeEmail(user.Email, method, user.Locale, a.GetSiteURL()); err != nil {
			mlog.Error("Failed to send password change email", mlog.Err(err))
		}
	})

	return nil
}

func (a *App) UpdateHashedPasswordByUserId(userID, newHashedPassword string) *model.AppError {
	user, err := a.GetUser(userID)
	if err != nil {
		return err
	}

	return a.UpdateHashedPassword(user, newHashedPassword)
}

func (a *App) UpdateHashedPassword(user *model.User, newHashedPassword string) *model.AppError {
	if err := a.Srv().Store.User().UpdatePassword(user.Id, newHashedPassword); err != nil {
		return model.NewAppError("UpdatePassword", "api.user.update_password.failed.app_error", nil, err.Error(), http.StatusInternalServerError)
	}

	a.InvalidateCacheForUser(user.Id)

	return nil
}

func (a *App) ResetPasswordFromToken(userSuppliedTokenString, newPassword string) *model.AppError {
	token, err := a.GetPasswordRecoveryToken(userSuppliedTokenString)
	if err != nil {
		return err
	}
	if model.GetMillis()-token.CreateAt >= PasswordRecoverExpiryTime {
		return model.NewAppError("resetPassword", "api.user.reset_password.link_expired.app_error", nil, "", http.StatusBadRequest)
	}

	tokenData := struct {
		UserId string
		Email  string
	}{}

	err2 := json.Unmarshal([]byte(token.Extra), &tokenData)
	if err2 != nil {
		return model.NewAppError("resetPassword", "api.user.reset_password.token_parse.error", nil, "", http.StatusInternalServerError)
	}

	user, err := a.GetUser(tokenData.UserId)
	if err != nil {
		return err
	}

	if user.Email != tokenData.Email {
		return model.NewAppError("resetPassword", "api.user.reset_password.link_expired.app_error", nil, "", http.StatusBadRequest)
	}

	if user.IsSSOUser() {
		return model.NewAppError("ResetPasswordFromCode", "api.user.reset_password.sso.app_error", nil, "userId="+user.Id, http.StatusBadRequest)
	}

	T := utils.GetUserTranslations(user.Locale)

	if err := a.UpdatePasswordSendEmail(user, newPassword, T("api.user.reset_password.method")); err != nil {
		return err
	}

	if err := a.DeleteToken(token); err != nil {
		mlog.Warn("Failed to delete token", mlog.Err(err))
	}

	return nil
}

func (a *App) SendPasswordReset(email string, siteURL string) (bool, *model.AppError) {
	user, err := a.GetUserByEmail(email)
	if err != nil {
		return false, nil
	}

	if user.AuthData != nil && *user.AuthData != "" {
		return false, model.NewAppError("SendPasswordReset", "api.user.send_password_reset.sso.app_error", nil, "userId="+user.Id, http.StatusBadRequest)
	}

	token, err := a.CreatePasswordRecoveryToken(user.Id, user.Email)
	if err != nil {
		return false, err
	}

	return a.Srv().EmailService.SendPasswordResetEmail(user.Email, token, user.Locale, siteURL)
}

func (a *App) CreatePasswordRecoveryToken(userID, email string) (*model.Token, *model.AppError) {

	tokenExtra := struct {
		UserId string
		Email  string
	}{
		userID,
		email,
	}
	jsonData, err := json.Marshal(tokenExtra)

	if err != nil {
		return nil, model.NewAppError("CreatePasswordRecoveryToken", "api.user.create_password_token.error", nil, "", http.StatusInternalServerError)
	}

	token := model.NewToken(TokenTypePasswordRecovery, string(jsonData))

	if err := a.Srv().Store.Token().Save(token); err != nil {
		var appErr *model.AppError
		switch {
		case errors.As(err, &appErr):
			return nil, appErr
		default:
			return nil, model.NewAppError("CreatePasswordRecoveryToken", "app.recover.save.app_error", nil, err.Error(), http.StatusInternalServerError)
		}
	}

	return token, nil
}

func (a *App) GetPasswordRecoveryToken(token string) (*model.Token, *model.AppError) {
	rtoken, err := a.Srv().Store.Token().GetByToken(token)
	if err != nil {
		return nil, model.NewAppError("GetPasswordRecoveryToken", "api.user.reset_password.invalid_link.app_error", nil, err.Error(), http.StatusBadRequest)
	}
	if rtoken.Type != TokenTypePasswordRecovery {
		return nil, model.NewAppError("GetPasswordRecoveryToken", "api.user.reset_password.broken_token.app_error", nil, "", http.StatusBadRequest)
	}
	return rtoken, nil
}

func (a *App) DeleteToken(token *model.Token) *model.AppError {
	err := a.Srv().Store.Token().Delete(token.Token)
	if err != nil {
		return model.NewAppError("DeleteToken", "app.recover.delete.app_error", nil, err.Error(), http.StatusInternalServerError)
	}
	return nil
}

func (a *App) UpdateUserRoles(userID string, newRoles string, sendWebSocketEvent bool) (*model.User, *model.AppError) {
	user, err := a.GetUser(userID)
	if err != nil {
		err.StatusCode = http.StatusBadRequest
		return nil, err
	}

	return a.UpdateUserRolesWithUser(user, newRoles, sendWebSocketEvent)
}

func (a *App) UpdateUserRolesWithUser(user *model.User, newRoles string, sendWebSocketEvent bool) (*model.User, *model.AppError) {

	if err := a.CheckRolesExist(strings.Fields(newRoles)); err != nil {
		return nil, err
	}

	user.Roles = newRoles
	uchan := make(chan store.StoreResult, 1)
	go func() {
		userUpdate, err := a.Srv().Store.User().Update(user, true)
		uchan <- store.StoreResult{Data: userUpdate, NErr: err}
		close(uchan)
	}()

	schan := make(chan store.StoreResult, 1)
	go func() {
		id, err := a.Srv().Store.Session().UpdateRoles(user.Id, newRoles)
		schan <- store.StoreResult{Data: id, NErr: err}
		close(schan)
	}()

	result := <-uchan
	if result.NErr != nil {
		var appErr *model.AppError
		var invErr *store.ErrInvalidInput
		switch {
		case errors.As(result.NErr, &appErr):
			return nil, appErr
		case errors.As(result.NErr, &invErr):
			return nil, model.NewAppError("UpdateUserRoles", "app.user.update.find.app_error", nil, invErr.Error(), http.StatusBadRequest)
		default:
			return nil, model.NewAppError("UpdateUserRoles", "app.user.update.finding.app_error", nil, result.NErr.Error(), http.StatusInternalServerError)
		}
	}
	ruser := result.Data.(*model.UserUpdate).New

	if result := <-schan; result.NErr != nil {
		// soft error since the user roles were still updated
		mlog.Warn("Failed during updating user roles", mlog.Err(result.NErr))
	}

	a.InvalidateCacheForUser(user.Id)
	a.ClearSessionCacheForUser(user.Id)

	if sendWebSocketEvent {
		message := model.NewWebSocketEvent(model.WEBSOCKET_EVENT_USER_ROLE_UPDATED, "", "", user.Id, nil)
		message.Add("user_id", user.Id)
		message.Add("roles", newRoles)
		a.Publish(message)
	}

	return ruser, nil
}

func (a *App) PermanentDeleteUser(user *model.User) *model.AppError {
	mlog.Warn("Attempting to permanently delete account", mlog.String("user_id", user.Id), mlog.String("user_email", user.Email))
	if user.IsInRole(model.SYSTEM_ADMIN_ROLE_ID) {
		mlog.Warn("You are deleting a user that is a system administrator.  You may need to set another account as the system administrator using the command line tools.", mlog.String("user_email", user.Email))
	}

	if _, err := a.UpdateActive(user, false); err != nil {
		return err
	}

	if err := a.Srv().Store.Session().PermanentDeleteSessionsByUser(user.Id); err != nil {
		return model.NewAppError("PermanentDeleteUser", "app.session.permanent_delete_sessions_by_user.app_error", nil, err.Error(), http.StatusInternalServerError)
	}

	if err := a.Srv().Store.UserAccessToken().DeleteAllForUser(user.Id); err != nil {
		return model.NewAppError("PermanentDeleteUser", "app.user_access_token.delete.app_error", nil, err.Error(), http.StatusInternalServerError)
	}

	if err := a.Srv().Store.OAuth().PermanentDeleteAuthDataByUser(user.Id); err != nil {
		return model.NewAppError("PermanentDeleteUser", "app.oauth.permanent_delete_auth_data_by_user.app_error", nil, err.Error(), http.StatusInternalServerError)
	}

	if err := a.Srv().Store.Webhook().PermanentDeleteIncomingByUser(user.Id); err != nil {
		return model.NewAppError("PermanentDeleteUser", "app.webhooks.permanent_delete_incoming_by_user.app_error", nil, err.Error(), http.StatusInternalServerError)
	}

	if err := a.Srv().Store.Webhook().PermanentDeleteOutgoingByUser(user.Id); err != nil {
		return model.NewAppError("PermanentDeleteUser", "app.webhooks.permanent_delete_outgoing_by_user.app_error", nil, err.Error(), http.StatusInternalServerError)
	}

	if err := a.Srv().Store.Command().PermanentDeleteByUser(user.Id); err != nil {
		return model.NewAppError("PermanentDeleteUser", "app.user.permanentdeleteuser.internal_error", nil, err.Error(), http.StatusInternalServerError)
	}

	if err := a.Srv().Store.Preference().PermanentDeleteByUser(user.Id); err != nil {
		return model.NewAppError("PermanentDeleteUser", "app.preference.permanent_delete_by_user.app_error", nil, err.Error(), http.StatusInternalServerError)
	}

	if err := a.Srv().Store.Channel().PermanentDeleteMembersByUser(user.Id); err != nil {
		return model.NewAppError("PermanentDeleteUser", "app.channel.permanent_delete_members_by_user.app_error", nil, err.Error(), http.StatusInternalServerError)
	}

	if err := a.Srv().Store.Group().PermanentDeleteMembersByUser(user.Id); err != nil {
		return model.NewAppError("PermanentDeleteUser", "app.group.permanent_delete_members_by_user.app_error", nil, err.Error(), http.StatusInternalServerError)
	}

	if err := a.Srv().Store.Post().PermanentDeleteByUser(user.Id); err != nil {
		return model.NewAppError("PermanentDeleteUser", "app.post.permanent_delete_by_user.app_error", nil, err.Error(), http.StatusInternalServerError)
	}

	if err := a.Srv().Store.Bot().PermanentDelete(user.Id); err != nil {
		var invErr *store.ErrInvalidInput
		switch {
		case errors.As(err, &invErr):
			return model.NewAppError("PermanentDeleteUser", "app.bot.permenent_delete.bad_id", map[string]interface{}{"user_id": invErr.Value}, invErr.Error(), http.StatusBadRequest)
		default: // last fallback in case it doesn't map to an existing app error.
			return model.NewAppError("PermanentDeleteUser", "app.bot.permanent_delete.internal_error", nil, err.Error(), http.StatusInternalServerError)
		}
	}

	infos, err := a.Srv().Store.FileInfo().GetForUser(user.Id)
	if err != nil {
		mlog.Warn("Error getting file list for user from FileInfoStore", mlog.Err(err))
	}

	for _, info := range infos {
		res, err := a.FileExists(info.Path)
		if err != nil {
			mlog.Warn(
				"Error checking existence of file",
				mlog.String("path", info.Path),
				mlog.Err(err),
			)
			continue
		}

		if !res {
			mlog.Warn("File not found", mlog.String("path", info.Path))
			continue
		}

		err = a.RemoveFile(info.Path)

		if err != nil {
			mlog.Warn(
				"Unable to remove file",
				mlog.String("path", info.Path),
				mlog.Err(err),
			)
		}
	}

	if _, err := a.Srv().Store.FileInfo().PermanentDeleteByUser(user.Id); err != nil {
		return model.NewAppError("PermanentDeleteUser", "app.file_info.permanent_delete_by_user.app_error", nil, ""+err.Error(), http.StatusInternalServerError)
	}

	if err := a.Srv().Store.User().PermanentDelete(user.Id); err != nil {
		return model.NewAppError("PermanentDeleteUser", "app.user.permanent_delete.app_error", nil, err.Error(), http.StatusInternalServerError)
	}

	if err := a.Srv().Store.Audit().PermanentDeleteByUser(user.Id); err != nil {
		return model.NewAppError("PermanentDeleteUser", "app.audit.permanent_delete_by_user.app_error", nil, err.Error(), http.StatusInternalServerError)
	}

	if err := a.Srv().Store.Team().RemoveAllMembersByUser(user.Id); err != nil {
		return model.NewAppError("PermanentDeleteUser", "app.team.remove_member.app_error", nil, err.Error(), http.StatusInternalServerError)
	}

	mlog.Warn("Permanently deleted account", mlog.String("user_email", user.Email), mlog.String("user_id", user.Id))

	return nil
}

func (a *App) PermanentDeleteAllUsers() *model.AppError {
	users, err := a.Srv().Store.User().GetAll()
	if err != nil {
		return model.NewAppError("PermanentDeleteAllUsers", "app.user.get.app_error", nil, err.Error(), http.StatusInternalServerError)
	}
	for _, user := range users {
		a.PermanentDeleteUser(user)
	}

	return nil
}

func (a *App) SendEmailVerification(user *model.User, newEmail, redirect string) *model.AppError {
	token, err := a.Srv().EmailService.CreateVerifyEmailToken(user.Id, newEmail)
	if err != nil {
		return err
	}

	if _, err := a.GetStatus(user.Id); err != nil {
		return a.Srv().EmailService.sendVerifyEmail(newEmail, user.Locale, a.GetSiteURL(), token.Token, redirect)
	}
	return a.Srv().EmailService.sendEmailChangeVerifyEmail(newEmail, user.Locale, a.GetSiteURL(), token.Token)
}

func (a *App) VerifyEmailFromToken(userSuppliedTokenString string) *model.AppError {
	token, err := a.GetVerifyEmailToken(userSuppliedTokenString)
	if err != nil {
		return err
	}
	if model.GetMillis()-token.CreateAt >= PasswordRecoverExpiryTime {
		return model.NewAppError("VerifyEmailFromToken", "api.user.verify_email.link_expired.app_error", nil, "", http.StatusBadRequest)
	}

	tokenData := struct {
		UserId string
		Email  string
	}{}

	err2 := json.Unmarshal([]byte(token.Extra), &tokenData)
	if err2 != nil {
		return model.NewAppError("VerifyEmailFromToken", "api.user.verify_email.token_parse.error", nil, "", http.StatusInternalServerError)
	}

	user, err := a.GetUser(tokenData.UserId)
	if err != nil {
		return err
	}

	tokenData.Email = strings.ToLower(tokenData.Email)
	if err := a.VerifyUserEmail(tokenData.UserId, tokenData.Email); err != nil {
		return err
	}

	if user.Email != tokenData.Email {
		a.Srv().Go(func() {
			if err := a.Srv().EmailService.sendEmailChangeEmail(user.Email, tokenData.Email, user.Locale, a.GetSiteURL()); err != nil {
				mlog.Error("Failed to send email change email", mlog.Err(err))
			}
		})
	}

	if err := a.DeleteToken(token); err != nil {
		mlog.Warn("Failed to delete token", mlog.Err(err))
	}

	return nil
}

func (a *App) GetVerifyEmailToken(token string) (*model.Token, *model.AppError) {
	rtoken, err := a.Srv().Store.Token().GetByToken(token)
	if err != nil {
		return nil, model.NewAppError("GetVerifyEmailToken", "api.user.verify_email.bad_link.app_error", nil, err.Error(), http.StatusBadRequest)
	}
	if rtoken.Type != TokenTypeVerifyEmail {
		return nil, model.NewAppError("GetVerifyEmailToken", "api.user.verify_email.broken_token.app_error", nil, "", http.StatusBadRequest)
	}
	return rtoken, nil
}

// GetTotalUsersStats is used for the DM list total
func (a *App) GetTotalUsersStats(viewRestrictions *model.ViewUsersRestrictions) (*model.UsersStats, *model.AppError) {
	count, err := a.Srv().Store.User().Count(model.UserCountOptions{
		IncludeBotAccounts: true,
		ViewRestrictions:   viewRestrictions,
	})
	if err != nil {
		return nil, model.NewAppError("GetTotalUsersStats", "app.user.get_total_users_count.app_error", nil, err.Error(), http.StatusInternalServerError)
	}
	stats := &model.UsersStats{
		TotalUsersCount: count,
	}
	return stats, nil
}

// GetFilteredUsersStats is used to get a count of users based on the set of filters supported by UserCountOptions.
func (a *App) GetFilteredUsersStats(options *model.UserCountOptions) (*model.UsersStats, *model.AppError) {
	count, err := a.Srv().Store.User().Count(*options)
	if err != nil {
		return nil, model.NewAppError("GetFilteredUsersStats", "app.user.get_total_users_count.app_error", nil, err.Error(), http.StatusInternalServerError)
	}
	stats := &model.UsersStats{
		TotalUsersCount: count,
	}
	return stats, nil
}

func (a *App) VerifyUserEmail(userID, email string) *model.AppError {
	if _, err := a.Srv().Store.User().VerifyEmail(userID, email); err != nil {
		return model.NewAppError("VerifyUserEmail", "app.user.verify_email.app_error", nil, err.Error(), http.StatusInternalServerError)
	}

	a.InvalidateCacheForUser(userID)

	user, err := a.GetUser(userID)

	if err != nil {
		return err
	}

	a.sendUpdatedUserEvent(*user)

	return nil
}

func (a *App) SearchUsers(props *model.UserSearch, options *model.UserSearchOptions) ([]*model.User, *model.AppError) {
	if props.WithoutTeam {
		return a.SearchUsersWithoutTeam(props.Term, options)
	}
	if props.InChannelId != "" {
		return a.SearchUsersInChannel(props.InChannelId, props.Term, options)
	}
	if props.NotInChannelId != "" {
		return a.SearchUsersNotInChannel(props.TeamId, props.NotInChannelId, props.Term, options)
	}
	if props.NotInTeamId != "" {
		return a.SearchUsersNotInTeam(props.NotInTeamId, props.Term, options)
	}
	if props.InGroupId != "" {
		return a.SearchUsersInGroup(props.InGroupId, props.Term, options)
	}
	return a.SearchUsersInTeam(props.TeamId, props.Term, options)
}

func (a *App) SearchUsersInChannel(channelId string, term string, options *model.UserSearchOptions) ([]*model.User, *model.AppError) {
	term = strings.TrimSpace(term)
	users, err := a.Srv().Store.User().SearchInChannel(channelId, term, options)
	if err != nil {
		return nil, model.NewAppError("SearchUsersInChannel", "app.user.search.app_error", nil, err.Error(), http.StatusInternalServerError)
	}
	for _, user := range users {
		a.SanitizeProfile(user, options.IsAdmin)
	}

	return users, nil
}

func (a *App) SearchUsersNotInChannel(teamID string, channelId string, term string, options *model.UserSearchOptions) ([]*model.User, *model.AppError) {
	term = strings.TrimSpace(term)
	users, err := a.Srv().Store.User().SearchNotInChannel(teamID, channelId, term, options)
	if err != nil {
		return nil, model.NewAppError("SearchUsersNotInChannel", "app.user.search.app_error", nil, err.Error(), http.StatusInternalServerError)
	}

	for _, user := range users {
		a.SanitizeProfile(user, options.IsAdmin)
	}

	return users, nil
}

func (a *App) SearchUsersInTeam(teamID, term string, options *model.UserSearchOptions) ([]*model.User, *model.AppError) {
	term = strings.TrimSpace(term)

	users, err := a.Srv().Store.User().Search(teamID, term, options)
	if err != nil {
		return nil, model.NewAppError("SearchUsersInTeam", "app.user.search.app_error", nil, err.Error(), http.StatusInternalServerError)
	}

	for _, user := range users {
		a.SanitizeProfile(user, options.IsAdmin)
	}

	return users, nil
}

func (a *App) SearchUsersNotInTeam(notInTeamId string, term string, options *model.UserSearchOptions) ([]*model.User, *model.AppError) {
	term = strings.TrimSpace(term)
	users, err := a.Srv().Store.User().SearchNotInTeam(notInTeamId, term, options)
	if err != nil {
		return nil, model.NewAppError("SearchUsersNotInTeam", "app.user.search.app_error", nil, err.Error(), http.StatusInternalServerError)
	}

	for _, user := range users {
		a.SanitizeProfile(user, options.IsAdmin)
	}

	return users, nil
}

func (a *App) SearchUsersWithoutTeam(term string, options *model.UserSearchOptions) ([]*model.User, *model.AppError) {
	term = strings.TrimSpace(term)
	users, err := a.Srv().Store.User().SearchWithoutTeam(term, options)
	if err != nil {
		return nil, model.NewAppError("SearchUsersWithoutTeam", "app.user.search.app_error", nil, err.Error(), http.StatusInternalServerError)
	}

	for _, user := range users {
		a.SanitizeProfile(user, options.IsAdmin)
	}

	return users, nil
}

func (a *App) SearchUsersInGroup(groupID string, term string, options *model.UserSearchOptions) ([]*model.User, *model.AppError) {
	term = strings.TrimSpace(term)
	users, err := a.Srv().Store.User().SearchInGroup(groupID, term, options)
	if err != nil {
		return nil, model.NewAppError("SearchUsersInGroup", "app.user.search.app_error", nil, err.Error(), http.StatusInternalServerError)
	}

	for _, user := range users {
		a.SanitizeProfile(user, options.IsAdmin)
	}

	return users, nil
}

func (a *App) AutocompleteUsersInChannel(teamID string, channelId string, term string, options *model.UserSearchOptions) (*model.UserAutocompleteInChannel, *model.AppError) {
	term = strings.TrimSpace(term)

	autocomplete, err := a.Srv().Store.User().AutocompleteUsersInChannel(teamID, channelId, term, options)
	if err != nil {
		return nil, model.NewAppError("AutocompleteUsersInChannel", "app.user.search.app_error", nil, err.Error(), http.StatusInternalServerError)
	}

	for _, user := range autocomplete.InChannel {
		a.SanitizeProfile(user, options.IsAdmin)
	}

	for _, user := range autocomplete.OutOfChannel {
		a.SanitizeProfile(user, options.IsAdmin)
	}

	return autocomplete, nil
}

func (a *App) AutocompleteUsersInTeam(teamID string, term string, options *model.UserSearchOptions) (*model.UserAutocompleteInTeam, *model.AppError) {
	term = strings.TrimSpace(term)

	users, err := a.Srv().Store.User().Search(teamID, term, options)
	if err != nil {
		return nil, model.NewAppError("AutocompleteUsersInTeam", "app.user.search.app_error", nil, err.Error(), http.StatusInternalServerError)
	}

	for _, user := range users {
		a.SanitizeProfile(user, options.IsAdmin)
	}

	autocomplete := &model.UserAutocompleteInTeam{}
	autocomplete.InTeam = users
	return autocomplete, nil
}

func (a *App) UpdateOAuthUserAttrs(userData io.Reader, user *model.User, provider einterfaces.OauthProvider, service string, tokenUser *model.User) *model.AppError {
	oauthUser, err1 := provider.GetUserFromJson(userData, tokenUser)
	if err1 != nil {
		return model.NewAppError("UpdateOAuthUserAttrs", "api.user.update_oauth_user_attrs.get_user.app_error", map[string]interface{}{"Service": service}, err1.Error(), http.StatusBadRequest)
	}

	userAttrsChanged := false

	if oauthUser.Username != user.Username {
		if existingUser, _ := a.GetUserByUsername(oauthUser.Username); existingUser == nil {
			user.Username = oauthUser.Username
			userAttrsChanged = true
		}
	}

	if oauthUser.GetFullName() != user.GetFullName() {
		user.FirstName = oauthUser.FirstName
		user.LastName = oauthUser.LastName
		userAttrsChanged = true
	}

	if oauthUser.Email != user.Email {
		if existingUser, _ := a.GetUserByEmail(oauthUser.Email); existingUser == nil {
			user.Email = oauthUser.Email
			userAttrsChanged = true
		}
	}

	if user.DeleteAt > 0 {
		// Make sure they are not disabled
		user.DeleteAt = 0
		userAttrsChanged = true
	}

	if userAttrsChanged {
		users, err := a.Srv().Store.User().Update(user, true)
		if err != nil {
			var appErr *model.AppError
			var invErr *store.ErrInvalidInput
			switch {
			case errors.As(err, &appErr):
				return appErr
			case errors.As(err, &invErr):
				return model.NewAppError("UpdateOAuthUserAttrs", "app.user.update.find.app_error", nil, invErr.Error(), http.StatusBadRequest)
			default:
				return model.NewAppError("UpdateOAuthUserAttrs", "app.user.update.finding.app_error", nil, err.Error(), http.StatusInternalServerError)
			}
		}

		user = users.New
		a.InvalidateCacheForUser(user.Id)
	}

	return nil
}

func (a *App) RestrictUsersGetByPermissions(userID string, options *model.UserGetOptions) (*model.UserGetOptions, *model.AppError) {
	restrictions, err := a.GetViewUsersRestrictions(userID)
	if err != nil {
		return nil, err
	}

	options.ViewRestrictions = restrictions
	return options, nil
}

// FilterNonGroupTeamMembers returns the subset of the given user IDs of the users who are not members of groups
// associated to the team excluding bots.
func (a *App) FilterNonGroupTeamMembers(userIDs []string, team *model.Team) ([]string, error) {
	teamGroupUsers, err := a.GetTeamGroupUsers(team.Id)
	if err != nil {
		return nil, err
	}
	return a.filterNonGroupUsers(userIDs, teamGroupUsers)
}

// FilterNonGroupChannelMembers returns the subset of the given user IDs of the users who are not members of groups
// associated to the channel excluding bots
func (a *App) FilterNonGroupChannelMembers(userIDs []string, channel *model.Channel) ([]string, error) {
	channelGroupUsers, err := a.GetChannelGroupUsers(channel.Id)
	if err != nil {
		return nil, err
	}
	return a.filterNonGroupUsers(userIDs, channelGroupUsers)
}

// filterNonGroupUsers is a helper function that takes a list of user ids and a list of users
// and returns the list of normal users present in userIDs but not in groupUsers.
func (a *App) filterNonGroupUsers(userIDs []string, groupUsers []*model.User) ([]string, error) {
	nonMemberIds := []string{}
	users, err := a.Srv().Store.User().GetProfileByIds(context.Background(), userIDs, nil, false)
	if err != nil {
		return nil, err
	}

	for _, user := range users {
		userIsMember := user.IsBot

		for _, pu := range groupUsers {
			if pu.Id == user.Id {
				userIsMember = true
				break
			}
		}
		if !userIsMember {
			nonMemberIds = append(nonMemberIds, user.Id)
		}
	}

	return nonMemberIds, nil
}

func (a *App) RestrictUsersSearchByPermissions(userID string, options *model.UserSearchOptions) (*model.UserSearchOptions, *model.AppError) {
	restrictions, err := a.GetViewUsersRestrictions(userID)
	if err != nil {
		return nil, err
	}

	options.ViewRestrictions = restrictions
	return options, nil
}

func (a *App) UserCanSeeOtherUser(userID string, otherUserId string) (bool, *model.AppError) {
	if userID == otherUserId {
		return true, nil
	}

	restrictions, err := a.GetViewUsersRestrictions(userID)
	if err != nil {
		return false, err
	}

	if restrictions == nil {
		return true, nil
	}

	if len(restrictions.Teams) > 0 {
		result, err := a.Srv().Store.Team().UserBelongsToTeams(otherUserId, restrictions.Teams)
		if err != nil {
			return false, model.NewAppError("UserCanSeeOtherUser", "app.team.user_belongs_to_teams.app_error", nil, err.Error(), http.StatusInternalServerError)
		}
		if result {
			return true, nil
		}
	}

	if len(restrictions.Channels) > 0 {
		result, err := a.userBelongsToChannels(otherUserId, restrictions.Channels)
		if err != nil {
			return false, err
		}
		if result {
			return true, nil
		}
	}

	return false, nil
}

func (a *App) userBelongsToChannels(userID string, channelIds []string) (bool, *model.AppError) {
	belongs, err := a.Srv().Store.Channel().UserBelongsToChannels(userID, channelIds)
	if err != nil {
		return false, model.NewAppError("userBelongsToChannels", "app.channel.user_belongs_to_channels.app_error", nil, err.Error(), http.StatusInternalServerError)
	}

	return belongs, nil
}

func (a *App) GetViewUsersRestrictions(userID string) (*model.ViewUsersRestrictions, *model.AppError) {
	if a.HasPermissionTo(userID, model.PERMISSION_VIEW_MEMBERS) {
		return nil, nil
	}

	teamIDs, nErr := a.Srv().Store.Team().GetUserTeamIds(userID, true)
	if nErr != nil {
		return nil, model.NewAppError("GetViewUsersRestrictions", "app.team.get_user_team_ids.app_error", nil, nErr.Error(), http.StatusInternalServerError)
	}

	teamIDsWithPermission := []string{}
	for _, teamID := range teamIDs {
		if a.HasPermissionToTeam(userID, teamID, model.PERMISSION_VIEW_MEMBERS) {
			teamIDsWithPermission = append(teamIDsWithPermission, teamID)
		}
	}

	userChannelMembers, err := a.Srv().Store.Channel().GetAllChannelMembersForUser(context.Background(), userID, true, true)
	if err != nil {
		return nil, model.NewAppError("GetViewUsersRestrictions", "app.channel.get_channels.get.app_error", nil, err.Error(), http.StatusInternalServerError)
	}

	channelIds := []string{}
	for channelId := range userChannelMembers {
		channelIds = append(channelIds, channelId)
	}

	return &model.ViewUsersRestrictions{Teams: teamIDsWithPermission, Channels: channelIds}, nil
}

// PromoteGuestToUser Convert user's roles and all his mermbership's roles from
// guest roles to regular user roles.
func (a *App) PromoteGuestToUser(user *model.User, requestorId string) *model.AppError {
	nErr := a.Srv().Store.User().PromoteGuestToUser(user.Id)
	a.InvalidateCacheForUser(user.Id)
	if nErr != nil {
		return model.NewAppError("PromoteGuestToUser", "app.user.promote_guest.user_update.app_error", nil, nErr.Error(), http.StatusInternalServerError)
	}
	userTeams, nErr := a.Srv().Store.Team().GetTeamsByUserId(user.Id)
	if nErr != nil {
		return model.NewAppError("PromoteGuestToUser", "app.team.get_all.app_error", nil, nErr.Error(), http.StatusInternalServerError)
	}

	for _, team := range userTeams {
		// Soft error if there is an issue joining the default channels
		if err := a.JoinDefaultChannels(team.Id, user, false, requestorId); err != nil {
			mlog.Warn("Failed to join default channels", mlog.String("user_id", user.Id), mlog.String("team_id", team.Id), mlog.String("requestor_id", requestorId), mlog.Err(err))
		}
	}

	promotedUser, err := a.GetUser(user.Id)
	if err != nil {
		mlog.Warn("Failed to get user on promote guest to user", mlog.Err(err))
	} else {
		a.sendUpdatedUserEvent(*promotedUser)
		a.UpdateSessionsIsGuest(promotedUser.Id, promotedUser.IsGuest())
	}

	teamMembers, err := a.GetTeamMembersForUser(user.Id)
	if err != nil {
		mlog.Warn("Failed to get team members for user on promote guest to user", mlog.Err(err))
	}

	for _, member := range teamMembers {
		a.sendUpdatedMemberRoleEvent(user.Id, member)

		channelMembers, err := a.GetChannelMembersForUser(member.TeamId, user.Id)
		if err != nil {
			mlog.Warn("Failed to get channel members for user on promote guest to user", mlog.Err(err))
		}

		for _, member := range *channelMembers {
			a.invalidateCacheForChannelMembers(member.ChannelId)

			evt := model.NewWebSocketEvent(model.WEBSOCKET_EVENT_CHANNEL_MEMBER_UPDATED, "", "", user.Id, nil)
			evt.Add("channelMember", member.ToJson())
			a.Publish(evt)
		}
	}

	a.ClearSessionCacheForUser(user.Id)
	return nil
}

// DemoteUserToGuest Convert user's roles and all his mermbership's roles from
// regular user roles to guest roles.
func (a *App) DemoteUserToGuest(user *model.User) *model.AppError {
	demotedUser, nErr := a.Srv().Store.User().DemoteUserToGuest(user.Id)
	a.InvalidateCacheForUser(user.Id)
	if nErr != nil {
		return model.NewAppError("DemoteUserToGuest", "app.user.demote_user_to_guest.user_update.app_error", nil, nErr.Error(), http.StatusInternalServerError)
	}

	a.sendUpdatedUserEvent(*demotedUser)
	a.UpdateSessionsIsGuest(demotedUser.Id, demotedUser.IsGuest())

	teamMembers, err := a.GetTeamMembersForUser(user.Id)
	if err != nil {
		mlog.Warn("Failed to get team members for users on demote user to guest", mlog.Err(err))
	}

	for _, member := range teamMembers {
		a.sendUpdatedMemberRoleEvent(user.Id, member)

		channelMembers, err := a.GetChannelMembersForUser(member.TeamId, user.Id)
		if err != nil {
			mlog.Warn("Failed to get channel members for users on demote user to guest", mlog.Err(err))
			continue
		}

		for _, member := range *channelMembers {
			a.invalidateCacheForChannelMembers(member.ChannelId)

			evt := model.NewWebSocketEvent(model.WEBSOCKET_EVENT_CHANNEL_MEMBER_UPDATED, "", "", user.Id, nil)
			evt.Add("channelMember", member.ToJson())
			a.Publish(evt)
		}
	}

	a.ClearSessionCacheForUser(user.Id)
	return nil
}

func (a *App) PublishUserTyping(userID, channelId, parentId string) *model.AppError {
	omitUsers := make(map[string]bool, 1)
	omitUsers[userID] = true

	event := model.NewWebSocketEvent(model.WEBSOCKET_EVENT_TYPING, "", channelId, "", omitUsers)
	event.Add("parent_id", parentId)
	event.Add("user_id", userID)
	a.Publish(event)

	return nil
}

// invalidateUserCacheAndPublish Invalidates cache for a user and publishes user updated event
func (a *App) invalidateUserCacheAndPublish(userID string) {
	a.InvalidateCacheForUser(userID)

	user, userErr := a.GetUser(userID)
	if userErr != nil {
		mlog.Error("Error in getting users profile", mlog.String("user_id", userID), mlog.Err(userErr))
		return
	}

	options := a.Config().GetSanitizeOptions()
	user.SanitizeProfile(options)

	message := model.NewWebSocketEvent(model.WEBSOCKET_EVENT_USER_UPDATED, "", "", "", nil)
	message.Add("user", user)
	a.Publish(message)
}

// GetKnownUsers returns the list of user ids of users with any direct
// relationship with a user. That means any user sharing any channel, including
// direct and group channels.
func (a *App) GetKnownUsers(userID string) ([]string, *model.AppError) {
	users, err := a.Srv().Store.User().GetKnownUsers(userID)
	if err != nil {
		return nil, model.NewAppError("GetKnownUsers", "app.user.get_known_users.get_users.app_error", nil, err.Error(), http.StatusInternalServerError)
	}

	return users, nil
}

// ConvertBotToUser converts a bot to user.
func (a *App) ConvertBotToUser(bot *model.Bot, userPatch *model.UserPatch, sysadmin bool) (*model.User, *model.AppError) {
	user, nErr := a.Srv().Store.User().Get(context.Background(), bot.UserId)
	if nErr != nil {
		var nfErr *store.ErrNotFound
		switch {
		case errors.As(nErr, &nfErr):
			return nil, model.NewAppError("ConvertBotToUser", MissingAccountError, nil, nfErr.Error(), http.StatusNotFound)
		default:
			return nil, model.NewAppError("ConvertBotToUser", "app.user.get.app_error", nil, nErr.Error(), http.StatusInternalServerError)
		}
	}

	if sysadmin && !user.IsInRole(model.SYSTEM_ADMIN_ROLE_ID) {
		_, appErr := a.UpdateUserRoles(
			user.Id,
			fmt.Sprintf("%s %s", user.Roles, model.SYSTEM_ADMIN_ROLE_ID),
			false)
		if appErr != nil {
			return nil, appErr
		}
	}

	user.Patch(userPatch)

	user, err := a.UpdateUser(user, false)
	if err != nil {
		return nil, err
	}

	err = a.UpdatePassword(user, *userPatch.Password)
	if err != nil {
		return nil, err
	}

	appErr := a.Srv().Store.Bot().PermanentDelete(bot.UserId)
	if appErr != nil {
		return nil, model.NewAppError("ConvertBotToUser", "app.user.convert_bot_to_user.app_error", nil, err.Error(), http.StatusInternalServerError)
	}

	return user, nil
}

func (a *App) GetThreadsForUser(userID, teamID string, options model.GetUserThreadsOpts) (*model.Threads, *model.AppError) {
	threads, err := a.Srv().Store.Thread().GetThreadsForUser(userID, teamID, options)
	if err != nil {
		return nil, model.NewAppError("GetThreadsForUser", "app.user.get_threads_for_user.app_error", nil, err.Error(), http.StatusInternalServerError)
	}
	for _, thread := range threads.Threads {
		a.sanitizeProfiles(thread.Participants, false)
		thread.Post.SanitizeProps()
	}
	return threads, nil
}

func (a *App) GetThreadMentionsForUserPerChannel(userId, teamId string) (map[string]int64, *model.AppError) {
	res, err := a.Srv().Store.Thread().GetThreadMentionsForUserPerChannel(userId, teamId)
	if err != nil {
		return nil, model.NewAppError("GetThreadMentionsForUserPerChannel", "app.user.get_threads_for_user.app_error", nil, err.Error(), http.StatusInternalServerError)
	}
	return res, nil
}

func (a *App) GetThreadForUser(userID, teamID, threadId string, extended bool) (*model.ThreadResponse, *model.AppError) {
	thread, err := a.Srv().Store.Thread().GetThreadForUser(userID, teamID, threadId, extended)
	if err != nil {
		return nil, model.NewAppError("GetThreadForUser", "app.user.get_threads_for_user.app_error", nil, err.Error(), http.StatusInternalServerError)
	}
	if thread == nil {
		return nil, model.NewAppError("GetThreadForUser", "app.user.get_threads_for_user.not_found", nil, "thread not found/followed", http.StatusNotFound)
	}
	a.sanitizeProfiles(thread.Participants, false)
	thread.Post.SanitizeProps()
	return thread, nil
}

func (a *App) UpdateThreadsReadForUser(userID, teamID string) *model.AppError {
	nErr := a.Srv().Store.Thread().MarkAllAsRead(userID, teamID)
	if nErr != nil {
		return model.NewAppError("UpdateThreadsReadForUser", "app.user.update_threads_read_for_user.app_error", nil, nErr.Error(), http.StatusInternalServerError)
	}
	message := model.NewWebSocketEvent(model.WEBSOCKET_EVENT_THREAD_READ_CHANGED, "", "", userID, nil)
	a.Publish(message)
	return nil
}

func (a *App) UpdateThreadFollowForUser(userID, threadId string, state bool) *model.AppError {
	err := a.Srv().Store.Thread().CreateMembershipIfNeeded(userID, threadId, state, false, true)
	if err != nil {
		return model.NewAppError("UpdateThreadFollowForUser", "app.user.update_thread_follow_for_user.app_error", nil, err.Error(), http.StatusInternalServerError)
	}
	message := model.NewWebSocketEvent(model.WEBSOCKET_EVENT_THREAD_FOLLOW_CHANGED, "", "", userID, nil)
	message.Add("thread_id", threadId)
	message.Add("state", state)
	a.Publish(message)
	return nil
}

func (a *App) UpdateThreadReadForUser(userID, teamID, threadId string, timestamp int64) *model.AppError {
	user, err := a.GetUser(userID)
	if err != nil {
		return err
	}
	membership, nErr := a.Srv().Store.Thread().GetMembershipForUser(userID, threadId)
	if nErr != nil {
		return model.NewAppError("UpdateThreadsReadForUser", "app.user.update_threads_read_for_user.app_error", nil, nErr.Error(), http.StatusInternalServerError)
	}
	post, err := a.GetSinglePost(threadId)
	if err != nil {
		return err
	}

	membership.UnreadMentions, err = a.countThreadMentions(user, post, teamID, timestamp)
	if err != nil {
		return err
	}
	membership.Following = true
	_, nErr = a.Srv().Store.Thread().UpdateMembership(membership)
	if nErr != nil {
		return model.NewAppError("UpdateThreadsReadForUser", "app.user.update_threads_read_for_user.app_error", nil, nErr.Error(), http.StatusInternalServerError)
	}

	nErr = a.Srv().Store.Thread().MarkAsRead(userID, threadId, timestamp)
	if nErr != nil {
		return model.NewAppError("UpdateThreadReadForUser", "app.user.update_thread_read_for_user.app_error", nil, nErr.Error(), http.StatusInternalServerError)
	}
	message := model.NewWebSocketEvent(model.WEBSOCKET_EVENT_THREAD_READ_CHANGED, "", "", userID, nil)
	message.Add("thread_id", threadId)
	message.Add("timestamp", timestamp)
	a.Publish(message)
	return nil
}<|MERGE_RESOLUTION|>--- conflicted
+++ resolved
@@ -434,11 +434,7 @@
 }
 
 func (a *App) GetUser(userID string) (*model.User, *model.AppError) {
-<<<<<<< HEAD
 	user, err := a.Srv().Store.User().Get(sqlstore.WithMaster(context.Background()), userID)
-=======
-	user, err := a.Srv().Store.User().Get(context.Background(), userID)
->>>>>>> 9e561aa4
 	if err != nil {
 		var nfErr *store.ErrNotFound
 		switch {

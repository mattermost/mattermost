--- conflicted
+++ resolved
@@ -308,25 +308,13 @@
 	message.Add("user_id", ruser.Id)
 	a.Publish(message)
 
-<<<<<<< HEAD
-	if pluginsEnvironment := a.GetPluginsEnvironment(); pluginsEnvironment != nil {
-		a.Srv().Go(func() {
-			pluginContext := pluginContext(c)
-			a.Srv().RunMultiHook(func(hooks plugin.Hooks) bool {
-				hooks.UserHasBeenCreated(pluginContext, ruser)
-				return true
-			}, plugin.UserHasBeenCreatedID)
-		})
-	}
-=======
 	pluginContext := pluginContext(c)
 	a.Srv().Go(func() {
-		a.ch.RunMultiHook(func(hooks plugin.Hooks) bool {
+		a.Srv().RunMultiHook(func(hooks plugin.Hooks) bool {
 			hooks.UserHasBeenCreated(pluginContext, ruser)
 			return true
 		}, plugin.UserHasBeenCreatedID)
 	})
->>>>>>> 617c0244
 
 	_, cwsErr := a.SendSubscriptionHistoryEvent(ruser.Id)
 	if cwsErr != nil {

// Copyright (c) 2016-present Mattermost, Inc. All Rights Reserved.
// See License.txt for license information.

package app

import (
	"bytes"
	b64 "encoding/base64"
	"fmt"
	"hash/fnv"
	"image"
	"image/color"
	"image/draw"
	_ "image/gif"
	_ "image/jpeg"
	"image/png"
	"io"
	"io/ioutil"
	"mime/multipart"
	"net/http"
	"path/filepath"
	"strconv"
	"strings"

	"github.com/disintegration/imaging"
	"github.com/golang/freetype"
	"github.com/mattermost/mattermost-server/einterfaces"
	"github.com/mattermost/mattermost-server/mlog"
	"github.com/mattermost/mattermost-server/model"
	"github.com/mattermost/mattermost-server/store"
	"github.com/mattermost/mattermost-server/utils"
)

const (
	TOKEN_TYPE_PASSWORD_RECOVERY  = "password_recovery"
	TOKEN_TYPE_VERIFY_EMAIL       = "verify_email"
	TOKEN_TYPE_TEAM_INVITATION    = "team_invitation"
	PASSWORD_RECOVER_EXPIRY_TIME  = 1000 * 60 * 60      // 1 hour
	TEAM_INVITATION_EXPIRY_TIME   = 1000 * 60 * 60 * 48 // 48 hours
	IMAGE_PROFILE_PIXEL_DIMENSION = 128
)

func (a *App) CreateUserWithToken(user *model.User, tokenId string) (*model.User, *model.AppError) {
	if err := a.IsUserSignUpAllowed(); err != nil {
		return nil, err
	}

	result := <-a.Srv.Store.Token().GetByToken(tokenId)
	if result.Err != nil {
		return nil, model.NewAppError("CreateUserWithToken", "api.user.create_user.signup_link_invalid.app_error", nil, result.Err.Error(), http.StatusBadRequest)
	}

<<<<<<< HEAD
	if hash != utils.HashSha256(fmt.Sprintf("%v:%v", data, *a.Config().EmailSettings.InviteSalt)) {
		return nil, model.NewAppError("CreateUserWithHash", "api.user.create_user.signup_link_invalid.app_error", nil, "", http.StatusInternalServerError)
=======
	token := result.Data.(*model.Token)
	if token.Type != TOKEN_TYPE_TEAM_INVITATION {
		return nil, model.NewAppError("CreateUserWithToken", "api.user.create_user.signup_link_invalid.app_error", nil, "", http.StatusBadRequest)
>>>>>>> 260d7a0f
	}

	if model.GetMillis()-token.CreateAt >= TEAM_INVITATION_EXPIRY_TIME {
		a.DeleteToken(token)
		return nil, model.NewAppError("CreateUserWithToken", "api.user.create_user.signup_link_expired.app_error", nil, "", http.StatusBadRequest)
	}

	tokenData := model.MapFromJson(strings.NewReader(token.Extra))

	var team *model.Team
	if result := <-a.Srv.Store.Team().Get(tokenData["teamId"]); result.Err != nil {
		return nil, result.Err
	} else {
		team = result.Data.(*model.Team)
	}

	user.Email = tokenData["email"]
	user.EmailVerified = true

	var ruser *model.User
	var err *model.AppError
	if ruser, err = a.CreateUser(user); err != nil {
		return nil, err
	}

	if err := a.JoinUserToTeam(team, ruser, ""); err != nil {
		return nil, err
	}

	a.AddDirectChannels(team.Id, ruser)

	if err := a.DeleteToken(token); err != nil {
		return nil, err
	}

	return ruser, nil
}

func (a *App) CreateUserWithInviteId(user *model.User, inviteId string) (*model.User, *model.AppError) {
	if err := a.IsUserSignUpAllowed(); err != nil {
		return nil, err
	}

	var team *model.Team
	if result := <-a.Srv.Store.Team().GetByInviteId(inviteId); result.Err != nil {
		return nil, result.Err
	} else {
		team = result.Data.(*model.Team)
	}

	user.EmailVerified = false

	var ruser *model.User
	var err *model.AppError
	if ruser, err = a.CreateUser(user); err != nil {
		return nil, err
	}

	if err := a.JoinUserToTeam(team, ruser, ""); err != nil {
		return nil, err
	}

	a.AddDirectChannels(team.Id, ruser)

	if err := a.SendWelcomeEmail(ruser.Id, ruser.Email, ruser.EmailVerified, ruser.Locale, a.GetSiteURL()); err != nil {
		mlog.Error(err.Error())
	}

	return ruser, nil
}

func (a *App) CreateUserAsAdmin(user *model.User) (*model.User, *model.AppError) {
	ruser, err := a.CreateUser(user)
	if err != nil {
		return nil, err
	}

	if err := a.SendWelcomeEmail(ruser.Id, ruser.Email, ruser.EmailVerified, ruser.Locale, a.GetSiteURL()); err != nil {
		mlog.Error(err.Error())
	}

	return ruser, nil
}

func (a *App) CreateUserFromSignup(user *model.User) (*model.User, *model.AppError) {
	if err := a.IsUserSignUpAllowed(); err != nil {
		return nil, err
	}

	if !a.IsFirstUserAccount() && !*a.Config().TeamSettings.EnableOpenServer {
		err := model.NewAppError("CreateUserFromSignup", "api.user.create_user.no_open_server", nil, "email="+user.Email, http.StatusForbidden)
		return nil, err
	}

	user.EmailVerified = false

	ruser, err := a.CreateUser(user)
	if err != nil {
		return nil, err
	}

	if err := a.SendWelcomeEmail(ruser.Id, ruser.Email, ruser.EmailVerified, ruser.Locale, a.GetSiteURL()); err != nil {
		mlog.Error(err.Error())
	}

	return ruser, nil
}

func (a *App) IsUserSignUpAllowed() *model.AppError {
<<<<<<< HEAD
	if !*a.Config().EmailSettings.EnableSignUpWithEmail || !*a.Config().TeamSettings.EnableUserCreation {
=======
	if !a.Config().EmailSettings.EnableSignUpWithEmail || !*a.Config().TeamSettings.EnableUserCreation {
>>>>>>> 260d7a0f
		err := model.NewAppError("IsUserSignUpAllowed", "api.user.create_user.signup_email_disabled.app_error", nil, "", http.StatusNotImplemented)
		return err
	}
	return nil
}

func (a *App) IsFirstUserAccount() bool {
	if a.SessionCacheLength() == 0 {
		if cr := <-a.Srv.Store.User().GetTotalUsersCount(); cr.Err != nil {
			mlog.Error(fmt.Sprint(cr.Err))
			return false
		} else {
			count := cr.Data.(int64)
			if count <= 0 {
				return true
			}
		}
	}

	return false
}

func (a *App) CreateUser(user *model.User) (*model.User, *model.AppError) {
	if !user.IsLDAPUser() && !user.IsSAMLUser() && !CheckUserDomain(user, *a.Config().TeamSettings.RestrictCreationToDomains) {
		return nil, model.NewAppError("CreateUser", "api.user.create_user.accepted_domain.app_error", nil, "", http.StatusBadRequest)
	}

	user.Roles = model.SYSTEM_USER_ROLE_ID

	// Below is a special case where the first user in the entire
	// system is granted the system_admin role
	if result := <-a.Srv.Store.User().GetTotalUsersCount(); result.Err != nil {
		return nil, result.Err
	} else {
		count := result.Data.(int64)
		if count <= 0 {
			user.Roles = model.SYSTEM_ADMIN_ROLE_ID + " " + model.SYSTEM_USER_ROLE_ID
		}
	}

	if _, ok := utils.GetSupportedLocales()[user.Locale]; !ok {
		user.Locale = *a.Config().LocalizationSettings.DefaultClientLocale
	}

	if ruser, err := a.createUser(user); err != nil {
		return nil, err
	} else {
		// This message goes to everyone, so the teamId, channelId and userId are irrelevant
		message := model.NewWebSocketEvent(model.WEBSOCKET_EVENT_NEW_USER, "", "", "", nil)
		message.Add("user_id", ruser.Id)
		a.Publish(message)

		return ruser, nil
	}
}

func (a *App) createUser(user *model.User) (*model.User, *model.AppError) {
	user.MakeNonNil()

	if err := a.IsPasswordValid(user.Password); user.AuthService == "" && err != nil {
		return nil, err
	}

	if result := <-a.Srv.Store.User().Save(user); result.Err != nil {
		mlog.Error(fmt.Sprintf("Couldn't save the user err=%v", result.Err))
		return nil, result.Err
	} else {
		ruser := result.Data.(*model.User)

		if user.EmailVerified {
			if err := a.VerifyUserEmail(ruser.Id); err != nil {
				mlog.Error(fmt.Sprintf("Failed to set email verified err=%v", err))
			}
		}

		pref := model.Preference{UserId: ruser.Id, Category: model.PREFERENCE_CATEGORY_TUTORIAL_STEPS, Name: ruser.Id, Value: "0"}
		if presult := <-a.Srv.Store.Preference().Save(&model.Preferences{pref}); presult.Err != nil {
			mlog.Error(fmt.Sprintf("Encountered error saving tutorial preference, err=%v", presult.Err.Message))
		}

		ruser.Sanitize(map[string]bool{})

		return ruser, nil
	}
}

func (a *App) CreateOAuthUser(service string, userData io.Reader, teamId string) (*model.User, *model.AppError) {
	if !*a.Config().TeamSettings.EnableUserCreation {
		return nil, model.NewAppError("CreateOAuthUser", "api.user.create_user.disabled.app_error", nil, "", http.StatusNotImplemented)
	}

	var user *model.User
	provider := einterfaces.GetOauthProvider(service)
	if provider == nil {
		return nil, model.NewAppError("CreateOAuthUser", "api.user.create_oauth_user.not_available.app_error", map[string]interface{}{"Service": strings.Title(service)}, "", http.StatusNotImplemented)
	} else {
		user = provider.GetUserFromJson(userData)
	}

	if user == nil {
		return nil, model.NewAppError("CreateOAuthUser", "api.user.create_oauth_user.create.app_error", map[string]interface{}{"Service": service}, "", http.StatusInternalServerError)
	}

	suchan := a.Srv.Store.User().GetByAuth(user.AuthData, service)
	euchan := a.Srv.Store.User().GetByEmail(user.Email)

	found := true
	count := 0
	for found {
		if found = a.IsUsernameTaken(user.Username); found {
			user.Username = user.Username + strconv.Itoa(count)
			count += 1
		}
	}

	if result := <-suchan; result.Err == nil {
		return result.Data.(*model.User), nil
	}

	if result := <-euchan; result.Err == nil {
		authService := result.Data.(*model.User).AuthService
		if authService == "" {
			return nil, model.NewAppError("CreateOAuthUser", "api.user.create_oauth_user.already_attached.app_error", map[string]interface{}{"Service": service, "Auth": model.USER_AUTH_SERVICE_EMAIL}, "email="+user.Email, http.StatusBadRequest)
		} else {
			return nil, model.NewAppError("CreateOAuthUser", "api.user.create_oauth_user.already_attached.app_error", map[string]interface{}{"Service": service, "Auth": authService}, "email="+user.Email, http.StatusBadRequest)
		}
	}

	user.EmailVerified = true

	ruser, err := a.CreateUser(user)
	if err != nil {
		return nil, err
	}

	if len(teamId) > 0 {
		err = a.AddUserToTeamByTeamId(teamId, user)
		if err != nil {
			return nil, err
		}

		err = a.AddDirectChannels(teamId, user)
		if err != nil {
			mlog.Error(err.Error())
		}
	}

	return ruser, nil
}

// Check that a user's email domain matches a list of space-delimited domains as a string.
func CheckUserDomain(user *model.User, domains string) bool {
	if len(domains) == 0 {
		return true
	}

	domainArray := strings.Fields(strings.TrimSpace(strings.ToLower(strings.Replace(strings.Replace(domains, "@", " ", -1), ",", " ", -1))))

	for _, d := range domainArray {
		if strings.HasSuffix(strings.ToLower(user.Email), "@"+d) {
			return true
		}
	}

	return false
}

// Check if the username is already used by another user. Return false if the username is invalid.
func (a *App) IsUsernameTaken(name string) bool {

	if !model.IsValidUsername(name) {
		return false
	}

	if result := <-a.Srv.Store.User().GetByUsername(name); result.Err != nil {
		return false
	}

	return true
}

func (a *App) GetUser(userId string) (*model.User, *model.AppError) {
	if result := <-a.Srv.Store.User().Get(userId); result.Err != nil {
		return nil, result.Err
	} else {
		return result.Data.(*model.User), nil
	}
}

func (a *App) GetUserByUsername(username string) (*model.User, *model.AppError) {
	if result := <-a.Srv.Store.User().GetByUsername(username); result.Err != nil && result.Err.Id == "store.sql_user.get_by_username.app_error" {
		result.Err.StatusCode = http.StatusNotFound
		return nil, result.Err
	} else {
		return result.Data.(*model.User), nil
	}
}

func (a *App) GetUserByEmail(email string) (*model.User, *model.AppError) {

	if result := <-a.Srv.Store.User().GetByEmail(email); result.Err != nil && result.Err.Id == "store.sql_user.missing_account.const" {
		result.Err.StatusCode = http.StatusNotFound
		return nil, result.Err
	} else if result.Err != nil {
		result.Err.StatusCode = http.StatusBadRequest
		return nil, result.Err
	} else {
		return result.Data.(*model.User), nil
	}
}

func (a *App) GetUserByAuth(authData *string, authService string) (*model.User, *model.AppError) {
	if result := <-a.Srv.Store.User().GetByAuth(authData, authService); result.Err != nil {
		return nil, result.Err
	} else {
		return result.Data.(*model.User), nil
	}
}

func (a *App) GetUsers(offset int, limit int) ([]*model.User, *model.AppError) {
	if result := <-a.Srv.Store.User().GetAllProfiles(offset, limit); result.Err != nil {
		return nil, result.Err
	} else {
		return result.Data.([]*model.User), nil
	}
}

func (a *App) GetUsersMap(offset int, limit int, asAdmin bool) (map[string]*model.User, *model.AppError) {
	users, err := a.GetUsers(offset, limit)
	if err != nil {
		return nil, err
	}

	userMap := make(map[string]*model.User, len(users))

	for _, user := range users {
		a.SanitizeProfile(user, asAdmin)
		userMap[user.Id] = user
	}

	return userMap, nil
}

func (a *App) GetUsersPage(page int, perPage int, asAdmin bool) ([]*model.User, *model.AppError) {
	users, err := a.GetUsers(page*perPage, perPage)
	if err != nil {
		return nil, err
	}

	return a.sanitizeProfiles(users, asAdmin), nil
}

func (a *App) GetUsersEtag() string {
	return fmt.Sprintf("%v.%v.%v", (<-a.Srv.Store.User().GetEtagForAllProfiles()).Data.(string), a.Config().PrivacySettings.ShowFullName, a.Config().PrivacySettings.ShowEmailAddress)
}

func (a *App) GetUsersInTeam(teamId string, offset int, limit int) ([]*model.User, *model.AppError) {
	if result := <-a.Srv.Store.User().GetProfiles(teamId, offset, limit); result.Err != nil {
		return nil, result.Err
	} else {
		return result.Data.([]*model.User), nil
	}
}

func (a *App) GetUsersNotInTeam(teamId string, offset int, limit int) ([]*model.User, *model.AppError) {
	if result := <-a.Srv.Store.User().GetProfilesNotInTeam(teamId, offset, limit); result.Err != nil {
		return nil, result.Err
	} else {
		return result.Data.([]*model.User), nil
	}
}

func (a *App) GetUsersInTeamMap(teamId string, offset int, limit int, asAdmin bool) (map[string]*model.User, *model.AppError) {
	users, err := a.GetUsersInTeam(teamId, offset, limit)
	if err != nil {
		return nil, err
	}

	userMap := make(map[string]*model.User, len(users))

	for _, user := range users {
		a.SanitizeProfile(user, asAdmin)
		userMap[user.Id] = user
	}

	return userMap, nil
}

func (a *App) GetUsersInTeamPage(teamId string, page int, perPage int, asAdmin bool) ([]*model.User, *model.AppError) {
	users, err := a.GetUsersInTeam(teamId, page*perPage, perPage)
	if err != nil {
		return nil, err
	}

	return a.sanitizeProfiles(users, asAdmin), nil
}

func (a *App) GetUsersNotInTeamPage(teamId string, page int, perPage int, asAdmin bool) ([]*model.User, *model.AppError) {
	users, err := a.GetUsersNotInTeam(teamId, page*perPage, perPage)
	if err != nil {
		return nil, err
	}

	return a.sanitizeProfiles(users, asAdmin), nil
}

func (a *App) GetUsersInTeamEtag(teamId string) string {
	return fmt.Sprintf("%v.%v.%v", (<-a.Srv.Store.User().GetEtagForProfiles(teamId)).Data.(string), a.Config().PrivacySettings.ShowFullName, a.Config().PrivacySettings.ShowEmailAddress)
}

func (a *App) GetUsersNotInTeamEtag(teamId string) string {
	return fmt.Sprintf("%v.%v.%v", (<-a.Srv.Store.User().GetEtagForProfilesNotInTeam(teamId)).Data.(string), a.Config().PrivacySettings.ShowFullName, a.Config().PrivacySettings.ShowEmailAddress)
}

func (a *App) GetUsersInChannel(channelId string, offset int, limit int) ([]*model.User, *model.AppError) {
	if result := <-a.Srv.Store.User().GetProfilesInChannel(channelId, offset, limit); result.Err != nil {
		return nil, result.Err
	} else {
		return result.Data.([]*model.User), nil
	}
}

func (a *App) GetUsersInChannelByStatus(channelId string, offset int, limit int) ([]*model.User, *model.AppError) {
	if result := <-a.Srv.Store.User().GetProfilesInChannelByStatus(channelId, offset, limit); result.Err != nil {
		return nil, result.Err
	} else {
		return result.Data.([]*model.User), nil
	}
}

func (a *App) GetUsersInChannelMap(channelId string, offset int, limit int, asAdmin bool) (map[string]*model.User, *model.AppError) {
	users, err := a.GetUsersInChannel(channelId, offset, limit)
	if err != nil {
		return nil, err
	}

	userMap := make(map[string]*model.User, len(users))

	for _, user := range users {
		a.SanitizeProfile(user, asAdmin)
		userMap[user.Id] = user
	}

	return userMap, nil
}

func (a *App) GetUsersInChannelPage(channelId string, page int, perPage int, asAdmin bool) ([]*model.User, *model.AppError) {
	users, err := a.GetUsersInChannel(channelId, page*perPage, perPage)
	if err != nil {
		return nil, err
	}

	return a.sanitizeProfiles(users, asAdmin), nil
}

func (a *App) GetUsersInChannelPageByStatus(channelId string, page int, perPage int, asAdmin bool) ([]*model.User, *model.AppError) {
	users, err := a.GetUsersInChannelByStatus(channelId, page*perPage, perPage)
	if err != nil {
		return nil, err
	}

	return a.sanitizeProfiles(users, asAdmin), nil
}

func (a *App) GetUsersNotInChannel(teamId string, channelId string, offset int, limit int) ([]*model.User, *model.AppError) {
	if result := <-a.Srv.Store.User().GetProfilesNotInChannel(teamId, channelId, offset, limit); result.Err != nil {
		return nil, result.Err
	} else {
		return result.Data.([]*model.User), nil
	}
}

func (a *App) GetUsersNotInChannelMap(teamId string, channelId string, offset int, limit int, asAdmin bool) (map[string]*model.User, *model.AppError) {
	users, err := a.GetUsersNotInChannel(teamId, channelId, offset, limit)
	if err != nil {
		return nil, err
	}

	userMap := make(map[string]*model.User, len(users))

	for _, user := range users {
		a.SanitizeProfile(user, asAdmin)
		userMap[user.Id] = user
	}

	return userMap, nil
}

func (a *App) GetUsersNotInChannelPage(teamId string, channelId string, page int, perPage int, asAdmin bool) ([]*model.User, *model.AppError) {
	users, err := a.GetUsersNotInChannel(teamId, channelId, page*perPage, perPage)
	if err != nil {
		return nil, err
	}

	return a.sanitizeProfiles(users, asAdmin), nil
}

func (a *App) GetUsersWithoutTeamPage(page int, perPage int, asAdmin bool) ([]*model.User, *model.AppError) {
	users, err := a.GetUsersWithoutTeam(page*perPage, perPage)
	if err != nil {
		return nil, err
	}

	return a.sanitizeProfiles(users, asAdmin), nil
}

func (a *App) GetUsersWithoutTeam(offset int, limit int) ([]*model.User, *model.AppError) {
	if result := <-a.Srv.Store.User().GetProfilesWithoutTeam(offset, limit); result.Err != nil {
		return nil, result.Err
	} else {
		return result.Data.([]*model.User), nil
	}
}

func (a *App) GetUsersByIds(userIds []string, asAdmin bool) ([]*model.User, *model.AppError) {
	if result := <-a.Srv.Store.User().GetProfileByIds(userIds, true); result.Err != nil {
		return nil, result.Err
	} else {
		users := result.Data.([]*model.User)
		return a.sanitizeProfiles(users, asAdmin), nil
	}
}

func (a *App) GetUsersByUsernames(usernames []string, asAdmin bool) ([]*model.User, *model.AppError) {
	if result := <-a.Srv.Store.User().GetProfilesByUsernames(usernames, ""); result.Err != nil {
		return nil, result.Err
	} else {
		users := result.Data.([]*model.User)
		return a.sanitizeProfiles(users, asAdmin), nil
	}
}

func (a *App) sanitizeProfiles(users []*model.User, asAdmin bool) []*model.User {
	for _, u := range users {
		a.SanitizeProfile(u, asAdmin)
	}

	return users
}

func (a *App) GenerateMfaSecret(userId string) (*model.MfaSecret, *model.AppError) {
	if a.Mfa == nil {
		return nil, model.NewAppError("generateMfaSecret", "api.user.generate_mfa_qr.not_available.app_error", nil, "", http.StatusNotImplemented)
	}

	var user *model.User
	var err *model.AppError
	if user, err = a.GetUser(userId); err != nil {
		return nil, err
	}

	secret, img, err := a.Mfa.GenerateSecret(user)
	if err != nil {
		return nil, err
	}

	mfaSecret := &model.MfaSecret{Secret: secret, QRCode: b64.StdEncoding.EncodeToString(img)}
	return mfaSecret, nil
}

func (a *App) ActivateMfa(userId, token string) *model.AppError {
	if a.Mfa == nil {
		err := model.NewAppError("ActivateMfa", "api.user.update_mfa.not_available.app_error", nil, "", http.StatusNotImplemented)
		return err
	}

	var user *model.User
	if result := <-a.Srv.Store.User().Get(userId); result.Err != nil {
		return result.Err
	} else {
		user = result.Data.(*model.User)
	}

	if len(user.AuthService) > 0 && user.AuthService != model.USER_AUTH_SERVICE_LDAP {
		return model.NewAppError("ActivateMfa", "api.user.activate_mfa.email_and_ldap_only.app_error", nil, "", http.StatusBadRequest)
	}

	if err := a.Mfa.Activate(user, token); err != nil {
		return err
	}

	return nil
}

func (a *App) DeactivateMfa(userId string) *model.AppError {
	if a.Mfa == nil {
		err := model.NewAppError("DeactivateMfa", "api.user.update_mfa.not_available.app_error", nil, "", http.StatusNotImplemented)
		return err
	}

	if err := a.Mfa.Deactivate(userId); err != nil {
		return err
	}

	return nil
}

func CreateProfileImage(username string, userId string, initialFont string) ([]byte, *model.AppError) {
	colors := []color.NRGBA{
		{197, 8, 126, 255},
		{227, 207, 18, 255},
		{28, 181, 105, 255},
		{35, 188, 224, 255},
		{116, 49, 196, 255},
		{197, 8, 126, 255},
		{197, 19, 19, 255},
		{250, 134, 6, 255},
		{227, 207, 18, 255},
		{123, 201, 71, 255},
		{28, 181, 105, 255},
		{35, 188, 224, 255},
		{116, 49, 196, 255},
		{197, 8, 126, 255},
		{197, 19, 19, 255},
		{250, 134, 6, 255},
		{227, 207, 18, 255},
		{123, 201, 71, 255},
		{28, 181, 105, 255},
		{35, 188, 224, 255},
		{116, 49, 196, 255},
		{197, 8, 126, 255},
		{197, 19, 19, 255},
		{250, 134, 6, 255},
		{227, 207, 18, 255},
		{123, 201, 71, 255},
	}

	h := fnv.New32a()
	h.Write([]byte(userId))
	seed := h.Sum32()

	initial := string(strings.ToUpper(username)[0])

	fontDir, _ := utils.FindDir("fonts")
	fontBytes, err := ioutil.ReadFile(filepath.Join(fontDir, initialFont))
	if err != nil {
		return nil, model.NewAppError("CreateProfileImage", "api.user.create_profile_image.default_font.app_error", nil, err.Error(), http.StatusInternalServerError)
	}
	font, err := freetype.ParseFont(fontBytes)
	if err != nil {
		return nil, model.NewAppError("CreateProfileImage", "api.user.create_profile_image.default_font.app_error", nil, err.Error(), http.StatusInternalServerError)
	}

	color := colors[int64(seed)%int64(len(colors))]
	dstImg := image.NewRGBA(image.Rect(0, 0, IMAGE_PROFILE_PIXEL_DIMENSION, IMAGE_PROFILE_PIXEL_DIMENSION))
	srcImg := image.White
	draw.Draw(dstImg, dstImg.Bounds(), &image.Uniform{color}, image.ZP, draw.Src)
	size := float64(IMAGE_PROFILE_PIXEL_DIMENSION / 2)

	c := freetype.NewContext()
	c.SetFont(font)
	c.SetFontSize(size)
	c.SetClip(dstImg.Bounds())
	c.SetDst(dstImg)
	c.SetSrc(srcImg)

	pt := freetype.Pt(IMAGE_PROFILE_PIXEL_DIMENSION/6, IMAGE_PROFILE_PIXEL_DIMENSION*2/3)
	_, err = c.DrawString(initial, pt)
	if err != nil {
		return nil, model.NewAppError("CreateProfileImage", "api.user.create_profile_image.initial.app_error", nil, err.Error(), http.StatusInternalServerError)
	}

	buf := new(bytes.Buffer)

	if imgErr := png.Encode(buf, dstImg); imgErr != nil {
		return nil, model.NewAppError("CreateProfileImage", "api.user.create_profile_image.encode.app_error", nil, imgErr.Error(), http.StatusInternalServerError)
	} else {
		return buf.Bytes(), nil
	}
}

func (a *App) GetProfileImage(user *model.User) ([]byte, bool, *model.AppError) {
	var img []byte
	readFailed := false

	if len(*a.Config().FileSettings.DriverName) == 0 {
		var err *model.AppError
		if img, err = CreateProfileImage(user.Username, user.Id, *a.Config().FileSettings.InitialFont); err != nil {
			return nil, false, err
		}
	} else {
		path := "users/" + user.Id + "/profile.png"

		if data, err := a.ReadFile(path); err != nil {
			readFailed = true

			if img, err = CreateProfileImage(user.Username, user.Id, *a.Config().FileSettings.InitialFont); err != nil {
				return nil, false, err
			}

			if user.LastPictureUpdate == 0 {
				if _, err := a.WriteFile(bytes.NewReader(img), path); err != nil {
					return nil, false, err
				}
			}

		} else {
			img = data
		}
	}

	return img, readFailed, nil
}

func (a *App) SetProfileImage(userId string, imageData *multipart.FileHeader) *model.AppError {
	file, err := imageData.Open()
	if err != nil {
		return model.NewAppError("SetProfileImage", "api.user.upload_profile_user.open.app_error", nil, err.Error(), http.StatusBadRequest)
	}
	defer file.Close()
	return a.SetProfileImageFromFile(userId, file)
}

func (a *App) SetProfileImageFromFile(userId string, file multipart.File) *model.AppError {
	// Decode image config first to check dimensions before loading the whole thing into memory later on
	config, _, err := image.DecodeConfig(file)
	if err != nil {
		return model.NewAppError("SetProfileImage", "api.user.upload_profile_user.decode_config.app_error", nil, err.Error(), http.StatusBadRequest)
	} else if config.Width*config.Height > model.MaxImageSize {
		return model.NewAppError("SetProfileImage", "api.user.upload_profile_user.too_large.app_error", nil, err.Error(), http.StatusBadRequest)
	}

	file.Seek(0, 0)

	// Decode image into Image object
	img, _, err := image.Decode(file)
	if err != nil {
		return model.NewAppError("SetProfileImage", "api.user.upload_profile_user.decode.app_error", nil, err.Error(), http.StatusBadRequest)
	}

	file.Seek(0, 0)

	orientation, _ := getImageOrientation(file)
	img = makeImageUpright(img, orientation)

	// Scale profile image
	profileWidthAndHeight := 128
	img = imaging.Fill(img, profileWidthAndHeight, profileWidthAndHeight, imaging.Center, imaging.Lanczos)

	buf := new(bytes.Buffer)
	err = png.Encode(buf, img)
	if err != nil {
		return model.NewAppError("SetProfileImage", "api.user.upload_profile_user.encode.app_error", nil, err.Error(), http.StatusInternalServerError)
	}

	path := "users/" + userId + "/profile.png"

	if _, err := a.WriteFile(buf, path); err != nil {
		return model.NewAppError("SetProfileImage", "api.user.upload_profile_user.upload_profile.app_error", nil, "", http.StatusInternalServerError)
	}

	<-a.Srv.Store.User().UpdateLastPictureUpdate(userId)

	a.InvalidateCacheForUser(userId)

	if user, err := a.GetUser(userId); err != nil {
		mlog.Error(fmt.Sprintf("Error in getting users profile for id=%v forcing logout", userId), mlog.String("user_id", userId))
	} else {
		options := a.Config().GetSanitizeOptions()
		user.SanitizeProfile(options)

		message := model.NewWebSocketEvent(model.WEBSOCKET_EVENT_USER_UPDATED, "", "", "", nil)
		message.Add("user", user)
		a.Publish(message)
	}

	return nil
}

func (a *App) UpdatePasswordAsUser(userId, currentPassword, newPassword string) *model.AppError {
	var user *model.User
	var err *model.AppError

	if user, err = a.GetUser(userId); err != nil {
		return err
	}

	if user == nil {
		err = model.NewAppError("updatePassword", "api.user.update_password.valid_account.app_error", nil, "", http.StatusBadRequest)
		return err
	}

	if user.AuthData != nil && *user.AuthData != "" {
		err = model.NewAppError("updatePassword", "api.user.update_password.oauth.app_error", nil, "auth_service="+user.AuthService, http.StatusBadRequest)
		return err
	}

	if err := a.doubleCheckPassword(user, currentPassword); err != nil {
		if err.Id == "api.user.check_user_password.invalid.app_error" {
			err = model.NewAppError("updatePassword", "api.user.update_password.incorrect.app_error", nil, "", http.StatusBadRequest)
		}
		return err
	}

	T := utils.GetUserTranslations(user.Locale)

	return a.UpdatePasswordSendEmail(user, newPassword, T("api.user.update_password.menu"))
}

func (a *App) UpdateNonSSOUserActive(userId string, active bool) (*model.User, *model.AppError) {
	var user *model.User
	var err *model.AppError
	if user, err = a.GetUser(userId); err != nil {
		return nil, err
	}

	if user.IsSSOUser() {
		err := model.NewAppError("UpdateActive", "api.user.update_active.no_deactivate_sso.app_error", nil, "userId="+user.Id, http.StatusBadRequest)
		err.StatusCode = http.StatusBadRequest
		return nil, err
	}

	return a.UpdateActive(user, active)
}

func (a *App) UpdateActive(user *model.User, active bool) (*model.User, *model.AppError) {
	if active {
		user.DeleteAt = 0
	} else {
		user.DeleteAt = model.GetMillis()
	}

	if result := <-a.Srv.Store.User().Update(user, true); result.Err != nil {
		return nil, result.Err
	} else {
		if user.DeleteAt > 0 {
			if err := a.RevokeAllSessions(user.Id); err != nil {
				return nil, err
			}
		}

		ruser := result.Data.([2]*model.User)[0]
		options := a.Config().GetSanitizeOptions()
		options["passwordupdate"] = false
		ruser.Sanitize(options)

		if !active {
			a.SetStatusOffline(ruser.Id, false)
		}

		teamsForUser, err := a.GetTeamsForUser(user.Id)
		if err != nil {
			return nil, err
		}

		for _, team := range teamsForUser {
			channelsForUser, err := a.GetChannelsForUser(team.Id, user.Id)
			if err != nil {
				return nil, err
			}

			for _, channel := range *channelsForUser {
				a.InvalidateCacheForChannelMembers(channel.Id)
			}
		}

		a.sendUpdatedUserEvent(*ruser)

		return ruser, nil
	}
}

func (a *App) SanitizeProfile(user *model.User, asAdmin bool) {
	options := a.Config().GetSanitizeOptions()
	if asAdmin {
		options["email"] = true
		options["fullname"] = true
		options["authservice"] = true
	}
	user.SanitizeProfile(options)
}

func (a *App) UpdateUserAsUser(user *model.User, asAdmin bool) (*model.User, *model.AppError) {
	updatedUser, err := a.UpdateUser(user, true)
	if err != nil {
		return nil, err
	}

	a.sendUpdatedUserEvent(*updatedUser)

	return updatedUser, nil
}

func (a *App) PatchUser(userId string, patch *model.UserPatch, asAdmin bool) (*model.User, *model.AppError) {
	user, err := a.GetUser(userId)
	if err != nil {
		return nil, err
	}

	user.Patch(patch)

	updatedUser, err := a.UpdateUser(user, true)
	if err != nil {
		return nil, err
	}

	a.sendUpdatedUserEvent(*updatedUser)

	return updatedUser, nil
}

func (a *App) UpdateUserAuth(userId string, userAuth *model.UserAuth) (*model.UserAuth, *model.AppError) {
	if userAuth.AuthData == nil || *userAuth.AuthData == "" || userAuth.AuthService == "" {
		userAuth.AuthData = nil
		userAuth.AuthService = ""

		if err := a.IsPasswordValid(userAuth.Password); err != nil {
			return nil, err
		}
		password := model.HashPassword(userAuth.Password)

		if result := <-a.Srv.Store.User().UpdatePassword(userId, password); result.Err != nil {
			return nil, result.Err
		}
	} else {
		userAuth.Password = ""

		if result := <-a.Srv.Store.User().UpdateAuthData(userId, userAuth.AuthService, userAuth.AuthData, "", false); result.Err != nil {
			return nil, result.Err
		}
	}

	return userAuth, nil
}

func (a *App) sendUpdatedUserEvent(user model.User) {
	adminCopyOfUser := user.DeepCopy()
	a.SanitizeProfile(adminCopyOfUser, true)
	adminMessage := model.NewWebSocketEvent(model.WEBSOCKET_EVENT_USER_UPDATED, "", "", "", nil)
	adminMessage.Add("user", *adminCopyOfUser)
	adminMessage.Broadcast.ContainsSensitiveData = true
	a.Publish(adminMessage)

	a.SanitizeProfile(&user, false)
	message := model.NewWebSocketEvent(model.WEBSOCKET_EVENT_USER_UPDATED, "", "", "", nil)
	message.Add("user", user)
	message.Broadcast.ContainsSanitizedData = true
	a.Publish(message)
}

func (a *App) UpdateUser(user *model.User, sendNotifications bool) (*model.User, *model.AppError) {
	if !CheckUserDomain(user, *a.Config().TeamSettings.RestrictCreationToDomains) {
		result := <-a.Srv.Store.User().Get(user.Id)
		if result.Err != nil {
			return nil, result.Err
		}
		prev := result.Data.(*model.User)
		if !prev.IsLDAPUser() && !prev.IsSAMLUser() && user.Email != prev.Email {
			return nil, model.NewAppError("UpdateUser", "api.user.create_user.accepted_domain.app_error", nil, "", http.StatusBadRequest)
		}
	}

	if result := <-a.Srv.Store.User().Update(user, false); result.Err != nil {
		return nil, result.Err
	} else {
		rusers := result.Data.([2]*model.User)

		if sendNotifications {
			if rusers[0].Email != rusers[1].Email {
				a.Go(func() {
					if err := a.SendEmailChangeEmail(rusers[1].Email, rusers[0].Email, rusers[0].Locale, a.GetSiteURL()); err != nil {
						mlog.Error(err.Error())
					}
				})

<<<<<<< HEAD
				if *a.Config().EmailSettings.RequireEmailVerification {
					if err := a.SendEmailVerification(rusers[0]); err != nil {
						l4g.Error(err.Error())
					}
=======
				if a.Config().EmailSettings.RequireEmailVerification {
					a.Go(func() {
						if err := a.SendEmailVerification(rusers[0]); err != nil {
							mlog.Error(err.Error())
						}
					})
>>>>>>> 260d7a0f
				}
			}

			if rusers[0].Username != rusers[1].Username {
				a.Go(func() {
					if err := a.SendChangeUsernameEmail(rusers[1].Username, rusers[0].Username, rusers[0].Email, rusers[0].Locale, a.GetSiteURL()); err != nil {
						mlog.Error(err.Error())
					}
				})
			}
		}

		a.InvalidateCacheForUser(user.Id)

		return rusers[0], nil
	}
}

func (a *App) UpdateUserNotifyProps(userId string, props map[string]string) (*model.User, *model.AppError) {
	var user *model.User
	var err *model.AppError
	if user, err = a.GetUser(userId); err != nil {
		return nil, err
	}

	user.NotifyProps = props

	var ruser *model.User
	if ruser, err = a.UpdateUser(user, true); err != nil {
		return nil, err
	}

	return ruser, nil
}

func (a *App) UpdateMfa(activate bool, userId, token string) *model.AppError {
	if activate {
		if err := a.ActivateMfa(userId, token); err != nil {
			return err
		}
	} else {
		if err := a.DeactivateMfa(userId); err != nil {
			return err
		}
	}

	a.Go(func() {
		var user *model.User
		var err *model.AppError

		if user, err = a.GetUser(userId); err != nil {
			mlog.Error(err.Error())
			return
		}

		if err := a.SendMfaChangeEmail(user.Email, activate, user.Locale, a.GetSiteURL()); err != nil {
			mlog.Error(err.Error())
		}
	})

	return nil
}

func (a *App) UpdatePasswordByUserIdSendEmail(userId, newPassword, method string) *model.AppError {
	var user *model.User
	var err *model.AppError
	if user, err = a.GetUser(userId); err != nil {
		return err
	}

	return a.UpdatePasswordSendEmail(user, newPassword, method)
}

func (a *App) UpdatePassword(user *model.User, newPassword string) *model.AppError {
	if err := a.IsPasswordValid(newPassword); err != nil {
		return err
	}

	hashedPassword := model.HashPassword(newPassword)

	if result := <-a.Srv.Store.User().UpdatePassword(user.Id, hashedPassword); result.Err != nil {
		return model.NewAppError("UpdatePassword", "api.user.update_password.failed.app_error", nil, result.Err.Error(), http.StatusInternalServerError)
	}

	return nil
}

func (a *App) UpdatePasswordSendEmail(user *model.User, newPassword, method string) *model.AppError {
	if err := a.UpdatePassword(user, newPassword); err != nil {
		return err
	}

	a.Go(func() {
		if err := a.SendPasswordChangeEmail(user.Email, method, user.Locale, a.GetSiteURL()); err != nil {
			mlog.Error(err.Error())
		}
	})

	return nil
}

func (a *App) ResetPasswordFromToken(userSuppliedTokenString, newPassword string) *model.AppError {
	var token *model.Token
	var err *model.AppError
	if token, err = a.GetPasswordRecoveryToken(userSuppliedTokenString); err != nil {
		return err
	} else {
		if model.GetMillis()-token.CreateAt >= PASSWORD_RECOVER_EXPIRY_TIME {
			return model.NewAppError("resetPassword", "api.user.reset_password.link_expired.app_error", nil, "", http.StatusBadRequest)
		}
	}

	var user *model.User
	if user, err = a.GetUser(token.Extra); err != nil {
		return err
	}

	if user.IsSSOUser() {
		return model.NewAppError("ResetPasswordFromCode", "api.user.reset_password.sso.app_error", nil, "userId="+user.Id, http.StatusBadRequest)
	}

	T := utils.GetUserTranslations(user.Locale)

	if err := a.UpdatePasswordSendEmail(user, newPassword, T("api.user.reset_password.method")); err != nil {
		return err
	}

	if err := a.DeleteToken(token); err != nil {
		mlog.Error(err.Error())
	}

	return nil
}

func (a *App) SendPasswordReset(email string, siteURL string) (bool, *model.AppError) {
	var user *model.User
	var err *model.AppError
	if user, err = a.GetUserByEmail(email); err != nil {
		return false, nil
	}

	if user.AuthData != nil && len(*user.AuthData) != 0 {
		return false, model.NewAppError("SendPasswordReset", "api.user.send_password_reset.sso.app_error", nil, "userId="+user.Id, http.StatusBadRequest)
	}

	var token *model.Token
	if token, err = a.CreatePasswordRecoveryToken(user.Id); err != nil {
		return false, err
	}

	if _, err := a.SendPasswordResetEmail(user.Email, token, user.Locale, siteURL); err != nil {
		return false, model.NewAppError("SendPasswordReset", "api.user.send_password_reset.send.app_error", nil, "err="+err.Message, http.StatusInternalServerError)
	}

	return true, nil
}

func (a *App) CreatePasswordRecoveryToken(userId string) (*model.Token, *model.AppError) {
	token := model.NewToken(TOKEN_TYPE_PASSWORD_RECOVERY, userId)

	if result := <-a.Srv.Store.Token().Save(token); result.Err != nil {
		return nil, result.Err
	}

	return token, nil
}

func (a *App) GetPasswordRecoveryToken(token string) (*model.Token, *model.AppError) {
	if result := <-a.Srv.Store.Token().GetByToken(token); result.Err != nil {
		return nil, model.NewAppError("GetPasswordRecoveryToken", "api.user.reset_password.invalid_link.app_error", nil, result.Err.Error(), http.StatusBadRequest)
	} else {
		token := result.Data.(*model.Token)
		if token.Type != TOKEN_TYPE_PASSWORD_RECOVERY {
			return nil, model.NewAppError("GetPasswordRecoveryToken", "api.user.reset_password.broken_token.app_error", nil, "", http.StatusBadRequest)
		}
		return token, nil
	}
}

func (a *App) DeleteToken(token *model.Token) *model.AppError {
	if result := <-a.Srv.Store.Token().Delete(token.Token); result.Err != nil {
		return result.Err
	}

	return nil
}

func (a *App) UpdateUserRoles(userId string, newRoles string, sendWebSocketEvent bool) (*model.User, *model.AppError) {
	var user *model.User
	var err *model.AppError
	if user, err = a.GetUser(userId); err != nil {
		err.StatusCode = http.StatusBadRequest
		return nil, err
	}

	if err := a.CheckRolesExist(strings.Fields(newRoles)); err != nil {
		return nil, err
	}

	user.Roles = newRoles
	uchan := a.Srv.Store.User().Update(user, true)
	schan := a.Srv.Store.Session().UpdateRoles(user.Id, newRoles)

	var ruser *model.User
	if result := <-uchan; result.Err != nil {
		return nil, result.Err
	} else {
		ruser = result.Data.([2]*model.User)[0]
	}

	if result := <-schan; result.Err != nil {
		// soft error since the user roles were still updated
		mlog.Error(fmt.Sprint(result.Err))
	}

	a.ClearSessionCacheForUser(user.Id)

	if sendWebSocketEvent {
		message := model.NewWebSocketEvent(model.WEBSOCKET_EVENT_USER_ROLE_UPDATED, "", "", user.Id, nil)
		message.Add("user_id", user.Id)
		message.Add("roles", newRoles)
		a.Publish(message)
	}

	return ruser, nil
}

func (a *App) PermanentDeleteUser(user *model.User) *model.AppError {
	mlog.Warn(fmt.Sprintf("Attempting to permanently delete account %v id=%v", user.Email, user.Id), mlog.String("user_id", user.Id))
	if user.IsInRole(model.SYSTEM_ADMIN_ROLE_ID) {
		mlog.Warn(fmt.Sprintf("You are deleting %v that is a system administrator.  You may need to set another account as the system administrator using the command line tools.", user.Email))
	}

	if _, err := a.UpdateActive(user, false); err != nil {
		return err
	}

	if result := <-a.Srv.Store.Session().PermanentDeleteSessionsByUser(user.Id); result.Err != nil {
		return result.Err
	}

	if result := <-a.Srv.Store.UserAccessToken().DeleteAllForUser(user.Id); result.Err != nil {
		return result.Err
	}

	if result := <-a.Srv.Store.OAuth().PermanentDeleteAuthDataByUser(user.Id); result.Err != nil {
		return result.Err
	}

	if result := <-a.Srv.Store.Webhook().PermanentDeleteIncomingByUser(user.Id); result.Err != nil {
		return result.Err
	}

	if result := <-a.Srv.Store.Webhook().PermanentDeleteOutgoingByUser(user.Id); result.Err != nil {
		return result.Err
	}

	if result := <-a.Srv.Store.Command().PermanentDeleteByUser(user.Id); result.Err != nil {
		return result.Err
	}

	if result := <-a.Srv.Store.Preference().PermanentDeleteByUser(user.Id); result.Err != nil {
		return result.Err
	}

	if result := <-a.Srv.Store.Channel().PermanentDeleteMembersByUser(user.Id); result.Err != nil {
		return result.Err
	}

	if result := <-a.Srv.Store.Post().PermanentDeleteByUser(user.Id); result.Err != nil {
		return result.Err
	}

	if result := <-a.Srv.Store.User().PermanentDelete(user.Id); result.Err != nil {
		return result.Err
	}

	if result := <-a.Srv.Store.Audit().PermanentDeleteByUser(user.Id); result.Err != nil {
		return result.Err
	}

	if result := <-a.Srv.Store.Team().RemoveAllMembersByUser(user.Id); result.Err != nil {
		return result.Err
	}

	mlog.Warn(fmt.Sprintf("Permanently deleted account %v id=%v", user.Email, user.Id), mlog.String("user_id", user.Id))

	return nil
}

func (a *App) PermanentDeleteAllUsers() *model.AppError {
	if result := <-a.Srv.Store.User().GetAll(); result.Err != nil {
		return result.Err
	} else {
		users := result.Data.([]*model.User)
		for _, user := range users {
			a.PermanentDeleteUser(user)
		}
	}

	return nil
}

func (a *App) SendEmailVerification(user *model.User) *model.AppError {
	token, err := a.CreateVerifyEmailToken(user.Id)
	if err != nil {
		return err
	}

	if _, err := a.GetStatus(user.Id); err != nil {
		return a.SendVerifyEmail(user.Email, user.Locale, a.GetSiteURL(), token.Token)
	} else {
		return a.SendEmailChangeVerifyEmail(user.Email, user.Locale, a.GetSiteURL(), token.Token)
	}
}

func (a *App) VerifyEmailFromToken(userSuppliedTokenString string) *model.AppError {
	var token *model.Token
	var err *model.AppError
	if token, err = a.GetVerifyEmailToken(userSuppliedTokenString); err != nil {
		return err
	} else {
		if model.GetMillis()-token.CreateAt >= PASSWORD_RECOVER_EXPIRY_TIME {
			return model.NewAppError("resetPassword", "api.user.reset_password.link_expired.app_error", nil, "", http.StatusBadRequest)
		}
		if err := a.VerifyUserEmail(token.Extra); err != nil {
			return err
		}
		if err := a.DeleteToken(token); err != nil {
			mlog.Error(err.Error())
		}
	}

	return nil
}

func (a *App) CreateVerifyEmailToken(userId string) (*model.Token, *model.AppError) {
	token := model.NewToken(TOKEN_TYPE_VERIFY_EMAIL, userId)

	if result := <-a.Srv.Store.Token().Save(token); result.Err != nil {
		return nil, result.Err
	}

	return token, nil
}

func (a *App) GetVerifyEmailToken(token string) (*model.Token, *model.AppError) {
	if result := <-a.Srv.Store.Token().GetByToken(token); result.Err != nil {
		return nil, model.NewAppError("GetVerifyEmailToken", "api.user.verify_email.bad_link.app_error", nil, result.Err.Error(), http.StatusBadRequest)
	} else {
		token := result.Data.(*model.Token)
		if token.Type != TOKEN_TYPE_VERIFY_EMAIL {
			return nil, model.NewAppError("GetVerifyEmailToken", "api.user.verify_email.broken_token.app_error", nil, "", http.StatusBadRequest)
		}
		return token, nil
	}
}

func (a *App) VerifyUserEmail(userId string) *model.AppError {
	return (<-a.Srv.Store.User().VerifyEmail(userId)).Err
}

func (a *App) SearchUsers(props *model.UserSearch, searchOptions map[string]bool, asAdmin bool) ([]*model.User, *model.AppError) {
	if props.WithoutTeam {
		return a.SearchUsersWithoutTeam(props.Term, searchOptions, asAdmin)
	} else if props.InChannelId != "" {
		return a.SearchUsersInChannel(props.InChannelId, props.Term, searchOptions, asAdmin)
	} else if props.NotInChannelId != "" {
		return a.SearchUsersNotInChannel(props.TeamId, props.NotInChannelId, props.Term, searchOptions, asAdmin)
	} else if props.NotInTeamId != "" {
		return a.SearchUsersNotInTeam(props.NotInTeamId, props.Term, searchOptions, asAdmin)
	} else {
		return a.SearchUsersInTeam(props.TeamId, props.Term, searchOptions, asAdmin)
	}
}

func (a *App) SearchUsersInChannel(channelId string, term string, searchOptions map[string]bool, asAdmin bool) ([]*model.User, *model.AppError) {
	if result := <-a.Srv.Store.User().SearchInChannel(channelId, term, searchOptions); result.Err != nil {
		return nil, result.Err
	} else {
		users := result.Data.([]*model.User)

		for _, user := range users {
			a.SanitizeProfile(user, asAdmin)
		}

		return users, nil
	}
}

func (a *App) SearchUsersNotInChannel(teamId string, channelId string, term string, searchOptions map[string]bool, asAdmin bool) ([]*model.User, *model.AppError) {
	if result := <-a.Srv.Store.User().SearchNotInChannel(teamId, channelId, term, searchOptions); result.Err != nil {
		return nil, result.Err
	} else {
		users := result.Data.([]*model.User)

		for _, user := range users {
			a.SanitizeProfile(user, asAdmin)
		}

		return users, nil
	}
}

func (a *App) SearchUsersInTeam(teamId string, term string, searchOptions map[string]bool, asAdmin bool) ([]*model.User, *model.AppError) {
	if result := <-a.Srv.Store.User().Search(teamId, term, searchOptions); result.Err != nil {
		return nil, result.Err
	} else {
		users := result.Data.([]*model.User)

		for _, user := range users {
			a.SanitizeProfile(user, asAdmin)
		}

		return users, nil
	}
}

func (a *App) SearchUsersNotInTeam(notInTeamId string, term string, searchOptions map[string]bool, asAdmin bool) ([]*model.User, *model.AppError) {
	if result := <-a.Srv.Store.User().SearchNotInTeam(notInTeamId, term, searchOptions); result.Err != nil {
		return nil, result.Err
	} else {
		users := result.Data.([]*model.User)

		for _, user := range users {
			a.SanitizeProfile(user, asAdmin)
		}

		return users, nil
	}
}

func (a *App) SearchUsersWithoutTeam(term string, searchOptions map[string]bool, asAdmin bool) ([]*model.User, *model.AppError) {
	if result := <-a.Srv.Store.User().SearchWithoutTeam(term, searchOptions); result.Err != nil {
		return nil, result.Err
	} else {
		users := result.Data.([]*model.User)

		for _, user := range users {
			a.SanitizeProfile(user, asAdmin)
		}

		return users, nil
	}
}

func (a *App) AutocompleteUsersInChannel(teamId string, channelId string, term string, searchOptions map[string]bool, asAdmin bool) (*model.UserAutocompleteInChannel, *model.AppError) {
	uchan := a.Srv.Store.User().SearchInChannel(channelId, term, searchOptions)
	nuchan := a.Srv.Store.User().SearchNotInChannel(teamId, channelId, term, searchOptions)

	autocomplete := &model.UserAutocompleteInChannel{}

	if result := <-uchan; result.Err != nil {
		return nil, result.Err
	} else {
		users := result.Data.([]*model.User)

		for _, user := range users {
			a.SanitizeProfile(user, asAdmin)
		}

		autocomplete.InChannel = users
	}

	if result := <-nuchan; result.Err != nil {
		return nil, result.Err
	} else {
		users := result.Data.([]*model.User)

		for _, user := range users {
			a.SanitizeProfile(user, asAdmin)
		}

		autocomplete.OutOfChannel = users
	}

	return autocomplete, nil
}

func (a *App) AutocompleteUsersInTeam(teamId string, term string, searchOptions map[string]bool, asAdmin bool) (*model.UserAutocompleteInTeam, *model.AppError) {
	autocomplete := &model.UserAutocompleteInTeam{}

	if result := <-a.Srv.Store.User().Search(teamId, term, searchOptions); result.Err != nil {
		return nil, result.Err
	} else {
		users := result.Data.([]*model.User)

		for _, user := range users {
			a.SanitizeProfile(user, asAdmin)
		}

		autocomplete.InTeam = users
	}

	return autocomplete, nil
}

func (a *App) UpdateOAuthUserAttrs(userData io.Reader, user *model.User, provider einterfaces.OauthProvider, service string) *model.AppError {
	oauthUser := provider.GetUserFromJson(userData)

	if oauthUser == nil {
		return model.NewAppError("UpdateOAuthUserAttrs", "api.user.update_oauth_user_attrs.get_user.app_error", map[string]interface{}{"Service": service}, "", http.StatusBadRequest)
	}

	userAttrsChanged := false

	if oauthUser.Username != user.Username {
		if existingUser, _ := a.GetUserByUsername(oauthUser.Username); existingUser == nil {
			user.Username = oauthUser.Username
			userAttrsChanged = true
		}
	}

	if oauthUser.GetFullName() != user.GetFullName() {
		user.FirstName = oauthUser.FirstName
		user.LastName = oauthUser.LastName
		userAttrsChanged = true
	}

	if oauthUser.Email != user.Email {
		if existingUser, _ := a.GetUserByEmail(oauthUser.Email); existingUser == nil {
			user.Email = oauthUser.Email
			userAttrsChanged = true
		}
	}

	if user.DeleteAt > 0 {
		// Make sure they are not disabled
		user.DeleteAt = 0
		userAttrsChanged = true
	}

	if userAttrsChanged {
		var result store.StoreResult
		if result = <-a.Srv.Store.User().Update(user, true); result.Err != nil {
			return result.Err
		}

		user = result.Data.([2]*model.User)[0]
		a.InvalidateCacheForUser(user.Id)
	}

	return nil
}<|MERGE_RESOLUTION|>--- conflicted
+++ resolved
@@ -50,14 +50,9 @@
 		return nil, model.NewAppError("CreateUserWithToken", "api.user.create_user.signup_link_invalid.app_error", nil, result.Err.Error(), http.StatusBadRequest)
 	}
 
-<<<<<<< HEAD
-	if hash != utils.HashSha256(fmt.Sprintf("%v:%v", data, *a.Config().EmailSettings.InviteSalt)) {
-		return nil, model.NewAppError("CreateUserWithHash", "api.user.create_user.signup_link_invalid.app_error", nil, "", http.StatusInternalServerError)
-=======
 	token := result.Data.(*model.Token)
 	if token.Type != TOKEN_TYPE_TEAM_INVITATION {
 		return nil, model.NewAppError("CreateUserWithToken", "api.user.create_user.signup_link_invalid.app_error", nil, "", http.StatusBadRequest)
->>>>>>> 260d7a0f
 	}
 
 	if model.GetMillis()-token.CreateAt >= TEAM_INVITATION_EXPIRY_TIME {
@@ -167,11 +162,7 @@
 }
 
 func (a *App) IsUserSignUpAllowed() *model.AppError {
-<<<<<<< HEAD
 	if !*a.Config().EmailSettings.EnableSignUpWithEmail || !*a.Config().TeamSettings.EnableUserCreation {
-=======
-	if !a.Config().EmailSettings.EnableSignUpWithEmail || !*a.Config().TeamSettings.EnableUserCreation {
->>>>>>> 260d7a0f
 		err := model.NewAppError("IsUserSignUpAllowed", "api.user.create_user.signup_email_disabled.app_error", nil, "", http.StatusNotImplemented)
 		return err
 	}
@@ -1037,19 +1028,12 @@
 					}
 				})
 
-<<<<<<< HEAD
 				if *a.Config().EmailSettings.RequireEmailVerification {
-					if err := a.SendEmailVerification(rusers[0]); err != nil {
-						l4g.Error(err.Error())
-					}
-=======
-				if a.Config().EmailSettings.RequireEmailVerification {
 					a.Go(func() {
 						if err := a.SendEmailVerification(rusers[0]); err != nil {
 							mlog.Error(err.Error())
 						}
 					})
->>>>>>> 260d7a0f
 				}
 			}
 

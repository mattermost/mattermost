--- conflicted
+++ resolved
@@ -9,17 +9,10 @@
 	"github.com/mattermost/mattermost-server/v6/model"
 )
 
-<<<<<<< HEAD
-func (s *Server) notifyClusterPluginEvent(event model.ClusterEvent, data model.PluginEventData) {
-	buf, _ := json.Marshal(data)
-	if s.Cluster != nil {
-		s.Cluster.SendClusterMessage(&model.ClusterMessage{
-=======
 func (ch *Channels) notifyClusterPluginEvent(event model.ClusterEvent, data model.PluginEventData) {
 	buf, _ := json.Marshal(data)
 	if ch.srv.Cluster != nil {
 		ch.srv.Cluster.SendClusterMessage(&model.ClusterMessage{
->>>>>>> 21a61813
 			Event:            event,
 			SendType:         model.ClusterSendReliable,
 			WaitForAllToSend: true,

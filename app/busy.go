// Copyright (c) 2015-present Mattermost, Inc. All Rights Reserved.
// See LICENSE.txt for license information.

package app

import (
	"encoding/json"
<<<<<<< HEAD
=======
	"fmt"
>>>>>>> 28ef5856
	"sync"
	"sync/atomic"
	"time"

	"github.com/mattermost/mattermost-server/v6/einterfaces"
	"github.com/mattermost/mattermost-server/v6/model"
)

const (
	TimestampFormat = "Mon Jan 2 15:04:05 -0700 MST 2006"
)

// Busy represents the busy state of the server. A server marked busy
// will have non-critical services disabled. If a Cluster is provided
// any changes will be propagated to each node.
type Busy struct {
	busy    int32 // protected via atomic for fast IsBusy calls
	mux     sync.RWMutex
	timer   *time.Timer
	expires time.Time

	cluster einterfaces.ClusterInterface
}

// NewBusy creates a new Busy instance with optional cluster which will
// be notified of busy state changes.
func NewBusy(cluster einterfaces.ClusterInterface) *Busy {
	return &Busy{cluster: cluster}
}

// IsBusy returns true if the server has been marked as busy.
func (b *Busy) IsBusy() bool {
	if b == nil {
		return false
	}
	return atomic.LoadInt32(&b.busy) != 0
}

// Set marks the server as busy for dur duration and notifies cluster nodes.
func (b *Busy) Set(dur time.Duration) {
	b.mux.Lock()
	defer b.mux.Unlock()

	// minimum 1 second
	if dur < (time.Second * 1) {
		dur = time.Second * 1
	}

	b.setWithoutNotify(dur)

	if b.cluster != nil {
		sbs := &model.ServerBusyState{Busy: true, Expires: b.expires.Unix(), ExpiresTS: b.expires.UTC().Format(TimestampFormat)}
		b.notifyServerBusyChange(sbs)
	}
}

// must hold mutex
func (b *Busy) setWithoutNotify(dur time.Duration) {
	b.clearWithoutNotify()
	atomic.StoreInt32(&b.busy, 1)
	b.expires = time.Now().Add(dur)
	b.timer = time.AfterFunc(dur, func() {
		b.mux.Lock()
		b.clearWithoutNotify()
		b.mux.Unlock()
	})
}

// ClearBusy marks the server as not busy and notifies cluster nodes.
func (b *Busy) Clear() {
	b.mux.Lock()
	defer b.mux.Unlock()

	b.clearWithoutNotify()

	if b.cluster != nil {
		sbs := &model.ServerBusyState{Busy: false, Expires: time.Time{}.Unix(), ExpiresTS: ""}
		b.notifyServerBusyChange(sbs)
	}
}

// must hold mutex
func (b *Busy) clearWithoutNotify() {
	if b.timer != nil {
		b.timer.Stop() // don't drain timer.C channel for AfterFunc timers.
	}
	b.timer = nil
	b.expires = time.Time{}
	atomic.StoreInt32(&b.busy, 0)
}

// Expires returns the expected time that the server
// will be marked not busy. This expiry can be extended
// via additional calls to SetBusy.
func (b *Busy) Expires() time.Time {
	b.mux.RLock()
	defer b.mux.RUnlock()
	return b.expires
}

// notifyServerBusyChange informs all cluster members of a server busy state change.
func (b *Busy) notifyServerBusyChange(sbs *model.ServerBusyState) {
	if b.cluster == nil {
		return
	}
	buf, _ := json.Marshal(sbs)
	msg := &model.ClusterMessage{
		Event:            model.ClusterEventBusyStateChanged,
		SendType:         model.ClusterSendReliable,
		WaitForAllToSend: true,
		Data:             buf,
	}
	b.cluster.SendClusterMessage(msg)
}

// ClusterEventChanged is called when a CLUSTER_EVENT_BUSY_STATE_CHANGED is received.
func (b *Busy) ClusterEventChanged(sbs *model.ServerBusyState) {
	b.mux.Lock()
	defer b.mux.Unlock()

	if sbs.Busy {
		expires := time.Unix(sbs.Expires, 0)
		dur := time.Until(expires)
		if dur > 0 {
			b.setWithoutNotify(dur)
		}
	} else {
		b.clearWithoutNotify()
	}
}

func (b *Busy) ToJSON() ([]byte, error) {
	b.mux.RLock()
	defer b.mux.RUnlock()

	sbs := &model.ServerBusyState{
		Busy:      atomic.LoadInt32(&b.busy) != 0,
		Expires:   b.expires.Unix(),
		ExpiresTS: b.expires.UTC().Format(TimestampFormat),
	}
	sbsJSON, jsonErr := json.Marshal(sbs)
	if jsonErr != nil {
		return []byte{}, fmt.Errorf("failed to encode server busy state to JSON: %w", jsonErr)
	}

	return sbsJSON, nil
}<|MERGE_RESOLUTION|>--- conflicted
+++ resolved
@@ -5,10 +5,7 @@
 
 import (
 	"encoding/json"
-<<<<<<< HEAD
-=======
 	"fmt"
->>>>>>> 28ef5856
 	"sync"
 	"sync/atomic"
 	"time"

// Copyright (c) 2015-present Mattermost, Inc. All Rights Reserved.
// See LICENSE.txt for license information.

package app

import (
	"strconv"

	goi18n "github.com/mattermost/go-i18n/i18n"
	"github.com/mattermost/mattermost-server/v5/model"
)

type ExpandProvider struct {
}

type CollapseProvider struct {
}

const (
	CMD_EXPAND   = "expand"
	CMD_COLLAPSE = "collapse"
)

func init() {
	RegisterCommandProvider(&ExpandProvider{})
	RegisterCommandProvider(&CollapseProvider{})
}

func (me *ExpandProvider) GetTrigger() string {
	return CMD_EXPAND
}

func (me *CollapseProvider) GetTrigger() string {
	return CMD_COLLAPSE
}

func (me *ExpandProvider) GetCommand(a *App, T goi18n.TranslateFunc) *model.Command {
	return &model.Command{
		Trigger:          CMD_EXPAND,
		AutoComplete:     true,
		AutoCompleteDesc: T("api.command_expand.desc"),
		DisplayName:      T("api.command_expand.name"),
	}
}

func (me *CollapseProvider) GetCommand(a *App, T goi18n.TranslateFunc) *model.Command {
	return &model.Command{
		Trigger:          CMD_COLLAPSE,
		AutoComplete:     true,
		AutoCompleteDesc: T("api.command_collapse.desc"),
		DisplayName:      T("api.command_collapse.name"),
	}
}

func (me *ExpandProvider) DoCommand(a *App, args *model.CommandArgs, message string) *model.CommandResponse {
	return a.setCollapsePreference(args, false)
}

func (me *CollapseProvider) DoCommand(a *App, args *model.CommandArgs, message string) *model.CommandResponse {
	return a.setCollapsePreference(args, true)
}

func (a *App) setCollapsePreference(args *model.CommandArgs, isCollapse bool) *model.CommandResponse {
	pref := model.Preference{
		UserId:   args.UserId,
		Category: model.PREFERENCE_CATEGORY_DISPLAY_SETTINGS,
		Name:     model.PREFERENCE_NAME_COLLAPSE_SETTING,
		Value:    strconv.FormatBool(isCollapse),
	}

<<<<<<< HEAD
	if err := a.Store().Preference().Save(&model.Preferences{pref}); err != nil {
=======
	if err := a.Srv().Store.Preference().Save(&model.Preferences{pref}); err != nil {
>>>>>>> 17523fa5
		return &model.CommandResponse{Text: args.T("api.command_expand_collapse.fail.app_error"), ResponseType: model.COMMAND_RESPONSE_TYPE_EPHEMERAL}
	}

	socketMessage := model.NewWebSocketEvent(model.WEBSOCKET_EVENT_PREFERENCE_CHANGED, "", "", args.UserId, nil)
	socketMessage.Add("preference", pref.ToJson())
	a.Publish(socketMessage)

	var rmsg string

	if isCollapse {
		rmsg = args.T("api.command_collapse.success")
	} else {
		rmsg = args.T("api.command_expand.success")
	}
	return &model.CommandResponse{ResponseType: model.COMMAND_RESPONSE_TYPE_EPHEMERAL, Text: rmsg}
}<|MERGE_RESOLUTION|>--- conflicted
+++ resolved
@@ -68,11 +68,7 @@
 		Value:    strconv.FormatBool(isCollapse),
 	}
 
-<<<<<<< HEAD
-	if err := a.Store().Preference().Save(&model.Preferences{pref}); err != nil {
-=======
 	if err := a.Srv().Store.Preference().Save(&model.Preferences{pref}); err != nil {
->>>>>>> 17523fa5
 		return &model.CommandResponse{Text: args.T("api.command_expand_collapse.fail.app_error"), ResponseType: model.COMMAND_RESPONSE_TYPE_EPHEMERAL}
 	}
 

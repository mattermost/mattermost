// Copyright (c) 2015-present Mattermost, Inc. All Rights Reserved.
// See LICENSE.txt for license information.

package app

import (
	"bytes"
	"context"
	"crypto/tls"
	"encoding/json"
	"fmt"
	"hash/maphash"
	"html/template"
	"io/ioutil"
	"net"
	"net/http"
	"net/http/pprof"
	"net/url"
	"os"
	"os/exec"
	"path"
	"runtime"
	"strings"
	"sync"
	"sync/atomic"
	"syscall"
	"time"

	"gopkg.in/yaml.v2"

	"github.com/getsentry/sentry-go"
	sentryhttp "github.com/getsentry/sentry-go/http"
	"github.com/gorilla/handlers"
	"github.com/gorilla/mux"
	"github.com/pkg/errors"
	"github.com/rs/cors"
	"golang.org/x/crypto/acme/autocert"

	"github.com/mattermost/mattermost-server/v6/app/email"
	"github.com/mattermost/mattermost-server/v6/app/featureflag"
	"github.com/mattermost/mattermost-server/v6/app/imaging"
	"github.com/mattermost/mattermost-server/v6/app/request"
	"github.com/mattermost/mattermost-server/v6/app/teams"
	"github.com/mattermost/mattermost-server/v6/app/users"
	"github.com/mattermost/mattermost-server/v6/audit"
	"github.com/mattermost/mattermost-server/v6/config"
	"github.com/mattermost/mattermost-server/v6/einterfaces"
	"github.com/mattermost/mattermost-server/v6/jobs"
	"github.com/mattermost/mattermost-server/v6/model"
	"github.com/mattermost/mattermost-server/v6/plugin"
	"github.com/mattermost/mattermost-server/v6/services/awsmeter"
	"github.com/mattermost/mattermost-server/v6/services/cache"
	"github.com/mattermost/mattermost-server/v6/services/httpservice"
	"github.com/mattermost/mattermost-server/v6/services/remotecluster"
	"github.com/mattermost/mattermost-server/v6/services/searchengine"
	"github.com/mattermost/mattermost-server/v6/services/searchengine/bleveengine"
	"github.com/mattermost/mattermost-server/v6/services/sharedchannel"
	"github.com/mattermost/mattermost-server/v6/services/telemetry"
	"github.com/mattermost/mattermost-server/v6/services/timezones"
	"github.com/mattermost/mattermost-server/v6/services/tracing"
	"github.com/mattermost/mattermost-server/v6/services/upgrader"
	"github.com/mattermost/mattermost-server/v6/shared/filestore"
	"github.com/mattermost/mattermost-server/v6/shared/i18n"
	"github.com/mattermost/mattermost-server/v6/shared/mail"
	"github.com/mattermost/mattermost-server/v6/shared/mlog"
	"github.com/mattermost/mattermost-server/v6/shared/templates"
	"github.com/mattermost/mattermost-server/v6/store"
	"github.com/mattermost/mattermost-server/v6/store/localcachelayer"
	"github.com/mattermost/mattermost-server/v6/store/retrylayer"
	"github.com/mattermost/mattermost-server/v6/store/searchlayer"
	"github.com/mattermost/mattermost-server/v6/store/sqlstore"
	"github.com/mattermost/mattermost-server/v6/store/timerlayer"
	"github.com/mattermost/mattermost-server/v6/utils"
)

// declaring this as var to allow overriding in tests
var SentryDSN = "placeholder_sentry_dsn"

type Server struct {
	sqlStore        *sqlstore.SqlStore
	Store           store.Store
	WebSocketRouter *WebSocketRouter

	// RootRouter is the starting point for all HTTP requests to the server.
	RootRouter *mux.Router

	// LocalRouter is the starting point for all the local UNIX socket
	// requests to the server
	LocalRouter *mux.Router

	// Router is the starting point for all web, api4 and ws requests to the server. It differs
	// from RootRouter only if the SiteURL contains a /subpath.
	Router *mux.Router

	Server      *http.Server
	ListenAddr  *net.TCPAddr
	RateLimiter *RateLimiter
	Busy        *Busy

	localModeServer *http.Server

	metricsServer *http.Server
	metricsRouter *mux.Router
	metricsLock   sync.Mutex

	didFinishListen chan struct{}

	goroutineCount      int32
	goroutineExitSignal chan struct{}

	PluginsEnvironment     *plugin.Environment
	PluginConfigListenerId string
	PluginsLock            sync.RWMutex

	EmailService *email.Service

	hubs     []*Hub
	hashSeed maphash.Seed

	httpService            httpservice.HTTPService
	PushNotificationsHub   PushNotificationsHub
	pushNotificationClient *http.Client // TODO: move this to it's own package

	runEssentialJobs bool
	Jobs             *jobs.JobServer

	clusterLeaderListeners sync.Map

	licenseValue       atomic.Value
	clientLicenseValue atomic.Value
	licenseListeners   map[string]func(*model.License, *model.License)

	timezones *timezones.Timezones

	newStore func() (store.Store, error)

	htmlTemplateWatcher     *templates.Container
	seenPendingPostIdsCache cache.Cache
	statusCache             cache.Cache
	openGraphDataCache      cache.Cache
	configListenerId        string
	licenseListenerId       string
	clusterLeaderListenerId string
	searchConfigListenerId  string
	searchLicenseListenerId string
	loggerLicenseListenerId string
	configStore             *config.Store
	postActionCookieSecret  []byte

	pluginCommands     []*PluginCommand
	pluginCommandsLock sync.RWMutex

	asymmetricSigningKey atomic.Value
	clientConfig         atomic.Value
	clientConfigHash     atomic.Value
	limitedClientConfig  atomic.Value

	telemetryService *telemetry.TelemetryService
	userService      *users.UserService
	teamService      *teams.TeamService

	serviceMux           sync.RWMutex
	remoteClusterService remotecluster.RemoteClusterServiceIFace
	sharedChannelService SharedChannelServiceIFace

	phase2PermissionsMigrationComplete bool

	Audit            *audit.Audit
	Log              *mlog.Logger
	NotificationsLog *mlog.Logger

	joinCluster       bool
	startMetrics      bool
	startSearchEngine bool
	skipPostInit      bool

	SearchEngine *searchengine.Broker

	AccountMigration einterfaces.AccountMigrationInterface
	Cluster          einterfaces.ClusterInterface
	Compliance       einterfaces.ComplianceInterface
	DataRetention    einterfaces.DataRetentionInterface
	Ldap             einterfaces.LdapInterface
	MessageExport    einterfaces.MessageExportInterface
	Cloud            einterfaces.CloudInterface
	Metrics          einterfaces.MetricsInterface
	Notification     einterfaces.NotificationInterface
	Saml             einterfaces.SamlInterface
	LicenseManager   einterfaces.LicenseInterface

	CacheProvider cache.Provider

	tracer *tracing.Tracer

	// These are used to prevent concurrent upload requests
	// for a given upload session which could cause inconsistencies
	// and data corruption.
	uploadLockMapMut sync.Mutex
	uploadLockMap    map[string]bool

	featureFlagSynchronizer      *featureflag.Synchronizer
	featureFlagStop              chan struct{}
	featureFlagStopped           chan struct{}
	featureFlagSynchronizerMutex sync.Mutex

	imgDecoder *imaging.Decoder
	imgEncoder *imaging.Encoder

	dndTaskMut sync.Mutex
	dndTask    *model.ScheduledTask

	products map[string]Product
}

func NewServer(options ...Option) (*Server, error) {
	rootRouter := mux.NewRouter()
	localRouter := mux.NewRouter()

	s := &Server{
		goroutineExitSignal: make(chan struct{}, 1),
		RootRouter:          rootRouter,
		LocalRouter:         localRouter,
		licenseListeners:    map[string]func(*model.License, *model.License){},
		hashSeed:            maphash.MakeSeed(),
		uploadLockMap:       map[string]bool{},
		products:            make(map[string]Product),
	}

	for _, option := range options {
		if err := option(s); err != nil {
			return nil, errors.Wrap(err, "failed to apply option")
		}
	}

	if s.configStore == nil {
		innerStore, err := config.NewFileStore("config.json")
		if err != nil {
			return nil, errors.Wrap(err, "failed to load config")
		}
		configStore, err := config.NewStoreFromBacking(innerStore, nil, false)
		if err != nil {
			return nil, errors.Wrap(err, "failed to load config")
		}

		s.configStore = configStore
	}

	if err := s.initLogging(); err != nil {
		mlog.Error("Could not initiate logging", mlog.Err(err))
	}

	var imgErr error
	s.imgDecoder, imgErr = imaging.NewDecoder(imaging.DecoderOptions{
		ConcurrencyLevel: runtime.NumCPU(),
	})
	if imgErr != nil {
		return nil, errors.Wrap(imgErr, "failed to create image decoder")
	}
	s.imgEncoder, imgErr = imaging.NewEncoder(imaging.EncoderOptions{
		ConcurrencyLevel: runtime.NumCPU(),
	})
	if imgErr != nil {
		return nil, errors.Wrap(imgErr, "failed to create image encoder")
	}

	// This is called after initLogging() to avoid a race condition.
	mlog.Info("Server is initializing...", mlog.String("go_version", runtime.Version()))

	s.httpService = httpservice.MakeHTTPService(s)

	// Initialize products
	for name, initializer := range products {
		prod, err := initializer(s)
		if err != nil {
			return nil, errors.Wrapf(err, "error initializing product: %s", name)
		}

		s.products[name] = prod
	}

	// It is important to initialize the hub only after the global logger is set
	// to avoid race conditions while logging from inside the hub.
	app := New(ServerConnector(s.Channels()))
	app.HubStart()

	if *s.Config().LogSettings.EnableDiagnostics && *s.Config().LogSettings.EnableSentry {
		if strings.Contains(SentryDSN, "placeholder") {
			mlog.Warn("Sentry reporting is enabled, but SENTRY_DSN is not set. Disabling reporting.")
		} else {
			if err := sentry.Init(sentry.ClientOptions{
				Dsn:              SentryDSN,
				Release:          model.BuildHash,
				AttachStacktrace: true,
				BeforeSend: func(event *sentry.Event, hint *sentry.EventHint) *sentry.Event {
					// sanitize data sent to sentry to reduce exposure of PII
					if event.Request != nil {
						event.Request.Cookies = ""
						event.Request.QueryString = ""
						event.Request.Headers = nil
						event.Request.Data = ""
					}
					return event
				},
			}); err != nil {
				mlog.Warn("Sentry could not be initiated, probably bad DSN?", mlog.Err(err))
			}
		}
	}

	if *s.Config().ServiceSettings.EnableOpenTracing {
		tracer, err := tracing.New()
		if err != nil {
			return nil, err
		}
		s.tracer = tracer
	}

	s.pushNotificationClient = s.httpService.MakeClient(true)

	if err := utils.TranslationsPreInit(); err != nil {
		return nil, errors.Wrapf(err, "unable to load Mattermost translation files")
	}
	model.AppErrorInit(i18n.T)

	searchEngine := searchengine.NewBroker(s.Config(), s.Jobs)
	bleveEngine := bleveengine.NewBleveEngine(s.Config(), s.Jobs)
	if err := bleveEngine.Start(); err != nil {
		return nil, err
	}
	searchEngine.RegisterBleveEngine(bleveEngine)
	s.SearchEngine = searchEngine

	// at the moment we only have this implementation
	// in the future the cache provider will be built based on the loaded config
	s.CacheProvider = cache.NewProvider()
	if err := s.CacheProvider.Connect(); err != nil {
		return nil, errors.Wrapf(err, "Unable to connect to cache provider")
	}

	var err error
	if s.seenPendingPostIdsCache, err = s.CacheProvider.NewCache(&cache.CacheOptions{
		Size: PendingPostIDsCacheSize,
	}); err != nil {
		return nil, errors.Wrap(err, "Unable to create pending post ids cache")
	}
	if s.statusCache, err = s.CacheProvider.NewCache(&cache.CacheOptions{
		Size:           model.StatusCacheSize,
		Striped:        true,
		StripedBuckets: maxInt(runtime.NumCPU()-1, 1),
	}); err != nil {
		return nil, errors.Wrap(err, "Unable to create status cache")
	}
	if s.openGraphDataCache, err = s.CacheProvider.NewCache(&cache.CacheOptions{
		Size: openGraphMetadataCacheSize,
	}); err != nil {
		return nil, errors.Wrap(err, "Unable to create opengraphdata cache")
	}

	s.createPushNotificationsHub()

	if err2 := i18n.InitTranslations(*s.Config().LocalizationSettings.DefaultServerLocale, *s.Config().LocalizationSettings.DefaultClientLocale); err2 != nil {
		return nil, errors.Wrapf(err2, "unable to load Mattermost translation files")
	}

	// initEnterprise needs to be called after products initialization.
	s.initEnterprise()

	if s.newStore == nil {
		s.newStore = func() (store.Store, error) {
			s.sqlStore = sqlstore.New(s.Config().SqlSettings, s.Metrics)

			lcl, err2 := localcachelayer.NewLocalCacheLayer(
				retrylayer.New(s.sqlStore),
				s.Metrics,
				s.Cluster,
				s.CacheProvider,
			)
			if err2 != nil {
				return nil, errors.Wrap(err2, "cannot create local cache layer")
			}

			searchStore := searchlayer.NewSearchLayer(
				lcl,
				s.SearchEngine,
				s.Config(),
			)

			s.AddConfigListener(func(prevCfg, cfg *model.Config) {
				searchStore.UpdateConfig(cfg)
			})

			s.sqlStore.UpdateLicense(s.License())
			s.AddLicenseListener(func(oldLicense, newLicense *model.License) {
				s.sqlStore.UpdateLicense(newLicense)
			})

			return timerlayer.New(
				searchStore,
				s.Metrics,
			), nil
		}
	}

	templatesDir, ok := templates.GetTemplateDirectory()
	if !ok {
		return nil, errors.New("Failed find server templates in \"templates\" directory or MM_SERVER_PATH")
	}
	htmlTemplateWatcher, errorsChan, err2 := templates.NewWithWatcher(templatesDir)
	if err2 != nil {
		return nil, errors.Wrap(err2, "cannot initialize server templates")
	}
	s.Go(func() {
		for err2 := range errorsChan {
			mlog.Warn("Server templates error", mlog.Err(err2))
		}
	})
	s.htmlTemplateWatcher = htmlTemplateWatcher

	s.Store, err = s.newStore()
	if err != nil {
		return nil, errors.Wrap(err, "cannot create store")
	}

	s.userService, err = users.New(users.ServiceConfig{
		UserStore:    s.Store.User(),
		SessionStore: s.Store.Session(),
		OAuthStore:   s.Store.OAuth(),
		ConfigFn:     s.Config,
		Metrics:      s.Metrics,
		Cluster:      s.Cluster,
		LicenseFn:    s.License,
	})
	if err != nil {
		return nil, errors.Wrapf(err, "unable to create users service")
	}

	s.teamService, err = teams.New(teams.ServiceConfig{
		TeamStore:    s.Store.Team(),
		ChannelStore: s.Store.Channel(),
		GroupStore:   s.Store.Group(),
		Users:        s.userService,
		WebHub:       s,
		ConfigFn:     s.Config,
		LicenseFn:    s.License,
	})
	if err != nil {
		return nil, errors.Wrapf(err, "unable to create teams service")
	}

	s.configListenerId = s.AddConfigListener(func(_, _ *model.Config) {
		s.configOrLicenseListener()

		message := model.NewWebSocketEvent(model.WebsocketEventConfigChanged, "", "", "", nil)

		message.Add("config", s.ClientConfigWithComputed())
		s.Go(func() {
			s.Publish(message)
		})
	})
	s.licenseListenerId = s.AddLicenseListener(func(oldLicense, newLicense *model.License) {
		s.configOrLicenseListener()

		message := model.NewWebSocketEvent(model.WebsocketEventLicenseChanged, "", "", "", nil)
		message.Add("license", s.GetSanitizedClientLicense())
		s.Go(func() {
			s.Publish(message)
		})

	})

	// This enterprise init should happen after the store is set
	// but we don't want to move the s.initEnterprise() call because
	// we had side-effects with that in the past and needs further
	// investigation
	if cloudInterface != nil {
		s.Cloud = cloudInterface(s)
	}

	s.telemetryService = telemetry.New(s, s.Store, s.SearchEngine, s.Log)

	emailService, err := email.NewService(email.ServiceConfig{
		ConfigFn:           s.Config,
		LicenseFn:          s.License,
		GoFn:               s.Go,
		TemplatesContainer: s.TemplatesContainer(),
		UserService:        s.userService,
		Store:              s.GetStore(),
	})
	if err != nil {
		return nil, errors.Wrapf(err, "unable to initialize email service")
	}
	s.EmailService = emailService

	if model.BuildEnterpriseReady == "true" {
		s.LoadLicense()
	}

	s.setupFeatureFlags()

	s.initJobs()

	s.clusterLeaderListenerId = s.AddClusterLeaderChangedListener(func() {
		mlog.Info("Cluster leader changed. Determining if job schedulers should be running:", mlog.Bool("isLeader", s.IsLeader()))
		if s.Jobs != nil {
			s.Jobs.HandleClusterLeaderChange(s.IsLeader())
		}
		s.setupFeatureFlags()
	})

	if s.joinCluster && s.Cluster != nil {
		s.registerClusterHandlers()
		s.Cluster.StartInterNodeCommunication()
	}

	if err = s.ensureAsymmetricSigningKey(); err != nil {
		return nil, errors.Wrapf(err, "unable to ensure asymmetric signing key")
	}

	if err = s.ensurePostActionCookieSecret(); err != nil {
		return nil, errors.Wrapf(err, "unable to ensure PostAction cookie secret")
	}

	if err = s.ensureInstallationDate(); err != nil {
		return nil, errors.Wrapf(err, "unable to ensure installation date")
	}

	if err = s.ensureFirstServerRunTimestamp(); err != nil {
		return nil, errors.Wrapf(err, "unable to ensure first run timestamp")
	}

	s.regenerateClientConfig()

	subpath, err := utils.GetSubpathFromConfig(s.Config())
	if err != nil {
		return nil, errors.Wrap(err, "failed to parse SiteURL subpath")
	}
	s.Router = s.RootRouter.PathPrefix(subpath).Subrouter()

	pluginsRoute := s.Router.PathPrefix("/plugins/{plugin_id:[A-Za-z0-9\\_\\-\\.]+}").Subrouter()
	pluginsRoute.HandleFunc("", s.ServePluginRequest)
	pluginsRoute.HandleFunc("/public/{public_file:.*}", s.ServePluginPublicRequest)
	pluginsRoute.HandleFunc("/{anything:.*}", s.ServePluginRequest)

	// If configured with a subpath, redirect 404s at the root back into the subpath.
	if subpath != "/" {
		s.RootRouter.NotFoundHandler = http.HandlerFunc(func(w http.ResponseWriter, r *http.Request) {
			r.URL.Path = path.Join(subpath, r.URL.Path)
			http.Redirect(w, r, r.URL.String(), http.StatusFound)
		})
	}

	s.WebSocketRouter = &WebSocketRouter{
		handlers: make(map[string]webSocketHandler),
		app:      app,
	}

	mailConfig := s.MailServiceConfig()

	if nErr := mail.TestConnection(mailConfig); nErr != nil {
		mlog.Error("Mail server connection test is failed", mlog.Err(nErr))
	}

	if _, err = url.ParseRequestURI(*s.Config().ServiceSettings.SiteURL); err != nil {
		mlog.Error("SiteURL must be set. Some features will operate incorrectly if the SiteURL is not set. See documentation for details: http://about.mattermost.com/default-site-url")
	}

	backend, appErr := s.FileBackend()
	if appErr != nil {
		mlog.Error("Problem with file storage settings", mlog.Err(appErr))
	} else {
		nErr := backend.TestConnection()
		if nErr != nil {
			if _, ok := nErr.(*filestore.S3FileBackendNoBucketError); ok {
				nErr = backend.(*filestore.S3FileBackend).MakeBucket()
			}
			if nErr != nil {
				mlog.Error("Problem with file storage settings", mlog.Err(nErr))
			}
		}
	}

	s.timezones = timezones.New()
	// Start email batching because it's not like the other jobs
	s.AddConfigListener(func(_, _ *model.Config) {
		s.EmailService.InitEmailBatching()
	})

	// Start plugin health check job
	pluginsEnvironment := s.PluginsEnvironment
	if pluginsEnvironment != nil {
		pluginsEnvironment.InitPluginHealthCheckJob(*s.Config().PluginSettings.Enable && *s.Config().PluginSettings.EnableHealthCheck)
	}
	s.AddConfigListener(func(_, c *model.Config) {
		s.PluginsLock.RLock()
		pluginsEnvironment := s.PluginsEnvironment
		s.PluginsLock.RUnlock()
		if pluginsEnvironment != nil {
			pluginsEnvironment.InitPluginHealthCheckJob(*s.Config().PluginSettings.Enable && *c.PluginSettings.EnableHealthCheck)
		}
	})

	logCurrentVersion := fmt.Sprintf("Current version is %v (%v/%v/%v/%v)", model.CurrentVersion, model.BuildNumber, model.BuildDate, model.BuildHash, model.BuildHashEnterprise)
	mlog.Info(
		logCurrentVersion,
		mlog.String("current_version", model.CurrentVersion),
		mlog.String("build_number", model.BuildNumber),
		mlog.String("build_date", model.BuildDate),
		mlog.String("build_hash", model.BuildHash),
		mlog.String("build_hash_enterprise", model.BuildHashEnterprise),
	)
	if model.BuildEnterpriseReady == "true" {
		mlog.Info("Enterprise Build", mlog.Bool("enterprise_build", true))
	} else {
		mlog.Info("Team Edition Build", mlog.Bool("enterprise_build", false))
	}

	pwd, _ := os.Getwd()
	mlog.Info("Printing current working", mlog.String("directory", pwd))
	mlog.Info("Loaded config", mlog.String("source", s.configStore.String()))

	s.checkPushNotificationServerURL()

	s.ReloadConfig()

	license := s.License()
	allowAdvancedLogging := license != nil && *license.Features.AdvancedLogging

	if s.Audit == nil {
		s.Audit = &audit.Audit{}
		s.Audit.Init(audit.DefMaxQueueSize)
		if err = s.configureAudit(s.Audit, allowAdvancedLogging); err != nil {
			mlog.Error("Error configuring audit", mlog.Err(err))
		}
	}

	s.removeUnlicensedLogTargets(license)
	s.enableLoggingMetrics()

	s.loggerLicenseListenerId = s.AddLicenseListener(func(oldLicense, newLicense *model.License) {
		s.removeUnlicensedLogTargets(newLicense)
		s.enableLoggingMetrics()
	})

	// Enable developer settings if this is a "dev" build
	if model.BuildNumber == "dev" {
		s.UpdateConfig(func(cfg *model.Config) { *cfg.ServiceSettings.EnableDeveloper = true })
	}

	if err = s.Store.Status().ResetAll(); err != nil {
		mlog.Error("Error to reset the server status.", mlog.Err(err))
	}

	if s.startMetrics {
		s.SetupMetricsServer()
	}

	s.AddLicenseListener(func(oldLicense, newLicense *model.License) {
		if (oldLicense == nil && newLicense == nil) || !s.startMetrics {
			return
		}

		if oldLicense != nil && newLicense != nil && *oldLicense.Features.Metrics == *newLicense.Features.Metrics {
			return
		}

		s.SetupMetricsServer()
	})

	s.SearchEngine.UpdateConfig(s.Config())
	searchConfigListenerId, searchLicenseListenerId := s.StartSearchEngine()
	s.searchConfigListenerId = searchConfigListenerId
	s.searchLicenseListenerId = searchLicenseListenerId

	// if enabled - perform initial product notices fetch
	if *s.Config().AnnouncementSettings.AdminNoticesEnabled || *s.Config().AnnouncementSettings.UserNoticesEnabled {
		go func() {
			if err := app.UpdateProductNotices(); err != nil {
				mlog.Warn("Failied to perform initial product notices fetch", mlog.Err(err))
			}
		}()
	}

	if s.skipPostInit {
		return s, nil
	}

	c := request.EmptyContext()
	s.AddConfigListener(func(oldConfig *model.Config, newConfig *model.Config) {
		if *oldConfig.GuestAccountsSettings.Enable && !*newConfig.GuestAccountsSettings.Enable {
			if appErr := app.DeactivateGuests(c); appErr != nil {
				mlog.Error("Unable to deactivate guest accounts", mlog.Err(appErr))
			}
		}
	})

	// Disable active guest accounts on first run if guest accounts are disabled
	if !*s.Config().GuestAccountsSettings.Enable {
		if appErr := app.DeactivateGuests(c); appErr != nil {
			mlog.Error("Unable to deactivate guest accounts", mlog.Err(appErr))
		}
	}

	if s.runEssentialJobs {
		s.Go(func() {
			s.runLicenseExpirationCheckJob()
			runCheckAdminSupportStatusJob(app, c)
			runDNDStatusExpireJob(app)
		})
		s.runJobs()
	}

	s.doAppMigrations()

	s.initPostMetadata()

	s.initPlugins(c, *s.Config().PluginSettings.Directory, *s.Config().PluginSettings.ClientDirectory)
	s.AddConfigListener(func(prevCfg, cfg *model.Config) {
		if *cfg.PluginSettings.Enable {
			s.initPlugins(c, *cfg.PluginSettings.Directory, *s.Config().PluginSettings.ClientDirectory)
		} else {
			s.ShutDownPlugins()
		}
	})

<<<<<<< HEAD
	s.AddConfigListener(func(oldCfg, newCfg *model.Config) {
		if !oldCfg.FeatureFlags.TimedDND && newCfg.FeatureFlags.TimedDND {
			runDNDStatusExpireJob(app)
		}
		if oldCfg.FeatureFlags.TimedDND && !newCfg.FeatureFlags.TimedDND {
			stopDNDStatusExpireJob(app)
		}
	})

	// Dump the image cache if the proxy settings have changed. (need switch URLs to the correct proxy)
	s.AddConfigListener(func(oldCfg, newCfg *model.Config) {
		if (oldCfg.ImageProxySettings.Enable != newCfg.ImageProxySettings.Enable) ||
			(oldCfg.ImageProxySettings.ImageProxyType != newCfg.ImageProxySettings.ImageProxyType) ||
			(oldCfg.ImageProxySettings.RemoteImageProxyURL != newCfg.ImageProxySettings.RemoteImageProxyURL) ||
			(oldCfg.ImageProxySettings.RemoteImageProxyOptions != newCfg.ImageProxySettings.RemoteImageProxyOptions) {
			s.openGraphDataCache.Purge()
		}
	})

=======
>>>>>>> 60b20dbd
	return s, nil
}

func (s *Server) SetupMetricsServer() {
	if !*s.Config().MetricsSettings.Enable {
		return
	}

	s.StopMetricsServer()

	if err := s.InitMetricsRouter(); err != nil {
		mlog.Error("Error initiating metrics router.", mlog.Err(err))
	}

	if s.Metrics != nil {
		s.Metrics.Register()
	}

	s.startMetricsServer()
}

func maxInt(a, b int) int {
	if a > b {
		return a
	}
	return b
}

func (s *Server) runJobs() {
	s.Go(func() {
		runSecurityJob(s)
	})
	s.Go(func() {
		firstRun, err := s.getFirstServerRunTimestamp()
		if err != nil {
			mlog.Warn("Fetching time of first server run failed. Setting to 'now'.")
			s.ensureFirstServerRunTimestamp()
			firstRun = utils.MillisFromTime(time.Now())
		}
		s.telemetryService.RunTelemetryJob(firstRun)
	})
	s.Go(func() {
		runSessionCleanupJob(s)
	})
	s.Go(func() {
		runTokenCleanupJob(s)
	})
	s.Go(func() {
		runCommandWebhookCleanupJob(s)
	})

	if complianceI := s.Compliance; complianceI != nil {
		complianceI.StartComplianceDailyJob()
	}

	if *s.Config().JobSettings.RunJobs && s.Jobs != nil {
		if err := s.Jobs.StartWorkers(); err != nil {
			mlog.Error("Failed to start job server workers", mlog.Err(err))
		}
	}
	if *s.Config().JobSettings.RunScheduler && s.Jobs != nil {
		if err := s.Jobs.StartSchedulers(); err != nil {
			mlog.Error("Failed to start job server schedulers", mlog.Err(err))
		}
	}

	if *s.Config().ServiceSettings.EnableAWSMetering {
		runReportToAWSMeterJob(s)
	}
}

// Global app options that should be applied to apps created by this server
func (s *Server) AppOptions() []AppOption {
	return []AppOption{
		ServerConnector(s.Channels()),
	}
}

func (s *Server) Channels() *Channels {
	ch, _ := s.products["channels"].(*Channels)
	return ch
}

// Return Database type (postgres or mysql) and current version of Mattermost
func (s *Server) DatabaseTypeAndMattermostVersion() (string, string) {
	mattermostVersion, _ := s.Store.System().GetByName("Version")
	return *s.Config().SqlSettings.DriverName, mattermostVersion.Value
}

// initLogging initializes and configures the logger(s). This may be called more than once.
func (s *Server) initLogging() error {
	var err error
	// create the app logger if needed
	if s.Log == nil {
		s.Log, err = mlog.NewLogger()
		if err != nil {
			return err
		}
	}

	// create notification logger if needed
	if s.NotificationsLog == nil {
		l, err := mlog.NewLogger()
		if err != nil {
			return err
		}
		s.NotificationsLog = l.With(mlog.String("logSource", "notifications"))
	}

	if err := s.configureLogger("logging", s.Log, &s.Config().LogSettings, s.configStore, config.GetLogFileLocation); err != nil {
		// if the config is locked then a unit test has already configured and locked the logger; not an error.
		if !errors.Is(err, mlog.ErrConfigurationLock) {
			// revert to default logger if the config is invalid
			mlog.InitGlobalLogger(nil)
			return err
		}
	}

	// Redirect default Go logger to app logger.
	s.Log.RedirectStdLog(mlog.LvlStdLog)

	// Use the app logger as the global logger (eventually remove all instances of global logging).
	mlog.InitGlobalLogger(s.Log)

	notificationLogSettings := config.GetLogSettingsFromNotificationsLogSettings(&s.Config().NotificationLogSettings)
	if err := s.configureLogger("notification logging", s.NotificationsLog, notificationLogSettings, s.configStore, config.GetNotificationsLogFileLocation); err != nil {
		if !errors.Is(err, mlog.ErrConfigurationLock) {
			mlog.Error("Error configuring notification logger", mlog.Err(err))
			return err
		}
	}
	return nil
}

// configureLogger applies the specified configuration to a logger.
func (s *Server) configureLogger(name string, logger *mlog.Logger, logSettings *model.LogSettings, configStore *config.Store, getPath func(string) string) error {
	// Advanced logging is E20 only, however logging must be initialized before the license
	// file is loaded.  If no valid E20 license exists then advanced logging will be
	// shutdown once license is loaded/checked.
	var err error
	dsn := *logSettings.AdvancedLoggingConfig
	var logConfigSrc config.LogConfigSrc
	if dsn != "" {
		logConfigSrc, err = config.NewLogConfigSrc(dsn, configStore)
		if err != nil {
			return fmt.Errorf("invalid config source for %s, %w", name, err)
		}
		mlog.Info("Loaded configuration for "+name, mlog.String("source", dsn))
	}

	cfg, err := config.MloggerConfigFromLoggerConfig(logSettings, logConfigSrc, getPath)
	if err != nil {
		return fmt.Errorf("invalid config source for %s, %w", name, err)
	}

	if err := logger.ConfigureTargets(cfg, nil); err != nil {
		return fmt.Errorf("invalid config for %s, %w", name, err)
	}
	return nil
}

// removeUnlicensedLogTargets removes any unlicensed log target types.
func (s *Server) removeUnlicensedLogTargets(license *model.License) {
	if license != nil && *license.Features.AdvancedLogging {
		// advanced logging enabled via license; no need to remove any targets
		return
	}

	timeoutCtx, cancelCtx := context.WithTimeout(context.Background(), time.Second*10)
	defer cancelCtx()

	s.Log.RemoveTargets(timeoutCtx, func(ti mlog.TargetInfo) bool {
		return ti.Type != "*targets.Writer" && ti.Type != "*targets.File"
	})

	s.NotificationsLog.RemoveTargets(timeoutCtx, func(ti mlog.TargetInfo) bool {
		return ti.Type != "*targets.Writer" && ti.Type != "*targets.File"
	})
}

func (s *Server) startInterClusterServices(license *model.License, app *App) error {
	if license == nil {
		mlog.Debug("No license provided; Remote Cluster services disabled")
		return nil
	}

	// Remote Cluster service

	// License check
	if !*license.Features.RemoteClusterService {
		mlog.Debug("License does not have Remote Cluster services enabled")
		return nil
	}

	// Config check
	if !*s.Config().ExperimentalSettings.EnableRemoteClusterService {
		mlog.Debug("Remote Cluster Service disabled via config")
		return nil
	}

	var err error

	rcs, err := remotecluster.NewRemoteClusterService(s)
	if err != nil {
		return err
	}

	if err = rcs.Start(); err != nil {
		return err
	}

	s.serviceMux.Lock()
	s.remoteClusterService = rcs
	s.serviceMux.Unlock()

	// Shared Channels service

	// License check
	if !*license.Features.SharedChannels {
		mlog.Debug("License does not have shared channels enabled")
		return nil
	}

	// Config check
	if !*s.Config().ExperimentalSettings.EnableSharedChannels {
		mlog.Debug("Shared Channels Service disabled via config")
		return nil
	}

	scs, err := sharedchannel.NewSharedChannelService(s, app)
	if err != nil {
		return err
	}

	if err = scs.Start(); err != nil {
		return err
	}

	s.serviceMux.Lock()
	s.sharedChannelService = scs
	s.serviceMux.Unlock()

	return nil
}

func (s *Server) enableLoggingMetrics() {
	if s.Metrics == nil {
		return
	}

	s.Log.SetMetricsCollector(s.Metrics.GetLoggerMetricsCollector(), mlog.DefaultMetricsUpdateFreqMillis)

	// logging config needs to be reloaded when metrics collector is added or changed.
	if err := s.initLogging(); err != nil {
		mlog.Error("Error re-configuring logging for metrics")
		return
	}

	mlog.Debug("Logging metrics enabled")
}

const TimeToWaitForConnectionsToCloseOnServerShutdown = time.Second

func (s *Server) StopHTTPServer() {
	if s.Server != nil {
		ctx, cancel := context.WithTimeout(context.Background(), TimeToWaitForConnectionsToCloseOnServerShutdown)
		defer cancel()
		didShutdown := false
		for s.didFinishListen != nil && !didShutdown {
			if err := s.Server.Shutdown(ctx); err != nil {
				mlog.Warn("Unable to shutdown server", mlog.Err(err))
			}
			timer := time.NewTimer(time.Millisecond * 50)
			select {
			case <-s.didFinishListen:
				didShutdown = true
			case <-timer.C:
			}
			timer.Stop()
		}
		s.Server.Close()
		s.Server = nil
	}
}

func (s *Server) Shutdown() {
	mlog.Info("Stopping Server...")

	defer sentry.Flush(2 * time.Second)

	// Stop products.
	// This needs to happen before because products are dependent
	// on parent services.
	for name, product := range s.products {
		if err := product.Stop(); err != nil {
			mlog.Warn("Unable to cleanly stop product", mlog.String("name", name), mlog.Err(err))
		}
	}

	s.HubStop()
	s.ShutDownPlugins()
	s.RemoveLicenseListener(s.licenseListenerId)
	s.RemoveLicenseListener(s.loggerLicenseListenerId)
	s.RemoveClusterLeaderChangedListener(s.clusterLeaderListenerId)

	if s.tracer != nil {
		if err := s.tracer.Close(); err != nil {
			mlog.Warn("Unable to cleanly shutdown opentracing client", mlog.Err(err))
		}
	}

	err := s.telemetryService.Shutdown()
	if err != nil {
		mlog.Warn("Unable to cleanly shutdown telemetry client", mlog.Err(err))
	}

	s.serviceMux.RLock()
	if s.sharedChannelService != nil {
		if err = s.sharedChannelService.Shutdown(); err != nil {
			mlog.Error("Error shutting down shared channel services", mlog.Err(err))
		}
	}
	if s.remoteClusterService != nil {
		if err = s.remoteClusterService.Shutdown(); err != nil {
			mlog.Error("Error shutting down intercluster services", mlog.Err(err))
		}
	}
	s.serviceMux.RUnlock()

	s.StopHTTPServer()
	s.stopLocalModeServer()
	// Push notification hub needs to be shutdown after HTTP server
	// to prevent stray requests from generating a push notification after it's shut down.
	s.StopPushNotificationsHubWorkers()
	s.htmlTemplateWatcher.Close()

	s.WaitForGoroutines()

	s.RemoveConfigListener(s.configListenerId)
	s.stopSearchEngine()

	s.Audit.Shutdown()

	s.stopFeatureFlagUpdateJob()

	s.configStore.Close()

	if s.Cluster != nil {
		s.Cluster.StopInterNodeCommunication()
	}

	s.StopMetricsServer()

	// This must be done after the cluster is stopped.
	if s.Jobs != nil {
		// For simplicity we don't check if workers and schedulers are active
		// before stopping them as both calls essentially become no-ops
		// if nothing is running.
		if err = s.Jobs.StopWorkers(); err != nil && !errors.Is(err, jobs.ErrWorkersNotRunning) {
			mlog.Warn("Failed to stop job server workers", mlog.Err(err))
		}
		if err = s.Jobs.StopSchedulers(); err != nil && !errors.Is(err, jobs.ErrSchedulersNotRunning) {
			mlog.Warn("Failed to stop job server schedulers", mlog.Err(err))
		}
	}

	if s.Store != nil {
		s.Store.Close()
	}

	if s.CacheProvider != nil {
		if err = s.CacheProvider.Close(); err != nil {
			mlog.Warn("Unable to cleanly shutdown cache", mlog.Err(err))
		}
	}

	s.dndTaskMut.Lock()
	if s.dndTask != nil {
		s.dndTask.Cancel()
	}
	s.dndTaskMut.Unlock()

	mlog.Info("Server stopped")

	// shutdown main and notification loggers which will flush any remaining log records.
	timeoutCtx, timeoutCancel := context.WithTimeout(context.Background(), time.Second*15)
	defer timeoutCancel()
	if err = s.NotificationsLog.ShutdownWithTimeout(timeoutCtx); err != nil {
		fmt.Fprintf(os.Stderr, "Error shutting down notification logger: %v", err)
	}
	if err = s.Log.ShutdownWithTimeout(timeoutCtx); err != nil {
		fmt.Fprintf(os.Stderr, "Error shutting down main logger: %v", err)
	}
}

func (s *Server) Restart() error {
	percentage, err := s.UpgradeToE0Status()
	if err != nil || percentage != 100 {
		return errors.Wrap(err, "unable to restart because the system has not been upgraded")
	}
	s.Shutdown()

	argv0, err := exec.LookPath(os.Args[0])
	if err != nil {
		return err
	}

	if _, err = os.Stat(argv0); err != nil {
		return err
	}

	mlog.Info("Restarting server")
	return syscall.Exec(argv0, os.Args, os.Environ())
}

func (s *Server) isUpgradedFromTE() bool {
	val, err := s.Store.System().GetByName(model.SystemUpgradedFromTeId)
	if err != nil {
		return false
	}
	return val.Value == "true"
}

func (s *Server) CanIUpgradeToE0() error {
	return upgrader.CanIUpgradeToE0()
}

func (s *Server) UpgradeToE0() error {
	if err := upgrader.UpgradeToE0(); err != nil {
		return err
	}
	upgradedFromTE := &model.System{Name: model.SystemUpgradedFromTeId, Value: "true"}
	s.Store.System().Save(upgradedFromTE)
	return nil
}

func (s *Server) UpgradeToE0Status() (int64, error) {
	return upgrader.UpgradeToE0Status()
}

// Go creates a goroutine, but maintains a record of it to ensure that execution completes before
// the server is shutdown.
func (s *Server) Go(f func()) {
	atomic.AddInt32(&s.goroutineCount, 1)

	go func() {
		f()

		atomic.AddInt32(&s.goroutineCount, -1)
		select {
		case s.goroutineExitSignal <- struct{}{}:
		default:
		}
	}()
}

// WaitForGoroutines blocks until all goroutines created by App.Go exit.
func (s *Server) WaitForGoroutines() {
	for atomic.LoadInt32(&s.goroutineCount) != 0 {
		<-s.goroutineExitSignal
	}
}

var corsAllowedMethods = []string{
	"POST",
	"GET",
	"OPTIONS",
	"PUT",
	"PATCH",
	"DELETE",
}

// golang.org/x/crypto/acme/autocert/autocert.go
func handleHTTPRedirect(w http.ResponseWriter, r *http.Request) {
	if r.Method != "GET" && r.Method != "HEAD" {
		http.Error(w, "Use HTTPS", http.StatusBadRequest)
		return
	}
	target := "https://" + stripPort(r.Host) + r.URL.RequestURI()
	http.Redirect(w, r, target, http.StatusFound)
}

// golang.org/x/crypto/acme/autocert/autocert.go
func stripPort(hostport string) string {
	host, _, err := net.SplitHostPort(hostport)
	if err != nil {
		return hostport
	}
	return net.JoinHostPort(host, "443")
}

func (s *Server) Start() error {
	mlog.Info("Starting Server...")

	var handler http.Handler = s.RootRouter

	if *s.Config().LogSettings.EnableDiagnostics && *s.Config().LogSettings.EnableSentry && !strings.Contains(SentryDSN, "placeholder") {
		sentryHandler := sentryhttp.New(sentryhttp.Options{
			Repanic: true,
		})
		handler = sentryHandler.Handle(handler)
	}

	if allowedOrigins := *s.Config().ServiceSettings.AllowCorsFrom; allowedOrigins != "" {
		exposedCorsHeaders := *s.Config().ServiceSettings.CorsExposedHeaders
		allowCredentials := *s.Config().ServiceSettings.CorsAllowCredentials
		debug := *s.Config().ServiceSettings.CorsDebug
		corsWrapper := cors.New(cors.Options{
			AllowedOrigins:   strings.Fields(allowedOrigins),
			AllowedMethods:   corsAllowedMethods,
			AllowedHeaders:   []string{"*"},
			ExposedHeaders:   strings.Fields(exposedCorsHeaders),
			MaxAge:           86400,
			AllowCredentials: allowCredentials,
			Debug:            debug,
		})

		// If we have debugging of CORS turned on then forward messages to logs
		if debug {
			corsWrapper.Log = s.Log.With(mlog.String("source", "cors")).StdLogger(mlog.LvlDebug)
		}

		handler = corsWrapper.Handler(handler)
	}

	if *s.Config().RateLimitSettings.Enable {
		mlog.Info("RateLimiter is enabled")

		rateLimiter, err := NewRateLimiter(&s.Config().RateLimitSettings, s.Config().ServiceSettings.TrustedProxyIPHeader)
		if err != nil {
			return err
		}

		s.RateLimiter = rateLimiter
		handler = rateLimiter.RateLimitHandler(handler)
	}
	s.Busy = NewBusy(s.Cluster)

	// Creating a logger for logging errors from http.Server at error level
	errStdLog := s.Log.With(mlog.String("source", "httpserver")).StdLogger(mlog.LvlError)

	s.Server = &http.Server{
		Handler:      handler,
		ReadTimeout:  time.Duration(*s.Config().ServiceSettings.ReadTimeout) * time.Second,
		WriteTimeout: time.Duration(*s.Config().ServiceSettings.WriteTimeout) * time.Second,
		IdleTimeout:  time.Duration(*s.Config().ServiceSettings.IdleTimeout) * time.Second,
		ErrorLog:     errStdLog,
	}

	addr := *s.Config().ServiceSettings.ListenAddress
	if addr == "" {
		if *s.Config().ServiceSettings.ConnectionSecurity == model.ConnSecurityTLS {
			addr = ":https"
		} else {
			addr = ":http"
		}
	}

	listener, err := net.Listen("tcp", addr)
	if err != nil {
		return errors.Wrapf(err, i18n.T("api.server.start_server.starting.critical"), err)
	}
	s.ListenAddr = listener.Addr().(*net.TCPAddr)

	logListeningPort := fmt.Sprintf("Server is listening on %v", listener.Addr().String())
	mlog.Info(logListeningPort, mlog.String("address", listener.Addr().String()))

	m := &autocert.Manager{
		Cache:  autocert.DirCache(*s.Config().ServiceSettings.LetsEncryptCertificateCacheFile),
		Prompt: autocert.AcceptTOS,
	}

	if *s.Config().ServiceSettings.Forward80To443 {
		if host, port, err := net.SplitHostPort(addr); err != nil {
			mlog.Error("Unable to setup forwarding", mlog.Err(err))
		} else if port != "443" {
			return fmt.Errorf(i18n.T("api.server.start_server.forward80to443.enabled_but_listening_on_wrong_port"), port)
		} else {
			httpListenAddress := net.JoinHostPort(host, "http")

			if *s.Config().ServiceSettings.UseLetsEncrypt {
				server := &http.Server{
					Addr:     httpListenAddress,
					Handler:  m.HTTPHandler(nil),
					ErrorLog: s.Log.With(mlog.String("source", "le_forwarder_server")).StdLogger(mlog.LvlError),
				}
				go server.ListenAndServe()
			} else {
				go func() {
					redirectListener, err := net.Listen("tcp", httpListenAddress)
					if err != nil {
						mlog.Error("Unable to setup forwarding", mlog.Err(err))
						return
					}
					defer redirectListener.Close()

					server := &http.Server{
						Handler:  http.HandlerFunc(handleHTTPRedirect),
						ErrorLog: s.Log.With(mlog.String("source", "forwarder_server")).StdLogger(mlog.LvlError),
					}
					server.Serve(redirectListener)
				}()
			}
		}
	} else if *s.Config().ServiceSettings.UseLetsEncrypt {
		return errors.New(i18n.T("api.server.start_server.forward80to443.disabled_while_using_lets_encrypt"))
	}

	s.didFinishListen = make(chan struct{})
	go func() {
		var err error
		if *s.Config().ServiceSettings.ConnectionSecurity == model.ConnSecurityTLS {

			tlsConfig := &tls.Config{
				PreferServerCipherSuites: true,
				CurvePreferences:         []tls.CurveID{tls.CurveP521, tls.CurveP384, tls.CurveP256},
			}

			switch *s.Config().ServiceSettings.TLSMinVer {
			case "1.0":
				tlsConfig.MinVersion = tls.VersionTLS10
			case "1.1":
				tlsConfig.MinVersion = tls.VersionTLS11
			default:
				tlsConfig.MinVersion = tls.VersionTLS12
			}

			defaultCiphers := []uint16{
				tls.TLS_ECDHE_ECDSA_WITH_AES_128_GCM_SHA256,
				tls.TLS_ECDHE_ECDSA_WITH_AES_256_GCM_SHA384,
				tls.TLS_ECDHE_RSA_WITH_AES_128_GCM_SHA256,
				tls.TLS_ECDHE_RSA_WITH_AES_256_GCM_SHA384,
				tls.TLS_RSA_WITH_AES_128_GCM_SHA256,
				tls.TLS_RSA_WITH_AES_256_GCM_SHA384,
			}

			if len(s.Config().ServiceSettings.TLSOverwriteCiphers) == 0 {
				tlsConfig.CipherSuites = defaultCiphers
			} else {
				var cipherSuites []uint16
				for _, cipher := range s.Config().ServiceSettings.TLSOverwriteCiphers {
					value, ok := model.ServerTLSSupportedCiphers[cipher]

					if !ok {
						mlog.Warn("Unsupported cipher passed", mlog.String("cipher", cipher))
						continue
					}

					cipherSuites = append(cipherSuites, value)
				}

				if len(cipherSuites) == 0 {
					mlog.Warn("No supported ciphers passed, fallback to default cipher suite")
					cipherSuites = defaultCiphers
				}

				tlsConfig.CipherSuites = cipherSuites
			}

			certFile := ""
			keyFile := ""

			if *s.Config().ServiceSettings.UseLetsEncrypt {
				tlsConfig.GetCertificate = m.GetCertificate
				tlsConfig.NextProtos = append(tlsConfig.NextProtos, "h2")
			} else {
				certFile = *s.Config().ServiceSettings.TLSCertFile
				keyFile = *s.Config().ServiceSettings.TLSKeyFile
			}

			s.Server.TLSConfig = tlsConfig
			err = s.Server.ServeTLS(listener, certFile, keyFile)
		} else {
			err = s.Server.Serve(listener)
		}

		if err != nil && err != http.ErrServerClosed {
			mlog.Critical("Error starting server", mlog.Err(err))
			time.Sleep(time.Second)
		}

		close(s.didFinishListen)
	}()

	if *s.Config().ServiceSettings.EnableLocalMode {
		if err := s.startLocalModeServer(); err != nil {
			mlog.Critical(err.Error())
		}
	}

	if err := s.startInterClusterServices(s.License(), s.WebSocketRouter.app); err != nil {
		mlog.Error("Error starting inter-cluster services", mlog.Err(err))
	}

	// Start products.
	// This needs to happen after the server has started.
	for name, product := range s.products {
		if err := product.Start(); err != nil {
			return errors.Wrapf(err, "Unable to start %s", name)
		}
	}

	return nil
}

func (s *Server) startLocalModeServer() error {
	s.localModeServer = &http.Server{
		Handler: s.LocalRouter,
	}

	socket := *s.configStore.Get().ServiceSettings.LocalModeSocketLocation
	if err := os.RemoveAll(socket); err != nil {
		return errors.Wrapf(err, i18n.T("api.server.start_server.starting.critical"), err)
	}

	unixListener, err := net.Listen("unix", socket)
	if err != nil {
		return errors.Wrapf(err, i18n.T("api.server.start_server.starting.critical"), err)
	}
	if err = os.Chmod(socket, 0600); err != nil {
		return errors.Wrapf(err, i18n.T("api.server.start_server.starting.critical"), err)
	}

	go func() {
		err = s.localModeServer.Serve(unixListener)
		if err != nil && err != http.ErrServerClosed {
			mlog.Critical("Error starting unix socket server", mlog.Err(err))
		}
	}()
	return nil
}

func (s *Server) stopLocalModeServer() {
	if s.localModeServer != nil {
		s.localModeServer.Close()
	}
}

func (a *App) OriginChecker() func(*http.Request) bool {
	if allowed := *a.Config().ServiceSettings.AllowCorsFrom; allowed != "" {
		if allowed != "*" {
			siteURL, err := url.Parse(*a.Config().ServiceSettings.SiteURL)
			if err == nil {
				siteURL.Path = ""
				allowed += " " + siteURL.String()
			}
		}

		return utils.OriginChecker(allowed)
	}
	return nil
}

func (s *Server) checkPushNotificationServerURL() {
	notificationServer := *s.Config().EmailSettings.PushNotificationServer
	if strings.HasPrefix(notificationServer, "http://") {
		mlog.Warn("Your push notification server is configured with HTTP. For improved security, update to HTTPS in your configuration.")
	}
}

func runSecurityJob(s *Server) {
	doSecurity(s)
	model.CreateRecurringTask("Security", func() {
		doSecurity(s)
	}, time.Hour*4)
}

func runTokenCleanupJob(s *Server) {
	doTokenCleanup(s)
	model.CreateRecurringTask("Token Cleanup", func() {
		doTokenCleanup(s)
	}, time.Hour*1)
}

func runCommandWebhookCleanupJob(s *Server) {
	doCommandWebhookCleanup(s)
	model.CreateRecurringTask("Command Hook Cleanup", func() {
		doCommandWebhookCleanup(s)
	}, time.Hour*1)
}

func runSessionCleanupJob(s *Server) {
	doSessionCleanup(s)
	model.CreateRecurringTask("Session Cleanup", func() {
		doSessionCleanup(s)
	}, time.Hour*24)
}

func (s *Server) runLicenseExpirationCheckJob() {
	s.doLicenseExpirationCheck()
	model.CreateRecurringTask("License Expiration Check", func() {
		s.doLicenseExpirationCheck()
	}, time.Hour*24)
}

func runReportToAWSMeterJob(s *Server) {
	model.CreateRecurringTask("Collect and send usage report to AWS Metering Service", func() {
		doReportUsageToAWSMeteringService(s)
	}, time.Hour*model.AwsMeteringReportInterval)
}

func doReportUsageToAWSMeteringService(s *Server) {
	awsMeter := awsmeter.New(s.Store, s.Config())
	if awsMeter == nil {
		mlog.Error("Cannot obtain instance of AWS Metering Service.")
		return
	}

	dimensions := []string{model.AwsMeteringDimensionUsageHrs}
	reports := awsMeter.GetUserCategoryUsage(dimensions, time.Now().UTC(), time.Now().Add(-model.AwsMeteringReportInterval*time.Hour).UTC())
	awsMeter.ReportUserCategoryUsage(reports)
}

func runCheckAdminSupportStatusJob(a *App, c *request.Context) {
	model.CreateRecurringTask("Check Admin Support Status Job", func() {
		doCheckAdminSupportStatus(a, c)
	}, time.Hour*model.WarnMetricJobInterval)
}

func doSecurity(s *Server) {
	s.DoSecurityUpdateCheck()
}

func doTokenCleanup(s *Server) {
	s.Store.Token().Cleanup()
}

func doCommandWebhookCleanup(s *Server) {
	s.Store.CommandWebhook().Cleanup()
}

const (
	sessionsCleanupBatchSize = 1000
)

func doSessionCleanup(s *Server) {
	mlog.Debug("Cleaning up session store.")
	err := s.Store.Session().Cleanup(model.GetMillis(), sessionsCleanupBatchSize)
	if err != nil {
		mlog.Warn("Error while cleaning up sessions", mlog.Err(err))
	}
}

func doCheckAdminSupportStatus(a *App, c *request.Context) {
	isE0Edition := model.BuildEnterpriseReady == "true"

	if strings.TrimSpace(*a.Config().SupportSettings.SupportEmail) == model.SupportSettingsDefaultSupportEmail {
		if err := a.notifyAdminsOfWarnMetricStatus(c, model.SystemMetricSupportEmailNotConfigured, isE0Edition); err != nil {
			mlog.Error("Failed to send notifications to admin users.", mlog.Err(err))
		}
	}
}

func (s *Server) StopMetricsServer() {
	s.metricsLock.Lock()
	defer s.metricsLock.Unlock()

	if s.metricsServer != nil {
		ctx, cancel := context.WithTimeout(context.Background(), TimeToWaitForConnectionsToCloseOnServerShutdown)
		defer cancel()

		s.metricsServer.Shutdown(ctx)
		s.Log.Info("Metrics and profiling server is stopping")
	}
}

func (s *Server) HandleMetrics(route string, h http.Handler) {
	if s.metricsRouter != nil {
		s.metricsRouter.Handle(route, h)
	}
}

func (s *Server) InitMetricsRouter() error {
	s.metricsRouter = mux.NewRouter()
	runtime.SetBlockProfileRate(*s.Config().MetricsSettings.BlockProfileRate)

	metricsPage := `
			<html>
				<body>{{if .}}
					<div><a href="/metrics">Metrics</a></div>{{end}}
					<div><a href="/debug/pprof/">Profiling Root</a></div>
					<div><a href="/debug/pprof/cmdline">Profiling Command Line</a></div>
					<div><a href="/debug/pprof/symbol">Profiling Symbols</a></div>
					<div><a href="/debug/pprof/goroutine">Profiling Goroutines</a></div>
					<div><a href="/debug/pprof/heap">Profiling Heap</a></div>
					<div><a href="/debug/pprof/threadcreate">Profiling Threads</a></div>
					<div><a href="/debug/pprof/block">Profiling Blocking</a></div>
					<div><a href="/debug/pprof/trace">Profiling Execution Trace</a></div>
					<div><a href="/debug/pprof/profile">Profiling CPU</a></div>
				</body>
			</html>
		`
	metricsPageTmpl, err := template.New("page").Parse(metricsPage)
	if err != nil {
		return errors.Wrap(err, "failed to create template")
	}

	rootHandler := func(w http.ResponseWriter, r *http.Request) {
		metricsPageTmpl.Execute(w, s.Metrics != nil)
	}

	s.metricsRouter.HandleFunc("/", rootHandler)
	s.metricsRouter.StrictSlash(true)

	s.metricsRouter.Handle("/debug", http.RedirectHandler("/", http.StatusMovedPermanently))
	s.metricsRouter.HandleFunc("/debug/pprof/", pprof.Index)
	s.metricsRouter.HandleFunc("/debug/pprof/cmdline", pprof.Cmdline)
	s.metricsRouter.HandleFunc("/debug/pprof/profile", pprof.Profile)
	s.metricsRouter.HandleFunc("/debug/pprof/symbol", pprof.Symbol)
	s.metricsRouter.HandleFunc("/debug/pprof/trace", pprof.Trace)

	// Manually add support for paths linked to by index page at /debug/pprof/
	s.metricsRouter.Handle("/debug/pprof/goroutine", pprof.Handler("goroutine"))
	s.metricsRouter.Handle("/debug/pprof/heap", pprof.Handler("heap"))
	s.metricsRouter.Handle("/debug/pprof/threadcreate", pprof.Handler("threadcreate"))
	s.metricsRouter.Handle("/debug/pprof/block", pprof.Handler("block"))

	return nil
}

func (s *Server) startMetricsServer() {
	var notify chan struct{}
	s.metricsLock.Lock()
	defer func() {
		if notify != nil {
			<-notify
		}
		s.metricsLock.Unlock()
	}()

	l, err := net.Listen("tcp", *s.Config().MetricsSettings.ListenAddress)
	if err != nil {
		mlog.Error(err.Error())
		return
	}

	notify = make(chan struct{})
	s.metricsServer = &http.Server{
		Handler:      handlers.RecoveryHandler(handlers.PrintRecoveryStack(true))(s.metricsRouter),
		ReadTimeout:  time.Duration(*s.Config().ServiceSettings.ReadTimeout) * time.Second,
		WriteTimeout: time.Duration(*s.Config().ServiceSettings.WriteTimeout) * time.Second,
	}

	go func() {
		close(notify)
		if err := s.metricsServer.Serve(l); err != nil && err != http.ErrServerClosed {
			mlog.Critical(err.Error())
		}
	}()

	s.Log.Info("Metrics and profiling server is started", mlog.String("address", l.Addr().String()))
}

func (s *Server) sendLicenseUpForRenewalEmail(users map[string]*model.User, license *model.License) *model.AppError {
	key := model.LicenseUpForRenewalEmailSent + license.Id
	if _, err := s.Store.System().GetByName(key); err == nil {
		// return early because the key already exists and that means we already executed the code below to send email successfully
		return nil
	}

	daysToExpiration := license.DaysToExpiration()

	renewalLink, appErr := s.GenerateLicenseRenewalLink()
	if appErr != nil {
		return model.NewAppError("s.sendLicenseUpForRenewalEmail", "api.server.license_up_for_renewal.error_generating_link", nil, appErr.Error(), http.StatusInternalServerError)
	}

	// we want to at least have one email sent out to an admin
	countNotOks := 0

	for _, user := range users {
		name := user.FirstName
		if name == "" {
			name = user.Username
		}
		if err := s.EmailService.SendLicenseUpForRenewalEmail(user.Email, name, user.Locale, *s.Config().ServiceSettings.SiteURL, renewalLink, daysToExpiration); err != nil {
			mlog.Error("Error sending license up for renewal email to", mlog.String("user_email", user.Email), mlog.Err(err))
			countNotOks++
		}
	}

	// if not even one admin got an email, we consider that this operation errored
	if countNotOks == len(users) {
		return model.NewAppError("s.sendLicenseUpForRenewalEmail", "api.server.license_up_for_renewal.error_sending_email", nil, "", http.StatusInternalServerError)
	}

	system := model.System{
		Name:  key,
		Value: "true",
	}

	if err := s.Store.System().Save(&system); err != nil {
		mlog.Debug("Failed to mark license up for renewal email sending as completed.", mlog.Err(err))
	}

	return nil
}

func (s *Server) doLicenseExpirationCheck() {
	s.LoadLicense()
	license := s.License()

	if license == nil {
		mlog.Debug("License cannot be found.")
		return
	}

	users, err := s.Store.User().GetSystemAdminProfiles()
	if err != nil {
		mlog.Error("Failed to get system admins for license expired message from Mattermost.")
		return
	}

	if license.IsWithinExpirationPeriod() {
		appErr := s.sendLicenseUpForRenewalEmail(users, license)
		if appErr != nil {
			mlog.Debug(appErr.Error())
		}
	}

	if !license.IsPastGracePeriod() {
		mlog.Debug("License is not past the grace period.")
		return
	}

	//send email to admin(s)
	for _, user := range users {
		user := user
		if user.Email == "" {
			mlog.Error("Invalid system admin email.", mlog.String("user_email", user.Email))
			continue
		}

		mlog.Debug("Sending license expired email.", mlog.String("user_email", user.Email))
		s.Go(func() {
			if err := s.SendRemoveExpiredLicenseEmail(user.Email, user.Locale, *s.Config().ServiceSettings.SiteURL); err != nil {
				mlog.Error("Error while sending the license expired email.", mlog.String("user_email", user.Email), mlog.Err(err))
			}
		})
	}

	//remove the license
	s.RemoveLicense()
}

// SendRemoveExpiredLicenseEmail formats an email and uses the email service to send the email to user with link pointing to CWS
// to renew the user license
func (s *Server) SendRemoveExpiredLicenseEmail(email string, locale, siteURL string) *model.AppError {
	renewalLink, err := s.GenerateLicenseRenewalLink()
	if err != nil {
		return err
	}

	if err := s.EmailService.SendRemoveExpiredLicenseEmail(renewalLink, email, locale, siteURL); err != nil {
		return model.NewAppError("SendRemoveExpiredLicenseEmail", "api.license.remove_expired_license.failed.error", nil, err.Error(), http.StatusInternalServerError)
	}

	return nil
}

func (s *Server) StartSearchEngine() (string, string) {
	if s.SearchEngine.ElasticsearchEngine != nil && s.SearchEngine.ElasticsearchEngine.IsActive() {
		s.Go(func() {
			if err := s.SearchEngine.ElasticsearchEngine.Start(); err != nil {
				s.Log.Error(err.Error())
			}
		})
	}

	configListenerId := s.AddConfigListener(func(oldConfig *model.Config, newConfig *model.Config) {
		if s.SearchEngine == nil {
			return
		}
		s.SearchEngine.UpdateConfig(newConfig)

		if s.SearchEngine.ElasticsearchEngine != nil && !*oldConfig.ElasticsearchSettings.EnableIndexing && *newConfig.ElasticsearchSettings.EnableIndexing {
			s.Go(func() {
				if err := s.SearchEngine.ElasticsearchEngine.Start(); err != nil {
					mlog.Error(err.Error())
				}
			})
		} else if s.SearchEngine.ElasticsearchEngine != nil && *oldConfig.ElasticsearchSettings.EnableIndexing && !*newConfig.ElasticsearchSettings.EnableIndexing {
			s.Go(func() {
				if err := s.SearchEngine.ElasticsearchEngine.Stop(); err != nil {
					mlog.Error(err.Error())
				}
			})
		} else if s.SearchEngine.ElasticsearchEngine != nil && *oldConfig.ElasticsearchSettings.Password != *newConfig.ElasticsearchSettings.Password || *oldConfig.ElasticsearchSettings.Username != *newConfig.ElasticsearchSettings.Username || *oldConfig.ElasticsearchSettings.ConnectionURL != *newConfig.ElasticsearchSettings.ConnectionURL || *oldConfig.ElasticsearchSettings.Sniff != *newConfig.ElasticsearchSettings.Sniff {
			s.Go(func() {
				if *oldConfig.ElasticsearchSettings.EnableIndexing {
					if err := s.SearchEngine.ElasticsearchEngine.Stop(); err != nil {
						mlog.Error(err.Error())
					}
					if err := s.SearchEngine.ElasticsearchEngine.Start(); err != nil {
						mlog.Error(err.Error())
					}
				}
			})
		}
	})

	licenseListenerId := s.AddLicenseListener(func(oldLicense, newLicense *model.License) {
		if s.SearchEngine == nil {
			return
		}
		if oldLicense == nil && newLicense != nil {
			if s.SearchEngine.ElasticsearchEngine != nil && s.SearchEngine.ElasticsearchEngine.IsActive() {
				s.Go(func() {
					if err := s.SearchEngine.ElasticsearchEngine.Start(); err != nil {
						mlog.Error(err.Error())
					}
				})
			}
		} else if oldLicense != nil && newLicense == nil {
			if s.SearchEngine.ElasticsearchEngine != nil {
				s.Go(func() {
					if err := s.SearchEngine.ElasticsearchEngine.Stop(); err != nil {
						mlog.Error(err.Error())
					}
				})
			}
		}
	})

	return configListenerId, licenseListenerId
}

func (s *Server) stopSearchEngine() {
	s.RemoveConfigListener(s.searchConfigListenerId)
	s.RemoveLicenseListener(s.searchLicenseListenerId)
	if s.SearchEngine != nil && s.SearchEngine.ElasticsearchEngine != nil && s.SearchEngine.ElasticsearchEngine.IsActive() {
		s.SearchEngine.ElasticsearchEngine.Stop()
	}
	if s.SearchEngine != nil && s.SearchEngine.BleveEngine != nil && s.SearchEngine.BleveEngine.IsActive() {
		s.SearchEngine.BleveEngine.Stop()
	}
}

func (s *Server) FileBackend() (filestore.FileBackend, *model.AppError) {
	license := s.License()
	backend, err := filestore.NewFileBackend(s.Config().FileSettings.ToFileBackendSettings(license != nil && *license.Features.Compliance))
	if err != nil {
		return nil, model.NewAppError("FileBackend", "api.file.no_driver.app_error", nil, err.Error(), http.StatusInternalServerError)
	}
	return backend, nil
}

func (s *Server) TotalWebsocketConnections() int {
	// This method is only called after the hub is initialized.
	// Therefore, no mutex is needed to protect s.hubs.
	count := int64(0)
	for _, hub := range s.hubs {
		count = count + atomic.LoadInt64(&hub.connectionCount)
	}

	return int(count)
}

func (s *Server) ClusterHealthScore() int {
	return s.Cluster.HealthScore()
}

func (s *Server) configOrLicenseListener() {
	s.regenerateClientConfig()
}

func (s *Server) ClientConfigHash() string {
	return s.clientConfigHash.Load().(string)
}

func (s *Server) initJobs() {
	s.Jobs = jobs.NewJobServer(s, s.Store, s.Metrics)
	if jobsDataRetentionJobInterface != nil {
		s.Jobs.DataRetentionJob = jobsDataRetentionJobInterface(s)
	}
	if jobsMessageExportJobInterface != nil {
		s.Jobs.MessageExportJob = jobsMessageExportJobInterface(s)
	}
	if jobsElasticsearchAggregatorInterface != nil {
		s.Jobs.ElasticsearchAggregator = jobsElasticsearchAggregatorInterface(s)
	}
	if jobsElasticsearchIndexerInterface != nil {
		s.Jobs.ElasticsearchIndexer = jobsElasticsearchIndexerInterface(s)
	}
	if jobsBleveIndexerInterface != nil {
		s.Jobs.BleveIndexer = jobsBleveIndexerInterface(s)
	}
	if jobsMigrationsInterface != nil {
		s.Jobs.Migrations = jobsMigrationsInterface(s)
	}
	if jobsLdapSyncInterface != nil {
		s.Jobs.LdapSync = jobsLdapSyncInterface(s)
	}
	if jobsPluginsInterface != nil {
		s.Jobs.Plugins = jobsPluginsInterface(s)
	}
	if jobsExpiryNotifyInterface != nil {
		s.Jobs.ExpiryNotify = jobsExpiryNotifyInterface(s)
	}
	if productNoticesJobInterface != nil {
		s.Jobs.ProductNotices = productNoticesJobInterface(s)
	}
	if jobsImportProcessInterface != nil {
		s.Jobs.ImportProcess = jobsImportProcessInterface(s)
	}
	if jobsImportDeleteInterface != nil {
		s.Jobs.ImportDelete = jobsImportDeleteInterface(s)
	}
	if jobsExportDeleteInterface != nil {
		s.Jobs.ExportDelete = jobsExportDeleteInterface(s)
	}

	if jobsExportProcessInterface != nil {
		s.Jobs.ExportProcess = jobsExportProcessInterface(s)
	}

	if jobsExportProcessInterface != nil {
		s.Jobs.ExportProcess = jobsExportProcessInterface(s)
	}

	if jobsActiveUsersInterface != nil {
		s.Jobs.ActiveUsers = jobsActiveUsersInterface(s)
	}

	if jobsCloudInterface != nil {
		s.Jobs.Cloud = jobsCloudInterface(s)
	}

	if jobsResendInvitationEmailInterface != nil {
		s.Jobs.ResendInvitationEmails = jobsResendInvitationEmailInterface(s)
	}

	if jobsExtractContentInterface != nil {
		s.Jobs.ExtractContent = jobsExtractContentInterface(s)
	}

	s.Jobs.InitWorkers()
	s.Jobs.InitSchedulers()
}

func (s *Server) TelemetryId() string {
	if s.telemetryService == nil {
		return ""
	}
	return s.telemetryService.TelemetryID
}

func (s *Server) HTTPService() httpservice.HTTPService {
	return s.httpService
}

func (s *Server) SetLog(l *mlog.Logger) {
	s.Log = l
}

func (s *Server) GetLogger() mlog.LoggerIFace {
	return s.Log
}

// GetStore returns the server's Store. Exposing via a method
// allows interfaces to be created with subsets of server APIs.
func (s *Server) GetStore() store.Store {
	return s.Store
}

// GetRemoteClusterService returns the `RemoteClusterService` instantiated by the server.
// May be nil if the service is not enabled via license.
func (s *Server) GetRemoteClusterService() remotecluster.RemoteClusterServiceIFace {
	s.serviceMux.RLock()
	defer s.serviceMux.RUnlock()
	return s.remoteClusterService
}

// GetSharedChannelSyncService returns the `SharedChannelSyncService` instantiated by the server.
// May be nil if the service is not enabled via license.
func (s *Server) GetSharedChannelSyncService() SharedChannelServiceIFace {
	s.serviceMux.RLock()
	defer s.serviceMux.RUnlock()
	return s.sharedChannelService
}

// GetMetrics returns the server's Metrics interface. Exposing via a method
// allows interfaces to be created with subsets of server APIs.
func (s *Server) GetMetrics() einterfaces.MetricsInterface {
	return s.Metrics
}

// SetRemoteClusterService sets the `RemoteClusterService` to be used by the server.
// For testing only.
func (s *Server) SetRemoteClusterService(remoteClusterService remotecluster.RemoteClusterServiceIFace) {
	s.serviceMux.Lock()
	defer s.serviceMux.Unlock()
	s.remoteClusterService = remoteClusterService
}

// SetSharedChannelSyncService sets the `SharedChannelSyncService` to be used by the server.
// For testing only.
func (s *Server) SetSharedChannelSyncService(sharedChannelService SharedChannelServiceIFace) {
	s.serviceMux.Lock()
	defer s.serviceMux.Unlock()
	s.sharedChannelService = sharedChannelService
}

func (a *App) GenerateSupportPacket() []model.FileData {
	// If any errors we come across within this function, we will log it in a warning.txt file so that we know why certain files did not get produced if any
	var warnings []string

	// Creating an array of files that we are going to be adding to our zip file
	fileDatas := []model.FileData{}

	// A array of the functions that we can iterate through since they all have the same return value
	functions := []func() (*model.FileData, string){
		a.generateSupportPacketYaml,
		a.createPluginsFile,
		a.createSanitizedConfigFile,
		a.getMattermostLog,
		a.getNotificationsLog,
	}

	for _, fn := range functions {
		fileData, warning := fn()

		if fileData != nil {
			fileDatas = append(fileDatas, *fileData)
		} else {
			warnings = append(warnings, warning)
		}
	}

	// Adding a warning.txt file to the fileDatas if any warning
	if len(warnings) > 0 {
		finalWarning := strings.Join(warnings, "\n")
		fileDatas = append(fileDatas, model.FileData{
			Filename: "warning.txt",
			Body:     []byte(finalWarning),
		})
	}

	return fileDatas
}

func (a *App) getNotificationsLog() (*model.FileData, string) {
	var warning string

	// Getting notifications.log
	if *a.Srv().Config().NotificationLogSettings.EnableFile {
		// notifications.log
		notificationsLog := config.GetNotificationsLogFileLocation(*a.Srv().Config().LogSettings.FileLocation)

		notificationsLogFileData, notificationsLogFileDataErr := ioutil.ReadFile(notificationsLog)

		if notificationsLogFileDataErr == nil {
			fileData := model.FileData{
				Filename: "notifications.log",
				Body:     notificationsLogFileData,
			}
			return &fileData, ""
		}

		warning = fmt.Sprintf("ioutil.ReadFile(notificationsLog) Error: %s", notificationsLogFileDataErr.Error())

	} else {
		warning = "Unable to retrieve notifications.log because LogSettings: EnableFile is false in config.json"
	}

	return nil, warning
}

func (a *App) getMattermostLog() (*model.FileData, string) {
	var warning string

	// Getting mattermost.log
	if *a.Srv().Config().LogSettings.EnableFile {
		// mattermost.log
		mattermostLog := config.GetLogFileLocation(*a.Srv().Config().LogSettings.FileLocation)

		mattermostLogFileData, mattermostLogFileDataErr := ioutil.ReadFile(mattermostLog)

		if mattermostLogFileDataErr == nil {
			fileData := model.FileData{
				Filename: "mattermost.log",
				Body:     mattermostLogFileData,
			}
			return &fileData, ""
		}
		warning = fmt.Sprintf("ioutil.ReadFile(mattermostLog) Error: %s", mattermostLogFileDataErr.Error())

	} else {
		warning = "Unable to retrieve mattermost.log because LogSettings: EnableFile is false in config.json"
	}

	return nil, warning
}

func (a *App) createSanitizedConfigFile() (*model.FileData, string) {
	// Getting sanitized config, prettifying it, and then adding it to our file data array
	sanitizedConfigPrettyJSON, err := json.MarshalIndent(a.GetSanitizedConfig(), "", "    ")
	if err == nil {
		fileData := model.FileData{
			Filename: "sanitized_config.json",
			Body:     sanitizedConfigPrettyJSON,
		}
		return &fileData, ""
	}

	warning := fmt.Sprintf("json.MarshalIndent(c.App.GetSanitizedConfig()) Error: %s", err.Error())
	return nil, warning
}

func (a *App) createPluginsFile() (*model.FileData, string) {
	var warning string

	// Getting the plugins installed on the server, prettify it, and then add them to the file data array
	pluginsResponse, appErr := a.GetPlugins()
	if appErr == nil {
		pluginsPrettyJSON, err := json.MarshalIndent(pluginsResponse, "", "    ")
		if err == nil {
			fileData := model.FileData{
				Filename: "plugins.json",
				Body:     pluginsPrettyJSON,
			}

			return &fileData, ""
		}

		warning = fmt.Sprintf("json.MarshalIndent(pluginsResponse) Error: %s", err.Error())
	} else {
		warning = fmt.Sprintf("c.App.GetPlugins() Error: %s", appErr.Error())
	}

	return nil, warning
}

func (a *App) generateSupportPacketYaml() (*model.FileData, string) {
	// Here we are getting information regarding Elastic Search
	var elasticServerVersion string
	var elasticServerPlugins []string
	if a.Srv().SearchEngine.ElasticsearchEngine != nil {
		elasticServerVersion = a.Srv().SearchEngine.ElasticsearchEngine.GetFullVersion()
		elasticServerPlugins = a.Srv().SearchEngine.ElasticsearchEngine.GetPlugins()
	}

	// Here we are getting information regarding LDAP
	ldapInterface := a.Srv().Ldap
	var vendorName, vendorVersion string
	if ldapInterface != nil {
		vendorName, vendorVersion = ldapInterface.GetVendorNameAndVendorVersion()
	}

	// Here we are getting information regarding the database (mysql/postgres + current Mattermost version)
	databaseType, databaseVersion := a.Srv().DatabaseTypeAndMattermostVersion()

	// Creating the struct for support packet yaml file
	supportPacket := model.SupportPacket{
		ServerOS:             runtime.GOOS,
		ServerArchitecture:   runtime.GOARCH,
		DatabaseType:         databaseType,
		DatabaseVersion:      databaseVersion,
		LdapVendorName:       vendorName,
		LdapVendorVersion:    vendorVersion,
		ElasticServerVersion: elasticServerVersion,
		ElasticServerPlugins: elasticServerPlugins,
	}

	// Marshal to a Yaml File
	supportPacketYaml, err := yaml.Marshal(&supportPacket)
	if err == nil {
		fileData := model.FileData{
			Filename: "support_packet.yaml",
			Body:     supportPacketYaml,
		}
		return &fileData, ""
	}

	warning := fmt.Sprintf("yaml.Marshal(&supportPacket) Error: %s", err.Error())
	return nil, warning
}

func (s *Server) GetProfileImage(user *model.User) ([]byte, bool, *model.AppError) {
	if *s.Config().FileSettings.DriverName == "" {
		img, appErr := s.GetDefaultProfileImage(user)
		if appErr != nil {
			return nil, false, appErr
		}
		return img, false, nil
	}

	path := "users/" + user.Id + "/profile.png"

	data, err := s.ReadFile(path)
	if err != nil {
		img, appErr := s.GetDefaultProfileImage(user)
		if appErr != nil {
			return nil, false, appErr
		}

		if user.LastPictureUpdate == 0 {
			if _, err := s.writeFile(bytes.NewReader(img), path); err != nil {
				return nil, false, err
			}
		}
		return img, true, nil
	}

	return data, false, nil
}

func (s *Server) GetDefaultProfileImage(user *model.User) ([]byte, *model.AppError) {
	img, err := s.userService.GetDefaultProfileImage(user)
	if err != nil {
		switch {
		case errors.Is(err, users.DefaultFontError):
			return nil, model.NewAppError("GetDefaultProfileImage", "api.user.create_profile_image.default_font.app_error", nil, err.Error(), http.StatusInternalServerError)
		case errors.Is(err, users.UserInitialsError):
			return nil, model.NewAppError("GetDefaultProfileImage", "api.user.create_profile_image.initial.app_error", nil, err.Error(), http.StatusInternalServerError)
		default:
			return nil, model.NewAppError("GetDefaultProfileImage", "api.user.create_profile_image.encode.app_error", nil, err.Error(), http.StatusInternalServerError)
		}
	}

	return img, nil
}

func (s *Server) ReadFile(path string) ([]byte, *model.AppError) {
	backend, err := s.FileBackend()
	if err != nil {
		return nil, err
	}
	result, nErr := backend.ReadFile(path)
	if nErr != nil {
		return nil, model.NewAppError("ReadFile", "api.file.read_file.app_error", nil, nErr.Error(), http.StatusInternalServerError)
	}
	return result, nil
}

// func (s *Server) WriteFile(fr io.Reader, path string) (int64, *model.AppError) {
// 	backend, err := s.FileBackend()
// 	if err != nil {
// 		return 0, err
// 	}

// 	result, nErr := backend.WriteFile(fr, path)
// 	if nErr != nil {
// 		return result, model.NewAppError("WriteFile", "api.file.write_file.app_error", nil, nErr.Error(), http.StatusInternalServerError)
// 	}
// 	return result, nil
// }

func createDNDStatusExpirationRecurringTask(a *App) {
	a.ch.srv.dndTaskMut.Lock()
	a.ch.srv.dndTask = model.CreateRecurringTaskFromNextIntervalTime("Unset DND Statuses", a.UpdateDNDStatusOfUsers, 5*time.Minute)
	a.ch.srv.dndTaskMut.Unlock()
}

func cancelDNDStatusExpirationRecurringTask(a *App) {
	a.ch.srv.dndTaskMut.Lock()
	if a.ch.srv.dndTask != nil {
		a.ch.srv.dndTask.Cancel()
		a.ch.srv.dndTask = nil
	}
	a.ch.srv.dndTaskMut.Unlock()
}

func runDNDStatusExpireJob(a *App) {
	if a.IsLeader() {
		createDNDStatusExpirationRecurringTask(a)
	}
	a.ch.srv.AddClusterLeaderChangedListener(func() {
		mlog.Info("Cluster leader changed. Determining if unset DNS status task should be running", mlog.Bool("isLeader", a.IsLeader()))
		if a.IsLeader() {
			createDNDStatusExpirationRecurringTask(a)
		} else {
			cancelDNDStatusExpirationRecurringTask(a)
		}
	})
}<|MERGE_RESOLUTION|>--- conflicted
+++ resolved
@@ -722,16 +722,6 @@
 		}
 	})
 
-<<<<<<< HEAD
-	s.AddConfigListener(func(oldCfg, newCfg *model.Config) {
-		if !oldCfg.FeatureFlags.TimedDND && newCfg.FeatureFlags.TimedDND {
-			runDNDStatusExpireJob(app)
-		}
-		if oldCfg.FeatureFlags.TimedDND && !newCfg.FeatureFlags.TimedDND {
-			stopDNDStatusExpireJob(app)
-		}
-	})
-
 	// Dump the image cache if the proxy settings have changed. (need switch URLs to the correct proxy)
 	s.AddConfigListener(func(oldCfg, newCfg *model.Config) {
 		if (oldCfg.ImageProxySettings.Enable != newCfg.ImageProxySettings.Enable) ||
@@ -742,8 +732,6 @@
 		}
 	})
 
-=======
->>>>>>> 60b20dbd
 	return s, nil
 }
 

// Copyright (c) 2015-present Mattermost, Inc. All Rights Reserved.
// See LICENSE.txt for license information.

package app

import (
	"bytes"
	"context"
	"crypto/tls"
	"encoding/json"
	"fmt"
	"hash/maphash"
	"html/template"
	"io/ioutil"
	"net"
	"net/http"
	"net/http/pprof"
	"net/url"
	"os"
	"os/exec"
	"path"
	"runtime"
	"strings"
	"sync"
	"sync/atomic"
	"syscall"
	"time"

	"gopkg.in/yaml.v2"

	"github.com/getsentry/sentry-go"
	sentryhttp "github.com/getsentry/sentry-go/http"
	"github.com/gorilla/handlers"
	"github.com/gorilla/mux"
	"github.com/pkg/errors"
	"github.com/rs/cors"
	"golang.org/x/crypto/acme/autocert"

	"github.com/mattermost/mattermost-server/v5/app/featureflag"
	"github.com/mattermost/mattermost-server/v5/app/imaging"
	"github.com/mattermost/mattermost-server/v5/app/request"
	"github.com/mattermost/mattermost-server/v5/audit"
	"github.com/mattermost/mattermost-server/v5/config"
	"github.com/mattermost/mattermost-server/v5/einterfaces"
	"github.com/mattermost/mattermost-server/v5/jobs"
	"github.com/mattermost/mattermost-server/v5/model"
	"github.com/mattermost/mattermost-server/v5/plugin"
	"github.com/mattermost/mattermost-server/v5/services/awsmeter"
	"github.com/mattermost/mattermost-server/v5/services/cache"
	"github.com/mattermost/mattermost-server/v5/services/httpservice"
	"github.com/mattermost/mattermost-server/v5/services/imageproxy"
	"github.com/mattermost/mattermost-server/v5/services/remotecluster"
	"github.com/mattermost/mattermost-server/v5/services/searchengine"
	"github.com/mattermost/mattermost-server/v5/services/searchengine/bleveengine"
	"github.com/mattermost/mattermost-server/v5/services/sharedchannel"
	"github.com/mattermost/mattermost-server/v5/services/telemetry"
	"github.com/mattermost/mattermost-server/v5/services/timezones"
	"github.com/mattermost/mattermost-server/v5/services/tracing"
	"github.com/mattermost/mattermost-server/v5/services/upgrader"
	"github.com/mattermost/mattermost-server/v5/services/users"
	"github.com/mattermost/mattermost-server/v5/shared/filestore"
	"github.com/mattermost/mattermost-server/v5/shared/i18n"
	"github.com/mattermost/mattermost-server/v5/shared/mail"
	"github.com/mattermost/mattermost-server/v5/shared/mlog"
	"github.com/mattermost/mattermost-server/v5/shared/templates"
	"github.com/mattermost/mattermost-server/v5/store"
	"github.com/mattermost/mattermost-server/v5/store/localcachelayer"
	"github.com/mattermost/mattermost-server/v5/store/retrylayer"
	"github.com/mattermost/mattermost-server/v5/store/searchlayer"
	"github.com/mattermost/mattermost-server/v5/store/sqlstore"
	"github.com/mattermost/mattermost-server/v5/store/timerlayer"
	"github.com/mattermost/mattermost-server/v5/utils"
)

var MaxNotificationsPerChannelDefault int64 = 1000000

// declaring this as var to allow overriding in tests
var SentryDSN = "placeholder_sentry_dsn"

type Server struct {
	sqlStore        *sqlstore.SqlStore
	Store           store.Store
	WebSocketRouter *WebSocketRouter

	// RootRouter is the starting point for all HTTP requests to the server.
	RootRouter *mux.Router

	// LocalRouter is the starting point for all the local UNIX socket
	// requests to the server
	LocalRouter *mux.Router

	// Router is the starting point for all web, api4 and ws requests to the server. It differs
	// from RootRouter only if the SiteURL contains a /subpath.
	Router *mux.Router

	Server      *http.Server
	ListenAddr  *net.TCPAddr
	RateLimiter *RateLimiter
	Busy        *Busy

	localModeServer *http.Server

	metricsServer *http.Server
	metricsRouter *mux.Router
	metricsLock   sync.Mutex

	didFinishListen chan struct{}

	goroutineCount      int32
	goroutineExitSignal chan struct{}

	PluginsEnvironment     *plugin.Environment
	PluginConfigListenerId string
	PluginsLock            sync.RWMutex

	EmailService *EmailService

	hubs     []*Hub
	hashSeed maphash.Seed

	PushNotificationsHub   PushNotificationsHub
	pushNotificationClient *http.Client // TODO: move this to it's own package

	runEssentialJobs bool
	Jobs             *jobs.JobServer

	clusterLeaderListeners sync.Map

	licenseValue       atomic.Value
	clientLicenseValue atomic.Value
	licenseListeners   map[string]func(*model.License, *model.License)

	timezones *timezones.Timezones

	newStore func() (store.Store, error)

	htmlTemplateWatcher     *templates.Container
	seenPendingPostIdsCache cache.Cache
	statusCache             cache.Cache
	configListenerId        string
	licenseListenerId       string
	logListenerId           string
	clusterLeaderListenerId string
	searchConfigListenerId  string
	searchLicenseListenerId string
	loggerLicenseListenerId string
	configStore             *config.Store
	postActionCookieSecret  []byte

	advancedLogListenerCleanup func()

	pluginCommands     []*PluginCommand
	pluginCommandsLock sync.RWMutex

	asymmetricSigningKey atomic.Value
	clientConfig         atomic.Value
	clientConfigHash     atomic.Value
	limitedClientConfig  atomic.Value

	telemetryService *telemetry.TelemetryService
	userService      *users.UserService

	serviceMux           sync.RWMutex
	remoteClusterService remotecluster.RemoteClusterServiceIFace
	sharedChannelService SharedChannelServiceIFace

	phase2PermissionsMigrationComplete bool

	HTTPService httpservice.HTTPService

	ImageProxy *imageproxy.ImageProxy

	Audit            *audit.Audit
	Log              *mlog.Logger
	NotificationsLog *mlog.Logger

	joinCluster       bool
	startMetrics      bool
	startSearchEngine bool
	skipPostInit      bool

	SearchEngine *searchengine.Broker

	AccountMigration einterfaces.AccountMigrationInterface
	Cluster          einterfaces.ClusterInterface
	Compliance       einterfaces.ComplianceInterface
	DataRetention    einterfaces.DataRetentionInterface
	Ldap             einterfaces.LdapInterface
	MessageExport    einterfaces.MessageExportInterface
	Cloud            einterfaces.CloudInterface
	Metrics          einterfaces.MetricsInterface
	Notification     einterfaces.NotificationInterface
	Saml             einterfaces.SamlInterface
	LicenseManager   einterfaces.LicenseInterface

	CacheProvider cache.Provider

	tracer *tracing.Tracer

	// These are used to prevent concurrent upload requests
	// for a given upload session which could cause inconsistencies
	// and data corruption.
	uploadLockMapMut sync.Mutex
	uploadLockMap    map[string]bool

	featureFlagSynchronizer      *featureflag.Synchronizer
	featureFlagStop              chan struct{}
	featureFlagStopped           chan struct{}
	featureFlagSynchronizerMutex sync.Mutex

	imgDecoder *imaging.Decoder
	imgEncoder *imaging.Encoder

	dndTaskMut sync.Mutex
	dndTask    *model.ScheduledTask
}

func NewServer(options ...Option) (*Server, error) {
	rootRouter := mux.NewRouter()
	localRouter := mux.NewRouter()

	s := &Server{
		goroutineExitSignal: make(chan struct{}, 1),
		RootRouter:          rootRouter,
		LocalRouter:         localRouter,
		licenseListeners:    map[string]func(*model.License, *model.License){},
		hashSeed:            maphash.MakeSeed(),
		uploadLockMap:       map[string]bool{},
	}

	for _, option := range options {
		if err := option(s); err != nil {
			return nil, errors.Wrap(err, "failed to apply option")
		}
	}

	if s.configStore == nil {
		innerStore, err := config.NewFileStore("config.json")
		if err != nil {
			return nil, errors.Wrap(err, "failed to load config")
		}
		configStore, err := config.NewStoreFromBacking(innerStore, nil, false)
		if err != nil {
			return nil, errors.Wrap(err, "failed to load config")
		}

		s.configStore = configStore
	}

	if err := s.initLogging(); err != nil {
		mlog.Error("Could not initiate logging", mlog.Err(err))
	}

	var imgErr error
	s.imgDecoder, imgErr = imaging.NewDecoder(imaging.DecoderOptions{
		ConcurrencyLevel: runtime.NumCPU(),
	})
	if imgErr != nil {
		return nil, errors.Wrap(imgErr, "failed to create image decoder")
	}
	s.imgEncoder, imgErr = imaging.NewEncoder(imaging.EncoderOptions{
		ConcurrencyLevel: runtime.NumCPU(),
	})
	if imgErr != nil {
		return nil, errors.Wrap(imgErr, "failed to create image encoder")
	}

	// This is called after initLogging() to avoid a race condition.
	mlog.Info("Server is initializing...", mlog.String("go_version", runtime.Version()))

	// It is important to initialize the hub only after the global logger is set
	// to avoid race conditions while logging from inside the hub.
	app := New(ServerConnector(s))
	app.HubStart()

	if *s.Config().LogSettings.EnableDiagnostics && *s.Config().LogSettings.EnableSentry {
		if strings.Contains(SentryDSN, "placeholder") {
			mlog.Warn("Sentry reporting is enabled, but SENTRY_DSN is not set. Disabling reporting.")
		} else {
			if err := sentry.Init(sentry.ClientOptions{
				Dsn:              SentryDSN,
				Release:          model.BuildHash,
				AttachStacktrace: true,
				BeforeSend: func(event *sentry.Event, hint *sentry.EventHint) *sentry.Event {
					// sanitize data sent to sentry to reduce exposure of PII
					if event.Request != nil {
						event.Request.Cookies = ""
						event.Request.QueryString = ""
						event.Request.Headers = nil
						event.Request.Data = ""
					}
					return event
				},
			}); err != nil {
				mlog.Warn("Sentry could not be initiated, probably bad DSN?", mlog.Err(err))
			}
		}
	}

	if *s.Config().ServiceSettings.EnableOpenTracing {
		tracer, err := tracing.New()
		if err != nil {
			return nil, err
		}
		s.tracer = tracer
	}

	s.HTTPService = httpservice.MakeHTTPService(s)
	s.pushNotificationClient = s.HTTPService.MakeClient(true)

	s.ImageProxy = imageproxy.MakeImageProxy(s, s.HTTPService, s.Log)

	if err := utils.TranslationsPreInit(); err != nil {
		return nil, errors.Wrapf(err, "unable to load Mattermost translation files")
	}
	model.AppErrorInit(i18n.T)

	searchEngine := searchengine.NewBroker(s.Config(), s.Jobs)
	bleveEngine := bleveengine.NewBleveEngine(s.Config(), s.Jobs)
	if err := bleveEngine.Start(); err != nil {
		return nil, err
	}
	searchEngine.RegisterBleveEngine(bleveEngine)
	s.SearchEngine = searchEngine

	// at the moment we only have this implementation
	// in the future the cache provider will be built based on the loaded config
	s.CacheProvider = cache.NewProvider()
	if err := s.CacheProvider.Connect(); err != nil {
		return nil, errors.Wrapf(err, "Unable to connect to cache provider")
	}

	var err error
	if s.seenPendingPostIdsCache, err = s.CacheProvider.NewCache(&cache.CacheOptions{
		Size: PendingPostIDsCacheSize,
	}); err != nil {
		return nil, errors.Wrap(err, "Unable to create pending post ids cache")
	}
	if s.statusCache, err = s.CacheProvider.NewCache(&cache.CacheOptions{
		Size:           model.STATUS_CACHE_SIZE,
		Striped:        true,
		StripedBuckets: maxInt(runtime.NumCPU()-1, 1),
	}); err != nil {
		return nil, errors.Wrap(err, "Unable to create status cache")
	}

	s.createPushNotificationsHub()

	if err2 := i18n.InitTranslations(*s.Config().LocalizationSettings.DefaultServerLocale, *s.Config().LocalizationSettings.DefaultClientLocale); err2 != nil {
		return nil, errors.Wrapf(err2, "unable to load Mattermost translation files")
	}

	s.initEnterprise()

	if s.newStore == nil {
		s.newStore = func() (store.Store, error) {
			s.sqlStore = sqlstore.New(s.Config().SqlSettings, s.Metrics)

			lcl, err2 := localcachelayer.NewLocalCacheLayer(
				retrylayer.New(s.sqlStore),
				s.Metrics,
				s.Cluster,
				s.CacheProvider,
			)
			if err2 != nil {
				return nil, errors.Wrap(err2, "cannot create local cache layer")
			}

			searchStore := searchlayer.NewSearchLayer(
				lcl,
				s.SearchEngine,
				s.Config(),
			)

			s.AddConfigListener(func(prevCfg, cfg *model.Config) {
				searchStore.UpdateConfig(cfg)
			})

			s.sqlStore.UpdateLicense(s.License())
			s.AddLicenseListener(func(oldLicense, newLicense *model.License) {
				s.sqlStore.UpdateLicense(newLicense)
			})

			return timerlayer.New(
				searchStore,
				s.Metrics,
			), nil
		}
	}

	templatesDir, ok := templates.GetTemplateDirectory()
	if !ok {
		return nil, errors.New("Failed find server templates in \"templates\" directory or MM_SERVER_PATH")
	}
	htmlTemplateWatcher, errorsChan, err2 := templates.NewWithWatcher(templatesDir)
	if err2 != nil {
		return nil, errors.Wrap(err2, "cannot initialize server templates")
	}
	s.Go(func() {
		for err2 := range errorsChan {
			mlog.Warn("Server templates error", mlog.Err(err2))
		}
	})
	s.htmlTemplateWatcher = htmlTemplateWatcher

	s.Store, err = s.newStore()
	if err != nil {
		return nil, errors.Wrap(err, "cannot create store")
	}

	s.userService, err = users.New(users.ServiceConfig{
		UserStore:    s.Store.User(),
		SessionStore: s.Store.Session(),
		OAuthStore:   s.Store.OAuth(),
		ConfigFn:     s.Config,
		Metrics:      s.Metrics,
		Cluster:      s.Cluster,
	})
	if err != nil {
		return nil, errors.Wrapf(err, "unable to create users service")
	}

	s.configListenerId = s.AddConfigListener(func(_, _ *model.Config) {
		s.configOrLicenseListener()

		message := model.NewWebSocketEvent(model.WEBSOCKET_EVENT_CONFIG_CHANGED, "", "", "", nil)

		message.Add("config", s.ClientConfigWithComputed())
		s.Go(func() {
			s.Publish(message)
		})
	})
	s.licenseListenerId = s.AddLicenseListener(func(oldLicense, newLicense *model.License) {
		s.configOrLicenseListener()

		message := model.NewWebSocketEvent(model.WEBSOCKET_EVENT_LICENSE_CHANGED, "", "", "", nil)
		message.Add("license", s.GetSanitizedClientLicense())
		s.Go(func() {
			s.Publish(message)
		})

	})

	// This enterprise init should happen after the store is set
	// but we don't want to move the s.initEnterprise() call because
	// we had side-effects with that in the past and needs further
	// investigation
	if cloudInterface != nil {
		s.Cloud = cloudInterface(s)
	}

	s.telemetryService = telemetry.New(s, s.Store, s.SearchEngine, s.Log)

	emailService, err := NewEmailService(s)
	if err != nil {
		return nil, errors.Wrapf(err, "unable to initialize email service")
	}
	s.EmailService = emailService

	if model.BuildEnterpriseReady == "true" {
		s.LoadLicense()
	}

	s.setupFeatureFlags()

	s.initJobs()

	s.clusterLeaderListenerId = s.AddClusterLeaderChangedListener(func() {
		mlog.Info("Cluster leader changed. Determining if job schedulers should be running:", mlog.Bool("isLeader", s.IsLeader()))
		if s.Jobs != nil {
			s.Jobs.HandleClusterLeaderChange(s.IsLeader())
		}
		s.setupFeatureFlags()
	})

	if s.joinCluster && s.Cluster != nil {
		s.registerClusterHandlers()
		s.Cluster.StartInterNodeCommunication()
	}

	if err = s.ensureAsymmetricSigningKey(); err != nil {
		return nil, errors.Wrapf(err, "unable to ensure asymmetric signing key")
	}

	if err = s.ensurePostActionCookieSecret(); err != nil {
		return nil, errors.Wrapf(err, "unable to ensure PostAction cookie secret")
	}

	if err = s.ensureInstallationDate(); err != nil {
		return nil, errors.Wrapf(err, "unable to ensure installation date")
	}

	if err = s.ensureFirstServerRunTimestamp(); err != nil {
		return nil, errors.Wrapf(err, "unable to ensure first run timestamp")
	}

	s.regenerateClientConfig()

	subpath, err := utils.GetSubpathFromConfig(s.Config())
	if err != nil {
		return nil, errors.Wrap(err, "failed to parse SiteURL subpath")
	}
	s.Router = s.RootRouter.PathPrefix(subpath).Subrouter()

	pluginsRoute := s.Router.PathPrefix("/plugins/{plugin_id:[A-Za-z0-9\\_\\-\\.]+}").Subrouter()
	pluginsRoute.HandleFunc("", s.ServePluginRequest)
	pluginsRoute.HandleFunc("/public/{public_file:.*}", s.ServePluginPublicRequest)
	pluginsRoute.HandleFunc("/{anything:.*}", s.ServePluginRequest)

	// If configured with a subpath, redirect 404s at the root back into the subpath.
	if subpath != "/" {
		s.RootRouter.NotFoundHandler = http.HandlerFunc(func(w http.ResponseWriter, r *http.Request) {
			r.URL.Path = path.Join(subpath, r.URL.Path)
			http.Redirect(w, r, r.URL.String(), http.StatusFound)
		})
	}

	s.WebSocketRouter = &WebSocketRouter{
		handlers: make(map[string]webSocketHandler),
		app:      app,
	}

	mailConfig := s.MailServiceConfig()

	if nErr := mail.TestConnection(mailConfig); nErr != nil {
		mlog.Error("Mail server connection test is failed", mlog.Err(nErr))
	}

	if _, err = url.ParseRequestURI(*s.Config().ServiceSettings.SiteURL); err != nil {
		mlog.Error("SiteURL must be set. Some features will operate incorrectly if the SiteURL is not set. See documentation for details: http://about.mattermost.com/default-site-url")
	}

	backend, appErr := s.FileBackend()
	if appErr != nil {
		mlog.Error("Problem with file storage settings", mlog.Err(appErr))
	} else {
		nErr := backend.TestConnection()
		if nErr != nil {
			if _, ok := nErr.(*filestore.S3FileBackendNoBucketError); ok {
				nErr = backend.(*filestore.S3FileBackend).MakeBucket()
			}
			if nErr != nil {
				mlog.Error("Problem with file storage settings", mlog.Err(nErr))
			}
		}
	}

	s.timezones = timezones.New()
	// Start email batching because it's not like the other jobs
	s.AddConfigListener(func(_, _ *model.Config) {
		s.EmailService.InitEmailBatching()
	})

	// Start plugin health check job
	pluginsEnvironment := s.PluginsEnvironment
	if pluginsEnvironment != nil {
		pluginsEnvironment.InitPluginHealthCheckJob(*s.Config().PluginSettings.Enable && *s.Config().PluginSettings.EnableHealthCheck)
	}
	s.AddConfigListener(func(_, c *model.Config) {
		s.PluginsLock.RLock()
		pluginsEnvironment := s.PluginsEnvironment
		s.PluginsLock.RUnlock()
		if pluginsEnvironment != nil {
			pluginsEnvironment.InitPluginHealthCheckJob(*s.Config().PluginSettings.Enable && *c.PluginSettings.EnableHealthCheck)
		}
	})

	logCurrentVersion := fmt.Sprintf("Current version is %v (%v/%v/%v/%v)", model.CurrentVersion, model.BuildNumber, model.BuildDate, model.BuildHash, model.BuildHashEnterprise)
	mlog.Info(
		logCurrentVersion,
		mlog.String("current_version", model.CurrentVersion),
		mlog.String("build_number", model.BuildNumber),
		mlog.String("build_date", model.BuildDate),
		mlog.String("build_hash", model.BuildHash),
		mlog.String("build_hash_enterprise", model.BuildHashEnterprise),
	)
	if model.BuildEnterpriseReady == "true" {
		mlog.Info("Enterprise Build", mlog.Bool("enterprise_build", true))
	} else {
		mlog.Info("Team Edition Build", mlog.Bool("enterprise_build", false))
	}

	pwd, _ := os.Getwd()
	mlog.Info("Printing current working", mlog.String("directory", pwd))
	mlog.Info("Loaded config", mlog.String("source", s.configStore.String()))

	s.checkPushNotificationServerUrl()

	license := s.License()
	if license == nil {
		s.UpdateConfig(func(cfg *model.Config) {
			cfg.TeamSettings.MaxNotificationsPerChannel = &MaxNotificationsPerChannelDefault
		})
	}

	s.ReloadConfig()

	allowAdvancedLogging := license != nil && *license.Features.AdvancedLogging

	if s.Audit == nil {
		s.Audit = &audit.Audit{}
		s.Audit.Init(audit.DefMaxQueueSize)
		if err = s.configureAudit(s.Audit, allowAdvancedLogging); err != nil {
			mlog.Error("Error configuring audit", mlog.Err(err))
		}
	}

	s.removeUnlicensedLogTargets(license)
	s.enableLoggingMetrics()

	s.loggerLicenseListenerId = s.AddLicenseListener(func(oldLicense, newLicense *model.License) {
		s.removeUnlicensedLogTargets(newLicense)
		s.enableLoggingMetrics()
	})

	// Enable developer settings if this is a "dev" build
	if model.BuildNumber == "dev" {
		s.UpdateConfig(func(cfg *model.Config) { *cfg.ServiceSettings.EnableDeveloper = true })
	}

	if err = s.Store.Status().ResetAll(); err != nil {
		mlog.Error("Error to reset the server status.", mlog.Err(err))
	}

	if s.startMetrics {
		s.SetupMetricsServer()
	}

	s.AddLicenseListener(func(oldLicense, newLicense *model.License) {
		if (oldLicense == nil && newLicense == nil) || !s.startMetrics {
			return
		}

		if oldLicense != nil && newLicense != nil && *oldLicense.Features.Metrics == *newLicense.Features.Metrics {
			return
		}

		s.SetupMetricsServer()
	})

	s.SearchEngine.UpdateConfig(s.Config())
	searchConfigListenerId, searchLicenseListenerId := s.StartSearchEngine()
	s.searchConfigListenerId = searchConfigListenerId
	s.searchLicenseListenerId = searchLicenseListenerId

	// if enabled - perform initial product notices fetch
	if *s.Config().AnnouncementSettings.AdminNoticesEnabled || *s.Config().AnnouncementSettings.UserNoticesEnabled {
		go func() {
			if err := app.UpdateProductNotices(); err != nil {
				mlog.Warn("Failied to perform initial product notices fetch", mlog.Err(err))
			}
		}()
	}

	if s.skipPostInit {
		return s, nil
	}

	c := request.EmptyContext()
	s.AddConfigListener(func(oldConfig *model.Config, newConfig *model.Config) {
		if *oldConfig.GuestAccountsSettings.Enable && !*newConfig.GuestAccountsSettings.Enable {
			if appErr := app.DeactivateGuests(c); appErr != nil {
				mlog.Error("Unable to deactivate guest accounts", mlog.Err(appErr))
			}
		}
	})

	// Disable active guest accounts on first run if guest accounts are disabled
	if !*s.Config().GuestAccountsSettings.Enable {
		if appErr := app.DeactivateGuests(c); appErr != nil {
			mlog.Error("Unable to deactivate guest accounts", mlog.Err(appErr))
		}
	}

	if s.runEssentialJobs {
		s.Go(func() {
			s.runLicenseExpirationCheckJob()
			runCheckAdminSupportStatusJob(app, c)
<<<<<<< HEAD
			runCheckWarnMetricStatusJob(app, c)
=======
>>>>>>> de5efdb8
			runDNDStatusExpireJob(app)
		})
		s.runJobs()
	}

	s.doAppMigrations()

	s.initPostMetadata()

	s.initPlugins(c, *s.Config().PluginSettings.Directory, *s.Config().PluginSettings.ClientDirectory)
	s.AddConfigListener(func(prevCfg, cfg *model.Config) {
		if *cfg.PluginSettings.Enable {
			s.initPlugins(c, *cfg.PluginSettings.Directory, *s.Config().PluginSettings.ClientDirectory)
		} else {
			s.ShutDownPlugins()
		}
	})
	s.AddConfigListener(func(oldCfg, newCfg *model.Config) {
		if !oldCfg.FeatureFlags.TimedDND && newCfg.FeatureFlags.TimedDND {
			runDNDStatusExpireJob(app)
		}
		if oldCfg.FeatureFlags.TimedDND && !newCfg.FeatureFlags.TimedDND {
			stopDNDStatusExpireJob(app)
		}
	})

	return s, nil
}

func (s *Server) SetupMetricsServer() {
	if !*s.Config().MetricsSettings.Enable {
		return
	}

	s.StopMetricsServer()

	if err := s.InitMetricsRouter(); err != nil {
		mlog.Error("Error initiating metrics router.", mlog.Err(err))
	}

	if s.Metrics != nil {
		s.Metrics.Register()
	}

	s.startMetricsServer()
}

func maxInt(a, b int) int {
	if a > b {
		return a
	}
	return b
}

func (s *Server) runJobs() {
	s.Go(func() {
		runSecurityJob(s)
	})
	s.Go(func() {
		firstRun, err := s.getFirstServerRunTimestamp()
		if err != nil {
			mlog.Warn("Fetching time of first server run failed. Setting to 'now'.")
			s.ensureFirstServerRunTimestamp()
			firstRun = utils.MillisFromTime(time.Now())
		}
		s.telemetryService.RunTelemetryJob(firstRun)
	})
	s.Go(func() {
		runSessionCleanupJob(s)
	})
	s.Go(func() {
		runTokenCleanupJob(s)
	})
	s.Go(func() {
		runCommandWebhookCleanupJob(s)
	})

	if complianceI := s.Compliance; complianceI != nil {
		complianceI.StartComplianceDailyJob()
	}

	if *s.Config().JobSettings.RunJobs && s.Jobs != nil {
		if err := s.Jobs.StartWorkers(); err != nil {
			mlog.Error("Failed to start job server workers", mlog.Err(err))
		}
	}
	if *s.Config().JobSettings.RunScheduler && s.Jobs != nil {
		if err := s.Jobs.StartSchedulers(); err != nil {
			mlog.Error("Failed to start job server schedulers", mlog.Err(err))
		}
	}

	if *s.Config().ServiceSettings.EnableAWSMetering {
		runReportToAWSMeterJob(s)
	}
}

// Global app options that should be applied to apps created by this server
func (s *Server) AppOptions() []AppOption {
	return []AppOption{
		ServerConnector(s),
	}
}

// Return Database type (postgres or mysql) and current version of Mattermost
func (s *Server) DatabaseTypeAndMattermostVersion() (string, string) {
	mattermostVersion, _ := s.Store.System().GetByName("Version")
	return *s.Config().SqlSettings.DriverName, mattermostVersion.Value
}

// initLogging initializes and configures the logger. This may be called more than once.
func (s *Server) initLogging() error {
	if s.Log == nil {
		s.Log = mlog.NewLogger(utils.MloggerConfigFromLoggerConfig(&s.Config().LogSettings, utils.GetLogFileLocation))
	}

	// Use this app logger as the global logger (eventually remove all instances of global logging).
	// This is deferred because a copy is made of the logger and it must be fully configured before
	// the copy is made.
	defer mlog.InitGlobalLogger(s.Log)

	// Redirect default Go logger to this logger.
	defer mlog.RedirectStdLog(s.Log)

	if s.NotificationsLog == nil {
		notificationLogSettings := utils.GetLogSettingsFromNotificationsLogSettings(&s.Config().NotificationLogSettings)
		s.NotificationsLog = mlog.NewLogger(utils.MloggerConfigFromLoggerConfig(notificationLogSettings, utils.GetNotificationsLogFileLocation)).
			WithCallerSkip(1).With(mlog.String("logSource", "notifications"))
	}

	if s.logListenerId != "" {
		s.RemoveConfigListener(s.logListenerId)
	}
	s.logListenerId = s.AddConfigListener(func(_, after *model.Config) {
		s.Log.ChangeLevels(utils.MloggerConfigFromLoggerConfig(&after.LogSettings, utils.GetLogFileLocation))

		notificationLogSettings := utils.GetLogSettingsFromNotificationsLogSettings(&after.NotificationLogSettings)
		s.NotificationsLog.ChangeLevels(utils.MloggerConfigFromLoggerConfig(notificationLogSettings, utils.GetNotificationsLogFileLocation))
	})

	// Configure advanced logging.
	// Advanced logging is E20 only, however logging must be initialized before the license
	// file is loaded.  If no valid E20 license exists then advanced logging will be
	// shutdown once license is loaded/checked.
	if *s.Config().LogSettings.AdvancedLoggingConfig != "" {
		dsn := *s.Config().LogSettings.AdvancedLoggingConfig

		cfg, err := config.NewLogConfigSrc(dsn, s.configStore)
		if err != nil {
			return fmt.Errorf("invalid advanced logging config, %w", err)
		}

		if err := s.Log.ConfigAdvancedLogging(cfg.Get()); err != nil {
			return fmt.Errorf("error configuring advanced logging, %w", err)
		}

		mlog.Info("Loaded advanced logging config", mlog.String("source", dsn))

		listenerId := cfg.AddListener(func(_, newCfg mlog.LogTargetCfg) {
			if err := s.Log.ConfigAdvancedLogging(newCfg); err != nil {
				mlog.Error("Error re-configuring advanced logging", mlog.Err(err))
			} else {
				mlog.Info("Re-configured advanced logging")
			}
		})

		// In case initLogging is called more than once.
		if s.advancedLogListenerCleanup != nil {
			s.advancedLogListenerCleanup()
		}

		s.advancedLogListenerCleanup = func() {
			cfg.RemoveListener(listenerId)
		}
	}
	return nil
}

func (s *Server) removeUnlicensedLogTargets(license *model.License) {
	if license != nil && *license.Features.AdvancedLogging {
		// advanced logging enabled via license; no need to remove any targets
		return
	}

	timeoutCtx, cancelCtx := context.WithTimeout(context.Background(), time.Second*10)
	defer cancelCtx()

	mlog.RemoveTargets(timeoutCtx, func(ti mlog.TargetInfo) bool {
		return ti.Type != "*target.Writer" && ti.Type != "*target.File"
	})
}

func (s *Server) startInterClusterServices(license *model.License, app *App) error {
	if license == nil {
		mlog.Debug("No license provided; Remote Cluster services disabled")
		return nil
	}

	// Remote Cluster service

	// License check
	if !*license.Features.RemoteClusterService {
		mlog.Debug("License does not have Remote Cluster services enabled")
		return nil
	}

	// Config check
	if !*s.Config().ExperimentalSettings.EnableRemoteClusterService {
		mlog.Debug("Remote Cluster Service disabled via config")
		return nil
	}

	var err error

	rcs, err := remotecluster.NewRemoteClusterService(s)
	if err != nil {
		return err
	}

	if err = rcs.Start(); err != nil {
		return err
	}

	s.serviceMux.Lock()
	s.remoteClusterService = rcs
	s.serviceMux.Unlock()

	// Shared Channels service

	// License check
	if !*license.Features.SharedChannels {
		mlog.Debug("License does not have shared channels enabled")
		return nil
	}

	// Config check
	if !*s.Config().ExperimentalSettings.EnableSharedChannels {
		mlog.Debug("Shared Channels Service disabled via config")
		return nil
	}

	scs, err := sharedchannel.NewSharedChannelService(s, app)
	if err != nil {
		return err
	}

	if err = scs.Start(); err != nil {
		return err
	}

	s.serviceMux.Lock()
	s.sharedChannelService = scs
	s.serviceMux.Unlock()

	return nil
}

func (s *Server) enableLoggingMetrics() {
	if s.Metrics == nil {
		return
	}

	if err := mlog.EnableMetrics(s.Metrics.GetLoggerMetricsCollector()); err != nil {
		mlog.Error("Failed to enable advanced logging metrics", mlog.Err(err))
	} else {
		mlog.Debug("Advanced logging metrics enabled")
	}
}

const TimeToWaitForConnectionsToCloseOnServerShutdown = time.Second

func (s *Server) StopHTTPServer() {
	if s.Server != nil {
		ctx, cancel := context.WithTimeout(context.Background(), TimeToWaitForConnectionsToCloseOnServerShutdown)
		defer cancel()
		didShutdown := false
		for s.didFinishListen != nil && !didShutdown {
			if err := s.Server.Shutdown(ctx); err != nil {
				mlog.Warn("Unable to shutdown server", mlog.Err(err))
			}
			timer := time.NewTimer(time.Millisecond * 50)
			select {
			case <-s.didFinishListen:
				didShutdown = true
			case <-timer.C:
			}
			timer.Stop()
		}
		s.Server.Close()
		s.Server = nil
	}
}

func (s *Server) Shutdown() {
	mlog.Info("Stopping Server...")

	defer sentry.Flush(2 * time.Second)

	s.HubStop()
	s.ShutDownPlugins()
	s.RemoveLicenseListener(s.licenseListenerId)
	s.RemoveLicenseListener(s.loggerLicenseListenerId)
	s.RemoveClusterLeaderChangedListener(s.clusterLeaderListenerId)

	if s.tracer != nil {
		if err := s.tracer.Close(); err != nil {
			mlog.Warn("Unable to cleanly shutdown opentracing client", mlog.Err(err))
		}
	}

	err := s.telemetryService.Shutdown()
	if err != nil {
		mlog.Warn("Unable to cleanly shutdown telemetry client", mlog.Err(err))
	}

	s.serviceMux.RLock()
	if s.sharedChannelService != nil {
		if err = s.sharedChannelService.Shutdown(); err != nil {
			mlog.Error("Error shutting down shared channel services", mlog.Err(err))
		}
	}
	if s.remoteClusterService != nil {
		if err = s.remoteClusterService.Shutdown(); err != nil {
			mlog.Error("Error shutting down intercluster services", mlog.Err(err))
		}
	}
	s.serviceMux.RUnlock()

	s.StopHTTPServer()
	s.stopLocalModeServer()
	// Push notification hub needs to be shutdown after HTTP server
	// to prevent stray requests from generating a push notification after it's shut down.
	s.StopPushNotificationsHubWorkers()
	s.htmlTemplateWatcher.Close()

	s.WaitForGoroutines()

	if s.advancedLogListenerCleanup != nil {
		s.advancedLogListenerCleanup()
		s.advancedLogListenerCleanup = nil
	}

	s.RemoveConfigListener(s.configListenerId)
	s.RemoveConfigListener(s.logListenerId)
	s.stopSearchEngine()

	s.Audit.Shutdown()

	s.stopFeatureFlagUpdateJob()

	s.configStore.Close()

	if s.Cluster != nil {
		s.Cluster.StopInterNodeCommunication()
	}

	s.StopMetricsServer()

	// This must be done after the cluster is stopped.
	if s.Jobs != nil {
		// For simplicity we don't check if workers and schedulers are active
		// before stopping them as both calls essentially become no-ops
		// if nothing is running.
		if err = s.Jobs.StopWorkers(); err != nil && !errors.Is(err, jobs.ErrWorkersNotRunning) {
			mlog.Warn("Failed to stop job server workers", mlog.Err(err))
		}
		if err = s.Jobs.StopSchedulers(); err != nil && !errors.Is(err, jobs.ErrSchedulersNotRunning) {
			mlog.Warn("Failed to stop job server schedulers", mlog.Err(err))
		}
	}

	if s.Store != nil {
		s.Store.Close()
	}

	if s.CacheProvider != nil {
		if err = s.CacheProvider.Close(); err != nil {
			mlog.Warn("Unable to cleanly shutdown cache", mlog.Err(err))
		}
	}

	timeoutCtx, timeoutCancel := context.WithTimeout(context.Background(), time.Second*15)
	defer timeoutCancel()
	if err := mlog.Flush(timeoutCtx); err != nil {
		mlog.Warn("Error flushing logs", mlog.Err(err))
	}

	s.dndTaskMut.Lock()
	if s.dndTask != nil {
		s.dndTask.Cancel()
	}
	s.dndTaskMut.Unlock()

	mlog.Info("Server stopped")

	// this should just write the "server stopped" record, the rest are already flushed.
	timeoutCtx2, timeoutCancel2 := context.WithTimeout(context.Background(), time.Second*5)
	defer timeoutCancel2()
	_ = mlog.ShutdownAdvancedLogging(timeoutCtx2)
}

func (s *Server) Restart() error {
	percentage, err := s.UpgradeToE0Status()
	if err != nil || percentage != 100 {
		return errors.Wrap(err, "unable to restart because the system has not been upgraded")
	}
	s.Shutdown()

	argv0, err := exec.LookPath(os.Args[0])
	if err != nil {
		return err
	}

	if _, err = os.Stat(argv0); err != nil {
		return err
	}

	mlog.Info("Restarting server")
	return syscall.Exec(argv0, os.Args, os.Environ())
}

func (s *Server) isUpgradedFromTE() bool {
	val, err := s.Store.System().GetByName(model.SYSTEM_UPGRADED_FROM_TE_ID)
	if err != nil {
		return false
	}
	return val.Value == "true"
}

func (s *Server) CanIUpgradeToE0() error {
	return upgrader.CanIUpgradeToE0()
}

func (s *Server) UpgradeToE0() error {
	if err := upgrader.UpgradeToE0(); err != nil {
		return err
	}
	upgradedFromTE := &model.System{Name: model.SYSTEM_UPGRADED_FROM_TE_ID, Value: "true"}
	s.Store.System().Save(upgradedFromTE)
	return nil
}

func (s *Server) UpgradeToE0Status() (int64, error) {
	return upgrader.UpgradeToE0Status()
}

// Go creates a goroutine, but maintains a record of it to ensure that execution completes before
// the server is shutdown.
func (s *Server) Go(f func()) {
	atomic.AddInt32(&s.goroutineCount, 1)

	go func() {
		f()

		atomic.AddInt32(&s.goroutineCount, -1)
		select {
		case s.goroutineExitSignal <- struct{}{}:
		default:
		}
	}()
}

// WaitForGoroutines blocks until all goroutines created by App.Go exit.
func (s *Server) WaitForGoroutines() {
	for atomic.LoadInt32(&s.goroutineCount) != 0 {
		<-s.goroutineExitSignal
	}
}

var corsAllowedMethods = []string{
	"POST",
	"GET",
	"OPTIONS",
	"PUT",
	"PATCH",
	"DELETE",
}

// golang.org/x/crypto/acme/autocert/autocert.go
func handleHTTPRedirect(w http.ResponseWriter, r *http.Request) {
	if r.Method != "GET" && r.Method != "HEAD" {
		http.Error(w, "Use HTTPS", http.StatusBadRequest)
		return
	}
	target := "https://" + stripPort(r.Host) + r.URL.RequestURI()
	http.Redirect(w, r, target, http.StatusFound)
}

// golang.org/x/crypto/acme/autocert/autocert.go
func stripPort(hostport string) string {
	host, _, err := net.SplitHostPort(hostport)
	if err != nil {
		return hostport
	}
	return net.JoinHostPort(host, "443")
}

func (s *Server) Start() error {
	mlog.Info("Starting Server...")

	var handler http.Handler = s.RootRouter

	if *s.Config().LogSettings.EnableDiagnostics && *s.Config().LogSettings.EnableSentry && !strings.Contains(SentryDSN, "placeholder") {
		sentryHandler := sentryhttp.New(sentryhttp.Options{
			Repanic: true,
		})
		handler = sentryHandler.Handle(handler)
	}

	if allowedOrigins := *s.Config().ServiceSettings.AllowCorsFrom; allowedOrigins != "" {
		exposedCorsHeaders := *s.Config().ServiceSettings.CorsExposedHeaders
		allowCredentials := *s.Config().ServiceSettings.CorsAllowCredentials
		debug := *s.Config().ServiceSettings.CorsDebug
		corsWrapper := cors.New(cors.Options{
			AllowedOrigins:   strings.Fields(allowedOrigins),
			AllowedMethods:   corsAllowedMethods,
			AllowedHeaders:   []string{"*"},
			ExposedHeaders:   strings.Fields(exposedCorsHeaders),
			MaxAge:           86400,
			AllowCredentials: allowCredentials,
			Debug:            debug,
		})

		// If we have debugging of CORS turned on then forward messages to logs
		if debug {
			corsWrapper.Log = s.Log.StdLog(mlog.String("source", "cors"))
		}

		handler = corsWrapper.Handler(handler)
	}

	if *s.Config().RateLimitSettings.Enable {
		mlog.Info("RateLimiter is enabled")

		rateLimiter, err := NewRateLimiter(&s.Config().RateLimitSettings, s.Config().ServiceSettings.TrustedProxyIPHeader)
		if err != nil {
			return err
		}

		s.RateLimiter = rateLimiter
		handler = rateLimiter.RateLimitHandler(handler)
	}
	s.Busy = NewBusy(s.Cluster)

	// Creating a logger for logging errors from http.Server at error level
	errStdLog, err := s.Log.StdLogAt(mlog.LevelError, mlog.String("source", "httpserver"))
	if err != nil {
		return err
	}

	s.Server = &http.Server{
		Handler:      handler,
		ReadTimeout:  time.Duration(*s.Config().ServiceSettings.ReadTimeout) * time.Second,
		WriteTimeout: time.Duration(*s.Config().ServiceSettings.WriteTimeout) * time.Second,
		IdleTimeout:  time.Duration(*s.Config().ServiceSettings.IdleTimeout) * time.Second,
		ErrorLog:     errStdLog,
	}

	addr := *s.Config().ServiceSettings.ListenAddress
	if addr == "" {
		if *s.Config().ServiceSettings.ConnectionSecurity == model.CONN_SECURITY_TLS {
			addr = ":https"
		} else {
			addr = ":http"
		}
	}

	listener, err := net.Listen("tcp", addr)
	if err != nil {
		return errors.Wrapf(err, i18n.T("api.server.start_server.starting.critical"), err)
	}
	s.ListenAddr = listener.Addr().(*net.TCPAddr)

	logListeningPort := fmt.Sprintf("Server is listening on %v", listener.Addr().String())
	mlog.Info(logListeningPort, mlog.String("address", listener.Addr().String()))

	m := &autocert.Manager{
		Cache:  autocert.DirCache(*s.Config().ServiceSettings.LetsEncryptCertificateCacheFile),
		Prompt: autocert.AcceptTOS,
	}

	if *s.Config().ServiceSettings.Forward80To443 {
		if host, port, err := net.SplitHostPort(addr); err != nil {
			mlog.Error("Unable to setup forwarding", mlog.Err(err))
		} else if port != "443" {
			return fmt.Errorf(i18n.T("api.server.start_server.forward80to443.enabled_but_listening_on_wrong_port"), port)
		} else {
			httpListenAddress := net.JoinHostPort(host, "http")

			if *s.Config().ServiceSettings.UseLetsEncrypt {
				server := &http.Server{
					Addr:     httpListenAddress,
					Handler:  m.HTTPHandler(nil),
					ErrorLog: s.Log.StdLog(mlog.String("source", "le_forwarder_server")),
				}
				go server.ListenAndServe()
			} else {
				go func() {
					redirectListener, err := net.Listen("tcp", httpListenAddress)
					if err != nil {
						mlog.Error("Unable to setup forwarding", mlog.Err(err))
						return
					}
					defer redirectListener.Close()

					server := &http.Server{
						Handler:  http.HandlerFunc(handleHTTPRedirect),
						ErrorLog: s.Log.StdLog(mlog.String("source", "forwarder_server")),
					}
					server.Serve(redirectListener)
				}()
			}
		}
	} else if *s.Config().ServiceSettings.UseLetsEncrypt {
		return errors.New(i18n.T("api.server.start_server.forward80to443.disabled_while_using_lets_encrypt"))
	}

	s.didFinishListen = make(chan struct{})
	go func() {
		var err error
		if *s.Config().ServiceSettings.ConnectionSecurity == model.CONN_SECURITY_TLS {

			tlsConfig := &tls.Config{
				PreferServerCipherSuites: true,
				CurvePreferences:         []tls.CurveID{tls.CurveP521, tls.CurveP384, tls.CurveP256},
			}

			switch *s.Config().ServiceSettings.TLSMinVer {
			case "1.0":
				tlsConfig.MinVersion = tls.VersionTLS10
			case "1.1":
				tlsConfig.MinVersion = tls.VersionTLS11
			default:
				tlsConfig.MinVersion = tls.VersionTLS12
			}

			defaultCiphers := []uint16{
				tls.TLS_ECDHE_ECDSA_WITH_AES_128_GCM_SHA256,
				tls.TLS_ECDHE_ECDSA_WITH_AES_256_GCM_SHA384,
				tls.TLS_ECDHE_RSA_WITH_AES_128_GCM_SHA256,
				tls.TLS_ECDHE_RSA_WITH_AES_256_GCM_SHA384,
				tls.TLS_RSA_WITH_AES_128_GCM_SHA256,
				tls.TLS_RSA_WITH_AES_256_GCM_SHA384,
			}

			if len(s.Config().ServiceSettings.TLSOverwriteCiphers) == 0 {
				tlsConfig.CipherSuites = defaultCiphers
			} else {
				var cipherSuites []uint16
				for _, cipher := range s.Config().ServiceSettings.TLSOverwriteCiphers {
					value, ok := model.ServerTLSSupportedCiphers[cipher]

					if !ok {
						mlog.Warn("Unsupported cipher passed", mlog.String("cipher", cipher))
						continue
					}

					cipherSuites = append(cipherSuites, value)
				}

				if len(cipherSuites) == 0 {
					mlog.Warn("No supported ciphers passed, fallback to default cipher suite")
					cipherSuites = defaultCiphers
				}

				tlsConfig.CipherSuites = cipherSuites
			}

			certFile := ""
			keyFile := ""

			if *s.Config().ServiceSettings.UseLetsEncrypt {
				tlsConfig.GetCertificate = m.GetCertificate
				tlsConfig.NextProtos = append(tlsConfig.NextProtos, "h2")
			} else {
				certFile = *s.Config().ServiceSettings.TLSCertFile
				keyFile = *s.Config().ServiceSettings.TLSKeyFile
			}

			s.Server.TLSConfig = tlsConfig
			err = s.Server.ServeTLS(listener, certFile, keyFile)
		} else {
			err = s.Server.Serve(listener)
		}

		if err != nil && err != http.ErrServerClosed {
			mlog.Critical("Error starting server", mlog.Err(err))
			time.Sleep(time.Second)
		}

		close(s.didFinishListen)
	}()

	if *s.Config().ServiceSettings.EnableLocalMode {
		if err := s.startLocalModeServer(); err != nil {
			mlog.Critical(err.Error())
		}
	}

	if err := s.startInterClusterServices(s.License(), s.WebSocketRouter.app); err != nil {
		mlog.Error("Error starting inter-cluster services", mlog.Err(err))
	}

	return nil
}

func (s *Server) startLocalModeServer() error {
	s.localModeServer = &http.Server{
		Handler: s.LocalRouter,
	}

	socket := *s.configStore.Get().ServiceSettings.LocalModeSocketLocation
	if err := os.RemoveAll(socket); err != nil {
		return errors.Wrapf(err, i18n.T("api.server.start_server.starting.critical"), err)
	}

	unixListener, err := net.Listen("unix", socket)
	if err != nil {
		return errors.Wrapf(err, i18n.T("api.server.start_server.starting.critical"), err)
	}
	if err = os.Chmod(socket, 0600); err != nil {
		return errors.Wrapf(err, i18n.T("api.server.start_server.starting.critical"), err)
	}

	go func() {
		err = s.localModeServer.Serve(unixListener)
		if err != nil && err != http.ErrServerClosed {
			mlog.Critical("Error starting unix socket server", mlog.Err(err))
		}
	}()
	return nil
}

func (s *Server) stopLocalModeServer() {
	if s.localModeServer != nil {
		s.localModeServer.Close()
	}
}

func (a *App) OriginChecker() func(*http.Request) bool {
	if allowed := *a.Config().ServiceSettings.AllowCorsFrom; allowed != "" {
		if allowed != "*" {
			siteURL, err := url.Parse(*a.Config().ServiceSettings.SiteURL)
			if err == nil {
				siteURL.Path = ""
				allowed += " " + siteURL.String()
			}
		}

		return utils.OriginChecker(allowed)
	}
	return nil
}

func (s *Server) checkPushNotificationServerUrl() {
	notificationServer := *s.Config().EmailSettings.PushNotificationServer
	if strings.HasPrefix(notificationServer, "http://") {
		mlog.Warn("Your push notification server is configured with HTTP. For improved security, update to HTTPS in your configuration.")
	}
}

func runSecurityJob(s *Server) {
	doSecurity(s)
	model.CreateRecurringTask("Security", func() {
		doSecurity(s)
	}, time.Hour*4)
}

func runTokenCleanupJob(s *Server) {
	doTokenCleanup(s)
	model.CreateRecurringTask("Token Cleanup", func() {
		doTokenCleanup(s)
	}, time.Hour*1)
}

func runCommandWebhookCleanupJob(s *Server) {
	doCommandWebhookCleanup(s)
	model.CreateRecurringTask("Command Hook Cleanup", func() {
		doCommandWebhookCleanup(s)
	}, time.Hour*1)
}

func runSessionCleanupJob(s *Server) {
	doSessionCleanup(s)
	model.CreateRecurringTask("Session Cleanup", func() {
		doSessionCleanup(s)
	}, time.Hour*24)
}

func (s *Server) runLicenseExpirationCheckJob() {
	s.doLicenseExpirationCheck()
	model.CreateRecurringTask("License Expiration Check", func() {
		s.doLicenseExpirationCheck()
	}, time.Hour*24)
}

func runReportToAWSMeterJob(s *Server) {
	model.CreateRecurringTask("Collect and send usage report to AWS Metering Service", func() {
		doReportUsageToAWSMeteringService(s)
	}, time.Hour*model.AWS_METERING_REPORT_INTERVAL)
}

func doReportUsageToAWSMeteringService(s *Server) {
	awsMeter := awsmeter.New(s.Store, s.Config())
	if awsMeter == nil {
		mlog.Error("Cannot obtain instance of AWS Metering Service.")
		return
	}

	dimensions := []string{model.AWS_METERING_DIMENSION_USAGE_HRS}
	reports := awsMeter.GetUserCategoryUsage(dimensions, time.Now().UTC(), time.Now().Add(-model.AWS_METERING_REPORT_INTERVAL*time.Hour).UTC())
	awsMeter.ReportUserCategoryUsage(reports)
}

<<<<<<< HEAD
//nolint:golint,unused,deadcode
func runCheckWarnMetricStatusJob(a *App, c *request.Context) {
	doCheckWarnMetricStatus(a, c)
	model.CreateRecurringTask("Check Warn Metric Status Job", func() {
		doCheckWarnMetricStatus(a, c)
	}, time.Hour*model.WARN_METRIC_JOB_INTERVAL)
}

=======
>>>>>>> de5efdb8
func runCheckAdminSupportStatusJob(a *App, c *request.Context) {
	doCheckAdminSupportStatus(a, c)
	model.CreateRecurringTask("Check Admin Support Status Job", func() {
		doCheckAdminSupportStatus(a, c)
	}, time.Hour*model.WARN_METRIC_JOB_INTERVAL)
}

func doSecurity(s *Server) {
	s.DoSecurityUpdateCheck()
}

func doTokenCleanup(s *Server) {
	s.Store.Token().Cleanup()
}

func doCommandWebhookCleanup(s *Server) {
	s.Store.CommandWebhook().Cleanup()
}

const (
	SessionsCleanupBatchSize = 1000
)

func doSessionCleanup(s *Server) {
	s.Store.Session().Cleanup(model.GetMillis(), SessionsCleanupBatchSize)
}

<<<<<<< HEAD
//nolint:golint,unused,deadcode
func doCheckWarnMetricStatus(a *App, c *request.Context) {
	license := a.Srv().License()
	if license != nil {
		mlog.Debug("License is present, skip")
		return
	}

	// Get the system fields values from store
	systemDataList, nErr := a.Srv().Store.System().Get()
	if nErr != nil {
		mlog.Error("No system properties obtained", mlog.Err(nErr))
		return
	}

	warnMetricStatusFromStore := make(map[string]string)

	for key, value := range systemDataList {
		if strings.HasPrefix(key, model.WARN_METRIC_STATUS_STORE_PREFIX) {
			if _, ok := model.WarnMetricsTable[key]; ok {
				warnMetricStatusFromStore[key] = value
				if value == model.WARN_METRIC_STATUS_ACK {
					// If any warn metric has already been acked, we return
					mlog.Debug("Warn metrics have been acked, skip")
					return
				}
			}
		}
	}

	lastWarnMetricRunTimestamp, err := a.Srv().getLastWarnMetricTimestamp()
	if err != nil {
		mlog.Debug("Cannot obtain last advisory run timestamp", mlog.Err(err))
	} else {
		currentTime := utils.MillisFromTime(time.Now())
		// If the admin advisory has already been shown in the last 7 days
		if (currentTime-lastWarnMetricRunTimestamp)/(model.WARN_METRIC_JOB_WAIT_TIME) < 1 {
			mlog.Debug("No advisories should be shown during the wait interval time")
			return
		}
	}

	numberOfActiveUsers, err0 := a.Srv().Store.User().Count(model.UserCountOptions{})
	if err0 != nil {
		mlog.Debug("Error attempting to get active registered users.", mlog.Err(err0))
	}

	teamCount, err1 := a.Srv().Store.Team().AnalyticsTeamCount(nil)
	if err1 != nil {
		mlog.Debug("Error attempting to get number of teams.", mlog.Err(err1))
	}

	openChannelCount, err2 := a.Srv().Store.Channel().AnalyticsTypeCount("", model.CHANNEL_OPEN)
	if err2 != nil {
		mlog.Debug("Error attempting to get number of public channels.", mlog.Err(err2))
	}

	// If an account is created with a different email domain
	// Search for an entry that has an email account different from the current domain
	// Get domain account from site url
	localDomainAccount := utils.GetHostnameFromSiteURL(*a.Srv().Config().ServiceSettings.SiteURL)
	isDiffEmailAccount, err3 := a.Srv().Store.User().AnalyticsGetExternalUsers(localDomainAccount)
	if err3 != nil {
		mlog.Debug("Error attempting to get number of private channels.", mlog.Err(err3))
	}

	warnMetrics := []model.WarnMetric{}

	if numberOfActiveUsers < model.WARN_METRIC_NUMBER_OF_ACTIVE_USERS_25 {
		return
	} else if teamCount >= model.WarnMetricsTable[model.SYSTEM_WARN_METRIC_NUMBER_OF_TEAMS_5].Limit && warnMetricStatusFromStore[model.SYSTEM_WARN_METRIC_NUMBER_OF_TEAMS_5] != model.WARN_METRIC_STATUS_RUNONCE {
		warnMetrics = append(warnMetrics, model.WarnMetricsTable[model.SYSTEM_WARN_METRIC_NUMBER_OF_TEAMS_5])
	} else if *a.Config().ServiceSettings.EnableMultifactorAuthentication && warnMetricStatusFromStore[model.SYSTEM_WARN_METRIC_MFA] != model.WARN_METRIC_STATUS_RUNONCE {
		warnMetrics = append(warnMetrics, model.WarnMetricsTable[model.SYSTEM_WARN_METRIC_MFA])
	} else if isDiffEmailAccount && warnMetricStatusFromStore[model.SYSTEM_WARN_METRIC_EMAIL_DOMAIN] != model.WARN_METRIC_STATUS_RUNONCE {
		warnMetrics = append(warnMetrics, model.WarnMetricsTable[model.SYSTEM_WARN_METRIC_EMAIL_DOMAIN])
	} else if openChannelCount >= model.WarnMetricsTable[model.SYSTEM_WARN_METRIC_NUMBER_OF_CHANNELS_50].Limit && warnMetricStatusFromStore[model.SYSTEM_WARN_METRIC_NUMBER_OF_CHANNELS_50] != model.WARN_METRIC_STATUS_RUNONCE {
		warnMetrics = append(warnMetrics, model.WarnMetricsTable[model.SYSTEM_WARN_METRIC_NUMBER_OF_CHANNELS_50])
	}

	// If the system did not cross any of the thresholds for the Contextual Advisories
	if len(warnMetrics) == 0 {
		if numberOfActiveUsers >= model.WarnMetricsTable[model.SYSTEM_WARN_METRIC_NUMBER_OF_ACTIVE_USERS_100].Limit && numberOfActiveUsers < model.WarnMetricsTable[model.SYSTEM_WARN_METRIC_NUMBER_OF_ACTIVE_USERS_200].Limit && warnMetricStatusFromStore[model.SYSTEM_WARN_METRIC_NUMBER_OF_ACTIVE_USERS_100] != model.WARN_METRIC_STATUS_RUNONCE {
			warnMetrics = append(warnMetrics, model.WarnMetricsTable[model.SYSTEM_WARN_METRIC_NUMBER_OF_ACTIVE_USERS_100])
		} else if numberOfActiveUsers >= model.WarnMetricsTable[model.SYSTEM_WARN_METRIC_NUMBER_OF_ACTIVE_USERS_200].Limit && numberOfActiveUsers < model.WarnMetricsTable[model.SYSTEM_WARN_METRIC_NUMBER_OF_ACTIVE_USERS_300].Limit && warnMetricStatusFromStore[model.SYSTEM_WARN_METRIC_NUMBER_OF_ACTIVE_USERS_200] != model.WARN_METRIC_STATUS_RUNONCE {
			warnMetrics = append(warnMetrics, model.WarnMetricsTable[model.SYSTEM_WARN_METRIC_NUMBER_OF_ACTIVE_USERS_200])
		} else if numberOfActiveUsers >= model.WarnMetricsTable[model.SYSTEM_WARN_METRIC_NUMBER_OF_ACTIVE_USERS_300].Limit && numberOfActiveUsers < model.WarnMetricsTable[model.SYSTEM_WARN_METRIC_NUMBER_OF_ACTIVE_USERS_500].Limit && warnMetricStatusFromStore[model.SYSTEM_WARN_METRIC_NUMBER_OF_ACTIVE_USERS_300] != model.WARN_METRIC_STATUS_RUNONCE {
			warnMetrics = append(warnMetrics, model.WarnMetricsTable[model.SYSTEM_WARN_METRIC_NUMBER_OF_ACTIVE_USERS_300])
		} else if numberOfActiveUsers >= model.WarnMetricsTable[model.SYSTEM_WARN_METRIC_NUMBER_OF_ACTIVE_USERS_500].Limit {
			var tWarnMetric model.WarnMetric

			if warnMetricStatusFromStore[model.SYSTEM_WARN_METRIC_NUMBER_OF_ACTIVE_USERS_500] != model.WARN_METRIC_STATUS_RUNONCE {
				tWarnMetric = model.WarnMetricsTable[model.SYSTEM_WARN_METRIC_NUMBER_OF_ACTIVE_USERS_500]
			}

			postsCount, err4 := a.Srv().Store.Post().AnalyticsPostCount("", false, false)
			if err4 != nil {
				mlog.Debug("Error attempting to get number of posts.", mlog.Err(err4))
			}

			if postsCount > model.WarnMetricsTable[model.SYSTEM_WARN_METRIC_NUMBER_OF_POSTS_2M].Limit && warnMetricStatusFromStore[model.SYSTEM_WARN_METRIC_NUMBER_OF_POSTS_2M] != model.WARN_METRIC_STATUS_RUNONCE {
				tWarnMetric = model.WarnMetricsTable[model.SYSTEM_WARN_METRIC_NUMBER_OF_POSTS_2M]
			}

			if tWarnMetric != (model.WarnMetric{}) {
				warnMetrics = append(warnMetrics, tWarnMetric)
			}
		}
	}

	isE0Edition := model.BuildEnterpriseReady == "true" // license == nil was already validated upstream

	for _, warnMetric := range warnMetrics {
		data, nErr := a.Srv().Store.System().GetByName(warnMetric.Id)
		if nErr == nil && data != nil && warnMetric.IsBotOnly && data.Value == model.WARN_METRIC_STATUS_RUNONCE {
			mlog.Debug("This metric warning is bot only and ran once")
			continue
		}

		warnMetricStatus, _ := a.getWarnMetricStatusAndDisplayTextsForId(warnMetric.Id, nil, isE0Edition)
		if !warnMetric.IsBotOnly {
			// Banner and bot metric types - send websocket event every interval
			message := model.NewWebSocketEvent(model.WEBSOCKET_WARN_METRIC_STATUS_RECEIVED, "", "", "", nil)
			message.Add("warnMetricStatus", warnMetricStatus.ToJson())
			a.Publish(message)

			// Banner and bot metric types, send the bot message only once
			if data != nil && data.Value == model.WARN_METRIC_STATUS_RUNONCE {
				continue
			}
		}

		if nerr := a.notifyAdminsOfWarnMetricStatus(c, warnMetric.Id, isE0Edition); nerr != nil {
			mlog.Error("Failed to send notifications to admin users.", mlog.Err(nerr))
		}

		if warnMetric.IsRunOnce {
			a.setWarnMetricsStatusForId(warnMetric.Id, model.WARN_METRIC_STATUS_RUNONCE)
		} else {
			a.setWarnMetricsStatusForId(warnMetric.Id, model.WARN_METRIC_STATUS_LIMIT_REACHED)
=======
func doCheckAdminSupportStatus(a *App, c *request.Context) {
	isE0Edition := model.BuildEnterpriseReady == "true"

	if strings.TrimSpace(*a.Config().SupportSettings.SupportEmail) == model.SUPPORT_SETTINGS_DEFAULT_SUPPORT_EMAIL {
		if err := a.notifyAdminsOfWarnMetricStatus(c, model.SYSTEM_METRIC_SUPPORT_EMAIL_NOT_CONFIGURED, isE0Edition); err != nil {
			mlog.Error("Failed to send notifications to admin users.", mlog.Err(err))
>>>>>>> de5efdb8
		}
	}
}

func doCheckAdminSupportStatus(a *App, c *request.Context) {
	isE0Edition := model.BuildEnterpriseReady == "true"

	if strings.TrimSpace(*a.Config().SupportSettings.SupportEmail) == model.SUPPORT_SETTINGS_DEFAULT_SUPPORT_EMAIL {
		if err := a.notifyAdminsOfWarnMetricStatus(c, model.SYSTEM_METRIC_SUPPORT_EMAIL_NOT_CONFIGURED, isE0Edition); err != nil {
			mlog.Error("Failed to send notifications to admin users.", mlog.Err(err))
		}
	}
}

func (s *Server) StopMetricsServer() {
	s.metricsLock.Lock()
	defer s.metricsLock.Unlock()

	if s.metricsServer != nil {
		ctx, cancel := context.WithTimeout(context.Background(), TimeToWaitForConnectionsToCloseOnServerShutdown)
		defer cancel()

		s.metricsServer.Shutdown(ctx)
		s.Log.Info("Metrics and profiling server is stopping")
	}
}

func (s *Server) HandleMetrics(route string, h http.Handler) {
	if s.metricsRouter != nil {
		s.metricsRouter.Handle(route, h)
	}
}

func (s *Server) InitMetricsRouter() error {
	s.metricsRouter = mux.NewRouter()
	runtime.SetBlockProfileRate(*s.Config().MetricsSettings.BlockProfileRate)

	metricsPage := `
			<html>
				<body>{{if .}}
					<div><a href="/metrics">Metrics</a></div>{{end}}
					<div><a href="/debug/pprof/">Profiling Root</a></div>
					<div><a href="/debug/pprof/cmdline">Profiling Command Line</a></div>
					<div><a href="/debug/pprof/symbol">Profiling Symbols</a></div>
					<div><a href="/debug/pprof/goroutine">Profiling Goroutines</a></div>
					<div><a href="/debug/pprof/heap">Profiling Heap</a></div>
					<div><a href="/debug/pprof/threadcreate">Profiling Threads</a></div>
					<div><a href="/debug/pprof/block">Profiling Blocking</a></div>
					<div><a href="/debug/pprof/trace">Profiling Execution Trace</a></div>
					<div><a href="/debug/pprof/profile">Profiling CPU</a></div>
				</body>
			</html>
		`
	metricsPageTmpl, err := template.New("page").Parse(metricsPage)
	if err != nil {
		return errors.Wrap(err, "failed to create template")
	}

	rootHandler := func(w http.ResponseWriter, r *http.Request) {
		metricsPageTmpl.Execute(w, s.Metrics != nil)
	}

	s.metricsRouter.HandleFunc("/", rootHandler)
	s.metricsRouter.StrictSlash(true)

	s.metricsRouter.Handle("/debug", http.RedirectHandler("/", http.StatusMovedPermanently))
	s.metricsRouter.HandleFunc("/debug/pprof/", pprof.Index)
	s.metricsRouter.HandleFunc("/debug/pprof/cmdline", pprof.Cmdline)
	s.metricsRouter.HandleFunc("/debug/pprof/profile", pprof.Profile)
	s.metricsRouter.HandleFunc("/debug/pprof/symbol", pprof.Symbol)
	s.metricsRouter.HandleFunc("/debug/pprof/trace", pprof.Trace)

	// Manually add support for paths linked to by index page at /debug/pprof/
	s.metricsRouter.Handle("/debug/pprof/goroutine", pprof.Handler("goroutine"))
	s.metricsRouter.Handle("/debug/pprof/heap", pprof.Handler("heap"))
	s.metricsRouter.Handle("/debug/pprof/threadcreate", pprof.Handler("threadcreate"))
	s.metricsRouter.Handle("/debug/pprof/block", pprof.Handler("block"))

	return nil
}

func (s *Server) startMetricsServer() {
	var notify chan struct{}
	s.metricsLock.Lock()
	defer func() {
		if notify != nil {
			<-notify
		}
		s.metricsLock.Unlock()
	}()

	l, err := net.Listen("tcp", *s.Config().MetricsSettings.ListenAddress)
	if err != nil {
		mlog.Error(err.Error())
		return
	}

	notify = make(chan struct{})
	s.metricsServer = &http.Server{
		Handler:      handlers.RecoveryHandler(handlers.PrintRecoveryStack(true))(s.metricsRouter),
		ReadTimeout:  time.Duration(*s.Config().ServiceSettings.ReadTimeout) * time.Second,
		WriteTimeout: time.Duration(*s.Config().ServiceSettings.WriteTimeout) * time.Second,
	}

	go func() {
		close(notify)
		if err := s.metricsServer.Serve(l); err != nil && err != http.ErrServerClosed {
			mlog.Critical(err.Error())
		}
	}()

	s.Log.Info("Metrics and profiling server is started", mlog.String("address", l.Addr().String()))
}

<<<<<<< HEAD
=======
func (s *Server) sendLicenseUpForRenewalEmail(users map[string]*model.User, license *model.License) *model.AppError {
	key := model.LICENSE_UP_FOR_RENEWAL_EMAIL_SENT + license.Id
	if _, err := s.Store.System().GetByName(key); err == nil {
		// return early because the key already exists and that means we already executed the code below to send email successfully
		return nil
	}

	daysToExpiration := license.DaysToExpiration()

	renewalLink, appErr := s.GenerateLicenseRenewalLink()
	if appErr != nil {
		return model.NewAppError("s.sendLicenseUpForRenewalEmail", "api.server.license_up_for_renewal.error_generating_link", nil, appErr.Error(), http.StatusInternalServerError)
	}

	// we want to at least have one email sent out to an admin
	countNotOks := 0

	for _, user := range users {
		name := user.FirstName
		if name == "" {
			name = user.Username
		}
		ok, err := s.EmailService.SendLicenseUpForRenewalEmail(user.Email, name, user.Locale, *s.Config().ServiceSettings.SiteURL, renewalLink, daysToExpiration)
		if !ok || err != nil {
			mlog.Error("Error sending license up for renewal email to", mlog.String("user_email", user.Email))
			countNotOks++
		}
	}

	// if not even one admin got an email, we consider that this operation errored
	if countNotOks == len(users) {
		return model.NewAppError("s.sendLicenseUpForRenewalEmail", "api.server.license_up_for_renewal.error_sending_email", nil, "", http.StatusInternalServerError)
	}

	system := model.System{
		Name:  key,
		Value: "true",
	}

	if err := s.Store.System().Save(&system); err != nil {
		mlog.Debug("Failed to mark license up for renewal email sending as completed.", mlog.Err(err))
	}

	return nil
}

>>>>>>> de5efdb8
func (s *Server) doLicenseExpirationCheck() {
	s.LoadLicense()
	license := s.License()

	if license == nil {
		mlog.Debug("License cannot be found.")
		return
	}

	users, err := s.Store.User().GetSystemAdminProfiles()
	if err != nil {
		mlog.Error("Failed to get system admins for license expired message from Mattermost.")
		return
	}

<<<<<<< HEAD
	users, err := s.Store.User().GetSystemAdminProfiles()
	if err != nil {
		mlog.Error("Failed to get system admins for license expired message from Mattermost.")
=======
	if license.IsWithinExpirationPeriod() {
		appErr := s.sendLicenseUpForRenewalEmail(users, license)
		if appErr != nil {
			mlog.Debug(appErr.Error())
		}
	}

	if !license.IsPastGracePeriod() {
		mlog.Debug("License is not past the grace period.")
>>>>>>> de5efdb8
		return
	}

	//send email to admin(s)
	for _, user := range users {
		user := user
		if user.Email == "" {
			mlog.Error("Invalid system admin email.", mlog.String("user_email", user.Email))
			continue
		}

		mlog.Debug("Sending license expired email.", mlog.String("user_email", user.Email))
		s.Go(func() {
			if err := s.EmailService.SendRemoveExpiredLicenseEmail(user.Email, user.Locale, *s.Config().ServiceSettings.SiteURL); err != nil {
				mlog.Error("Error while sending the license expired email.", mlog.String("user_email", user.Email), mlog.Err(err))
			}
		})
	}

	//remove the license
	s.RemoveLicense()
}

func (s *Server) StartSearchEngine() (string, string) {
	if s.SearchEngine.ElasticsearchEngine != nil && s.SearchEngine.ElasticsearchEngine.IsActive() {
		s.Go(func() {
			if err := s.SearchEngine.ElasticsearchEngine.Start(); err != nil {
				s.Log.Error(err.Error())
			}
		})
	}

	configListenerId := s.AddConfigListener(func(oldConfig *model.Config, newConfig *model.Config) {
		if s.SearchEngine == nil {
			return
		}
		s.SearchEngine.UpdateConfig(newConfig)

		if s.SearchEngine.ElasticsearchEngine != nil && !*oldConfig.ElasticsearchSettings.EnableIndexing && *newConfig.ElasticsearchSettings.EnableIndexing {
			s.Go(func() {
				if err := s.SearchEngine.ElasticsearchEngine.Start(); err != nil {
					mlog.Error(err.Error())
				}
			})
		} else if s.SearchEngine.ElasticsearchEngine != nil && *oldConfig.ElasticsearchSettings.EnableIndexing && !*newConfig.ElasticsearchSettings.EnableIndexing {
			s.Go(func() {
				if err := s.SearchEngine.ElasticsearchEngine.Stop(); err != nil {
					mlog.Error(err.Error())
				}
			})
		} else if s.SearchEngine.ElasticsearchEngine != nil && *oldConfig.ElasticsearchSettings.Password != *newConfig.ElasticsearchSettings.Password || *oldConfig.ElasticsearchSettings.Username != *newConfig.ElasticsearchSettings.Username || *oldConfig.ElasticsearchSettings.ConnectionUrl != *newConfig.ElasticsearchSettings.ConnectionUrl || *oldConfig.ElasticsearchSettings.Sniff != *newConfig.ElasticsearchSettings.Sniff {
			s.Go(func() {
				if *oldConfig.ElasticsearchSettings.EnableIndexing {
					if err := s.SearchEngine.ElasticsearchEngine.Stop(); err != nil {
						mlog.Error(err.Error())
					}
					if err := s.SearchEngine.ElasticsearchEngine.Start(); err != nil {
						mlog.Error(err.Error())
					}
				}
			})
		}
	})

	licenseListenerId := s.AddLicenseListener(func(oldLicense, newLicense *model.License) {
		if s.SearchEngine == nil {
			return
		}
		if oldLicense == nil && newLicense != nil {
			if s.SearchEngine.ElasticsearchEngine != nil && s.SearchEngine.ElasticsearchEngine.IsActive() {
				s.Go(func() {
					if err := s.SearchEngine.ElasticsearchEngine.Start(); err != nil {
						mlog.Error(err.Error())
					}
				})
			}
		} else if oldLicense != nil && newLicense == nil {
			if s.SearchEngine.ElasticsearchEngine != nil {
				s.Go(func() {
					if err := s.SearchEngine.ElasticsearchEngine.Stop(); err != nil {
						mlog.Error(err.Error())
					}
				})
			}
		}
	})

	return configListenerId, licenseListenerId
}

func (s *Server) stopSearchEngine() {
	s.RemoveConfigListener(s.searchConfigListenerId)
	s.RemoveLicenseListener(s.searchLicenseListenerId)
	if s.SearchEngine != nil && s.SearchEngine.ElasticsearchEngine != nil && s.SearchEngine.ElasticsearchEngine.IsActive() {
		s.SearchEngine.ElasticsearchEngine.Stop()
	}
	if s.SearchEngine != nil && s.SearchEngine.BleveEngine != nil && s.SearchEngine.BleveEngine.IsActive() {
		s.SearchEngine.BleveEngine.Stop()
	}
}

func (s *Server) FileBackend() (filestore.FileBackend, *model.AppError) {
	license := s.License()
	backend, err := filestore.NewFileBackend(s.Config().FileSettings.ToFileBackendSettings(license != nil && *license.Features.Compliance))
	if err != nil {
		return nil, model.NewAppError("FileBackend", "api.file.no_driver.app_error", nil, err.Error(), http.StatusInternalServerError)
	}
	return backend, nil
}

func (s *Server) TotalWebsocketConnections() int {
	// This method is only called after the hub is initialized.
	// Therefore, no mutex is needed to protect s.hubs.
	count := int64(0)
	for _, hub := range s.hubs {
		count = count + atomic.LoadInt64(&hub.connectionCount)
	}

	return int(count)
}

func (s *Server) ClusterHealthScore() int {
	return s.Cluster.HealthScore()
}

func (s *Server) configOrLicenseListener() {
	s.regenerateClientConfig()
}

func (s *Server) ClientConfigHash() string {
	return s.clientConfigHash.Load().(string)
}

func (s *Server) initJobs() {
	s.Jobs = jobs.NewJobServer(s, s.Store, s.Metrics)
	if jobsDataRetentionJobInterface != nil {
		s.Jobs.DataRetentionJob = jobsDataRetentionJobInterface(s)
	}
	if jobsMessageExportJobInterface != nil {
		s.Jobs.MessageExportJob = jobsMessageExportJobInterface(s)
	}
	if jobsElasticsearchAggregatorInterface != nil {
		s.Jobs.ElasticsearchAggregator = jobsElasticsearchAggregatorInterface(s)
	}
	if jobsElasticsearchIndexerInterface != nil {
		s.Jobs.ElasticsearchIndexer = jobsElasticsearchIndexerInterface(s)
	}
	if jobsBleveIndexerInterface != nil {
		s.Jobs.BleveIndexer = jobsBleveIndexerInterface(s)
	}
	if jobsMigrationsInterface != nil {
		s.Jobs.Migrations = jobsMigrationsInterface(s)
	}
	if jobsLdapSyncInterface != nil {
		s.Jobs.LdapSync = jobsLdapSyncInterface(s)
	}
	if jobsPluginsInterface != nil {
		s.Jobs.Plugins = jobsPluginsInterface(s)
	}
	if jobsExpiryNotifyInterface != nil {
		s.Jobs.ExpiryNotify = jobsExpiryNotifyInterface(s)
	}
	if productNoticesJobInterface != nil {
		s.Jobs.ProductNotices = productNoticesJobInterface(s)
	}
	if jobsImportProcessInterface != nil {
		s.Jobs.ImportProcess = jobsImportProcessInterface(s)
	}
	if jobsImportDeleteInterface != nil {
		s.Jobs.ImportDelete = jobsImportDeleteInterface(s)
	}
	if jobsExportDeleteInterface != nil {
		s.Jobs.ExportDelete = jobsExportDeleteInterface(s)
	}

	if jobsExportProcessInterface != nil {
		s.Jobs.ExportProcess = jobsExportProcessInterface(s)
	}

	if jobsExportProcessInterface != nil {
		s.Jobs.ExportProcess = jobsExportProcessInterface(s)
	}

	if jobsActiveUsersInterface != nil {
		s.Jobs.ActiveUsers = jobsActiveUsersInterface(s)
	}

	if jobsCloudInterface != nil {
		s.Jobs.Cloud = jobsCloudInterface(s)
	}

	if jobsResendInvitationEmailInterface != nil {
		s.Jobs.ResendInvitationEmails = jobsResendInvitationEmailInterface(s)
	}

	s.Jobs.InitWorkers()
	s.Jobs.InitSchedulers()
}

func (s *Server) TelemetryId() string {
	if s.telemetryService == nil {
		return ""
	}
	return s.telemetryService.TelemetryID
}

func (s *Server) HttpService() httpservice.HTTPService {
	return s.HTTPService
}

func (s *Server) SetLog(l *mlog.Logger) {
	s.Log = l
}

func (s *Server) GetLogger() mlog.LoggerIFace {
	return s.Log
}

// GetStore returns the server's Store. Exposing via a method
// allows interfaces to be created with subsets of server APIs.
func (s *Server) GetStore() store.Store {
	return s.Store
}

// GetRemoteClusterService returns the `RemoteClusterService` instantiated by the server.
// May be nil if the service is not enabled via license.
func (s *Server) GetRemoteClusterService() remotecluster.RemoteClusterServiceIFace {
	s.serviceMux.RLock()
	defer s.serviceMux.RUnlock()
	return s.remoteClusterService
}

// GetSharedChannelSyncService returns the `SharedChannelSyncService` instantiated by the server.
// May be nil if the service is not enabled via license.
func (s *Server) GetSharedChannelSyncService() SharedChannelServiceIFace {
	s.serviceMux.RLock()
	defer s.serviceMux.RUnlock()
	return s.sharedChannelService
}

// GetMetrics returns the server's Metrics interface. Exposing via a method
// allows interfaces to be created with subsets of server APIs.
func (s *Server) GetMetrics() einterfaces.MetricsInterface {
	return s.Metrics
}

// SetRemoteClusterService sets the `RemoteClusterService` to be used by the server.
// For testing only.
func (s *Server) SetRemoteClusterService(remoteClusterService remotecluster.RemoteClusterServiceIFace) {
	s.serviceMux.Lock()
	defer s.serviceMux.Unlock()
	s.remoteClusterService = remoteClusterService
}

// SetSharedChannelSyncService sets the `SharedChannelSyncService` to be used by the server.
// For testing only.
func (s *Server) SetSharedChannelSyncService(sharedChannelService SharedChannelServiceIFace) {
	s.serviceMux.Lock()
	defer s.serviceMux.Unlock()
	s.sharedChannelService = sharedChannelService
}

func (a *App) GenerateSupportPacket() []model.FileData {
	// If any errors we come across within this function, we will log it in a warning.txt file so that we know why certain files did not get produced if any
	var warnings []string

	// Creating an array of files that we are going to be adding to our zip file
	fileDatas := []model.FileData{}

	// A array of the functions that we can iterate through since they all have the same return value
	functions := []func() (*model.FileData, string){
		a.generateSupportPacketYaml,
		a.createPluginsFile,
		a.createSanitizedConfigFile,
		a.getMattermostLog,
		a.getNotificationsLog,
	}

	for _, fn := range functions {
		fileData, warning := fn()

		if fileData != nil {
			fileDatas = append(fileDatas, *fileData)
		} else {
			warnings = append(warnings, warning)
		}
	}

	// Adding a warning.txt file to the fileDatas if any warning
	if len(warnings) > 0 {
		finalWarning := strings.Join(warnings, "\n")
		fileDatas = append(fileDatas, model.FileData{
			Filename: "warning.txt",
			Body:     []byte(finalWarning),
		})
	}

	return fileDatas
}

func (a *App) getNotificationsLog() (*model.FileData, string) {
	var warning string

	// Getting notifications.log
	if *a.Srv().Config().NotificationLogSettings.EnableFile {
		// notifications.log
		notificationsLog := utils.GetNotificationsLogFileLocation(*a.Srv().Config().LogSettings.FileLocation)

		notificationsLogFileData, notificationsLogFileDataErr := ioutil.ReadFile(notificationsLog)

		if notificationsLogFileDataErr == nil {
			fileData := model.FileData{
				Filename: "notifications.log",
				Body:     notificationsLogFileData,
			}
			return &fileData, ""
		}

		warning = fmt.Sprintf("ioutil.ReadFile(notificationsLog) Error: %s", notificationsLogFileDataErr.Error())

	} else {
		warning = "Unable to retrieve notifications.log because LogSettings: EnableFile is false in config.json"
	}

	return nil, warning
}

func (a *App) getMattermostLog() (*model.FileData, string) {
	var warning string

	// Getting mattermost.log
	if *a.Srv().Config().LogSettings.EnableFile {
		// mattermost.log
		mattermostLog := utils.GetLogFileLocation(*a.Srv().Config().LogSettings.FileLocation)

		mattermostLogFileData, mattermostLogFileDataErr := ioutil.ReadFile(mattermostLog)

		if mattermostLogFileDataErr == nil {
			fileData := model.FileData{
				Filename: "mattermost.log",
				Body:     mattermostLogFileData,
			}
			return &fileData, ""
		}
		warning = fmt.Sprintf("ioutil.ReadFile(mattermostLog) Error: %s", mattermostLogFileDataErr.Error())

	} else {
		warning = "Unable to retrieve mattermost.log because LogSettings: EnableFile is false in config.json"
	}

	return nil, warning
}

func (a *App) createSanitizedConfigFile() (*model.FileData, string) {
	// Getting sanitized config, prettifying it, and then adding it to our file data array
	sanitizedConfigPrettyJSON, err := json.MarshalIndent(a.GetSanitizedConfig(), "", "    ")
	if err == nil {
		fileData := model.FileData{
			Filename: "sanitized_config.json",
			Body:     sanitizedConfigPrettyJSON,
		}
		return &fileData, ""
	}

	warning := fmt.Sprintf("json.MarshalIndent(c.App.GetSanitizedConfig()) Error: %s", err.Error())
	return nil, warning
}

func (a *App) createPluginsFile() (*model.FileData, string) {
	var warning string

	// Getting the plugins installed on the server, prettify it, and then add them to the file data array
	pluginsResponse, appErr := a.GetPlugins()
	if appErr == nil {
		pluginsPrettyJSON, err := json.MarshalIndent(pluginsResponse, "", "    ")
		if err == nil {
			fileData := model.FileData{
				Filename: "plugins.json",
				Body:     pluginsPrettyJSON,
			}

			return &fileData, ""
		}

		warning = fmt.Sprintf("json.MarshalIndent(pluginsResponse) Error: %s", err.Error())
	} else {
		warning = fmt.Sprintf("c.App.GetPlugins() Error: %s", appErr.Error())
	}

	return nil, warning
}

func (a *App) generateSupportPacketYaml() (*model.FileData, string) {
	// Here we are getting information regarding Elastic Search
	var elasticServerVersion string
	var elasticServerPlugins []string
	if a.Srv().SearchEngine.ElasticsearchEngine != nil {
		elasticServerVersion = a.Srv().SearchEngine.ElasticsearchEngine.GetFullVersion()
		elasticServerPlugins = a.Srv().SearchEngine.ElasticsearchEngine.GetPlugins()
	}

	// Here we are getting information regarding LDAP
	ldapInterface := a.Srv().Ldap
	var vendorName, vendorVersion string
	if ldapInterface != nil {
		vendorName, vendorVersion = ldapInterface.GetVendorNameAndVendorVersion()
	}

	// Here we are getting information regarding the database (mysql/postgres + current Mattermost version)
	databaseType, databaseVersion := a.Srv().DatabaseTypeAndMattermostVersion()

	// Creating the struct for support packet yaml file
	supportPacket := model.SupportPacket{
		ServerOS:             runtime.GOOS,
		ServerArchitecture:   runtime.GOARCH,
		DatabaseType:         databaseType,
		DatabaseVersion:      databaseVersion,
		LdapVendorName:       vendorName,
		LdapVendorVersion:    vendorVersion,
		ElasticServerVersion: elasticServerVersion,
		ElasticServerPlugins: elasticServerPlugins,
	}

	// Marshal to a Yaml File
	supportPacketYaml, err := yaml.Marshal(&supportPacket)
	if err == nil {
		fileData := model.FileData{
			Filename: "support_packet.yaml",
			Body:     supportPacketYaml,
		}
		return &fileData, ""
	}

	warning := fmt.Sprintf("yaml.Marshal(&supportPacket) Error: %s", err.Error())
	return nil, warning
}

func (s *Server) GetProfileImage(user *model.User) ([]byte, bool, *model.AppError) {
	if *s.Config().FileSettings.DriverName == "" {
		img, appErr := s.GetDefaultProfileImage(user)
		if appErr != nil {
			return nil, false, appErr
		}
		return img, false, nil
	}

	path := "users/" + user.Id + "/profile.png"

	data, err := s.ReadFile(path)
	if err != nil {
		img, appErr := s.GetDefaultProfileImage(user)
		if appErr != nil {
			return nil, false, appErr
		}

		if user.LastPictureUpdate == 0 {
			if _, err := s.writeFile(bytes.NewReader(img), path); err != nil {
				return nil, false, err
			}
		}
		return img, true, nil
	}

	return data, false, nil
}

func (s *Server) GetDefaultProfileImage(user *model.User) ([]byte, *model.AppError) {
	img, err := s.userService.GetDefaultProfileImage(user)
	if err != nil {
		switch {
		case errors.Is(err, users.DefaultFontError):
			return nil, model.NewAppError("GetDefaultProfileImage", "api.user.create_profile_image.default_font.app_error", nil, err.Error(), http.StatusInternalServerError)
		case errors.Is(err, users.UserInitialsError):
			return nil, model.NewAppError("GetDefaultProfileImage", "api.user.create_profile_image.initial.app_error", nil, err.Error(), http.StatusInternalServerError)
		default:
			return nil, model.NewAppError("GetDefaultProfileImage", "api.user.create_profile_image.encode.app_error", nil, err.Error(), http.StatusInternalServerError)
		}
	}

	return img, nil
}

func (s *Server) ReadFile(path string) ([]byte, *model.AppError) {
	backend, err := s.FileBackend()
	if err != nil {
		return nil, err
	}
	result, nErr := backend.ReadFile(path)
	if nErr != nil {
		return nil, model.NewAppError("ReadFile", "api.file.read_file.app_error", nil, nErr.Error(), http.StatusInternalServerError)
	}
	return result, nil
}

// func (s *Server) WriteFile(fr io.Reader, path string) (int64, *model.AppError) {
// 	backend, err := s.FileBackend()
// 	if err != nil {
// 		return 0, err
// 	}

// 	result, nErr := backend.WriteFile(fr, path)
// 	if nErr != nil {
// 		return result, model.NewAppError("WriteFile", "api.file.write_file.app_error", nil, nErr.Error(), http.StatusInternalServerError)
// 	}
// 	return result, nil
// }

func createDNDStatusExpirationRecurringTask(a *App) {
	a.srv.dndTaskMut.Lock()
	a.srv.dndTask = model.CreateRecurringTaskFromNextIntervalTime("Unset DND Statuses", a.UpdateDNDStatusOfUsers, 5*time.Minute)
	a.srv.dndTaskMut.Unlock()
}

func cancelDNDStatusExpirationRecurringTask(a *App) {
	a.srv.dndTaskMut.Lock()
	if a.srv.dndTask != nil {
		a.srv.dndTask.Cancel()
		a.srv.dndTask = nil
	}
	a.srv.dndTaskMut.Unlock()
}

func runDNDStatusExpireJob(a *App) {
	if !a.Config().FeatureFlags.TimedDND {
		return
	}
	if a.IsLeader() {
		createDNDStatusExpirationRecurringTask(a)
	}
	a.srv.AddClusterLeaderChangedListener(func() {
		mlog.Info("Cluster leader changed. Determining if unset DNS status task should be running", mlog.Bool("isLeader", a.IsLeader()))
		if a.IsLeader() {
			createDNDStatusExpirationRecurringTask(a)
		} else {
			cancelDNDStatusExpirationRecurringTask(a)
		}
	})
}

func stopDNDStatusExpireJob(a *App) {
	if a.IsLeader() {
		cancelDNDStatusExpirationRecurringTask(a)
	}
}<|MERGE_RESOLUTION|>--- conflicted
+++ resolved
@@ -676,10 +676,6 @@
 		s.Go(func() {
 			s.runLicenseExpirationCheckJob()
 			runCheckAdminSupportStatusJob(app, c)
-<<<<<<< HEAD
-			runCheckWarnMetricStatusJob(app, c)
-=======
->>>>>>> de5efdb8
 			runDNDStatusExpireJob(app)
 		})
 		s.runJobs()
@@ -1494,17 +1490,6 @@
 	awsMeter.ReportUserCategoryUsage(reports)
 }
 
-<<<<<<< HEAD
-//nolint:golint,unused,deadcode
-func runCheckWarnMetricStatusJob(a *App, c *request.Context) {
-	doCheckWarnMetricStatus(a, c)
-	model.CreateRecurringTask("Check Warn Metric Status Job", func() {
-		doCheckWarnMetricStatus(a, c)
-	}, time.Hour*model.WARN_METRIC_JOB_INTERVAL)
-}
-
-=======
->>>>>>> de5efdb8
 func runCheckAdminSupportStatusJob(a *App, c *request.Context) {
 	doCheckAdminSupportStatus(a, c)
 	model.CreateRecurringTask("Check Admin Support Status Job", func() {
@@ -1530,159 +1515,6 @@
 
 func doSessionCleanup(s *Server) {
 	s.Store.Session().Cleanup(model.GetMillis(), SessionsCleanupBatchSize)
-}
-
-<<<<<<< HEAD
-//nolint:golint,unused,deadcode
-func doCheckWarnMetricStatus(a *App, c *request.Context) {
-	license := a.Srv().License()
-	if license != nil {
-		mlog.Debug("License is present, skip")
-		return
-	}
-
-	// Get the system fields values from store
-	systemDataList, nErr := a.Srv().Store.System().Get()
-	if nErr != nil {
-		mlog.Error("No system properties obtained", mlog.Err(nErr))
-		return
-	}
-
-	warnMetricStatusFromStore := make(map[string]string)
-
-	for key, value := range systemDataList {
-		if strings.HasPrefix(key, model.WARN_METRIC_STATUS_STORE_PREFIX) {
-			if _, ok := model.WarnMetricsTable[key]; ok {
-				warnMetricStatusFromStore[key] = value
-				if value == model.WARN_METRIC_STATUS_ACK {
-					// If any warn metric has already been acked, we return
-					mlog.Debug("Warn metrics have been acked, skip")
-					return
-				}
-			}
-		}
-	}
-
-	lastWarnMetricRunTimestamp, err := a.Srv().getLastWarnMetricTimestamp()
-	if err != nil {
-		mlog.Debug("Cannot obtain last advisory run timestamp", mlog.Err(err))
-	} else {
-		currentTime := utils.MillisFromTime(time.Now())
-		// If the admin advisory has already been shown in the last 7 days
-		if (currentTime-lastWarnMetricRunTimestamp)/(model.WARN_METRIC_JOB_WAIT_TIME) < 1 {
-			mlog.Debug("No advisories should be shown during the wait interval time")
-			return
-		}
-	}
-
-	numberOfActiveUsers, err0 := a.Srv().Store.User().Count(model.UserCountOptions{})
-	if err0 != nil {
-		mlog.Debug("Error attempting to get active registered users.", mlog.Err(err0))
-	}
-
-	teamCount, err1 := a.Srv().Store.Team().AnalyticsTeamCount(nil)
-	if err1 != nil {
-		mlog.Debug("Error attempting to get number of teams.", mlog.Err(err1))
-	}
-
-	openChannelCount, err2 := a.Srv().Store.Channel().AnalyticsTypeCount("", model.CHANNEL_OPEN)
-	if err2 != nil {
-		mlog.Debug("Error attempting to get number of public channels.", mlog.Err(err2))
-	}
-
-	// If an account is created with a different email domain
-	// Search for an entry that has an email account different from the current domain
-	// Get domain account from site url
-	localDomainAccount := utils.GetHostnameFromSiteURL(*a.Srv().Config().ServiceSettings.SiteURL)
-	isDiffEmailAccount, err3 := a.Srv().Store.User().AnalyticsGetExternalUsers(localDomainAccount)
-	if err3 != nil {
-		mlog.Debug("Error attempting to get number of private channels.", mlog.Err(err3))
-	}
-
-	warnMetrics := []model.WarnMetric{}
-
-	if numberOfActiveUsers < model.WARN_METRIC_NUMBER_OF_ACTIVE_USERS_25 {
-		return
-	} else if teamCount >= model.WarnMetricsTable[model.SYSTEM_WARN_METRIC_NUMBER_OF_TEAMS_5].Limit && warnMetricStatusFromStore[model.SYSTEM_WARN_METRIC_NUMBER_OF_TEAMS_5] != model.WARN_METRIC_STATUS_RUNONCE {
-		warnMetrics = append(warnMetrics, model.WarnMetricsTable[model.SYSTEM_WARN_METRIC_NUMBER_OF_TEAMS_5])
-	} else if *a.Config().ServiceSettings.EnableMultifactorAuthentication && warnMetricStatusFromStore[model.SYSTEM_WARN_METRIC_MFA] != model.WARN_METRIC_STATUS_RUNONCE {
-		warnMetrics = append(warnMetrics, model.WarnMetricsTable[model.SYSTEM_WARN_METRIC_MFA])
-	} else if isDiffEmailAccount && warnMetricStatusFromStore[model.SYSTEM_WARN_METRIC_EMAIL_DOMAIN] != model.WARN_METRIC_STATUS_RUNONCE {
-		warnMetrics = append(warnMetrics, model.WarnMetricsTable[model.SYSTEM_WARN_METRIC_EMAIL_DOMAIN])
-	} else if openChannelCount >= model.WarnMetricsTable[model.SYSTEM_WARN_METRIC_NUMBER_OF_CHANNELS_50].Limit && warnMetricStatusFromStore[model.SYSTEM_WARN_METRIC_NUMBER_OF_CHANNELS_50] != model.WARN_METRIC_STATUS_RUNONCE {
-		warnMetrics = append(warnMetrics, model.WarnMetricsTable[model.SYSTEM_WARN_METRIC_NUMBER_OF_CHANNELS_50])
-	}
-
-	// If the system did not cross any of the thresholds for the Contextual Advisories
-	if len(warnMetrics) == 0 {
-		if numberOfActiveUsers >= model.WarnMetricsTable[model.SYSTEM_WARN_METRIC_NUMBER_OF_ACTIVE_USERS_100].Limit && numberOfActiveUsers < model.WarnMetricsTable[model.SYSTEM_WARN_METRIC_NUMBER_OF_ACTIVE_USERS_200].Limit && warnMetricStatusFromStore[model.SYSTEM_WARN_METRIC_NUMBER_OF_ACTIVE_USERS_100] != model.WARN_METRIC_STATUS_RUNONCE {
-			warnMetrics = append(warnMetrics, model.WarnMetricsTable[model.SYSTEM_WARN_METRIC_NUMBER_OF_ACTIVE_USERS_100])
-		} else if numberOfActiveUsers >= model.WarnMetricsTable[model.SYSTEM_WARN_METRIC_NUMBER_OF_ACTIVE_USERS_200].Limit && numberOfActiveUsers < model.WarnMetricsTable[model.SYSTEM_WARN_METRIC_NUMBER_OF_ACTIVE_USERS_300].Limit && warnMetricStatusFromStore[model.SYSTEM_WARN_METRIC_NUMBER_OF_ACTIVE_USERS_200] != model.WARN_METRIC_STATUS_RUNONCE {
-			warnMetrics = append(warnMetrics, model.WarnMetricsTable[model.SYSTEM_WARN_METRIC_NUMBER_OF_ACTIVE_USERS_200])
-		} else if numberOfActiveUsers >= model.WarnMetricsTable[model.SYSTEM_WARN_METRIC_NUMBER_OF_ACTIVE_USERS_300].Limit && numberOfActiveUsers < model.WarnMetricsTable[model.SYSTEM_WARN_METRIC_NUMBER_OF_ACTIVE_USERS_500].Limit && warnMetricStatusFromStore[model.SYSTEM_WARN_METRIC_NUMBER_OF_ACTIVE_USERS_300] != model.WARN_METRIC_STATUS_RUNONCE {
-			warnMetrics = append(warnMetrics, model.WarnMetricsTable[model.SYSTEM_WARN_METRIC_NUMBER_OF_ACTIVE_USERS_300])
-		} else if numberOfActiveUsers >= model.WarnMetricsTable[model.SYSTEM_WARN_METRIC_NUMBER_OF_ACTIVE_USERS_500].Limit {
-			var tWarnMetric model.WarnMetric
-
-			if warnMetricStatusFromStore[model.SYSTEM_WARN_METRIC_NUMBER_OF_ACTIVE_USERS_500] != model.WARN_METRIC_STATUS_RUNONCE {
-				tWarnMetric = model.WarnMetricsTable[model.SYSTEM_WARN_METRIC_NUMBER_OF_ACTIVE_USERS_500]
-			}
-
-			postsCount, err4 := a.Srv().Store.Post().AnalyticsPostCount("", false, false)
-			if err4 != nil {
-				mlog.Debug("Error attempting to get number of posts.", mlog.Err(err4))
-			}
-
-			if postsCount > model.WarnMetricsTable[model.SYSTEM_WARN_METRIC_NUMBER_OF_POSTS_2M].Limit && warnMetricStatusFromStore[model.SYSTEM_WARN_METRIC_NUMBER_OF_POSTS_2M] != model.WARN_METRIC_STATUS_RUNONCE {
-				tWarnMetric = model.WarnMetricsTable[model.SYSTEM_WARN_METRIC_NUMBER_OF_POSTS_2M]
-			}
-
-			if tWarnMetric != (model.WarnMetric{}) {
-				warnMetrics = append(warnMetrics, tWarnMetric)
-			}
-		}
-	}
-
-	isE0Edition := model.BuildEnterpriseReady == "true" // license == nil was already validated upstream
-
-	for _, warnMetric := range warnMetrics {
-		data, nErr := a.Srv().Store.System().GetByName(warnMetric.Id)
-		if nErr == nil && data != nil && warnMetric.IsBotOnly && data.Value == model.WARN_METRIC_STATUS_RUNONCE {
-			mlog.Debug("This metric warning is bot only and ran once")
-			continue
-		}
-
-		warnMetricStatus, _ := a.getWarnMetricStatusAndDisplayTextsForId(warnMetric.Id, nil, isE0Edition)
-		if !warnMetric.IsBotOnly {
-			// Banner and bot metric types - send websocket event every interval
-			message := model.NewWebSocketEvent(model.WEBSOCKET_WARN_METRIC_STATUS_RECEIVED, "", "", "", nil)
-			message.Add("warnMetricStatus", warnMetricStatus.ToJson())
-			a.Publish(message)
-
-			// Banner and bot metric types, send the bot message only once
-			if data != nil && data.Value == model.WARN_METRIC_STATUS_RUNONCE {
-				continue
-			}
-		}
-
-		if nerr := a.notifyAdminsOfWarnMetricStatus(c, warnMetric.Id, isE0Edition); nerr != nil {
-			mlog.Error("Failed to send notifications to admin users.", mlog.Err(nerr))
-		}
-
-		if warnMetric.IsRunOnce {
-			a.setWarnMetricsStatusForId(warnMetric.Id, model.WARN_METRIC_STATUS_RUNONCE)
-		} else {
-			a.setWarnMetricsStatusForId(warnMetric.Id, model.WARN_METRIC_STATUS_LIMIT_REACHED)
-=======
-func doCheckAdminSupportStatus(a *App, c *request.Context) {
-	isE0Edition := model.BuildEnterpriseReady == "true"
-
-	if strings.TrimSpace(*a.Config().SupportSettings.SupportEmail) == model.SUPPORT_SETTINGS_DEFAULT_SUPPORT_EMAIL {
-		if err := a.notifyAdminsOfWarnMetricStatus(c, model.SYSTEM_METRIC_SUPPORT_EMAIL_NOT_CONFIGURED, isE0Edition); err != nil {
-			mlog.Error("Failed to send notifications to admin users.", mlog.Err(err))
->>>>>>> de5efdb8
-		}
-	}
 }
 
 func doCheckAdminSupportStatus(a *App, c *request.Context) {
@@ -1795,8 +1627,6 @@
 	s.Log.Info("Metrics and profiling server is started", mlog.String("address", l.Addr().String()))
 }
 
-<<<<<<< HEAD
-=======
 func (s *Server) sendLicenseUpForRenewalEmail(users map[string]*model.User, license *model.License) *model.AppError {
 	key := model.LICENSE_UP_FOR_RENEWAL_EMAIL_SENT + license.Id
 	if _, err := s.Store.System().GetByName(key); err == nil {
@@ -1843,7 +1673,6 @@
 	return nil
 }
 
->>>>>>> de5efdb8
 func (s *Server) doLicenseExpirationCheck() {
 	s.LoadLicense()
 	license := s.License()
@@ -1859,11 +1688,6 @@
 		return
 	}
 
-<<<<<<< HEAD
-	users, err := s.Store.User().GetSystemAdminProfiles()
-	if err != nil {
-		mlog.Error("Failed to get system admins for license expired message from Mattermost.")
-=======
 	if license.IsWithinExpirationPeriod() {
 		appErr := s.sendLicenseUpForRenewalEmail(users, license)
 		if appErr != nil {
@@ -1873,7 +1697,6 @@
 
 	if !license.IsPastGracePeriod() {
 		mlog.Debug("License is not past the grace period.")
->>>>>>> de5efdb8
 		return
 	}
 

// Copyright (c) 2015-present Mattermost, Inc. All Rights Reserved.
// See LICENSE.txt for license information.

package app

import (
	"context"
	"crypto/tls"
	"fmt"
	"hash/maphash"
	"net"
	"net/http"
	"net/url"
	"os"
	"os/exec"
	"path"
	"path/filepath"
	"runtime"
	"strconv"
	"strings"
	"sync"
	"sync/atomic"
	"syscall"
	"time"

	"github.com/getsentry/sentry-go"
	sentryhttp "github.com/getsentry/sentry-go/http"
	"github.com/gorilla/mux"
	"github.com/pkg/errors"
	"github.com/rs/cors"

	"golang.org/x/crypto/acme/autocert"

	"github.com/mattermost/mattermost-server/v5/audit"
	"github.com/mattermost/mattermost-server/v5/config"
	"github.com/mattermost/mattermost-server/v5/einterfaces"
	"github.com/mattermost/mattermost-server/v5/jobs"
	"github.com/mattermost/mattermost-server/v5/mlog"
	"github.com/mattermost/mattermost-server/v5/model"
	"github.com/mattermost/mattermost-server/v5/plugin"
	"github.com/mattermost/mattermost-server/v5/services/awsmeter"
	"github.com/mattermost/mattermost-server/v5/services/cache"
	"github.com/mattermost/mattermost-server/v5/services/filesstore"
	"github.com/mattermost/mattermost-server/v5/services/httpservice"
	"github.com/mattermost/mattermost-server/v5/services/imageproxy"
	"github.com/mattermost/mattermost-server/v5/services/mailservice"
	"github.com/mattermost/mattermost-server/v5/services/remotecluster"
	"github.com/mattermost/mattermost-server/v5/services/searchengine"
	"github.com/mattermost/mattermost-server/v5/services/searchengine/bleveengine"
	"github.com/mattermost/mattermost-server/v5/services/sharedchannel"
	"github.com/mattermost/mattermost-server/v5/services/telemetry"
	"github.com/mattermost/mattermost-server/v5/services/timezones"
	"github.com/mattermost/mattermost-server/v5/services/tracing"
	"github.com/mattermost/mattermost-server/v5/services/upgrader"
	"github.com/mattermost/mattermost-server/v5/store"
	"github.com/mattermost/mattermost-server/v5/store/localcachelayer"
	"github.com/mattermost/mattermost-server/v5/store/retrylayer"
	"github.com/mattermost/mattermost-server/v5/store/searchlayer"
	"github.com/mattermost/mattermost-server/v5/store/sqlstore"
	"github.com/mattermost/mattermost-server/v5/store/timerlayer"
	"github.com/mattermost/mattermost-server/v5/utils"
)

var MaxNotificationsPerChannelDefault int64 = 1000000

// declaring this as var to allow overriding in tests
var SentryDSN = "placeholder_sentry_dsn"

type Server struct {
	sqlStore           *sqlstore.SqlStore
	Store              store.Store
	WebSocketRouter    *WebSocketRouter
	AppInitializedOnce sync.Once

	// RootRouter is the starting point for all HTTP requests to the server.
	RootRouter *mux.Router

	// LocalRouter is the starting point for all the local UNIX socket
	// requests to the server
	LocalRouter *mux.Router

	// Router is the starting point for all web, api4 and ws requests to the server. It differs
	// from RootRouter only if the SiteURL contains a /subpath.
	Router *mux.Router

	Server      *http.Server
	ListenAddr  *net.TCPAddr
	RateLimiter *RateLimiter
	Busy        *Busy

	localModeServer *http.Server

	didFinishListen chan struct{}

	goroutineCount      int32
	goroutineExitSignal chan struct{}

	PluginsEnvironment     *plugin.Environment
	PluginConfigListenerId string
	PluginsLock            sync.RWMutex

	EmailService *EmailService

	hubs     []*Hub
	hashSeed maphash.Seed

	PushNotificationsHub   PushNotificationsHub
	pushNotificationClient *http.Client // TODO: move this to it's own package

	runjobs bool
	Jobs    *jobs.JobServer

	clusterLeaderListeners sync.Map

	licenseValue       atomic.Value
	clientLicenseValue atomic.Value
	licenseListeners   map[string]func(*model.License, *model.License)

	timezones *timezones.Timezones

	newStore func() (store.Store, error)

	htmlTemplateWatcher     *utils.HTMLTemplateWatcher
	sessionCache            cache.Cache
	seenPendingPostIdsCache cache.Cache
	statusCache             cache.Cache
	configListenerId        string
	licenseListenerId       string
	logListenerId           string
	clusterLeaderListenerId string
	searchConfigListenerId  string
	searchLicenseListenerId string
	loggerLicenseListenerId string
	configStore             *config.Store
	postActionCookieSecret  []byte

	advancedLogListenerCleanup func()

	pluginCommands     []*PluginCommand
	pluginCommandsLock sync.RWMutex

	asymmetricSigningKey atomic.Value
	clientConfig         atomic.Value
	clientConfigHash     atomic.Value
	limitedClientConfig  atomic.Value

	telemetryService *telemetry.TelemetryService

	remoteClusterService     *remotecluster.Service
	sharedChannelSyncService *sharedchannel.Service

	phase2PermissionsMigrationComplete bool

	HTTPService httpservice.HTTPService

	ImageProxy *imageproxy.ImageProxy

	Audit            *audit.Audit
	Log              *mlog.Logger
	NotificationsLog *mlog.Logger

	joinCluster       bool
	startMetrics      bool
	startSearchEngine bool

	SearchEngine *searchengine.Broker

	AccountMigration einterfaces.AccountMigrationInterface
	Cluster          einterfaces.ClusterInterface
	Compliance       einterfaces.ComplianceInterface
	DataRetention    einterfaces.DataRetentionInterface
	Ldap             einterfaces.LdapInterface
	MessageExport    einterfaces.MessageExportInterface
	Cloud            einterfaces.CloudInterface
	Metrics          einterfaces.MetricsInterface
	Notification     einterfaces.NotificationInterface
	Saml             einterfaces.SamlInterface

	CacheProvider cache.Provider

	tracer *tracing.Tracer

	// These are used to prevent concurrent upload requests
	// for a given upload session which could cause inconsistencies
	// and data corruption.
	uploadLockMapMut sync.Mutex
	uploadLockMap    map[string]bool

	featureFlagSynchronizer      *config.FeatureFlagSynchronizer
	featureFlagStop              chan struct{}
	featureFlagStopped           chan struct{}
	featureFlagSynchronizerMutex sync.Mutex
}

func NewServer(options ...Option) (*Server, error) {
	rootRouter := mux.NewRouter()
	localRouter := mux.NewRouter()

	s := &Server{
		goroutineExitSignal: make(chan struct{}, 1),
		RootRouter:          rootRouter,
		LocalRouter:         localRouter,
		licenseListeners:    map[string]func(*model.License, *model.License){},
		hashSeed:            maphash.MakeSeed(),
		uploadLockMap:       map[string]bool{},
	}

	for _, option := range options {
		if err := option(s); err != nil {
			return nil, errors.Wrap(err, "failed to apply option")
		}
	}

	if s.configStore == nil {
		innerStore, err := config.NewFileStore("config.json", true)
		if err != nil {
			return nil, errors.Wrap(err, "failed to load config")
		}
		configStore, err := config.NewStoreFromBacking(innerStore, nil)
		if err != nil {
			return nil, errors.Wrap(err, "failed to load config")
		}

		s.configStore = configStore
	}

	if err := s.initLogging(); err != nil {
		mlog.Error(err.Error())
	}

	// This is called after initLogging() to avoid a race condition.
	mlog.Info("Server is initializing...", mlog.String("go_version", runtime.Version()))

	// It is important to initialize the hub only after the global logger is set
	// to avoid race conditions while logging from inside the hub.
	fakeApp := New(ServerConnector(s))
	fakeApp.HubStart()

	if *s.Config().LogSettings.EnableDiagnostics && *s.Config().LogSettings.EnableSentry {
		if strings.Contains(SentryDSN, "placeholder") {
			mlog.Warn("Sentry reporting is enabled, but SENTRY_DSN is not set. Disabling reporting.")
		} else {
			if err := sentry.Init(sentry.ClientOptions{
				Dsn:              SentryDSN,
				Release:          model.BuildHash,
				AttachStacktrace: true,
				BeforeSend: func(event *sentry.Event, hint *sentry.EventHint) *sentry.Event {
					// sanitize data sent to sentry to reduce exposure of PII
					if event.Request != nil {
						event.Request.Cookies = ""
						event.Request.QueryString = ""
						event.Request.Headers = nil
						event.Request.Data = ""
					}
					return event
				},
			}); err != nil {
				mlog.Warn("Sentry could not be initiated, probably bad DSN?", mlog.Err(err))
			}
		}
	}

	if *s.Config().ServiceSettings.EnableOpenTracing {
		tracer, err := tracing.New()
		if err != nil {
			return nil, err
		}
		s.tracer = tracer
	}

	s.HTTPService = httpservice.MakeHTTPService(s)
	s.pushNotificationClient = s.HTTPService.MakeClient(true)

	s.ImageProxy = imageproxy.MakeImageProxy(s, s.HTTPService, s.Log)

	if err := utils.TranslationsPreInit(); err != nil {
		return nil, errors.Wrapf(err, "unable to load Mattermost translation files")
	}
	model.AppErrorInit(utils.T)

	searchEngine := searchengine.NewBroker(s.Config(), s.Jobs)
	bleveEngine := bleveengine.NewBleveEngine(s.Config(), s.Jobs)
	if err := bleveEngine.Start(); err != nil {
		return nil, err
	}
	searchEngine.RegisterBleveEngine(bleveEngine)
	s.SearchEngine = searchEngine

	// at the moment we only have this implementation
	// in the future the cache provider will be built based on the loaded config
	s.CacheProvider = cache.NewProvider()
	if err := s.CacheProvider.Connect(); err != nil {
		return nil, errors.Wrapf(err, "Unable to connect to cache provider")
	}

	var err error
	if s.sessionCache, err = s.CacheProvider.NewCache(&cache.CacheOptions{
		Size:           model.SESSION_CACHE_SIZE,
		Striped:        true,
		StripedBuckets: maxInt(runtime.NumCPU()-1, 1),
	}); err != nil {
		return nil, errors.Wrap(err, "Unable to create session cache")
	}
	if s.seenPendingPostIdsCache, err = s.CacheProvider.NewCache(&cache.CacheOptions{
		Size: PendingPostIDsCacheSize,
	}); err != nil {
		return nil, errors.Wrap(err, "Unable to create pending post ids cache")
	}
	if s.statusCache, err = s.CacheProvider.NewCache(&cache.CacheOptions{
		Size:           model.STATUS_CACHE_SIZE,
		Striped:        true,
		StripedBuckets: maxInt(runtime.NumCPU()-1, 1),
	}); err != nil {
		return nil, errors.Wrap(err, "Unable to create status cache")
	}

	s.createPushNotificationsHub()

	if err2 := utils.InitTranslations(s.Config().LocalizationSettings); err2 != nil {
		return nil, errors.Wrapf(err2, "unable to load Mattermost translation files")
	}

	s.initEnterprise()

	if s.newStore == nil {
		s.newStore = func() (store.Store, error) {
			s.sqlStore = sqlstore.New(s.Config().SqlSettings, s.Metrics)
			if s.sqlStore.DriverName() == model.DATABASE_DRIVER_POSTGRES {
				ver, err2 := s.sqlStore.GetDbVersion(true)
				if err2 != nil {
					return nil, errors.Wrap(err2, "cannot get DB version")
				}
				intVer, err2 := strconv.Atoi(ver)
				if err2 != nil {
					return nil, errors.Wrap(err2, "cannot parse DB version")
				}
				if intVer < sqlstore.MinimumRequiredPostgresVersion {
					return nil, fmt.Errorf("minimum required postgres version is %s; found %s", sqlstore.VersionString(sqlstore.MinimumRequiredPostgresVersion), sqlstore.VersionString(intVer))
				}
			}

			lcl, err2 := localcachelayer.NewLocalCacheLayer(
				retrylayer.New(s.sqlStore),
				s.Metrics,
				s.Cluster,
				s.CacheProvider,
			)
			if err2 != nil {
				return nil, errors.Wrap(err2, "cannot create local cache layer")
			}

			searchStore := searchlayer.NewSearchLayer(
				lcl,
				s.SearchEngine,
				s.Config(),
			)

			s.AddConfigListener(func(prevCfg, cfg *model.Config) {
				searchStore.UpdateConfig(cfg)
			})

			s.sqlStore.UpdateLicense(s.License())
			s.AddLicenseListener(func(oldLicense, newLicense *model.License) {
				s.sqlStore.UpdateLicense(newLicense)
			})

			return timerlayer.New(
				searchStore,
				s.Metrics,
			), nil
		}
	}

	if htmlTemplateWatcher, err2 := utils.NewHTMLTemplateWatcher("templates"); err2 != nil {
		mlog.Error("Failed to parse server templates", mlog.Err(err2))
	} else {
		s.htmlTemplateWatcher = htmlTemplateWatcher
	}

	s.Store, err = s.newStore()
	if err != nil {
		return nil, errors.Wrap(err, "cannot create store")
	}

	s.configListenerId = s.AddConfigListener(func(_, _ *model.Config) {
		s.configOrLicenseListener()

		message := model.NewWebSocketEvent(model.WEBSOCKET_EVENT_CONFIG_CHANGED, "", "", "", nil)

		message.Add("config", s.ClientConfigWithComputed())
		s.Go(func() {
			s.Publish(message)
		})
	})
	s.licenseListenerId = s.AddLicenseListener(func(oldLicense, newLicense *model.License) {
		s.configOrLicenseListener()

		message := model.NewWebSocketEvent(model.WEBSOCKET_EVENT_LICENSE_CHANGED, "", "", "", nil)
		message.Add("license", s.GetSanitizedClientLicense())
		s.Go(func() {
			s.Publish(message)
		})

	})

	s.telemetryService = telemetry.New(s, s.Store, s.SearchEngine, s.Log)

	emailService, err := NewEmailService(s)
	if err != nil {
		return nil, errors.Wrapf(err, "unable to initialize email service")
	}
	s.EmailService = emailService

	if model.BuildEnterpriseReady == "true" {
		s.LoadLicense()
	}

	s.setupFeatureFlags()

	s.initJobs()

	s.clusterLeaderListenerId = s.AddClusterLeaderChangedListener(func() {
		mlog.Info("Cluster leader changed. Determining if job schedulers should be running:", mlog.Bool("isLeader", s.IsLeader()))
		if s.Jobs != nil && s.Jobs.Schedulers != nil {
			s.Jobs.Schedulers.HandleClusterLeaderChange(s.IsLeader())
		}
		s.setupFeatureFlags()
	})

	if s.joinCluster && s.Cluster != nil {
		s.Cluster.StartInterNodeCommunication()
	}

	if err = s.ensureAsymmetricSigningKey(); err != nil {
		return nil, errors.Wrapf(err, "unable to ensure asymmetric signing key")
	}

	if err = s.ensurePostActionCookieSecret(); err != nil {
		return nil, errors.Wrapf(err, "unable to ensure PostAction cookie secret")
	}

	if err = s.ensureInstallationDate(); err != nil {
		return nil, errors.Wrapf(err, "unable to ensure installation date")
	}

	if err = s.ensureFirstServerRunTimestamp(); err != nil {
		return nil, errors.Wrapf(err, "unable to ensure first run timestamp")
	}

	s.regenerateClientConfig()

	subpath, err := utils.GetSubpathFromConfig(s.Config())
	if err != nil {
		return nil, errors.Wrap(err, "failed to parse SiteURL subpath")
	}
	s.Router = s.RootRouter.PathPrefix(subpath).Subrouter()

	// FakeApp: remove this when we have the ServePluginRequest and ServePluginPublicRequest migrated in the server
	pluginsRoute := s.Router.PathPrefix("/plugins/{plugin_id:[A-Za-z0-9\\_\\-\\.]+}").Subrouter()
	pluginsRoute.HandleFunc("", fakeApp.ServePluginRequest)
	pluginsRoute.HandleFunc("/public/{public_file:.*}", fakeApp.ServePluginPublicRequest)
	pluginsRoute.HandleFunc("/{anything:.*}", fakeApp.ServePluginRequest)

	// If configured with a subpath, redirect 404s at the root back into the subpath.
	if subpath != "/" {
		s.RootRouter.NotFoundHandler = http.HandlerFunc(func(w http.ResponseWriter, r *http.Request) {
			r.URL.Path = path.Join(subpath, r.URL.Path)
			http.Redirect(w, r, r.URL.String(), http.StatusFound)
		})
	}

	s.WebSocketRouter = &WebSocketRouter{
		server:   s,
		handlers: make(map[string]webSocketHandler),
	}
	s.WebSocketRouter.app = fakeApp

	if appErr := mailservice.TestConnection(s.Config()); appErr != nil {
		mlog.Error("Mail server connection test is failed: " + appErr.Message)
	}

	if _, err = url.ParseRequestURI(*s.Config().ServiceSettings.SiteURL); err != nil {
		mlog.Error("SiteURL must be set. Some features will operate incorrectly if the SiteURL is not set. See documentation for details: http://about.mattermost.com/default-site-url")
	}

	backend, appErr := s.FileBackend()
	if appErr != nil {
		mlog.Error("Problem with file storage settings", mlog.Err(appErr))
	} else {
		nErr := backend.TestConnection()
		if nErr != nil {
			mlog.Error("Problem with file storage settings", mlog.Err(nErr))
		}
	}

	s.timezones = timezones.New()
	// Start email batching because it's not like the other jobs
	s.AddConfigListener(func(_, _ *model.Config) {
		s.EmailService.InitEmailBatching()
	})

	// Start plugin health check job
	pluginsEnvironment := s.PluginsEnvironment
	if pluginsEnvironment != nil {
		pluginsEnvironment.InitPluginHealthCheckJob(*s.Config().PluginSettings.Enable && *s.Config().PluginSettings.EnableHealthCheck)
	}
	s.AddConfigListener(func(_, c *model.Config) {
		pluginsEnvironment := s.PluginsEnvironment
		if pluginsEnvironment != nil {
			pluginsEnvironment.InitPluginHealthCheckJob(*s.Config().PluginSettings.Enable && *c.PluginSettings.EnableHealthCheck)
		}
	})

	logCurrentVersion := fmt.Sprintf("Current version is %v (%v/%v/%v/%v)", model.CurrentVersion, model.BuildNumber, model.BuildDate, model.BuildHash, model.BuildHashEnterprise)
	mlog.Info(
		logCurrentVersion,
		mlog.String("current_version", model.CurrentVersion),
		mlog.String("build_number", model.BuildNumber),
		mlog.String("build_date", model.BuildDate),
		mlog.String("build_hash", model.BuildHash),
		mlog.String("build_hash_enterprise", model.BuildHashEnterprise),
	)
	if model.BuildEnterpriseReady == "true" {
		mlog.Info("Enterprise Build", mlog.Bool("enterprise_build", true))
	} else {
		mlog.Info("Team Edition Build", mlog.Bool("enterprise_build", false))
	}

	pwd, _ := os.Getwd()
	mlog.Info("Printing current working", mlog.String("directory", pwd))
	mlog.Info("Loaded config", mlog.String("source", s.configStore.String()))

	s.checkPushNotificationServerUrl()

	license := s.License()
	if license == nil {
		s.UpdateConfig(func(cfg *model.Config) {
			cfg.TeamSettings.MaxNotificationsPerChannel = &MaxNotificationsPerChannelDefault
		})
	}

	s.ReloadConfig()

	allowAdvancedLogging := license != nil && *license.Features.AdvancedLogging

	if s.Audit == nil {
		s.Audit = &audit.Audit{}
		s.Audit.Init(audit.DefMaxQueueSize)
		if err = s.configureAudit(s.Audit, allowAdvancedLogging); err != nil {
			mlog.Error("Error configuring audit", mlog.Err(err))
		}
	}

	s.removeUnlicensedLogTargets(license)
	s.enableLoggingMetrics()

	s.loggerLicenseListenerId = s.AddLicenseListener(func(oldLicense, newLicense *model.License) {
		s.removeUnlicensedLogTargets(newLicense)
		s.enableLoggingMetrics()
	})

	// Enable developer settings if this is a "dev" build
	if model.BuildNumber == "dev" {
		s.UpdateConfig(func(cfg *model.Config) { *cfg.ServiceSettings.EnableDeveloper = true })
	}

	if err = s.Store.Status().ResetAll(); err != nil {
		mlog.Error("Error to reset the server status.", mlog.Err(err))
	}

	if s.startMetrics && s.Metrics != nil {
		s.Metrics.StartServer()
	}

	s.SearchEngine.UpdateConfig(s.Config())
	searchConfigListenerId, searchLicenseListenerId := s.StartSearchEngine()
	s.searchConfigListenerId = searchConfigListenerId
	s.searchLicenseListenerId = searchLicenseListenerId

	// if enabled - perform initial product notices fetch
	if *s.Config().AnnouncementSettings.AdminNoticesEnabled || *s.Config().AnnouncementSettings.UserNoticesEnabled {
		go fakeApp.UpdateProductNotices()
	}

	return s, nil
}

func maxInt(a, b int) int {
	if a > b {
		return a
	}
	return b
}

func (s *Server) RunJobs() {
	if s.runjobs {
		s.Go(func() {
			runSecurityJob(s)
		})
		s.Go(func() {
			firstRun, err := s.getFirstServerRunTimestamp()
			if err != nil {
				mlog.Warn("Fetching time of first server run failed. Setting to 'now'.")
				s.ensureFirstServerRunTimestamp()
				firstRun = utils.MillisFromTime(time.Now())
			}
			s.telemetryService.RunTelemetryJob(firstRun)
		})
		s.Go(func() {
			runSessionCleanupJob(s)
		})
		s.Go(func() {
			runTokenCleanupJob(s)
		})
		s.Go(func() {
			runCommandWebhookCleanupJob(s)
		})

		if complianceI := s.Compliance; complianceI != nil {
			complianceI.StartComplianceDailyJob()
		}

		if *s.Config().JobSettings.RunJobs && s.Jobs != nil {
			s.Jobs.StartWorkers()
		}
		if *s.Config().JobSettings.RunScheduler && s.Jobs != nil {
			s.Jobs.StartSchedulers()
		}

		if *s.Config().ServiceSettings.EnableAWSMetering {
			runReportToAWSMeterJob(s)
		}
	}
}

// Global app options that should be applied to apps created by this server
func (s *Server) AppOptions() []AppOption {
	return []AppOption{
		ServerConnector(s),
	}
}

// initLogging initializes and configures the logger. This may be called more than once.
func (s *Server) initLogging() error {
	if s.Log == nil {
		s.Log = mlog.NewLogger(utils.MloggerConfigFromLoggerConfig(&s.Config().LogSettings, utils.GetLogFileLocation))
	}

	// Use this app logger as the global logger (eventually remove all instances of global logging).
	// This is deferred because a copy is made of the logger and it must be fully configured before
	// the copy is made.
	defer mlog.InitGlobalLogger(s.Log)

	// Redirect default Go logger to this logger.
	defer mlog.RedirectStdLog(s.Log)

	if s.NotificationsLog == nil {
		notificationLogSettings := utils.GetLogSettingsFromNotificationsLogSettings(&s.Config().NotificationLogSettings)
		s.NotificationsLog = mlog.NewLogger(utils.MloggerConfigFromLoggerConfig(notificationLogSettings, utils.GetNotificationsLogFileLocation)).
			WithCallerSkip(1).With(mlog.String("logSource", "notifications"))
	}

	if s.logListenerId != "" {
		s.RemoveConfigListener(s.logListenerId)
	}
	s.logListenerId = s.AddConfigListener(func(_, after *model.Config) {
		s.Log.ChangeLevels(utils.MloggerConfigFromLoggerConfig(&after.LogSettings, utils.GetLogFileLocation))

		notificationLogSettings := utils.GetLogSettingsFromNotificationsLogSettings(&after.NotificationLogSettings)
		s.NotificationsLog.ChangeLevels(utils.MloggerConfigFromLoggerConfig(notificationLogSettings, utils.GetNotificationsLogFileLocation))
	})

	// Configure advanced logging.
	// Advanced logging is E20 only, however logging must be initialized before the license
	// file is loaded.  If no valid E20 license exists then advanced logging will be
	// shutdown once license is loaded/checked.
	if *s.Config().LogSettings.AdvancedLoggingConfig != "" {
		dsn := *s.Config().LogSettings.AdvancedLoggingConfig
		isJson := config.IsJsonMap(dsn)

		// If this is a file based config we need the full path so it can be watched.
		if !isJson && strings.HasPrefix(s.configStore.String(), "file://") && !filepath.IsAbs(dsn) {
			configPath := strings.TrimPrefix(s.configStore.String(), "file://")
			dsn = filepath.Join(filepath.Dir(configPath), dsn)
		}

		cfg, err := config.NewLogConfigSrc(dsn, isJson, s.configStore)
		if err != nil {
			return fmt.Errorf("invalid advanced logging config, %w", err)
		}

		if err := s.Log.ConfigAdvancedLogging(cfg.Get()); err != nil {
			return fmt.Errorf("error configuring advanced logging, %w", err)
		}

		if !isJson {
			mlog.Info("Loaded advanced logging config", mlog.String("source", dsn))
		}

		listenerId := cfg.AddListener(func(_, newCfg mlog.LogTargetCfg) {
			if err := s.Log.ConfigAdvancedLogging(newCfg); err != nil {
				mlog.Error("Error re-configuring advanced logging", mlog.Err(err))
			} else {
				mlog.Info("Re-configured advanced logging")
			}
		})

		// In case initLogging is called more than once.
		if s.advancedLogListenerCleanup != nil {
			s.advancedLogListenerCleanup()
		}

		s.advancedLogListenerCleanup = func() {
			cfg.RemoveListener(listenerId)
		}
	}
	return nil
}

func (s *Server) removeUnlicensedLogTargets(license *model.License) {
	if license != nil && *license.Features.AdvancedLogging {
		// advanced logging enabled via license; no need to remove any targets
		return
	}

	timeoutCtx, cancelCtx := context.WithTimeout(context.Background(), time.Second*10)
	defer cancelCtx()

	mlog.RemoveTargets(timeoutCtx, func(ti mlog.TargetInfo) bool {
		return ti.Type != "*target.Writer" && ti.Type != "*target.File"
	})
}

func (s *Server) startInterClusterServices(license *model.License, app *App) {
	// 	TODO: use license once one can be genenerated
	allowRemoteClusterService := true // license != nil && *license.Features.RemoteClusterService
	allowSharedChannels := true       //license != nil && *license.Features.SharedChannels

	// Remote Cluster service

	// License check
	if !allowRemoteClusterService {
		mlog.Debug("License does not have Remote Cluster services enabled")
		return
	}

	// Config check
	if !*s.Config().ExperimentalSettings.EnableRemoteClusterService {
		mlog.Debug("Remote Cluster Service disabled via config")
		return
	}

	var err error

<<<<<<< HEAD
	s.remoteClusterService, err = remotecluster.NewRemoteClusterService(s)
	if err != nil {
		mlog.Error("Error initializing Remote Cluster Service", mlog.Err(err))
		return
	}
=======
	// TODO: check remote cluster service license (MM-30838)
	if *s.Config().ExperimentalSettings.EnableRemoteClusterService && s.Config().FeatureFlags.EnableRemoteClusterService {
		s.remoteClusterService, err = remotecluster.NewRemoteClusterService(s)
		if err != nil {
			mlog.Error("Error initializing Remote Cluster Service", mlog.Err(err))
			return
		}
>>>>>>> 0cbf31b8

	if err = s.remoteClusterService.Start(); err != nil {
		mlog.Error("Error starting Remote Cluster Service", mlog.Err(err))
		s.remoteClusterService = nil
		return
	}

	// Shared Channels Sync service

	// License check
	if !allowSharedChannels {
		mlog.Debug("License does not have shared channels enabled")
		return
	}

	// Config check
	if !*s.Config().ExperimentalSettings.EnableSharedChannels {
		mlog.Debug("Shared Channel Sync Service disabled via config")
		return
	}

	s.sharedChannelSyncService, err = sharedchannel.NewSharedChannelService(s, app)
	if err != nil {
		mlog.Error("Error initializing Shared Channel Sync Service", mlog.Err(err))
		return
	}

	if err = s.sharedChannelSyncService.Start(); err != nil {
		mlog.Error("Error starting Shared Channel Sync Service", mlog.Err(err))
		s.remoteClusterService = nil
		return
	}
}

func (s *Server) enableLoggingMetrics() {
	if s.Metrics == nil {
		return
	}

	if err := mlog.EnableMetrics(s.Metrics.GetLoggerMetricsCollector()); err != nil {
		mlog.Error("Failed to enable advanced logging metrics", mlog.Err(err))
	} else {
		mlog.Debug("Advanced logging metrics enabled")
	}
}

const TimeToWaitForConnectionsToCloseOnServerShutdown = time.Second

func (s *Server) StopHTTPServer() {
	if s.Server != nil {
		ctx, cancel := context.WithTimeout(context.Background(), TimeToWaitForConnectionsToCloseOnServerShutdown)
		defer cancel()
		didShutdown := false
		for s.didFinishListen != nil && !didShutdown {
			if err := s.Server.Shutdown(ctx); err != nil {
				mlog.Warn("Unable to shutdown server", mlog.Err(err))
			}
			timer := time.NewTimer(time.Millisecond * 50)
			select {
			case <-s.didFinishListen:
				didShutdown = true
			case <-timer.C:
			}
			timer.Stop()
		}
		s.Server.Close()
		s.Server = nil
	}
}

func (s *Server) Shutdown() error {
	mlog.Info("Stopping Server...")

	defer sentry.Flush(2 * time.Second)

	s.HubStop()
	s.ShutDownPlugins()
	s.RemoveLicenseListener(s.licenseListenerId)
	s.RemoveLicenseListener(s.loggerLicenseListenerId)
	s.RemoveClusterLeaderChangedListener(s.clusterLeaderListenerId)

	if s.tracer != nil {
		if err := s.tracer.Close(); err != nil {
			mlog.Error("Unable to cleanly shutdown opentracing client", mlog.Err(err))
		}
	}

	err := s.telemetryService.Shutdown()
	if err != nil {
		mlog.Error("Unable to cleanly shutdown telemetry client", mlog.Err(err))
	}

	if s.remoteClusterService != nil {
		if err = s.remoteClusterService.Shutdown(); err != nil {
			mlog.Error("Error shutting down intercluster services", mlog.Err(err))
		}
	}

	s.StopHTTPServer()
	s.stopLocalModeServer()
	// Push notification hub needs to be shutdown after HTTP server
	// to prevent stray requests from generating a push notification after it's shut down.
	s.StopPushNotificationsHubWorkers()

	s.WaitForGoroutines()

	if s.htmlTemplateWatcher != nil {
		s.htmlTemplateWatcher.Close()
	}

	if s.advancedLogListenerCleanup != nil {
		s.advancedLogListenerCleanup()
		s.advancedLogListenerCleanup = nil
	}

	s.RemoveConfigListener(s.configListenerId)
	s.RemoveConfigListener(s.logListenerId)
	s.stopSearchEngine()

	s.Audit.Shutdown()

	s.stopFeatureFlagUpdateJob()

	s.configStore.Close()

	if s.Cluster != nil {
		s.Cluster.StopInterNodeCommunication()
	}

	if s.Metrics != nil {
		s.Metrics.StopServer()
	}

	// This must be done after the cluster is stopped.
	if s.Jobs != nil && s.runjobs {
		s.Jobs.StopWorkers()
		s.Jobs.StopSchedulers()
	}

	if s.Store != nil {
		s.Store.Close()
	}

	if s.CacheProvider != nil {
		if err = s.CacheProvider.Close(); err != nil {
			mlog.Error("Unable to cleanly shutdown cache", mlog.Err(err))
		}
	}

	timeoutCtx, timeoutCancel := context.WithTimeout(context.Background(), time.Second*15)
	defer timeoutCancel()
	if err := mlog.Flush(timeoutCtx); err != nil {
		mlog.Error("Error flushing logs", mlog.Err(err))
	}

	mlog.Info("Server stopped")

	// this should just write the "server stopped" record, the rest are already flushed.
	timeoutCtx2, timeoutCancel2 := context.WithTimeout(context.Background(), time.Second*5)
	defer timeoutCancel2()
	_ = mlog.ShutdownAdvancedLogging(timeoutCtx2)

	return nil
}

func (s *Server) Restart() error {
	percentage, err := s.UpgradeToE0Status()
	if err != nil || percentage != 100 {
		return errors.Wrap(err, "unable to restart because the system has not been upgraded")
	}
	s.Shutdown()

	argv0, err := exec.LookPath(os.Args[0])
	if err != nil {
		return err
	}

	if _, err = os.Stat(argv0); err != nil {
		return err
	}

	mlog.Info("Restarting server")
	return syscall.Exec(argv0, os.Args, os.Environ())
}

func (s *Server) isUpgradedFromTE() bool {
	val, err := s.Store.System().GetByName(model.SYSTEM_UPGRADED_FROM_TE_ID)
	if err != nil {
		return false
	}
	return val.Value == "true"
}

func (s *Server) CanIUpgradeToE0() error {
	return upgrader.CanIUpgradeToE0()
}

func (s *Server) UpgradeToE0() error {
	if err := upgrader.UpgradeToE0(); err != nil {
		return err
	}
	upgradedFromTE := &model.System{Name: model.SYSTEM_UPGRADED_FROM_TE_ID, Value: "true"}
	s.Store.System().Save(upgradedFromTE)
	return nil
}

func (s *Server) UpgradeToE0Status() (int64, error) {
	return upgrader.UpgradeToE0Status()
}

// Go creates a goroutine, but maintains a record of it to ensure that execution completes before
// the server is shutdown.
func (s *Server) Go(f func()) {
	atomic.AddInt32(&s.goroutineCount, 1)

	go func() {
		f()

		atomic.AddInt32(&s.goroutineCount, -1)
		select {
		case s.goroutineExitSignal <- struct{}{}:
		default:
		}
	}()
}

// WaitForGoroutines blocks until all goroutines created by App.Go exit.
func (s *Server) WaitForGoroutines() {
	for atomic.LoadInt32(&s.goroutineCount) != 0 {
		<-s.goroutineExitSignal
	}
}

var corsAllowedMethods = []string{
	"POST",
	"GET",
	"OPTIONS",
	"PUT",
	"PATCH",
	"DELETE",
}

// golang.org/x/crypto/acme/autocert/autocert.go
func handleHTTPRedirect(w http.ResponseWriter, r *http.Request) {
	if r.Method != "GET" && r.Method != "HEAD" {
		http.Error(w, "Use HTTPS", http.StatusBadRequest)
		return
	}
	target := "https://" + stripPort(r.Host) + r.URL.RequestURI()
	http.Redirect(w, r, target, http.StatusFound)
}

// golang.org/x/crypto/acme/autocert/autocert.go
func stripPort(hostport string) string {
	host, _, err := net.SplitHostPort(hostport)
	if err != nil {
		return hostport
	}
	return net.JoinHostPort(host, "443")
}

func (s *Server) Start() error {
	mlog.Info("Starting Server...")

	var handler http.Handler = s.RootRouter

	if *s.Config().LogSettings.EnableDiagnostics && *s.Config().LogSettings.EnableSentry && !strings.Contains(SentryDSN, "placeholder") {
		sentryHandler := sentryhttp.New(sentryhttp.Options{
			Repanic: true,
		})
		handler = sentryHandler.Handle(handler)
	}

	if allowedOrigins := *s.Config().ServiceSettings.AllowCorsFrom; allowedOrigins != "" {
		exposedCorsHeaders := *s.Config().ServiceSettings.CorsExposedHeaders
		allowCredentials := *s.Config().ServiceSettings.CorsAllowCredentials
		debug := *s.Config().ServiceSettings.CorsDebug
		corsWrapper := cors.New(cors.Options{
			AllowedOrigins:   strings.Fields(allowedOrigins),
			AllowedMethods:   corsAllowedMethods,
			AllowedHeaders:   []string{"*"},
			ExposedHeaders:   strings.Fields(exposedCorsHeaders),
			MaxAge:           86400,
			AllowCredentials: allowCredentials,
			Debug:            debug,
		})

		// If we have debugging of CORS turned on then forward messages to logs
		if debug {
			corsWrapper.Log = s.Log.StdLog(mlog.String("source", "cors"))
		}

		handler = corsWrapper.Handler(handler)
	}

	if *s.Config().RateLimitSettings.Enable {
		mlog.Info("RateLimiter is enabled")

		rateLimiter, err := NewRateLimiter(&s.Config().RateLimitSettings, s.Config().ServiceSettings.TrustedProxyIPHeader)
		if err != nil {
			return err
		}

		s.RateLimiter = rateLimiter
		handler = rateLimiter.RateLimitHandler(handler)
	}
	s.Busy = NewBusy(s.Cluster)

	// Creating a logger for logging errors from http.Server at error level
	errStdLog, err := s.Log.StdLogAt(mlog.LevelError, mlog.String("source", "httpserver"))
	if err != nil {
		return err
	}

	s.Server = &http.Server{
		Handler:      handler,
		ReadTimeout:  time.Duration(*s.Config().ServiceSettings.ReadTimeout) * time.Second,
		WriteTimeout: time.Duration(*s.Config().ServiceSettings.WriteTimeout) * time.Second,
		IdleTimeout:  time.Duration(*s.Config().ServiceSettings.IdleTimeout) * time.Second,
		ErrorLog:     errStdLog,
	}

	addr := *s.Config().ServiceSettings.ListenAddress
	if addr == "" {
		if *s.Config().ServiceSettings.ConnectionSecurity == model.CONN_SECURITY_TLS {
			addr = ":https"
		} else {
			addr = ":http"
		}
	}

	listener, err := net.Listen("tcp", addr)
	if err != nil {
		errors.Wrapf(err, utils.T("api.server.start_server.starting.critical"), err)
		return err
	}
	s.ListenAddr = listener.Addr().(*net.TCPAddr)

	logListeningPort := fmt.Sprintf("Server is listening on %v", listener.Addr().String())
	mlog.Info(logListeningPort, mlog.String("address", listener.Addr().String()))

	m := &autocert.Manager{
		Cache:  autocert.DirCache(*s.Config().ServiceSettings.LetsEncryptCertificateCacheFile),
		Prompt: autocert.AcceptTOS,
	}

	if *s.Config().ServiceSettings.Forward80To443 {
		if host, port, err := net.SplitHostPort(addr); err != nil {
			mlog.Error("Unable to setup forwarding", mlog.Err(err))
		} else if port != "443" {
			return fmt.Errorf(utils.T("api.server.start_server.forward80to443.enabled_but_listening_on_wrong_port"), port)
		} else {
			httpListenAddress := net.JoinHostPort(host, "http")

			if *s.Config().ServiceSettings.UseLetsEncrypt {
				server := &http.Server{
					Addr:     httpListenAddress,
					Handler:  m.HTTPHandler(nil),
					ErrorLog: s.Log.StdLog(mlog.String("source", "le_forwarder_server")),
				}
				go server.ListenAndServe()
			} else {
				go func() {
					redirectListener, err := net.Listen("tcp", httpListenAddress)
					if err != nil {
						mlog.Error("Unable to setup forwarding", mlog.Err(err))
						return
					}
					defer redirectListener.Close()

					server := &http.Server{
						Handler:  http.HandlerFunc(handleHTTPRedirect),
						ErrorLog: s.Log.StdLog(mlog.String("source", "forwarder_server")),
					}
					server.Serve(redirectListener)
				}()
			}
		}
	} else if *s.Config().ServiceSettings.UseLetsEncrypt {
		return errors.New(utils.T("api.server.start_server.forward80to443.disabled_while_using_lets_encrypt"))
	}

	s.didFinishListen = make(chan struct{})
	go func() {
		var err error
		if *s.Config().ServiceSettings.ConnectionSecurity == model.CONN_SECURITY_TLS {

			tlsConfig := &tls.Config{
				PreferServerCipherSuites: true,
				CurvePreferences:         []tls.CurveID{tls.CurveP521, tls.CurveP384, tls.CurveP256},
			}

			switch *s.Config().ServiceSettings.TLSMinVer {
			case "1.0":
				tlsConfig.MinVersion = tls.VersionTLS10
			case "1.1":
				tlsConfig.MinVersion = tls.VersionTLS11
			default:
				tlsConfig.MinVersion = tls.VersionTLS12
			}

			defaultCiphers := []uint16{
				tls.TLS_ECDHE_ECDSA_WITH_AES_128_GCM_SHA256,
				tls.TLS_ECDHE_ECDSA_WITH_AES_256_GCM_SHA384,
				tls.TLS_ECDHE_RSA_WITH_AES_128_GCM_SHA256,
				tls.TLS_ECDHE_RSA_WITH_AES_256_GCM_SHA384,
				tls.TLS_RSA_WITH_AES_128_GCM_SHA256,
				tls.TLS_RSA_WITH_AES_256_GCM_SHA384,
			}

			if len(s.Config().ServiceSettings.TLSOverwriteCiphers) == 0 {
				tlsConfig.CipherSuites = defaultCiphers
			} else {
				var cipherSuites []uint16
				for _, cipher := range s.Config().ServiceSettings.TLSOverwriteCiphers {
					value, ok := model.ServerTLSSupportedCiphers[cipher]

					if !ok {
						mlog.Warn("Unsupported cipher passed", mlog.String("cipher", cipher))
						continue
					}

					cipherSuites = append(cipherSuites, value)
				}

				if len(cipherSuites) == 0 {
					mlog.Warn("No supported ciphers passed, fallback to default cipher suite")
					cipherSuites = defaultCiphers
				}

				tlsConfig.CipherSuites = cipherSuites
			}

			certFile := ""
			keyFile := ""

			if *s.Config().ServiceSettings.UseLetsEncrypt {
				tlsConfig.GetCertificate = m.GetCertificate
				tlsConfig.NextProtos = append(tlsConfig.NextProtos, "h2")
			} else {
				certFile = *s.Config().ServiceSettings.TLSCertFile
				keyFile = *s.Config().ServiceSettings.TLSKeyFile
			}

			s.Server.TLSConfig = tlsConfig
			err = s.Server.ServeTLS(listener, certFile, keyFile)
		} else {
			err = s.Server.Serve(listener)
		}

		if err != nil && err != http.ErrServerClosed {
			mlog.Critical("Error starting server", mlog.Err(err))
			time.Sleep(time.Second)
		}

		close(s.didFinishListen)
	}()

	if *s.Config().ServiceSettings.EnableLocalMode {
		if err := s.startLocalModeServer(); err != nil {
			mlog.Critical(err.Error())
		}
	}

	s.startInterClusterServices(s.License(), s.WebSocketRouter.app)

	return nil
}

func (s *Server) startLocalModeServer() error {
	s.localModeServer = &http.Server{
		Handler: s.LocalRouter,
	}

	socket := *s.configStore.Get().ServiceSettings.LocalModeSocketLocation
	unixListener, err := net.Listen("unix", socket)
	if err != nil {
		return errors.Wrapf(err, utils.T("api.server.start_server.starting.critical"), err)
	}
	if err = os.Chmod(socket, 0600); err != nil {
		return errors.Wrapf(err, utils.T("api.server.start_server.starting.critical"), err)
	}

	go func() {
		err = s.localModeServer.Serve(unixListener)
		if err != nil && err != http.ErrServerClosed {
			mlog.Critical("Error starting unix socket server", mlog.Err(err))
		}
	}()
	return nil
}

func (s *Server) stopLocalModeServer() {
	if s.localModeServer != nil {
		s.localModeServer.Close()
	}
}

func (a *App) OriginChecker() func(*http.Request) bool {
	if allowed := *a.Config().ServiceSettings.AllowCorsFrom; allowed != "" {
		if allowed != "*" {
			siteURL, err := url.Parse(*a.Config().ServiceSettings.SiteURL)
			if err == nil {
				siteURL.Path = ""
				allowed += " " + siteURL.String()
			}
		}

		return utils.OriginChecker(allowed)
	}
	return nil
}

func (s *Server) checkPushNotificationServerUrl() {
	notificationServer := *s.Config().EmailSettings.PushNotificationServer
	if strings.HasPrefix(notificationServer, "http://") {
		mlog.Warn("Your push notification server is configured with HTTP. For improved security, update to HTTPS in your configuration.")
	}
}

func runSecurityJob(s *Server) {
	doSecurity(s)
	model.CreateRecurringTask("Security", func() {
		doSecurity(s)
	}, time.Hour*4)
}

func runTokenCleanupJob(s *Server) {
	doTokenCleanup(s)
	model.CreateRecurringTask("Token Cleanup", func() {
		doTokenCleanup(s)
	}, time.Hour*1)
}

func runCommandWebhookCleanupJob(s *Server) {
	doCommandWebhookCleanup(s)
	model.CreateRecurringTask("Command Hook Cleanup", func() {
		doCommandWebhookCleanup(s)
	}, time.Hour*1)
}

func runSessionCleanupJob(s *Server) {
	doSessionCleanup(s)
	model.CreateRecurringTask("Session Cleanup", func() {
		doSessionCleanup(s)
	}, time.Hour*24)
}

func runLicenseExpirationCheckJob(a *App) {
	doLicenseExpirationCheck(a)
	model.CreateRecurringTask("License Expiration Check", func() {
		doLicenseExpirationCheck(a)
	}, time.Hour*24)
}

func runReportToAWSMeterJob(s *Server) {
	model.CreateRecurringTask("Collect and send usage report to AWS Metering Service", func() {
		doReportUsageToAWSMeteringService(s)
	}, time.Hour*model.AWS_METERING_REPORT_INTERVAL)
}

func doReportUsageToAWSMeteringService(s *Server) {
	awsMeter := awsmeter.New(s.Store, s.Config())
	if awsMeter == nil {
		mlog.Error("Cannot obtain instance of AWS Metering Service.")
		return
	}

	dimensions := []string{model.AWS_METERING_DIMENSION_USAGE_HRS}
	reports := awsMeter.GetUserCategoryUsage(dimensions, time.Now().UTC(), time.Now().Add(-model.AWS_METERING_REPORT_INTERVAL*time.Hour).UTC())
	awsMeter.ReportUserCategoryUsage(reports)
}

func runCheckWarnMetricStatusJob(a *App) {
	doCheckWarnMetricStatus(a)
	model.CreateRecurringTask("Check Warn Metric Status Job", func() {
		doCheckWarnMetricStatus(a)
	}, time.Hour*model.WARN_METRIC_JOB_INTERVAL)
}

func doSecurity(s *Server) {
	s.DoSecurityUpdateCheck()
}

func doTokenCleanup(s *Server) {
	s.Store.Token().Cleanup()
}

func doCommandWebhookCleanup(s *Server) {
	s.Store.CommandWebhook().Cleanup()
}

const (
	SessionsCleanupBatchSize = 1000
)

func doSessionCleanup(s *Server) {
	s.Store.Session().Cleanup(model.GetMillis(), SessionsCleanupBatchSize)
}

func doCheckWarnMetricStatus(a *App) {
	license := a.Srv().License()
	if license != nil {
		mlog.Debug("License is present, skip")
		return
	}

	// Get the system fields values from store
	systemDataList, nErr := a.Srv().Store.System().Get()
	if nErr != nil {
		mlog.Error("No system properties obtained", mlog.Err(nErr))
		return
	}

	warnMetricStatusFromStore := make(map[string]string)

	for key, value := range systemDataList {
		if strings.HasPrefix(key, model.WARN_METRIC_STATUS_STORE_PREFIX) {
			if _, ok := model.WarnMetricsTable[key]; ok {
				warnMetricStatusFromStore[key] = value
				if value == model.WARN_METRIC_STATUS_ACK {
					// If any warn metric has already been acked, we return
					mlog.Debug("Warn metrics have been acked, skip")
					return
				}
			}
		}
	}

	lastWarnMetricRunTimestamp, err := a.Srv().getLastWarnMetricTimestamp()
	if err != nil {
		mlog.Debug("Cannot obtain last advisory run timestamp", mlog.Err(err))
	} else {
		currentTime := utils.MillisFromTime(time.Now())
		// If the admin advisory has already been shown in the last 7 days
		if (currentTime-lastWarnMetricRunTimestamp)/(model.WARN_METRIC_JOB_WAIT_TIME) < 1 {
			mlog.Debug("No advisories should be shown during the wait interval time")
			return
		}
	}

	numberOfActiveUsers, err0 := a.Srv().Store.User().Count(model.UserCountOptions{})
	if err0 != nil {
		mlog.Error("Error attempting to get active registered users.", mlog.Err(err0))
	}

	teamCount, err1 := a.Srv().Store.Team().AnalyticsTeamCount(false)
	if err1 != nil {
		mlog.Error("Error attempting to get number of teams.", mlog.Err(err1))
	}

	openChannelCount, err2 := a.Srv().Store.Channel().AnalyticsTypeCount("", model.CHANNEL_OPEN)
	if err2 != nil {
		mlog.Error("Error attempting to get number of public channels.", mlog.Err(err2))
	}

	// If an account is created with a different email domain
	// Search for an entry that has an email account different from the current domain
	// Get domain account from site url
	localDomainAccount := utils.GetHostnameFromSiteURL(*a.Srv().Config().ServiceSettings.SiteURL)
	isDiffEmailAccount, err3 := a.Srv().Store.User().AnalyticsGetExternalUsers(localDomainAccount)
	if err3 != nil {
		mlog.Error("Error attempting to get number of private channels.", mlog.Err(err3))
	}

	warnMetrics := []model.WarnMetric{}

	if numberOfActiveUsers < model.WARN_METRIC_NUMBER_OF_ACTIVE_USERS_25 {
		return
	} else if teamCount >= model.WarnMetricsTable[model.SYSTEM_WARN_METRIC_NUMBER_OF_TEAMS_5].Limit && warnMetricStatusFromStore[model.SYSTEM_WARN_METRIC_NUMBER_OF_TEAMS_5] != model.WARN_METRIC_STATUS_RUNONCE {
		warnMetrics = append(warnMetrics, model.WarnMetricsTable[model.SYSTEM_WARN_METRIC_NUMBER_OF_TEAMS_5])
	} else if *a.Config().ServiceSettings.EnableMultifactorAuthentication && warnMetricStatusFromStore[model.SYSTEM_WARN_METRIC_MFA] != model.WARN_METRIC_STATUS_RUNONCE {
		warnMetrics = append(warnMetrics, model.WarnMetricsTable[model.SYSTEM_WARN_METRIC_MFA])
	} else if isDiffEmailAccount && warnMetricStatusFromStore[model.SYSTEM_WARN_METRIC_EMAIL_DOMAIN] != model.WARN_METRIC_STATUS_RUNONCE {
		warnMetrics = append(warnMetrics, model.WarnMetricsTable[model.SYSTEM_WARN_METRIC_EMAIL_DOMAIN])
	} else if openChannelCount >= model.WarnMetricsTable[model.SYSTEM_WARN_METRIC_NUMBER_OF_CHANNELS_50].Limit && warnMetricStatusFromStore[model.SYSTEM_WARN_METRIC_NUMBER_OF_CHANNELS_50] != model.WARN_METRIC_STATUS_RUNONCE {
		warnMetrics = append(warnMetrics, model.WarnMetricsTable[model.SYSTEM_WARN_METRIC_NUMBER_OF_CHANNELS_50])
	}

	// If the system did not cross any of the thresholds for the Contextual Advisories
	if len(warnMetrics) == 0 {
		if numberOfActiveUsers >= model.WarnMetricsTable[model.SYSTEM_WARN_METRIC_NUMBER_OF_ACTIVE_USERS_100].Limit && numberOfActiveUsers < model.WarnMetricsTable[model.SYSTEM_WARN_METRIC_NUMBER_OF_ACTIVE_USERS_200].Limit && warnMetricStatusFromStore[model.SYSTEM_WARN_METRIC_NUMBER_OF_ACTIVE_USERS_100] != model.WARN_METRIC_STATUS_RUNONCE {
			warnMetrics = append(warnMetrics, model.WarnMetricsTable[model.SYSTEM_WARN_METRIC_NUMBER_OF_ACTIVE_USERS_100])
		} else if numberOfActiveUsers >= model.WarnMetricsTable[model.SYSTEM_WARN_METRIC_NUMBER_OF_ACTIVE_USERS_200].Limit && numberOfActiveUsers < model.WarnMetricsTable[model.SYSTEM_WARN_METRIC_NUMBER_OF_ACTIVE_USERS_300].Limit && warnMetricStatusFromStore[model.SYSTEM_WARN_METRIC_NUMBER_OF_ACTIVE_USERS_200] != model.WARN_METRIC_STATUS_RUNONCE {
			warnMetrics = append(warnMetrics, model.WarnMetricsTable[model.SYSTEM_WARN_METRIC_NUMBER_OF_ACTIVE_USERS_200])
		} else if numberOfActiveUsers >= model.WarnMetricsTable[model.SYSTEM_WARN_METRIC_NUMBER_OF_ACTIVE_USERS_300].Limit && numberOfActiveUsers < model.WarnMetricsTable[model.SYSTEM_WARN_METRIC_NUMBER_OF_ACTIVE_USERS_500].Limit && warnMetricStatusFromStore[model.SYSTEM_WARN_METRIC_NUMBER_OF_ACTIVE_USERS_300] != model.WARN_METRIC_STATUS_RUNONCE {
			warnMetrics = append(warnMetrics, model.WarnMetricsTable[model.SYSTEM_WARN_METRIC_NUMBER_OF_ACTIVE_USERS_300])
		} else if numberOfActiveUsers >= model.WarnMetricsTable[model.SYSTEM_WARN_METRIC_NUMBER_OF_ACTIVE_USERS_500].Limit {
			var tWarnMetric model.WarnMetric

			if warnMetricStatusFromStore[model.SYSTEM_WARN_METRIC_NUMBER_OF_ACTIVE_USERS_500] != model.WARN_METRIC_STATUS_RUNONCE {
				tWarnMetric = model.WarnMetricsTable[model.SYSTEM_WARN_METRIC_NUMBER_OF_ACTIVE_USERS_500]
			}

			postsCount, err4 := a.Srv().Store.Post().AnalyticsPostCount("", false, false)
			if err4 != nil {
				mlog.Error("Error attempting to get number of posts.", mlog.Err(err4))
			}

			if postsCount > model.WarnMetricsTable[model.SYSTEM_WARN_METRIC_NUMBER_OF_POSTS_2M].Limit && warnMetricStatusFromStore[model.SYSTEM_WARN_METRIC_NUMBER_OF_POSTS_2M] != model.WARN_METRIC_STATUS_RUNONCE {
				tWarnMetric = model.WarnMetricsTable[model.SYSTEM_WARN_METRIC_NUMBER_OF_POSTS_2M]
			}

			if tWarnMetric != (model.WarnMetric{}) {
				warnMetrics = append(warnMetrics, tWarnMetric)
			}
		}
	}

	isE0Edition := model.BuildEnterpriseReady == "true" // license == nil was already validated upstream

	for _, warnMetric := range warnMetrics {
		data, nErr := a.Srv().Store.System().GetByName(warnMetric.Id)
		if nErr == nil && data != nil && warnMetric.IsBotOnly && data.Value == model.WARN_METRIC_STATUS_RUNONCE {
			mlog.Debug("This metric warning is bot only and ran once")
			continue
		}

		warnMetricStatus, _ := a.getWarnMetricStatusAndDisplayTextsForId(warnMetric.Id, nil, isE0Edition)
		if !warnMetric.IsBotOnly {
			// Banner and bot metric types - send websocket event every interval
			message := model.NewWebSocketEvent(model.WEBSOCKET_WARN_METRIC_STATUS_RECEIVED, "", "", "", nil)
			message.Add("warnMetricStatus", warnMetricStatus.ToJson())
			a.Publish(message)

			// Banner and bot metric types, send the bot message only once
			if data != nil && data.Value == model.WARN_METRIC_STATUS_RUNONCE {
				continue
			}
		}

		if nerr := a.notifyAdminsOfWarnMetricStatus(warnMetric.Id, isE0Edition); nerr != nil {
			mlog.Error("Failed to send notifications to admin users.", mlog.Err(nerr))
		}

		if warnMetric.IsRunOnce {
			a.setWarnMetricsStatusForId(warnMetric.Id, model.WARN_METRIC_STATUS_RUNONCE)
		} else {
			a.setWarnMetricsStatusForId(warnMetric.Id, model.WARN_METRIC_STATUS_LIMIT_REACHED)
		}
	}
}

func doLicenseExpirationCheck(a *App) {
	a.Srv().LoadLicense()
	license := a.Srv().License()

	if license == nil {
		mlog.Debug("License cannot be found.")
		return
	}

	if !license.IsPastGracePeriod() {
		mlog.Debug("License is not past the grace period.")
		return
	}

	users, err := a.Srv().Store.User().GetSystemAdminProfiles()
	if err != nil {
		mlog.Error("Failed to get system admins for license expired message from Mattermost.")
		return
	}

	//send email to admin(s)
	for _, user := range users {
		user := user
		if user.Email == "" {
			mlog.Error("Invalid system admin email.", mlog.String("user_email", user.Email))
			continue
		}

		mlog.Debug("Sending license expired email.", mlog.String("user_email", user.Email))
		a.Srv().Go(func() {
			if err := a.Srv().EmailService.SendRemoveExpiredLicenseEmail(user.Email, user.Locale, *a.Config().ServiceSettings.SiteURL, license.Id); err != nil {
				mlog.Error("Error while sending the license expired email.", mlog.String("user_email", user.Email), mlog.Err(err))
			}
		})
	}

	//remove the license
	a.Srv().RemoveLicense()
}

func (s *Server) StartSearchEngine() (string, string) {
	if s.SearchEngine.ElasticsearchEngine != nil && s.SearchEngine.ElasticsearchEngine.IsActive() {
		s.Go(func() {
			if err := s.SearchEngine.ElasticsearchEngine.Start(); err != nil {
				s.Log.Error(err.Error())
			}
		})
	}

	configListenerId := s.AddConfigListener(func(oldConfig *model.Config, newConfig *model.Config) {
		if s.SearchEngine == nil {
			return
		}
		s.SearchEngine.UpdateConfig(newConfig)

		if s.SearchEngine.ElasticsearchEngine != nil && !*oldConfig.ElasticsearchSettings.EnableIndexing && *newConfig.ElasticsearchSettings.EnableIndexing {
			s.Go(func() {
				if err := s.SearchEngine.ElasticsearchEngine.Start(); err != nil {
					mlog.Error(err.Error())
				}
			})
		} else if s.SearchEngine.ElasticsearchEngine != nil && *oldConfig.ElasticsearchSettings.EnableIndexing && !*newConfig.ElasticsearchSettings.EnableIndexing {
			s.Go(func() {
				if err := s.SearchEngine.ElasticsearchEngine.Stop(); err != nil {
					mlog.Error(err.Error())
				}
			})
		} else if s.SearchEngine.ElasticsearchEngine != nil && *oldConfig.ElasticsearchSettings.Password != *newConfig.ElasticsearchSettings.Password || *oldConfig.ElasticsearchSettings.Username != *newConfig.ElasticsearchSettings.Username || *oldConfig.ElasticsearchSettings.ConnectionUrl != *newConfig.ElasticsearchSettings.ConnectionUrl || *oldConfig.ElasticsearchSettings.Sniff != *newConfig.ElasticsearchSettings.Sniff {
			s.Go(func() {
				if *oldConfig.ElasticsearchSettings.EnableIndexing {
					if err := s.SearchEngine.ElasticsearchEngine.Stop(); err != nil {
						mlog.Error(err.Error())
					}
					if err := s.SearchEngine.ElasticsearchEngine.Start(); err != nil {
						mlog.Error(err.Error())
					}
				}
			})
		}
	})

	licenseListenerId := s.AddLicenseListener(func(oldLicense, newLicense *model.License) {
		if s.SearchEngine == nil {
			return
		}
		if oldLicense == nil && newLicense != nil {
			if s.SearchEngine.ElasticsearchEngine != nil && s.SearchEngine.ElasticsearchEngine.IsActive() {
				s.Go(func() {
					if err := s.SearchEngine.ElasticsearchEngine.Start(); err != nil {
						mlog.Error(err.Error())
					}
				})
			}
		} else if oldLicense != nil && newLicense == nil {
			if s.SearchEngine.ElasticsearchEngine != nil {
				s.Go(func() {
					if err := s.SearchEngine.ElasticsearchEngine.Stop(); err != nil {
						mlog.Error(err.Error())
					}
				})
			}
		}
	})

	return configListenerId, licenseListenerId
}

func (s *Server) stopSearchEngine() {
	s.RemoveConfigListener(s.searchConfigListenerId)
	s.RemoveLicenseListener(s.searchLicenseListenerId)
	if s.SearchEngine != nil && s.SearchEngine.ElasticsearchEngine != nil && s.SearchEngine.ElasticsearchEngine.IsActive() {
		s.SearchEngine.ElasticsearchEngine.Stop()
	}
	if s.SearchEngine != nil && s.SearchEngine.BleveEngine != nil && s.SearchEngine.BleveEngine.IsActive() {
		s.SearchEngine.BleveEngine.Stop()
	}
}

func (s *Server) FileBackend() (filesstore.FileBackend, *model.AppError) {
	license := s.License()
	backend, err := filesstore.NewFileBackend(&s.Config().FileSettings, license != nil && *license.Features.Compliance)
	if err != nil {
		return nil, model.NewAppError("FileBackend", "api.file.no_driver.app_error", nil, err.Error(), http.StatusInternalServerError)
	}
	return backend, nil
}

func (s *Server) TotalWebsocketConnections() int {
	// This method is only called after the hub is initialized.
	// Therefore, no mutex is needed to protect s.hubs.
	count := int64(0)
	for _, hub := range s.hubs {
		count = count + atomic.LoadInt64(&hub.connectionCount)
	}

	return int(count)
}

func (s *Server) ClusterHealthScore() int {
	return s.Cluster.HealthScore()
}

func (s *Server) configOrLicenseListener() {
	s.regenerateClientConfig()
}

func (s *Server) ClientConfigHash() string {
	return s.clientConfigHash.Load().(string)
}

func (s *Server) initJobs() {
	s.Jobs = jobs.NewJobServer(s, s.Store)
	if jobsDataRetentionJobInterface != nil {
		s.Jobs.DataRetentionJob = jobsDataRetentionJobInterface(s)
	}
	if jobsMessageExportJobInterface != nil {
		s.Jobs.MessageExportJob = jobsMessageExportJobInterface(s)
	}
	if jobsElasticsearchAggregatorInterface != nil {
		s.Jobs.ElasticsearchAggregator = jobsElasticsearchAggregatorInterface(s)
	}
	if jobsElasticsearchIndexerInterface != nil {
		s.Jobs.ElasticsearchIndexer = jobsElasticsearchIndexerInterface(s)
	}
	if jobsBleveIndexerInterface != nil {
		s.Jobs.BleveIndexer = jobsBleveIndexerInterface(s)
	}
	if jobsMigrationsInterface != nil {
		s.Jobs.Migrations = jobsMigrationsInterface(s)
	}
}

func (s *Server) TelemetryId() string {
	if s.telemetryService == nil {
		return ""
	}
	return s.telemetryService.TelemetryID
}

func (s *Server) HttpService() httpservice.HTTPService {
	return s.HTTPService
}

func (s *Server) SetLog(l *mlog.Logger) {
	s.Log = l
}

func (s *Server) GetLogger() mlog.LoggerIFace {
	return s.Log
}

// GetStore returns the server's Store. Exposing via a method
// allows interfaces to be created with subsets of server APIs.
func (s *Server) GetStore() store.Store {
	return s.Store
}

// GetRemoteClusterService returns the `RemoteClusterService` instantiated by the server.
// May be nil if the service is not enabled via license.
func (s *Server) GetRemoteClusterService() *remotecluster.Service {
	return s.remoteClusterService
}

// GetSharedChannelSyncService returns the `SharedChannelSyncService` instantiated by the server.
// May be nil if the service is not enabled via license.
func (s *Server) GetSharedChannelSyncService() *sharedchannel.Service {
	return s.sharedChannelSyncService
}<|MERGE_RESOLUTION|>--- conflicted
+++ resolved
@@ -752,21 +752,11 @@
 
 	var err error
 
-<<<<<<< HEAD
 	s.remoteClusterService, err = remotecluster.NewRemoteClusterService(s)
 	if err != nil {
 		mlog.Error("Error initializing Remote Cluster Service", mlog.Err(err))
 		return
 	}
-=======
-	// TODO: check remote cluster service license (MM-30838)
-	if *s.Config().ExperimentalSettings.EnableRemoteClusterService && s.Config().FeatureFlags.EnableRemoteClusterService {
-		s.remoteClusterService, err = remotecluster.NewRemoteClusterService(s)
-		if err != nil {
-			mlog.Error("Error initializing Remote Cluster Service", mlog.Err(err))
-			return
-		}
->>>>>>> 0cbf31b8
 
 	if err = s.remoteClusterService.Start(); err != nil {
 		mlog.Error("Error starting Remote Cluster Service", mlog.Err(err))

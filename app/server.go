--- conflicted
+++ resolved
@@ -662,14 +662,8 @@
 	if s.runEssentialJobs {
 		s.Go(func() {
 			s.runLicenseExpirationCheckJob()
-<<<<<<< HEAD
 			runCheckAdminSupportStatusJob(app, c)
 			runCheckWarnMetricStatusJob(app, c)
-			runDNDStatusExpireJob(app)
-=======
-			runCheckAdminSupportStatusJob(fakeApp, c)
-			runCheckWarnMetricStatusJob(fakeApp, c)
->>>>>>> 0bc065d1
 		})
 		s.runJobs()
 	}

--- conflicted
+++ resolved
@@ -89,15 +89,10 @@
 type ServiceKey string
 
 const (
-<<<<<<< HEAD
-	ConfigKey  ServiceKey = "config"
-	LicenseKey ServiceKey = "license"
-	ClusterKey ServiceKey = "cluster"
-=======
 	ConfigKey    ServiceKey = "config"
 	LicenseKey   ServiceKey = "license"
 	FilestoreKey ServiceKey = "filestore"
->>>>>>> caa30c9b
+	ClusterKey   ServiceKey = "cluster"
 )
 
 type Server struct {
@@ -374,15 +369,10 @@
 	}
 
 	serviceMap := map[ServiceKey]interface{}{
-<<<<<<< HEAD
-		ConfigKey:  s.configStore,
-		LicenseKey: s.licenseWrapper,
-		ClusterKey: s.clusterWrapper,
-=======
 		ConfigKey:    s.configStore,
 		LicenseKey:   s.licenseWrapper,
 		FilestoreKey: s.filestore,
->>>>>>> caa30c9b
+		ClusterKey:   s.clusterWrapper,
 	}
 
 	// Step 8: Initialize products.

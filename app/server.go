--- conflicted
+++ resolved
@@ -86,16 +86,6 @@
 type ServiceKey string
 
 const (
-<<<<<<< HEAD
-	ChannelKey   ServiceKey = "channel"
-	ConfigKey    ServiceKey = "config"
-	LicenseKey   ServiceKey = "license"
-	FilestoreKey ServiceKey = "filestore"
-	ClusterKey   ServiceKey = "cluster"
-	PostKey      ServiceKey = "post"
-	TeamKey      ServiceKey = "team"
-	UserKey      ServiceKey = "user"
-=======
 	ChannelKey     ServiceKey = "channel"
 	ConfigKey      ServiceKey = "config"
 	LicenseKey     ServiceKey = "license"
@@ -103,8 +93,8 @@
 	ClusterKey     ServiceKey = "cluster"
 	PostKey        ServiceKey = "post"
 	TeamKey        ServiceKey = "team"
+	UserKey        ServiceKey = "user"
 	PermissionsKey ServiceKey = "permissions"
->>>>>>> 8e12d81f
 )
 
 type Server struct {

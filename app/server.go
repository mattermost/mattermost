// Copyright (c) 2015-present Mattermost, Inc. All Rights Reserved.
// See LICENSE.txt for license information.

package app

import (
	"bytes"
	"context"
	"crypto/tls"
	"encoding/json"
	"fmt"
	"hash/maphash"
	"html/template"
	"io/ioutil"
	"net"
	"net/http"
	"net/http/pprof"
	"net/url"
	"os"
	"os/exec"
	"path"
	"runtime"
	"strings"
	"sync"
	"sync/atomic"
	"syscall"
	"time"

	"gopkg.in/yaml.v2"

	"github.com/getsentry/sentry-go"
	sentryhttp "github.com/getsentry/sentry-go/http"
	"github.com/gorilla/handlers"
	"github.com/gorilla/mux"
	"github.com/pkg/errors"
	"github.com/rs/cors"
	"golang.org/x/crypto/acme/autocert"

	"github.com/mattermost/mattermost-server/v6/app/email"
	"github.com/mattermost/mattermost-server/v6/app/featureflag"
	"github.com/mattermost/mattermost-server/v6/app/imaging"
	"github.com/mattermost/mattermost-server/v6/app/request"
	"github.com/mattermost/mattermost-server/v6/audit"
	"github.com/mattermost/mattermost-server/v6/config"
	"github.com/mattermost/mattermost-server/v6/einterfaces"
	"github.com/mattermost/mattermost-server/v6/jobs"
	"github.com/mattermost/mattermost-server/v6/model"
	"github.com/mattermost/mattermost-server/v6/plugin"
	"github.com/mattermost/mattermost-server/v6/services/awsmeter"
	"github.com/mattermost/mattermost-server/v6/services/cache"
	"github.com/mattermost/mattermost-server/v6/services/httpservice"
	"github.com/mattermost/mattermost-server/v6/services/imageproxy"
	"github.com/mattermost/mattermost-server/v6/services/remotecluster"
	"github.com/mattermost/mattermost-server/v6/services/searchengine"
	"github.com/mattermost/mattermost-server/v6/services/searchengine/bleveengine"
	"github.com/mattermost/mattermost-server/v6/services/sharedchannel"
	"github.com/mattermost/mattermost-server/v6/services/telemetry"
	"github.com/mattermost/mattermost-server/v6/services/timezones"
	"github.com/mattermost/mattermost-server/v6/services/tracing"
	"github.com/mattermost/mattermost-server/v6/services/upgrader"
	"github.com/mattermost/mattermost-server/v6/services/users"
	"github.com/mattermost/mattermost-server/v6/shared/filestore"
	"github.com/mattermost/mattermost-server/v6/shared/i18n"
	"github.com/mattermost/mattermost-server/v6/shared/mail"
	"github.com/mattermost/mattermost-server/v6/shared/mlog"
	"github.com/mattermost/mattermost-server/v6/shared/templates"
	"github.com/mattermost/mattermost-server/v6/store"
	"github.com/mattermost/mattermost-server/v6/store/localcachelayer"
	"github.com/mattermost/mattermost-server/v6/store/retrylayer"
	"github.com/mattermost/mattermost-server/v6/store/searchlayer"
	"github.com/mattermost/mattermost-server/v6/store/sqlstore"
	"github.com/mattermost/mattermost-server/v6/store/timerlayer"
	"github.com/mattermost/mattermost-server/v6/utils"
)

// declaring this as var to allow overriding in tests
var SentryDSN = "placeholder_sentry_dsn"

type Server struct {
	sqlStore        *sqlstore.SqlStore
	Store           store.Store
	WebSocketRouter *WebSocketRouter

	// RootRouter is the starting point for all HTTP requests to the server.
	RootRouter *mux.Router

	// LocalRouter is the starting point for all the local UNIX socket
	// requests to the server
	LocalRouter *mux.Router

	// Router is the starting point for all web, api4 and ws requests to the server. It differs
	// from RootRouter only if the SiteURL contains a /subpath.
	Router *mux.Router

	Server      *http.Server
	ListenAddr  *net.TCPAddr
	RateLimiter *RateLimiter
	Busy        *Busy

	localModeServer *http.Server

	metricsServer *http.Server
	metricsRouter *mux.Router
	metricsLock   sync.Mutex

	didFinishListen chan struct{}

	goroutineCount      int32
	goroutineExitSignal chan struct{}

	PluginsEnvironment     *plugin.Environment
	PluginConfigListenerId string
	PluginsLock            sync.RWMutex

	EmailService *email.Service

	hubs     []*Hub
	hashSeed maphash.Seed

	PushNotificationsHub   PushNotificationsHub
	pushNotificationClient *http.Client // TODO: move this to it's own package

	runEssentialJobs bool
	Jobs             *jobs.JobServer

	clusterLeaderListeners sync.Map

	licenseValue       atomic.Value
	clientLicenseValue atomic.Value
	licenseListeners   map[string]func(*model.License, *model.License)

	timezones *timezones.Timezones

	newStore func() (store.Store, error)

	htmlTemplateWatcher     *templates.Container
	seenPendingPostIdsCache cache.Cache
	statusCache             cache.Cache
	configListenerId        string
	licenseListenerId       string
	logListenerId           string
	clusterLeaderListenerId string
	searchConfigListenerId  string
	searchLicenseListenerId string
	loggerLicenseListenerId string
	configStore             *config.Store
	postActionCookieSecret  []byte

	advancedLogListenerCleanup func()

	pluginCommands     []*PluginCommand
	pluginCommandsLock sync.RWMutex

	asymmetricSigningKey atomic.Value
	clientConfig         atomic.Value
	clientConfigHash     atomic.Value
	limitedClientConfig  atomic.Value

	telemetryService *telemetry.TelemetryService
	userService      *users.UserService

	serviceMux           sync.RWMutex
	remoteClusterService remotecluster.RemoteClusterServiceIFace
	sharedChannelService SharedChannelServiceIFace

	phase2PermissionsMigrationComplete bool

	httpService httpservice.HTTPService

	ImageProxy *imageproxy.ImageProxy

	Audit            *audit.Audit
	Log              *mlog.Logger
	NotificationsLog *mlog.Logger

	joinCluster       bool
	startMetrics      bool
	startSearchEngine bool
	skipPostInit      bool

	SearchEngine *searchengine.Broker

	AccountMigration einterfaces.AccountMigrationInterface
	Cluster          einterfaces.ClusterInterface
	Compliance       einterfaces.ComplianceInterface
	DataRetention    einterfaces.DataRetentionInterface
	Ldap             einterfaces.LdapInterface
	MessageExport    einterfaces.MessageExportInterface
	Cloud            einterfaces.CloudInterface
	Metrics          einterfaces.MetricsInterface
	Notification     einterfaces.NotificationInterface
	Saml             einterfaces.SamlInterface
	LicenseManager   einterfaces.LicenseInterface

	CacheProvider cache.Provider

	tracer *tracing.Tracer

	// These are used to prevent concurrent upload requests
	// for a given upload session which could cause inconsistencies
	// and data corruption.
	uploadLockMapMut sync.Mutex
	uploadLockMap    map[string]bool

	featureFlagSynchronizer      *featureflag.Synchronizer
	featureFlagStop              chan struct{}
	featureFlagStopped           chan struct{}
	featureFlagSynchronizerMutex sync.Mutex

	imgDecoder *imaging.Decoder
	imgEncoder *imaging.Encoder

	dndTaskMut sync.Mutex
	dndTask    *model.ScheduledTask
}

func NewServer(options ...Option) (*Server, error) {
	rootRouter := mux.NewRouter()
	localRouter := mux.NewRouter()

	s := &Server{
		goroutineExitSignal: make(chan struct{}, 1),
		RootRouter:          rootRouter,
		LocalRouter:         localRouter,
		licenseListeners:    map[string]func(*model.License, *model.License){},
		hashSeed:            maphash.MakeSeed(),
		uploadLockMap:       map[string]bool{},
	}

	for _, option := range options {
		if err := option(s); err != nil {
			return nil, errors.Wrap(err, "failed to apply option")
		}
	}

	if s.configStore == nil {
		innerStore, err := config.NewFileStore("config.json")
		if err != nil {
			return nil, errors.Wrap(err, "failed to load config")
		}
		configStore, err := config.NewStoreFromBacking(innerStore, nil, false)
		if err != nil {
			return nil, errors.Wrap(err, "failed to load config")
		}

		s.configStore = configStore
	}

	if err := s.initLogging(); err != nil {
		mlog.Error("Could not initiate logging", mlog.Err(err))
	}

	var imgErr error
	s.imgDecoder, imgErr = imaging.NewDecoder(imaging.DecoderOptions{
		ConcurrencyLevel: runtime.NumCPU(),
	})
	if imgErr != nil {
		return nil, errors.Wrap(imgErr, "failed to create image decoder")
	}
	s.imgEncoder, imgErr = imaging.NewEncoder(imaging.EncoderOptions{
		ConcurrencyLevel: runtime.NumCPU(),
	})
	if imgErr != nil {
		return nil, errors.Wrap(imgErr, "failed to create image encoder")
	}

	// This is called after initLogging() to avoid a race condition.
	mlog.Info("Server is initializing...", mlog.String("go_version", runtime.Version()))

	// It is important to initialize the hub only after the global logger is set
	// to avoid race conditions while logging from inside the hub.
	app := New(ServerConnector(s))
	app.HubStart()

	if *s.Config().LogSettings.EnableDiagnostics && *s.Config().LogSettings.EnableSentry {
		if strings.Contains(SentryDSN, "placeholder") {
			mlog.Warn("Sentry reporting is enabled, but SENTRY_DSN is not set. Disabling reporting.")
		} else {
			if err := sentry.Init(sentry.ClientOptions{
				Dsn:              SentryDSN,
				Release:          model.BuildHash,
				AttachStacktrace: true,
				BeforeSend: func(event *sentry.Event, hint *sentry.EventHint) *sentry.Event {
					// sanitize data sent to sentry to reduce exposure of PII
					if event.Request != nil {
						event.Request.Cookies = ""
						event.Request.QueryString = ""
						event.Request.Headers = nil
						event.Request.Data = ""
					}
					return event
				},
			}); err != nil {
				mlog.Warn("Sentry could not be initiated, probably bad DSN?", mlog.Err(err))
			}
		}
	}

	if *s.Config().ServiceSettings.EnableOpenTracing {
		tracer, err := tracing.New()
		if err != nil {
			return nil, err
		}
		s.tracer = tracer
	}

	s.httpService = httpservice.MakeHTTPService(s)
	s.pushNotificationClient = s.httpService.MakeClient(true)

	s.ImageProxy = imageproxy.MakeImageProxy(s, s.HTTPService(), s.Log)

	if err := utils.TranslationsPreInit(); err != nil {
		return nil, errors.Wrapf(err, "unable to load Mattermost translation files")
	}
	model.AppErrorInit(i18n.T)

	searchEngine := searchengine.NewBroker(s.Config(), s.Jobs)
	bleveEngine := bleveengine.NewBleveEngine(s.Config(), s.Jobs)
	if err := bleveEngine.Start(); err != nil {
		return nil, err
	}
	searchEngine.RegisterBleveEngine(bleveEngine)
	s.SearchEngine = searchEngine

	// at the moment we only have this implementation
	// in the future the cache provider will be built based on the loaded config
	s.CacheProvider = cache.NewProvider()
	if err := s.CacheProvider.Connect(); err != nil {
		return nil, errors.Wrapf(err, "Unable to connect to cache provider")
	}

	var err error
	if s.seenPendingPostIdsCache, err = s.CacheProvider.NewCache(&cache.CacheOptions{
		Size: PendingPostIDsCacheSize,
	}); err != nil {
		return nil, errors.Wrap(err, "Unable to create pending post ids cache")
	}
	if s.statusCache, err = s.CacheProvider.NewCache(&cache.CacheOptions{
		Size:           model.StatusCacheSize,
		Striped:        true,
		StripedBuckets: maxInt(runtime.NumCPU()-1, 1),
	}); err != nil {
		return nil, errors.Wrap(err, "Unable to create status cache")
	}

	s.createPushNotificationsHub()

	if err2 := i18n.InitTranslations(*s.Config().LocalizationSettings.DefaultServerLocale, *s.Config().LocalizationSettings.DefaultClientLocale); err2 != nil {
		return nil, errors.Wrapf(err2, "unable to load Mattermost translation files")
	}

	s.initEnterprise()

	if s.newStore == nil {
		s.newStore = func() (store.Store, error) {
			s.sqlStore = sqlstore.New(s.Config().SqlSettings, s.Metrics)

			lcl, err2 := localcachelayer.NewLocalCacheLayer(
				retrylayer.New(s.sqlStore),
				s.Metrics,
				s.Cluster,
				s.CacheProvider,
			)
			if err2 != nil {
				return nil, errors.Wrap(err2, "cannot create local cache layer")
			}

			searchStore := searchlayer.NewSearchLayer(
				lcl,
				s.SearchEngine,
				s.Config(),
			)

			s.AddConfigListener(func(prevCfg, cfg *model.Config) {
				searchStore.UpdateConfig(cfg)
			})

			s.sqlStore.UpdateLicense(s.License())
			s.AddLicenseListener(func(oldLicense, newLicense *model.License) {
				s.sqlStore.UpdateLicense(newLicense)
			})

			return timerlayer.New(
				searchStore,
				s.Metrics,
			), nil
		}
	}

	templatesDir, ok := templates.GetTemplateDirectory()
	if !ok {
		return nil, errors.New("Failed find server templates in \"templates\" directory or MM_SERVER_PATH")
	}
	htmlTemplateWatcher, errorsChan, err2 := templates.NewWithWatcher(templatesDir)
	if err2 != nil {
		return nil, errors.Wrap(err2, "cannot initialize server templates")
	}
	s.Go(func() {
		for err2 := range errorsChan {
			mlog.Warn("Server templates error", mlog.Err(err2))
		}
	})
	s.htmlTemplateWatcher = htmlTemplateWatcher

	s.Store, err = s.newStore()
	if err != nil {
		return nil, errors.Wrap(err, "cannot create store")
	}

	s.userService, err = users.New(users.ServiceConfig{
		UserStore:    s.Store.User(),
		SessionStore: s.Store.Session(),
		OAuthStore:   s.Store.OAuth(),
		ConfigFn:     s.Config,
		Metrics:      s.Metrics,
		Cluster:      s.Cluster,
		LicenseFn:    s.License,
	})
	if err != nil {
		return nil, errors.Wrapf(err, "unable to create users service")
	}

	s.configListenerId = s.AddConfigListener(func(_, _ *model.Config) {
		s.configOrLicenseListener()

		message := model.NewWebSocketEvent(model.WebsocketEventConfigChanged, "", "", "", nil)

		message.Add("config", s.ClientConfigWithComputed())
		s.Go(func() {
			s.Publish(message)
		})
	})
	s.licenseListenerId = s.AddLicenseListener(func(oldLicense, newLicense *model.License) {
		s.configOrLicenseListener()

		message := model.NewWebSocketEvent(model.WebsocketEventLicenseChanged, "", "", "", nil)
		message.Add("license", s.GetSanitizedClientLicense())
		s.Go(func() {
			s.Publish(message)
		})

	})

	// This enterprise init should happen after the store is set
	// but we don't want to move the s.initEnterprise() call because
	// we had side-effects with that in the past and needs further
	// investigation
	if cloudInterface != nil {
		s.Cloud = cloudInterface(s)
	}

	s.telemetryService = telemetry.New(s, s.Store, s.SearchEngine, s.Log)

	emailService, err := email.NewService(email.ServiceConfig{
		ConfigFn:           s.Config,
		LicenseFn:          s.License,
		GoFn:               s.Go,
		TemplatesContainer: s.TemplatesContainer(),
		UserService:        s.userService,
		Store:              s.GetStore(),
	})
	if err != nil {
		return nil, errors.Wrapf(err, "unable to initialize email service")
	}
	s.EmailService = emailService

	if model.BuildEnterpriseReady == "true" {
		s.LoadLicense()
	}

	s.setupFeatureFlags()

	s.initJobs()

	s.clusterLeaderListenerId = s.AddClusterLeaderChangedListener(func() {
		mlog.Info("Cluster leader changed. Determining if job schedulers should be running:", mlog.Bool("isLeader", s.IsLeader()))
		if s.Jobs != nil {
			s.Jobs.HandleClusterLeaderChange(s.IsLeader())
		}
		s.setupFeatureFlags()
	})

	if s.joinCluster && s.Cluster != nil {
		s.registerClusterHandlers()
		s.Cluster.StartInterNodeCommunication()
	}

	if err = s.ensureAsymmetricSigningKey(); err != nil {
		return nil, errors.Wrapf(err, "unable to ensure asymmetric signing key")
	}

	if err = s.ensurePostActionCookieSecret(); err != nil {
		return nil, errors.Wrapf(err, "unable to ensure PostAction cookie secret")
	}

	if err = s.ensureInstallationDate(); err != nil {
		return nil, errors.Wrapf(err, "unable to ensure installation date")
	}

	if err = s.ensureFirstServerRunTimestamp(); err != nil {
		return nil, errors.Wrapf(err, "unable to ensure first run timestamp")
	}

	s.regenerateClientConfig()

	subpath, err := utils.GetSubpathFromConfig(s.Config())
	if err != nil {
		return nil, errors.Wrap(err, "failed to parse SiteURL subpath")
	}
	s.Router = s.RootRouter.PathPrefix(subpath).Subrouter()

	pluginsRoute := s.Router.PathPrefix("/plugins/{plugin_id:[A-Za-z0-9\\_\\-\\.]+}").Subrouter()
	pluginsRoute.HandleFunc("", s.ServePluginRequest)
	pluginsRoute.HandleFunc("/public/{public_file:.*}", s.ServePluginPublicRequest)
	pluginsRoute.HandleFunc("/{anything:.*}", s.ServePluginRequest)

	// If configured with a subpath, redirect 404s at the root back into the subpath.
	if subpath != "/" {
		s.RootRouter.NotFoundHandler = http.HandlerFunc(func(w http.ResponseWriter, r *http.Request) {
			r.URL.Path = path.Join(subpath, r.URL.Path)
			http.Redirect(w, r, r.URL.String(), http.StatusFound)
		})
	}

	s.WebSocketRouter = &WebSocketRouter{
		handlers: make(map[string]webSocketHandler),
		app:      app,
	}

	mailConfig := s.MailServiceConfig()

	if nErr := mail.TestConnection(mailConfig); nErr != nil {
		mlog.Error("Mail server connection test is failed", mlog.Err(nErr))
	}

	if _, err = url.ParseRequestURI(*s.Config().ServiceSettings.SiteURL); err != nil {
		mlog.Error("SiteURL must be set. Some features will operate incorrectly if the SiteURL is not set. See documentation for details: http://about.mattermost.com/default-site-url")
	}

	backend, appErr := s.FileBackend()
	if appErr != nil {
		mlog.Error("Problem with file storage settings", mlog.Err(appErr))
	} else {
		nErr := backend.TestConnection()
		if nErr != nil {
			if _, ok := nErr.(*filestore.S3FileBackendNoBucketError); ok {
				nErr = backend.(*filestore.S3FileBackend).MakeBucket()
			}
			if nErr != nil {
				mlog.Error("Problem with file storage settings", mlog.Err(nErr))
			}
		}
	}

	s.timezones = timezones.New()
	// Start email batching because it's not like the other jobs
	s.AddConfigListener(func(_, _ *model.Config) {
		s.EmailService.InitEmailBatching()
	})

	// Start plugin health check job
	pluginsEnvironment := s.PluginsEnvironment
	if pluginsEnvironment != nil {
		pluginsEnvironment.InitPluginHealthCheckJob(*s.Config().PluginSettings.Enable && *s.Config().PluginSettings.EnableHealthCheck)
	}
	s.AddConfigListener(func(_, c *model.Config) {
		s.PluginsLock.RLock()
		pluginsEnvironment := s.PluginsEnvironment
		s.PluginsLock.RUnlock()
		if pluginsEnvironment != nil {
			pluginsEnvironment.InitPluginHealthCheckJob(*s.Config().PluginSettings.Enable && *c.PluginSettings.EnableHealthCheck)
		}
	})

	logCurrentVersion := fmt.Sprintf("Current version is %v (%v/%v/%v/%v)", model.CurrentVersion, model.BuildNumber, model.BuildDate, model.BuildHash, model.BuildHashEnterprise)
	mlog.Info(
		logCurrentVersion,
		mlog.String("current_version", model.CurrentVersion),
		mlog.String("build_number", model.BuildNumber),
		mlog.String("build_date", model.BuildDate),
		mlog.String("build_hash", model.BuildHash),
		mlog.String("build_hash_enterprise", model.BuildHashEnterprise),
	)
	if model.BuildEnterpriseReady == "true" {
		mlog.Info("Enterprise Build", mlog.Bool("enterprise_build", true))
	} else {
		mlog.Info("Team Edition Build", mlog.Bool("enterprise_build", false))
	}

	pwd, _ := os.Getwd()
	mlog.Info("Printing current working", mlog.String("directory", pwd))
	mlog.Info("Loaded config", mlog.String("source", s.configStore.String()))

	s.checkPushNotificationServerUrl()

	s.ReloadConfig()

	license := s.License()
	allowAdvancedLogging := license != nil && *license.Features.AdvancedLogging

	if s.Audit == nil {
		s.Audit = &audit.Audit{}
		s.Audit.Init(audit.DefMaxQueueSize)
		if err = s.configureAudit(s.Audit, allowAdvancedLogging); err != nil {
			mlog.Error("Error configuring audit", mlog.Err(err))
		}
	}

	s.removeUnlicensedLogTargets(license)
	s.enableLoggingMetrics()

	s.loggerLicenseListenerId = s.AddLicenseListener(func(oldLicense, newLicense *model.License) {
		s.removeUnlicensedLogTargets(newLicense)
		s.enableLoggingMetrics()
	})

	// Enable developer settings if this is a "dev" build
	if model.BuildNumber == "dev" {
		s.UpdateConfig(func(cfg *model.Config) { *cfg.ServiceSettings.EnableDeveloper = true })
	}

	if err = s.Store.Status().ResetAll(); err != nil {
		mlog.Error("Error to reset the server status.", mlog.Err(err))
	}

	if s.startMetrics {
		s.SetupMetricsServer()
	}

	s.AddLicenseListener(func(oldLicense, newLicense *model.License) {
		if (oldLicense == nil && newLicense == nil) || !s.startMetrics {
			return
		}

		if oldLicense != nil && newLicense != nil && *oldLicense.Features.Metrics == *newLicense.Features.Metrics {
			return
		}

		s.SetupMetricsServer()
	})

	s.SearchEngine.UpdateConfig(s.Config())
	searchConfigListenerId, searchLicenseListenerId := s.StartSearchEngine()
	s.searchConfigListenerId = searchConfigListenerId
	s.searchLicenseListenerId = searchLicenseListenerId

	// if enabled - perform initial product notices fetch
	if *s.Config().AnnouncementSettings.AdminNoticesEnabled || *s.Config().AnnouncementSettings.UserNoticesEnabled {
		go func() {
			if err := app.UpdateProductNotices(); err != nil {
				mlog.Warn("Failied to perform initial product notices fetch", mlog.Err(err))
			}
		}()
	}

	if s.skipPostInit {
		return s, nil
	}

	c := request.EmptyContext()
	s.AddConfigListener(func(oldConfig *model.Config, newConfig *model.Config) {
		if *oldConfig.GuestAccountsSettings.Enable && !*newConfig.GuestAccountsSettings.Enable {
			if appErr := app.DeactivateGuests(c); appErr != nil {
				mlog.Error("Unable to deactivate guest accounts", mlog.Err(appErr))
			}
		}
	})

	// Disable active guest accounts on first run if guest accounts are disabled
	if !*s.Config().GuestAccountsSettings.Enable {
		if appErr := app.DeactivateGuests(c); appErr != nil {
			mlog.Error("Unable to deactivate guest accounts", mlog.Err(appErr))
		}
	}

	if s.runEssentialJobs {
		s.Go(func() {
			s.runLicenseExpirationCheckJob()
			runCheckAdminSupportStatusJob(app, c)
<<<<<<< HEAD
			runCheckWarnMetricStatusJob(app, c)
=======
>>>>>>> d0629503
			runDNDStatusExpireJob(app)
		})
		s.runJobs()
	}

	s.doAppMigrations()

	s.initPostMetadata()

	s.initPlugins(c, *s.Config().PluginSettings.Directory, *s.Config().PluginSettings.ClientDirectory)
	s.AddConfigListener(func(prevCfg, cfg *model.Config) {
		if *cfg.PluginSettings.Enable {
			s.initPlugins(c, *cfg.PluginSettings.Directory, *s.Config().PluginSettings.ClientDirectory)
		} else {
			s.ShutDownPlugins()
		}
	})
	s.AddConfigListener(func(oldCfg, newCfg *model.Config) {
		if !oldCfg.FeatureFlags.TimedDND && newCfg.FeatureFlags.TimedDND {
			runDNDStatusExpireJob(app)
		}
		if oldCfg.FeatureFlags.TimedDND && !newCfg.FeatureFlags.TimedDND {
			stopDNDStatusExpireJob(app)
		}
	})

	return s, nil
}

func (s *Server) SetupMetricsServer() {
	if !*s.Config().MetricsSettings.Enable {
		return
	}

	s.StopMetricsServer()

	if err := s.InitMetricsRouter(); err != nil {
		mlog.Error("Error initiating metrics router.", mlog.Err(err))
	}

	if s.Metrics != nil {
		s.Metrics.Register()
	}

	s.startMetricsServer()
}

func maxInt(a, b int) int {
	if a > b {
		return a
	}
	return b
}

func (s *Server) runJobs() {
	s.Go(func() {
		runSecurityJob(s)
	})
	s.Go(func() {
		firstRun, err := s.getFirstServerRunTimestamp()
		if err != nil {
			mlog.Warn("Fetching time of first server run failed. Setting to 'now'.")
			s.ensureFirstServerRunTimestamp()
			firstRun = utils.MillisFromTime(time.Now())
		}
		s.telemetryService.RunTelemetryJob(firstRun)
	})
	s.Go(func() {
		runSessionCleanupJob(s)
	})
	s.Go(func() {
		runTokenCleanupJob(s)
	})
	s.Go(func() {
		runCommandWebhookCleanupJob(s)
	})

	if complianceI := s.Compliance; complianceI != nil {
		complianceI.StartComplianceDailyJob()
	}

	if *s.Config().JobSettings.RunJobs && s.Jobs != nil {
		if err := s.Jobs.StartWorkers(); err != nil {
			mlog.Error("Failed to start job server workers", mlog.Err(err))
		}
	}
	if *s.Config().JobSettings.RunScheduler && s.Jobs != nil {
		if err := s.Jobs.StartSchedulers(); err != nil {
			mlog.Error("Failed to start job server schedulers", mlog.Err(err))
		}
	}

	if *s.Config().ServiceSettings.EnableAWSMetering {
		runReportToAWSMeterJob(s)
	}
}

// Global app options that should be applied to apps created by this server
func (s *Server) AppOptions() []AppOption {
	return []AppOption{
		ServerConnector(s),
	}
}

// Return Database type (postgres or mysql) and current version of Mattermost
func (s *Server) DatabaseTypeAndMattermostVersion() (string, string) {
	mattermostVersion, _ := s.Store.System().GetByName("Version")
	return *s.Config().SqlSettings.DriverName, mattermostVersion.Value
}

// initLogging initializes and configures the logger. This may be called more than once.
func (s *Server) initLogging() error {
	if s.Log == nil {
		s.Log = mlog.NewLogger(utils.MloggerConfigFromLoggerConfig(&s.Config().LogSettings, utils.GetLogFileLocation))
	}

	// Use this app logger as the global logger (eventually remove all instances of global logging).
	// This is deferred because a copy is made of the logger and it must be fully configured before
	// the copy is made.
	defer mlog.InitGlobalLogger(s.Log)

	// Redirect default Go logger to this logger.
	defer mlog.RedirectStdLog(s.Log)

	if s.NotificationsLog == nil {
		notificationLogSettings := utils.GetLogSettingsFromNotificationsLogSettings(&s.Config().NotificationLogSettings)
		s.NotificationsLog = mlog.NewLogger(utils.MloggerConfigFromLoggerConfig(notificationLogSettings, utils.GetNotificationsLogFileLocation)).
			WithCallerSkip(1).With(mlog.String("logSource", "notifications"))
	}

	if s.logListenerId != "" {
		s.RemoveConfigListener(s.logListenerId)
	}
	s.logListenerId = s.AddConfigListener(func(_, after *model.Config) {
		s.Log.ChangeLevels(utils.MloggerConfigFromLoggerConfig(&after.LogSettings, utils.GetLogFileLocation))

		notificationLogSettings := utils.GetLogSettingsFromNotificationsLogSettings(&after.NotificationLogSettings)
		s.NotificationsLog.ChangeLevels(utils.MloggerConfigFromLoggerConfig(notificationLogSettings, utils.GetNotificationsLogFileLocation))
	})

	// Configure advanced logging.
	// Advanced logging is E20 only, however logging must be initialized before the license
	// file is loaded.  If no valid E20 license exists then advanced logging will be
	// shutdown once license is loaded/checked.
	if *s.Config().LogSettings.AdvancedLoggingConfig != "" {
		dsn := *s.Config().LogSettings.AdvancedLoggingConfig

		cfg, err := config.NewLogConfigSrc(dsn, s.configStore)
		if err != nil {
			return fmt.Errorf("invalid advanced logging config, %w", err)
		}

		if err := s.Log.ConfigAdvancedLogging(cfg.Get()); err != nil {
			return fmt.Errorf("error configuring advanced logging, %w", err)
		}

		mlog.Info("Loaded advanced logging config", mlog.String("source", dsn))

		listenerId := cfg.AddListener(func(_, newCfg mlog.LogTargetCfg) {
			if err := s.Log.ConfigAdvancedLogging(newCfg); err != nil {
				mlog.Error("Error re-configuring advanced logging", mlog.Err(err))
			} else {
				mlog.Info("Re-configured advanced logging")
			}
		})

		// In case initLogging is called more than once.
		if s.advancedLogListenerCleanup != nil {
			s.advancedLogListenerCleanup()
		}

		s.advancedLogListenerCleanup = func() {
			cfg.RemoveListener(listenerId)
		}
	}
	return nil
}

func (s *Server) removeUnlicensedLogTargets(license *model.License) {
	if license != nil && *license.Features.AdvancedLogging {
		// advanced logging enabled via license; no need to remove any targets
		return
	}

	timeoutCtx, cancelCtx := context.WithTimeout(context.Background(), time.Second*10)
	defer cancelCtx()

	mlog.RemoveTargets(timeoutCtx, func(ti mlog.TargetInfo) bool {
		return ti.Type != "*target.Writer" && ti.Type != "*target.File"
	})
}

func (s *Server) startInterClusterServices(license *model.License, app *App) error {
	if license == nil {
		mlog.Debug("No license provided; Remote Cluster services disabled")
		return nil
	}

	// Remote Cluster service

	// License check
	if !*license.Features.RemoteClusterService {
		mlog.Debug("License does not have Remote Cluster services enabled")
		return nil
	}

	// Config check
	if !*s.Config().ExperimentalSettings.EnableRemoteClusterService {
		mlog.Debug("Remote Cluster Service disabled via config")
		return nil
	}

	var err error

	rcs, err := remotecluster.NewRemoteClusterService(s)
	if err != nil {
		return err
	}

	if err = rcs.Start(); err != nil {
		return err
	}

	s.serviceMux.Lock()
	s.remoteClusterService = rcs
	s.serviceMux.Unlock()

	// Shared Channels service

	// License check
	if !*license.Features.SharedChannels {
		mlog.Debug("License does not have shared channels enabled")
		return nil
	}

	// Config check
	if !*s.Config().ExperimentalSettings.EnableSharedChannels {
		mlog.Debug("Shared Channels Service disabled via config")
		return nil
	}

	scs, err := sharedchannel.NewSharedChannelService(s, app)
	if err != nil {
		return err
	}

	if err = scs.Start(); err != nil {
		return err
	}

	s.serviceMux.Lock()
	s.sharedChannelService = scs
	s.serviceMux.Unlock()

	return nil
}

func (s *Server) enableLoggingMetrics() {
	if s.Metrics == nil {
		return
	}

	if err := mlog.EnableMetrics(s.Metrics.GetLoggerMetricsCollector()); err != nil {
		mlog.Error("Failed to enable advanced logging metrics", mlog.Err(err))
	} else {
		mlog.Debug("Advanced logging metrics enabled")
	}
}

const TimeToWaitForConnectionsToCloseOnServerShutdown = time.Second

func (s *Server) StopHTTPServer() {
	if s.Server != nil {
		ctx, cancel := context.WithTimeout(context.Background(), TimeToWaitForConnectionsToCloseOnServerShutdown)
		defer cancel()
		didShutdown := false
		for s.didFinishListen != nil && !didShutdown {
			if err := s.Server.Shutdown(ctx); err != nil {
				mlog.Warn("Unable to shutdown server", mlog.Err(err))
			}
			timer := time.NewTimer(time.Millisecond * 50)
			select {
			case <-s.didFinishListen:
				didShutdown = true
			case <-timer.C:
			}
			timer.Stop()
		}
		s.Server.Close()
		s.Server = nil
	}
}

func (s *Server) Shutdown() {
	mlog.Info("Stopping Server...")

	defer sentry.Flush(2 * time.Second)

	s.HubStop()
	s.ShutDownPlugins()
	s.RemoveLicenseListener(s.licenseListenerId)
	s.RemoveLicenseListener(s.loggerLicenseListenerId)
	s.RemoveClusterLeaderChangedListener(s.clusterLeaderListenerId)

	if s.tracer != nil {
		if err := s.tracer.Close(); err != nil {
			mlog.Warn("Unable to cleanly shutdown opentracing client", mlog.Err(err))
		}
	}

	err := s.telemetryService.Shutdown()
	if err != nil {
		mlog.Warn("Unable to cleanly shutdown telemetry client", mlog.Err(err))
	}

	s.serviceMux.RLock()
	if s.sharedChannelService != nil {
		if err = s.sharedChannelService.Shutdown(); err != nil {
			mlog.Error("Error shutting down shared channel services", mlog.Err(err))
		}
	}
	if s.remoteClusterService != nil {
		if err = s.remoteClusterService.Shutdown(); err != nil {
			mlog.Error("Error shutting down intercluster services", mlog.Err(err))
		}
	}
	s.serviceMux.RUnlock()

	s.StopHTTPServer()
	s.stopLocalModeServer()
	// Push notification hub needs to be shutdown after HTTP server
	// to prevent stray requests from generating a push notification after it's shut down.
	s.StopPushNotificationsHubWorkers()
	s.htmlTemplateWatcher.Close()

	s.WaitForGoroutines()

	if s.advancedLogListenerCleanup != nil {
		s.advancedLogListenerCleanup()
		s.advancedLogListenerCleanup = nil
	}

	s.RemoveConfigListener(s.configListenerId)
	s.RemoveConfigListener(s.logListenerId)
	s.stopSearchEngine()

	s.Audit.Shutdown()

	s.stopFeatureFlagUpdateJob()

	s.configStore.Close()

	if s.Cluster != nil {
		s.Cluster.StopInterNodeCommunication()
	}

	s.StopMetricsServer()

	// This must be done after the cluster is stopped.
	if s.Jobs != nil {
		// For simplicity we don't check if workers and schedulers are active
		// before stopping them as both calls essentially become no-ops
		// if nothing is running.
		if err = s.Jobs.StopWorkers(); err != nil && !errors.Is(err, jobs.ErrWorkersNotRunning) {
			mlog.Warn("Failed to stop job server workers", mlog.Err(err))
		}
		if err = s.Jobs.StopSchedulers(); err != nil && !errors.Is(err, jobs.ErrSchedulersNotRunning) {
			mlog.Warn("Failed to stop job server schedulers", mlog.Err(err))
		}
	}

	if s.Store != nil {
		s.Store.Close()
	}

	if s.CacheProvider != nil {
		if err = s.CacheProvider.Close(); err != nil {
			mlog.Warn("Unable to cleanly shutdown cache", mlog.Err(err))
		}
	}

	timeoutCtx, timeoutCancel := context.WithTimeout(context.Background(), time.Second*15)
	defer timeoutCancel()
	if err := mlog.Flush(timeoutCtx); err != nil {
		mlog.Warn("Error flushing logs", mlog.Err(err))
	}

	s.dndTaskMut.Lock()
	if s.dndTask != nil {
		s.dndTask.Cancel()
	}
	s.dndTaskMut.Unlock()

	mlog.Info("Server stopped")

	// this should just write the "server stopped" record, the rest are already flushed.
	timeoutCtx2, timeoutCancel2 := context.WithTimeout(context.Background(), time.Second*5)
	defer timeoutCancel2()
	_ = mlog.ShutdownAdvancedLogging(timeoutCtx2)
}

func (s *Server) Restart() error {
	percentage, err := s.UpgradeToE0Status()
	if err != nil || percentage != 100 {
		return errors.Wrap(err, "unable to restart because the system has not been upgraded")
	}
	s.Shutdown()

	argv0, err := exec.LookPath(os.Args[0])
	if err != nil {
		return err
	}

	if _, err = os.Stat(argv0); err != nil {
		return err
	}

	mlog.Info("Restarting server")
	return syscall.Exec(argv0, os.Args, os.Environ())
}

func (s *Server) isUpgradedFromTE() bool {
	val, err := s.Store.System().GetByName(model.SystemUpgradedFromTeId)
	if err != nil {
		return false
	}
	return val.Value == "true"
}

func (s *Server) CanIUpgradeToE0() error {
	return upgrader.CanIUpgradeToE0()
}

func (s *Server) UpgradeToE0() error {
	if err := upgrader.UpgradeToE0(); err != nil {
		return err
	}
	upgradedFromTE := &model.System{Name: model.SystemUpgradedFromTeId, Value: "true"}
	s.Store.System().Save(upgradedFromTE)
	return nil
}

func (s *Server) UpgradeToE0Status() (int64, error) {
	return upgrader.UpgradeToE0Status()
}

// Go creates a goroutine, but maintains a record of it to ensure that execution completes before
// the server is shutdown.
func (s *Server) Go(f func()) {
	atomic.AddInt32(&s.goroutineCount, 1)

	go func() {
		f()

		atomic.AddInt32(&s.goroutineCount, -1)
		select {
		case s.goroutineExitSignal <- struct{}{}:
		default:
		}
	}()
}

// WaitForGoroutines blocks until all goroutines created by App.Go exit.
func (s *Server) WaitForGoroutines() {
	for atomic.LoadInt32(&s.goroutineCount) != 0 {
		<-s.goroutineExitSignal
	}
}

var corsAllowedMethods = []string{
	"POST",
	"GET",
	"OPTIONS",
	"PUT",
	"PATCH",
	"DELETE",
}

// golang.org/x/crypto/acme/autocert/autocert.go
func handleHTTPRedirect(w http.ResponseWriter, r *http.Request) {
	if r.Method != "GET" && r.Method != "HEAD" {
		http.Error(w, "Use HTTPS", http.StatusBadRequest)
		return
	}
	target := "https://" + stripPort(r.Host) + r.URL.RequestURI()
	http.Redirect(w, r, target, http.StatusFound)
}

// golang.org/x/crypto/acme/autocert/autocert.go
func stripPort(hostport string) string {
	host, _, err := net.SplitHostPort(hostport)
	if err != nil {
		return hostport
	}
	return net.JoinHostPort(host, "443")
}

func (s *Server) Start() error {
	mlog.Info("Starting Server...")

	var handler http.Handler = s.RootRouter

	if *s.Config().LogSettings.EnableDiagnostics && *s.Config().LogSettings.EnableSentry && !strings.Contains(SentryDSN, "placeholder") {
		sentryHandler := sentryhttp.New(sentryhttp.Options{
			Repanic: true,
		})
		handler = sentryHandler.Handle(handler)
	}

	if allowedOrigins := *s.Config().ServiceSettings.AllowCorsFrom; allowedOrigins != "" {
		exposedCorsHeaders := *s.Config().ServiceSettings.CorsExposedHeaders
		allowCredentials := *s.Config().ServiceSettings.CorsAllowCredentials
		debug := *s.Config().ServiceSettings.CorsDebug
		corsWrapper := cors.New(cors.Options{
			AllowedOrigins:   strings.Fields(allowedOrigins),
			AllowedMethods:   corsAllowedMethods,
			AllowedHeaders:   []string{"*"},
			ExposedHeaders:   strings.Fields(exposedCorsHeaders),
			MaxAge:           86400,
			AllowCredentials: allowCredentials,
			Debug:            debug,
		})

		// If we have debugging of CORS turned on then forward messages to logs
		if debug {
			corsWrapper.Log = s.Log.StdLog(mlog.String("source", "cors"))
		}

		handler = corsWrapper.Handler(handler)
	}

	if *s.Config().RateLimitSettings.Enable {
		mlog.Info("RateLimiter is enabled")

		rateLimiter, err := NewRateLimiter(&s.Config().RateLimitSettings, s.Config().ServiceSettings.TrustedProxyIPHeader)
		if err != nil {
			return err
		}

		s.RateLimiter = rateLimiter
		handler = rateLimiter.RateLimitHandler(handler)
	}
	s.Busy = NewBusy(s.Cluster)

	// Creating a logger for logging errors from http.Server at error level
	errStdLog, err := s.Log.StdLogAt(mlog.LevelError, mlog.String("source", "httpserver"))
	if err != nil {
		return err
	}

	s.Server = &http.Server{
		Handler:      handler,
		ReadTimeout:  time.Duration(*s.Config().ServiceSettings.ReadTimeout) * time.Second,
		WriteTimeout: time.Duration(*s.Config().ServiceSettings.WriteTimeout) * time.Second,
		IdleTimeout:  time.Duration(*s.Config().ServiceSettings.IdleTimeout) * time.Second,
		ErrorLog:     errStdLog,
	}

	addr := *s.Config().ServiceSettings.ListenAddress
	if addr == "" {
<<<<<<< HEAD
		if *s.Config().ServiceSettings.ConnectionSecurity == model.ConnSecurityTls {
=======
		if *s.Config().ServiceSettings.ConnectionSecurity == model.ConnSecurityTLS {
>>>>>>> d0629503
			addr = ":https"
		} else {
			addr = ":http"
		}
	}

	listener, err := net.Listen("tcp", addr)
	if err != nil {
		return errors.Wrapf(err, i18n.T("api.server.start_server.starting.critical"), err)
	}
	s.ListenAddr = listener.Addr().(*net.TCPAddr)

	logListeningPort := fmt.Sprintf("Server is listening on %v", listener.Addr().String())
	mlog.Info(logListeningPort, mlog.String("address", listener.Addr().String()))

	m := &autocert.Manager{
		Cache:  autocert.DirCache(*s.Config().ServiceSettings.LetsEncryptCertificateCacheFile),
		Prompt: autocert.AcceptTOS,
	}

	if *s.Config().ServiceSettings.Forward80To443 {
		if host, port, err := net.SplitHostPort(addr); err != nil {
			mlog.Error("Unable to setup forwarding", mlog.Err(err))
		} else if port != "443" {
			return fmt.Errorf(i18n.T("api.server.start_server.forward80to443.enabled_but_listening_on_wrong_port"), port)
		} else {
			httpListenAddress := net.JoinHostPort(host, "http")

			if *s.Config().ServiceSettings.UseLetsEncrypt {
				server := &http.Server{
					Addr:     httpListenAddress,
					Handler:  m.HTTPHandler(nil),
					ErrorLog: s.Log.StdLog(mlog.String("source", "le_forwarder_server")),
				}
				go server.ListenAndServe()
			} else {
				go func() {
					redirectListener, err := net.Listen("tcp", httpListenAddress)
					if err != nil {
						mlog.Error("Unable to setup forwarding", mlog.Err(err))
						return
					}
					defer redirectListener.Close()

					server := &http.Server{
						Handler:  http.HandlerFunc(handleHTTPRedirect),
						ErrorLog: s.Log.StdLog(mlog.String("source", "forwarder_server")),
					}
					server.Serve(redirectListener)
				}()
			}
		}
	} else if *s.Config().ServiceSettings.UseLetsEncrypt {
		return errors.New(i18n.T("api.server.start_server.forward80to443.disabled_while_using_lets_encrypt"))
	}

	s.didFinishListen = make(chan struct{})
	go func() {
		var err error
<<<<<<< HEAD
		if *s.Config().ServiceSettings.ConnectionSecurity == model.ConnSecurityTls {
=======
		if *s.Config().ServiceSettings.ConnectionSecurity == model.ConnSecurityTLS {
>>>>>>> d0629503

			tlsConfig := &tls.Config{
				PreferServerCipherSuites: true,
				CurvePreferences:         []tls.CurveID{tls.CurveP521, tls.CurveP384, tls.CurveP256},
			}

			switch *s.Config().ServiceSettings.TLSMinVer {
			case "1.0":
				tlsConfig.MinVersion = tls.VersionTLS10
			case "1.1":
				tlsConfig.MinVersion = tls.VersionTLS11
			default:
				tlsConfig.MinVersion = tls.VersionTLS12
			}

			defaultCiphers := []uint16{
				tls.TLS_ECDHE_ECDSA_WITH_AES_128_GCM_SHA256,
				tls.TLS_ECDHE_ECDSA_WITH_AES_256_GCM_SHA384,
				tls.TLS_ECDHE_RSA_WITH_AES_128_GCM_SHA256,
				tls.TLS_ECDHE_RSA_WITH_AES_256_GCM_SHA384,
				tls.TLS_RSA_WITH_AES_128_GCM_SHA256,
				tls.TLS_RSA_WITH_AES_256_GCM_SHA384,
			}

			if len(s.Config().ServiceSettings.TLSOverwriteCiphers) == 0 {
				tlsConfig.CipherSuites = defaultCiphers
			} else {
				var cipherSuites []uint16
				for _, cipher := range s.Config().ServiceSettings.TLSOverwriteCiphers {
					value, ok := model.ServerTLSSupportedCiphers[cipher]

					if !ok {
						mlog.Warn("Unsupported cipher passed", mlog.String("cipher", cipher))
						continue
					}

					cipherSuites = append(cipherSuites, value)
				}

				if len(cipherSuites) == 0 {
					mlog.Warn("No supported ciphers passed, fallback to default cipher suite")
					cipherSuites = defaultCiphers
				}

				tlsConfig.CipherSuites = cipherSuites
			}

			certFile := ""
			keyFile := ""

			if *s.Config().ServiceSettings.UseLetsEncrypt {
				tlsConfig.GetCertificate = m.GetCertificate
				tlsConfig.NextProtos = append(tlsConfig.NextProtos, "h2")
			} else {
				certFile = *s.Config().ServiceSettings.TLSCertFile
				keyFile = *s.Config().ServiceSettings.TLSKeyFile
			}

			s.Server.TLSConfig = tlsConfig
			err = s.Server.ServeTLS(listener, certFile, keyFile)
		} else {
			err = s.Server.Serve(listener)
		}

		if err != nil && err != http.ErrServerClosed {
			mlog.Critical("Error starting server", mlog.Err(err))
			time.Sleep(time.Second)
		}

		close(s.didFinishListen)
	}()

	if *s.Config().ServiceSettings.EnableLocalMode {
		if err := s.startLocalModeServer(); err != nil {
			mlog.Critical(err.Error())
		}
	}

	if err := s.startInterClusterServices(s.License(), s.WebSocketRouter.app); err != nil {
		mlog.Error("Error starting inter-cluster services", mlog.Err(err))
	}

	return nil
}

func (s *Server) startLocalModeServer() error {
	s.localModeServer = &http.Server{
		Handler: s.LocalRouter,
	}

	socket := *s.configStore.Get().ServiceSettings.LocalModeSocketLocation
	if err := os.RemoveAll(socket); err != nil {
		return errors.Wrapf(err, i18n.T("api.server.start_server.starting.critical"), err)
	}

	unixListener, err := net.Listen("unix", socket)
	if err != nil {
		return errors.Wrapf(err, i18n.T("api.server.start_server.starting.critical"), err)
	}
	if err = os.Chmod(socket, 0600); err != nil {
		return errors.Wrapf(err, i18n.T("api.server.start_server.starting.critical"), err)
	}

	go func() {
		err = s.localModeServer.Serve(unixListener)
		if err != nil && err != http.ErrServerClosed {
			mlog.Critical("Error starting unix socket server", mlog.Err(err))
		}
	}()
	return nil
}

func (s *Server) stopLocalModeServer() {
	if s.localModeServer != nil {
		s.localModeServer.Close()
	}
}

func (a *App) OriginChecker() func(*http.Request) bool {
	if allowed := *a.Config().ServiceSettings.AllowCorsFrom; allowed != "" {
		if allowed != "*" {
			siteURL, err := url.Parse(*a.Config().ServiceSettings.SiteURL)
			if err == nil {
				siteURL.Path = ""
				allowed += " " + siteURL.String()
			}
		}

		return utils.OriginChecker(allowed)
	}
	return nil
}

func (s *Server) checkPushNotificationServerUrl() {
	notificationServer := *s.Config().EmailSettings.PushNotificationServer
	if strings.HasPrefix(notificationServer, "http://") {
		mlog.Warn("Your push notification server is configured with HTTP. For improved security, update to HTTPS in your configuration.")
	}
}

func runSecurityJob(s *Server) {
	doSecurity(s)
	model.CreateRecurringTask("Security", func() {
		doSecurity(s)
	}, time.Hour*4)
}

func runTokenCleanupJob(s *Server) {
	doTokenCleanup(s)
	model.CreateRecurringTask("Token Cleanup", func() {
		doTokenCleanup(s)
	}, time.Hour*1)
}

func runCommandWebhookCleanupJob(s *Server) {
	doCommandWebhookCleanup(s)
	model.CreateRecurringTask("Command Hook Cleanup", func() {
		doCommandWebhookCleanup(s)
	}, time.Hour*1)
}

func runSessionCleanupJob(s *Server) {
	doSessionCleanup(s)
	model.CreateRecurringTask("Session Cleanup", func() {
		doSessionCleanup(s)
	}, time.Hour*24)
}

func (s *Server) runLicenseExpirationCheckJob() {
	s.doLicenseExpirationCheck()
	model.CreateRecurringTask("License Expiration Check", func() {
		s.doLicenseExpirationCheck()
	}, time.Hour*24)
}

func runReportToAWSMeterJob(s *Server) {
	model.CreateRecurringTask("Collect and send usage report to AWS Metering Service", func() {
		doReportUsageToAWSMeteringService(s)
	}, time.Hour*model.AwsMeteringReportInterval)
}

func doReportUsageToAWSMeteringService(s *Server) {
	awsMeter := awsmeter.New(s.Store, s.Config())
	if awsMeter == nil {
		mlog.Error("Cannot obtain instance of AWS Metering Service.")
		return
	}

	dimensions := []string{model.AwsMeteringDimensionUsageHrs}
	reports := awsMeter.GetUserCategoryUsage(dimensions, time.Now().UTC(), time.Now().Add(-model.AwsMeteringReportInterval*time.Hour).UTC())
	awsMeter.ReportUserCategoryUsage(reports)
}

<<<<<<< HEAD
//nolint:golint,unused,deadcode
func runCheckWarnMetricStatusJob(a *App, c *request.Context) {
	doCheckWarnMetricStatus(a, c)
	model.CreateRecurringTask("Check Warn Metric Status Job", func() {
		doCheckWarnMetricStatus(a, c)
	}, time.Hour*model.WarnMetricJobInterval)
}

=======
>>>>>>> d0629503
func runCheckAdminSupportStatusJob(a *App, c *request.Context) {
	doCheckAdminSupportStatus(a, c)
	model.CreateRecurringTask("Check Admin Support Status Job", func() {
		doCheckAdminSupportStatus(a, c)
	}, time.Hour*model.WarnMetricJobInterval)
}

func doSecurity(s *Server) {
	s.DoSecurityUpdateCheck()
}

func doTokenCleanup(s *Server) {
	s.Store.Token().Cleanup()
}

func doCommandWebhookCleanup(s *Server) {
	s.Store.CommandWebhook().Cleanup()
}

const (
	sessionsCleanupBatchSize = 1000
)

func doSessionCleanup(s *Server) {
<<<<<<< HEAD
	s.Store.Session().Cleanup(model.GetMillis(), SessionsCleanupBatchSize)
}

//nolint:golint,unused,deadcode
func doCheckWarnMetricStatus(a *App, c *request.Context) {
	license := a.Srv().License()
	if license != nil {
		mlog.Debug("License is present, skip")
		return
	}

	// Get the system fields values from store
	systemDataList, nErr := a.Srv().Store.System().Get()
	if nErr != nil {
		mlog.Error("No system properties obtained", mlog.Err(nErr))
		return
	}

	warnMetricStatusFromStore := make(map[string]string)

	for key, value := range systemDataList {
		if strings.HasPrefix(key, model.WarnMetricStatusStorePrefix) {
			if _, ok := model.WarnMetricsTable[key]; ok {
				warnMetricStatusFromStore[key] = value
				if value == model.WarnMetricStatusAck {
					// If any warn metric has already been acked, we return
					mlog.Debug("Warn metrics have been acked, skip")
					return
				}
			}
		}
	}

	lastWarnMetricRunTimestamp, err := a.Srv().getLastWarnMetricTimestamp()
	if err != nil {
		mlog.Debug("Cannot obtain last advisory run timestamp", mlog.Err(err))
	} else {
		currentTime := utils.MillisFromTime(time.Now())
		// If the admin advisory has already been shown in the last 7 days
		if (currentTime-lastWarnMetricRunTimestamp)/(model.WarnMetricJobWaitTime) < 1 {
			mlog.Debug("No advisories should be shown during the wait interval time")
			return
		}
	}

	numberOfActiveUsers, err0 := a.Srv().Store.User().Count(model.UserCountOptions{})
	if err0 != nil {
		mlog.Debug("Error attempting to get active registered users.", mlog.Err(err0))
	}

	teamCount, err1 := a.Srv().Store.Team().AnalyticsTeamCount(nil)
	if err1 != nil {
		mlog.Debug("Error attempting to get number of teams.", mlog.Err(err1))
	}

	openChannelCount, err2 := a.Srv().Store.Channel().AnalyticsTypeCount("", model.ChannelTypeOpen)
	if err2 != nil {
		mlog.Debug("Error attempting to get number of public channels.", mlog.Err(err2))
	}

	// If an account is created with a different email domain
	// Search for an entry that has an email account different from the current domain
	// Get domain account from site url
	localDomainAccount := utils.GetHostnameFromSiteURL(*a.Srv().Config().ServiceSettings.SiteURL)
	isDiffEmailAccount, err3 := a.Srv().Store.User().AnalyticsGetExternalUsers(localDomainAccount)
	if err3 != nil {
		mlog.Debug("Error attempting to get number of private channels.", mlog.Err(err3))
	}

	warnMetrics := []model.WarnMetric{}

	if numberOfActiveUsers < model.WarnMetricNumberOfActiveUsers25 {
		return
	} else if teamCount >= model.WarnMetricsTable[model.SystemWarnMetricNumberOfTeams5].Limit && warnMetricStatusFromStore[model.SystemWarnMetricNumberOfTeams5] != model.WarnMetricStatusRunonce {
		warnMetrics = append(warnMetrics, model.WarnMetricsTable[model.SystemWarnMetricNumberOfTeams5])
	} else if *a.Config().ServiceSettings.EnableMultifactorAuthentication && warnMetricStatusFromStore[model.SystemWarnMetricMfa] != model.WarnMetricStatusRunonce {
		warnMetrics = append(warnMetrics, model.WarnMetricsTable[model.SystemWarnMetricMfa])
	} else if isDiffEmailAccount && warnMetricStatusFromStore[model.SystemWarnMetricEmailDomain] != model.WarnMetricStatusRunonce {
		warnMetrics = append(warnMetrics, model.WarnMetricsTable[model.SystemWarnMetricEmailDomain])
	} else if openChannelCount >= model.WarnMetricsTable[model.SystemWarnMetricNumberOfChannels50].Limit && warnMetricStatusFromStore[model.SystemWarnMetricNumberOfChannels50] != model.WarnMetricStatusRunonce {
		warnMetrics = append(warnMetrics, model.WarnMetricsTable[model.SystemWarnMetricNumberOfChannels50])
	}

	// If the system did not cross any of the thresholds for the Contextual Advisories
	if len(warnMetrics) == 0 {
		if numberOfActiveUsers >= model.WarnMetricsTable[model.SystemWarnMetricNumberOfActiveUsers100].Limit && numberOfActiveUsers < model.WarnMetricsTable[model.SystemWarnMetricNumberOfActiveUsers200].Limit && warnMetricStatusFromStore[model.SystemWarnMetricNumberOfActiveUsers100] != model.WarnMetricStatusRunonce {
			warnMetrics = append(warnMetrics, model.WarnMetricsTable[model.SystemWarnMetricNumberOfActiveUsers100])
		} else if numberOfActiveUsers >= model.WarnMetricsTable[model.SystemWarnMetricNumberOfActiveUsers200].Limit && numberOfActiveUsers < model.WarnMetricsTable[model.SystemWarnMetricNumberOfActiveUsers300].Limit && warnMetricStatusFromStore[model.SystemWarnMetricNumberOfActiveUsers200] != model.WarnMetricStatusRunonce {
			warnMetrics = append(warnMetrics, model.WarnMetricsTable[model.SystemWarnMetricNumberOfActiveUsers200])
		} else if numberOfActiveUsers >= model.WarnMetricsTable[model.SystemWarnMetricNumberOfActiveUsers300].Limit && numberOfActiveUsers < model.WarnMetricsTable[model.SystemWarnMetricNumberOfActiveUsers500].Limit && warnMetricStatusFromStore[model.SystemWarnMetricNumberOfActiveUsers300] != model.WarnMetricStatusRunonce {
			warnMetrics = append(warnMetrics, model.WarnMetricsTable[model.SystemWarnMetricNumberOfActiveUsers300])
		} else if numberOfActiveUsers >= model.WarnMetricsTable[model.SystemWarnMetricNumberOfActiveUsers500].Limit {
			var tWarnMetric model.WarnMetric

			if warnMetricStatusFromStore[model.SystemWarnMetricNumberOfActiveUsers500] != model.WarnMetricStatusRunonce {
				tWarnMetric = model.WarnMetricsTable[model.SystemWarnMetricNumberOfActiveUsers500]
			}

			postsCount, err4 := a.Srv().Store.Post().AnalyticsPostCount("", false, false)
			if err4 != nil {
				mlog.Debug("Error attempting to get number of posts.", mlog.Err(err4))
			}

			if postsCount > model.WarnMetricsTable[model.SystemWarnMetricNumberOfPosts2m].Limit && warnMetricStatusFromStore[model.SystemWarnMetricNumberOfPosts2m] != model.WarnMetricStatusRunonce {
				tWarnMetric = model.WarnMetricsTable[model.SystemWarnMetricNumberOfPosts2m]
			}

			if tWarnMetric != (model.WarnMetric{}) {
				warnMetrics = append(warnMetrics, tWarnMetric)
			}
		}
	}

	isE0Edition := model.BuildEnterpriseReady == "true" // license == nil was already validated upstream

	for _, warnMetric := range warnMetrics {
		data, nErr := a.Srv().Store.System().GetByName(warnMetric.Id)
		if nErr == nil && data != nil && warnMetric.IsBotOnly && data.Value == model.WarnMetricStatusRunonce {
			mlog.Debug("This metric warning is bot only and ran once")
			continue
		}

		warnMetricStatus, _ := a.getWarnMetricStatusAndDisplayTextsForId(warnMetric.Id, nil, isE0Edition)
		if !warnMetric.IsBotOnly {
			// Banner and bot metric types - send websocket event every interval
			message := model.NewWebSocketEvent(model.WebsocketWarnMetricStatusReceived, "", "", "", nil)
			message.Add("warnMetricStatus", warnMetricStatus.ToJson())
			a.Publish(message)

			// Banner and bot metric types, send the bot message only once
			if data != nil && data.Value == model.WarnMetricStatusRunonce {
				continue
			}
		}

		if nerr := a.notifyAdminsOfWarnMetricStatus(c, warnMetric.Id, isE0Edition); nerr != nil {
			mlog.Error("Failed to send notifications to admin users.", mlog.Err(nerr))
		}

		if warnMetric.IsRunOnce {
			a.setWarnMetricsStatusForId(warnMetric.Id, model.WarnMetricStatusRunonce)
		} else {
			a.setWarnMetricsStatusForId(warnMetric.Id, model.WarnMetricStatusLimitReached)
		}
=======
	mlog.Debug("Cleaning up session store.")
	err := s.Store.Session().Cleanup(model.GetMillis(), sessionsCleanupBatchSize)
	if err != nil {
		mlog.Warn("Error while cleaning up sessions", mlog.Err(err))
>>>>>>> d0629503
	}
}

func doCheckAdminSupportStatus(a *App, c *request.Context) {
	isE0Edition := model.BuildEnterpriseReady == "true"

	if strings.TrimSpace(*a.Config().SupportSettings.SupportEmail) == model.SupportSettingsDefaultSupportEmail {
		if err := a.notifyAdminsOfWarnMetricStatus(c, model.SystemMetricSupportEmailNotConfigured, isE0Edition); err != nil {
			mlog.Error("Failed to send notifications to admin users.", mlog.Err(err))
		}
	}
}

func (s *Server) StopMetricsServer() {
	s.metricsLock.Lock()
	defer s.metricsLock.Unlock()

	if s.metricsServer != nil {
		ctx, cancel := context.WithTimeout(context.Background(), TimeToWaitForConnectionsToCloseOnServerShutdown)
		defer cancel()

		s.metricsServer.Shutdown(ctx)
		s.Log.Info("Metrics and profiling server is stopping")
	}
}

func (s *Server) HandleMetrics(route string, h http.Handler) {
	if s.metricsRouter != nil {
		s.metricsRouter.Handle(route, h)
	}
}

func (s *Server) InitMetricsRouter() error {
	s.metricsRouter = mux.NewRouter()
	runtime.SetBlockProfileRate(*s.Config().MetricsSettings.BlockProfileRate)

	metricsPage := `
			<html>
				<body>{{if .}}
					<div><a href="/metrics">Metrics</a></div>{{end}}
					<div><a href="/debug/pprof/">Profiling Root</a></div>
					<div><a href="/debug/pprof/cmdline">Profiling Command Line</a></div>
					<div><a href="/debug/pprof/symbol">Profiling Symbols</a></div>
					<div><a href="/debug/pprof/goroutine">Profiling Goroutines</a></div>
					<div><a href="/debug/pprof/heap">Profiling Heap</a></div>
					<div><a href="/debug/pprof/threadcreate">Profiling Threads</a></div>
					<div><a href="/debug/pprof/block">Profiling Blocking</a></div>
					<div><a href="/debug/pprof/trace">Profiling Execution Trace</a></div>
					<div><a href="/debug/pprof/profile">Profiling CPU</a></div>
				</body>
			</html>
		`
	metricsPageTmpl, err := template.New("page").Parse(metricsPage)
	if err != nil {
		return errors.Wrap(err, "failed to create template")
	}

	rootHandler := func(w http.ResponseWriter, r *http.Request) {
		metricsPageTmpl.Execute(w, s.Metrics != nil)
	}

	s.metricsRouter.HandleFunc("/", rootHandler)
	s.metricsRouter.StrictSlash(true)

	s.metricsRouter.Handle("/debug", http.RedirectHandler("/", http.StatusMovedPermanently))
	s.metricsRouter.HandleFunc("/debug/pprof/", pprof.Index)
	s.metricsRouter.HandleFunc("/debug/pprof/cmdline", pprof.Cmdline)
	s.metricsRouter.HandleFunc("/debug/pprof/profile", pprof.Profile)
	s.metricsRouter.HandleFunc("/debug/pprof/symbol", pprof.Symbol)
	s.metricsRouter.HandleFunc("/debug/pprof/trace", pprof.Trace)

	// Manually add support for paths linked to by index page at /debug/pprof/
	s.metricsRouter.Handle("/debug/pprof/goroutine", pprof.Handler("goroutine"))
	s.metricsRouter.Handle("/debug/pprof/heap", pprof.Handler("heap"))
	s.metricsRouter.Handle("/debug/pprof/threadcreate", pprof.Handler("threadcreate"))
	s.metricsRouter.Handle("/debug/pprof/block", pprof.Handler("block"))

	return nil
}

func (s *Server) startMetricsServer() {
	var notify chan struct{}
	s.metricsLock.Lock()
	defer func() {
		if notify != nil {
			<-notify
		}
		s.metricsLock.Unlock()
	}()

	l, err := net.Listen("tcp", *s.Config().MetricsSettings.ListenAddress)
	if err != nil {
		mlog.Error(err.Error())
		return
	}

	notify = make(chan struct{})
	s.metricsServer = &http.Server{
		Handler:      handlers.RecoveryHandler(handlers.PrintRecoveryStack(true))(s.metricsRouter),
		ReadTimeout:  time.Duration(*s.Config().ServiceSettings.ReadTimeout) * time.Second,
		WriteTimeout: time.Duration(*s.Config().ServiceSettings.WriteTimeout) * time.Second,
	}

	go func() {
		close(notify)
		if err := s.metricsServer.Serve(l); err != nil && err != http.ErrServerClosed {
			mlog.Critical(err.Error())
		}
	}()

	s.Log.Info("Metrics and profiling server is started", mlog.String("address", l.Addr().String()))
}

func (s *Server) sendLicenseUpForRenewalEmail(users map[string]*model.User, license *model.License) *model.AppError {
	key := model.LicenseUpForRenewalEmailSent + license.Id
	if _, err := s.Store.System().GetByName(key); err == nil {
		// return early because the key already exists and that means we already executed the code below to send email successfully
		return nil
	}

	daysToExpiration := license.DaysToExpiration()

	renewalLink, appErr := s.GenerateLicenseRenewalLink()
	if appErr != nil {
		return model.NewAppError("s.sendLicenseUpForRenewalEmail", "api.server.license_up_for_renewal.error_generating_link", nil, appErr.Error(), http.StatusInternalServerError)
	}

	// we want to at least have one email sent out to an admin
	countNotOks := 0

	for _, user := range users {
		name := user.FirstName
		if name == "" {
			name = user.Username
		}
		if err := s.EmailService.SendLicenseUpForRenewalEmail(user.Email, name, user.Locale, *s.Config().ServiceSettings.SiteURL, renewalLink, daysToExpiration); err != nil {
			mlog.Error("Error sending license up for renewal email to", mlog.String("user_email", user.Email), mlog.Err(err))
			countNotOks++
		}
	}

	// if not even one admin got an email, we consider that this operation errored
	if countNotOks == len(users) {
		return model.NewAppError("s.sendLicenseUpForRenewalEmail", "api.server.license_up_for_renewal.error_sending_email", nil, "", http.StatusInternalServerError)
	}

	system := model.System{
		Name:  key,
		Value: "true",
	}

	if err := s.Store.System().Save(&system); err != nil {
		mlog.Debug("Failed to mark license up for renewal email sending as completed.", mlog.Err(err))
	}

	return nil
}

func (s *Server) doLicenseExpirationCheck() {
	s.LoadLicense()
	license := s.License()

	if license == nil {
		mlog.Debug("License cannot be found.")
		return
	}

	users, err := s.Store.User().GetSystemAdminProfiles()
	if err != nil {
		mlog.Error("Failed to get system admins for license expired message from Mattermost.")
		return
	}

	if license.IsWithinExpirationPeriod() {
		appErr := s.sendLicenseUpForRenewalEmail(users, license)
		if appErr != nil {
			mlog.Debug(appErr.Error())
		}
	}

	if !license.IsPastGracePeriod() {
		mlog.Debug("License is not past the grace period.")
		return
	}

	//send email to admin(s)
	for _, user := range users {
		user := user
		if user.Email == "" {
			mlog.Error("Invalid system admin email.", mlog.String("user_email", user.Email))
			continue
		}

		mlog.Debug("Sending license expired email.", mlog.String("user_email", user.Email))
		s.Go(func() {
			if err := s.SendRemoveExpiredLicenseEmail(user.Email, user.Locale, *s.Config().ServiceSettings.SiteURL); err != nil {
				mlog.Error("Error while sending the license expired email.", mlog.String("user_email", user.Email), mlog.Err(err))
			}
		})
	}

	//remove the license
	s.RemoveLicense()
}

// SendRemoveExpiredLicenseEmail formats an email and uses the email service to send the email to user with link pointing to CWS
// to renew the user license
func (s *Server) SendRemoveExpiredLicenseEmail(email string, locale, siteURL string) *model.AppError {
	renewalLink, err := s.GenerateLicenseRenewalLink()
	if err != nil {
		return err
	}

	if err := s.EmailService.SendRemoveExpiredLicenseEmail(renewalLink, email, locale, siteURL); err != nil {
		return model.NewAppError("SendRemoveExpiredLicenseEmail", "api.license.remove_expired_license.failed.error", nil, err.Error(), http.StatusInternalServerError)
	}

	return nil
}

func (s *Server) StartSearchEngine() (string, string) {
	if s.SearchEngine.ElasticsearchEngine != nil && s.SearchEngine.ElasticsearchEngine.IsActive() {
		s.Go(func() {
			if err := s.SearchEngine.ElasticsearchEngine.Start(); err != nil {
				s.Log.Error(err.Error())
			}
		})
	}

	configListenerId := s.AddConfigListener(func(oldConfig *model.Config, newConfig *model.Config) {
		if s.SearchEngine == nil {
			return
		}
		s.SearchEngine.UpdateConfig(newConfig)

		if s.SearchEngine.ElasticsearchEngine != nil && !*oldConfig.ElasticsearchSettings.EnableIndexing && *newConfig.ElasticsearchSettings.EnableIndexing {
			s.Go(func() {
				if err := s.SearchEngine.ElasticsearchEngine.Start(); err != nil {
					mlog.Error(err.Error())
				}
			})
		} else if s.SearchEngine.ElasticsearchEngine != nil && *oldConfig.ElasticsearchSettings.EnableIndexing && !*newConfig.ElasticsearchSettings.EnableIndexing {
			s.Go(func() {
				if err := s.SearchEngine.ElasticsearchEngine.Stop(); err != nil {
					mlog.Error(err.Error())
				}
			})
		} else if s.SearchEngine.ElasticsearchEngine != nil && *oldConfig.ElasticsearchSettings.Password != *newConfig.ElasticsearchSettings.Password || *oldConfig.ElasticsearchSettings.Username != *newConfig.ElasticsearchSettings.Username || *oldConfig.ElasticsearchSettings.ConnectionUrl != *newConfig.ElasticsearchSettings.ConnectionUrl || *oldConfig.ElasticsearchSettings.Sniff != *newConfig.ElasticsearchSettings.Sniff {
			s.Go(func() {
				if *oldConfig.ElasticsearchSettings.EnableIndexing {
					if err := s.SearchEngine.ElasticsearchEngine.Stop(); err != nil {
						mlog.Error(err.Error())
					}
					if err := s.SearchEngine.ElasticsearchEngine.Start(); err != nil {
						mlog.Error(err.Error())
					}
				}
			})
		}
	})

	licenseListenerId := s.AddLicenseListener(func(oldLicense, newLicense *model.License) {
		if s.SearchEngine == nil {
			return
		}
		if oldLicense == nil && newLicense != nil {
			if s.SearchEngine.ElasticsearchEngine != nil && s.SearchEngine.ElasticsearchEngine.IsActive() {
				s.Go(func() {
					if err := s.SearchEngine.ElasticsearchEngine.Start(); err != nil {
						mlog.Error(err.Error())
					}
				})
			}
		} else if oldLicense != nil && newLicense == nil {
			if s.SearchEngine.ElasticsearchEngine != nil {
				s.Go(func() {
					if err := s.SearchEngine.ElasticsearchEngine.Stop(); err != nil {
						mlog.Error(err.Error())
					}
				})
			}
		}
	})

	return configListenerId, licenseListenerId
}

func (s *Server) stopSearchEngine() {
	s.RemoveConfigListener(s.searchConfigListenerId)
	s.RemoveLicenseListener(s.searchLicenseListenerId)
	if s.SearchEngine != nil && s.SearchEngine.ElasticsearchEngine != nil && s.SearchEngine.ElasticsearchEngine.IsActive() {
		s.SearchEngine.ElasticsearchEngine.Stop()
	}
	if s.SearchEngine != nil && s.SearchEngine.BleveEngine != nil && s.SearchEngine.BleveEngine.IsActive() {
		s.SearchEngine.BleveEngine.Stop()
	}
}

func (s *Server) FileBackend() (filestore.FileBackend, *model.AppError) {
	license := s.License()
	backend, err := filestore.NewFileBackend(s.Config().FileSettings.ToFileBackendSettings(license != nil && *license.Features.Compliance))
	if err != nil {
		return nil, model.NewAppError("FileBackend", "api.file.no_driver.app_error", nil, err.Error(), http.StatusInternalServerError)
	}
	return backend, nil
}

func (s *Server) TotalWebsocketConnections() int {
	// This method is only called after the hub is initialized.
	// Therefore, no mutex is needed to protect s.hubs.
	count := int64(0)
	for _, hub := range s.hubs {
		count = count + atomic.LoadInt64(&hub.connectionCount)
	}

	return int(count)
}

func (s *Server) ClusterHealthScore() int {
	return s.Cluster.HealthScore()
}

func (s *Server) configOrLicenseListener() {
	s.regenerateClientConfig()
}

func (s *Server) ClientConfigHash() string {
	return s.clientConfigHash.Load().(string)
}

func (s *Server) initJobs() {
	s.Jobs = jobs.NewJobServer(s, s.Store, s.Metrics)
	if jobsDataRetentionJobInterface != nil {
		s.Jobs.DataRetentionJob = jobsDataRetentionJobInterface(s)
	}
	if jobsMessageExportJobInterface != nil {
		s.Jobs.MessageExportJob = jobsMessageExportJobInterface(s)
	}
	if jobsElasticsearchAggregatorInterface != nil {
		s.Jobs.ElasticsearchAggregator = jobsElasticsearchAggregatorInterface(s)
	}
	if jobsElasticsearchIndexerInterface != nil {
		s.Jobs.ElasticsearchIndexer = jobsElasticsearchIndexerInterface(s)
	}
	if jobsBleveIndexerInterface != nil {
		s.Jobs.BleveIndexer = jobsBleveIndexerInterface(s)
	}
	if jobsMigrationsInterface != nil {
		s.Jobs.Migrations = jobsMigrationsInterface(s)
	}
	if jobsLdapSyncInterface != nil {
		s.Jobs.LdapSync = jobsLdapSyncInterface(s)
	}
	if jobsPluginsInterface != nil {
		s.Jobs.Plugins = jobsPluginsInterface(s)
	}
	if jobsExpiryNotifyInterface != nil {
		s.Jobs.ExpiryNotify = jobsExpiryNotifyInterface(s)
	}
	if productNoticesJobInterface != nil {
		s.Jobs.ProductNotices = productNoticesJobInterface(s)
	}
	if jobsImportProcessInterface != nil {
		s.Jobs.ImportProcess = jobsImportProcessInterface(s)
	}
	if jobsImportDeleteInterface != nil {
		s.Jobs.ImportDelete = jobsImportDeleteInterface(s)
	}
	if jobsExportDeleteInterface != nil {
		s.Jobs.ExportDelete = jobsExportDeleteInterface(s)
	}

	if jobsExportProcessInterface != nil {
		s.Jobs.ExportProcess = jobsExportProcessInterface(s)
	}

	if jobsExportProcessInterface != nil {
		s.Jobs.ExportProcess = jobsExportProcessInterface(s)
	}

	if jobsActiveUsersInterface != nil {
		s.Jobs.ActiveUsers = jobsActiveUsersInterface(s)
	}

	if jobsCloudInterface != nil {
		s.Jobs.Cloud = jobsCloudInterface(s)
	}

	if jobsResendInvitationEmailInterface != nil {
		s.Jobs.ResendInvitationEmails = jobsResendInvitationEmailInterface(s)
	}

	if jobsExtractContentInterface != nil {
		s.Jobs.ExtractContent = jobsExtractContentInterface(s)
	}

	s.Jobs.InitWorkers()
	s.Jobs.InitSchedulers()
}

func (s *Server) TelemetryId() string {
	if s.telemetryService == nil {
		return ""
	}
	return s.telemetryService.TelemetryID
}

func (s *Server) HTTPService() httpservice.HTTPService {
	return s.httpService
}

func (s *Server) SetLog(l *mlog.Logger) {
	s.Log = l
}

func (s *Server) GetLogger() mlog.LoggerIFace {
	return s.Log
}

// GetStore returns the server's Store. Exposing via a method
// allows interfaces to be created with subsets of server APIs.
func (s *Server) GetStore() store.Store {
	return s.Store
}

// GetRemoteClusterService returns the `RemoteClusterService` instantiated by the server.
// May be nil if the service is not enabled via license.
func (s *Server) GetRemoteClusterService() remotecluster.RemoteClusterServiceIFace {
	s.serviceMux.RLock()
	defer s.serviceMux.RUnlock()
	return s.remoteClusterService
}

// GetSharedChannelSyncService returns the `SharedChannelSyncService` instantiated by the server.
// May be nil if the service is not enabled via license.
func (s *Server) GetSharedChannelSyncService() SharedChannelServiceIFace {
	s.serviceMux.RLock()
	defer s.serviceMux.RUnlock()
	return s.sharedChannelService
}

// GetMetrics returns the server's Metrics interface. Exposing via a method
// allows interfaces to be created with subsets of server APIs.
func (s *Server) GetMetrics() einterfaces.MetricsInterface {
	return s.Metrics
}

// SetRemoteClusterService sets the `RemoteClusterService` to be used by the server.
// For testing only.
func (s *Server) SetRemoteClusterService(remoteClusterService remotecluster.RemoteClusterServiceIFace) {
	s.serviceMux.Lock()
	defer s.serviceMux.Unlock()
	s.remoteClusterService = remoteClusterService
}

// SetSharedChannelSyncService sets the `SharedChannelSyncService` to be used by the server.
// For testing only.
func (s *Server) SetSharedChannelSyncService(sharedChannelService SharedChannelServiceIFace) {
	s.serviceMux.Lock()
	defer s.serviceMux.Unlock()
	s.sharedChannelService = sharedChannelService
}

func (a *App) GenerateSupportPacket() []model.FileData {
	// If any errors we come across within this function, we will log it in a warning.txt file so that we know why certain files did not get produced if any
	var warnings []string

	// Creating an array of files that we are going to be adding to our zip file
	fileDatas := []model.FileData{}

	// A array of the functions that we can iterate through since they all have the same return value
	functions := []func() (*model.FileData, string){
		a.generateSupportPacketYaml,
		a.createPluginsFile,
		a.createSanitizedConfigFile,
		a.getMattermostLog,
		a.getNotificationsLog,
	}

	for _, fn := range functions {
		fileData, warning := fn()

		if fileData != nil {
			fileDatas = append(fileDatas, *fileData)
		} else {
			warnings = append(warnings, warning)
		}
	}

	// Adding a warning.txt file to the fileDatas if any warning
	if len(warnings) > 0 {
		finalWarning := strings.Join(warnings, "\n")
		fileDatas = append(fileDatas, model.FileData{
			Filename: "warning.txt",
			Body:     []byte(finalWarning),
		})
	}

	return fileDatas
}

func (a *App) getNotificationsLog() (*model.FileData, string) {
	var warning string

	// Getting notifications.log
	if *a.Srv().Config().NotificationLogSettings.EnableFile {
		// notifications.log
		notificationsLog := utils.GetNotificationsLogFileLocation(*a.Srv().Config().LogSettings.FileLocation)

		notificationsLogFileData, notificationsLogFileDataErr := ioutil.ReadFile(notificationsLog)

		if notificationsLogFileDataErr == nil {
			fileData := model.FileData{
				Filename: "notifications.log",
				Body:     notificationsLogFileData,
			}
			return &fileData, ""
		}

		warning = fmt.Sprintf("ioutil.ReadFile(notificationsLog) Error: %s", notificationsLogFileDataErr.Error())

	} else {
		warning = "Unable to retrieve notifications.log because LogSettings: EnableFile is false in config.json"
	}

	return nil, warning
}

func (a *App) getMattermostLog() (*model.FileData, string) {
	var warning string

	// Getting mattermost.log
	if *a.Srv().Config().LogSettings.EnableFile {
		// mattermost.log
		mattermostLog := utils.GetLogFileLocation(*a.Srv().Config().LogSettings.FileLocation)

		mattermostLogFileData, mattermostLogFileDataErr := ioutil.ReadFile(mattermostLog)

		if mattermostLogFileDataErr == nil {
			fileData := model.FileData{
				Filename: "mattermost.log",
				Body:     mattermostLogFileData,
			}
			return &fileData, ""
		}
		warning = fmt.Sprintf("ioutil.ReadFile(mattermostLog) Error: %s", mattermostLogFileDataErr.Error())

	} else {
		warning = "Unable to retrieve mattermost.log because LogSettings: EnableFile is false in config.json"
	}

	return nil, warning
}

func (a *App) createSanitizedConfigFile() (*model.FileData, string) {
	// Getting sanitized config, prettifying it, and then adding it to our file data array
	sanitizedConfigPrettyJSON, err := json.MarshalIndent(a.GetSanitizedConfig(), "", "    ")
	if err == nil {
		fileData := model.FileData{
			Filename: "sanitized_config.json",
			Body:     sanitizedConfigPrettyJSON,
		}
		return &fileData, ""
	}

	warning := fmt.Sprintf("json.MarshalIndent(c.App.GetSanitizedConfig()) Error: %s", err.Error())
	return nil, warning
}

func (a *App) createPluginsFile() (*model.FileData, string) {
	var warning string

	// Getting the plugins installed on the server, prettify it, and then add them to the file data array
	pluginsResponse, appErr := a.GetPlugins()
	if appErr == nil {
		pluginsPrettyJSON, err := json.MarshalIndent(pluginsResponse, "", "    ")
		if err == nil {
			fileData := model.FileData{
				Filename: "plugins.json",
				Body:     pluginsPrettyJSON,
			}

			return &fileData, ""
		}

		warning = fmt.Sprintf("json.MarshalIndent(pluginsResponse) Error: %s", err.Error())
	} else {
		warning = fmt.Sprintf("c.App.GetPlugins() Error: %s", appErr.Error())
	}

	return nil, warning
}

func (a *App) generateSupportPacketYaml() (*model.FileData, string) {
	// Here we are getting information regarding Elastic Search
	var elasticServerVersion string
	var elasticServerPlugins []string
	if a.Srv().SearchEngine.ElasticsearchEngine != nil {
		elasticServerVersion = a.Srv().SearchEngine.ElasticsearchEngine.GetFullVersion()
		elasticServerPlugins = a.Srv().SearchEngine.ElasticsearchEngine.GetPlugins()
	}

	// Here we are getting information regarding LDAP
	ldapInterface := a.Srv().Ldap
	var vendorName, vendorVersion string
	if ldapInterface != nil {
		vendorName, vendorVersion = ldapInterface.GetVendorNameAndVendorVersion()
	}

	// Here we are getting information regarding the database (mysql/postgres + current Mattermost version)
	databaseType, databaseVersion := a.Srv().DatabaseTypeAndMattermostVersion()

	// Creating the struct for support packet yaml file
	supportPacket := model.SupportPacket{
		ServerOS:             runtime.GOOS,
		ServerArchitecture:   runtime.GOARCH,
		DatabaseType:         databaseType,
		DatabaseVersion:      databaseVersion,
		LdapVendorName:       vendorName,
		LdapVendorVersion:    vendorVersion,
		ElasticServerVersion: elasticServerVersion,
		ElasticServerPlugins: elasticServerPlugins,
	}

	// Marshal to a Yaml File
	supportPacketYaml, err := yaml.Marshal(&supportPacket)
	if err == nil {
		fileData := model.FileData{
			Filename: "support_packet.yaml",
			Body:     supportPacketYaml,
		}
		return &fileData, ""
	}

	warning := fmt.Sprintf("yaml.Marshal(&supportPacket) Error: %s", err.Error())
	return nil, warning
}

func (s *Server) GetProfileImage(user *model.User) ([]byte, bool, *model.AppError) {
	if *s.Config().FileSettings.DriverName == "" {
		img, appErr := s.GetDefaultProfileImage(user)
		if appErr != nil {
			return nil, false, appErr
		}
		return img, false, nil
	}

	path := "users/" + user.Id + "/profile.png"

	data, err := s.ReadFile(path)
	if err != nil {
		img, appErr := s.GetDefaultProfileImage(user)
		if appErr != nil {
			return nil, false, appErr
		}

		if user.LastPictureUpdate == 0 {
			if _, err := s.writeFile(bytes.NewReader(img), path); err != nil {
				return nil, false, err
			}
		}
		return img, true, nil
	}

	return data, false, nil
}

func (s *Server) GetDefaultProfileImage(user *model.User) ([]byte, *model.AppError) {
	img, err := s.userService.GetDefaultProfileImage(user)
	if err != nil {
		switch {
		case errors.Is(err, users.DefaultFontError):
			return nil, model.NewAppError("GetDefaultProfileImage", "api.user.create_profile_image.default_font.app_error", nil, err.Error(), http.StatusInternalServerError)
		case errors.Is(err, users.UserInitialsError):
			return nil, model.NewAppError("GetDefaultProfileImage", "api.user.create_profile_image.initial.app_error", nil, err.Error(), http.StatusInternalServerError)
		default:
			return nil, model.NewAppError("GetDefaultProfileImage", "api.user.create_profile_image.encode.app_error", nil, err.Error(), http.StatusInternalServerError)
		}
	}

	return img, nil
}

func (s *Server) ReadFile(path string) ([]byte, *model.AppError) {
	backend, err := s.FileBackend()
	if err != nil {
		return nil, err
	}
	result, nErr := backend.ReadFile(path)
	if nErr != nil {
		return nil, model.NewAppError("ReadFile", "api.file.read_file.app_error", nil, nErr.Error(), http.StatusInternalServerError)
	}
	return result, nil
}

// func (s *Server) WriteFile(fr io.Reader, path string) (int64, *model.AppError) {
// 	backend, err := s.FileBackend()
// 	if err != nil {
// 		return 0, err
// 	}

// 	result, nErr := backend.WriteFile(fr, path)
// 	if nErr != nil {
// 		return result, model.NewAppError("WriteFile", "api.file.write_file.app_error", nil, nErr.Error(), http.StatusInternalServerError)
// 	}
// 	return result, nil
// }

func createDNDStatusExpirationRecurringTask(a *App) {
	a.srv.dndTaskMut.Lock()
	a.srv.dndTask = model.CreateRecurringTaskFromNextIntervalTime("Unset DND Statuses", a.UpdateDNDStatusOfUsers, 5*time.Minute)
	a.srv.dndTaskMut.Unlock()
}

func cancelDNDStatusExpirationRecurringTask(a *App) {
	a.srv.dndTaskMut.Lock()
	if a.srv.dndTask != nil {
		a.srv.dndTask.Cancel()
		a.srv.dndTask = nil
	}
	a.srv.dndTaskMut.Unlock()
}

func runDNDStatusExpireJob(a *App) {
	if !a.Config().FeatureFlags.TimedDND {
		return
	}
	if a.IsLeader() {
		createDNDStatusExpirationRecurringTask(a)
	}
	a.srv.AddClusterLeaderChangedListener(func() {
		mlog.Info("Cluster leader changed. Determining if unset DNS status task should be running", mlog.Bool("isLeader", a.IsLeader()))
		if a.IsLeader() {
			createDNDStatusExpirationRecurringTask(a)
		} else {
			cancelDNDStatusExpirationRecurringTask(a)
		}
	})
}

func stopDNDStatusExpireJob(a *App) {
	if a.IsLeader() {
		cancelDNDStatusExpirationRecurringTask(a)
	}
}<|MERGE_RESOLUTION|>--- conflicted
+++ resolved
@@ -677,10 +677,6 @@
 		s.Go(func() {
 			s.runLicenseExpirationCheckJob()
 			runCheckAdminSupportStatusJob(app, c)
-<<<<<<< HEAD
-			runCheckWarnMetricStatusJob(app, c)
-=======
->>>>>>> d0629503
 			runDNDStatusExpireJob(app)
 		})
 		s.runJobs()
@@ -1241,11 +1237,7 @@
 
 	addr := *s.Config().ServiceSettings.ListenAddress
 	if addr == "" {
-<<<<<<< HEAD
-		if *s.Config().ServiceSettings.ConnectionSecurity == model.ConnSecurityTls {
-=======
 		if *s.Config().ServiceSettings.ConnectionSecurity == model.ConnSecurityTLS {
->>>>>>> d0629503
 			addr = ":https"
 		} else {
 			addr = ":http"
@@ -1305,11 +1297,7 @@
 	s.didFinishListen = make(chan struct{})
 	go func() {
 		var err error
-<<<<<<< HEAD
-		if *s.Config().ServiceSettings.ConnectionSecurity == model.ConnSecurityTls {
-=======
 		if *s.Config().ServiceSettings.ConnectionSecurity == model.ConnSecurityTLS {
->>>>>>> d0629503
 
 			tlsConfig := &tls.Config{
 				PreferServerCipherSuites: true,
@@ -1503,17 +1491,6 @@
 	awsMeter.ReportUserCategoryUsage(reports)
 }
 
-<<<<<<< HEAD
-//nolint:golint,unused,deadcode
-func runCheckWarnMetricStatusJob(a *App, c *request.Context) {
-	doCheckWarnMetricStatus(a, c)
-	model.CreateRecurringTask("Check Warn Metric Status Job", func() {
-		doCheckWarnMetricStatus(a, c)
-	}, time.Hour*model.WarnMetricJobInterval)
-}
-
-=======
->>>>>>> d0629503
 func runCheckAdminSupportStatusJob(a *App, c *request.Context) {
 	doCheckAdminSupportStatus(a, c)
 	model.CreateRecurringTask("Check Admin Support Status Job", func() {
@@ -1538,157 +1515,10 @@
 )
 
 func doSessionCleanup(s *Server) {
-<<<<<<< HEAD
-	s.Store.Session().Cleanup(model.GetMillis(), SessionsCleanupBatchSize)
-}
-
-//nolint:golint,unused,deadcode
-func doCheckWarnMetricStatus(a *App, c *request.Context) {
-	license := a.Srv().License()
-	if license != nil {
-		mlog.Debug("License is present, skip")
-		return
-	}
-
-	// Get the system fields values from store
-	systemDataList, nErr := a.Srv().Store.System().Get()
-	if nErr != nil {
-		mlog.Error("No system properties obtained", mlog.Err(nErr))
-		return
-	}
-
-	warnMetricStatusFromStore := make(map[string]string)
-
-	for key, value := range systemDataList {
-		if strings.HasPrefix(key, model.WarnMetricStatusStorePrefix) {
-			if _, ok := model.WarnMetricsTable[key]; ok {
-				warnMetricStatusFromStore[key] = value
-				if value == model.WarnMetricStatusAck {
-					// If any warn metric has already been acked, we return
-					mlog.Debug("Warn metrics have been acked, skip")
-					return
-				}
-			}
-		}
-	}
-
-	lastWarnMetricRunTimestamp, err := a.Srv().getLastWarnMetricTimestamp()
-	if err != nil {
-		mlog.Debug("Cannot obtain last advisory run timestamp", mlog.Err(err))
-	} else {
-		currentTime := utils.MillisFromTime(time.Now())
-		// If the admin advisory has already been shown in the last 7 days
-		if (currentTime-lastWarnMetricRunTimestamp)/(model.WarnMetricJobWaitTime) < 1 {
-			mlog.Debug("No advisories should be shown during the wait interval time")
-			return
-		}
-	}
-
-	numberOfActiveUsers, err0 := a.Srv().Store.User().Count(model.UserCountOptions{})
-	if err0 != nil {
-		mlog.Debug("Error attempting to get active registered users.", mlog.Err(err0))
-	}
-
-	teamCount, err1 := a.Srv().Store.Team().AnalyticsTeamCount(nil)
-	if err1 != nil {
-		mlog.Debug("Error attempting to get number of teams.", mlog.Err(err1))
-	}
-
-	openChannelCount, err2 := a.Srv().Store.Channel().AnalyticsTypeCount("", model.ChannelTypeOpen)
-	if err2 != nil {
-		mlog.Debug("Error attempting to get number of public channels.", mlog.Err(err2))
-	}
-
-	// If an account is created with a different email domain
-	// Search for an entry that has an email account different from the current domain
-	// Get domain account from site url
-	localDomainAccount := utils.GetHostnameFromSiteURL(*a.Srv().Config().ServiceSettings.SiteURL)
-	isDiffEmailAccount, err3 := a.Srv().Store.User().AnalyticsGetExternalUsers(localDomainAccount)
-	if err3 != nil {
-		mlog.Debug("Error attempting to get number of private channels.", mlog.Err(err3))
-	}
-
-	warnMetrics := []model.WarnMetric{}
-
-	if numberOfActiveUsers < model.WarnMetricNumberOfActiveUsers25 {
-		return
-	} else if teamCount >= model.WarnMetricsTable[model.SystemWarnMetricNumberOfTeams5].Limit && warnMetricStatusFromStore[model.SystemWarnMetricNumberOfTeams5] != model.WarnMetricStatusRunonce {
-		warnMetrics = append(warnMetrics, model.WarnMetricsTable[model.SystemWarnMetricNumberOfTeams5])
-	} else if *a.Config().ServiceSettings.EnableMultifactorAuthentication && warnMetricStatusFromStore[model.SystemWarnMetricMfa] != model.WarnMetricStatusRunonce {
-		warnMetrics = append(warnMetrics, model.WarnMetricsTable[model.SystemWarnMetricMfa])
-	} else if isDiffEmailAccount && warnMetricStatusFromStore[model.SystemWarnMetricEmailDomain] != model.WarnMetricStatusRunonce {
-		warnMetrics = append(warnMetrics, model.WarnMetricsTable[model.SystemWarnMetricEmailDomain])
-	} else if openChannelCount >= model.WarnMetricsTable[model.SystemWarnMetricNumberOfChannels50].Limit && warnMetricStatusFromStore[model.SystemWarnMetricNumberOfChannels50] != model.WarnMetricStatusRunonce {
-		warnMetrics = append(warnMetrics, model.WarnMetricsTable[model.SystemWarnMetricNumberOfChannels50])
-	}
-
-	// If the system did not cross any of the thresholds for the Contextual Advisories
-	if len(warnMetrics) == 0 {
-		if numberOfActiveUsers >= model.WarnMetricsTable[model.SystemWarnMetricNumberOfActiveUsers100].Limit && numberOfActiveUsers < model.WarnMetricsTable[model.SystemWarnMetricNumberOfActiveUsers200].Limit && warnMetricStatusFromStore[model.SystemWarnMetricNumberOfActiveUsers100] != model.WarnMetricStatusRunonce {
-			warnMetrics = append(warnMetrics, model.WarnMetricsTable[model.SystemWarnMetricNumberOfActiveUsers100])
-		} else if numberOfActiveUsers >= model.WarnMetricsTable[model.SystemWarnMetricNumberOfActiveUsers200].Limit && numberOfActiveUsers < model.WarnMetricsTable[model.SystemWarnMetricNumberOfActiveUsers300].Limit && warnMetricStatusFromStore[model.SystemWarnMetricNumberOfActiveUsers200] != model.WarnMetricStatusRunonce {
-			warnMetrics = append(warnMetrics, model.WarnMetricsTable[model.SystemWarnMetricNumberOfActiveUsers200])
-		} else if numberOfActiveUsers >= model.WarnMetricsTable[model.SystemWarnMetricNumberOfActiveUsers300].Limit && numberOfActiveUsers < model.WarnMetricsTable[model.SystemWarnMetricNumberOfActiveUsers500].Limit && warnMetricStatusFromStore[model.SystemWarnMetricNumberOfActiveUsers300] != model.WarnMetricStatusRunonce {
-			warnMetrics = append(warnMetrics, model.WarnMetricsTable[model.SystemWarnMetricNumberOfActiveUsers300])
-		} else if numberOfActiveUsers >= model.WarnMetricsTable[model.SystemWarnMetricNumberOfActiveUsers500].Limit {
-			var tWarnMetric model.WarnMetric
-
-			if warnMetricStatusFromStore[model.SystemWarnMetricNumberOfActiveUsers500] != model.WarnMetricStatusRunonce {
-				tWarnMetric = model.WarnMetricsTable[model.SystemWarnMetricNumberOfActiveUsers500]
-			}
-
-			postsCount, err4 := a.Srv().Store.Post().AnalyticsPostCount("", false, false)
-			if err4 != nil {
-				mlog.Debug("Error attempting to get number of posts.", mlog.Err(err4))
-			}
-
-			if postsCount > model.WarnMetricsTable[model.SystemWarnMetricNumberOfPosts2m].Limit && warnMetricStatusFromStore[model.SystemWarnMetricNumberOfPosts2m] != model.WarnMetricStatusRunonce {
-				tWarnMetric = model.WarnMetricsTable[model.SystemWarnMetricNumberOfPosts2m]
-			}
-
-			if tWarnMetric != (model.WarnMetric{}) {
-				warnMetrics = append(warnMetrics, tWarnMetric)
-			}
-		}
-	}
-
-	isE0Edition := model.BuildEnterpriseReady == "true" // license == nil was already validated upstream
-
-	for _, warnMetric := range warnMetrics {
-		data, nErr := a.Srv().Store.System().GetByName(warnMetric.Id)
-		if nErr == nil && data != nil && warnMetric.IsBotOnly && data.Value == model.WarnMetricStatusRunonce {
-			mlog.Debug("This metric warning is bot only and ran once")
-			continue
-		}
-
-		warnMetricStatus, _ := a.getWarnMetricStatusAndDisplayTextsForId(warnMetric.Id, nil, isE0Edition)
-		if !warnMetric.IsBotOnly {
-			// Banner and bot metric types - send websocket event every interval
-			message := model.NewWebSocketEvent(model.WebsocketWarnMetricStatusReceived, "", "", "", nil)
-			message.Add("warnMetricStatus", warnMetricStatus.ToJson())
-			a.Publish(message)
-
-			// Banner and bot metric types, send the bot message only once
-			if data != nil && data.Value == model.WarnMetricStatusRunonce {
-				continue
-			}
-		}
-
-		if nerr := a.notifyAdminsOfWarnMetricStatus(c, warnMetric.Id, isE0Edition); nerr != nil {
-			mlog.Error("Failed to send notifications to admin users.", mlog.Err(nerr))
-		}
-
-		if warnMetric.IsRunOnce {
-			a.setWarnMetricsStatusForId(warnMetric.Id, model.WarnMetricStatusRunonce)
-		} else {
-			a.setWarnMetricsStatusForId(warnMetric.Id, model.WarnMetricStatusLimitReached)
-		}
-=======
 	mlog.Debug("Cleaning up session store.")
 	err := s.Store.Session().Cleanup(model.GetMillis(), sessionsCleanupBatchSize)
 	if err != nil {
 		mlog.Warn("Error while cleaning up sessions", mlog.Err(err))
->>>>>>> d0629503
 	}
 }
 

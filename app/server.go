// Copyright (c) 2015-present Mattermost, Inc. All Rights Reserved.
// See LICENSE.txt for license information.

package app

import (
	"bytes"
	"context"
	"crypto/tls"
	"encoding/json"
	"fmt"
	"hash/maphash"
	"html/template"
	"io/ioutil"
	"net"
	"net/http"
	"net/http/pprof"
	"net/url"
	"os"
	"os/exec"
	"path"
	"runtime"
	"strings"
	"sync"
	"sync/atomic"
	"syscall"
	"time"

	"gopkg.in/yaml.v2"

	"github.com/getsentry/sentry-go"
	sentryhttp "github.com/getsentry/sentry-go/http"
	"github.com/gorilla/handlers"
	"github.com/gorilla/mux"
	"github.com/pkg/errors"
	"github.com/rs/cors"
	"golang.org/x/crypto/acme/autocert"

	"github.com/mattermost/mattermost-server/v6/app/email"
	"github.com/mattermost/mattermost-server/v6/app/featureflag"
	"github.com/mattermost/mattermost-server/v6/app/imaging"
	"github.com/mattermost/mattermost-server/v6/app/request"
	"github.com/mattermost/mattermost-server/v6/app/teams"
	"github.com/mattermost/mattermost-server/v6/app/users"
	"github.com/mattermost/mattermost-server/v6/audit"
	"github.com/mattermost/mattermost-server/v6/config"
	"github.com/mattermost/mattermost-server/v6/einterfaces"
	"github.com/mattermost/mattermost-server/v6/jobs"
	"github.com/mattermost/mattermost-server/v6/model"
<<<<<<< HEAD
	"github.com/mattermost/mattermost-server/v6/plugin"
=======
>>>>>>> 21a61813
	"github.com/mattermost/mattermost-server/v6/services/awsmeter"
	"github.com/mattermost/mattermost-server/v6/services/cache"
	"github.com/mattermost/mattermost-server/v6/services/httpservice"
	"github.com/mattermost/mattermost-server/v6/services/remotecluster"
	"github.com/mattermost/mattermost-server/v6/services/searchengine"
	"github.com/mattermost/mattermost-server/v6/services/searchengine/bleveengine"
	"github.com/mattermost/mattermost-server/v6/services/sharedchannel"
	"github.com/mattermost/mattermost-server/v6/services/telemetry"
	"github.com/mattermost/mattermost-server/v6/services/timezones"
	"github.com/mattermost/mattermost-server/v6/services/tracing"
	"github.com/mattermost/mattermost-server/v6/services/upgrader"
	"github.com/mattermost/mattermost-server/v6/shared/filestore"
	"github.com/mattermost/mattermost-server/v6/shared/i18n"
	"github.com/mattermost/mattermost-server/v6/shared/mail"
	"github.com/mattermost/mattermost-server/v6/shared/mlog"
	"github.com/mattermost/mattermost-server/v6/shared/templates"
	"github.com/mattermost/mattermost-server/v6/store"
	"github.com/mattermost/mattermost-server/v6/store/localcachelayer"
	"github.com/mattermost/mattermost-server/v6/store/retrylayer"
	"github.com/mattermost/mattermost-server/v6/store/searchlayer"
	"github.com/mattermost/mattermost-server/v6/store/sqlstore"
	"github.com/mattermost/mattermost-server/v6/store/timerlayer"
	"github.com/mattermost/mattermost-server/v6/utils"
)

// declaring this as var to allow overriding in tests
var SentryDSN = "placeholder_sentry_dsn"

type Server struct {
	sqlStore        *sqlstore.SqlStore
	Store           store.Store
	WebSocketRouter *WebSocketRouter

	// RootRouter is the starting point for all HTTP requests to the server.
	RootRouter *mux.Router

	// LocalRouter is the starting point for all the local UNIX socket
	// requests to the server
	LocalRouter *mux.Router

	// Router is the starting point for all web, api4 and ws requests to the server. It differs
	// from RootRouter only if the SiteURL contains a /subpath.
	Router *mux.Router

	Server      *http.Server
	ListenAddr  *net.TCPAddr
	RateLimiter *RateLimiter
	Busy        *Busy

	localModeServer *http.Server

	metricsServer *http.Server
	metricsRouter *mux.Router
	metricsLock   sync.Mutex

	didFinishListen chan struct{}

	goroutineCount      int32
	goroutineExitSignal chan struct{}

<<<<<<< HEAD
	PluginsEnvironment     *plugin.Environment
	PluginConfigListenerId string
	PluginsLock            sync.RWMutex

=======
>>>>>>> 21a61813
	EmailService *email.Service

	hubs     []*Hub
	hashSeed maphash.Seed

	httpService            httpservice.HTTPService
	PushNotificationsHub   PushNotificationsHub
	pushNotificationClient *http.Client // TODO: move this to it's own package

	runEssentialJobs bool
	Jobs             *jobs.JobServer

	clusterLeaderListeners sync.Map

	licenseValue       atomic.Value
	clientLicenseValue atomic.Value
	licenseListeners   map[string]func(*model.License, *model.License)

	timezones *timezones.Timezones

	newStore func() (store.Store, error)

	htmlTemplateWatcher     *templates.Container
	seenPendingPostIdsCache cache.Cache
	statusCache             cache.Cache
	openGraphDataCache      cache.Cache
	configListenerId        string
	licenseListenerId       string
	clusterLeaderListenerId string
	searchConfigListenerId  string
	searchLicenseListenerId string
	loggerLicenseListenerId string
	configStore             *config.Store
	postActionCookieSecret  []byte

<<<<<<< HEAD
	pluginCommands     []*PluginCommand
	pluginCommandsLock sync.RWMutex

=======
>>>>>>> 21a61813
	telemetryService *telemetry.TelemetryService
	userService      *users.UserService
	teamService      *teams.TeamService

	serviceMux           sync.RWMutex
	remoteClusterService remotecluster.RemoteClusterServiceIFace
	sharedChannelService SharedChannelServiceIFace

	phase2PermissionsMigrationComplete bool

	Audit            *audit.Audit
	Log              *mlog.Logger
	NotificationsLog *mlog.Logger

	joinCluster       bool
	startMetrics      bool
	startSearchEngine bool
	skipPostInit      bool

	SearchEngine *searchengine.Broker

	AccountMigration einterfaces.AccountMigrationInterface
	Cluster          einterfaces.ClusterInterface
	Compliance       einterfaces.ComplianceInterface
	DataRetention    einterfaces.DataRetentionInterface
	Ldap             einterfaces.LdapInterface
	MessageExport    einterfaces.MessageExportInterface
	Cloud            einterfaces.CloudInterface
	Metrics          einterfaces.MetricsInterface
	Notification     einterfaces.NotificationInterface
	Saml             einterfaces.SamlInterface
	LicenseManager   einterfaces.LicenseInterface

	CacheProvider cache.Provider

	tracer *tracing.Tracer

	// These are used to prevent concurrent upload requests
	// for a given upload session which could cause inconsistencies
	// and data corruption.
	uploadLockMapMut sync.Mutex
	uploadLockMap    map[string]bool

	featureFlagSynchronizer      *featureflag.Synchronizer
	featureFlagStop              chan struct{}
	featureFlagStopped           chan struct{}
	featureFlagSynchronizerMutex sync.Mutex

	imgDecoder *imaging.Decoder
	imgEncoder *imaging.Encoder

	dndTaskMut sync.Mutex
	dndTask    *model.ScheduledTask

	products map[string]Product
}

func NewServer(options ...Option) (*Server, error) {
	rootRouter := mux.NewRouter()
	localRouter := mux.NewRouter()

	s := &Server{
		goroutineExitSignal: make(chan struct{}, 1),
		RootRouter:          rootRouter,
		LocalRouter:         localRouter,
		licenseListeners:    map[string]func(*model.License, *model.License){},
		hashSeed:            maphash.MakeSeed(),
		uploadLockMap:       map[string]bool{},
<<<<<<< HEAD
=======
		timezones:           timezones.New(),
>>>>>>> 21a61813
		products:            make(map[string]Product),
	}

	for _, option := range options {
		if err := option(s); err != nil {
			return nil, errors.Wrap(err, "failed to apply option")
		}
	}

	// Following outlines the specific set of steps
	// performed during server bootup. They are sensitive to order
	// and has dependency requirements with the previous step.
	//
	// Step 1: Config.
	if s.configStore == nil {
		innerStore, err := config.NewFileStore("config.json")
		if err != nil {
			return nil, errors.Wrap(err, "failed to load config")
		}
		configStore, err := config.NewStoreFromBacking(innerStore, nil, false)
		if err != nil {
			return nil, errors.Wrap(err, "failed to load config")
		}

		s.configStore = configStore
	}

	// Step 2: Logging
	if err := s.initLogging(); err != nil {
		mlog.Error("Could not initiate logging", mlog.Err(err))
	}

<<<<<<< HEAD
	var imgErr error
	s.imgDecoder, imgErr = imaging.NewDecoder(imaging.DecoderOptions{
		ConcurrencyLevel: runtime.NumCPU(),
	})
	if imgErr != nil {
		return nil, errors.Wrap(imgErr, "failed to create image decoder")
	}
	s.imgEncoder, imgErr = imaging.NewEncoder(imaging.EncoderOptions{
		ConcurrencyLevel: runtime.NumCPU(),
	})
	if imgErr != nil {
		return nil, errors.Wrap(imgErr, "failed to create image encoder")
	}
=======
	subpath, err := utils.GetSubpathFromConfig(s.Config())
	if err != nil {
		return nil, errors.Wrap(err, "failed to parse SiteURL subpath")
	}
	s.Router = s.RootRouter.PathPrefix(subpath).Subrouter()
>>>>>>> 21a61813

	// This is called after initLogging() to avoid a race condition.
	mlog.Info("Server is initializing...", mlog.String("go_version", runtime.Version()))

	s.httpService = httpservice.MakeHTTPService(s)
<<<<<<< HEAD

	// Initialize products
	for name, initializer := range products {
		prod, err := initializer(s)
		if err != nil {
			return nil, errors.Wrapf(err, "error initializing product: %s", name)
		}

		s.products[name] = prod
	}

	// It is important to initialize the hub only after the global logger is set
	// to avoid race conditions while logging from inside the hub.
	s.HubStart()
=======
>>>>>>> 21a61813

	// Step 3: Initialize products.
	// Depends on s.httpService.
	for name, initializer := range products {
		prod, err2 := initializer(s)
		if err2 != nil {
			return nil, errors.Wrapf(err2, "error initializing product: %s", name)
		}

		s.products[name] = prod
	}

<<<<<<< HEAD
	s.pushNotificationClient = s.httpService.MakeClient(true)

	if err := utils.TranslationsPreInit(); err != nil {
		return nil, errors.Wrapf(err, "unable to load Mattermost translation files")
	}
	model.AppErrorInit(i18n.T)

	searchEngine := searchengine.NewBroker(s.Config(), s.Jobs)
	bleveEngine := bleveengine.NewBleveEngine(s.Config(), s.Jobs)
=======
	// Step 4: Search Engine
	// Depends on Step 1 (config).
	searchEngine := searchengine.NewBroker(s.Config())
	bleveEngine := bleveengine.NewBleveEngine(s.Config())
>>>>>>> 21a61813
	if err := bleveEngine.Start(); err != nil {
		return nil, err
	}
	searchEngine.RegisterBleveEngine(bleveEngine)
	s.SearchEngine = searchEngine

	// Step 5: Init Enterprise
	// Depends on step 3 (s.Channels() must be non-nil)
	// and step 4 (s.SearchEngine must be non-nil)
	s.initEnterprise()

	// Step 6: Cache provider.
	// At the moment we only have this implementation
	// in the future the cache provider will be built based on the loaded config
	s.CacheProvider = cache.NewProvider()
	if err2 := s.CacheProvider.Connect(); err2 != nil {
		return nil, errors.Wrapf(err2, "Unable to connect to cache provider")
	}

<<<<<<< HEAD
	var err error
	if s.seenPendingPostIdsCache, err = s.CacheProvider.NewCache(&cache.CacheOptions{
		Size: PendingPostIDsCacheSize,
	}); err != nil {
		return nil, errors.Wrap(err, "Unable to create pending post ids cache")
	}
	if s.statusCache, err = s.CacheProvider.NewCache(&cache.CacheOptions{
		Size:           model.StatusCacheSize,
		Striped:        true,
		StripedBuckets: maxInt(runtime.NumCPU()-1, 1),
	}); err != nil {
		return nil, errors.Wrap(err, "Unable to create status cache")
	}
	if s.openGraphDataCache, err = s.CacheProvider.NewCache(&cache.CacheOptions{
		Size: openGraphMetadataCacheSize,
	}); err != nil {
		return nil, errors.Wrap(err, "Unable to create opengraphdata cache")
	}

	s.createPushNotificationsHub()

	if err2 := i18n.InitTranslations(*s.Config().LocalizationSettings.DefaultServerLocale, *s.Config().LocalizationSettings.DefaultClientLocale); err2 != nil {
		return nil, errors.Wrapf(err2, "unable to load Mattermost translation files")
	}

	// initEnterprise needs to be called after products initialization.
	s.initEnterprise()
=======
	// It is important to initialize the hub only after the global logger is set
	// to avoid race conditions while logging from inside the hub.
	s.HubStart()
>>>>>>> 21a61813

	// Step 7: Store.
	// Depends on Step 1 (config), 5 (metrics, cluster) and 6 (cacheProvider).
	if s.newStore == nil {
		s.newStore = func() (store.Store, error) {
			s.sqlStore = sqlstore.New(s.Config().SqlSettings, s.Metrics)

			lcl, err2 := localcachelayer.NewLocalCacheLayer(
				retrylayer.New(s.sqlStore),
				s.Metrics,
				s.Cluster,
				s.CacheProvider,
			)
			if err2 != nil {
				return nil, errors.Wrap(err2, "cannot create local cache layer")
			}

			searchStore := searchlayer.NewSearchLayer(
				lcl,
				s.SearchEngine,
				s.Config(),
			)

			s.AddConfigListener(func(prevCfg, cfg *model.Config) {
				searchStore.UpdateConfig(cfg)
			})

			s.sqlStore.UpdateLicense(s.License())
			s.AddLicenseListener(func(oldLicense, newLicense *model.License) {
				s.sqlStore.UpdateLicense(newLicense)
			})

			return timerlayer.New(
				searchStore,
				s.Metrics,
			), nil
		}
	}

	s.Store, err = s.newStore()
	if err != nil {
		return nil, errors.Wrap(err, "cannot create store")
	}

	// -------------------------------------------------------------------------
	// Everything below this is not order sensitive and safe to be moved around.
	// If you are adding a new field that is non-channels specific, please add
	// below this. Otherwise, please add it to Channels struct in app/channels.go.
	// -------------------------------------------------------------------------

	if *s.Config().LogSettings.EnableDiagnostics && *s.Config().LogSettings.EnableSentry {
		if strings.Contains(SentryDSN, "placeholder") {
			mlog.Warn("Sentry reporting is enabled, but SENTRY_DSN is not set. Disabling reporting.")
		} else {
			if err2 := sentry.Init(sentry.ClientOptions{
				Dsn:              SentryDSN,
				Release:          model.BuildHash,
				AttachStacktrace: true,
				BeforeSend: func(event *sentry.Event, hint *sentry.EventHint) *sentry.Event {
					// sanitize data sent to sentry to reduce exposure of PII
					if event.Request != nil {
						event.Request.Cookies = ""
						event.Request.QueryString = ""
						event.Request.Headers = nil
						event.Request.Data = ""
					}
					return event
				},
			}); err2 != nil {
				mlog.Warn("Sentry could not be initiated, probably bad DSN?", mlog.Err(err2))
			}
		}
	}

	if *s.Config().ServiceSettings.EnableOpenTracing {
		tracer, err2 := tracing.New()
		if err2 != nil {
			return nil, err2
		}
		s.tracer = tracer
	}

	s.pushNotificationClient = s.httpService.MakeClient(true)

	if err2 := utils.TranslationsPreInit(); err2 != nil {
		return nil, errors.Wrapf(err2, "unable to load Mattermost translation files")
	}
	model.AppErrorInit(i18n.T)

	if s.seenPendingPostIdsCache, err = s.CacheProvider.NewCache(&cache.CacheOptions{
		Size: PendingPostIDsCacheSize,
	}); err != nil {
		return nil, errors.Wrap(err, "Unable to create pending post ids cache")
	}
	if s.statusCache, err = s.CacheProvider.NewCache(&cache.CacheOptions{
		Size:           model.StatusCacheSize,
		Striped:        true,
		StripedBuckets: maxInt(runtime.NumCPU()-1, 1),
	}); err != nil {
		return nil, errors.Wrap(err, "Unable to create status cache")
	}
	if s.openGraphDataCache, err = s.CacheProvider.NewCache(&cache.CacheOptions{
		Size: openGraphMetadataCacheSize,
	}); err != nil {
		return nil, errors.Wrap(err, "Unable to create opengraphdata cache")
	}

	s.createPushNotificationsHub()

	if err2 := i18n.InitTranslations(*s.Config().LocalizationSettings.DefaultServerLocale, *s.Config().LocalizationSettings.DefaultClientLocale); err2 != nil {
		return nil, errors.Wrapf(err2, "unable to load Mattermost translation files")
	}

	templatesDir, ok := templates.GetTemplateDirectory()
	if !ok {
		return nil, errors.New("Failed find server templates in \"templates\" directory or MM_SERVER_PATH")
<<<<<<< HEAD
=======
	}
	htmlTemplateWatcher, errorsChan, err2 := templates.NewWithWatcher(templatesDir)
	if err2 != nil {
		return nil, errors.Wrap(err2, "cannot initialize server templates")
	}
	s.Go(func() {
		for err2 := range errorsChan {
			mlog.Warn("Server templates error", mlog.Err(err2))
		}
	})
	s.htmlTemplateWatcher = htmlTemplateWatcher

	s.userService, err = users.New(users.ServiceConfig{
		UserStore:    s.Store.User(),
		SessionStore: s.Store.Session(),
		OAuthStore:   s.Store.OAuth(),
		ConfigFn:     s.Config,
		Metrics:      s.Metrics,
		Cluster:      s.Cluster,
		LicenseFn:    s.License,
	})
	if err != nil {
		return nil, errors.Wrapf(err, "unable to create users service")
>>>>>>> 21a61813
	}
	htmlTemplateWatcher, errorsChan, err2 := templates.NewWithWatcher(templatesDir)
	if err2 != nil {
		return nil, errors.Wrap(err2, "cannot initialize server templates")
	}
	s.Go(func() {
		for err2 := range errorsChan {
			mlog.Warn("Server templates error", mlog.Err(err2))
		}
	})
	s.htmlTemplateWatcher = htmlTemplateWatcher

	s.teamService, err = teams.New(teams.ServiceConfig{
		TeamStore:    s.Store.Team(),
		ChannelStore: s.Store.Channel(),
		GroupStore:   s.Store.Group(),
		Users:        s.userService,
		WebHub:       s,
		ConfigFn:     s.Config,
		LicenseFn:    s.License,
	})
	if err != nil {
		return nil, errors.Wrapf(err, "unable to create teams service")
	}

	s.userService, err = users.New(users.ServiceConfig{
		UserStore:    s.Store.User(),
		SessionStore: s.Store.Session(),
		OAuthStore:   s.Store.OAuth(),
		ConfigFn:     s.Config,
		Metrics:      s.Metrics,
		Cluster:      s.Cluster,
		LicenseFn:    s.License,
	})
	if err != nil {
		return nil, errors.Wrapf(err, "unable to create users service")
	}

	s.teamService, err = teams.New(teams.ServiceConfig{
		TeamStore:    s.Store.Team(),
		ChannelStore: s.Store.Channel(),
		GroupStore:   s.Store.Group(),
		Users:        s.userService,
		WebHub:       s,
		ConfigFn:     s.Config,
		LicenseFn:    s.License,
	})
	if err != nil {
		return nil, errors.Wrapf(err, "unable to create teams service")
	}

	s.configListenerId = s.AddConfigListener(func(_, _ *model.Config) {
		ch := s.Channels()
		ch.regenerateClientConfig()

		message := model.NewWebSocketEvent(model.WebsocketEventConfigChanged, "", "", "", nil)

		appInstance := New(ServerConnector(ch))
		message.Add("config", appInstance.ClientConfigWithComputed())
		s.Go(func() {
			s.Publish(message)
		})

		if err = s.initLogging(); err != nil {
			mlog.Error("Error re-configuring logging after config change", mlog.Err(err))
			return
		}
	})
	s.licenseListenerId = s.AddLicenseListener(func(oldLicense, newLicense *model.License) {
		s.Channels().regenerateClientConfig()

		message := model.NewWebSocketEvent(model.WebsocketEventLicenseChanged, "", "", "", nil)
		message.Add("license", s.GetSanitizedClientLicense())
		s.Go(func() {
			s.Publish(message)
		})

	})

<<<<<<< HEAD
	s.telemetryService = telemetry.New(s, s.Store, s.SearchEngine, s.Log)
=======
	s.telemetryService = telemetry.New(New(ServerConnector(s.Channels())), s.Store, s.SearchEngine, s.Log)
>>>>>>> 21a61813

	emailService, err := email.NewService(email.ServiceConfig{
		ConfigFn:           s.Config,
		LicenseFn:          s.License,
		GoFn:               s.Go,
		TemplatesContainer: s.TemplatesContainer(),
		UserService:        s.userService,
		Store:              s.GetStore(),
	})
	if err != nil {
		return nil, errors.Wrapf(err, "unable to initialize email service")
	}
	s.EmailService = emailService

	if model.BuildEnterpriseReady == "true" {
		s.LoadLicense()
	}

	s.setupFeatureFlags()

	var imgErr error
	s.imgDecoder, imgErr = imaging.NewDecoder(imaging.DecoderOptions{
		ConcurrencyLevel: runtime.NumCPU(),
	})
	if imgErr != nil {
		return nil, errors.Wrap(imgErr, "failed to create image decoder")
	}
	s.imgEncoder, imgErr = imaging.NewEncoder(imaging.EncoderOptions{
		ConcurrencyLevel: runtime.NumCPU(),
	})
	if imgErr != nil {
		return nil, errors.Wrap(imgErr, "failed to create image encoder")
	}

	s.initJobs()

	s.clusterLeaderListenerId = s.AddClusterLeaderChangedListener(func() {
		mlog.Info("Cluster leader changed. Determining if job schedulers should be running:", mlog.Bool("isLeader", s.IsLeader()))
		if s.Jobs != nil {
			s.Jobs.HandleClusterLeaderChange(s.IsLeader())
		}
		s.setupFeatureFlags()
	})

	if s.joinCluster && s.Cluster != nil {
		s.registerClusterHandlers()
		s.Cluster.StartInterNodeCommunication()
	}

	if err = s.ensurePostActionCookieSecret(); err != nil {
		return nil, errors.Wrapf(err, "unable to ensure PostAction cookie secret")
	}

	if err = s.ensureInstallationDate(); err != nil {
		return nil, errors.Wrapf(err, "unable to ensure installation date")
	}

	if err = s.ensureFirstServerRunTimestamp(); err != nil {
		return nil, errors.Wrapf(err, "unable to ensure first run timestamp")
	}

<<<<<<< HEAD
	subpath, err := utils.GetSubpathFromConfig(s.Config())
	if err != nil {
		return nil, errors.Wrap(err, "failed to parse SiteURL subpath")
	}
	s.Router = s.RootRouter.PathPrefix(subpath).Subrouter()

	pluginsRoute := s.Router.PathPrefix("/plugins/{plugin_id:[A-Za-z0-9\\_\\-\\.]+}").Subrouter()
	pluginsRoute.HandleFunc("", s.ServePluginRequest)
	pluginsRoute.HandleFunc("/public/{public_file:.*}", s.ServePluginPublicRequest)
	pluginsRoute.HandleFunc("/{anything:.*}", s.ServePluginRequest)

=======
>>>>>>> 21a61813
	// If configured with a subpath, redirect 404s at the root back into the subpath.
	if subpath != "/" {
		s.RootRouter.NotFoundHandler = http.HandlerFunc(func(w http.ResponseWriter, r *http.Request) {
			r.URL.Path = path.Join(subpath, r.URL.Path)
			http.Redirect(w, r, r.URL.String(), http.StatusFound)
		})
	}

	s.WebSocketRouter = &WebSocketRouter{
		handlers: make(map[string]webSocketHandler),
	}

	mailConfig := s.MailServiceConfig()

	if nErr := mail.TestConnection(mailConfig); nErr != nil {
		mlog.Error("Mail server connection test is failed", mlog.Err(nErr))
	}

	if _, err = url.ParseRequestURI(*s.Config().ServiceSettings.SiteURL); err != nil {
		mlog.Error("SiteURL must be set. Some features will operate incorrectly if the SiteURL is not set. See documentation for details: http://about.mattermost.com/default-site-url")
	}

	backend, appErr := s.FileBackend()
	if appErr != nil {
		mlog.Error("Problem with file storage settings", mlog.Err(appErr))
	} else {
		nErr := backend.TestConnection()
		if nErr != nil {
			if _, ok := nErr.(*filestore.S3FileBackendNoBucketError); ok {
				nErr = backend.(*filestore.S3FileBackend).MakeBucket()
			}
			if nErr != nil {
				mlog.Error("Problem with file storage settings", mlog.Err(nErr))
			}
		}
	}

	// Start email batching because it's not like the other jobs
	s.AddConfigListener(func(_, _ *model.Config) {
		s.EmailService.InitEmailBatching()
	})

	logCurrentVersion := fmt.Sprintf("Current version is %v (%v/%v/%v/%v)", model.CurrentVersion, model.BuildNumber, model.BuildDate, model.BuildHash, model.BuildHashEnterprise)
	mlog.Info(
		logCurrentVersion,
		mlog.String("current_version", model.CurrentVersion),
		mlog.String("build_number", model.BuildNumber),
		mlog.String("build_date", model.BuildDate),
		mlog.String("build_hash", model.BuildHash),
		mlog.String("build_hash_enterprise", model.BuildHashEnterprise),
	)
	if model.BuildEnterpriseReady == "true" {
		mlog.Info("Enterprise Build", mlog.Bool("enterprise_build", true))
	} else {
		mlog.Info("Team Edition Build", mlog.Bool("enterprise_build", false))
	}

	pwd, _ := os.Getwd()
	mlog.Info("Printing current working", mlog.String("directory", pwd))
	mlog.Info("Loaded config", mlog.String("source", s.configStore.String()))

	s.checkPushNotificationServerURL()

	s.ReloadConfig()

	license := s.License()
	allowAdvancedLogging := license != nil && *license.Features.AdvancedLogging

	if s.Audit == nil {
		s.Audit = &audit.Audit{}
		s.Audit.Init(audit.DefMaxQueueSize)
		if err = s.configureAudit(s.Audit, allowAdvancedLogging); err != nil {
			mlog.Error("Error configuring audit", mlog.Err(err))
		}
	}

	s.removeUnlicensedLogTargets(license)
	s.enableLoggingMetrics()

	s.loggerLicenseListenerId = s.AddLicenseListener(func(oldLicense, newLicense *model.License) {
		s.removeUnlicensedLogTargets(newLicense)
		s.enableLoggingMetrics()
	})

	// Enable developer settings if this is a "dev" build
	if model.BuildNumber == "dev" {
		s.UpdateConfig(func(cfg *model.Config) { *cfg.ServiceSettings.EnableDeveloper = true })
	}

	if err = s.Store.Status().ResetAll(); err != nil {
		mlog.Error("Error to reset the server status.", mlog.Err(err))
	}

	if s.startMetrics {
		s.SetupMetricsServer()
	}

	s.AddLicenseListener(func(oldLicense, newLicense *model.License) {
		if (oldLicense == nil && newLicense == nil) || !s.startMetrics {
			return
		}

		if oldLicense != nil && newLicense != nil && *oldLicense.Features.Metrics == *newLicense.Features.Metrics {
			return
		}

		s.SetupMetricsServer()
	})

	s.SearchEngine.UpdateConfig(s.Config())
	searchConfigListenerId, searchLicenseListenerId := s.StartSearchEngine()
	s.searchConfigListenerId = searchConfigListenerId
	s.searchLicenseListenerId = searchLicenseListenerId

	// if enabled - perform initial product notices fetch
	if *s.Config().AnnouncementSettings.AdminNoticesEnabled || *s.Config().AnnouncementSettings.UserNoticesEnabled {
		go func() {
			appInstance := New(ServerConnector(s.Channels()))
			if err := appInstance.UpdateProductNotices(); err != nil {
				mlog.Warn("Failied to perform initial product notices fetch", mlog.Err(err))
			}
		}()
	}

	if s.skipPostInit {
		return s, nil
	}

	c := request.EmptyContext()
	s.AddConfigListener(func(oldConfig *model.Config, newConfig *model.Config) {
		appInstance := New(ServerConnector(s.Channels()))
		if *oldConfig.GuestAccountsSettings.Enable && !*newConfig.GuestAccountsSettings.Enable {
			if appErr := appInstance.DeactivateGuests(c); appErr != nil {
				mlog.Error("Unable to deactivate guest accounts", mlog.Err(appErr))
			}
		}
	})

	// Disable active guest accounts on first run if guest accounts are disabled
	if !*s.Config().GuestAccountsSettings.Enable {
		appInstance := New(ServerConnector(s.Channels()))
		if appErr := appInstance.DeactivateGuests(c); appErr != nil {
			mlog.Error("Unable to deactivate guest accounts", mlog.Err(appErr))
		}
	}

	if s.runEssentialJobs {
		s.Go(func() {
			appInstance := New(ServerConnector(s.Channels()))
			s.runLicenseExpirationCheckJob()
			runCheckAdminSupportStatusJob(appInstance, c)
			runDNDStatusExpireJob(appInstance)
		})
		s.runJobs()
	}

	s.doAppMigrations()

	s.initPostMetadata()

	// Dump the image cache if the proxy settings have changed. (need switch URLs to the correct proxy)
	s.AddConfigListener(func(oldCfg, newCfg *model.Config) {
		if (oldCfg.ImageProxySettings.Enable != newCfg.ImageProxySettings.Enable) ||
			(oldCfg.ImageProxySettings.ImageProxyType != newCfg.ImageProxySettings.ImageProxyType) ||
			(oldCfg.ImageProxySettings.RemoteImageProxyURL != newCfg.ImageProxySettings.RemoteImageProxyURL) ||
			(oldCfg.ImageProxySettings.RemoteImageProxyOptions != newCfg.ImageProxySettings.RemoteImageProxyOptions) {
			s.openGraphDataCache.Purge()
		}
	})

	// Dump the image cache if the proxy settings have changed. (need switch URLs to the correct proxy)
	s.AddConfigListener(func(oldCfg, newCfg *model.Config) {
		if (oldCfg.ImageProxySettings.Enable != newCfg.ImageProxySettings.Enable) ||
			(oldCfg.ImageProxySettings.ImageProxyType != newCfg.ImageProxySettings.ImageProxyType) ||
			(oldCfg.ImageProxySettings.RemoteImageProxyURL != newCfg.ImageProxySettings.RemoteImageProxyURL) ||
			(oldCfg.ImageProxySettings.RemoteImageProxyOptions != newCfg.ImageProxySettings.RemoteImageProxyOptions) {
			s.openGraphDataCache.Purge()
		}
	})

	return s, nil
}

func (s *Server) SetupMetricsServer() {
	if !*s.Config().MetricsSettings.Enable {
		return
	}

	s.StopMetricsServer()

	if err := s.InitMetricsRouter(); err != nil {
		mlog.Error("Error initiating metrics router.", mlog.Err(err))
	}

	if s.Metrics != nil {
		s.Metrics.Register()
	}

	s.startMetricsServer()
}

func maxInt(a, b int) int {
	if a > b {
		return a
	}
	return b
}

func (s *Server) runJobs() {
	s.Go(func() {
		runSecurityJob(s)
	})
	s.Go(func() {
		firstRun, err := s.getFirstServerRunTimestamp()
		if err != nil {
			mlog.Warn("Fetching time of first server run failed. Setting to 'now'.")
			s.ensureFirstServerRunTimestamp()
			firstRun = utils.MillisFromTime(time.Now())
		}
		s.telemetryService.RunTelemetryJob(firstRun)
	})
	s.Go(func() {
		runSessionCleanupJob(s)
	})
	s.Go(func() {
		runJobsCleanupJob(s)
	})
	s.Go(func() {
		runTokenCleanupJob(s)
	})
	s.Go(func() {
		runCommandWebhookCleanupJob(s)
	})

	if complianceI := s.Compliance; complianceI != nil {
		complianceI.StartComplianceDailyJob()
	}

	if *s.Config().JobSettings.RunJobs && s.Jobs != nil {
		if err := s.Jobs.StartWorkers(); err != nil {
			mlog.Error("Failed to start job server workers", mlog.Err(err))
		}
	}
	if *s.Config().JobSettings.RunScheduler && s.Jobs != nil {
		if err := s.Jobs.StartSchedulers(); err != nil {
			mlog.Error("Failed to start job server schedulers", mlog.Err(err))
		}
	}

	if *s.Config().ServiceSettings.EnableAWSMetering {
		runReportToAWSMeterJob(s)
	}
}

// Global app options that should be applied to apps created by this server
func (s *Server) AppOptions() []AppOption {
	return []AppOption{
		ServerConnector(s.Channels()),
	}
}

func (s *Server) Channels() *Channels {
	ch, _ := s.products["channels"].(*Channels)
	return ch
}

// Return Database type (postgres or mysql) and current version of Mattermost
func (s *Server) DatabaseTypeAndMattermostVersion() (string, string) {
	mattermostVersion, _ := s.Store.System().GetByName("Version")
	return *s.Config().SqlSettings.DriverName, mattermostVersion.Value
}

// initLogging initializes and configures the logger(s). This may be called more than once.
func (s *Server) initLogging() error {
	var err error
	// create the app logger if needed
	if s.Log == nil {
		s.Log, err = mlog.NewLogger()
		if err != nil {
			return err
		}
	}

	// create notification logger if needed
	if s.NotificationsLog == nil {
		l, err := mlog.NewLogger()
		if err != nil {
			return err
		}
		s.NotificationsLog = l.With(mlog.String("logSource", "notifications"))
	}

	if err := s.configureLogger("logging", s.Log, &s.Config().LogSettings, s.configStore, config.GetLogFileLocation); err != nil {
		// if the config is locked then a unit test has already configured and locked the logger; not an error.
		if !errors.Is(err, mlog.ErrConfigurationLock) {
			// revert to default logger if the config is invalid
			mlog.InitGlobalLogger(nil)
			return err
		}
	}

	// Redirect default Go logger to app logger.
	s.Log.RedirectStdLog(mlog.LvlStdLog)
<<<<<<< HEAD

	// Use the app logger as the global logger (eventually remove all instances of global logging).
	mlog.InitGlobalLogger(s.Log)

	notificationLogSettings := config.GetLogSettingsFromNotificationsLogSettings(&s.Config().NotificationLogSettings)
	if err := s.configureLogger("notification logging", s.NotificationsLog, notificationLogSettings, s.configStore, config.GetNotificationsLogFileLocation); err != nil {
		if !errors.Is(err, mlog.ErrConfigurationLock) {
			mlog.Error("Error configuring notification logger", mlog.Err(err))
			return err
		}
	}
	return nil
}

=======

	// Use the app logger as the global logger (eventually remove all instances of global logging).
	mlog.InitGlobalLogger(s.Log)

	notificationLogSettings := config.GetLogSettingsFromNotificationsLogSettings(&s.Config().NotificationLogSettings)
	if err := s.configureLogger("notification logging", s.NotificationsLog, notificationLogSettings, s.configStore, config.GetNotificationsLogFileLocation); err != nil {
		if !errors.Is(err, mlog.ErrConfigurationLock) {
			mlog.Error("Error configuring notification logger", mlog.Err(err))
			return err
		}
	}
	return nil
}

>>>>>>> 21a61813
// configureLogger applies the specified configuration to a logger.
func (s *Server) configureLogger(name string, logger *mlog.Logger, logSettings *model.LogSettings, configStore *config.Store, getPath func(string) string) error {
	// Advanced logging is E20 only, however logging must be initialized before the license
	// file is loaded.  If no valid E20 license exists then advanced logging will be
	// shutdown once license is loaded/checked.
	var err error
	dsn := *logSettings.AdvancedLoggingConfig
	var logConfigSrc config.LogConfigSrc
	if dsn != "" {
		logConfigSrc, err = config.NewLogConfigSrc(dsn, configStore)
		if err != nil {
			return fmt.Errorf("invalid config source for %s, %w", name, err)
		}
		mlog.Info("Loaded configuration for "+name, mlog.String("source", dsn))
	}

	cfg, err := config.MloggerConfigFromLoggerConfig(logSettings, logConfigSrc, getPath)
	if err != nil {
		return fmt.Errorf("invalid config source for %s, %w", name, err)
	}

	if err := logger.ConfigureTargets(cfg, nil); err != nil {
		return fmt.Errorf("invalid config for %s, %w", name, err)
	}
	return nil
}

// removeUnlicensedLogTargets removes any unlicensed log target types.
func (s *Server) removeUnlicensedLogTargets(license *model.License) {
	if license != nil && *license.Features.AdvancedLogging {
		// advanced logging enabled via license; no need to remove any targets
		return
	}

	timeoutCtx, cancelCtx := context.WithTimeout(context.Background(), time.Second*10)
	defer cancelCtx()

	s.Log.RemoveTargets(timeoutCtx, func(ti mlog.TargetInfo) bool {
		return ti.Type != "*targets.Writer" && ti.Type != "*targets.File"
	})

	s.NotificationsLog.RemoveTargets(timeoutCtx, func(ti mlog.TargetInfo) bool {
		return ti.Type != "*targets.Writer" && ti.Type != "*targets.File"
	})
}

func (s *Server) startInterClusterServices(license *model.License) error {
	if license == nil {
		mlog.Debug("No license provided; Remote Cluster services disabled")
		return nil
	}

	// Remote Cluster service

	// License check
	if !*license.Features.RemoteClusterService {
		mlog.Debug("License does not have Remote Cluster services enabled")
		return nil
	}

	// Config check
	if !*s.Config().ExperimentalSettings.EnableRemoteClusterService {
		mlog.Debug("Remote Cluster Service disabled via config")
		return nil
	}

	var err error

	rcs, err := remotecluster.NewRemoteClusterService(s)
	if err != nil {
		return err
	}

	if err = rcs.Start(); err != nil {
		return err
	}

	s.serviceMux.Lock()
	s.remoteClusterService = rcs
	s.serviceMux.Unlock()

	// Shared Channels service

	// License check
	if !*license.Features.SharedChannels {
		mlog.Debug("License does not have shared channels enabled")
		return nil
	}

	// Config check
	if !*s.Config().ExperimentalSettings.EnableSharedChannels {
		mlog.Debug("Shared Channels Service disabled via config")
		return nil
	}

	appInstance := New(ServerConnector(s.Channels()))
	scs, err := sharedchannel.NewSharedChannelService(s, appInstance)
	if err != nil {
		return err
	}

	if err = scs.Start(); err != nil {
		return err
	}

	s.serviceMux.Lock()
	s.sharedChannelService = scs
	s.serviceMux.Unlock()

	return nil
}

func (s *Server) enableLoggingMetrics() {
	if s.Metrics == nil {
		return
	}

	s.Log.SetMetricsCollector(s.Metrics.GetLoggerMetricsCollector(), mlog.DefaultMetricsUpdateFreqMillis)

	// logging config needs to be reloaded when metrics collector is added or changed.
	if err := s.initLogging(); err != nil {
		mlog.Error("Error re-configuring logging for metrics")
		return
	}

	mlog.Debug("Logging metrics enabled")
}

const TimeToWaitForConnectionsToCloseOnServerShutdown = time.Second

func (s *Server) StopHTTPServer() {
	if s.Server != nil {
		ctx, cancel := context.WithTimeout(context.Background(), TimeToWaitForConnectionsToCloseOnServerShutdown)
		defer cancel()
		didShutdown := false
		for s.didFinishListen != nil && !didShutdown {
			if err := s.Server.Shutdown(ctx); err != nil {
				mlog.Warn("Unable to shutdown server", mlog.Err(err))
			}
			timer := time.NewTimer(time.Millisecond * 50)
			select {
			case <-s.didFinishListen:
				didShutdown = true
			case <-timer.C:
			}
			timer.Stop()
		}
		s.Server.Close()
		s.Server = nil
	}
}

func (s *Server) Shutdown() {
	mlog.Info("Stopping Server...")

	defer sentry.Flush(2 * time.Second)

	// Stop products.
	// This needs to happen before because products are dependent
	// on parent services.
	for name, product := range s.products {
		if err := product.Stop(); err != nil {
			mlog.Warn("Unable to cleanly stop product", mlog.String("name", name), mlog.Err(err))
		}
	}

	s.HubStop()
	s.RemoveLicenseListener(s.licenseListenerId)
	s.RemoveLicenseListener(s.loggerLicenseListenerId)
	s.RemoveClusterLeaderChangedListener(s.clusterLeaderListenerId)

	if s.tracer != nil {
		if err := s.tracer.Close(); err != nil {
			mlog.Warn("Unable to cleanly shutdown opentracing client", mlog.Err(err))
		}
	}

	err := s.telemetryService.Shutdown()
	if err != nil {
		mlog.Warn("Unable to cleanly shutdown telemetry client", mlog.Err(err))
	}

	s.serviceMux.RLock()
	if s.sharedChannelService != nil {
		if err = s.sharedChannelService.Shutdown(); err != nil {
			mlog.Error("Error shutting down shared channel services", mlog.Err(err))
		}
	}
	if s.remoteClusterService != nil {
		if err = s.remoteClusterService.Shutdown(); err != nil {
			mlog.Error("Error shutting down intercluster services", mlog.Err(err))
		}
	}
	s.serviceMux.RUnlock()

	s.StopHTTPServer()
	s.stopLocalModeServer()
	// Push notification hub needs to be shutdown after HTTP server
	// to prevent stray requests from generating a push notification after it's shut down.
	s.StopPushNotificationsHubWorkers()
	s.htmlTemplateWatcher.Close()

	s.WaitForGoroutines()

	s.RemoveConfigListener(s.configListenerId)
	s.stopSearchEngine()

	s.Audit.Shutdown()

	s.stopFeatureFlagUpdateJob()

	s.configStore.Close()

	if s.Cluster != nil {
		s.Cluster.StopInterNodeCommunication()
	}

	s.StopMetricsServer()

	// This must be done after the cluster is stopped.
	if s.Jobs != nil {
		// For simplicity we don't check if workers and schedulers are active
		// before stopping them as both calls essentially become no-ops
		// if nothing is running.
		if err = s.Jobs.StopWorkers(); err != nil && !errors.Is(err, jobs.ErrWorkersNotRunning) {
			mlog.Warn("Failed to stop job server workers", mlog.Err(err))
		}
		if err = s.Jobs.StopSchedulers(); err != nil && !errors.Is(err, jobs.ErrSchedulersNotRunning) {
			mlog.Warn("Failed to stop job server schedulers", mlog.Err(err))
		}
	}

	if s.Store != nil {
		s.Store.Close()
	}

	if s.CacheProvider != nil {
		if err = s.CacheProvider.Close(); err != nil {
			mlog.Warn("Unable to cleanly shutdown cache", mlog.Err(err))
		}
	}

	s.dndTaskMut.Lock()
	if s.dndTask != nil {
		s.dndTask.Cancel()
	}
	s.dndTaskMut.Unlock()

	mlog.Info("Server stopped")

<<<<<<< HEAD
=======
	// Stop products.
	// This needs to happen last because products are dependent
	// on parent services.
	for name, product := range s.products {
		if err2 := product.Stop(); err2 != nil {
			mlog.Warn("Unable to cleanly stop product", mlog.String("name", name), mlog.Err(err2))
		}
	}

>>>>>>> 21a61813
	// shutdown main and notification loggers which will flush any remaining log records.
	timeoutCtx, timeoutCancel := context.WithTimeout(context.Background(), time.Second*15)
	defer timeoutCancel()
	if err = s.NotificationsLog.ShutdownWithTimeout(timeoutCtx); err != nil {
		fmt.Fprintf(os.Stderr, "Error shutting down notification logger: %v", err)
	}
	if err = s.Log.ShutdownWithTimeout(timeoutCtx); err != nil {
		fmt.Fprintf(os.Stderr, "Error shutting down main logger: %v", err)
	}
}

func (s *Server) Restart() error {
	percentage, err := s.UpgradeToE0Status()
	if err != nil || percentage != 100 {
		return errors.Wrap(err, "unable to restart because the system has not been upgraded")
	}
	s.Shutdown()

	argv0, err := exec.LookPath(os.Args[0])
	if err != nil {
		return err
	}

	if _, err = os.Stat(argv0); err != nil {
		return err
	}

	mlog.Info("Restarting server")
	return syscall.Exec(argv0, os.Args, os.Environ())
}

func (s *Server) isUpgradedFromTE() bool {
	val, err := s.Store.System().GetByName(model.SystemUpgradedFromTeId)
	if err != nil {
		return false
	}
	return val.Value == "true"
}

func (s *Server) CanIUpgradeToE0() error {
	return upgrader.CanIUpgradeToE0()
}

func (s *Server) UpgradeToE0() error {
	if err := upgrader.UpgradeToE0(); err != nil {
		return err
	}
	upgradedFromTE := &model.System{Name: model.SystemUpgradedFromTeId, Value: "true"}
	s.Store.System().Save(upgradedFromTE)
	return nil
}

func (s *Server) UpgradeToE0Status() (int64, error) {
	return upgrader.UpgradeToE0Status()
}

// Go creates a goroutine, but maintains a record of it to ensure that execution completes before
// the server is shutdown.
func (s *Server) Go(f func()) {
	atomic.AddInt32(&s.goroutineCount, 1)

	go func() {
		f()

		atomic.AddInt32(&s.goroutineCount, -1)
		select {
		case s.goroutineExitSignal <- struct{}{}:
		default:
		}
	}()
}

// WaitForGoroutines blocks until all goroutines created by App.Go exit.
func (s *Server) WaitForGoroutines() {
	for atomic.LoadInt32(&s.goroutineCount) != 0 {
		<-s.goroutineExitSignal
	}
}

var corsAllowedMethods = []string{
	"POST",
	"GET",
	"OPTIONS",
	"PUT",
	"PATCH",
	"DELETE",
}

// golang.org/x/crypto/acme/autocert/autocert.go
func handleHTTPRedirect(w http.ResponseWriter, r *http.Request) {
	if r.Method != "GET" && r.Method != "HEAD" {
		http.Error(w, "Use HTTPS", http.StatusBadRequest)
		return
	}
	target := "https://" + stripPort(r.Host) + r.URL.RequestURI()
	http.Redirect(w, r, target, http.StatusFound)
}

// golang.org/x/crypto/acme/autocert/autocert.go
func stripPort(hostport string) string {
	host, _, err := net.SplitHostPort(hostport)
	if err != nil {
		return hostport
	}
	return net.JoinHostPort(host, "443")
}

func (s *Server) Start() error {
	// Start products.
	// This needs to happen before because products are dependent on the HTTP server.
	for name, product := range s.products {
		if err := product.Start(); err != nil {
			return errors.Wrapf(err, "Unable to start %s", name)
		}
	}

	mlog.Info("Starting Server...")

	var handler http.Handler = s.RootRouter

	if *s.Config().LogSettings.EnableDiagnostics && *s.Config().LogSettings.EnableSentry && !strings.Contains(SentryDSN, "placeholder") {
		sentryHandler := sentryhttp.New(sentryhttp.Options{
			Repanic: true,
		})
		handler = sentryHandler.Handle(handler)
	}

	if allowedOrigins := *s.Config().ServiceSettings.AllowCorsFrom; allowedOrigins != "" {
		exposedCorsHeaders := *s.Config().ServiceSettings.CorsExposedHeaders
		allowCredentials := *s.Config().ServiceSettings.CorsAllowCredentials
		debug := *s.Config().ServiceSettings.CorsDebug
		corsWrapper := cors.New(cors.Options{
			AllowedOrigins:   strings.Fields(allowedOrigins),
			AllowedMethods:   corsAllowedMethods,
			AllowedHeaders:   []string{"*"},
			ExposedHeaders:   strings.Fields(exposedCorsHeaders),
			MaxAge:           86400,
			AllowCredentials: allowCredentials,
			Debug:            debug,
		})

		// If we have debugging of CORS turned on then forward messages to logs
		if debug {
			corsWrapper.Log = s.Log.With(mlog.String("source", "cors")).StdLogger(mlog.LvlDebug)
		}

		handler = corsWrapper.Handler(handler)
	}

	if *s.Config().RateLimitSettings.Enable {
		mlog.Info("RateLimiter is enabled")

		rateLimiter, err := NewRateLimiter(&s.Config().RateLimitSettings, s.Config().ServiceSettings.TrustedProxyIPHeader)
		if err != nil {
			return err
		}

		s.RateLimiter = rateLimiter
		handler = rateLimiter.RateLimitHandler(handler)
	}
	s.Busy = NewBusy(s.Cluster)

	// Creating a logger for logging errors from http.Server at error level
	errStdLog := s.Log.With(mlog.String("source", "httpserver")).StdLogger(mlog.LvlError)

	s.Server = &http.Server{
		Handler:      handler,
		ReadTimeout:  time.Duration(*s.Config().ServiceSettings.ReadTimeout) * time.Second,
		WriteTimeout: time.Duration(*s.Config().ServiceSettings.WriteTimeout) * time.Second,
		IdleTimeout:  time.Duration(*s.Config().ServiceSettings.IdleTimeout) * time.Second,
		ErrorLog:     errStdLog,
	}

	addr := *s.Config().ServiceSettings.ListenAddress
	if addr == "" {
		if *s.Config().ServiceSettings.ConnectionSecurity == model.ConnSecurityTLS {
			addr = ":https"
		} else {
			addr = ":http"
		}
	}

	listener, err := net.Listen("tcp", addr)
	if err != nil {
		return errors.Wrapf(err, i18n.T("api.server.start_server.starting.critical"), err)
	}
	s.ListenAddr = listener.Addr().(*net.TCPAddr)

	logListeningPort := fmt.Sprintf("Server is listening on %v", listener.Addr().String())
	mlog.Info(logListeningPort, mlog.String("address", listener.Addr().String()))

	m := &autocert.Manager{
		Cache:  autocert.DirCache(*s.Config().ServiceSettings.LetsEncryptCertificateCacheFile),
		Prompt: autocert.AcceptTOS,
	}

	if *s.Config().ServiceSettings.Forward80To443 {
		if host, port, err := net.SplitHostPort(addr); err != nil {
			mlog.Error("Unable to setup forwarding", mlog.Err(err))
		} else if port != "443" {
			return fmt.Errorf(i18n.T("api.server.start_server.forward80to443.enabled_but_listening_on_wrong_port"), port)
		} else {
			httpListenAddress := net.JoinHostPort(host, "http")

			if *s.Config().ServiceSettings.UseLetsEncrypt {
				server := &http.Server{
					Addr:     httpListenAddress,
					Handler:  m.HTTPHandler(nil),
					ErrorLog: s.Log.With(mlog.String("source", "le_forwarder_server")).StdLogger(mlog.LvlError),
				}
				go server.ListenAndServe()
			} else {
				go func() {
					redirectListener, err := net.Listen("tcp", httpListenAddress)
					if err != nil {
						mlog.Error("Unable to setup forwarding", mlog.Err(err))
						return
					}
					defer redirectListener.Close()

					server := &http.Server{
						Handler:  http.HandlerFunc(handleHTTPRedirect),
						ErrorLog: s.Log.With(mlog.String("source", "forwarder_server")).StdLogger(mlog.LvlError),
					}
					server.Serve(redirectListener)
				}()
			}
		}
	} else if *s.Config().ServiceSettings.UseLetsEncrypt {
		return errors.New(i18n.T("api.server.start_server.forward80to443.disabled_while_using_lets_encrypt"))
	}

	s.didFinishListen = make(chan struct{})
	go func() {
		var err error
		if *s.Config().ServiceSettings.ConnectionSecurity == model.ConnSecurityTLS {

			tlsConfig := &tls.Config{
				PreferServerCipherSuites: true,
				CurvePreferences:         []tls.CurveID{tls.CurveP521, tls.CurveP384, tls.CurveP256},
			}

			switch *s.Config().ServiceSettings.TLSMinVer {
			case "1.0":
				tlsConfig.MinVersion = tls.VersionTLS10
			case "1.1":
				tlsConfig.MinVersion = tls.VersionTLS11
			default:
				tlsConfig.MinVersion = tls.VersionTLS12
			}

			defaultCiphers := []uint16{
				tls.TLS_ECDHE_ECDSA_WITH_AES_128_GCM_SHA256,
				tls.TLS_ECDHE_ECDSA_WITH_AES_256_GCM_SHA384,
				tls.TLS_ECDHE_RSA_WITH_AES_128_GCM_SHA256,
				tls.TLS_ECDHE_RSA_WITH_AES_256_GCM_SHA384,
				tls.TLS_RSA_WITH_AES_128_GCM_SHA256,
				tls.TLS_RSA_WITH_AES_256_GCM_SHA384,
			}

			if len(s.Config().ServiceSettings.TLSOverwriteCiphers) == 0 {
				tlsConfig.CipherSuites = defaultCiphers
			} else {
				var cipherSuites []uint16
				for _, cipher := range s.Config().ServiceSettings.TLSOverwriteCiphers {
					value, ok := model.ServerTLSSupportedCiphers[cipher]

					if !ok {
						mlog.Warn("Unsupported cipher passed", mlog.String("cipher", cipher))
						continue
					}

					cipherSuites = append(cipherSuites, value)
				}

				if len(cipherSuites) == 0 {
					mlog.Warn("No supported ciphers passed, fallback to default cipher suite")
					cipherSuites = defaultCiphers
				}

				tlsConfig.CipherSuites = cipherSuites
			}

			certFile := ""
			keyFile := ""

			if *s.Config().ServiceSettings.UseLetsEncrypt {
				tlsConfig.GetCertificate = m.GetCertificate
				tlsConfig.NextProtos = append(tlsConfig.NextProtos, "h2")
			} else {
				certFile = *s.Config().ServiceSettings.TLSCertFile
				keyFile = *s.Config().ServiceSettings.TLSKeyFile
			}

			s.Server.TLSConfig = tlsConfig
			err = s.Server.ServeTLS(listener, certFile, keyFile)
		} else {
			err = s.Server.Serve(listener)
		}

		if err != nil && err != http.ErrServerClosed {
			mlog.Critical("Error starting server", mlog.Err(err))
			time.Sleep(time.Second)
		}

		close(s.didFinishListen)
	}()

	if *s.Config().ServiceSettings.EnableLocalMode {
		if err := s.startLocalModeServer(); err != nil {
			mlog.Critical(err.Error())
		}
	}

	if err := s.startInterClusterServices(s.License()); err != nil {
		mlog.Error("Error starting inter-cluster services", mlog.Err(err))
	}

	// Start products.
	// This needs to happen after the server has started.
	for name, product := range s.products {
		if err := product.Start(); err != nil {
			return errors.Wrapf(err, "Unable to start %s", name)
		}
	}

	return nil
}

func (s *Server) startLocalModeServer() error {
	s.localModeServer = &http.Server{
		Handler: s.LocalRouter,
	}

	socket := *s.configStore.Get().ServiceSettings.LocalModeSocketLocation
	if err := os.RemoveAll(socket); err != nil {
		return errors.Wrapf(err, i18n.T("api.server.start_server.starting.critical"), err)
	}

	unixListener, err := net.Listen("unix", socket)
	if err != nil {
		return errors.Wrapf(err, i18n.T("api.server.start_server.starting.critical"), err)
	}
	if err = os.Chmod(socket, 0600); err != nil {
		return errors.Wrapf(err, i18n.T("api.server.start_server.starting.critical"), err)
	}

	go func() {
		err = s.localModeServer.Serve(unixListener)
		if err != nil && err != http.ErrServerClosed {
			mlog.Critical("Error starting unix socket server", mlog.Err(err))
		}
	}()
	return nil
}

func (s *Server) stopLocalModeServer() {
	if s.localModeServer != nil {
		s.localModeServer.Close()
	}
}

func (a *App) OriginChecker() func(*http.Request) bool {
	if allowed := *a.Config().ServiceSettings.AllowCorsFrom; allowed != "" {
		if allowed != "*" {
			siteURL, err := url.Parse(*a.Config().ServiceSettings.SiteURL)
			if err == nil {
				siteURL.Path = ""
				allowed += " " + siteURL.String()
			}
		}

		return utils.OriginChecker(allowed)
	}
	return nil
}

func (s *Server) checkPushNotificationServerURL() {
	notificationServer := *s.Config().EmailSettings.PushNotificationServer
	if strings.HasPrefix(notificationServer, "http://") {
		mlog.Warn("Your push notification server is configured with HTTP. For improved security, update to HTTPS in your configuration.")
	}
}

func runSecurityJob(s *Server) {
	doSecurity(s)
	model.CreateRecurringTask("Security", func() {
		doSecurity(s)
	}, time.Hour*4)
}

func runTokenCleanupJob(s *Server) {
	doTokenCleanup(s)
	model.CreateRecurringTask("Token Cleanup", func() {
		doTokenCleanup(s)
	}, time.Hour*1)
}

func runCommandWebhookCleanupJob(s *Server) {
	doCommandWebhookCleanup(s)
	model.CreateRecurringTask("Command Hook Cleanup", func() {
		doCommandWebhookCleanup(s)
	}, time.Hour*1)
}

func runSessionCleanupJob(s *Server) {
	doSessionCleanup(s)
	model.CreateRecurringTask("Session Cleanup", func() {
		doSessionCleanup(s)
	}, time.Hour*24)
}

func runJobsCleanupJob(s *Server) {
	doJobsCleanup(s)
	model.CreateRecurringTask("Job Cleanup", func() {
		doJobsCleanup(s)
	}, time.Hour*24)
}

func (s *Server) runLicenseExpirationCheckJob() {
	s.doLicenseExpirationCheck()
	model.CreateRecurringTask("License Expiration Check", func() {
		s.doLicenseExpirationCheck()
	}, time.Hour*24)
}

func runReportToAWSMeterJob(s *Server) {
	model.CreateRecurringTask("Collect and send usage report to AWS Metering Service", func() {
		doReportUsageToAWSMeteringService(s)
	}, time.Hour*model.AwsMeteringReportInterval)
}

func doReportUsageToAWSMeteringService(s *Server) {
	awsMeter := awsmeter.New(s.Store, s.Config())
	if awsMeter == nil {
		mlog.Error("Cannot obtain instance of AWS Metering Service.")
		return
	}

	dimensions := []string{model.AwsMeteringDimensionUsageHrs}
	reports := awsMeter.GetUserCategoryUsage(dimensions, time.Now().UTC(), time.Now().Add(-model.AwsMeteringReportInterval*time.Hour).UTC())
	awsMeter.ReportUserCategoryUsage(reports)
}

func runCheckAdminSupportStatusJob(a *App, c *request.Context) {
	model.CreateRecurringTask("Check Admin Support Status Job", func() {
		doCheckAdminSupportStatus(a, c)
	}, time.Hour*model.WarnMetricJobInterval)
}

func doSecurity(s *Server) {
	s.DoSecurityUpdateCheck()
}

func doTokenCleanup(s *Server) {
	s.Store.Token().Cleanup()
}

func doCommandWebhookCleanup(s *Server) {
	s.Store.CommandWebhook().Cleanup()
}

const (
	sessionsCleanupBatchSize = 1000
	jobsCleanupBatchSize     = 1000
)

func doSessionCleanup(s *Server) {
	mlog.Debug("Cleaning up session store.")
	err := s.Store.Session().Cleanup(model.GetMillis(), sessionsCleanupBatchSize)
	if err != nil {
		mlog.Warn("Error while cleaning up sessions", mlog.Err(err))
	}
}

func doJobsCleanup(s *Server) {
	if *s.Config().JobSettings.CleanupJobsThresholdDays < 0 {
		return
	}
	mlog.Debug("Cleaning up jobs store.")

	dur := time.Duration(*s.Config().JobSettings.CleanupJobsThresholdDays) * time.Hour * 24
	expiry := model.GetMillisForTime(time.Now().Add(-dur))
	err := s.Store.Job().Cleanup(expiry, jobsCleanupBatchSize)
	if err != nil {
		mlog.Warn("Error while cleaning up jobs", mlog.Err(err))
	}
}

func doCheckAdminSupportStatus(a *App, c *request.Context) {
	isE0Edition := model.BuildEnterpriseReady == "true"

	if strings.TrimSpace(*a.Config().SupportSettings.SupportEmail) == model.SupportSettingsDefaultSupportEmail {
		if err := a.notifyAdminsOfWarnMetricStatus(c, model.SystemMetricSupportEmailNotConfigured, isE0Edition); err != nil {
			mlog.Error("Failed to send notifications to admin users.", mlog.Err(err))
		}
	}
}

func (s *Server) StopMetricsServer() {
	s.metricsLock.Lock()
	defer s.metricsLock.Unlock()

	if s.metricsServer != nil {
		ctx, cancel := context.WithTimeout(context.Background(), TimeToWaitForConnectionsToCloseOnServerShutdown)
		defer cancel()

		s.metricsServer.Shutdown(ctx)
		s.Log.Info("Metrics and profiling server is stopping")
	}
}

func (s *Server) HandleMetrics(route string, h http.Handler) {
	if s.metricsRouter != nil {
		s.metricsRouter.Handle(route, h)
	}
}

func (s *Server) InitMetricsRouter() error {
	s.metricsRouter = mux.NewRouter()
	runtime.SetBlockProfileRate(*s.Config().MetricsSettings.BlockProfileRate)

	metricsPage := `
			<html>
				<body>{{if .}}
					<div><a href="/metrics">Metrics</a></div>{{end}}
					<div><a href="/debug/pprof/">Profiling Root</a></div>
					<div><a href="/debug/pprof/cmdline">Profiling Command Line</a></div>
					<div><a href="/debug/pprof/symbol">Profiling Symbols</a></div>
					<div><a href="/debug/pprof/goroutine">Profiling Goroutines</a></div>
					<div><a href="/debug/pprof/heap">Profiling Heap</a></div>
					<div><a href="/debug/pprof/threadcreate">Profiling Threads</a></div>
					<div><a href="/debug/pprof/block">Profiling Blocking</a></div>
					<div><a href="/debug/pprof/trace">Profiling Execution Trace</a></div>
					<div><a href="/debug/pprof/profile">Profiling CPU</a></div>
				</body>
			</html>
		`
	metricsPageTmpl, err := template.New("page").Parse(metricsPage)
	if err != nil {
		return errors.Wrap(err, "failed to create template")
	}

	rootHandler := func(w http.ResponseWriter, r *http.Request) {
		metricsPageTmpl.Execute(w, s.Metrics != nil)
	}

	s.metricsRouter.HandleFunc("/", rootHandler)
	s.metricsRouter.StrictSlash(true)

	s.metricsRouter.Handle("/debug", http.RedirectHandler("/", http.StatusMovedPermanently))
	s.metricsRouter.HandleFunc("/debug/pprof/", pprof.Index)
	s.metricsRouter.HandleFunc("/debug/pprof/cmdline", pprof.Cmdline)
	s.metricsRouter.HandleFunc("/debug/pprof/profile", pprof.Profile)
	s.metricsRouter.HandleFunc("/debug/pprof/symbol", pprof.Symbol)
	s.metricsRouter.HandleFunc("/debug/pprof/trace", pprof.Trace)

	// Manually add support for paths linked to by index page at /debug/pprof/
	s.metricsRouter.Handle("/debug/pprof/goroutine", pprof.Handler("goroutine"))
	s.metricsRouter.Handle("/debug/pprof/heap", pprof.Handler("heap"))
	s.metricsRouter.Handle("/debug/pprof/threadcreate", pprof.Handler("threadcreate"))
	s.metricsRouter.Handle("/debug/pprof/block", pprof.Handler("block"))

	return nil
}

func (s *Server) startMetricsServer() {
	var notify chan struct{}
	s.metricsLock.Lock()
	defer func() {
		if notify != nil {
			<-notify
		}
		s.metricsLock.Unlock()
	}()

	l, err := net.Listen("tcp", *s.Config().MetricsSettings.ListenAddress)
	if err != nil {
		mlog.Error(err.Error())
		return
	}

	notify = make(chan struct{})
	s.metricsServer = &http.Server{
		Handler:      handlers.RecoveryHandler(handlers.PrintRecoveryStack(true))(s.metricsRouter),
		ReadTimeout:  time.Duration(*s.Config().ServiceSettings.ReadTimeout) * time.Second,
		WriteTimeout: time.Duration(*s.Config().ServiceSettings.WriteTimeout) * time.Second,
	}

	go func() {
		close(notify)
		if err := s.metricsServer.Serve(l); err != nil && err != http.ErrServerClosed {
			mlog.Critical(err.Error())
		}
	}()

	s.Log.Info("Metrics and profiling server is started", mlog.String("address", l.Addr().String()))
}

func (s *Server) sendLicenseUpForRenewalEmail(users map[string]*model.User, license *model.License) *model.AppError {
	key := model.LicenseUpForRenewalEmailSent + license.Id
	if _, err := s.Store.System().GetByName(key); err == nil {
		// return early because the key already exists and that means we already executed the code below to send email successfully
		return nil
	}

	daysToExpiration := license.DaysToExpiration()

	renewalLink, appErr := s.GenerateLicenseRenewalLink()
	if appErr != nil {
		return model.NewAppError("s.sendLicenseUpForRenewalEmail", "api.server.license_up_for_renewal.error_generating_link", nil, appErr.Error(), http.StatusInternalServerError)
	}

	// we want to at least have one email sent out to an admin
	countNotOks := 0

	for _, user := range users {
		name := user.FirstName
		if name == "" {
			name = user.Username
		}
		if err := s.EmailService.SendLicenseUpForRenewalEmail(user.Email, name, user.Locale, *s.Config().ServiceSettings.SiteURL, renewalLink, daysToExpiration); err != nil {
			mlog.Error("Error sending license up for renewal email to", mlog.String("user_email", user.Email), mlog.Err(err))
			countNotOks++
		}
	}

	// if not even one admin got an email, we consider that this operation errored
	if countNotOks == len(users) {
		return model.NewAppError("s.sendLicenseUpForRenewalEmail", "api.server.license_up_for_renewal.error_sending_email", nil, "", http.StatusInternalServerError)
	}

	system := model.System{
		Name:  key,
		Value: "true",
	}

	if err := s.Store.System().Save(&system); err != nil {
		mlog.Debug("Failed to mark license up for renewal email sending as completed.", mlog.Err(err))
	}

	return nil
}

func (s *Server) doLicenseExpirationCheck() {
	s.LoadLicense()
	license := s.License()

	if license == nil {
		mlog.Debug("License cannot be found.")
		return
	}

	if *license.Features.Cloud {
		mlog.Debug("Skipping license expiration check for Cloud")
		return
	}

	users, err := s.Store.User().GetSystemAdminProfiles()
	if err != nil {
		mlog.Error("Failed to get system admins for license expired message from Mattermost.")
		return
	}

	if license.IsWithinExpirationPeriod() {
		appErr := s.sendLicenseUpForRenewalEmail(users, license)
		if appErr != nil {
			mlog.Debug(appErr.Error())
		}
	}

	if !license.IsPastGracePeriod() {
		mlog.Debug("License is not past the grace period.")
		return
	}

	//send email to admin(s)
	for _, user := range users {
		user := user
		if user.Email == "" {
			mlog.Error("Invalid system admin email.", mlog.String("user_email", user.Email))
			continue
		}

		mlog.Debug("Sending license expired email.", mlog.String("user_email", user.Email))
		s.Go(func() {
			if err := s.SendRemoveExpiredLicenseEmail(user.Email, user.Locale, *s.Config().ServiceSettings.SiteURL); err != nil {
				mlog.Error("Error while sending the license expired email.", mlog.String("user_email", user.Email), mlog.Err(err))
			}
		})
	}

	//remove the license
	s.RemoveLicense()
}

// SendRemoveExpiredLicenseEmail formats an email and uses the email service to send the email to user with link pointing to CWS
// to renew the user license
func (s *Server) SendRemoveExpiredLicenseEmail(email string, locale, siteURL string) *model.AppError {
	renewalLink, err := s.GenerateLicenseRenewalLink()
	if err != nil {
		return err
	}

	if err := s.EmailService.SendRemoveExpiredLicenseEmail(renewalLink, email, locale, siteURL); err != nil {
		return model.NewAppError("SendRemoveExpiredLicenseEmail", "api.license.remove_expired_license.failed.error", nil, err.Error(), http.StatusInternalServerError)
	}

	return nil
}

func (s *Server) StartSearchEngine() (string, string) {
	if s.SearchEngine.ElasticsearchEngine != nil && s.SearchEngine.ElasticsearchEngine.IsActive() {
		s.Go(func() {
			if err := s.SearchEngine.ElasticsearchEngine.Start(); err != nil {
				s.Log.Error(err.Error())
			}
		})
	}

	configListenerId := s.AddConfigListener(func(oldConfig *model.Config, newConfig *model.Config) {
		if s.SearchEngine == nil {
			return
		}
		s.SearchEngine.UpdateConfig(newConfig)

		if s.SearchEngine.ElasticsearchEngine != nil && !*oldConfig.ElasticsearchSettings.EnableIndexing && *newConfig.ElasticsearchSettings.EnableIndexing {
			s.Go(func() {
				if err := s.SearchEngine.ElasticsearchEngine.Start(); err != nil {
					mlog.Error(err.Error())
				}
			})
		} else if s.SearchEngine.ElasticsearchEngine != nil && *oldConfig.ElasticsearchSettings.EnableIndexing && !*newConfig.ElasticsearchSettings.EnableIndexing {
			s.Go(func() {
				if err := s.SearchEngine.ElasticsearchEngine.Stop(); err != nil {
					mlog.Error(err.Error())
				}
			})
		} else if s.SearchEngine.ElasticsearchEngine != nil && *oldConfig.ElasticsearchSettings.Password != *newConfig.ElasticsearchSettings.Password || *oldConfig.ElasticsearchSettings.Username != *newConfig.ElasticsearchSettings.Username || *oldConfig.ElasticsearchSettings.ConnectionURL != *newConfig.ElasticsearchSettings.ConnectionURL || *oldConfig.ElasticsearchSettings.Sniff != *newConfig.ElasticsearchSettings.Sniff {
			s.Go(func() {
				if *oldConfig.ElasticsearchSettings.EnableIndexing {
					if err := s.SearchEngine.ElasticsearchEngine.Stop(); err != nil {
						mlog.Error(err.Error())
					}
					if err := s.SearchEngine.ElasticsearchEngine.Start(); err != nil {
						mlog.Error(err.Error())
					}
				}
			})
		}
	})

	licenseListenerId := s.AddLicenseListener(func(oldLicense, newLicense *model.License) {
		if s.SearchEngine == nil {
			return
		}
		if oldLicense == nil && newLicense != nil {
			if s.SearchEngine.ElasticsearchEngine != nil && s.SearchEngine.ElasticsearchEngine.IsActive() {
				s.Go(func() {
					if err := s.SearchEngine.ElasticsearchEngine.Start(); err != nil {
						mlog.Error(err.Error())
					}
				})
			}
		} else if oldLicense != nil && newLicense == nil {
			if s.SearchEngine.ElasticsearchEngine != nil {
				s.Go(func() {
					if err := s.SearchEngine.ElasticsearchEngine.Stop(); err != nil {
						mlog.Error(err.Error())
					}
				})
			}
		}
	})

	return configListenerId, licenseListenerId
}

func (s *Server) stopSearchEngine() {
	s.RemoveConfigListener(s.searchConfigListenerId)
	s.RemoveLicenseListener(s.searchLicenseListenerId)
	if s.SearchEngine != nil && s.SearchEngine.ElasticsearchEngine != nil && s.SearchEngine.ElasticsearchEngine.IsActive() {
		s.SearchEngine.ElasticsearchEngine.Stop()
	}
	if s.SearchEngine != nil && s.SearchEngine.BleveEngine != nil && s.SearchEngine.BleveEngine.IsActive() {
		s.SearchEngine.BleveEngine.Stop()
	}
}

func (s *Server) FileBackend() (filestore.FileBackend, *model.AppError) {
	license := s.License()
	backend, err := filestore.NewFileBackend(s.Config().FileSettings.ToFileBackendSettings(license != nil && *license.Features.Compliance))
	if err != nil {
		return nil, model.NewAppError("FileBackend", "api.file.no_driver.app_error", nil, err.Error(), http.StatusInternalServerError)
	}
	return backend, nil
}

func (s *Server) TotalWebsocketConnections() int {
	// This method is only called after the hub is initialized.
	// Therefore, no mutex is needed to protect s.hubs.
	count := int64(0)
	for _, hub := range s.hubs {
		count = count + atomic.LoadInt64(&hub.connectionCount)
	}

	return int(count)
}

func (s *Server) ClusterHealthScore() int {
	return s.Cluster.HealthScore()
}

func (ch *Channels) ClientConfigHash() string {
	return ch.clientConfigHash.Load().(string)
}

func (s *Server) initJobs() {
	s.Jobs = jobs.NewJobServer(s, s.Store, s.Metrics)
	if jobsDataRetentionJobInterface != nil {
		s.Jobs.DataRetentionJob = jobsDataRetentionJobInterface(s)
	}
	if jobsMessageExportJobInterface != nil {
		s.Jobs.MessageExportJob = jobsMessageExportJobInterface(s)
	}
	if jobsElasticsearchAggregatorInterface != nil {
		s.Jobs.ElasticsearchAggregator = jobsElasticsearchAggregatorInterface(s)
	}
	if jobsElasticsearchIndexerInterface != nil {
		s.Jobs.ElasticsearchIndexer = jobsElasticsearchIndexerInterface(s)
	}
	if jobsBleveIndexerInterface != nil {
		s.Jobs.BleveIndexer = jobsBleveIndexerInterface(s)
	}
	if jobsMigrationsInterface != nil {
		s.Jobs.Migrations = jobsMigrationsInterface(s)
	}
	if jobsLdapSyncInterface != nil {
		s.Jobs.LdapSync = jobsLdapSyncInterface(s)
	}
	if jobsPluginsInterface != nil {
		s.Jobs.Plugins = jobsPluginsInterface(s)
	}
	if jobsExpiryNotifyInterface != nil {
		s.Jobs.ExpiryNotify = jobsExpiryNotifyInterface(s)
	}
	if productNoticesJobInterface != nil {
		s.Jobs.ProductNotices = productNoticesJobInterface(s)
	}
	if jobsImportProcessInterface != nil {
		s.Jobs.ImportProcess = jobsImportProcessInterface(s)
	}
	if jobsImportDeleteInterface != nil {
		s.Jobs.ImportDelete = jobsImportDeleteInterface(s)
	}
	if jobsExportDeleteInterface != nil {
		s.Jobs.ExportDelete = jobsExportDeleteInterface(s)
	}

	if jobsExportProcessInterface != nil {
		s.Jobs.ExportProcess = jobsExportProcessInterface(s)
	}

	if jobsExportProcessInterface != nil {
		s.Jobs.ExportProcess = jobsExportProcessInterface(s)
	}

	if jobsActiveUsersInterface != nil {
		s.Jobs.ActiveUsers = jobsActiveUsersInterface(s)
	}

	if jobsCloudInterface != nil {
		s.Jobs.Cloud = jobsCloudInterface(s)
	}

	if jobsResendInvitationEmailInterface != nil {
		s.Jobs.ResendInvitationEmails = jobsResendInvitationEmailInterface(s)
	}

	if jobsExtractContentInterface != nil {
		s.Jobs.ExtractContent = jobsExtractContentInterface(s)
	}

	s.Jobs.InitWorkers()
	s.Jobs.InitSchedulers()
}

func (s *Server) TelemetryId() string {
	if s.telemetryService == nil {
		return ""
	}
	return s.telemetryService.TelemetryID
}

func (s *Server) HTTPService() httpservice.HTTPService {
	return s.httpService
}

func (s *Server) SetLog(l *mlog.Logger) {
	s.Log = l
}

func (s *Server) GetLogger() mlog.LoggerIFace {
	return s.Log
}

// GetStore returns the server's Store. Exposing via a method
// allows interfaces to be created with subsets of server APIs.
func (s *Server) GetStore() store.Store {
	return s.Store
}

// GetRemoteClusterService returns the `RemoteClusterService` instantiated by the server.
// May be nil if the service is not enabled via license.
func (s *Server) GetRemoteClusterService() remotecluster.RemoteClusterServiceIFace {
	s.serviceMux.RLock()
	defer s.serviceMux.RUnlock()
	return s.remoteClusterService
}

// GetSharedChannelSyncService returns the `SharedChannelSyncService` instantiated by the server.
// May be nil if the service is not enabled via license.
func (s *Server) GetSharedChannelSyncService() SharedChannelServiceIFace {
	s.serviceMux.RLock()
	defer s.serviceMux.RUnlock()
	return s.sharedChannelService
}

// GetMetrics returns the server's Metrics interface. Exposing via a method
// allows interfaces to be created with subsets of server APIs.
func (s *Server) GetMetrics() einterfaces.MetricsInterface {
	return s.Metrics
}

// SetRemoteClusterService sets the `RemoteClusterService` to be used by the server.
// For testing only.
func (s *Server) SetRemoteClusterService(remoteClusterService remotecluster.RemoteClusterServiceIFace) {
	s.serviceMux.Lock()
	defer s.serviceMux.Unlock()
	s.remoteClusterService = remoteClusterService
}

// SetSharedChannelSyncService sets the `SharedChannelSyncService` to be used by the server.
// For testing only.
func (s *Server) SetSharedChannelSyncService(sharedChannelService SharedChannelServiceIFace) {
	s.serviceMux.Lock()
	defer s.serviceMux.Unlock()
	s.sharedChannelService = sharedChannelService
}

func (a *App) GenerateSupportPacket() []model.FileData {
	// If any errors we come across within this function, we will log it in a warning.txt file so that we know why certain files did not get produced if any
	var warnings []string

	// Creating an array of files that we are going to be adding to our zip file
	fileDatas := []model.FileData{}

	// A array of the functions that we can iterate through since they all have the same return value
	functions := []func() (*model.FileData, string){
		a.generateSupportPacketYaml,
		a.createPluginsFile,
		a.createSanitizedConfigFile,
		a.getMattermostLog,
		a.getNotificationsLog,
	}

	for _, fn := range functions {
		fileData, warning := fn()

		if fileData != nil {
			fileDatas = append(fileDatas, *fileData)
		} else {
			warnings = append(warnings, warning)
		}
	}

	// Adding a warning.txt file to the fileDatas if any warning
	if len(warnings) > 0 {
		finalWarning := strings.Join(warnings, "\n")
		fileDatas = append(fileDatas, model.FileData{
			Filename: "warning.txt",
			Body:     []byte(finalWarning),
		})
	}

	return fileDatas
}

func (a *App) getNotificationsLog() (*model.FileData, string) {
	var warning string

	// Getting notifications.log
	if *a.Srv().Config().NotificationLogSettings.EnableFile {
		// notifications.log
		notificationsLog := config.GetNotificationsLogFileLocation(*a.Srv().Config().LogSettings.FileLocation)

		notificationsLogFileData, notificationsLogFileDataErr := ioutil.ReadFile(notificationsLog)

		if notificationsLogFileDataErr == nil {
			fileData := model.FileData{
				Filename: "notifications.log",
				Body:     notificationsLogFileData,
			}
			return &fileData, ""
		}

		warning = fmt.Sprintf("ioutil.ReadFile(notificationsLog) Error: %s", notificationsLogFileDataErr.Error())

	} else {
		warning = "Unable to retrieve notifications.log because LogSettings: EnableFile is false in config.json"
	}

	return nil, warning
}

func (a *App) getMattermostLog() (*model.FileData, string) {
	var warning string

	// Getting mattermost.log
	if *a.Srv().Config().LogSettings.EnableFile {
		// mattermost.log
		mattermostLog := config.GetLogFileLocation(*a.Srv().Config().LogSettings.FileLocation)

		mattermostLogFileData, mattermostLogFileDataErr := ioutil.ReadFile(mattermostLog)

		if mattermostLogFileDataErr == nil {
			fileData := model.FileData{
				Filename: "mattermost.log",
				Body:     mattermostLogFileData,
			}
			return &fileData, ""
		}
		warning = fmt.Sprintf("ioutil.ReadFile(mattermostLog) Error: %s", mattermostLogFileDataErr.Error())

	} else {
		warning = "Unable to retrieve mattermost.log because LogSettings: EnableFile is false in config.json"
	}

	return nil, warning
}

func (a *App) createSanitizedConfigFile() (*model.FileData, string) {
	// Getting sanitized config, prettifying it, and then adding it to our file data array
	sanitizedConfigPrettyJSON, err := json.MarshalIndent(a.GetSanitizedConfig(), "", "    ")
	if err == nil {
		fileData := model.FileData{
			Filename: "sanitized_config.json",
			Body:     sanitizedConfigPrettyJSON,
		}
		return &fileData, ""
	}

	warning := fmt.Sprintf("json.MarshalIndent(c.App.GetSanitizedConfig()) Error: %s", err.Error())
	return nil, warning
}

func (a *App) createPluginsFile() (*model.FileData, string) {
	var warning string

	// Getting the plugins installed on the server, prettify it, and then add them to the file data array
	pluginsResponse, appErr := a.GetPlugins()
	if appErr == nil {
		pluginsPrettyJSON, err := json.MarshalIndent(pluginsResponse, "", "    ")
		if err == nil {
			fileData := model.FileData{
				Filename: "plugins.json",
				Body:     pluginsPrettyJSON,
			}

			return &fileData, ""
		}

		warning = fmt.Sprintf("json.MarshalIndent(pluginsResponse) Error: %s", err.Error())
	} else {
		warning = fmt.Sprintf("c.App.GetPlugins() Error: %s", appErr.Error())
	}

	return nil, warning
}

func (a *App) generateSupportPacketYaml() (*model.FileData, string) {
	// Here we are getting information regarding Elastic Search
	var elasticServerVersion string
	var elasticServerPlugins []string
	if a.Srv().SearchEngine.ElasticsearchEngine != nil {
		elasticServerVersion = a.Srv().SearchEngine.ElasticsearchEngine.GetFullVersion()
		elasticServerPlugins = a.Srv().SearchEngine.ElasticsearchEngine.GetPlugins()
	}

	// Here we are getting information regarding LDAP
	ldapInterface := a.Srv().Ldap
	var vendorName, vendorVersion string
	if ldapInterface != nil {
		vendorName, vendorVersion = ldapInterface.GetVendorNameAndVendorVersion()
	}

	// Here we are getting information regarding the database (mysql/postgres + current Mattermost version)
	databaseType, databaseVersion := a.Srv().DatabaseTypeAndMattermostVersion()

	// Creating the struct for support packet yaml file
	supportPacket := model.SupportPacket{
		ServerOS:             runtime.GOOS,
		ServerArchitecture:   runtime.GOARCH,
		DatabaseType:         databaseType,
		DatabaseVersion:      databaseVersion,
		LdapVendorName:       vendorName,
		LdapVendorVersion:    vendorVersion,
		ElasticServerVersion: elasticServerVersion,
		ElasticServerPlugins: elasticServerPlugins,
	}

	// Marshal to a Yaml File
	supportPacketYaml, err := yaml.Marshal(&supportPacket)
	if err == nil {
		fileData := model.FileData{
			Filename: "support_packet.yaml",
			Body:     supportPacketYaml,
		}
		return &fileData, ""
	}

	warning := fmt.Sprintf("yaml.Marshal(&supportPacket) Error: %s", err.Error())
	return nil, warning
}

func (s *Server) GetProfileImage(user *model.User) ([]byte, bool, *model.AppError) {
	if *s.Config().FileSettings.DriverName == "" {
		img, appErr := s.GetDefaultProfileImage(user)
		if appErr != nil {
			return nil, false, appErr
		}
		return img, false, nil
	}

	path := "users/" + user.Id + "/profile.png"

	data, err := s.ReadFile(path)
	if err != nil {
		img, appErr := s.GetDefaultProfileImage(user)
		if appErr != nil {
			return nil, false, appErr
		}

		if user.LastPictureUpdate == 0 {
			if _, err := s.writeFile(bytes.NewReader(img), path); err != nil {
				return nil, false, err
			}
		}
		return img, true, nil
	}

	return data, false, nil
}

func (s *Server) GetDefaultProfileImage(user *model.User) ([]byte, *model.AppError) {
	img, err := s.userService.GetDefaultProfileImage(user)
	if err != nil {
		switch {
		case errors.Is(err, users.DefaultFontError):
			return nil, model.NewAppError("GetDefaultProfileImage", "api.user.create_profile_image.default_font.app_error", nil, err.Error(), http.StatusInternalServerError)
		case errors.Is(err, users.UserInitialsError):
			return nil, model.NewAppError("GetDefaultProfileImage", "api.user.create_profile_image.initial.app_error", nil, err.Error(), http.StatusInternalServerError)
		default:
			return nil, model.NewAppError("GetDefaultProfileImage", "api.user.create_profile_image.encode.app_error", nil, err.Error(), http.StatusInternalServerError)
		}
	}

	return img, nil
}

func (s *Server) ReadFile(path string) ([]byte, *model.AppError) {
	backend, err := s.FileBackend()
	if err != nil {
		return nil, err
	}
	result, nErr := backend.ReadFile(path)
	if nErr != nil {
		return nil, model.NewAppError("ReadFile", "api.file.read_file.app_error", nil, nErr.Error(), http.StatusInternalServerError)
	}
	return result, nil
}

func createDNDStatusExpirationRecurringTask(a *App) {
	a.ch.srv.dndTaskMut.Lock()
	a.ch.srv.dndTask = model.CreateRecurringTaskFromNextIntervalTime("Unset DND Statuses", a.UpdateDNDStatusOfUsers, 5*time.Minute)
	a.ch.srv.dndTaskMut.Unlock()
}

<<<<<<< HEAD
// 	result, nErr := backend.WriteFile(fr, path)
// 	if nErr != nil {
// 		return result, model.NewAppError("WriteFile", "api.file.write_file.app_error", nil, nErr.Error(), http.StatusInternalServerError)
// 	}
// 	return result, nil
// }

func createDNDStatusExpirationRecurringTask(a *App) {
	a.ch.srv.dndTaskMut.Lock()
	a.ch.srv.dndTask = model.CreateRecurringTaskFromNextIntervalTime("Unset DND Statuses", a.UpdateDNDStatusOfUsers, 5*time.Minute)
	a.ch.srv.dndTaskMut.Unlock()
}

=======
>>>>>>> 21a61813
func cancelDNDStatusExpirationRecurringTask(a *App) {
	a.ch.srv.dndTaskMut.Lock()
	if a.ch.srv.dndTask != nil {
		a.ch.srv.dndTask.Cancel()
		a.ch.srv.dndTask = nil
	}
	a.ch.srv.dndTaskMut.Unlock()
}

func runDNDStatusExpireJob(a *App) {
	if a.IsLeader() {
		createDNDStatusExpirationRecurringTask(a)
	}
	a.ch.srv.AddClusterLeaderChangedListener(func() {
		mlog.Info("Cluster leader changed. Determining if unset DNS status task should be running", mlog.Bool("isLeader", a.IsLeader()))
		if a.IsLeader() {
			createDNDStatusExpirationRecurringTask(a)
		} else {
			cancelDNDStatusExpirationRecurringTask(a)
		}
	})
}<|MERGE_RESOLUTION|>--- conflicted
+++ resolved
@@ -47,10 +47,6 @@
 	"github.com/mattermost/mattermost-server/v6/einterfaces"
 	"github.com/mattermost/mattermost-server/v6/jobs"
 	"github.com/mattermost/mattermost-server/v6/model"
-<<<<<<< HEAD
-	"github.com/mattermost/mattermost-server/v6/plugin"
-=======
->>>>>>> 21a61813
 	"github.com/mattermost/mattermost-server/v6/services/awsmeter"
 	"github.com/mattermost/mattermost-server/v6/services/cache"
 	"github.com/mattermost/mattermost-server/v6/services/httpservice"
@@ -111,13 +107,6 @@
 	goroutineCount      int32
 	goroutineExitSignal chan struct{}
 
-<<<<<<< HEAD
-	PluginsEnvironment     *plugin.Environment
-	PluginConfigListenerId string
-	PluginsLock            sync.RWMutex
-
-=======
->>>>>>> 21a61813
 	EmailService *email.Service
 
 	hubs     []*Hub
@@ -153,12 +142,6 @@
 	configStore             *config.Store
 	postActionCookieSecret  []byte
 
-<<<<<<< HEAD
-	pluginCommands     []*PluginCommand
-	pluginCommandsLock sync.RWMutex
-
-=======
->>>>>>> 21a61813
 	telemetryService *telemetry.TelemetryService
 	userService      *users.UserService
 	teamService      *teams.TeamService
@@ -227,10 +210,7 @@
 		licenseListeners:    map[string]func(*model.License, *model.License){},
 		hashSeed:            maphash.MakeSeed(),
 		uploadLockMap:       map[string]bool{},
-<<<<<<< HEAD
-=======
 		timezones:           timezones.New(),
->>>>>>> 21a61813
 		products:            make(map[string]Product),
 	}
 
@@ -263,49 +243,16 @@
 		mlog.Error("Could not initiate logging", mlog.Err(err))
 	}
 
-<<<<<<< HEAD
-	var imgErr error
-	s.imgDecoder, imgErr = imaging.NewDecoder(imaging.DecoderOptions{
-		ConcurrencyLevel: runtime.NumCPU(),
-	})
-	if imgErr != nil {
-		return nil, errors.Wrap(imgErr, "failed to create image decoder")
-	}
-	s.imgEncoder, imgErr = imaging.NewEncoder(imaging.EncoderOptions{
-		ConcurrencyLevel: runtime.NumCPU(),
-	})
-	if imgErr != nil {
-		return nil, errors.Wrap(imgErr, "failed to create image encoder")
-	}
-=======
 	subpath, err := utils.GetSubpathFromConfig(s.Config())
 	if err != nil {
 		return nil, errors.Wrap(err, "failed to parse SiteURL subpath")
 	}
 	s.Router = s.RootRouter.PathPrefix(subpath).Subrouter()
->>>>>>> 21a61813
 
 	// This is called after initLogging() to avoid a race condition.
 	mlog.Info("Server is initializing...", mlog.String("go_version", runtime.Version()))
 
 	s.httpService = httpservice.MakeHTTPService(s)
-<<<<<<< HEAD
-
-	// Initialize products
-	for name, initializer := range products {
-		prod, err := initializer(s)
-		if err != nil {
-			return nil, errors.Wrapf(err, "error initializing product: %s", name)
-		}
-
-		s.products[name] = prod
-	}
-
-	// It is important to initialize the hub only after the global logger is set
-	// to avoid race conditions while logging from inside the hub.
-	s.HubStart()
-=======
->>>>>>> 21a61813
 
 	// Step 3: Initialize products.
 	// Depends on s.httpService.
@@ -318,22 +265,10 @@
 		s.products[name] = prod
 	}
 
-<<<<<<< HEAD
-	s.pushNotificationClient = s.httpService.MakeClient(true)
-
-	if err := utils.TranslationsPreInit(); err != nil {
-		return nil, errors.Wrapf(err, "unable to load Mattermost translation files")
-	}
-	model.AppErrorInit(i18n.T)
-
-	searchEngine := searchengine.NewBroker(s.Config(), s.Jobs)
-	bleveEngine := bleveengine.NewBleveEngine(s.Config(), s.Jobs)
-=======
 	// Step 4: Search Engine
 	// Depends on Step 1 (config).
 	searchEngine := searchengine.NewBroker(s.Config())
 	bleveEngine := bleveengine.NewBleveEngine(s.Config())
->>>>>>> 21a61813
 	if err := bleveEngine.Start(); err != nil {
 		return nil, err
 	}
@@ -353,39 +288,9 @@
 		return nil, errors.Wrapf(err2, "Unable to connect to cache provider")
 	}
 
-<<<<<<< HEAD
-	var err error
-	if s.seenPendingPostIdsCache, err = s.CacheProvider.NewCache(&cache.CacheOptions{
-		Size: PendingPostIDsCacheSize,
-	}); err != nil {
-		return nil, errors.Wrap(err, "Unable to create pending post ids cache")
-	}
-	if s.statusCache, err = s.CacheProvider.NewCache(&cache.CacheOptions{
-		Size:           model.StatusCacheSize,
-		Striped:        true,
-		StripedBuckets: maxInt(runtime.NumCPU()-1, 1),
-	}); err != nil {
-		return nil, errors.Wrap(err, "Unable to create status cache")
-	}
-	if s.openGraphDataCache, err = s.CacheProvider.NewCache(&cache.CacheOptions{
-		Size: openGraphMetadataCacheSize,
-	}); err != nil {
-		return nil, errors.Wrap(err, "Unable to create opengraphdata cache")
-	}
-
-	s.createPushNotificationsHub()
-
-	if err2 := i18n.InitTranslations(*s.Config().LocalizationSettings.DefaultServerLocale, *s.Config().LocalizationSettings.DefaultClientLocale); err2 != nil {
-		return nil, errors.Wrapf(err2, "unable to load Mattermost translation files")
-	}
-
-	// initEnterprise needs to be called after products initialization.
-	s.initEnterprise()
-=======
 	// It is important to initialize the hub only after the global logger is set
 	// to avoid race conditions while logging from inside the hub.
 	s.HubStart()
->>>>>>> 21a61813
 
 	// Step 7: Store.
 	// Depends on Step 1 (config), 5 (metrics, cluster) and 6 (cacheProvider).
@@ -502,8 +407,6 @@
 	templatesDir, ok := templates.GetTemplateDirectory()
 	if !ok {
 		return nil, errors.New("Failed find server templates in \"templates\" directory or MM_SERVER_PATH")
-<<<<<<< HEAD
-=======
 	}
 	htmlTemplateWatcher, errorsChan, err2 := templates.NewWithWatcher(templatesDir)
 	if err2 != nil {
@@ -527,18 +430,7 @@
 	})
 	if err != nil {
 		return nil, errors.Wrapf(err, "unable to create users service")
->>>>>>> 21a61813
-	}
-	htmlTemplateWatcher, errorsChan, err2 := templates.NewWithWatcher(templatesDir)
-	if err2 != nil {
-		return nil, errors.Wrap(err2, "cannot initialize server templates")
-	}
-	s.Go(func() {
-		for err2 := range errorsChan {
-			mlog.Warn("Server templates error", mlog.Err(err2))
-		}
-	})
-	s.htmlTemplateWatcher = htmlTemplateWatcher
+	}
 
 	s.teamService, err = teams.New(teams.ServiceConfig{
 		TeamStore:    s.Store.Team(),
@@ -553,32 +445,6 @@
 		return nil, errors.Wrapf(err, "unable to create teams service")
 	}
 
-	s.userService, err = users.New(users.ServiceConfig{
-		UserStore:    s.Store.User(),
-		SessionStore: s.Store.Session(),
-		OAuthStore:   s.Store.OAuth(),
-		ConfigFn:     s.Config,
-		Metrics:      s.Metrics,
-		Cluster:      s.Cluster,
-		LicenseFn:    s.License,
-	})
-	if err != nil {
-		return nil, errors.Wrapf(err, "unable to create users service")
-	}
-
-	s.teamService, err = teams.New(teams.ServiceConfig{
-		TeamStore:    s.Store.Team(),
-		ChannelStore: s.Store.Channel(),
-		GroupStore:   s.Store.Group(),
-		Users:        s.userService,
-		WebHub:       s,
-		ConfigFn:     s.Config,
-		LicenseFn:    s.License,
-	})
-	if err != nil {
-		return nil, errors.Wrapf(err, "unable to create teams service")
-	}
-
 	s.configListenerId = s.AddConfigListener(func(_, _ *model.Config) {
 		ch := s.Channels()
 		ch.regenerateClientConfig()
@@ -607,11 +473,7 @@
 
 	})
 
-<<<<<<< HEAD
-	s.telemetryService = telemetry.New(s, s.Store, s.SearchEngine, s.Log)
-=======
 	s.telemetryService = telemetry.New(New(ServerConnector(s.Channels())), s.Store, s.SearchEngine, s.Log)
->>>>>>> 21a61813
 
 	emailService, err := email.NewService(email.ServiceConfig{
 		ConfigFn:           s.Config,
@@ -673,20 +535,6 @@
 		return nil, errors.Wrapf(err, "unable to ensure first run timestamp")
 	}
 
-<<<<<<< HEAD
-	subpath, err := utils.GetSubpathFromConfig(s.Config())
-	if err != nil {
-		return nil, errors.Wrap(err, "failed to parse SiteURL subpath")
-	}
-	s.Router = s.RootRouter.PathPrefix(subpath).Subrouter()
-
-	pluginsRoute := s.Router.PathPrefix("/plugins/{plugin_id:[A-Za-z0-9\\_\\-\\.]+}").Subrouter()
-	pluginsRoute.HandleFunc("", s.ServePluginRequest)
-	pluginsRoute.HandleFunc("/public/{public_file:.*}", s.ServePluginPublicRequest)
-	pluginsRoute.HandleFunc("/{anything:.*}", s.ServePluginRequest)
-
-=======
->>>>>>> 21a61813
 	// If configured with a subpath, redirect 404s at the root back into the subpath.
 	if subpath != "/" {
 		s.RootRouter.NotFoundHandler = http.HandlerFunc(func(w http.ResponseWriter, r *http.Request) {
@@ -857,16 +705,6 @@
 		}
 	})
 
-	// Dump the image cache if the proxy settings have changed. (need switch URLs to the correct proxy)
-	s.AddConfigListener(func(oldCfg, newCfg *model.Config) {
-		if (oldCfg.ImageProxySettings.Enable != newCfg.ImageProxySettings.Enable) ||
-			(oldCfg.ImageProxySettings.ImageProxyType != newCfg.ImageProxySettings.ImageProxyType) ||
-			(oldCfg.ImageProxySettings.RemoteImageProxyURL != newCfg.ImageProxySettings.RemoteImageProxyURL) ||
-			(oldCfg.ImageProxySettings.RemoteImageProxyOptions != newCfg.ImageProxySettings.RemoteImageProxyOptions) {
-			s.openGraphDataCache.Purge()
-		}
-	})
-
 	return s, nil
 }
 
@@ -990,7 +828,6 @@
 
 	// Redirect default Go logger to app logger.
 	s.Log.RedirectStdLog(mlog.LvlStdLog)
-<<<<<<< HEAD
 
 	// Use the app logger as the global logger (eventually remove all instances of global logging).
 	mlog.InitGlobalLogger(s.Log)
@@ -1005,22 +842,6 @@
 	return nil
 }
 
-=======
-
-	// Use the app logger as the global logger (eventually remove all instances of global logging).
-	mlog.InitGlobalLogger(s.Log)
-
-	notificationLogSettings := config.GetLogSettingsFromNotificationsLogSettings(&s.Config().NotificationLogSettings)
-	if err := s.configureLogger("notification logging", s.NotificationsLog, notificationLogSettings, s.configStore, config.GetNotificationsLogFileLocation); err != nil {
-		if !errors.Is(err, mlog.ErrConfigurationLock) {
-			mlog.Error("Error configuring notification logger", mlog.Err(err))
-			return err
-		}
-	}
-	return nil
-}
-
->>>>>>> 21a61813
 // configureLogger applies the specified configuration to a logger.
 func (s *Server) configureLogger(name string, logger *mlog.Logger, logSettings *model.LogSettings, configStore *config.Store, getPath func(string) string) error {
 	// Advanced logging is E20 only, however logging must be initialized before the license
@@ -1178,15 +999,6 @@
 
 	defer sentry.Flush(2 * time.Second)
 
-	// Stop products.
-	// This needs to happen before because products are dependent
-	// on parent services.
-	for name, product := range s.products {
-		if err := product.Stop(); err != nil {
-			mlog.Warn("Unable to cleanly stop product", mlog.String("name", name), mlog.Err(err))
-		}
-	}
-
 	s.HubStop()
 	s.RemoveLicenseListener(s.licenseListenerId)
 	s.RemoveLicenseListener(s.loggerLicenseListenerId)
@@ -1271,8 +1083,6 @@
 
 	mlog.Info("Server stopped")
 
-<<<<<<< HEAD
-=======
 	// Stop products.
 	// This needs to happen last because products are dependent
 	// on parent services.
@@ -1282,7 +1092,6 @@
 		}
 	}
 
->>>>>>> 21a61813
 	// shutdown main and notification loggers which will flush any remaining log records.
 	timeoutCtx, timeoutCancel := context.WithTimeout(context.Background(), time.Second*15)
 	defer timeoutCancel()
@@ -1599,14 +1408,6 @@
 
 	if err := s.startInterClusterServices(s.License()); err != nil {
 		mlog.Error("Error starting inter-cluster services", mlog.Err(err))
-	}
-
-	// Start products.
-	// This needs to happen after the server has started.
-	for name, product := range s.products {
-		if err := product.Start(); err != nil {
-			return errors.Wrapf(err, "Unable to start %s", name)
-		}
 	}
 
 	return nil
@@ -2471,22 +2272,6 @@
 	a.ch.srv.dndTaskMut.Unlock()
 }
 
-<<<<<<< HEAD
-// 	result, nErr := backend.WriteFile(fr, path)
-// 	if nErr != nil {
-// 		return result, model.NewAppError("WriteFile", "api.file.write_file.app_error", nil, nErr.Error(), http.StatusInternalServerError)
-// 	}
-// 	return result, nil
-// }
-
-func createDNDStatusExpirationRecurringTask(a *App) {
-	a.ch.srv.dndTaskMut.Lock()
-	a.ch.srv.dndTask = model.CreateRecurringTaskFromNextIntervalTime("Unset DND Statuses", a.UpdateDNDStatusOfUsers, 5*time.Minute)
-	a.ch.srv.dndTaskMut.Unlock()
-}
-
-=======
->>>>>>> 21a61813
 func cancelDNDStatusExpirationRecurringTask(a *App) {
 	a.ch.srv.dndTaskMut.Lock()
 	if a.ch.srv.dndTask != nil {

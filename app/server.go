// Copyright (c) 2015-present Mattermost, Inc. All Rights Reserved.
// See LICENSE.txt for license information.

package app

import (
	"context"
	"crypto/tls"
	"fmt"
	"hash/maphash"
	"net"
	"net/http"
	"net/url"
	"os"
	"os/exec"
	"path"
	"path/filepath"
	"runtime"
	"strings"
	"sync"
	"sync/atomic"
	"syscall"
	"time"

	"github.com/getsentry/sentry-go"
	sentryhttp "github.com/getsentry/sentry-go/http"
	"github.com/gorilla/mux"
	"github.com/pkg/errors"
	"github.com/rs/cors"

	"golang.org/x/crypto/acme/autocert"

	"github.com/mattermost/mattermost-server/v5/audit"
	"github.com/mattermost/mattermost-server/v5/config"
	"github.com/mattermost/mattermost-server/v5/einterfaces"
	"github.com/mattermost/mattermost-server/v5/jobs"
	"github.com/mattermost/mattermost-server/v5/mlog"
	"github.com/mattermost/mattermost-server/v5/model"
	"github.com/mattermost/mattermost-server/v5/plugin"
	"github.com/mattermost/mattermost-server/v5/services/awsmeter"
	"github.com/mattermost/mattermost-server/v5/services/cache"
	"github.com/mattermost/mattermost-server/v5/services/filesstore"
	"github.com/mattermost/mattermost-server/v5/services/httpservice"
	"github.com/mattermost/mattermost-server/v5/services/imageproxy"
	"github.com/mattermost/mattermost-server/v5/services/mailservice"
	"github.com/mattermost/mattermost-server/v5/services/remotecluster"
	"github.com/mattermost/mattermost-server/v5/services/searchengine"
	"github.com/mattermost/mattermost-server/v5/services/searchengine/bleveengine"
	"github.com/mattermost/mattermost-server/v5/services/telemetry"
	"github.com/mattermost/mattermost-server/v5/services/timezones"
	"github.com/mattermost/mattermost-server/v5/services/tracing"
	"github.com/mattermost/mattermost-server/v5/services/upgrader"
	"github.com/mattermost/mattermost-server/v5/store"
	"github.com/mattermost/mattermost-server/v5/store/localcachelayer"
	"github.com/mattermost/mattermost-server/v5/store/retrylayer"
	"github.com/mattermost/mattermost-server/v5/store/searchlayer"
	"github.com/mattermost/mattermost-server/v5/store/sqlstore"
	"github.com/mattermost/mattermost-server/v5/store/timerlayer"
	"github.com/mattermost/mattermost-server/v5/utils"
)

var MaxNotificationsPerChannelDefault int64 = 1000000

// declaring this as var to allow overriding in tests
var SENTRY_DSN = "placeholder_sentry_dsn"

type Server struct {
	sqlStore           *sqlstore.SqlStore
	Store              store.Store
	WebSocketRouter    *WebSocketRouter
	AppInitializedOnce sync.Once

	// RootRouter is the starting point for all HTTP requests to the server.
	RootRouter *mux.Router

	// LocalRouter is the starting point for all the local UNIX socket
	// requests to the server
	LocalRouter *mux.Router

	// Router is the starting point for all web, api4 and ws requests to the server. It differs
	// from RootRouter only if the SiteURL contains a /subpath.
	Router *mux.Router

	Server      *http.Server
	ListenAddr  *net.TCPAddr
	RateLimiter *RateLimiter
	Busy        *Busy

	localModeServer *http.Server

	didFinishListen chan struct{}

	goroutineCount      int32
	goroutineExitSignal chan struct{}

	PluginsEnvironment     *plugin.Environment
	PluginConfigListenerId string
	PluginsLock            sync.RWMutex

	EmailService *EmailService

	hubs     []*Hub
	hashSeed maphash.Seed

	PushNotificationsHub   PushNotificationsHub
	pushNotificationClient *http.Client // TODO: move this to it's own package

	runjobs bool
	Jobs    *jobs.JobServer

	clusterLeaderListeners sync.Map

	licenseValue       atomic.Value
	clientLicenseValue atomic.Value
	licenseListeners   map[string]func(*model.License, *model.License)

	timezones *timezones.Timezones

	newStore func() (store.Store, error)

	htmlTemplateWatcher     *utils.HTMLTemplateWatcher
	sessionCache            cache.Cache
	seenPendingPostIdsCache cache.Cache
	statusCache             cache.Cache
	configListenerId        string
	licenseListenerId       string
	logListenerId           string
	clusterLeaderListenerId string
	searchConfigListenerId  string
	searchLicenseListenerId string
	loggerLicenseListenerId string
	configStore             *config.Store
	postActionCookieSecret  []byte

	advancedLogListenerCleanup func()

	pluginCommands     []*PluginCommand
	pluginCommandsLock sync.RWMutex

	asymmetricSigningKey atomic.Value
	clientConfig         atomic.Value
	clientConfigHash     atomic.Value
	limitedClientConfig  atomic.Value

	telemetryService *telemetry.TelemetryService

	remoteClusterService *remotecluster.Service

	phase2PermissionsMigrationComplete bool

	HTTPService httpservice.HTTPService

	ImageProxy *imageproxy.ImageProxy

	Audit            *audit.Audit
	Log              *mlog.Logger
	NotificationsLog *mlog.Logger

	joinCluster       bool
	startMetrics      bool
	startSearchEngine bool

	SearchEngine *searchengine.Broker

	AccountMigration einterfaces.AccountMigrationInterface
	Cluster          einterfaces.ClusterInterface
	Compliance       einterfaces.ComplianceInterface
	DataRetention    einterfaces.DataRetentionInterface
	Ldap             einterfaces.LdapInterface
	MessageExport    einterfaces.MessageExportInterface
	Cloud            einterfaces.CloudInterface
	Metrics          einterfaces.MetricsInterface
	Notification     einterfaces.NotificationInterface
	Saml             einterfaces.SamlInterface

	CacheProvider cache.Provider

	tracer *tracing.Tracer

	// These are used to prevent concurrent upload requests
	// for a given upload session which could cause inconsistencies
	// and data corruption.
	uploadLockMapMut sync.Mutex
	uploadLockMap    map[string]bool

	featureFlagSynchronizer      *config.FeatureFlagSynchronizer
	featureFlagStop              chan struct{}
	featureFlagStopped           chan struct{}
	featureFlagSynchronizerMutex sync.Mutex
}

func NewServer(options ...Option) (*Server, error) {
	rootRouter := mux.NewRouter()
	localRouter := mux.NewRouter()

	s := &Server{
		goroutineExitSignal: make(chan struct{}, 1),
		RootRouter:          rootRouter,
		LocalRouter:         localRouter,
		licenseListeners:    map[string]func(*model.License, *model.License){},
		hashSeed:            maphash.MakeSeed(),
		uploadLockMap:       map[string]bool{},
	}

	for _, option := range options {
		if err := option(s); err != nil {
			return nil, errors.Wrap(err, "failed to apply option")
		}
	}

	if s.configStore == nil {
		innerStore, err := config.NewFileStore("config.json", true)
		if err != nil {
			return nil, errors.Wrap(err, "failed to load config")
		}
		configStore, err := config.NewStoreFromBacking(innerStore, nil)
		if err != nil {
			return nil, errors.Wrap(err, "failed to load config")
		}

		s.configStore = configStore
	}

	if err := s.initLogging(); err != nil {
		mlog.Error(err.Error())
	}

	// This is called after initLogging() to avoid a race condition.
	mlog.Info("Server is initializing...")

	// It is important to initialize the hub only after the global logger is set
	// to avoid race conditions while logging from inside the hub.
	fakeApp := New(ServerConnector(s))
	fakeApp.HubStart()

	if *s.Config().LogSettings.EnableDiagnostics && *s.Config().LogSettings.EnableSentry {
		if strings.Contains(SENTRY_DSN, "placeholder") {
			mlog.Warn("Sentry reporting is enabled, but SENTRY_DSN is not set. Disabling reporting.")
		} else {
			if err := sentry.Init(sentry.ClientOptions{
				Dsn:              SENTRY_DSN,
				Release:          model.BuildHash,
				AttachStacktrace: true,
				BeforeSend: func(event *sentry.Event, hint *sentry.EventHint) *sentry.Event {
					// sanitize data sent to sentry to reduce exposure of PII
					if event.Request != nil {
						event.Request.Cookies = ""
						event.Request.QueryString = ""
						event.Request.Headers = nil
						event.Request.Data = ""
					}
					return event
				},
			}); err != nil {
				mlog.Warn("Sentry could not be initiated, probably bad DSN?", mlog.Err(err))
			}
		}
	}

	if *s.Config().ServiceSettings.EnableOpenTracing {
		tracer, err := tracing.New()
		if err != nil {
			return nil, err
		}
		s.tracer = tracer
	}

	s.HTTPService = httpservice.MakeHTTPService(s)
	s.pushNotificationClient = s.HTTPService.MakeClient(true)

	s.ImageProxy = imageproxy.MakeImageProxy(s, s.HTTPService, s.Log)

	if err := utils.TranslationsPreInit(); err != nil {
		return nil, errors.Wrapf(err, "unable to load Mattermost translation files")
	}
	model.AppErrorInit(utils.T)

	searchEngine := searchengine.NewBroker(s.Config(), s.Jobs)
	bleveEngine := bleveengine.NewBleveEngine(s.Config(), s.Jobs)
	if err := bleveEngine.Start(); err != nil {
		return nil, err
	}
	searchEngine.RegisterBleveEngine(bleveEngine)
	s.SearchEngine = searchEngine

	// at the moment we only have this implementation
	// in the future the cache provider will be built based on the loaded config
	s.CacheProvider = cache.NewProvider()
	if err := s.CacheProvider.Connect(); err != nil {
		return nil, errors.Wrapf(err, "Unable to connect to cache provider")
	}

	var err error
	if s.sessionCache, err = s.CacheProvider.NewCache(&cache.CacheOptions{
		Size:           model.SESSION_CACHE_SIZE,
		Striped:        true,
		StripedBuckets: runtime.NumCPU() - 1,
	}); err != nil {
		return nil, errors.Wrap(err, "Unable to create session cache")
	}
	if s.seenPendingPostIdsCache, err = s.CacheProvider.NewCache(&cache.CacheOptions{
		Size: PENDING_POST_IDS_CACHE_SIZE,
	}); err != nil {
		return nil, errors.Wrap(err, "Unable to create pending post ids cache")
	}
	if s.statusCache, err = s.CacheProvider.NewCache(&cache.CacheOptions{
		Size:           model.STATUS_CACHE_SIZE,
		Striped:        true,
		StripedBuckets: runtime.NumCPU() - 1,
	}); err != nil {
		return nil, errors.Wrap(err, "Unable to create status cache")
	}

	s.createPushNotificationsHub()

	if err2 := utils.InitTranslations(s.Config().LocalizationSettings); err2 != nil {
		return nil, errors.Wrapf(err2, "unable to load Mattermost translation files")
	}

	s.initEnterprise()

	if s.newStore == nil {
		s.newStore = func() (store.Store, error) {
			s.sqlStore = sqlstore.New(s.Config().SqlSettings, s.Metrics)

			lcl, err2 := localcachelayer.NewLocalCacheLayer(
				retrylayer.New(s.sqlStore),
				s.Metrics,
				s.Cluster,
				s.CacheProvider,
			)
			if err2 != nil {
				return nil, errors.Wrap(err2, "cannot create local cache layer")
			}

			searchStore := searchlayer.NewSearchLayer(
				lcl,
				s.SearchEngine,
				s.Config(),
			)

			s.AddConfigListener(func(prevCfg, cfg *model.Config) {
				searchStore.UpdateConfig(cfg)
			})

			s.sqlStore.UpdateLicense(s.License())
			s.AddLicenseListener(func(oldLicense, newLicense *model.License) {
				s.sqlStore.UpdateLicense(newLicense)
			})

			return timerlayer.New(
				searchStore,
				s.Metrics,
			), nil
		}
	}

	if htmlTemplateWatcher, err2 := utils.NewHTMLTemplateWatcher("templates"); err2 != nil {
		mlog.Error("Failed to parse server templates", mlog.Err(err2))
	} else {
		s.htmlTemplateWatcher = htmlTemplateWatcher
	}

	s.Store, err = s.newStore()
	if err != nil {
		return nil, errors.Wrap(err, "cannot create store")
	}

	s.configListenerId = s.AddConfigListener(func(_, _ *model.Config) {
		s.configOrLicenseListener()

		message := model.NewWebSocketEvent(model.WEBSOCKET_EVENT_CONFIG_CHANGED, "", "", "", nil)

		message.Add("config", s.ClientConfigWithComputed())
		s.Go(func() {
			s.Publish(message)
		})
	})
	s.licenseListenerId = s.AddLicenseListener(func(oldLicense, newLicense *model.License) {
		s.configOrLicenseListener()

		message := model.NewWebSocketEvent(model.WEBSOCKET_EVENT_LICENSE_CHANGED, "", "", "", nil)
		message.Add("license", s.GetSanitizedClientLicense())
		s.Go(func() {
			s.Publish(message)
		})

	})

	s.telemetryService = telemetry.New(s, s.Store, s.SearchEngine, s.Log)

	emailService, err := NewEmailService(s)
	if err != nil {
		return nil, errors.Wrapf(err, "unable to initialize email service")
	}
	s.EmailService = emailService

	if model.BuildEnterpriseReady == "true" {
		s.LoadLicense()
	}

	s.setupFeatureFlags()

	s.initJobs()

	s.clusterLeaderListenerId = s.AddClusterLeaderChangedListener(func() {
		mlog.Info("Cluster leader changed. Determining if job schedulers should be running:", mlog.Bool("isLeader", s.IsLeader()))
		if s.Jobs != nil && s.Jobs.Schedulers != nil {
			s.Jobs.Schedulers.HandleClusterLeaderChange(s.IsLeader())
		}
		s.setupFeatureFlags()
	})

	if s.joinCluster && s.Cluster != nil {
		s.Cluster.StartInterNodeCommunication()
	}

	if err = s.ensureAsymmetricSigningKey(); err != nil {
		return nil, errors.Wrapf(err, "unable to ensure asymmetric signing key")
	}

	if err = s.ensurePostActionCookieSecret(); err != nil {
		return nil, errors.Wrapf(err, "unable to ensure PostAction cookie secret")
	}

	if err = s.ensureInstallationDate(); err != nil {
		return nil, errors.Wrapf(err, "unable to ensure installation date")
	}

	if err = s.ensureFirstServerRunTimestamp(); err != nil {
		return nil, errors.Wrapf(err, "unable to ensure first run timestamp")
	}

	s.regenerateClientConfig()

	subpath, err := utils.GetSubpathFromConfig(s.Config())
	if err != nil {
		return nil, errors.Wrap(err, "failed to parse SiteURL subpath")
	}
	s.Router = s.RootRouter.PathPrefix(subpath).Subrouter()

	// FakeApp: remove this when we have the ServePluginRequest and ServePluginPublicRequest migrated in the server
	pluginsRoute := s.Router.PathPrefix("/plugins/{plugin_id:[A-Za-z0-9\\_\\-\\.]+}").Subrouter()
	pluginsRoute.HandleFunc("", fakeApp.ServePluginRequest)
	pluginsRoute.HandleFunc("/public/{public_file:.*}", fakeApp.ServePluginPublicRequest)
	pluginsRoute.HandleFunc("/{anything:.*}", fakeApp.ServePluginRequest)

	// If configured with a subpath, redirect 404s at the root back into the subpath.
	if subpath != "/" {
		s.RootRouter.NotFoundHandler = http.HandlerFunc(func(w http.ResponseWriter, r *http.Request) {
			r.URL.Path = path.Join(subpath, r.URL.Path)
			http.Redirect(w, r, r.URL.String(), http.StatusFound)
		})
	}

	s.WebSocketRouter = &WebSocketRouter{
		server:   s,
		handlers: make(map[string]webSocketHandler),
	}
	s.WebSocketRouter.app = fakeApp

	if appErr := mailservice.TestConnection(s.Config()); appErr != nil {
		mlog.Error("Mail server connection test is failed: " + appErr.Message)
	}

	if _, err = url.ParseRequestURI(*s.Config().ServiceSettings.SiteURL); err != nil {
		mlog.Error("SiteURL must be set. Some features will operate incorrectly if the SiteURL is not set. See documentation for details: http://about.mattermost.com/default-site-url")
	}

	backend, appErr := s.FileBackend()
	if appErr == nil {
		appErr = backend.TestConnection()
	}
	if appErr != nil {
		mlog.Error("Problem with file storage settings", mlog.Err(appErr))
	}

	s.timezones = timezones.New()
	// Start email batching because it's not like the other jobs
	s.AddConfigListener(func(_, _ *model.Config) {
		s.EmailService.InitEmailBatching()
	})

	// Start plugin health check job
	pluginsEnvironment := s.PluginsEnvironment
	if pluginsEnvironment != nil {
		pluginsEnvironment.InitPluginHealthCheckJob(*s.Config().PluginSettings.Enable && *s.Config().PluginSettings.EnableHealthCheck)
	}
	s.AddConfigListener(func(_, c *model.Config) {
		pluginsEnvironment := s.PluginsEnvironment
		if pluginsEnvironment != nil {
			pluginsEnvironment.InitPluginHealthCheckJob(*s.Config().PluginSettings.Enable && *c.PluginSettings.EnableHealthCheck)
		}
	})

	logCurrentVersion := fmt.Sprintf("Current version is %v (%v/%v/%v/%v)", model.CurrentVersion, model.BuildNumber, model.BuildDate, model.BuildHash, model.BuildHashEnterprise)
	mlog.Info(
		logCurrentVersion,
		mlog.String("current_version", model.CurrentVersion),
		mlog.String("build_number", model.BuildNumber),
		mlog.String("build_date", model.BuildDate),
		mlog.String("build_hash", model.BuildHash),
		mlog.String("build_hash_enterprise", model.BuildHashEnterprise),
	)
	if model.BuildEnterpriseReady == "true" {
		mlog.Info("Enterprise Build", mlog.Bool("enterprise_build", true))
	} else {
		mlog.Info("Team Edition Build", mlog.Bool("enterprise_build", false))
	}

	pwd, _ := os.Getwd()
	mlog.Info("Printing current working", mlog.String("directory", pwd))
	mlog.Info("Loaded config", mlog.String("source", s.configStore.String()))

	s.checkPushNotificationServerUrl()

	license := s.License()
	if license == nil {
		s.UpdateConfig(func(cfg *model.Config) {
			cfg.TeamSettings.MaxNotificationsPerChannel = &MaxNotificationsPerChannelDefault
		})
	}

	s.ReloadConfig()

	allowAdvancedLogging := license != nil && *license.Features.AdvancedLogging

	if s.Audit == nil {
		s.Audit = &audit.Audit{}
		s.Audit.Init(audit.DefMaxQueueSize)
		if err = s.configureAudit(s.Audit, allowAdvancedLogging); err != nil {
			mlog.Error("Error configuring audit", mlog.Err(err))
		}
	}

	s.removeUnlicensedLogTargets(license)
	s.enableLoggingMetrics()

	s.loggerLicenseListenerId = s.AddLicenseListener(func(oldLicense, newLicense *model.License) {
		s.removeUnlicensedLogTargets(newLicense)
		s.enableLoggingMetrics()
	})

	// Enable developer settings if this is a "dev" build
	if model.BuildNumber == "dev" {
		s.UpdateConfig(func(cfg *model.Config) { *cfg.ServiceSettings.EnableDeveloper = true })
	}

	if err = s.Store.Status().ResetAll(); err != nil {
		mlog.Error("Error to reset the server status.", mlog.Err(err))
	}

	if s.startMetrics && s.Metrics != nil {
		s.Metrics.StartServer()
	}

	s.SearchEngine.UpdateConfig(s.Config())
	searchConfigListenerId, searchLicenseListenerId := s.StartSearchEngine()
	s.searchConfigListenerId = searchConfigListenerId
	s.searchLicenseListenerId = searchLicenseListenerId

	// if enabled - perform initial product notices fetch
	if *s.Config().AnnouncementSettings.AdminNoticesEnabled || *s.Config().AnnouncementSettings.UserNoticesEnabled {
		go fakeApp.UpdateProductNotices()
	}

	return s, nil
}

func (s *Server) RunJobs() {
	if s.runjobs {
		s.Go(func() {
			runSecurityJob(s)
		})
		s.Go(func() {
			firstRun, err := s.getFirstServerRunTimestamp()
			if err != nil {
				mlog.Warn("Fetching time of first server run failed. Setting to 'now'.")
				s.ensureFirstServerRunTimestamp()
				firstRun = utils.MillisFromTime(time.Now())
			}
			s.telemetryService.RunTelemetryJob(firstRun)
		})
		s.Go(func() {
			runSessionCleanupJob(s)
		})
		s.Go(func() {
			runTokenCleanupJob(s)
		})
		s.Go(func() {
			runCommandWebhookCleanupJob(s)
		})

		if complianceI := s.Compliance; complianceI != nil {
			complianceI.StartComplianceDailyJob()
		}

		if *s.Config().JobSettings.RunJobs && s.Jobs != nil {
			s.Jobs.StartWorkers()
		}
		if *s.Config().JobSettings.RunScheduler && s.Jobs != nil {
			s.Jobs.StartSchedulers()
		}

		if *s.Config().ServiceSettings.EnableAWSMetering {
			runReportToAWSMeterJob(s)
		}
	}
}

// Global app options that should be applied to apps created by this server
func (s *Server) AppOptions() []AppOption {
	return []AppOption{
		ServerConnector(s),
	}
}

// initLogging initializes and configures the logger. This may be called more than once.
func (s *Server) initLogging() error {
	if s.Log == nil {
		s.Log = mlog.NewLogger(utils.MloggerConfigFromLoggerConfig(&s.Config().LogSettings, utils.GetLogFileLocation))
	}

	// Use this app logger as the global logger (eventually remove all instances of global logging).
	// This is deferred because a copy is made of the logger and it must be fully configured before
	// the copy is made.
	defer mlog.InitGlobalLogger(s.Log)

	// Redirect default golang logger to this logger.
	defer mlog.RedirectStdLog(s.Log)

<<<<<<< HEAD
	// Use this app logger as the global logger (eventually remove all instances of global logging).
	// This is deferred because a copy is made of the logger and it must be fully configured before
	// the copy is made.
	defer mlog.InitGlobalLogger(s.Log)

	// Redirect default Go logger to this logger.
	defer mlog.RedirectStdLog(s.Log)

=======
>>>>>>> 83c8f34b
	if s.NotificationsLog == nil {
		notificationLogSettings := utils.GetLogSettingsFromNotificationsLogSettings(&s.Config().NotificationLogSettings)
		s.NotificationsLog = mlog.NewLogger(utils.MloggerConfigFromLoggerConfig(notificationLogSettings, utils.GetNotificationsLogFileLocation)).
			WithCallerSkip(1).With(mlog.String("logSource", "notifications"))
	}

	if s.logListenerId != "" {
		s.RemoveConfigListener(s.logListenerId)
	}
	s.logListenerId = s.AddConfigListener(func(_, after *model.Config) {
		s.Log.ChangeLevels(utils.MloggerConfigFromLoggerConfig(&after.LogSettings, utils.GetLogFileLocation))

		notificationLogSettings := utils.GetLogSettingsFromNotificationsLogSettings(&after.NotificationLogSettings)
		s.NotificationsLog.ChangeLevels(utils.MloggerConfigFromLoggerConfig(notificationLogSettings, utils.GetNotificationsLogFileLocation))
	})

	// Configure advanced logging.
	// Advanced logging is E20 only, however logging must be initialized before the license
	// file is loaded.  If no valid E20 license exists then advanced logging will be
	// shutdown once license is loaded/checked.
	if *s.Config().LogSettings.AdvancedLoggingConfig != "" {
		dsn := *s.Config().LogSettings.AdvancedLoggingConfig
		isJson := config.IsJsonMap(dsn)

		// If this is a file based config we need the full path so it can be watched.
		if !isJson && strings.HasPrefix(s.configStore.String(), "file://") && !filepath.IsAbs(dsn) {
			configPath := strings.TrimPrefix(s.configStore.String(), "file://")
			dsn = filepath.Join(filepath.Dir(configPath), dsn)
		}

		cfg, err := config.NewLogConfigSrc(dsn, isJson, s.configStore)
		if err != nil {
			return fmt.Errorf("invalid advanced logging config, %w", err)
		}

		if err := s.Log.ConfigAdvancedLogging(cfg.Get()); err != nil {
			return fmt.Errorf("error configuring advanced logging, %w", err)
		}

		if !isJson {
			mlog.Info("Loaded advanced logging config", mlog.String("source", dsn))
		}

		listenerId := cfg.AddListener(func(_, newCfg mlog.LogTargetCfg) {
			if err := s.Log.ConfigAdvancedLogging(newCfg); err != nil {
				mlog.Error("Error re-configuring advanced logging", mlog.Err(err))
			} else {
				mlog.Info("Re-configured advanced logging")
			}
		})

		// In case initLogging is called more than once.
		if s.advancedLogListenerCleanup != nil {
			s.advancedLogListenerCleanup()
		}

		s.advancedLogListenerCleanup = func() {
			cfg.RemoveListener(listenerId)
		}
	}
	return nil
}

func (s *Server) removeUnlicensedLogTargets(license *model.License) {
	if license != nil && *license.Features.AdvancedLogging {
		// advanced logging enabled via license; no need to remove any targets
		return
	}

	timeoutCtx, cancelCtx := context.WithTimeout(context.Background(), time.Second*10)
	defer cancelCtx()

	mlog.RemoveTargets(timeoutCtx, func(ti mlog.TargetInfo) bool {
		return ti.Type != "*target.Writer" && ti.Type != "*target.File"
	})
}

func (s *Server) startInterClusterServices(license *model.License) {
	if !*s.Config().ExperimentalSettings.EnableSharedChannels {
		mlog.Debug("Remote Cluster Service disabled via config")
		return
	}

	var err error

	// TODO: check remote cluster service feature flag and license (MM-30836 & MM-30838)
	s.remoteClusterService, err = remotecluster.NewRemoteClusterService(s)
	if err != nil {
		mlog.Error("Error initializing Remote Cluster Service", mlog.Err(err))
		return
	}

	if err = s.remoteClusterService.Start(); err != nil {
		mlog.Error("Error starting Remote Cluster Service", mlog.Err(err))
		s.remoteClusterService = nil
		return
	}

	// TODO: init and start shared channels service here. (MM-28519)

}

func (s *Server) enableLoggingMetrics() {
	if s.Metrics == nil {
		return
	}

	if err := mlog.EnableMetrics(s.Metrics.GetLoggerMetricsCollector()); err != nil {
		mlog.Error("Failed to enable advanced logging metrics", mlog.Err(err))
	} else {
		mlog.Debug("Advanced logging metrics enabled")
	}
}

const TIME_TO_WAIT_FOR_CONNECTIONS_TO_CLOSE_ON_SERVER_SHUTDOWN = time.Second

func (s *Server) StopHTTPServer() {
	if s.Server != nil {
		ctx, cancel := context.WithTimeout(context.Background(), TIME_TO_WAIT_FOR_CONNECTIONS_TO_CLOSE_ON_SERVER_SHUTDOWN)
		defer cancel()
		didShutdown := false
		for s.didFinishListen != nil && !didShutdown {
			if err := s.Server.Shutdown(ctx); err != nil {
				mlog.Warn("Unable to shutdown server", mlog.Err(err))
			}
			timer := time.NewTimer(time.Millisecond * 50)
			select {
			case <-s.didFinishListen:
				didShutdown = true
			case <-timer.C:
			}
			timer.Stop()
		}
		s.Server.Close()
		s.Server = nil
	}
}

func (s *Server) Shutdown() error {
	mlog.Info("Stopping Server...")

	defer sentry.Flush(2 * time.Second)

	s.HubStop()
	s.ShutDownPlugins()
	s.RemoveLicenseListener(s.licenseListenerId)
	s.RemoveLicenseListener(s.loggerLicenseListenerId)
	s.RemoveClusterLeaderChangedListener(s.clusterLeaderListenerId)

	if s.tracer != nil {
		if err := s.tracer.Close(); err != nil {
			mlog.Error("Unable to cleanly shutdown opentracing client", mlog.Err(err))
		}
	}

	err := s.telemetryService.Shutdown()
	if err != nil {
		mlog.Error("Unable to cleanly shutdown telemetry client", mlog.Err(err))
	}

	if s.remoteClusterService != nil {
		if err = s.remoteClusterService.Shutdown(); err != nil {
			mlog.Error("Error shutting down intercluster services", mlog.Err(err))
		}
	}

	s.StopHTTPServer()
	s.stopLocalModeServer()
	// Push notification hub needs to be shutdown after HTTP server
	// to prevent stray requests from generating a push notification after it's shut down.
	s.StopPushNotificationsHubWorkers()

	s.WaitForGoroutines()

	if s.htmlTemplateWatcher != nil {
		s.htmlTemplateWatcher.Close()
	}

	if s.advancedLogListenerCleanup != nil {
		s.advancedLogListenerCleanup()
		s.advancedLogListenerCleanup = nil
	}

	s.RemoveConfigListener(s.configListenerId)
	s.RemoveConfigListener(s.logListenerId)
	s.stopSearchEngine()

	s.Audit.Shutdown()

	s.stopFeatureFlagUpdateJob()

	s.configStore.Close()

	if s.Cluster != nil {
		s.Cluster.StopInterNodeCommunication()
	}

	if s.Metrics != nil {
		s.Metrics.StopServer()
	}

	// This must be done after the cluster is stopped.
	if s.Jobs != nil && s.runjobs {
		s.Jobs.StopWorkers()
		s.Jobs.StopSchedulers()
	}

	if s.Store != nil {
		s.Store.Close()
	}

	if s.CacheProvider != nil {
		if err = s.CacheProvider.Close(); err != nil {
			mlog.Error("Unable to cleanly shutdown cache", mlog.Err(err))
		}
	}

	timeoutCtx, timeoutCancel := context.WithTimeout(context.Background(), time.Second*15)
	defer timeoutCancel()
	if err := mlog.Flush(timeoutCtx); err != nil {
		mlog.Error("Error flushing logs", mlog.Err(err))
	}

	mlog.Info("Server stopped")

	// this should just write the "server stopped" record, the rest are already flushed.
	timeoutCtx2, timeoutCancel2 := context.WithTimeout(context.Background(), time.Second*5)
	defer timeoutCancel2()
	_ = mlog.ShutdownAdvancedLogging(timeoutCtx2)

	return nil
}

func (s *Server) Restart() error {
	percentage, err := s.UpgradeToE0Status()
	if err != nil || percentage != 100 {
		return errors.Wrap(err, "unable to restart because the system has not been upgraded")
	}
	s.Shutdown()

	argv0, err := exec.LookPath(os.Args[0])
	if err != nil {
		return err
	}

	if _, err = os.Stat(argv0); err != nil {
		return err
	}

	mlog.Info("Restarting server")
	return syscall.Exec(argv0, os.Args, os.Environ())
}

func (s *Server) isUpgradedFromTE() bool {
	val, err := s.Store.System().GetByName(model.SYSTEM_UPGRADED_FROM_TE_ID)
	if err != nil {
		return false
	}
	return val.Value == "true"
}

func (s *Server) CanIUpgradeToE0() error {
	return upgrader.CanIUpgradeToE0()
}

func (s *Server) UpgradeToE0() error {
	if err := upgrader.UpgradeToE0(); err != nil {
		return err
	}
	upgradedFromTE := &model.System{Name: model.SYSTEM_UPGRADED_FROM_TE_ID, Value: "true"}
	s.Store.System().Save(upgradedFromTE)
	return nil
}

func (s *Server) UpgradeToE0Status() (int64, error) {
	return upgrader.UpgradeToE0Status()
}

// Go creates a goroutine, but maintains a record of it to ensure that execution completes before
// the server is shutdown.
func (s *Server) Go(f func()) {
	atomic.AddInt32(&s.goroutineCount, 1)

	go func() {
		f()

		atomic.AddInt32(&s.goroutineCount, -1)
		select {
		case s.goroutineExitSignal <- struct{}{}:
		default:
		}
	}()
}

// WaitForGoroutines blocks until all goroutines created by App.Go exit.
func (s *Server) WaitForGoroutines() {
	for atomic.LoadInt32(&s.goroutineCount) != 0 {
		<-s.goroutineExitSignal
	}
}

var corsAllowedMethods = []string{
	"POST",
	"GET",
	"OPTIONS",
	"PUT",
	"PATCH",
	"DELETE",
}

// golang.org/x/crypto/acme/autocert/autocert.go
func handleHTTPRedirect(w http.ResponseWriter, r *http.Request) {
	if r.Method != "GET" && r.Method != "HEAD" {
		http.Error(w, "Use HTTPS", http.StatusBadRequest)
		return
	}
	target := "https://" + stripPort(r.Host) + r.URL.RequestURI()
	http.Redirect(w, r, target, http.StatusFound)
}

// golang.org/x/crypto/acme/autocert/autocert.go
func stripPort(hostport string) string {
	host, _, err := net.SplitHostPort(hostport)
	if err != nil {
		return hostport
	}
	return net.JoinHostPort(host, "443")
}

func (s *Server) Start() error {
	mlog.Info("Starting Server...")

	var handler http.Handler = s.RootRouter

	if *s.Config().LogSettings.EnableDiagnostics && *s.Config().LogSettings.EnableSentry && !strings.Contains(SENTRY_DSN, "placeholder") {
		sentryHandler := sentryhttp.New(sentryhttp.Options{
			Repanic: true,
		})
		handler = sentryHandler.Handle(handler)
	}

	if allowedOrigins := *s.Config().ServiceSettings.AllowCorsFrom; allowedOrigins != "" {
		exposedCorsHeaders := *s.Config().ServiceSettings.CorsExposedHeaders
		allowCredentials := *s.Config().ServiceSettings.CorsAllowCredentials
		debug := *s.Config().ServiceSettings.CorsDebug
		corsWrapper := cors.New(cors.Options{
			AllowedOrigins:   strings.Fields(allowedOrigins),
			AllowedMethods:   corsAllowedMethods,
			AllowedHeaders:   []string{"*"},
			ExposedHeaders:   strings.Fields(exposedCorsHeaders),
			MaxAge:           86400,
			AllowCredentials: allowCredentials,
			Debug:            debug,
		})

		// If we have debugging of CORS turned on then forward messages to logs
		if debug {
			corsWrapper.Log = s.Log.StdLog(mlog.String("source", "cors"))
		}

		handler = corsWrapper.Handler(handler)
	}

	if *s.Config().RateLimitSettings.Enable {
		mlog.Info("RateLimiter is enabled")

		rateLimiter, err := NewRateLimiter(&s.Config().RateLimitSettings, s.Config().ServiceSettings.TrustedProxyIPHeader)
		if err != nil {
			return err
		}

		s.RateLimiter = rateLimiter
		handler = rateLimiter.RateLimitHandler(handler)
	}
	s.Busy = NewBusy(s.Cluster)

	// Creating a logger for logging errors from http.Server at error level
	errStdLog, err := s.Log.StdLogAt(mlog.LevelError, mlog.String("source", "httpserver"))
	if err != nil {
		return err
	}

	s.Server = &http.Server{
		Handler:      handler,
		ReadTimeout:  time.Duration(*s.Config().ServiceSettings.ReadTimeout) * time.Second,
		WriteTimeout: time.Duration(*s.Config().ServiceSettings.WriteTimeout) * time.Second,
		IdleTimeout:  time.Duration(*s.Config().ServiceSettings.IdleTimeout) * time.Second,
		ErrorLog:     errStdLog,
	}

	addr := *s.Config().ServiceSettings.ListenAddress
	if addr == "" {
		if *s.Config().ServiceSettings.ConnectionSecurity == model.CONN_SECURITY_TLS {
			addr = ":https"
		} else {
			addr = ":http"
		}
	}

	listener, err := net.Listen("tcp", addr)
	if err != nil {
		errors.Wrapf(err, utils.T("api.server.start_server.starting.critical"), err)
		return err
	}
	s.ListenAddr = listener.Addr().(*net.TCPAddr)

	logListeningPort := fmt.Sprintf("Server is listening on %v", listener.Addr().String())
	mlog.Info(logListeningPort, mlog.String("address", listener.Addr().String()))

	m := &autocert.Manager{
		Cache:  autocert.DirCache(*s.Config().ServiceSettings.LetsEncryptCertificateCacheFile),
		Prompt: autocert.AcceptTOS,
	}

	if *s.Config().ServiceSettings.Forward80To443 {
		if host, port, err := net.SplitHostPort(addr); err != nil {
			mlog.Error("Unable to setup forwarding", mlog.Err(err))
		} else if port != "443" {
			return fmt.Errorf(utils.T("api.server.start_server.forward80to443.enabled_but_listening_on_wrong_port"), port)
		} else {
			httpListenAddress := net.JoinHostPort(host, "http")

			if *s.Config().ServiceSettings.UseLetsEncrypt {
				server := &http.Server{
					Addr:     httpListenAddress,
					Handler:  m.HTTPHandler(nil),
					ErrorLog: s.Log.StdLog(mlog.String("source", "le_forwarder_server")),
				}
				go server.ListenAndServe()
			} else {
				go func() {
					redirectListener, err := net.Listen("tcp", httpListenAddress)
					if err != nil {
						mlog.Error("Unable to setup forwarding", mlog.Err(err))
						return
					}
					defer redirectListener.Close()

					server := &http.Server{
						Handler:  http.HandlerFunc(handleHTTPRedirect),
						ErrorLog: s.Log.StdLog(mlog.String("source", "forwarder_server")),
					}
					server.Serve(redirectListener)
				}()
			}
		}
	} else if *s.Config().ServiceSettings.UseLetsEncrypt {
		return errors.New(utils.T("api.server.start_server.forward80to443.disabled_while_using_lets_encrypt"))
	}

	s.didFinishListen = make(chan struct{})
	go func() {
		var err error
		if *s.Config().ServiceSettings.ConnectionSecurity == model.CONN_SECURITY_TLS {

			tlsConfig := &tls.Config{
				PreferServerCipherSuites: true,
				CurvePreferences:         []tls.CurveID{tls.CurveP521, tls.CurveP384, tls.CurveP256},
			}

			switch *s.Config().ServiceSettings.TLSMinVer {
			case "1.0":
				tlsConfig.MinVersion = tls.VersionTLS10
			case "1.1":
				tlsConfig.MinVersion = tls.VersionTLS11
			default:
				tlsConfig.MinVersion = tls.VersionTLS12
			}

			defaultCiphers := []uint16{
				tls.TLS_ECDHE_ECDSA_WITH_AES_128_GCM_SHA256,
				tls.TLS_ECDHE_ECDSA_WITH_AES_256_GCM_SHA384,
				tls.TLS_ECDHE_RSA_WITH_AES_128_GCM_SHA256,
				tls.TLS_ECDHE_RSA_WITH_AES_256_GCM_SHA384,
				tls.TLS_RSA_WITH_AES_128_GCM_SHA256,
				tls.TLS_RSA_WITH_AES_256_GCM_SHA384,
			}

			if len(s.Config().ServiceSettings.TLSOverwriteCiphers) == 0 {
				tlsConfig.CipherSuites = defaultCiphers
			} else {
				var cipherSuites []uint16
				for _, cipher := range s.Config().ServiceSettings.TLSOverwriteCiphers {
					value, ok := model.ServerTLSSupportedCiphers[cipher]

					if !ok {
						mlog.Warn("Unsupported cipher passed", mlog.String("cipher", cipher))
						continue
					}

					cipherSuites = append(cipherSuites, value)
				}

				if len(cipherSuites) == 0 {
					mlog.Warn("No supported ciphers passed, fallback to default cipher suite")
					cipherSuites = defaultCiphers
				}

				tlsConfig.CipherSuites = cipherSuites
			}

			certFile := ""
			keyFile := ""

			if *s.Config().ServiceSettings.UseLetsEncrypt {
				tlsConfig.GetCertificate = m.GetCertificate
				tlsConfig.NextProtos = append(tlsConfig.NextProtos, "h2")
			} else {
				certFile = *s.Config().ServiceSettings.TLSCertFile
				keyFile = *s.Config().ServiceSettings.TLSKeyFile
			}

			s.Server.TLSConfig = tlsConfig
			err = s.Server.ServeTLS(listener, certFile, keyFile)
		} else {
			err = s.Server.Serve(listener)
		}

		if err != nil && err != http.ErrServerClosed {
			mlog.Critical("Error starting server", mlog.Err(err))
			time.Sleep(time.Second)
		}

		close(s.didFinishListen)
	}()

	if *s.Config().ServiceSettings.EnableLocalMode {
		if err := s.startLocalModeServer(); err != nil {
			mlog.Critical(err.Error())
		}
	}

	s.startInterClusterServices(s.License())

	return nil
}

func (s *Server) startLocalModeServer() error {
	s.localModeServer = &http.Server{
		Handler: s.LocalRouter,
	}

	socket := *s.configStore.Get().ServiceSettings.LocalModeSocketLocation
	unixListener, err := net.Listen("unix", socket)
	if err != nil {
		return errors.Wrapf(err, utils.T("api.server.start_server.starting.critical"), err)
	}
	if err = os.Chmod(socket, 0600); err != nil {
		return errors.Wrapf(err, utils.T("api.server.start_server.starting.critical"), err)
	}

	go func() {
		err = s.localModeServer.Serve(unixListener)
		if err != nil && err != http.ErrServerClosed {
			mlog.Critical("Error starting unix socket server", mlog.Err(err))
		}
	}()
	return nil
}

func (s *Server) stopLocalModeServer() {
	if s.localModeServer != nil {
		s.localModeServer.Close()
	}
}

func (a *App) OriginChecker() func(*http.Request) bool {
	if allowed := *a.Config().ServiceSettings.AllowCorsFrom; allowed != "" {
		if allowed != "*" {
			siteURL, err := url.Parse(*a.Config().ServiceSettings.SiteURL)
			if err == nil {
				siteURL.Path = ""
				allowed += " " + siteURL.String()
			}
		}

		return utils.OriginChecker(allowed)
	}
	return nil
}

func (s *Server) checkPushNotificationServerUrl() {
	notificationServer := *s.Config().EmailSettings.PushNotificationServer
	if strings.HasPrefix(notificationServer, "http://") {
		mlog.Warn("Your push notification server is configured with HTTP. For improved security, update to HTTPS in your configuration.")
	}
}

func runSecurityJob(s *Server) {
	doSecurity(s)
	model.CreateRecurringTask("Security", func() {
		doSecurity(s)
	}, time.Hour*4)
}

func runTokenCleanupJob(s *Server) {
	doTokenCleanup(s)
	model.CreateRecurringTask("Token Cleanup", func() {
		doTokenCleanup(s)
	}, time.Hour*1)
}

func runCommandWebhookCleanupJob(s *Server) {
	doCommandWebhookCleanup(s)
	model.CreateRecurringTask("Command Hook Cleanup", func() {
		doCommandWebhookCleanup(s)
	}, time.Hour*1)
}

func runSessionCleanupJob(s *Server) {
	doSessionCleanup(s)
	model.CreateRecurringTask("Session Cleanup", func() {
		doSessionCleanup(s)
	}, time.Hour*24)
}

func runLicenseExpirationCheckJob(a *App) {
	doLicenseExpirationCheck(a)
	model.CreateRecurringTask("License Expiration Check", func() {
		doLicenseExpirationCheck(a)
	}, time.Hour*24)
}

func runReportToAWSMeterJob(s *Server) {
	model.CreateRecurringTask("Collect and send usage report to AWS Metering Service", func() {
		doReportUsageToAWSMeteringService(s)
	}, time.Hour*model.AWS_METERING_REPORT_INTERVAL)
}

func doReportUsageToAWSMeteringService(s *Server) {
	awsMeter := awsmeter.New(s.Store, s.Config())
	if awsMeter == nil {
		mlog.Error("Cannot obtain instance of AWS Metering Service.")
		return
	}

	dimensions := []string{model.AWS_METERING_DIMENSION_USAGE_HRS}
	reports := awsMeter.GetUserCategoryUsage(dimensions, time.Now().UTC(), time.Now().Add(-model.AWS_METERING_REPORT_INTERVAL*time.Hour).UTC())
	awsMeter.ReportUserCategoryUsage(reports)
}

func runCheckWarnMetricStatusJob(a *App) {
	doCheckWarnMetricStatus(a)
	model.CreateRecurringTask("Check Warn Metric Status Job", func() {
		doCheckWarnMetricStatus(a)
	}, time.Hour*model.WARN_METRIC_JOB_INTERVAL)
}

func doSecurity(s *Server) {
	s.DoSecurityUpdateCheck()
}

func doTokenCleanup(s *Server) {
	s.Store.Token().Cleanup()
}

func doCommandWebhookCleanup(s *Server) {
	s.Store.CommandWebhook().Cleanup()
}

const (
	SESSIONS_CLEANUP_BATCH_SIZE = 1000
)

func doSessionCleanup(s *Server) {
	s.Store.Session().Cleanup(model.GetMillis(), SESSIONS_CLEANUP_BATCH_SIZE)
}

func doCheckWarnMetricStatus(a *App) {
	license := a.Srv().License()
	if license != nil {
		mlog.Debug("License is present, skip")
		return
	}

	// Get the system fields values from store
	systemDataList, nErr := a.Srv().Store.System().Get()
	if nErr != nil {
		mlog.Error("No system properties obtained", mlog.Err(nErr))
		return
	}

	warnMetricStatusFromStore := make(map[string]string)

	for key, value := range systemDataList {
		if strings.HasPrefix(key, model.WARN_METRIC_STATUS_STORE_PREFIX) {
			if _, ok := model.WarnMetricsTable[key]; ok {
				warnMetricStatusFromStore[key] = value
				if value == model.WARN_METRIC_STATUS_ACK {
					// If any warn metric has already been acked, we return
					mlog.Debug("Warn metrics have been acked, skip")
					return
				}
			}
		}
	}

	lastWarnMetricRunTimestamp, err := a.Srv().getLastWarnMetricTimestamp()
	if err != nil {
		mlog.Debug("Cannot obtain last advisory run timestamp", mlog.Err(err))
	} else {
		currentTime := utils.MillisFromTime(time.Now())
		// If the admin advisory has already been shown in the last 7 days
		if (currentTime-lastWarnMetricRunTimestamp)/(model.WARN_METRIC_JOB_WAIT_TIME) < 1 {
			mlog.Debug("No advisories should be shown during the wait interval time")
			return
		}
	}

	numberOfActiveUsers, err0 := a.Srv().Store.User().Count(model.UserCountOptions{})
	if err0 != nil {
		mlog.Error("Error attempting to get active registered users.", mlog.Err(err0))
	}

	teamCount, err1 := a.Srv().Store.Team().AnalyticsTeamCount(false)
	if err1 != nil {
		mlog.Error("Error attempting to get number of teams.", mlog.Err(err1))
	}

	openChannelCount, err2 := a.Srv().Store.Channel().AnalyticsTypeCount("", model.CHANNEL_OPEN)
	if err2 != nil {
		mlog.Error("Error attempting to get number of public channels.", mlog.Err(err2))
	}

	// If an account is created with a different email domain
	// Search for an entry that has an email account different from the current domain
	// Get domain account from site url
	localDomainAccount := utils.GetHostnameFromSiteURL(*a.Srv().Config().ServiceSettings.SiteURL)
	isDiffEmailAccount, err3 := a.Srv().Store.User().AnalyticsGetExternalUsers(localDomainAccount)
	if err3 != nil {
		mlog.Error("Error attempting to get number of private channels.", mlog.Err(err3))
	}

	warnMetrics := []model.WarnMetric{}

	if numberOfActiveUsers < model.WARN_METRIC_NUMBER_OF_ACTIVE_USERS_25 {
		return
	} else if teamCount >= model.WarnMetricsTable[model.SYSTEM_WARN_METRIC_NUMBER_OF_TEAMS_5].Limit && warnMetricStatusFromStore[model.SYSTEM_WARN_METRIC_NUMBER_OF_TEAMS_5] != model.WARN_METRIC_STATUS_RUNONCE {
		warnMetrics = append(warnMetrics, model.WarnMetricsTable[model.SYSTEM_WARN_METRIC_NUMBER_OF_TEAMS_5])
	} else if *a.Config().ServiceSettings.EnableMultifactorAuthentication && warnMetricStatusFromStore[model.SYSTEM_WARN_METRIC_MFA] != model.WARN_METRIC_STATUS_RUNONCE {
		warnMetrics = append(warnMetrics, model.WarnMetricsTable[model.SYSTEM_WARN_METRIC_MFA])
	} else if isDiffEmailAccount && warnMetricStatusFromStore[model.SYSTEM_WARN_METRIC_EMAIL_DOMAIN] != model.WARN_METRIC_STATUS_RUNONCE {
		warnMetrics = append(warnMetrics, model.WarnMetricsTable[model.SYSTEM_WARN_METRIC_EMAIL_DOMAIN])
	} else if openChannelCount >= model.WarnMetricsTable[model.SYSTEM_WARN_METRIC_NUMBER_OF_CHANNELS_50].Limit && warnMetricStatusFromStore[model.SYSTEM_WARN_METRIC_NUMBER_OF_CHANNELS_50] != model.WARN_METRIC_STATUS_RUNONCE {
		warnMetrics = append(warnMetrics, model.WarnMetricsTable[model.SYSTEM_WARN_METRIC_NUMBER_OF_CHANNELS_50])
	}

	// If the system did not cross any of the thresholds for the Contextual Advisories
	if len(warnMetrics) == 0 {
		if numberOfActiveUsers >= model.WarnMetricsTable[model.SYSTEM_WARN_METRIC_NUMBER_OF_ACTIVE_USERS_100].Limit && numberOfActiveUsers < model.WarnMetricsTable[model.SYSTEM_WARN_METRIC_NUMBER_OF_ACTIVE_USERS_200].Limit && warnMetricStatusFromStore[model.SYSTEM_WARN_METRIC_NUMBER_OF_ACTIVE_USERS_100] != model.WARN_METRIC_STATUS_RUNONCE {
			warnMetrics = append(warnMetrics, model.WarnMetricsTable[model.SYSTEM_WARN_METRIC_NUMBER_OF_ACTIVE_USERS_100])
		} else if numberOfActiveUsers >= model.WarnMetricsTable[model.SYSTEM_WARN_METRIC_NUMBER_OF_ACTIVE_USERS_200].Limit && numberOfActiveUsers < model.WarnMetricsTable[model.SYSTEM_WARN_METRIC_NUMBER_OF_ACTIVE_USERS_300].Limit && warnMetricStatusFromStore[model.SYSTEM_WARN_METRIC_NUMBER_OF_ACTIVE_USERS_200] != model.WARN_METRIC_STATUS_RUNONCE {
			warnMetrics = append(warnMetrics, model.WarnMetricsTable[model.SYSTEM_WARN_METRIC_NUMBER_OF_ACTIVE_USERS_200])
		} else if numberOfActiveUsers >= model.WarnMetricsTable[model.SYSTEM_WARN_METRIC_NUMBER_OF_ACTIVE_USERS_300].Limit && numberOfActiveUsers < model.WarnMetricsTable[model.SYSTEM_WARN_METRIC_NUMBER_OF_ACTIVE_USERS_500].Limit && warnMetricStatusFromStore[model.SYSTEM_WARN_METRIC_NUMBER_OF_ACTIVE_USERS_300] != model.WARN_METRIC_STATUS_RUNONCE {
			warnMetrics = append(warnMetrics, model.WarnMetricsTable[model.SYSTEM_WARN_METRIC_NUMBER_OF_ACTIVE_USERS_300])
		} else if numberOfActiveUsers >= model.WarnMetricsTable[model.SYSTEM_WARN_METRIC_NUMBER_OF_ACTIVE_USERS_500].Limit {
			var tWarnMetric model.WarnMetric

			if warnMetricStatusFromStore[model.SYSTEM_WARN_METRIC_NUMBER_OF_ACTIVE_USERS_500] != model.WARN_METRIC_STATUS_RUNONCE {
				tWarnMetric = model.WarnMetricsTable[model.SYSTEM_WARN_METRIC_NUMBER_OF_ACTIVE_USERS_500]
			}

			postsCount, err4 := a.Srv().Store.Post().AnalyticsPostCount("", false, false)
			if err4 != nil {
				mlog.Error("Error attempting to get number of posts.", mlog.Err(err4))
			}

			if postsCount > model.WarnMetricsTable[model.SYSTEM_WARN_METRIC_NUMBER_OF_POSTS_2M].Limit && warnMetricStatusFromStore[model.SYSTEM_WARN_METRIC_NUMBER_OF_POSTS_2M] != model.WARN_METRIC_STATUS_RUNONCE {
				tWarnMetric = model.WarnMetricsTable[model.SYSTEM_WARN_METRIC_NUMBER_OF_POSTS_2M]
			}

			if tWarnMetric != (model.WarnMetric{}) {
				warnMetrics = append(warnMetrics, tWarnMetric)
			}
		}
	}

	isE0Edition := model.BuildEnterpriseReady == "true" // license == nil was already validated upstream

	for _, warnMetric := range warnMetrics {
		data, nErr := a.Srv().Store.System().GetByName(warnMetric.Id)
		if nErr == nil && data != nil && warnMetric.IsBotOnly && data.Value == model.WARN_METRIC_STATUS_RUNONCE {
			mlog.Debug("This metric warning is bot only and ran once")
			continue
		}

		warnMetricStatus, _ := a.getWarnMetricStatusAndDisplayTextsForId(warnMetric.Id, nil, isE0Edition)
		if !warnMetric.IsBotOnly {
			// Banner and bot metric types - send websocket event every interval
			message := model.NewWebSocketEvent(model.WEBSOCKET_WARN_METRIC_STATUS_RECEIVED, "", "", "", nil)
			message.Add("warnMetricStatus", warnMetricStatus.ToJson())
			a.Publish(message)

			// Banner and bot metric types, send the bot message only once
			if data != nil && data.Value == model.WARN_METRIC_STATUS_RUNONCE {
				continue
			}
		}

		if nerr := a.notifyAdminsOfWarnMetricStatus(warnMetric.Id, isE0Edition); nerr != nil {
			mlog.Error("Failed to send notifications to admin users.", mlog.Err(nerr))
		}

		if warnMetric.IsRunOnce {
			a.setWarnMetricsStatusForId(warnMetric.Id, model.WARN_METRIC_STATUS_RUNONCE)
		} else {
			a.setWarnMetricsStatusForId(warnMetric.Id, model.WARN_METRIC_STATUS_LIMIT_REACHED)
		}
	}
}

func doLicenseExpirationCheck(a *App) {
	a.Srv().LoadLicense()
	license := a.Srv().License()

	if license == nil {
		mlog.Debug("License cannot be found.")
		return
	}

	if !license.IsPastGracePeriod() {
		mlog.Debug("License is not past the grace period.")
		return
	}

	users, err := a.Srv().Store.User().GetSystemAdminProfiles()
	if err != nil {
		mlog.Error("Failed to get system admins for license expired message from Mattermost.")
		return
	}

	//send email to admin(s)
	for _, user := range users {
		user := user
		if user.Email == "" {
			mlog.Error("Invalid system admin email.", mlog.String("user_email", user.Email))
			continue
		}

		mlog.Debug("Sending license expired email.", mlog.String("user_email", user.Email))
		a.Srv().Go(func() {
			if err := a.Srv().EmailService.SendRemoveExpiredLicenseEmail(user.Email, user.Locale, *a.Config().ServiceSettings.SiteURL, license.Id); err != nil {
				mlog.Error("Error while sending the license expired email.", mlog.String("user_email", user.Email), mlog.Err(err))
			}
		})
	}

	//remove the license
	a.Srv().RemoveLicense()
}

func (s *Server) StartSearchEngine() (string, string) {
	if s.SearchEngine.ElasticsearchEngine != nil && s.SearchEngine.ElasticsearchEngine.IsActive() {
		s.Go(func() {
			if err := s.SearchEngine.ElasticsearchEngine.Start(); err != nil {
				s.Log.Error(err.Error())
			}
		})
	}

	configListenerId := s.AddConfigListener(func(oldConfig *model.Config, newConfig *model.Config) {
		if s.SearchEngine == nil {
			return
		}
		s.SearchEngine.UpdateConfig(newConfig)

		if s.SearchEngine.ElasticsearchEngine != nil && !*oldConfig.ElasticsearchSettings.EnableIndexing && *newConfig.ElasticsearchSettings.EnableIndexing {
			s.Go(func() {
				if err := s.SearchEngine.ElasticsearchEngine.Start(); err != nil {
					mlog.Error(err.Error())
				}
			})
		} else if s.SearchEngine.ElasticsearchEngine != nil && *oldConfig.ElasticsearchSettings.EnableIndexing && !*newConfig.ElasticsearchSettings.EnableIndexing {
			s.Go(func() {
				if err := s.SearchEngine.ElasticsearchEngine.Stop(); err != nil {
					mlog.Error(err.Error())
				}
			})
		} else if s.SearchEngine.ElasticsearchEngine != nil && *oldConfig.ElasticsearchSettings.Password != *newConfig.ElasticsearchSettings.Password || *oldConfig.ElasticsearchSettings.Username != *newConfig.ElasticsearchSettings.Username || *oldConfig.ElasticsearchSettings.ConnectionUrl != *newConfig.ElasticsearchSettings.ConnectionUrl || *oldConfig.ElasticsearchSettings.Sniff != *newConfig.ElasticsearchSettings.Sniff {
			s.Go(func() {
				if *oldConfig.ElasticsearchSettings.EnableIndexing {
					if err := s.SearchEngine.ElasticsearchEngine.Stop(); err != nil {
						mlog.Error(err.Error())
					}
					if err := s.SearchEngine.ElasticsearchEngine.Start(); err != nil {
						mlog.Error(err.Error())
					}
				}
			})
		}
	})

	licenseListenerId := s.AddLicenseListener(func(oldLicense, newLicense *model.License) {
		if s.SearchEngine == nil {
			return
		}
		if oldLicense == nil && newLicense != nil {
			if s.SearchEngine.ElasticsearchEngine != nil && s.SearchEngine.ElasticsearchEngine.IsActive() {
				s.Go(func() {
					if err := s.SearchEngine.ElasticsearchEngine.Start(); err != nil {
						mlog.Error(err.Error())
					}
				})
			}
		} else if oldLicense != nil && newLicense == nil {
			if s.SearchEngine.ElasticsearchEngine != nil {
				s.Go(func() {
					if err := s.SearchEngine.ElasticsearchEngine.Stop(); err != nil {
						mlog.Error(err.Error())
					}
				})
			}
		}
	})

	return configListenerId, licenseListenerId
}

func (s *Server) stopSearchEngine() {
	s.RemoveConfigListener(s.searchConfigListenerId)
	s.RemoveLicenseListener(s.searchLicenseListenerId)
	if s.SearchEngine != nil && s.SearchEngine.ElasticsearchEngine != nil && s.SearchEngine.ElasticsearchEngine.IsActive() {
		s.SearchEngine.ElasticsearchEngine.Stop()
	}
	if s.SearchEngine != nil && s.SearchEngine.BleveEngine != nil && s.SearchEngine.BleveEngine.IsActive() {
		s.SearchEngine.BleveEngine.Stop()
	}
}

func (s *Server) FileBackend() (filesstore.FileBackend, *model.AppError) {
	license := s.License()
	return filesstore.NewFileBackend(&s.Config().FileSettings, license != nil && *license.Features.Compliance)
}

func (s *Server) TotalWebsocketConnections() int {
	// This method is only called after the hub is initialized.
	// Therefore, no mutex is needed to protect s.hubs.
	count := int64(0)
	for _, hub := range s.hubs {
		count = count + atomic.LoadInt64(&hub.connectionCount)
	}

	return int(count)
}

func (s *Server) ClusterHealthScore() int {
	return s.Cluster.HealthScore()
}

func (s *Server) configOrLicenseListener() {
	s.regenerateClientConfig()
}

func (s *Server) ClientConfigHash() string {
	return s.clientConfigHash.Load().(string)
}

func (s *Server) initJobs() {
	s.Jobs = jobs.NewJobServer(s, s.Store)
	if jobsDataRetentionJobInterface != nil {
		s.Jobs.DataRetentionJob = jobsDataRetentionJobInterface(s)
	}
	if jobsMessageExportJobInterface != nil {
		s.Jobs.MessageExportJob = jobsMessageExportJobInterface(s)
	}
	if jobsElasticsearchAggregatorInterface != nil {
		s.Jobs.ElasticsearchAggregator = jobsElasticsearchAggregatorInterface(s)
	}
	if jobsElasticsearchIndexerInterface != nil {
		s.Jobs.ElasticsearchIndexer = jobsElasticsearchIndexerInterface(s)
	}
	if jobsBleveIndexerInterface != nil {
		s.Jobs.BleveIndexer = jobsBleveIndexerInterface(s)
	}
	if jobsMigrationsInterface != nil {
		s.Jobs.Migrations = jobsMigrationsInterface(s)
	}
}

func (s *Server) TelemetryId() string {
	if s.telemetryService == nil {
		return ""
	}
	return s.telemetryService.TelemetryID
}

func (s *Server) HttpService() httpservice.HTTPService {
	return s.HTTPService
}

func (s *Server) SetLog(l *mlog.Logger) {
	s.Log = l
}

func (s *Server) GetLogger() mlog.LoggerIFace {
	return s.Log
}

// GetStore returns the server's Store. Exposing via a method
// allows interfaces to be created with subsets of server APIs.
func (s *Server) GetStore() store.Store {
	return s.Store
}

// GetRemoteClusterService returns the `RemoteClusterService` instantiated by the server.
// May be nil if the service is not enabled via license.
func (s *Server) GetRemoteClusterService() *remotecluster.Service {
	return s.remoteClusterService
}<|MERGE_RESOLUTION|>--- conflicted
+++ resolved
@@ -629,17 +629,6 @@
 	// Redirect default golang logger to this logger.
 	defer mlog.RedirectStdLog(s.Log)
 
-<<<<<<< HEAD
-	// Use this app logger as the global logger (eventually remove all instances of global logging).
-	// This is deferred because a copy is made of the logger and it must be fully configured before
-	// the copy is made.
-	defer mlog.InitGlobalLogger(s.Log)
-
-	// Redirect default Go logger to this logger.
-	defer mlog.RedirectStdLog(s.Log)
-
-=======
->>>>>>> 83c8f34b
 	if s.NotificationsLog == nil {
 		notificationLogSettings := utils.GetLogSettingsFromNotificationsLogSettings(&s.Config().NotificationLogSettings)
 		s.NotificationsLog = mlog.NewLogger(utils.MloggerConfigFromLoggerConfig(notificationLogSettings, utils.GetNotificationsLogFileLocation)).

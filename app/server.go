// Copyright (c) 2015-present Mattermost, Inc. All Rights Reserved.
// See LICENSE.txt for license information.

package app

import (
	"bytes"
	"context"
	"crypto/tls"
	"fmt"
	"net"
	"net/http"
	"net/url"
	"os"
	"os/exec"
	"path"
	"strconv"
	"strings"
	"sync"
	"syscall"
	"time"

	"github.com/getsentry/sentry-go"
	sentryhttp "github.com/getsentry/sentry-go/http"
	"github.com/gorilla/mux"
	"github.com/pkg/errors"
	"github.com/rs/cors"
	"golang.org/x/crypto/acme/autocert"

	"github.com/mattermost/mattermost-server/v6/app/email"
	"github.com/mattermost/mattermost-server/v6/app/platform"
	"github.com/mattermost/mattermost-server/v6/app/request"
	"github.com/mattermost/mattermost-server/v6/app/teams"
	"github.com/mattermost/mattermost-server/v6/app/users"
	"github.com/mattermost/mattermost-server/v6/audit"
	"github.com/mattermost/mattermost-server/v6/config"
	"github.com/mattermost/mattermost-server/v6/einterfaces"
	"github.com/mattermost/mattermost-server/v6/jobs"
	"github.com/mattermost/mattermost-server/v6/jobs/active_users"
	"github.com/mattermost/mattermost-server/v6/jobs/expirynotify"
	"github.com/mattermost/mattermost-server/v6/jobs/export_delete"
	"github.com/mattermost/mattermost-server/v6/jobs/export_process"
	"github.com/mattermost/mattermost-server/v6/jobs/extract_content"
	"github.com/mattermost/mattermost-server/v6/jobs/import_delete"
	"github.com/mattermost/mattermost-server/v6/jobs/import_process"
	"github.com/mattermost/mattermost-server/v6/jobs/last_accessible_file"
	"github.com/mattermost/mattermost-server/v6/jobs/last_accessible_post"
	"github.com/mattermost/mattermost-server/v6/jobs/migrations"
	"github.com/mattermost/mattermost-server/v6/jobs/notify_admin"
	"github.com/mattermost/mattermost-server/v6/jobs/product_notices"
	"github.com/mattermost/mattermost-server/v6/jobs/resend_invitation_email"
	"github.com/mattermost/mattermost-server/v6/model"
	"github.com/mattermost/mattermost-server/v6/plugin/scheduler"
	"github.com/mattermost/mattermost-server/v6/product"
	"github.com/mattermost/mattermost-server/v6/services/awsmeter"
	"github.com/mattermost/mattermost-server/v6/services/cache"
	"github.com/mattermost/mattermost-server/v6/services/httpservice"
	"github.com/mattermost/mattermost-server/v6/services/remotecluster"
	"github.com/mattermost/mattermost-server/v6/services/searchengine/bleveengine"
	"github.com/mattermost/mattermost-server/v6/services/searchengine/bleveengine/indexer"
	"github.com/mattermost/mattermost-server/v6/services/sharedchannel"
	"github.com/mattermost/mattermost-server/v6/services/telemetry"
	"github.com/mattermost/mattermost-server/v6/services/timezones"
	"github.com/mattermost/mattermost-server/v6/services/tracing"
	"github.com/mattermost/mattermost-server/v6/services/upgrader"
	"github.com/mattermost/mattermost-server/v6/shared/filestore"
	"github.com/mattermost/mattermost-server/v6/shared/i18n"
	"github.com/mattermost/mattermost-server/v6/shared/mail"
	"github.com/mattermost/mattermost-server/v6/shared/mlog"
	"github.com/mattermost/mattermost-server/v6/shared/templates"
	"github.com/mattermost/mattermost-server/v6/store"
	"github.com/mattermost/mattermost-server/v6/utils"
)

// declaring this as var to allow overriding in tests
var SentryDSN = "placeholder_sentry_dsn"

type ServiceKey string

const (
	ChannelKey       ServiceKey = "channel"
	ConfigKey        ServiceKey = "config"
	LicenseKey       ServiceKey = "license"
	FilestoreKey     ServiceKey = "filestore"
	FileInfoStoreKey ServiceKey = "fileinfostore"
	ClusterKey       ServiceKey = "cluster"
	CloudKey         ServiceKey = "cloud"
	PostKey          ServiceKey = "post"
	TeamKey          ServiceKey = "team"
	UserKey          ServiceKey = "user"
	PermissionsKey   ServiceKey = "permissions"
	RouterKey        ServiceKey = "router"
	BotKey           ServiceKey = "bot"
	LogKey           ServiceKey = "log"
	HooksKey         ServiceKey = "hooks"
	KVStoreKey       ServiceKey = "kvstore"
	StoreKey         ServiceKey = "storekey"
	SystemKey        ServiceKey = "systemkey"
	PreferencesKey   ServiceKey = "preferenceskey"
)

type Server struct {
	// RootRouter is the starting point for all HTTP requests to the server.
	RootRouter *mux.Router

	// LocalRouter is the starting point for all the local UNIX socket
	// requests to the server
	LocalRouter *mux.Router

	// Router is the starting point for all web, api4 and ws requests to the server. It differs
	// from RootRouter only if the SiteURL contains a /subpath.
	Router *mux.Router

	Server      *http.Server
	ListenAddr  *net.TCPAddr
	RateLimiter *RateLimiter

	localModeServer *http.Server

	didFinishListen chan struct{}

<<<<<<< HEAD
=======
	goroutineCount      int32
	goroutineExitSignal chan struct{}
	goroutineBuffered   chan struct{}

>>>>>>> 7186689f
	EmailService email.ServiceInterface

	httpService            httpservice.HTTPService
	PushNotificationsHub   PushNotificationsHub
	pushNotificationClient *http.Client // TODO: move this to it's own package

	runEssentialJobs bool
	Jobs             *jobs.JobServer

	licenseWrapper *licenseWrapper

	timezones *timezones.Timezones

	htmlTemplateWatcher     *templates.Container
	seenPendingPostIdsCache cache.Cache
	openGraphDataCache      cache.Cache
	clusterLeaderListenerId string
	loggerLicenseListenerId string
	filestore               filestore.FileBackend

	platform         *platform.PlatformService
	platformOptions  []platform.Option
	telemetryService *telemetry.TelemetryService
	userService      *users.UserService
	teamService      *teams.TeamService

	serviceMux           sync.RWMutex
	remoteClusterService remotecluster.RemoteClusterServiceIFace
	sharedChannelService SharedChannelServiceIFace // TODO: platform: move to platform package

	phase2PermissionsMigrationComplete bool

	Audit *audit.Audit

	joinCluster bool
	// startSearchEngine bool
	skipPostInit bool

	Cloud einterfaces.CloudInterface

	tracer *tracing.Tracer

	products map[string]Product
}

func (s *Server) Store() store.Store {
	if s.platform != nil {
		return s.platform.Store
	}

	return nil
}

func (s *Server) SetStore(st store.Store) {
	if s.platform != nil {
		s.platform.Store = st
	}
}

func NewServer(options ...Option) (*Server, error) {
	rootRouter := mux.NewRouter()
	localRouter := mux.NewRouter()

	s := &Server{
<<<<<<< HEAD
		RootRouter:  rootRouter,
		LocalRouter: localRouter,
		timezones:   timezones.New(),
		products:    make(map[string]Product),
=======
		goroutineExitSignal: make(chan struct{}, 1),
		goroutineBuffered:   make(chan struct{}, runtime.NumCPU()),
		RootRouter:          rootRouter,
		LocalRouter:         localRouter,
		WebSocketRouter: &WebSocketRouter{
			handlers: make(map[string]webSocketHandler),
		},
		licenseListeners: map[string]func(*model.License, *model.License){},
		hashSeed:         maphash.MakeSeed(),
		timezones:        timezones.New(),
		products:         make(map[string]Product),
>>>>>>> 7186689f
	}

	for _, option := range options {
		if err := option(s); err != nil {
			return nil, errors.Wrap(err, "failed to apply option")
		}
	}

	// Following outlines the specific set of steps
	// performed during server bootup. They are sensitive to order
	// and has dependency requirements with the previous step.
	//
	// Step 1: Platform.
	if s.platform == nil {
		innerStore, err := config.NewFileStore("config.json", true)
		if err != nil {
			return nil, errors.Wrap(err, "failed to load config")
		}
		configStore, err := config.NewStoreFromBacking(innerStore, nil, false)
		if err != nil {
			return nil, errors.Wrap(err, "failed to load config")
		}

		platformCfg := platform.ServiceConfig{
			ConfigStore: configStore,
		}

		ps, sErr := platform.New(platformCfg, s.platformOptions...)
		if sErr != nil {
			return nil, errors.Wrap(sErr, "failed to initialize platform")
		}
		s.platform = ps
	}

	subpath, err := utils.GetSubpathFromConfig(s.platform.Config())
	if err != nil {
		return nil, errors.Wrap(err, "failed to parse SiteURL subpath")
	}
	s.Router = s.RootRouter.PathPrefix(subpath).Subrouter()

	s.httpService = httpservice.MakeHTTPService(s.platform)

	// Step 2: Init Enterprise
	// Depends on step 1 (s.Platform must be non-nil)
	s.initEnterprise()

	// Needed to run before loading license.
	s.userService, err = users.New(users.ServiceConfig{
		UserStore:    s.Store().User(),
		SessionStore: s.Store().Session(),
		OAuthStore:   s.Store().OAuth(),
		ConfigFn:     s.platform.Config,
		Metrics:      s.GetMetrics(),
		Cluster:      s.platform.Cluster(),
		LicenseFn:    s.License,
	})
	if err != nil {
		return nil, errors.Wrapf(err, "unable to create users service")
	}

	if model.BuildEnterpriseReady == "true" {
		// Dependent on user service
		s.LoadLicense()
	}

	license := s.License()
	insecure := s.platform.Config().ServiceSettings.EnableInsecureOutgoingConnections
	// Step 3: Initialize filestore
	backend, err := filestore.NewFileBackend(s.platform.Config().FileSettings.ToFileBackendSettings(license != nil && *license.Features.Compliance, insecure != nil && *insecure))
	if err != nil {
		return nil, errors.Wrap(err, "failed to initialize filebackend")
	}
	s.filestore = backend

	s.licenseWrapper = &licenseWrapper{
		srv: s,
	}

	s.teamService, err = teams.New(teams.ServiceConfig{
		TeamStore:    s.Store().Team(),
		ChannelStore: s.Store().Channel(),
		GroupStore:   s.Store().Group(),
		Users:        s.userService,
		WebHub:       s.platform,
		ConfigFn:     s.platform.Config,
		LicenseFn:    s.License,
	})
	if err != nil {
		return nil, errors.Wrapf(err, "unable to create teams service")
	}

	// ensure app implements `product.UserService`
	var _ product.UserService = (*App)(nil)

	serviceMap := map[ServiceKey]any{
		ChannelKey:       &channelsWrapper{srv: s},
		ConfigKey:        s.platform,
		LicenseKey:       s.licenseWrapper,
		FilestoreKey:     s.filestore,
		FileInfoStoreKey: &fileInfoWrapper{srv: s},
		ClusterKey:       s.platform,
		UserKey:          New(ServerConnector(s.Channels())),
		LogKey:           s.platform.Log(),
		CloudKey:         &cloudWrapper{cloud: s.Cloud},
		KVStoreKey:       s.platform,
		StoreKey:         store.NewStoreServiceAdapter(s.Store()),
		SystemKey:        &systemServiceAdapter{server: s},
	}

	// Step 4: Initialize products.
	// Depends on s.httpService.
	err = s.initializeProducts(products, serviceMap)
	if err != nil {
		return nil, errors.Wrap(err, "failed to initialize products")
	}

	// It is important to initialize the hub only after the global logger is set
	// to avoid race conditions while logging from inside the hub.
	// Step 5: Hub depends on s.Channels() (step 8)
	s.platform.HubStart(New(ServerConnector(s.Channels())))

	// -------------------------------------------------------------------------
	// Everything below this is not order sensitive and safe to be moved around.
	// If you are adding a new field that is non-channels specific, please add
	// below this. Otherwise, please add it to Channels struct in app/channels.go.
	// -------------------------------------------------------------------------

	if *s.platform.Config().LogSettings.EnableDiagnostics && *s.platform.Config().LogSettings.EnableSentry {
		if strings.Contains(SentryDSN, "placeholder") {
			mlog.Warn("Sentry reporting is enabled, but SENTRY_DSN is not set. Disabling reporting.")
		} else {
			if err2 := sentry.Init(sentry.ClientOptions{
				Dsn:              SentryDSN,
				Release:          model.BuildHash,
				AttachStacktrace: true,
				BeforeSend: func(event *sentry.Event, hint *sentry.EventHint) *sentry.Event {
					// sanitize data sent to sentry to reduce exposure of PII
					if event.Request != nil {
						event.Request.Cookies = ""
						event.Request.QueryString = ""
						event.Request.Headers = nil
						event.Request.Data = ""
					}
					return event
				},
				TracesSampler: sentry.TracesSamplerFunc(func(ctx sentry.SamplingContext) sentry.Sampled {
					return sentry.SampledFalse
				}),
			}); err2 != nil {
				mlog.Warn("Sentry could not be initiated, probably bad DSN?", mlog.Err(err2))
			}
		}
	}

	if *s.platform.Config().ServiceSettings.EnableOpenTracing {
		tracer, err2 := tracing.New()
		if err2 != nil {
			return nil, err2
		}
		s.tracer = tracer
	}

	s.pushNotificationClient = s.httpService.MakeClient(true)

	if err2 := utils.TranslationsPreInit(); err2 != nil {
		return nil, errors.Wrapf(err2, "unable to load Mattermost translation files")
	}
	model.AppErrorInit(i18n.T)

	if s.seenPendingPostIdsCache, err = s.platform.CacheProvider().NewCache(&cache.CacheOptions{
		Size: PendingPostIDsCacheSize,
	}); err != nil {
		return nil, errors.Wrap(err, "Unable to create pending post ids cache")
	}
	if s.openGraphDataCache, err = s.platform.CacheProvider().NewCache(&cache.CacheOptions{
		Size: openGraphMetadataCacheSize,
	}); err != nil {
		return nil, errors.Wrap(err, "Unable to create opengraphdata cache")
	}

	s.createPushNotificationsHub(request.EmptyContext(s.Log()))

	if err2 := i18n.InitTranslations(*s.platform.Config().LocalizationSettings.DefaultServerLocale, *s.platform.Config().LocalizationSettings.DefaultClientLocale); err2 != nil {
		return nil, errors.Wrapf(err2, "unable to load Mattermost translation files")
	}

	templatesDir, ok := templates.GetTemplateDirectory()
	if !ok {
		return nil, errors.New("Failed find server templates in \"templates\" directory or MM_SERVER_PATH")
	}
	htmlTemplateWatcher, errorsChan, err2 := templates.NewWithWatcher(templatesDir)
	if err2 != nil {
		return nil, errors.Wrap(err2, "cannot initialize server templates")
	}
	s.Go(func() {
		for err2 := range errorsChan {
			mlog.Warn("Server templates error", mlog.Err(err2))
		}
	})
	s.htmlTemplateWatcher = htmlTemplateWatcher

	s.telemetryService = telemetry.New(New(ServerConnector(s.Channels())), s.Store(), s.platform.SearchEngine, s.Log())
	s.platform.SetTelemetryId(s.TelemetryId()) // TODO: move this into platform once telemetry service moved to platform.

	emailService, err := email.NewService(email.ServiceConfig{
		ConfigFn:           s.platform.Config,
		LicenseFn:          s.License,
		GoFn:               s.Go,
		TemplatesContainer: s.TemplatesContainer(),
		UserService:        s.userService,
		Store:              s.GetStore(),
	})
	if err != nil {
		return nil, errors.Wrapf(err, "unable to initialize email service")
	}
	s.EmailService = emailService

	s.platform.SetupFeatureFlags()

	s.initJobs()

	s.clusterLeaderListenerId = s.AddClusterLeaderChangedListener(func() {
		mlog.Info("Cluster leader changed. Determining if job schedulers should be running:", mlog.Bool("isLeader", s.IsLeader()))
		if s.Jobs != nil {
			s.Jobs.HandleClusterLeaderChange(s.IsLeader())
		}
		s.platform.SetupFeatureFlags()
	})

	// If configured with a subpath, redirect 404s at the root back into the subpath.
	if subpath != "/" {
		s.RootRouter.NotFoundHandler = http.HandlerFunc(func(w http.ResponseWriter, r *http.Request) {
			r.URL.Path = path.Join(subpath, r.URL.Path)
			http.Redirect(w, r, r.URL.String(), http.StatusFound)
		})
	}

	if _, err = url.ParseRequestURI(*s.platform.Config().ServiceSettings.SiteURL); err != nil {
		mlog.Error("SiteURL must be set. Some features will operate incorrectly if the SiteURL is not set. See documentation for details: https://docs.mattermost.com/configure/configuration-settings.html#site-url")
	}

	// Start email batching because it's not like the other jobs
	s.platform.AddConfigListener(func(_, _ *model.Config) {
		s.EmailService.InitEmailBatching()
	})

	logCurrentVersion := fmt.Sprintf("Current version is %v (%v/%v/%v/%v)", model.CurrentVersion, model.BuildNumber, model.BuildDate, model.BuildHash, model.BuildHashEnterprise)
	mlog.Info(
		logCurrentVersion,
		mlog.String("current_version", model.CurrentVersion),
		mlog.String("build_number", model.BuildNumber),
		mlog.String("build_date", model.BuildDate),
		mlog.String("build_hash", model.BuildHash),
		mlog.String("build_hash_enterprise", model.BuildHashEnterprise),
	)
	if model.BuildEnterpriseReady == "true" {
		mlog.Info("Enterprise Build", mlog.Bool("enterprise_build", true))
	} else {
		mlog.Info("Team Edition Build", mlog.Bool("enterprise_build", false))
	}

	pwd, _ := os.Getwd()
	mlog.Info("Printing current working", mlog.String("directory", pwd))
	mlog.Info("Loaded config", mlog.String("source", s.platform.DescribeConfig()))

	allowAdvancedLogging := license != nil && *license.Features.AdvancedLogging

	if s.Audit == nil {
		s.Audit = &audit.Audit{}
		s.Audit.Init(audit.DefMaxQueueSize)
		if err = s.configureAudit(s.Audit, allowAdvancedLogging); err != nil {
			mlog.Error("Error configuring audit", mlog.Err(err))
		}
	}

	s.platform.RemoveUnlicensedLogTargets(license)
	s.platform.EnableLoggingMetrics()

	s.loggerLicenseListenerId = s.AddLicenseListener(func(oldLicense, newLicense *model.License) {
		s.platform.RemoveUnlicensedLogTargets(newLicense)
		s.platform.EnableLoggingMetrics()
	})

	// if enabled - perform initial product notices fetch
	if *s.platform.Config().AnnouncementSettings.AdminNoticesEnabled || *s.platform.Config().AnnouncementSettings.UserNoticesEnabled {
		go func() {
			appInstance := New(ServerConnector(s.Channels()))
			if err := appInstance.UpdateProductNotices(); err != nil {
				mlog.Warn("Failed to perform initial product notices fetch", mlog.Err(err))
			}
		}()
	}

	if s.skipPostInit {
		return s, nil
	}

	s.platform.AddConfigListener(func(old, new *model.Config) {
		appInstance := New(ServerConnector(s.Channels()))
		if *old.GuestAccountsSettings.Enable && !*new.GuestAccountsSettings.Enable {
			c := request.EmptyContext(s.Log())
			if appErr := appInstance.DeactivateGuests(c); appErr != nil {
				mlog.Error("Unable to deactivate guest accounts", mlog.Err(appErr))
			}
		}
	})

	// Disable active guest accounts on first run if guest accounts are disabled
	if !*s.platform.Config().GuestAccountsSettings.Enable {
		appInstance := New(ServerConnector(s.Channels()))
		c := request.EmptyContext(s.Log())
		if appErr := appInstance.DeactivateGuests(c); appErr != nil {
			mlog.Error("Unable to deactivate guest accounts", mlog.Err(appErr))
		}
	}

	if s.runEssentialJobs {
		s.Go(func() {
			appInstance := New(ServerConnector(s.Channels()))
			s.runLicenseExpirationCheckJob()
			s.runInactivityCheckJob()
			runDNDStatusExpireJob(appInstance)
			runPostReminderJob(appInstance)
		})
		s.runJobs()
	}

	s.doAppMigrations()

	s.initPostMetadata()

	// Dump the image cache if the proxy settings have changed. (need switch URLs to the correct proxy)
	s.platform.AddConfigListener(func(oldCfg, newCfg *model.Config) {
		if (oldCfg.ImageProxySettings.Enable != newCfg.ImageProxySettings.Enable) ||
			(oldCfg.ImageProxySettings.ImageProxyType != newCfg.ImageProxySettings.ImageProxyType) ||
			(oldCfg.ImageProxySettings.RemoteImageProxyURL != newCfg.ImageProxySettings.RemoteImageProxyURL) ||
			(oldCfg.ImageProxySettings.RemoteImageProxyOptions != newCfg.ImageProxySettings.RemoteImageProxyOptions) {
			s.openGraphDataCache.Purge()
		}
	})

	return s, nil
}

func (s *Server) runJobs() {
	s.Go(func() {
		runSecurityJob(s)
	})
	s.Go(func() {
		firstRun, err := s.getFirstServerRunTimestamp()
		if err != nil {
			mlog.Warn("Fetching time of first server run failed. Setting to 'now'.")
			s.ensureFirstServerRunTimestamp()
			firstRun = utils.MillisFromTime(time.Now())
		}
		s.telemetryService.RunTelemetryJob(firstRun)
	})
	s.Go(func() {
		runSessionCleanupJob(s)
	})
	s.Go(func() {
		runJobsCleanupJob(s)
	})
	s.Go(func() {
		runTokenCleanupJob(s)
	})
	s.Go(func() {
		runCommandWebhookCleanupJob(s)
	})
	s.Go(func() {
		runConfigCleanupJob(s)
	})

	if complianceI := s.Channels().Compliance; complianceI != nil {
		complianceI.StartComplianceDailyJob()
	}

	if *s.platform.Config().JobSettings.RunJobs && s.Jobs != nil {
		if err := s.Jobs.StartWorkers(); err != nil {
			mlog.Error("Failed to start job server workers", mlog.Err(err))
		}
	}
	if *s.platform.Config().JobSettings.RunScheduler && s.Jobs != nil {
		if err := s.Jobs.StartSchedulers(); err != nil {
			mlog.Error("Failed to start job server schedulers", mlog.Err(err))
		}
	}

	if *s.platform.Config().ServiceSettings.EnableAWSMetering {
		runReportToAWSMeterJob(s)
	}
}

// Global app options that should be applied to apps created by this server
func (s *Server) AppOptions() []AppOption {
	return []AppOption{
		ServerConnector(s.Channels()),
	}
}

func (s *Server) Channels() *Channels {
	ch, _ := s.products["channels"].(*Channels)
	return ch
}

// Return Database type (postgres or mysql) and current version of the schema
func (s *Server) DatabaseTypeAndSchemaVersion() (string, string) {
	schemaVersion, _ := s.Store().GetDBSchemaVersion()
	return *s.platform.Config().SqlSettings.DriverName, strconv.Itoa(schemaVersion)
}

func (s *Server) startInterClusterServices(license *model.License) error {
	if license == nil {
		mlog.Debug("No license provided; Remote Cluster services disabled")
		return nil
	}

	// Remote Cluster service

	// License check
	if !*license.Features.RemoteClusterService {
		mlog.Debug("License does not have Remote Cluster services enabled")
		return nil
	}

	// Config check
	if !*s.platform.Config().ExperimentalSettings.EnableRemoteClusterService {
		mlog.Debug("Remote Cluster Service disabled via config")
		return nil
	}

	var err error

	rcs, err := remotecluster.NewRemoteClusterService(s)
	if err != nil {
		return err
	}

	if err = rcs.Start(); err != nil {
		return err
	}

	s.serviceMux.Lock()
	s.remoteClusterService = rcs
	s.serviceMux.Unlock()

	// Shared Channels service

	// License check
	if !*license.Features.SharedChannels {
		mlog.Debug("License does not have shared channels enabled")
		return nil
	}

	// Config check
	if !*s.platform.Config().ExperimentalSettings.EnableSharedChannels {
		mlog.Debug("Shared Channels Service disabled via config")
		return nil
	}

	appInstance := New(ServerConnector(s.Channels()))
	scs, err := sharedchannel.NewSharedChannelService(s, appInstance)
	if err != nil {
		return err
	}
	s.platform.SetSharedChannelService(scs)

	if err = scs.Start(); err != nil {
		return err
	}

	s.serviceMux.Lock()
	s.sharedChannelService = scs
	s.serviceMux.Unlock()

	return nil
}

const TimeToWaitForConnectionsToCloseOnServerShutdown = time.Second

func (s *Server) StopHTTPServer() {
	if s.Server != nil {
		ctx, cancel := context.WithTimeout(context.Background(), TimeToWaitForConnectionsToCloseOnServerShutdown)
		defer cancel()
		didShutdown := false
		for s.didFinishListen != nil && !didShutdown {
			if err := s.Server.Shutdown(ctx); err != nil {
				mlog.Warn("Unable to shutdown server", mlog.Err(err))
			}
			timer := time.NewTimer(time.Millisecond * 50)
			select {
			case <-s.didFinishListen:
				didShutdown = true
			case <-timer.C:
			}
			timer.Stop()
		}
		s.Server.Close()
		s.Server = nil
	}
}

func (s *Server) Shutdown() {
	s.Log().Info("Stopping Server...")

	defer sentry.Flush(2 * time.Second)

	s.RemoveLicenseListener(s.loggerLicenseListenerId)
	s.RemoveClusterLeaderChangedListener(s.clusterLeaderListenerId)

	if s.tracer != nil {
		if err := s.tracer.Close(); err != nil {
			s.Log().Warn("Unable to cleanly shutdown opentracing client", mlog.Err(err))
		}
	}

	err := s.telemetryService.Shutdown()
	if err != nil {
		s.Log().Warn("Unable to cleanly shutdown telemetry client", mlog.Err(err))
	}

	s.serviceMux.RLock()
	if s.sharedChannelService != nil {
		if err = s.sharedChannelService.Shutdown(); err != nil {
			s.Log().Error("Error shutting down shared channel services", mlog.Err(err))
		}
	}
	if s.remoteClusterService != nil {
		if err = s.remoteClusterService.Shutdown(); err != nil {
			s.Log().Error("Error shutting down intercluster services", mlog.Err(err))
		}
	}
	s.serviceMux.RUnlock()

	s.StopHTTPServer()
	s.stopLocalModeServer()
	// Push notification hub needs to be shutdown after HTTP server
	// to prevent stray requests from generating a push notification after it's shut down.
	s.StopPushNotificationsHubWorkers()
	s.htmlTemplateWatcher.Close()

	s.WaitForGoroutines()

	s.platform.StopSearchEngine()

	s.Audit.Shutdown()

	s.platform.StopFeatureFlagUpdateJob()

	if err = s.platform.ShutdownConfig(); err != nil {
		s.Log().Warn("Failed to shut down config store", mlog.Err(err))
	}

	if s.platform.Cluster() != nil {
		s.platform.Cluster().StopInterNodeCommunication()
	}

	if err = s.platform.ShutdownMetrics(); err != nil {
		s.Log().Warn("Failed to stop metrics server", mlog.Err(err))
	}

	// This must be done after the cluster is stopped.
	if s.Jobs != nil {
		// For simplicity we don't check if workers and schedulers are active
		// before stopping them as both calls essentially become no-ops
		// if nothing is running.
		if err = s.Jobs.StopWorkers(); err != nil && !errors.Is(err, jobs.ErrWorkersNotRunning) {
			s.Log().Warn("Failed to stop job server workers", mlog.Err(err))
		}
		if err = s.Jobs.StopSchedulers(); err != nil && !errors.Is(err, jobs.ErrSchedulersNotRunning) {
			s.Log().Warn("Failed to stop job server schedulers", mlog.Err(err))
		}
	}

	// Stop products.
	// This needs to happen last because products are dependent
	// on parent services.
	for name, product := range s.products {
		if err2 := product.Stop(); err2 != nil {
			s.Log().Warn("Unable to cleanly stop product", mlog.String("name", name), mlog.Err(err2))
		}
	}

	if err = s.platform.Shutdown(); err != nil {
		s.Log().Warn("Failed to stop platform", mlog.Err(err))
	}

	s.Log().Info("Server stopped")

	// shutdown main and notification loggers which will flush any remaining log records.
	timeoutCtx, timeoutCancel := context.WithTimeout(context.Background(), time.Second*15)
	defer timeoutCancel()
	if err = s.NotificationsLog().ShutdownWithTimeout(timeoutCtx); err != nil {
		fmt.Fprintf(os.Stderr, "Error shutting down notification logger: %v", err)
	}
	if err = s.Log().ShutdownWithTimeout(timeoutCtx); err != nil {
		fmt.Fprintf(os.Stderr, "Error shutting down main logger: %v", err)
	}
}

func (s *Server) Restart() error {
	percentage, err := s.UpgradeToE0Status()
	if err != nil || percentage != 100 {
		return errors.Wrap(err, "unable to restart because the system has not been upgraded")
	}
	s.Shutdown()

	argv0, err := exec.LookPath(os.Args[0])
	if err != nil {
		return err
	}

	if _, err = os.Stat(argv0); err != nil {
		return err
	}

	mlog.Info("Restarting server")
	return syscall.Exec(argv0, os.Args, os.Environ())
}

func (s *Server) CanIUpgradeToE0() error {
	return upgrader.CanIUpgradeToE0()
}

func (s *Server) UpgradeToE0() error {
	if err := upgrader.UpgradeToE0(); err != nil {
		return err
	}
	upgradedFromTE := &model.System{Name: model.SystemUpgradedFromTeId, Value: "true"}
	s.Store().System().Save(upgradedFromTE)
	return nil
}

func (s *Server) UpgradeToE0Status() (int64, error) {
	return upgrader.UpgradeToE0Status()
}

// Go creates a goroutine, but maintains a record of it to ensure that execution completes before
// the server is shutdown.
func (s *Server) Go(f func()) {
	s.platform.Go(f)
}

// GoBuffered acts like a semaphore which creates a goroutine, but maintains a record of it
// to ensure that execution completes before the server is shutdown.
func (s *Server) GoBuffered(f func()) {
	s.goroutineBuffered <- struct{}{}

	atomic.AddInt32(&s.goroutineCount, 1)

	go func() {
		f()

		atomic.AddInt32(&s.goroutineCount, -1)
		select {
		case s.goroutineExitSignal <- struct{}{}:
		default:
		}

		<-s.goroutineBuffered
	}()
}

// WaitForGoroutines blocks until all goroutines created by App.Go exit.
func (s *Server) WaitForGoroutines() {
	s.platform.WaitForGoroutines()
}

var corsAllowedMethods = []string{
	"POST",
	"GET",
	"OPTIONS",
	"PUT",
	"PATCH",
	"DELETE",
}

// golang.org/x/crypto/acme/autocert/autocert.go
func handleHTTPRedirect(w http.ResponseWriter, r *http.Request) {
	if r.Method != "GET" && r.Method != "HEAD" {
		http.Error(w, "Use HTTPS", http.StatusBadRequest)
		return
	}
	target := "https://" + stripPort(r.Host) + r.URL.RequestURI()
	http.Redirect(w, r, target, http.StatusFound)
}

// golang.org/x/crypto/acme/autocert/autocert.go
func stripPort(hostport string) string {
	host, _, err := net.SplitHostPort(hostport)
	if err != nil {
		return hostport
	}
	return net.JoinHostPort(host, "443")
}

func (s *Server) Start() error {
	// Start products.
	// This needs to happen before because products are dependent on the HTTP server.

	// make sure channels starts first
	if err := s.products["channels"].Start(); err != nil {
		return errors.Wrap(err, "Unable to start channels")
	}
	for name, product := range s.products {
		if name == "channels" {
			continue
		}
		if err := product.Start(); err != nil {
			return errors.Wrapf(err, "Unable to start %s", name)
		}
	}

	if s.joinCluster && s.platform.Cluster() != nil {
		s.registerClusterHandlers()
		s.platform.Cluster().StartInterNodeCommunication()
	}

	if err := s.ensureInstallationDate(); err != nil {
		return errors.Wrapf(err, "unable to ensure installation date")
	}

	if err := s.ensureFirstServerRunTimestamp(); err != nil {
		return errors.Wrapf(err, "unable to ensure first run timestamp")
	}

	if err := s.Store().Status().ResetAll(); err != nil {
		mlog.Error("Error to reset the server status.", mlog.Err(err))
	}

	if s.MailServiceConfig().SendEmailNotifications {
		if err := mail.TestConnection(s.MailServiceConfig()); err != nil {
			mlog.Error("Mail server connection test failed", mlog.Err(err))
		}
	}

	err := s.FileBackend().TestConnection()
	if err != nil {
		if _, ok := err.(*filestore.S3FileBackendNoBucketError); ok {
			err = s.FileBackend().(*filestore.S3FileBackend).MakeBucket()
		}
		if err != nil {
			mlog.Error("Problem with file storage settings", mlog.Err(err))
		}
	}

	s.checkPushNotificationServerURL()

	s.platform.ReloadConfig()

	mlog.Info("Starting Server...")

	var handler http.Handler = s.RootRouter

	if *s.platform.Config().LogSettings.EnableDiagnostics && *s.platform.Config().LogSettings.EnableSentry && !strings.Contains(SentryDSN, "placeholder") {
		sentryHandler := sentryhttp.New(sentryhttp.Options{
			Repanic: true,
		})
		handler = sentryHandler.Handle(handler)
	}

	if allowedOrigins := *s.platform.Config().ServiceSettings.AllowCorsFrom; allowedOrigins != "" {
		exposedCorsHeaders := *s.platform.Config().ServiceSettings.CorsExposedHeaders
		allowCredentials := *s.platform.Config().ServiceSettings.CorsAllowCredentials
		debug := *s.platform.Config().ServiceSettings.CorsDebug
		corsWrapper := cors.New(cors.Options{
			AllowedOrigins:   strings.Fields(allowedOrigins),
			AllowedMethods:   corsAllowedMethods,
			AllowedHeaders:   []string{"*"},
			ExposedHeaders:   strings.Fields(exposedCorsHeaders),
			MaxAge:           86400,
			AllowCredentials: allowCredentials,
			Debug:            debug,
		})

		// If we have debugging of CORS turned on then forward messages to logs
		if debug {
			corsWrapper.Log = s.Log().With(mlog.String("source", "cors")).StdLogger(mlog.LvlDebug)
		}

		handler = corsWrapper.Handler(handler)
	}

	if *s.platform.Config().RateLimitSettings.Enable {
		mlog.Info("RateLimiter is enabled")

		rateLimiter, err2 := NewRateLimiter(&s.platform.Config().RateLimitSettings, s.platform.Config().ServiceSettings.TrustedProxyIPHeader)
		if err2 != nil {
			return err2
		}

		s.RateLimiter = rateLimiter
		handler = rateLimiter.RateLimitHandler(handler)
	}

	// Creating a logger for logging errors from http.Server at error level
	errStdLog := s.Log().With(mlog.String("source", "httpserver")).StdLogger(mlog.LvlError)

	s.Server = &http.Server{
		Handler:      handler,
		ReadTimeout:  time.Duration(*s.platform.Config().ServiceSettings.ReadTimeout) * time.Second,
		WriteTimeout: time.Duration(*s.platform.Config().ServiceSettings.WriteTimeout) * time.Second,
		IdleTimeout:  time.Duration(*s.platform.Config().ServiceSettings.IdleTimeout) * time.Second,
		ErrorLog:     errStdLog,
	}

	addr := *s.platform.Config().ServiceSettings.ListenAddress
	if addr == "" {
		if *s.platform.Config().ServiceSettings.ConnectionSecurity == model.ConnSecurityTLS {
			addr = ":https"
		} else {
			addr = ":http"
		}
	}

	listener, err := net.Listen("tcp", addr)
	if err != nil {
		return errors.Wrapf(err, i18n.T("api.server.start_server.starting.critical"), err)
	}
	s.ListenAddr = listener.Addr().(*net.TCPAddr)

	logListeningPort := fmt.Sprintf("Server is listening on %v", listener.Addr().String())
	mlog.Info(logListeningPort, mlog.String("address", listener.Addr().String()))

	m := &autocert.Manager{
		Cache:  autocert.DirCache(*s.platform.Config().ServiceSettings.LetsEncryptCertificateCacheFile),
		Prompt: autocert.AcceptTOS,
	}

	if *s.platform.Config().ServiceSettings.Forward80To443 {
		if host, port, err := net.SplitHostPort(addr); err != nil {
			mlog.Error("Unable to setup forwarding", mlog.Err(err))
		} else if port != "443" {
			return fmt.Errorf(i18n.T("api.server.start_server.forward80to443.enabled_but_listening_on_wrong_port"), port)
		} else {
			httpListenAddress := net.JoinHostPort(host, "http")

			if *s.platform.Config().ServiceSettings.UseLetsEncrypt {
				server := &http.Server{
					Addr:     httpListenAddress,
					Handler:  m.HTTPHandler(nil),
					ErrorLog: s.Log().With(mlog.String("source", "le_forwarder_server")).StdLogger(mlog.LvlError),
				}
				go server.ListenAndServe()
			} else {
				go func() {
					redirectListener, err := net.Listen("tcp", httpListenAddress)
					if err != nil {
						mlog.Error("Unable to setup forwarding", mlog.Err(err))
						return
					}
					defer redirectListener.Close()

					server := &http.Server{
						Handler:  http.HandlerFunc(handleHTTPRedirect),
						ErrorLog: s.Log().With(mlog.String("source", "forwarder_server")).StdLogger(mlog.LvlError),
					}
					server.Serve(redirectListener)
				}()
			}
		}
	} else if *s.platform.Config().ServiceSettings.UseLetsEncrypt {
		return errors.New(i18n.T("api.server.start_server.forward80to443.disabled_while_using_lets_encrypt"))
	}

	s.didFinishListen = make(chan struct{})
	go func() {
		var err error
		if *s.platform.Config().ServiceSettings.ConnectionSecurity == model.ConnSecurityTLS {

			tlsConfig := &tls.Config{
				PreferServerCipherSuites: true,
				CurvePreferences:         []tls.CurveID{tls.CurveP521, tls.CurveP384, tls.CurveP256},
			}

			switch *s.platform.Config().ServiceSettings.TLSMinVer {
			case "1.0":
				tlsConfig.MinVersion = tls.VersionTLS10
			case "1.1":
				tlsConfig.MinVersion = tls.VersionTLS11
			default:
				tlsConfig.MinVersion = tls.VersionTLS12
			}

			defaultCiphers := []uint16{
				tls.TLS_ECDHE_ECDSA_WITH_AES_128_GCM_SHA256,
				tls.TLS_ECDHE_ECDSA_WITH_AES_256_GCM_SHA384,
				tls.TLS_ECDHE_RSA_WITH_AES_128_GCM_SHA256,
				tls.TLS_ECDHE_RSA_WITH_AES_256_GCM_SHA384,
				tls.TLS_RSA_WITH_AES_128_GCM_SHA256,
				tls.TLS_RSA_WITH_AES_256_GCM_SHA384,
			}

			if len(s.platform.Config().ServiceSettings.TLSOverwriteCiphers) == 0 {
				tlsConfig.CipherSuites = defaultCiphers
			} else {
				var cipherSuites []uint16
				for _, cipher := range s.platform.Config().ServiceSettings.TLSOverwriteCiphers {
					value, ok := model.ServerTLSSupportedCiphers[cipher]

					if !ok {
						mlog.Warn("Unsupported cipher passed", mlog.String("cipher", cipher))
						continue
					}

					cipherSuites = append(cipherSuites, value)
				}

				if len(cipherSuites) == 0 {
					mlog.Warn("No supported ciphers passed, fallback to default cipher suite")
					cipherSuites = defaultCiphers
				}

				tlsConfig.CipherSuites = cipherSuites
			}

			certFile := ""
			keyFile := ""

			if *s.platform.Config().ServiceSettings.UseLetsEncrypt {
				tlsConfig.GetCertificate = m.GetCertificate
				tlsConfig.NextProtos = append(tlsConfig.NextProtos, "h2")
			} else {
				certFile = *s.platform.Config().ServiceSettings.TLSCertFile
				keyFile = *s.platform.Config().ServiceSettings.TLSKeyFile
			}

			s.Server.TLSConfig = tlsConfig
			err = s.Server.ServeTLS(listener, certFile, keyFile)
		} else {
			err = s.Server.Serve(listener)
		}

		if err != nil && err != http.ErrServerClosed {
			mlog.Critical("Error starting server", mlog.Err(err))
			time.Sleep(time.Second)
		}

		close(s.didFinishListen)
	}()

	if *s.platform.Config().ServiceSettings.EnableLocalMode {
		if err := s.startLocalModeServer(); err != nil {
			mlog.Critical(err.Error())
		}
	}

	if err := s.startInterClusterServices(s.License()); err != nil {
		mlog.Error("Error starting inter-cluster services", mlog.Err(err))
	}

	return nil
}

func (s *Server) startLocalModeServer() error {
	s.localModeServer = &http.Server{
		Handler: s.LocalRouter,
	}

	socket := *s.platform.Config().ServiceSettings.LocalModeSocketLocation
	if err := os.RemoveAll(socket); err != nil {
		return errors.Wrapf(err, i18n.T("api.server.start_server.starting.critical"), err)
	}

	unixListener, err := net.Listen("unix", socket)
	if err != nil {
		return errors.Wrapf(err, i18n.T("api.server.start_server.starting.critical"), err)
	}
	if err = os.Chmod(socket, 0600); err != nil {
		return errors.Wrapf(err, i18n.T("api.server.start_server.starting.critical"), err)
	}

	go func() {
		err = s.localModeServer.Serve(unixListener)
		if err != nil && err != http.ErrServerClosed {
			mlog.Critical("Error starting unix socket server", mlog.Err(err))
		}
	}()
	return nil
}

func (s *Server) stopLocalModeServer() {
	if s.localModeServer != nil {
		s.localModeServer.Close()
	}
}

func (a *App) OriginChecker() func(*http.Request) bool {
	if allowed := *a.Config().ServiceSettings.AllowCorsFrom; allowed != "" {
		if allowed != "*" {
			siteURL, err := url.Parse(*a.Config().ServiceSettings.SiteURL)
			if err == nil {
				siteURL.Path = ""
				allowed += " " + siteURL.String()
			}
		}

		return utils.OriginChecker(allowed)
	}
	return nil
}

func (s *Server) checkPushNotificationServerURL() {
	notificationServer := *s.platform.Config().EmailSettings.PushNotificationServer
	if strings.HasPrefix(notificationServer, "http://") {
		mlog.Warn("Your push notification server is configured with HTTP. For improved security, update to HTTPS in your configuration.")
	}
}

func runSecurityJob(s *Server) {
	doSecurity(s)
	model.CreateRecurringTask("Security", func() {
		doSecurity(s)
	}, time.Hour*4)
}

func runTokenCleanupJob(s *Server) {
	doTokenCleanup(s)
	model.CreateRecurringTask("Token Cleanup", func() {
		doTokenCleanup(s)
	}, time.Hour*1)
}

func runCommandWebhookCleanupJob(s *Server) {
	doCommandWebhookCleanup(s)
	model.CreateRecurringTask("Command Hook Cleanup", func() {
		doCommandWebhookCleanup(s)
	}, time.Hour*1)
}

func runSessionCleanupJob(s *Server) {
	doSessionCleanup(s)
	model.CreateRecurringTask("Session Cleanup", func() {
		doSessionCleanup(s)
	}, time.Hour*24)
}

func runJobsCleanupJob(s *Server) {
	doJobsCleanup(s)
	model.CreateRecurringTask("Job Cleanup", func() {
		doJobsCleanup(s)
	}, time.Hour*24)
}

func runConfigCleanupJob(s *Server) {
	doConfigCleanup(s)
	model.CreateRecurringTask("Configuration Cleanup", func() {
		doConfigCleanup(s)
	}, time.Hour*24)
}

func (s *Server) runInactivityCheckJob() {
	model.CreateRecurringTask("Server inactivity Check", func() {
		s.doInactivityCheck()
	}, time.Hour*24)
}

func (s *Server) runLicenseExpirationCheckJob() {
	s.doLicenseExpirationCheck()
	model.CreateRecurringTask("License Expiration Check", func() {
		s.doLicenseExpirationCheck()
	}, time.Hour*24)
}

func runReportToAWSMeterJob(s *Server) {
	model.CreateRecurringTask("Collect and send usage report to AWS Metering Service", func() {
		doReportUsageToAWSMeteringService(s)
	}, time.Hour*model.AwsMeteringReportInterval)
}

func doReportUsageToAWSMeteringService(s *Server) {
	awsMeter := awsmeter.New(s.Store(), s.platform.Config())
	if awsMeter == nil {
		mlog.Error("Cannot obtain instance of AWS Metering Service.")
		return
	}

	dimensions := []string{model.AwsMeteringDimensionUsageHrs}
	reports := awsMeter.GetUserCategoryUsage(dimensions, time.Now().UTC(), time.Now().Add(-model.AwsMeteringReportInterval*time.Hour).UTC())
	awsMeter.ReportUserCategoryUsage(reports)
}

func doSecurity(s *Server) {
	s.DoSecurityUpdateCheck()
}

func doTokenCleanup(s *Server) {
	expiry := model.GetMillis() - model.MaxTokenExipryTime

	mlog.Debug("Cleaning up token store.")

	s.Store().Token().Cleanup(expiry)
}

func doCommandWebhookCleanup(s *Server) {
	s.Store().CommandWebhook().Cleanup()
}

const (
	sessionsCleanupBatchSize = 1000
	jobsCleanupBatchSize     = 1000
)

func doSessionCleanup(s *Server) {
	mlog.Debug("Cleaning up session store.")
	err := s.Store().Session().Cleanup(model.GetMillis(), sessionsCleanupBatchSize)
	if err != nil {
		mlog.Warn("Error while cleaning up sessions", mlog.Err(err))
	}
}

func doJobsCleanup(s *Server) {
	if *s.platform.Config().JobSettings.CleanupJobsThresholdDays < 0 {
		return
	}
	mlog.Debug("Cleaning up jobs store.")

	dur := time.Duration(*s.platform.Config().JobSettings.CleanupJobsThresholdDays) * time.Hour * 24
	expiry := model.GetMillisForTime(time.Now().Add(-dur))
	err := s.Store().Job().Cleanup(expiry, jobsCleanupBatchSize)
	if err != nil {
		mlog.Warn("Error while cleaning up jobs", mlog.Err(err))
	}
}

func doConfigCleanup(s *Server) {
	if *s.platform.Config().JobSettings.CleanupConfigThresholdDays < 0 || !config.IsDatabaseDSN(s.platform.DescribeConfig()) {
		return
	}
	mlog.Info("Cleaning up configuration store.")

	if err := s.platform.CleanUpConfig(); err != nil {
		mlog.Warn("Error while cleaning up configurations", mlog.Err(err))
	}
}

func (s *Server) HandleMetrics(route string, h http.Handler) {
	s.platform.HandleMetrics(route, h)
}

func (s *Server) sendLicenseUpForRenewalEmail(users map[string]*model.User, license *model.License) *model.AppError {
	key := model.LicenseUpForRenewalEmailSent + license.Id
	if _, err := s.Store().System().GetByName(key); err == nil {
		// return early because the key already exists and that means we already executed the code below to send email successfully
		return nil
	}

	daysToExpiration := license.DaysToExpiration()

	renewalLink, _, appErr := s.GenerateLicenseRenewalLink()
	if appErr != nil {
		return model.NewAppError("s.sendLicenseUpForRenewalEmail", "api.server.license_up_for_renewal.error_generating_link", nil, "", http.StatusInternalServerError).Wrap(appErr)
	}

	// we want to at least have one email sent out to an admin
	countNotOks := 0

	for _, user := range users {
		name := user.FirstName
		if name == "" {
			name = user.Username
		}
		if err := s.EmailService.SendLicenseUpForRenewalEmail(user.Email, name, user.Locale, *s.platform.Config().ServiceSettings.SiteURL, renewalLink, daysToExpiration); err != nil {
			mlog.Error("Error sending license up for renewal email to", mlog.String("user_email", user.Email), mlog.Err(err))
			countNotOks++
		}
	}

	// if not even one admin got an email, we consider that this operation errored
	if countNotOks == len(users) {
		return model.NewAppError("s.sendLicenseUpForRenewalEmail", "api.server.license_up_for_renewal.error_sending_email", nil, "", http.StatusInternalServerError)
	}

	system := model.System{
		Name:  key,
		Value: "true",
	}

	if err := s.Store().System().Save(&system); err != nil {
		mlog.Debug("Failed to mark license up for renewal email sending as completed.", mlog.Err(err))
	}

	return nil
}

func (s *Server) doLicenseExpirationCheck() {
	s.LoadLicense()

	// This takes care of a rare edge case reported here https://mattermost.atlassian.net/browse/MM-40962
	// To reproduce that case locally, attach a license to a server that was started with enterprise enabled
	// Then restart using BUILD_ENTERPRISE=false make restart-server to enter Team Edition
	if model.BuildEnterpriseReady != "true" {
		mlog.Debug("Skipping license expiration check because no license is expected on Team Edition")
		return
	}

	license := s.License()

	if license == nil {
		mlog.Debug("License cannot be found.")
		return
	}

	if *license.Features.Cloud {
		mlog.Debug("Skipping license expiration check for Cloud")
		return
	}

	users, err := s.Store().User().GetSystemAdminProfiles()
	if err != nil {
		mlog.Error("Failed to get system admins for license expired message from Mattermost.")
		return
	}

	if license.IsWithinExpirationPeriod() {
		appErr := s.sendLicenseUpForRenewalEmail(users, license)
		if appErr != nil {
			mlog.Debug(appErr.Error())
		}
		return
	}

	if !license.IsPastGracePeriod() {
		mlog.Debug("License is not past the grace period.")
		return
	}

	renewalLink, _, appErr := s.GenerateLicenseRenewalLink()
	if appErr != nil {
		mlog.Error("Error while sending the license expired email.", mlog.Err(appErr))
		return
	}

	//send email to admin(s)
	for _, user := range users {
		user := user
		if user.Email == "" {
			mlog.Error("Invalid system admin email.", mlog.String("user_email", user.Email))
			continue
		}

		mlog.Debug("Sending license expired email.", mlog.String("user_email", user.Email))
		s.Go(func() {
			if err := s.SendRemoveExpiredLicenseEmail(user.Email, renewalLink, user.Locale, *s.platform.Config().ServiceSettings.SiteURL); err != nil {
				mlog.Error("Error while sending the license expired email.", mlog.String("user_email", user.Email), mlog.Err(err))
			}
		})
	}

	//remove the license
	s.RemoveLicense()
}

// SendRemoveExpiredLicenseEmail formats an email and uses the email service to send the email to user with link pointing to CWS
// to renew the user license
func (s *Server) SendRemoveExpiredLicenseEmail(email string, renewalLink, locale, siteURL string) *model.AppError {

	if err := s.EmailService.SendRemoveExpiredLicenseEmail(renewalLink, email, locale, siteURL); err != nil {
		return model.NewAppError("SendRemoveExpiredLicenseEmail", "api.license.remove_expired_license.failed.error", nil, "", http.StatusInternalServerError).Wrap(err)
	}

	return nil
}

func (s *Server) FileBackend() filestore.FileBackend {
	return s.filestore
}

func (s *Server) TotalWebsocketConnections() int {
	return s.Platform().TotalWebsocketConnections()
}

func (s *Server) ClusterHealthScore() int {
	return s.platform.Cluster().HealthScore()
}

func (ch *Channels) ClientConfigHash() string {
	return ch.srv.Platform().ClientConfigHash()
}

func (s *Server) initJobs() {
	s.Jobs = jobs.NewJobServer(s.platform, s.Store(), s.GetMetrics())

	if jobsDataRetentionJobInterface != nil {
		builder := jobsDataRetentionJobInterface(s)
		s.Jobs.RegisterJobType(model.JobTypeDataRetention, builder.MakeWorker(), builder.MakeScheduler())
	}

	if jobsMessageExportJobInterface != nil {
		builder := jobsMessageExportJobInterface(s)
		s.Jobs.RegisterJobType(model.JobTypeMessageExport, builder.MakeWorker(), builder.MakeScheduler())
	}

	if jobsElasticsearchAggregatorInterface != nil {
		builder := jobsElasticsearchAggregatorInterface(s)
		s.Jobs.RegisterJobType(model.JobTypeElasticsearchPostAggregation, builder.MakeWorker(), builder.MakeScheduler())
	}

	if jobsElasticsearchIndexerInterface != nil {
		builder := jobsElasticsearchIndexerInterface(s)
		s.Jobs.RegisterJobType(model.JobTypeElasticsearchPostIndexing, builder.MakeWorker(), nil)
	}

	if jobsLdapSyncInterface != nil {
		builder := jobsLdapSyncInterface(New(ServerConnector(s.Channels())))
		s.Jobs.RegisterJobType(model.JobTypeLdapSync, builder.MakeWorker(), builder.MakeScheduler())
	}

	s.Jobs.RegisterJobType(
		model.JobTypeBlevePostIndexing,
		indexer.MakeWorker(s.Jobs, s.platform.SearchEngine.BleveEngine.(*bleveengine.BleveEngine)),
		nil,
	)

	s.Jobs.RegisterJobType(
		model.JobTypeMigrations,
		migrations.MakeWorker(s.Jobs, s.Store()),
		migrations.MakeScheduler(s.Jobs, s.Store()),
	)

	s.Jobs.RegisterJobType(
		model.JobTypePlugins,
		scheduler.MakeWorker(s.Jobs, New(ServerConnector(s.Channels()))),
		scheduler.MakeScheduler(s.Jobs),
	)

	s.Jobs.RegisterJobType(
		model.JobTypeExpiryNotify,
		expirynotify.MakeWorker(s.Jobs, New(ServerConnector(s.Channels())).NotifySessionsExpired),
		expirynotify.MakeScheduler(s.Jobs),
	)

	s.Jobs.RegisterJobType(
		model.JobTypeProductNotices,
		product_notices.MakeWorker(s.Jobs, New(ServerConnector(s.Channels()))),
		product_notices.MakeScheduler(s.Jobs),
	)

	s.Jobs.RegisterJobType(
		model.JobTypeImportProcess,
		import_process.MakeWorker(s.Jobs, New(ServerConnector(s.Channels()))),
		nil,
	)

	s.Jobs.RegisterJobType(
		model.JobTypeImportDelete,
		import_delete.MakeWorker(s.Jobs, New(ServerConnector(s.Channels())), s.Store()),
		import_delete.MakeScheduler(s.Jobs),
	)

	s.Jobs.RegisterJobType(
		model.JobTypeExportDelete,
		export_delete.MakeWorker(s.Jobs, New(ServerConnector(s.Channels()))),
		export_delete.MakeScheduler(s.Jobs),
	)

	s.Jobs.RegisterJobType(
		model.JobTypeExportProcess,
		export_process.MakeWorker(s.Jobs, New(ServerConnector(s.Channels()))),
		nil,
	)

	s.Jobs.RegisterJobType(
		model.JobTypeActiveUsers,
		active_users.MakeWorker(s.Jobs, s.Store(), func() einterfaces.MetricsInterface { return s.GetMetrics() }),
		active_users.MakeScheduler(s.Jobs),
	)

	s.Jobs.RegisterJobType(
		model.JobTypeResendInvitationEmail,
		resend_invitation_email.MakeWorker(s.Jobs, New(ServerConnector(s.Channels())), s.Store(), s.telemetryService),
		nil,
	)

	s.Jobs.RegisterJobType(
		model.JobTypeExtractContent,
		extract_content.MakeWorker(s.Jobs, New(ServerConnector(s.Channels())), s.Store()),
		nil,
	)

	s.Jobs.RegisterJobType(
		model.JobTypeLastAccessiblePost,
		last_accessible_post.MakeWorker(s.Jobs, s.License(), New(ServerConnector(s.Channels()))),
		last_accessible_post.MakeScheduler(s.Jobs, s.License()),
	)

	s.Jobs.RegisterJobType(
		model.JobTypeLastAccessibleFile,
		last_accessible_file.MakeWorker(s.Jobs, s.License(), New(ServerConnector(s.Channels()))),
		last_accessible_file.MakeScheduler(s.Jobs, s.License()),
	)

	s.Jobs.RegisterJobType(
		model.JobTypeUpgradeNotifyAdmin,
		notify_admin.MakeUpgradeNotifyWorker(s.Jobs, s.License(), New(ServerConnector(s.Channels()))),
		notify_admin.MakeScheduler(s.Jobs, s.License(), model.JobTypeUpgradeNotifyAdmin),
	)

	s.Jobs.RegisterJobType(
		model.JobTypeTrialNotifyAdmin,
		notify_admin.MakeTrialNotifyWorker(s.Jobs, s.License(), New(ServerConnector(s.Channels()))),
		notify_admin.MakeScheduler(s.Jobs, s.License(), model.JobTypeTrialNotifyAdmin),
	)

	s.platform.Jobs = s.Jobs
}

func (s *Server) TelemetryId() string {
	if s.telemetryService == nil {
		return ""
	}
	return s.telemetryService.TelemetryID
}

func (s *Server) HTTPService() httpservice.HTTPService {
	return s.httpService
}

// GetStore returns the server's Store. Exposing via a method
// allows interfaces to be created with subsets of server APIs.
func (s *Server) GetStore() store.Store {
	return s.Store()
}

// GetRemoteClusterService returns the `RemoteClusterService` instantiated by the server.
// May be nil if the service is not enabled via license.
func (s *Server) GetRemoteClusterService() remotecluster.RemoteClusterServiceIFace {
	s.serviceMux.RLock()
	defer s.serviceMux.RUnlock()
	return s.remoteClusterService
}

// GetSharedChannelSyncService returns the `SharedChannelSyncService` instantiated by the server.
// May be nil if the service is not enabled via license.
func (s *Server) GetSharedChannelSyncService() SharedChannelServiceIFace {
	s.serviceMux.RLock()
	defer s.serviceMux.RUnlock()
	return s.sharedChannelService
}

// GetMetrics returns the server's Metrics interface. Exposing via a method
// allows interfaces to be created with subsets of server APIs.
func (s *Server) GetMetrics() einterfaces.MetricsInterface {
	if s.platform == nil {
		return nil
	}
	return s.platform.Metrics()
}

// SetRemoteClusterService sets the `RemoteClusterService` to be used by the server.
// For testing only.
func (s *Server) SetRemoteClusterService(remoteClusterService remotecluster.RemoteClusterServiceIFace) {
	s.serviceMux.Lock()
	defer s.serviceMux.Unlock()
	s.remoteClusterService = remoteClusterService
}

// SetSharedChannelSyncService sets the `SharedChannelSyncService` to be used by the server.
// For testing only.
func (s *Server) SetSharedChannelSyncService(sharedChannelService SharedChannelServiceIFace) {
	s.serviceMux.Lock()
	defer s.serviceMux.Unlock()
	s.sharedChannelService = sharedChannelService
	s.platform.SetSharedChannelService(sharedChannelService)
}

func (s *Server) GetProfileImage(user *model.User) ([]byte, bool, *model.AppError) {
	if *s.platform.Config().FileSettings.DriverName == "" {
		img, appErr := s.GetDefaultProfileImage(user)
		if appErr != nil {
			return nil, false, appErr
		}
		return img, false, nil
	}

	path := "users/" + user.Id + "/profile.png"

	data, err := s.ReadFile(path)
	if err != nil {
		img, appErr := s.GetDefaultProfileImage(user)
		if appErr != nil {
			return nil, false, appErr
		}

		if user.LastPictureUpdate == 0 {
			if _, err := s.writeFile(bytes.NewReader(img), path); err != nil {
				return nil, false, err
			}
		}
		return img, true, nil
	}

	return data, false, nil
}

func (s *Server) GetDefaultProfileImage(user *model.User) ([]byte, *model.AppError) {
	img, err := s.userService.GetDefaultProfileImage(user)
	if err != nil {
		switch {
		case errors.Is(err, users.DefaultFontError):
			return nil, model.NewAppError("GetDefaultProfileImage", "api.user.create_profile_image.default_font.app_error", nil, "", http.StatusInternalServerError).Wrap(err)
		case errors.Is(err, users.UserInitialsError):
			return nil, model.NewAppError("GetDefaultProfileImage", "api.user.create_profile_image.initial.app_error", nil, "", http.StatusInternalServerError).Wrap(err)
		default:
			return nil, model.NewAppError("GetDefaultProfileImage", "api.user.create_profile_image.encode.app_error", nil, "", http.StatusInternalServerError).Wrap(err)
		}
	}

	return img, nil
}

func (s *Server) ReadFile(path string) ([]byte, *model.AppError) {
	result, nErr := s.FileBackend().ReadFile(path)
	if nErr != nil {
		return nil, model.NewAppError("ReadFile", "api.file.read_file.app_error", nil, "", http.StatusInternalServerError).Wrap(nErr)
	}
	return result, nil
}

func withMut(mut *sync.Mutex, f func()) {
	mut.Lock()
	defer mut.Unlock()
	f()
}

func cancelTask(mut *sync.Mutex, taskPointer **model.ScheduledTask) {
	mut.Lock()
	defer mut.Unlock()
	if *taskPointer != nil {
		(*taskPointer).Cancel()
		*taskPointer = nil
	}
}

func runDNDStatusExpireJob(a *App) {
	if a.IsLeader() {
		withMut(&a.ch.dndTaskMut, func() {
			a.ch.dndTask = model.CreateRecurringTaskFromNextIntervalTime("Unset DND Statuses", a.UpdateDNDStatusOfUsers, 5*time.Minute)
		})
	}
	a.ch.srv.AddClusterLeaderChangedListener(func() {
		mlog.Info("Cluster leader changed. Determining if unset DNS status task should be running", mlog.Bool("isLeader", a.IsLeader()))
		if a.IsLeader() {
			withMut(&a.ch.dndTaskMut, func() {
				a.ch.dndTask = model.CreateRecurringTaskFromNextIntervalTime("Unset DND Statuses", a.UpdateDNDStatusOfUsers, 5*time.Minute)
			})
		} else {
			cancelTask(&a.ch.dndTaskMut, &a.ch.dndTask)
		}
	})
}

func runPostReminderJob(a *App) {
	if a.IsLeader() {
		withMut(&a.ch.postReminderMut, func() {
			a.ch.postReminderTask = model.CreateRecurringTaskFromNextIntervalTime("Check Post reminders", a.CheckPostReminders, 5*time.Minute)
		})
	}
	a.ch.srv.AddClusterLeaderChangedListener(func() {
		mlog.Info("Cluster leader changed. Determining if post reminder task should be running", mlog.Bool("isLeader", a.IsLeader()))
		if a.IsLeader() {
			withMut(&a.ch.postReminderMut, func() {
				a.ch.postReminderTask = model.CreateRecurringTaskFromNextIntervalTime("Check Post reminders", a.CheckPostReminders, 5*time.Minute)
			})
		} else {
			cancelTask(&a.ch.postReminderMut, &a.ch.postReminderTask)
		}
	})
}

func (a *App) GetAppliedSchemaMigrations() ([]model.AppliedMigration, *model.AppError) {
	table, err := a.Srv().Store().GetAppliedMigrations()
	if err != nil {
		return nil, model.NewAppError("GetDBSchemaTable", "api.file.read_file.app_error", nil, "", http.StatusInternalServerError).Wrap(err)
	}
	return table, nil
}

// Expose platform service from server, this should be replaced with server itself in time.
func (s *Server) Platform() *platform.PlatformService {
	return s.platform
}

func (s *Server) Log() *mlog.Logger {
	return s.platform.Logger()
}

func (s *Server) NotificationsLog() *mlog.Logger {
	return s.platform.NotificationsLogger()
}<|MERGE_RESOLUTION|>--- conflicted
+++ resolved
@@ -119,13 +119,6 @@
 
 	didFinishListen chan struct{}
 
-<<<<<<< HEAD
-=======
-	goroutineCount      int32
-	goroutineExitSignal chan struct{}
-	goroutineBuffered   chan struct{}
-
->>>>>>> 7186689f
 	EmailService email.ServiceInterface
 
 	httpService            httpservice.HTTPService
@@ -190,24 +183,10 @@
 	localRouter := mux.NewRouter()
 
 	s := &Server{
-<<<<<<< HEAD
 		RootRouter:  rootRouter,
 		LocalRouter: localRouter,
 		timezones:   timezones.New(),
 		products:    make(map[string]Product),
-=======
-		goroutineExitSignal: make(chan struct{}, 1),
-		goroutineBuffered:   make(chan struct{}, runtime.NumCPU()),
-		RootRouter:          rootRouter,
-		LocalRouter:         localRouter,
-		WebSocketRouter: &WebSocketRouter{
-			handlers: make(map[string]webSocketHandler),
-		},
-		licenseListeners: map[string]func(*model.License, *model.License){},
-		hashSeed:         maphash.MakeSeed(),
-		timezones:        timezones.New(),
-		products:         make(map[string]Product),
->>>>>>> 7186689f
 	}
 
 	for _, option := range options {
@@ -854,21 +833,7 @@
 // GoBuffered acts like a semaphore which creates a goroutine, but maintains a record of it
 // to ensure that execution completes before the server is shutdown.
 func (s *Server) GoBuffered(f func()) {
-	s.goroutineBuffered <- struct{}{}
-
-	atomic.AddInt32(&s.goroutineCount, 1)
-
-	go func() {
-		f()
-
-		atomic.AddInt32(&s.goroutineCount, -1)
-		select {
-		case s.goroutineExitSignal <- struct{}{}:
-		default:
-		}
-
-		<-s.goroutineBuffered
-	}()
+	s.platform.GoBuffered(f)
 }
 
 // WaitForGoroutines blocks until all goroutines created by App.Go exit.

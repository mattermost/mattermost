--- conflicted
+++ resolved
@@ -264,11 +264,6 @@
 		return nil, errors.Wrapf(err, "Unable to connect to cache provider")
 	}
 
-<<<<<<< HEAD
-	s.sessionCache = s.CacheProvider.NewCache(model.SESSION_CACHE_SIZE)
-	s.seenPendingPostIdsCache = s.CacheProvider.NewCache(PENDING_POST_IDS_CACHE_SIZE)
-	s.statusCache = s.CacheProvider.NewCache(model.STATUS_CACHE_SIZE)
-=======
 	s.sessionCache = s.CacheProvider2.NewCache(&cache2.CacheOptions{
 		Size: model.SESSION_CACHE_SIZE,
 	})
@@ -278,7 +273,6 @@
 	s.statusCache = s.CacheProvider2.NewCache(&cache2.CacheOptions{
 		Size: model.STATUS_CACHE_SIZE,
 	})
->>>>>>> 6a5dd550
 
 	if err := s.RunOldAppInitialization(); err != nil {
 		return nil, err

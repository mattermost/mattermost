// Copyright (c) 2015-present Mattermost, Inc. All Rights Reserved.
// See LICENSE.txt for license information.

package app

import (
	"bytes"
	"context"
	"crypto/tls"
	"fmt"
	"net"
	"net/http"
	"net/url"
	"os"
	"os/exec"
	"path"
	"strconv"
	"strings"
	"sync"
	"syscall"
	"time"

	"github.com/getsentry/sentry-go"
	sentryhttp "github.com/getsentry/sentry-go/http"
	"github.com/gorilla/mux"
	"github.com/pkg/errors"
	"github.com/rs/cors"
	"golang.org/x/crypto/acme/autocert"

	"github.com/mattermost/mattermost-server/v6/app/email"
	"github.com/mattermost/mattermost-server/v6/app/platform"
	"github.com/mattermost/mattermost-server/v6/app/request"
	"github.com/mattermost/mattermost-server/v6/app/teams"
	"github.com/mattermost/mattermost-server/v6/app/users"
	"github.com/mattermost/mattermost-server/v6/audit"
	"github.com/mattermost/mattermost-server/v6/config"
	"github.com/mattermost/mattermost-server/v6/einterfaces"
	"github.com/mattermost/mattermost-server/v6/jobs"
	"github.com/mattermost/mattermost-server/v6/jobs/active_users"
	"github.com/mattermost/mattermost-server/v6/jobs/expirynotify"
	"github.com/mattermost/mattermost-server/v6/jobs/export_delete"
	"github.com/mattermost/mattermost-server/v6/jobs/export_process"
	"github.com/mattermost/mattermost-server/v6/jobs/extract_content"
	"github.com/mattermost/mattermost-server/v6/jobs/import_delete"
	"github.com/mattermost/mattermost-server/v6/jobs/import_process"
	"github.com/mattermost/mattermost-server/v6/jobs/last_accessible_file"
	"github.com/mattermost/mattermost-server/v6/jobs/last_accessible_post"
	"github.com/mattermost/mattermost-server/v6/jobs/migrations"
	"github.com/mattermost/mattermost-server/v6/jobs/notify_admin"
	"github.com/mattermost/mattermost-server/v6/jobs/product_notices"
	"github.com/mattermost/mattermost-server/v6/jobs/resend_invitation_email"
	"github.com/mattermost/mattermost-server/v6/model"
	"github.com/mattermost/mattermost-server/v6/plugin/scheduler"
	"github.com/mattermost/mattermost-server/v6/product"
	"github.com/mattermost/mattermost-server/v6/services/awsmeter"
	"github.com/mattermost/mattermost-server/v6/services/cache"
	"github.com/mattermost/mattermost-server/v6/services/httpservice"
	"github.com/mattermost/mattermost-server/v6/services/remotecluster"
	"github.com/mattermost/mattermost-server/v6/services/searchengine/bleveengine"
	"github.com/mattermost/mattermost-server/v6/services/searchengine/bleveengine/indexer"
	"github.com/mattermost/mattermost-server/v6/services/sharedchannel"
	"github.com/mattermost/mattermost-server/v6/services/telemetry"
	"github.com/mattermost/mattermost-server/v6/services/timezones"
	"github.com/mattermost/mattermost-server/v6/services/tracing"
	"github.com/mattermost/mattermost-server/v6/services/upgrader"
	"github.com/mattermost/mattermost-server/v6/shared/filestore"
	"github.com/mattermost/mattermost-server/v6/shared/i18n"
	"github.com/mattermost/mattermost-server/v6/shared/mail"
	"github.com/mattermost/mattermost-server/v6/shared/mlog"
	"github.com/mattermost/mattermost-server/v6/shared/templates"
	"github.com/mattermost/mattermost-server/v6/store"
	"github.com/mattermost/mattermost-server/v6/utils"
)

// declaring this as var to allow overriding in tests
var SentryDSN = "placeholder_sentry_dsn"

type Server struct {
	// RootRouter is the starting point for all HTTP requests to the server.
	RootRouter *mux.Router

	// LocalRouter is the starting point for all the local UNIX socket
	// requests to the server
	LocalRouter *mux.Router

	// Router is the starting point for all web, api4 and ws requests to the server. It differs
	// from RootRouter only if the SiteURL contains a /subpath.
	Router *mux.Router

	Server      *http.Server
	ListenAddr  *net.TCPAddr
	RateLimiter *RateLimiter

	localModeServer *http.Server

	didFinishListen chan struct{}

	EmailService email.ServiceInterface

	httpService            httpservice.HTTPService
	PushNotificationsHub   PushNotificationsHub
	pushNotificationClient *http.Client // TODO: move this to it's own package

	runEssentialJobs bool
	Jobs             *jobs.JobServer

	licenseWrapper *licenseWrapper

	timezones *timezones.Timezones

	htmlTemplateWatcher     *templates.Container
	seenPendingPostIdsCache cache.Cache
	openGraphDataCache      cache.Cache
	clusterLeaderListenerId string
	loggerLicenseListenerId string

	platform         *platform.PlatformService
	platformOptions  []platform.Option
	telemetryService *telemetry.TelemetryService
	userService      *users.UserService
	teamService      *teams.TeamService

	serviceMux           sync.RWMutex
	remoteClusterService remotecluster.RemoteClusterServiceIFace
	sharedChannelService SharedChannelServiceIFace // TODO: platform: move to platform package

	phase2PermissionsMigrationComplete bool

	Audit *audit.Audit

	joinCluster bool
	// startSearchEngine bool
	skipPostInit bool

	Cloud einterfaces.CloudInterface

	tracer *tracing.Tracer

	products map[string]product.Product
	services map[product.ServiceKey]any

	hooksManager *product.HooksManager
}

func (s *Server) Store() store.Store {
	if s.platform != nil {
		return s.platform.Store
	}

	return nil
}

func (s *Server) SetStore(st store.Store) {
	if s.platform != nil {
		s.platform.Store = st
	}
}

func NewServer(options ...Option) (*Server, error) {
	rootRouter := mux.NewRouter()
	localRouter := mux.NewRouter()

	s := &Server{
		RootRouter:  rootRouter,
		LocalRouter: localRouter,
		timezones:   timezones.New(),
		products:    make(map[string]product.Product),
		services:    make(map[product.ServiceKey]any),
	}

	for _, option := range options {
		if err := option(s); err != nil {
			return nil, errors.Wrap(err, "failed to apply option")
		}
	}

	// Following outlines the specific set of steps
	// performed during server bootup. They are sensitive to order
	// and has dependency requirements with the previous step.
	//
	// Step 1: Platform.
	if s.platform == nil {
		ps, sErr := platform.New(platform.ServiceConfig{}, s.platformOptions...)
		if sErr != nil {
			return nil, errors.Wrap(sErr, "failed to initialize platform")
		}
		s.platform = ps
	}

	subpath, err := utils.GetSubpathFromConfig(s.platform.Config())
	if err != nil {
		return nil, errors.Wrap(err, "failed to parse SiteURL subpath")
	}
	s.Router = s.RootRouter.PathPrefix(subpath).Subrouter()

	s.httpService = httpservice.MakeHTTPService(s.platform)

	// Step 2: Init Enterprise
	// Depends on step 1 (s.Platform must be non-nil)
	s.initEnterprise()

	// Needed to run before loading license.
	s.userService, err = users.New(users.ServiceConfig{
		UserStore:    s.Store().User(),
		SessionStore: s.Store().Session(),
		OAuthStore:   s.Store().OAuth(),
		ConfigFn:     s.platform.Config,
		Metrics:      s.GetMetrics(),
		Cluster:      s.platform.Cluster(),
		LicenseFn:    s.License,
	})
	if err != nil {
		return nil, errors.Wrapf(err, "unable to create users service")
	}

	if model.BuildEnterpriseReady == "true" {
		// Dependent on user service
		s.LoadLicense()
	}

	s.licenseWrapper = &licenseWrapper{
		srv: s,
	}

	s.teamService, err = teams.New(teams.ServiceConfig{
		TeamStore:    s.Store().Team(),
		ChannelStore: s.Store().Channel(),
		GroupStore:   s.Store().Group(),
		Users:        s.userService,
		WebHub:       s.platform,
		ConfigFn:     s.platform.Config,
		LicenseFn:    s.License,
	})
	if err != nil {
		return nil, errors.Wrapf(err, "unable to create teams service")
	}

	s.hooksManager = product.NewHooksManager(s.GetMetrics())

	// ensure app implements `product.UserService`
	var _ product.UserService = (*App)(nil)

	app := New(ServerConnector(s.Channels()))
	serviceMap := map[product.ServiceKey]any{
		ServerKey:                s,
		product.ConfigKey:        s.platform,
		product.LicenseKey:       s.licenseWrapper,
		product.FilestoreKey:     s.platform.FileBackend(),
		product.FileInfoStoreKey: &fileInfoWrapper{srv: s},
		product.ClusterKey:       s.platform,
		product.UserKey:          app,
		product.LogKey:           s.platform.Log(),
		product.CloudKey:         &cloudWrapper{cloud: s.Cloud},
		product.KVStoreKey:       s.platform,
		product.StoreKey:         store.NewStoreServiceAdapter(s.Store()),
		product.SystemKey:        &systemServiceAdapter{server: s},
		product.SessionKey:       app,
		product.FrontendKey:      app,
	}

	// Step 4: Initialize products.
	// Depends on s.httpService.
	err = s.initializeProducts(product.GetProducts(), serviceMap)
	if err != nil {
		return nil, errors.Wrap(err, "failed to initialize products")
	}

<<<<<<< HEAD
	s.services = serviceMap
=======
	// After channel is initialized set it to the App object
	channelsWrapper, ok := serviceMap[product.ChannelKey].(*channelsWrapper)
	if !ok {
		return nil, errors.Wrap(err, "channels product is not initialized")
	}
	app.ch = channelsWrapper.app.ch
>>>>>>> 63f05ee1

	// It is important to initialize the hub only after the global logger is set
	// to avoid race conditions while logging from inside the hub.
	// Step 5: Start hub in platform which the hub depends on s.Channels() (step 4)
	s.platform.Start()

	// -------------------------------------------------------------------------
	// Everything below this is not order sensitive and safe to be moved around.
	// If you are adding a new field that is non-channels specific, please add
	// below this. Otherwise, please add it to Channels struct in app/channels.go.
	// -------------------------------------------------------------------------

	if *s.platform.Config().LogSettings.EnableDiagnostics && *s.platform.Config().LogSettings.EnableSentry {
		if strings.Contains(SentryDSN, "placeholder") {
			mlog.Warn("Sentry reporting is enabled, but SENTRY_DSN is not set. Disabling reporting.")
		} else {
			if err2 := sentry.Init(sentry.ClientOptions{
				Dsn:              SentryDSN,
				Release:          model.BuildHash,
				AttachStacktrace: true,
				BeforeSend: func(event *sentry.Event, hint *sentry.EventHint) *sentry.Event {
					// sanitize data sent to sentry to reduce exposure of PII
					if event.Request != nil {
						event.Request.Cookies = ""
						event.Request.QueryString = ""
						event.Request.Headers = nil
						event.Request.Data = ""
					}
					return event
				},
				EnableTracing: false,
				TracesSampler: sentry.TracesSampler(func(ctx sentry.SamplingContext) float64 {
					return 0.0
				}),
			}); err2 != nil {
				mlog.Warn("Sentry could not be initiated, probably bad DSN?", mlog.Err(err2))
			}
		}
	}

	if *s.platform.Config().ServiceSettings.EnableOpenTracing {
		tracer, err2 := tracing.New()
		if err2 != nil {
			return nil, err2
		}
		s.tracer = tracer
	}

	s.pushNotificationClient = s.httpService.MakeClient(true)

	if err2 := utils.TranslationsPreInit(); err2 != nil {
		return nil, errors.Wrapf(err2, "unable to load Mattermost translation files")
	}
	model.AppErrorInit(i18n.T)

	if s.seenPendingPostIdsCache, err = s.platform.CacheProvider().NewCache(&cache.CacheOptions{
		Size: PendingPostIDsCacheSize,
	}); err != nil {
		return nil, errors.Wrap(err, "Unable to create pending post ids cache")
	}
	if s.openGraphDataCache, err = s.platform.CacheProvider().NewCache(&cache.CacheOptions{
		Size: openGraphMetadataCacheSize,
	}); err != nil {
		return nil, errors.Wrap(err, "Unable to create opengraphdata cache")
	}

	s.createPushNotificationsHub(request.EmptyContext(s.Log()))

	if err2 := i18n.InitTranslations(*s.platform.Config().LocalizationSettings.DefaultServerLocale, *s.platform.Config().LocalizationSettings.DefaultClientLocale); err2 != nil {
		return nil, errors.Wrapf(err2, "unable to load Mattermost translation files")
	}

	templatesDir, ok := templates.GetTemplateDirectory()
	if !ok {
		return nil, errors.New("Failed find server templates in \"templates\" directory or MM_SERVER_PATH")
	}
	htmlTemplateWatcher, errorsChan, err2 := templates.NewWithWatcher(templatesDir)
	if err2 != nil {
		return nil, errors.Wrap(err2, "cannot initialize server templates")
	}
	s.Go(func() {
		for err2 := range errorsChan {
			mlog.Warn("Server templates error", mlog.Err(err2))
		}
	})
	s.htmlTemplateWatcher = htmlTemplateWatcher

	s.telemetryService = telemetry.New(New(ServerConnector(s.Channels())), s.Store(), s.platform.SearchEngine, s.Log(), *s.Config().LogSettings.VerboseDiagnostics)
	s.platform.SetTelemetryId(s.TelemetryId()) // TODO: move this into platform once telemetry service moved to platform.

	emailService, err := email.NewService(email.ServiceConfig{
		ConfigFn:           s.platform.Config,
		LicenseFn:          s.License,
		GoFn:               s.Go,
		TemplatesContainer: s.TemplatesContainer(),
		UserService:        s.userService,
		Store:              s.GetStore(),
	})
	if err != nil {
		return nil, errors.Wrapf(err, "unable to initialize email service")
	}
	s.EmailService = emailService

	s.platform.SetupFeatureFlags()

	s.initJobs()

	s.clusterLeaderListenerId = s.AddClusterLeaderChangedListener(func() {
		mlog.Info("Cluster leader changed. Determining if job schedulers should be running:", mlog.Bool("isLeader", s.IsLeader()))
		if s.Jobs != nil {
			s.Jobs.HandleClusterLeaderChange(s.IsLeader())
		}
		s.platform.SetupFeatureFlags()
	})

	// If configured with a subpath, redirect 404s at the root back into the subpath.
	if subpath != "/" {
		s.RootRouter.NotFoundHandler = http.HandlerFunc(func(w http.ResponseWriter, r *http.Request) {
			r.URL.Path = path.Join(subpath, r.URL.Path)
			http.Redirect(w, r, r.URL.String(), http.StatusFound)
		})
	}

	if _, err = url.ParseRequestURI(*s.platform.Config().ServiceSettings.SiteURL); err != nil {
		mlog.Error("SiteURL must be set. Some features will operate incorrectly if the SiteURL is not set. See documentation for details: https://docs.mattermost.com/configure/configuration-settings.html#site-url")
	}

	// Start email batching because it's not like the other jobs
	s.platform.AddConfigListener(func(_, _ *model.Config) {
		s.EmailService.InitEmailBatching()
	})

	logCurrentVersion := fmt.Sprintf("Current version is %v (%v/%v/%v/%v)", model.CurrentVersion, model.BuildNumber, model.BuildDate, model.BuildHash, model.BuildHashEnterprise)
	mlog.Info(
		logCurrentVersion,
		mlog.String("current_version", model.CurrentVersion),
		mlog.String("build_number", model.BuildNumber),
		mlog.String("build_date", model.BuildDate),
		mlog.String("build_hash", model.BuildHash),
		mlog.String("build_hash_enterprise", model.BuildHashEnterprise),
	)
	if model.BuildEnterpriseReady == "true" {
		mlog.Info("Enterprise Build", mlog.Bool("enterprise_build", true))
	} else {
		mlog.Info("Team Edition Build", mlog.Bool("enterprise_build", false))
	}

	pwd, _ := os.Getwd()
	mlog.Info("Printing current working", mlog.String("directory", pwd))
	mlog.Info("Loaded config", mlog.String("source", s.platform.DescribeConfig()))

	license := s.License()
	allowAdvancedLogging := license != nil && *license.Features.AdvancedLogging

	if s.Audit == nil {
		s.Audit = &audit.Audit{}
		s.Audit.Init(audit.DefMaxQueueSize)
		if err = s.configureAudit(s.Audit, allowAdvancedLogging); err != nil {
			mlog.Error("Error configuring audit", mlog.Err(err))
		}
	}

	s.platform.RemoveUnlicensedLogTargets(license)
	s.platform.EnableLoggingMetrics()

	s.loggerLicenseListenerId = s.AddLicenseListener(func(oldLicense, newLicense *model.License) {
		s.platform.RemoveUnlicensedLogTargets(newLicense)
		s.platform.EnableLoggingMetrics()
	})

	// if enabled - perform initial product notices fetch
	if *s.platform.Config().AnnouncementSettings.AdminNoticesEnabled || *s.platform.Config().AnnouncementSettings.UserNoticesEnabled {
		go func() {
			appInstance := New(ServerConnector(s.Channels()))
			if err := appInstance.UpdateProductNotices(); err != nil {
				mlog.Warn("Failed to perform initial product notices fetch", mlog.Err(err))
			}
		}()
	}

	if s.skipPostInit {
		return s, nil
	}

	s.platform.AddConfigListener(func(old, new *model.Config) {
		appInstance := New(ServerConnector(s.Channels()))
		if *old.GuestAccountsSettings.Enable && !*new.GuestAccountsSettings.Enable {
			c := request.EmptyContext(s.Log())
			if appErr := appInstance.DeactivateGuests(c); appErr != nil {
				mlog.Error("Unable to deactivate guest accounts", mlog.Err(appErr))
			}
		}
	})

	// Disable active guest accounts on first run if guest accounts are disabled
	if !*s.platform.Config().GuestAccountsSettings.Enable {
		appInstance := New(ServerConnector(s.Channels()))
		c := request.EmptyContext(s.Log())
		if appErr := appInstance.DeactivateGuests(c); appErr != nil {
			mlog.Error("Unable to deactivate guest accounts", mlog.Err(appErr))
		}
	}

	if s.runEssentialJobs {
		s.Go(func() {
			appInstance := New(ServerConnector(s.Channels()))
			s.runLicenseExpirationCheckJob()
			s.runInactivityCheckJob()
			runDNDStatusExpireJob(appInstance)
			runPostReminderJob(appInstance)
		})
		s.runJobs()
	}

	s.doAppMigrations()

	s.initPostMetadata()

	// Dump the image cache if the proxy settings have changed. (need switch URLs to the correct proxy)
	s.platform.AddConfigListener(func(oldCfg, newCfg *model.Config) {
		if (oldCfg.ImageProxySettings.Enable != newCfg.ImageProxySettings.Enable) ||
			(oldCfg.ImageProxySettings.ImageProxyType != newCfg.ImageProxySettings.ImageProxyType) ||
			(oldCfg.ImageProxySettings.RemoteImageProxyURL != newCfg.ImageProxySettings.RemoteImageProxyURL) ||
			(oldCfg.ImageProxySettings.RemoteImageProxyOptions != newCfg.ImageProxySettings.RemoteImageProxyOptions) {
			s.openGraphDataCache.Purge()
		}
	})

	return s, nil
}

func (s *Server) runJobs() {
	s.Go(func() {
		runSecurityJob(s)
	})
	s.Go(func() {
		firstRun, err := s.getFirstServerRunTimestamp()
		if err != nil {
			mlog.Warn("Fetching time of first server run failed. Setting to 'now'.")
			s.ensureFirstServerRunTimestamp()
			firstRun = utils.MillisFromTime(time.Now())
		}
		s.telemetryService.RunTelemetryJob(firstRun)
	})
	s.Go(func() {
		runSessionCleanupJob(s)
	})
	s.Go(func() {
		runJobsCleanupJob(s)
	})
	s.Go(func() {
		runTokenCleanupJob(s)
	})
	s.Go(func() {
		runCommandWebhookCleanupJob(s)
	})
	s.Go(func() {
		runConfigCleanupJob(s)
	})

	if complianceI := s.Channels().Compliance; complianceI != nil {
		complianceI.StartComplianceDailyJob()
	}

	if *s.platform.Config().JobSettings.RunJobs && s.Jobs != nil {
		if err := s.Jobs.StartWorkers(); err != nil {
			mlog.Error("Failed to start job server workers", mlog.Err(err))
		}
	}
	if *s.platform.Config().JobSettings.RunScheduler && s.Jobs != nil {
		if err := s.Jobs.StartSchedulers(); err != nil {
			mlog.Error("Failed to start job server schedulers", mlog.Err(err))
		}
	}

	if *s.platform.Config().ServiceSettings.EnableAWSMetering {
		runReportToAWSMeterJob(s)
	}
}

// Global app options that should be applied to apps created by this server
func (s *Server) AppOptions() []AppOption {
	return []AppOption{
		ServerConnector(s.Channels()),
	}
}

func (s *Server) Channels() *Channels {
	ch, _ := s.products["channels"].(*Channels)
	return ch
}

// Return Database type (postgres or mysql) and current version of the schema
func (s *Server) DatabaseTypeAndSchemaVersion() (string, string) {
	schemaVersion, _ := s.Store().GetDBSchemaVersion()
	return *s.platform.Config().SqlSettings.DriverName, strconv.Itoa(schemaVersion)
}

func (s *Server) startInterClusterServices(license *model.License) error {
	if license == nil {
		mlog.Debug("No license provided; Remote Cluster services disabled")
		return nil
	}

	// Remote Cluster service

	// License check
	if !*license.Features.RemoteClusterService {
		mlog.Debug("License does not have Remote Cluster services enabled")
		return nil
	}

	// Config check
	if !*s.platform.Config().ExperimentalSettings.EnableRemoteClusterService {
		mlog.Debug("Remote Cluster Service disabled via config")
		return nil
	}

	var err error

	rcs, err := remotecluster.NewRemoteClusterService(s)
	if err != nil {
		return err
	}

	if err = rcs.Start(); err != nil {
		return err
	}

	s.serviceMux.Lock()
	s.remoteClusterService = rcs
	s.serviceMux.Unlock()

	// Shared Channels service

	// License check
	if !license.HasSharedChannels() {
		mlog.Debug("License does not have shared channels enabled")
		return nil
	}

	// Config check
	if !*s.platform.Config().ExperimentalSettings.EnableSharedChannels {
		mlog.Debug("Shared Channels Service disabled via config")
		return nil
	}

	appInstance := New(ServerConnector(s.Channels()))
	scs, err := sharedchannel.NewSharedChannelService(s, appInstance)
	if err != nil {
		return err
	}
	s.platform.SetSharedChannelService(scs)

	if err = scs.Start(); err != nil {
		return err
	}

	s.serviceMux.Lock()
	s.sharedChannelService = scs
	s.serviceMux.Unlock()

	return nil
}

const TimeToWaitForConnectionsToCloseOnServerShutdown = time.Second

func (s *Server) StopHTTPServer() {
	if s.Server != nil {
		ctx, cancel := context.WithTimeout(context.Background(), TimeToWaitForConnectionsToCloseOnServerShutdown)
		defer cancel()
		didShutdown := false
		for s.didFinishListen != nil && !didShutdown {
			if err := s.Server.Shutdown(ctx); err != nil {
				mlog.Warn("Unable to shutdown server", mlog.Err(err))
			}
			timer := time.NewTimer(time.Millisecond * 50)
			select {
			case <-s.didFinishListen:
				didShutdown = true
			case <-timer.C:
			}
			timer.Stop()
		}
		s.Server.Close()
		s.Server = nil
	}
}

func (s *Server) Shutdown() {
	s.Log().Info("Stopping Server...")

	defer sentry.Flush(2 * time.Second)

	s.RemoveLicenseListener(s.loggerLicenseListenerId)
	s.RemoveClusterLeaderChangedListener(s.clusterLeaderListenerId)

	if s.tracer != nil {
		if err := s.tracer.Close(); err != nil {
			s.Log().Warn("Unable to cleanly shutdown opentracing client", mlog.Err(err))
		}
	}

	err := s.telemetryService.Shutdown()
	if err != nil {
		s.Log().Warn("Unable to cleanly shutdown telemetry client", mlog.Err(err))
	}

	s.serviceMux.RLock()
	if s.sharedChannelService != nil {
		if err = s.sharedChannelService.Shutdown(); err != nil {
			s.Log().Error("Error shutting down shared channel services", mlog.Err(err))
		}
	}
	if s.remoteClusterService != nil {
		if err = s.remoteClusterService.Shutdown(); err != nil {
			s.Log().Error("Error shutting down intercluster services", mlog.Err(err))
		}
	}
	s.serviceMux.RUnlock()

	s.StopHTTPServer()
	s.stopLocalModeServer()
	// Push notification hub needs to be shutdown after HTTP server
	// to prevent stray requests from generating a push notification after it's shut down.
	s.StopPushNotificationsHubWorkers()
	s.htmlTemplateWatcher.Close()

	s.platform.StopSearchEngine()

	s.Audit.Shutdown()

	s.platform.StopFeatureFlagUpdateJob()

	if err = s.platform.ShutdownConfig(); err != nil {
		s.Log().Warn("Failed to shut down config store", mlog.Err(err))
	}

	if s.platform.Cluster() != nil {
		s.platform.Cluster().StopInterNodeCommunication()
	}

	if err = s.platform.ShutdownMetrics(); err != nil {
		s.Log().Warn("Failed to stop metrics server", mlog.Err(err))
	}

	// This must be done after the cluster is stopped.
	if s.Jobs != nil {
		// For simplicity we don't check if workers and schedulers are active
		// before stopping them as both calls essentially become no-ops
		// if nothing is running.
		if err = s.Jobs.StopWorkers(); err != nil && !errors.Is(err, jobs.ErrWorkersNotRunning) {
			s.Log().Warn("Failed to stop job server workers", mlog.Err(err))
		}
		if err = s.Jobs.StopSchedulers(); err != nil && !errors.Is(err, jobs.ErrSchedulersNotRunning) {
			s.Log().Warn("Failed to stop job server schedulers", mlog.Err(err))
		}
	}

	// Stop products.
	// This needs to happen last because products are dependent
	// on parent services.
	for name, product := range s.products {
		if err2 := product.Stop(); err2 != nil {
			s.Log().Warn("Unable to cleanly stop product", mlog.String("name", name), mlog.Err(err2))
		}
	}

	if err = s.platform.Shutdown(); err != nil {
		s.Log().Warn("Failed to stop platform", mlog.Err(err))
	}

	s.Log().Info("Server stopped")

	// shutdown main and notification loggers which will flush any remaining log records.
	timeoutCtx, timeoutCancel := context.WithTimeout(context.Background(), time.Second*15)
	defer timeoutCancel()
	if err = s.NotificationsLog().ShutdownWithTimeout(timeoutCtx); err != nil {
		fmt.Fprintf(os.Stderr, "Error shutting down notification logger: %v", err)
	}
	if err = s.Log().ShutdownWithTimeout(timeoutCtx); err != nil {
		fmt.Fprintf(os.Stderr, "Error shutting down main logger: %v", err)
	}
}

func (s *Server) Restart() error {
	percentage, err := s.UpgradeToE0Status()
	if err != nil || percentage != 100 {
		return errors.Wrap(err, "unable to restart because the system has not been upgraded")
	}
	s.Shutdown()

	argv0, err := exec.LookPath(os.Args[0])
	if err != nil {
		return err
	}

	if _, err = os.Stat(argv0); err != nil {
		return err
	}

	mlog.Info("Restarting server")
	return syscall.Exec(argv0, os.Args, os.Environ())
}

func (s *Server) CanIUpgradeToE0() error {
	return upgrader.CanIUpgradeToE0()
}

func (s *Server) UpgradeToE0() error {
	if err := upgrader.UpgradeToE0(); err != nil {
		return err
	}
	upgradedFromTE := &model.System{Name: model.SystemUpgradedFromTeId, Value: "true"}
	s.Store().System().Save(upgradedFromTE)
	return nil
}

func (s *Server) UpgradeToE0Status() (int64, error) {
	return upgrader.UpgradeToE0Status()
}

// Go creates a goroutine, but maintains a record of it to ensure that execution completes before
// the server is shutdown.
func (s *Server) Go(f func()) {
	s.platform.Go(f)
}

// GoBuffered acts like a semaphore which creates a goroutine, but maintains a record of it
// to ensure that execution completes before the server is shutdown.
func (s *Server) GoBuffered(f func()) {
	s.platform.GoBuffered(f)
}

var corsAllowedMethods = []string{
	"POST",
	"GET",
	"OPTIONS",
	"PUT",
	"PATCH",
	"DELETE",
}

// golang.org/x/crypto/acme/autocert/autocert.go
func handleHTTPRedirect(w http.ResponseWriter, r *http.Request) {
	if r.Method != "GET" && r.Method != "HEAD" {
		http.Error(w, "Use HTTPS", http.StatusBadRequest)
		return
	}
	target := "https://" + stripPort(r.Host) + r.URL.RequestURI()
	http.Redirect(w, r, target, http.StatusFound)
}

// golang.org/x/crypto/acme/autocert/autocert.go
func stripPort(hostport string) string {
	host, _, err := net.SplitHostPort(hostport)
	if err != nil {
		return hostport
	}
	return net.JoinHostPort(host, "443")
}

func (s *Server) Start() error {
	// Start products.
	// This needs to happen before because products are dependent on the HTTP server.

	// make sure channels starts first
	if err := s.products["channels"].Start(); err != nil {
		return errors.Wrap(err, "Unable to start channels")
	}
	for name, product := range s.products {
		if name == "channels" {
			continue
		}
		if err := product.Start(); err != nil {
			return errors.Wrapf(err, "Unable to start %s", name)
		}
	}

	if s.joinCluster && s.platform.Cluster() != nil {
		s.registerClusterHandlers()
		s.platform.Cluster().StartInterNodeCommunication()
	}

	if err := s.ensureInstallationDate(); err != nil {
		return errors.Wrapf(err, "unable to ensure installation date")
	}

	if err := s.ensureFirstServerRunTimestamp(); err != nil {
		return errors.Wrapf(err, "unable to ensure first run timestamp")
	}

	if err := s.Store().Status().ResetAll(); err != nil {
		mlog.Error("Error to reset the server status.", mlog.Err(err))
	}

	if s.MailServiceConfig().SendEmailNotifications {
		if err := mail.TestConnection(s.MailServiceConfig()); err != nil {
			mlog.Error("Mail server connection test failed", mlog.Err(err))
		}
	}

	err := s.FileBackend().TestConnection()
	if err != nil {
		if _, ok := err.(*filestore.S3FileBackendNoBucketError); ok {
			err = s.FileBackend().(*filestore.S3FileBackend).MakeBucket()
		}
		if err != nil {
			mlog.Error("Problem with file storage settings", mlog.Err(err))
		}
	}

	s.checkPushNotificationServerURL()

	s.platform.ReloadConfig()

	mlog.Info("Starting Server...")

	var handler http.Handler = s.RootRouter

	if *s.platform.Config().LogSettings.EnableDiagnostics && *s.platform.Config().LogSettings.EnableSentry && !strings.Contains(SentryDSN, "placeholder") {
		sentryHandler := sentryhttp.New(sentryhttp.Options{
			Repanic: true,
		})
		handler = sentryHandler.Handle(handler)
	}

	if allowedOrigins := *s.platform.Config().ServiceSettings.AllowCorsFrom; allowedOrigins != "" {
		exposedCorsHeaders := *s.platform.Config().ServiceSettings.CorsExposedHeaders
		allowCredentials := *s.platform.Config().ServiceSettings.CorsAllowCredentials
		debug := *s.platform.Config().ServiceSettings.CorsDebug
		corsWrapper := cors.New(cors.Options{
			AllowedOrigins:   strings.Fields(allowedOrigins),
			AllowedMethods:   corsAllowedMethods,
			AllowedHeaders:   []string{"*"},
			ExposedHeaders:   strings.Fields(exposedCorsHeaders),
			MaxAge:           86400,
			AllowCredentials: allowCredentials,
			Debug:            debug,
		})

		// If we have debugging of CORS turned on then forward messages to logs
		if debug {
			corsWrapper.Log = s.Log().With(mlog.String("source", "cors")).StdLogger(mlog.LvlDebug)
		}

		handler = corsWrapper.Handler(handler)
	}

	if *s.platform.Config().RateLimitSettings.Enable {
		mlog.Info("RateLimiter is enabled")

		rateLimiter, err2 := NewRateLimiter(&s.platform.Config().RateLimitSettings, s.platform.Config().ServiceSettings.TrustedProxyIPHeader)
		if err2 != nil {
			return err2
		}

		s.RateLimiter = rateLimiter
		handler = rateLimiter.RateLimitHandler(handler)
	}

	// Creating a logger for logging errors from http.Server at error level
	errStdLog := s.Log().With(mlog.String("source", "httpserver")).StdLogger(mlog.LvlError)

	s.Server = &http.Server{
		Handler:      handler,
		ReadTimeout:  time.Duration(*s.platform.Config().ServiceSettings.ReadTimeout) * time.Second,
		WriteTimeout: time.Duration(*s.platform.Config().ServiceSettings.WriteTimeout) * time.Second,
		IdleTimeout:  time.Duration(*s.platform.Config().ServiceSettings.IdleTimeout) * time.Second,
		ErrorLog:     errStdLog,
	}

	addr := *s.platform.Config().ServiceSettings.ListenAddress
	if addr == "" {
		if *s.platform.Config().ServiceSettings.ConnectionSecurity == model.ConnSecurityTLS {
			addr = ":https"
		} else {
			addr = ":http"
		}
	}

	listener, err := net.Listen("tcp", addr)
	if err != nil {
		return errors.Wrapf(err, i18n.T("api.server.start_server.starting.critical"), err)
	}
	s.ListenAddr = listener.Addr().(*net.TCPAddr)

	logListeningPort := fmt.Sprintf("Server is listening on %v", listener.Addr().String())
	mlog.Info(logListeningPort, mlog.String("address", listener.Addr().String()))

	m := &autocert.Manager{
		Cache:  autocert.DirCache(*s.platform.Config().ServiceSettings.LetsEncryptCertificateCacheFile),
		Prompt: autocert.AcceptTOS,
	}

	if *s.platform.Config().ServiceSettings.Forward80To443 {
		if host, port, err := net.SplitHostPort(addr); err != nil {
			mlog.Error("Unable to setup forwarding", mlog.Err(err))
		} else if port != "443" {
			return fmt.Errorf(i18n.T("api.server.start_server.forward80to443.enabled_but_listening_on_wrong_port"), port)
		} else {
			httpListenAddress := net.JoinHostPort(host, "http")

			if *s.platform.Config().ServiceSettings.UseLetsEncrypt {
				server := &http.Server{
					Addr:     httpListenAddress,
					Handler:  m.HTTPHandler(nil),
					ErrorLog: s.Log().With(mlog.String("source", "le_forwarder_server")).StdLogger(mlog.LvlError),
				}
				go server.ListenAndServe()
			} else {
				go func() {
					redirectListener, err := net.Listen("tcp", httpListenAddress)
					if err != nil {
						mlog.Error("Unable to setup forwarding", mlog.Err(err))
						return
					}
					defer redirectListener.Close()

					server := &http.Server{
						Handler:  http.HandlerFunc(handleHTTPRedirect),
						ErrorLog: s.Log().With(mlog.String("source", "forwarder_server")).StdLogger(mlog.LvlError),
					}
					server.Serve(redirectListener)
				}()
			}
		}
	} else if *s.platform.Config().ServiceSettings.UseLetsEncrypt {
		return errors.New(i18n.T("api.server.start_server.forward80to443.disabled_while_using_lets_encrypt"))
	}

	s.didFinishListen = make(chan struct{})
	go func() {
		var err error
		if *s.platform.Config().ServiceSettings.ConnectionSecurity == model.ConnSecurityTLS {

			tlsConfig := &tls.Config{
				PreferServerCipherSuites: true,
				CurvePreferences:         []tls.CurveID{tls.CurveP521, tls.CurveP384, tls.CurveP256},
			}

			switch *s.platform.Config().ServiceSettings.TLSMinVer {
			case "1.0":
				tlsConfig.MinVersion = tls.VersionTLS10
			case "1.1":
				tlsConfig.MinVersion = tls.VersionTLS11
			default:
				tlsConfig.MinVersion = tls.VersionTLS12
			}

			defaultCiphers := []uint16{
				tls.TLS_ECDHE_ECDSA_WITH_AES_128_GCM_SHA256,
				tls.TLS_ECDHE_ECDSA_WITH_AES_256_GCM_SHA384,
				tls.TLS_ECDHE_RSA_WITH_AES_128_GCM_SHA256,
				tls.TLS_ECDHE_RSA_WITH_AES_256_GCM_SHA384,
				tls.TLS_RSA_WITH_AES_128_GCM_SHA256,
				tls.TLS_RSA_WITH_AES_256_GCM_SHA384,
			}

			if len(s.platform.Config().ServiceSettings.TLSOverwriteCiphers) == 0 {
				tlsConfig.CipherSuites = defaultCiphers
			} else {
				var cipherSuites []uint16
				for _, cipher := range s.platform.Config().ServiceSettings.TLSOverwriteCiphers {
					value, ok := model.ServerTLSSupportedCiphers[cipher]

					if !ok {
						mlog.Warn("Unsupported cipher passed", mlog.String("cipher", cipher))
						continue
					}

					cipherSuites = append(cipherSuites, value)
				}

				if len(cipherSuites) == 0 {
					mlog.Warn("No supported ciphers passed, fallback to default cipher suite")
					cipherSuites = defaultCiphers
				}

				tlsConfig.CipherSuites = cipherSuites
			}

			certFile := ""
			keyFile := ""

			if *s.platform.Config().ServiceSettings.UseLetsEncrypt {
				tlsConfig.GetCertificate = m.GetCertificate
				tlsConfig.NextProtos = append(tlsConfig.NextProtos, "h2")
			} else {
				certFile = *s.platform.Config().ServiceSettings.TLSCertFile
				keyFile = *s.platform.Config().ServiceSettings.TLSKeyFile
			}

			s.Server.TLSConfig = tlsConfig
			err = s.Server.ServeTLS(listener, certFile, keyFile)
		} else {
			err = s.Server.Serve(listener)
		}

		if err != nil && err != http.ErrServerClosed {
			mlog.Fatal("Error starting server", mlog.Err(err))
			time.Sleep(time.Second)
		}

		close(s.didFinishListen)
	}()

	if *s.platform.Config().ServiceSettings.EnableLocalMode {
		if err := s.startLocalModeServer(); err != nil {
			mlog.Fatal(err.Error())
		}
	}

	if err := s.startInterClusterServices(s.License()); err != nil {
		mlog.Error("Error starting inter-cluster services", mlog.Err(err))
	}

	return nil
}

func (s *Server) startLocalModeServer() error {
	s.localModeServer = &http.Server{
		Handler: s.LocalRouter,
	}

	socket := *s.platform.Config().ServiceSettings.LocalModeSocketLocation
	if err := os.RemoveAll(socket); err != nil {
		return errors.Wrapf(err, i18n.T("api.server.start_server.starting.critical"), err)
	}

	unixListener, err := net.Listen("unix", socket)
	if err != nil {
		return errors.Wrapf(err, i18n.T("api.server.start_server.starting.critical"), err)
	}
	if err = os.Chmod(socket, 0600); err != nil {
		return errors.Wrapf(err, i18n.T("api.server.start_server.starting.critical"), err)
	}

	go func() {
		err = s.localModeServer.Serve(unixListener)
		if err != nil && err != http.ErrServerClosed {
			mlog.Fatal("Error starting unix socket server", mlog.Err(err))
		}
	}()
	return nil
}

func (s *Server) stopLocalModeServer() {
	if s.localModeServer != nil {
		s.localModeServer.Close()
	}
}

func (a *App) OriginChecker() func(*http.Request) bool {
	if allowed := *a.Config().ServiceSettings.AllowCorsFrom; allowed != "" {
		if allowed != "*" {
			siteURL, err := url.Parse(*a.Config().ServiceSettings.SiteURL)
			if err == nil {
				siteURL.Path = ""
				allowed += " " + siteURL.String()
			}
		}

		return utils.OriginChecker(allowed)
	}
	return nil
}

func (s *Server) checkPushNotificationServerURL() {
	notificationServer := *s.platform.Config().EmailSettings.PushNotificationServer
	if strings.HasPrefix(notificationServer, "http://") {
		mlog.Warn("Your push notification server is configured with HTTP. For improved security, update to HTTPS in your configuration.")
	}
}

func runSecurityJob(s *Server) {
	doSecurity(s)
	model.CreateRecurringTask("Security", func() {
		doSecurity(s)
	}, time.Hour*4)
}

func runTokenCleanupJob(s *Server) {
	doTokenCleanup(s)
	model.CreateRecurringTask("Token Cleanup", func() {
		doTokenCleanup(s)
	}, time.Hour*1)
}

func runCommandWebhookCleanupJob(s *Server) {
	doCommandWebhookCleanup(s)
	model.CreateRecurringTask("Command Hook Cleanup", func() {
		doCommandWebhookCleanup(s)
	}, time.Hour*1)
}

func runSessionCleanupJob(s *Server) {
	doSessionCleanup(s)
	model.CreateRecurringTask("Session Cleanup", func() {
		doSessionCleanup(s)
	}, time.Hour*24)
}

func runJobsCleanupJob(s *Server) {
	doJobsCleanup(s)
	model.CreateRecurringTask("Job Cleanup", func() {
		doJobsCleanup(s)
	}, time.Hour*24)
}

func runConfigCleanupJob(s *Server) {
	doConfigCleanup(s)
	model.CreateRecurringTask("Configuration Cleanup", func() {
		doConfigCleanup(s)
	}, time.Hour*24)
}

func (s *Server) runInactivityCheckJob() {
	model.CreateRecurringTask("Server inactivity Check", func() {
		s.doInactivityCheck()
	}, time.Hour*24)
}

func (s *Server) runLicenseExpirationCheckJob() {
	s.doLicenseExpirationCheck()
	model.CreateRecurringTask("License Expiration Check", func() {
		s.doLicenseExpirationCheck()
	}, time.Hour*24)
}

func runReportToAWSMeterJob(s *Server) {
	model.CreateRecurringTask("Collect and send usage report to AWS Metering Service", func() {
		doReportUsageToAWSMeteringService(s)
	}, time.Hour*model.AwsMeteringReportInterval)
}

func doReportUsageToAWSMeteringService(s *Server) {
	awsMeter := awsmeter.New(s.Store(), s.platform.Config())
	if awsMeter == nil {
		mlog.Error("Cannot obtain instance of AWS Metering Service.")
		return
	}

	dimensions := []string{model.AwsMeteringDimensionUsageHrs}
	reports := awsMeter.GetUserCategoryUsage(dimensions, time.Now().UTC(), time.Now().Add(-model.AwsMeteringReportInterval*time.Hour).UTC())
	awsMeter.ReportUserCategoryUsage(reports)
}

func doSecurity(s *Server) {
	s.DoSecurityUpdateCheck()
}

func doTokenCleanup(s *Server) {
	expiry := model.GetMillis() - model.MaxTokenExipryTime

	mlog.Debug("Cleaning up token store.")

	s.Store().Token().Cleanup(expiry)
}

func doCommandWebhookCleanup(s *Server) {
	s.Store().CommandWebhook().Cleanup()
}

const (
	sessionsCleanupBatchSize = 1000
	jobsCleanupBatchSize     = 1000
)

func doSessionCleanup(s *Server) {
	mlog.Debug("Cleaning up session store.")
	err := s.Store().Session().Cleanup(model.GetMillis(), sessionsCleanupBatchSize)
	if err != nil {
		mlog.Warn("Error while cleaning up sessions", mlog.Err(err))
	}
}

func doJobsCleanup(s *Server) {
	if *s.platform.Config().JobSettings.CleanupJobsThresholdDays < 0 {
		return
	}
	mlog.Debug("Cleaning up jobs store.")

	dur := time.Duration(*s.platform.Config().JobSettings.CleanupJobsThresholdDays) * time.Hour * 24
	expiry := model.GetMillisForTime(time.Now().Add(-dur))
	err := s.Store().Job().Cleanup(expiry, jobsCleanupBatchSize)
	if err != nil {
		mlog.Warn("Error while cleaning up jobs", mlog.Err(err))
	}
}

func doConfigCleanup(s *Server) {
	if *s.platform.Config().JobSettings.CleanupConfigThresholdDays < 0 || !config.IsDatabaseDSN(s.platform.DescribeConfig()) {
		return
	}
	mlog.Info("Cleaning up configuration store.")

	if err := s.platform.CleanUpConfig(); err != nil {
		mlog.Warn("Error while cleaning up configurations", mlog.Err(err))
	}
}

func (s *Server) HandleMetrics(route string, h http.Handler) {
	s.platform.HandleMetrics(route, h)
}

func (s *Server) sendLicenseUpForRenewalEmail(users map[string]*model.User, license *model.License) *model.AppError {
	key := model.LicenseUpForRenewalEmailSent + license.Id
	if _, err := s.Store().System().GetByName(key); err == nil {
		// return early because the key already exists and that means we already executed the code below to send email successfully
		return nil
	}

	daysToExpiration := license.DaysToExpiration()

	renewalLink, _, appErr := s.GenerateLicenseRenewalLink()
	if appErr != nil {
		return model.NewAppError("s.sendLicenseUpForRenewalEmail", "api.server.license_up_for_renewal.error_generating_link", nil, "", http.StatusInternalServerError).Wrap(appErr)
	}

	// we want to at least have one email sent out to an admin
	countNotOks := 0

	for _, user := range users {
		name := user.FirstName
		if name == "" {
			name = user.Username
		}
		if err := s.EmailService.SendLicenseUpForRenewalEmail(user.Email, name, user.Locale, *s.platform.Config().ServiceSettings.SiteURL, renewalLink, daysToExpiration); err != nil {
			mlog.Error("Error sending license up for renewal email to", mlog.String("user_email", user.Email), mlog.Err(err))
			countNotOks++
		}
	}

	// if not even one admin got an email, we consider that this operation errored
	if countNotOks == len(users) {
		return model.NewAppError("s.sendLicenseUpForRenewalEmail", "api.server.license_up_for_renewal.error_sending_email", nil, "", http.StatusInternalServerError)
	}

	system := model.System{
		Name:  key,
		Value: "true",
	}

	if err := s.Store().System().Save(&system); err != nil {
		mlog.Debug("Failed to mark license up for renewal email sending as completed.", mlog.Err(err))
	}

	return nil
}

func (s *Server) doLicenseExpirationCheck() {
	s.LoadLicense()

	// This takes care of a rare edge case reported here https://mattermost.atlassian.net/browse/MM-40962
	// To reproduce that case locally, attach a license to a server that was started with enterprise enabled
	// Then restart using BUILD_ENTERPRISE=false make restart-server to enter Team Edition
	if model.BuildEnterpriseReady != "true" {
		mlog.Debug("Skipping license expiration check because no license is expected on Team Edition")
		return
	}

	license := s.License()

	if license == nil {
		mlog.Debug("License cannot be found.")
		return
	}

	if license.IsCloud() {
		mlog.Debug("Skipping license expiration check for Cloud")
		return
	}

	users, err := s.Store().User().GetSystemAdminProfiles()
	if err != nil {
		mlog.Error("Failed to get system admins for license expired message from Mattermost.")
		return
	}

	if license.IsWithinExpirationPeriod() {
		appErr := s.sendLicenseUpForRenewalEmail(users, license)
		if appErr != nil {
			mlog.Debug(appErr.Error())
		}
		return
	}

	if !license.IsPastGracePeriod() {
		mlog.Debug("License is not past the grace period.")
		return
	}

	renewalLink, _, appErr := s.GenerateLicenseRenewalLink()
	if appErr != nil {
		mlog.Error("Error while sending the license expired email.", mlog.Err(appErr))
		return
	}

	//send email to admin(s)
	for _, user := range users {
		user := user
		if user.Email == "" {
			mlog.Error("Invalid system admin email.", mlog.String("user_email", user.Email))
			continue
		}

		mlog.Debug("Sending license expired email.", mlog.String("user_email", user.Email))
		s.Go(func() {
			if err := s.SendRemoveExpiredLicenseEmail(user.Email, renewalLink, user.Locale, *s.platform.Config().ServiceSettings.SiteURL); err != nil {
				mlog.Error("Error while sending the license expired email.", mlog.String("user_email", user.Email), mlog.Err(err))
			}
		})
	}

	//remove the license
	s.RemoveLicense()
}

// SendRemoveExpiredLicenseEmail formats an email and uses the email service to send the email to user with link pointing to CWS
// to renew the user license
func (s *Server) SendRemoveExpiredLicenseEmail(email string, renewalLink, locale, siteURL string) *model.AppError {

	if err := s.EmailService.SendRemoveExpiredLicenseEmail(renewalLink, email, locale, siteURL); err != nil {
		return model.NewAppError("SendRemoveExpiredLicenseEmail", "api.license.remove_expired_license.failed.error", nil, "", http.StatusInternalServerError).Wrap(err)
	}

	return nil
}

func (s *Server) FileBackend() filestore.FileBackend {
	return s.platform.FileBackend()
}

func (s *Server) TotalWebsocketConnections() int {
	return s.Platform().TotalWebsocketConnections()
}

func (s *Server) ClusterHealthScore() int {
	return s.platform.Cluster().HealthScore()
}

func (ch *Channels) ClientConfigHash() string {
	return ch.srv.Platform().ClientConfigHash()
}

func (s *Server) initJobs() {
	s.Jobs = jobs.NewJobServer(s.platform, s.Store(), s.GetMetrics())

	if jobsDataRetentionJobInterface != nil {
		builder := jobsDataRetentionJobInterface(s)
		s.Jobs.RegisterJobType(model.JobTypeDataRetention, builder.MakeWorker(), builder.MakeScheduler())
	}

	if jobsMessageExportJobInterface != nil {
		builder := jobsMessageExportJobInterface(s)
		s.Jobs.RegisterJobType(model.JobTypeMessageExport, builder.MakeWorker(), builder.MakeScheduler())
	}

	if jobsElasticsearchAggregatorInterface != nil {
		builder := jobsElasticsearchAggregatorInterface(s)
		s.Jobs.RegisterJobType(model.JobTypeElasticsearchPostAggregation, builder.MakeWorker(), builder.MakeScheduler())
	}

	if jobsElasticsearchIndexerInterface != nil {
		builder := jobsElasticsearchIndexerInterface(s)
		s.Jobs.RegisterJobType(model.JobTypeElasticsearchPostIndexing, builder.MakeWorker(), nil)
	}

	if jobsLdapSyncInterface != nil {
		builder := jobsLdapSyncInterface(New(ServerConnector(s.Channels())))
		s.Jobs.RegisterJobType(model.JobTypeLdapSync, builder.MakeWorker(), builder.MakeScheduler())
	}

	s.Jobs.RegisterJobType(
		model.JobTypeBlevePostIndexing,
		indexer.MakeWorker(s.Jobs, s.platform.SearchEngine.BleveEngine.(*bleveengine.BleveEngine)),
		nil,
	)

	s.Jobs.RegisterJobType(
		model.JobTypeMigrations,
		migrations.MakeWorker(s.Jobs, s.Store()),
		migrations.MakeScheduler(s.Jobs, s.Store()),
	)

	s.Jobs.RegisterJobType(
		model.JobTypePlugins,
		scheduler.MakeWorker(s.Jobs, New(ServerConnector(s.Channels()))),
		scheduler.MakeScheduler(s.Jobs),
	)

	s.Jobs.RegisterJobType(
		model.JobTypeExpiryNotify,
		expirynotify.MakeWorker(s.Jobs, New(ServerConnector(s.Channels())).NotifySessionsExpired),
		expirynotify.MakeScheduler(s.Jobs),
	)

	s.Jobs.RegisterJobType(
		model.JobTypeProductNotices,
		product_notices.MakeWorker(s.Jobs, New(ServerConnector(s.Channels()))),
		product_notices.MakeScheduler(s.Jobs),
	)

	s.Jobs.RegisterJobType(
		model.JobTypeImportProcess,
		import_process.MakeWorker(s.Jobs, New(ServerConnector(s.Channels()))),
		nil,
	)

	s.Jobs.RegisterJobType(
		model.JobTypeImportDelete,
		import_delete.MakeWorker(s.Jobs, New(ServerConnector(s.Channels())), s.Store()),
		import_delete.MakeScheduler(s.Jobs),
	)

	s.Jobs.RegisterJobType(
		model.JobTypeExportDelete,
		export_delete.MakeWorker(s.Jobs, New(ServerConnector(s.Channels()))),
		export_delete.MakeScheduler(s.Jobs),
	)

	s.Jobs.RegisterJobType(
		model.JobTypeExportProcess,
		export_process.MakeWorker(s.Jobs, New(ServerConnector(s.Channels()))),
		nil,
	)

	s.Jobs.RegisterJobType(
		model.JobTypeActiveUsers,
		active_users.MakeWorker(s.Jobs, s.Store(), func() einterfaces.MetricsInterface { return s.GetMetrics() }),
		active_users.MakeScheduler(s.Jobs),
	)

	s.Jobs.RegisterJobType(
		model.JobTypeResendInvitationEmail,
		resend_invitation_email.MakeWorker(s.Jobs, New(ServerConnector(s.Channels())), s.Store(), s.telemetryService),
		nil,
	)

	s.Jobs.RegisterJobType(
		model.JobTypeExtractContent,
		extract_content.MakeWorker(s.Jobs, New(ServerConnector(s.Channels())), s.Store()),
		nil,
	)

	s.Jobs.RegisterJobType(
		model.JobTypeLastAccessiblePost,
		last_accessible_post.MakeWorker(s.Jobs, s.License(), New(ServerConnector(s.Channels()))),
		last_accessible_post.MakeScheduler(s.Jobs, s.License()),
	)

	s.Jobs.RegisterJobType(
		model.JobTypeLastAccessibleFile,
		last_accessible_file.MakeWorker(s.Jobs, s.License(), New(ServerConnector(s.Channels()))),
		last_accessible_file.MakeScheduler(s.Jobs, s.License()),
	)

	s.Jobs.RegisterJobType(
		model.JobTypeUpgradeNotifyAdmin,
		notify_admin.MakeUpgradeNotifyWorker(s.Jobs, s.License(), New(ServerConnector(s.Channels()))),
		notify_admin.MakeScheduler(s.Jobs, s.License(), model.JobTypeUpgradeNotifyAdmin),
	)

	s.Jobs.RegisterJobType(
		model.JobTypeTrialNotifyAdmin,
		notify_admin.MakeTrialNotifyWorker(s.Jobs, s.License(), New(ServerConnector(s.Channels()))),
		notify_admin.MakeScheduler(s.Jobs, s.License(), model.JobTypeTrialNotifyAdmin),
	)

	s.platform.Jobs = s.Jobs
}

func (s *Server) TelemetryId() string {
	if s.telemetryService == nil {
		return ""
	}
	return s.telemetryService.TelemetryID
}

func (s *Server) HTTPService() httpservice.HTTPService {
	return s.httpService
}

// GetStore returns the server's Store. Exposing via a method
// allows interfaces to be created with subsets of server APIs.
func (s *Server) GetStore() store.Store {
	return s.Store()
}

// GetRemoteClusterService returns the `RemoteClusterService` instantiated by the server.
// May be nil if the service is not enabled via license.
func (s *Server) GetRemoteClusterService() remotecluster.RemoteClusterServiceIFace {
	s.serviceMux.RLock()
	defer s.serviceMux.RUnlock()
	return s.remoteClusterService
}

// GetSharedChannelSyncService returns the `SharedChannelSyncService` instantiated by the server.
// May be nil if the service is not enabled via license.
func (s *Server) GetSharedChannelSyncService() SharedChannelServiceIFace {
	s.serviceMux.RLock()
	defer s.serviceMux.RUnlock()
	return s.sharedChannelService
}

// GetMetrics returns the server's Metrics interface. Exposing via a method
// allows interfaces to be created with subsets of server APIs.
func (s *Server) GetMetrics() einterfaces.MetricsInterface {
	if s.platform == nil {
		return nil
	}
	return s.platform.Metrics()
}

// SetRemoteClusterService sets the `RemoteClusterService` to be used by the server.
// For testing only.
func (s *Server) SetRemoteClusterService(remoteClusterService remotecluster.RemoteClusterServiceIFace) {
	s.serviceMux.Lock()
	defer s.serviceMux.Unlock()
	s.remoteClusterService = remoteClusterService
}

// SetSharedChannelSyncService sets the `SharedChannelSyncService` to be used by the server.
// For testing only.
func (s *Server) SetSharedChannelSyncService(sharedChannelService SharedChannelServiceIFace) {
	s.serviceMux.Lock()
	defer s.serviceMux.Unlock()
	s.sharedChannelService = sharedChannelService
	s.platform.SetSharedChannelService(sharedChannelService)
}

func (s *Server) GetProfileImage(user *model.User) ([]byte, bool, *model.AppError) {
	if *s.platform.Config().FileSettings.DriverName == "" {
		img, appErr := s.GetDefaultProfileImage(user)
		if appErr != nil {
			return nil, false, appErr
		}
		return img, false, nil
	}

	path := "users/" + user.Id + "/profile.png"

	data, err := s.ReadFile(path)
	if err != nil {
		img, appErr := s.GetDefaultProfileImage(user)
		if appErr != nil {
			return nil, false, appErr
		}

		if user.LastPictureUpdate == 0 {
			if _, err := s.writeFile(bytes.NewReader(img), path); err != nil {
				return nil, false, err
			}
		}
		return img, true, nil
	}

	return data, false, nil
}

func (s *Server) GetDefaultProfileImage(user *model.User) ([]byte, *model.AppError) {
	img, err := s.userService.GetDefaultProfileImage(user)
	if err != nil {
		switch {
		case errors.Is(err, users.DefaultFontError):
			return nil, model.NewAppError("GetDefaultProfileImage", "api.user.create_profile_image.default_font.app_error", nil, "", http.StatusInternalServerError).Wrap(err)
		case errors.Is(err, users.UserInitialsError):
			return nil, model.NewAppError("GetDefaultProfileImage", "api.user.create_profile_image.initial.app_error", nil, "", http.StatusInternalServerError).Wrap(err)
		default:
			return nil, model.NewAppError("GetDefaultProfileImage", "api.user.create_profile_image.encode.app_error", nil, "", http.StatusInternalServerError).Wrap(err)
		}
	}

	return img, nil
}

func (s *Server) ReadFile(path string) ([]byte, *model.AppError) {
	result, nErr := s.FileBackend().ReadFile(path)
	if nErr != nil {
		return nil, model.NewAppError("ReadFile", "api.file.read_file.app_error", nil, "", http.StatusInternalServerError).Wrap(nErr)
	}
	return result, nil
}

func withMut(mut *sync.Mutex, f func()) {
	mut.Lock()
	defer mut.Unlock()
	f()
}

func cancelTask(mut *sync.Mutex, taskPointer **model.ScheduledTask) {
	mut.Lock()
	defer mut.Unlock()
	if *taskPointer != nil {
		(*taskPointer).Cancel()
		*taskPointer = nil
	}
}

func runDNDStatusExpireJob(a *App) {
	if a.IsLeader() {
		withMut(&a.ch.dndTaskMut, func() {
			a.ch.dndTask = model.CreateRecurringTaskFromNextIntervalTime("Unset DND Statuses", a.UpdateDNDStatusOfUsers, 5*time.Minute)
		})
	}
	a.ch.srv.AddClusterLeaderChangedListener(func() {
		mlog.Info("Cluster leader changed. Determining if unset DNS status task should be running", mlog.Bool("isLeader", a.IsLeader()))
		if a.IsLeader() {
			withMut(&a.ch.dndTaskMut, func() {
				a.ch.dndTask = model.CreateRecurringTaskFromNextIntervalTime("Unset DND Statuses", a.UpdateDNDStatusOfUsers, 5*time.Minute)
			})
		} else {
			cancelTask(&a.ch.dndTaskMut, &a.ch.dndTask)
		}
	})
}

func runPostReminderJob(a *App) {
	if a.IsLeader() {
		withMut(&a.ch.postReminderMut, func() {
			a.ch.postReminderTask = model.CreateRecurringTaskFromNextIntervalTime("Check Post reminders", a.CheckPostReminders, 5*time.Minute)
		})
	}
	a.ch.srv.AddClusterLeaderChangedListener(func() {
		mlog.Info("Cluster leader changed. Determining if post reminder task should be running", mlog.Bool("isLeader", a.IsLeader()))
		if a.IsLeader() {
			withMut(&a.ch.postReminderMut, func() {
				a.ch.postReminderTask = model.CreateRecurringTaskFromNextIntervalTime("Check Post reminders", a.CheckPostReminders, 5*time.Minute)
			})
		} else {
			cancelTask(&a.ch.postReminderMut, &a.ch.postReminderTask)
		}
	})
}

func (a *App) GetAppliedSchemaMigrations() ([]model.AppliedMigration, *model.AppError) {
	table, err := a.Srv().Store().GetAppliedMigrations()
	if err != nil {
		return nil, model.NewAppError("GetDBSchemaTable", "api.file.read_file.app_error", nil, "", http.StatusInternalServerError).Wrap(err)
	}
	return table, nil
}

// Expose platform service from server, this should be replaced with server itself in time.
func (s *Server) Platform() *platform.PlatformService {
	return s.platform
}

func (s *Server) Log() *mlog.Logger {
	return s.platform.Logger()
}

func (s *Server) NotificationsLog() *mlog.Logger {
	return s.platform.NotificationsLogger()
}<|MERGE_RESOLUTION|>--- conflicted
+++ resolved
@@ -264,17 +264,14 @@
 	if err != nil {
 		return nil, errors.Wrap(err, "failed to initialize products")
 	}
-
-<<<<<<< HEAD
 	s.services = serviceMap
-=======
+
 	// After channel is initialized set it to the App object
 	channelsWrapper, ok := serviceMap[product.ChannelKey].(*channelsWrapper)
 	if !ok {
 		return nil, errors.Wrap(err, "channels product is not initialized")
 	}
 	app.ch = channelsWrapper.app.ch
->>>>>>> 63f05ee1
 
 	// It is important to initialize the hub only after the global logger is set
 	// to avoid race conditions while logging from inside the hub.

// Copyright (c) 2015-present Mattermost, Inc. All Rights Reserved.
// See LICENSE.txt for license information.

package app

import (
	"context"
	"crypto/tls"
	"encoding/json"
	"fmt"
	"hash/maphash"
	"io/ioutil"
	"net"
	"net/http"
	"net/url"
	"os"
	"os/exec"
	"path"
	"path/filepath"
	"runtime"
	"strconv"
	"strings"
	"sync"
	"sync/atomic"
	"syscall"
	"time"

	"gopkg.in/yaml.v2"

	"github.com/getsentry/sentry-go"
	sentryhttp "github.com/getsentry/sentry-go/http"
	"github.com/gorilla/mux"
	"github.com/mailru/easygo/netpoll"
	"github.com/pkg/errors"
	"github.com/rs/cors"
	"golang.org/x/crypto/acme/autocert"

	"github.com/mattermost/mattermost-server/v5/audit"
	"github.com/mattermost/mattermost-server/v5/config"
	"github.com/mattermost/mattermost-server/v5/einterfaces"
	"github.com/mattermost/mattermost-server/v5/jobs"
	"github.com/mattermost/mattermost-server/v5/mlog"
	"github.com/mattermost/mattermost-server/v5/model"
	"github.com/mattermost/mattermost-server/v5/plugin"
	"github.com/mattermost/mattermost-server/v5/services/awsmeter"
	"github.com/mattermost/mattermost-server/v5/services/cache"
	"github.com/mattermost/mattermost-server/v5/services/filesstore"
	"github.com/mattermost/mattermost-server/v5/services/httpservice"
	"github.com/mattermost/mattermost-server/v5/services/imageproxy"
	"github.com/mattermost/mattermost-server/v5/services/mailservice"
	"github.com/mattermost/mattermost-server/v5/services/remotecluster"
	"github.com/mattermost/mattermost-server/v5/services/searchengine"
	"github.com/mattermost/mattermost-server/v5/services/searchengine/bleveengine"
	"github.com/mattermost/mattermost-server/v5/services/sharedchannel"
	"github.com/mattermost/mattermost-server/v5/services/telemetry"
	"github.com/mattermost/mattermost-server/v5/services/timezones"
	"github.com/mattermost/mattermost-server/v5/services/tracing"
	"github.com/mattermost/mattermost-server/v5/services/upgrader"
	"github.com/mattermost/mattermost-server/v5/store"
	"github.com/mattermost/mattermost-server/v5/store/localcachelayer"
	"github.com/mattermost/mattermost-server/v5/store/retrylayer"
	"github.com/mattermost/mattermost-server/v5/store/searchlayer"
	"github.com/mattermost/mattermost-server/v5/store/sqlstore"
	"github.com/mattermost/mattermost-server/v5/store/timerlayer"
	"github.com/mattermost/mattermost-server/v5/utils"
)

var MaxNotificationsPerChannelDefault int64 = 1000000

// declaring this as var to allow overriding in tests
var SentryDSN = "placeholder_sentry_dsn"

type Server struct {
	sqlStore           *sqlstore.SqlStore
	Store              store.Store
	WebSocketRouter    *WebSocketRouter
	AppInitializedOnce sync.Once

	// RootRouter is the starting point for all HTTP requests to the server.
	RootRouter *mux.Router

	// LocalRouter is the starting point for all the local UNIX socket
	// requests to the server
	LocalRouter *mux.Router

	// Router is the starting point for all web, api4 and ws requests to the server. It differs
	// from RootRouter only if the SiteURL contains a /subpath.
	Router *mux.Router

	Server      *http.Server
	ListenAddr  *net.TCPAddr
	RateLimiter *RateLimiter
	Busy        *Busy

	localModeServer *http.Server

	didFinishListen chan struct{}

	goroutineCount      int32
	goroutineExitSignal chan struct{}

	PluginsEnvironment     *plugin.Environment
	PluginConfigListenerId string
	PluginsLock            sync.RWMutex

	EmailService *EmailService

	hubs          []*Hub
	hashSeed      maphash.Seed
	poller        netpoll.Poller
	webConnSema   chan struct{}
	webConnSemaWg sync.WaitGroup

	PushNotificationsHub   PushNotificationsHub
	pushNotificationClient *http.Client // TODO: move this to it's own package

	runjobs bool
	Jobs    *jobs.JobServer

	clusterLeaderListeners sync.Map

	licenseValue       atomic.Value
	clientLicenseValue atomic.Value
	licenseListeners   map[string]func(*model.License, *model.License)

	timezones *timezones.Timezones

	newStore func() (store.Store, error)

	htmlTemplateWatcher     *utils.HTMLTemplateWatcher
	sessionCache            cache.Cache
	seenPendingPostIdsCache cache.Cache
	statusCache             cache.Cache
	configListenerId        string
	licenseListenerId       string
	logListenerId           string
	clusterLeaderListenerId string
	searchConfigListenerId  string
	searchLicenseListenerId string
	loggerLicenseListenerId string
	configStore             *config.Store
	postActionCookieSecret  []byte

	advancedLogListenerCleanup func()

	pluginCommands     []*PluginCommand
	pluginCommandsLock sync.RWMutex

	asymmetricSigningKey atomic.Value
	clientConfig         atomic.Value
	clientConfigHash     atomic.Value
	limitedClientConfig  atomic.Value

	telemetryService *telemetry.TelemetryService

	remoteClusterService     *remotecluster.Service
	sharedChannelSyncService SharedChannelServiceIFace

	phase2PermissionsMigrationComplete bool

	HTTPService httpservice.HTTPService

	ImageProxy *imageproxy.ImageProxy

	Audit            *audit.Audit
	Log              *mlog.Logger
	NotificationsLog *mlog.Logger

	joinCluster       bool
	startMetrics      bool
	startSearchEngine bool

	SearchEngine *searchengine.Broker

	AccountMigration einterfaces.AccountMigrationInterface
	Cluster          einterfaces.ClusterInterface
	Compliance       einterfaces.ComplianceInterface
	DataRetention    einterfaces.DataRetentionInterface
	Ldap             einterfaces.LdapInterface
	MessageExport    einterfaces.MessageExportInterface
	Cloud            einterfaces.CloudInterface
	Metrics          einterfaces.MetricsInterface
	Notification     einterfaces.NotificationInterface
	Saml             einterfaces.SamlInterface

	CacheProvider cache.Provider

	tracer *tracing.Tracer

	// These are used to prevent concurrent upload requests
	// for a given upload session which could cause inconsistencies
	// and data corruption.
	uploadLockMapMut sync.Mutex
	uploadLockMap    map[string]bool

	featureFlagSynchronizer      *config.FeatureFlagSynchronizer
	featureFlagStop              chan struct{}
	featureFlagStopped           chan struct{}
	featureFlagSynchronizerMutex sync.Mutex
}

func NewServer(options ...Option) (*Server, error) {
	rootRouter := mux.NewRouter()
	localRouter := mux.NewRouter()

	s := &Server{
		goroutineExitSignal: make(chan struct{}, 1),
		RootRouter:          rootRouter,
		LocalRouter:         localRouter,
		licenseListeners:    map[string]func(*model.License, *model.License){},
		hashSeed:            maphash.MakeSeed(),
		uploadLockMap:       map[string]bool{},
	}

	for _, option := range options {
		if err := option(s); err != nil {
			return nil, errors.Wrap(err, "failed to apply option")
		}
	}

	if s.configStore == nil {
		innerStore, err := config.NewFileStore("config.json", true)
		if err != nil {
			return nil, errors.Wrap(err, "failed to load config")
		}
		configStore, err := config.NewStoreFromBacking(innerStore, nil, false)
		if err != nil {
			return nil, errors.Wrap(err, "failed to load config")
		}

		s.configStore = configStore
	}

	if err := s.initLogging(); err != nil {
		mlog.Error("Could not initiate logging", mlog.Err(err))
	}

	// epoll/kqueue is not available on Windows.
	if runtime.GOOS != "windows" {
		poller, err := netpoll.New(nil)
		if err != nil {
			return nil, errors.Wrap(err, "failed to create a netpoll instance")
		}
		s.poller = poller
		s.webConnSema = make(chan struct{}, runtime.NumCPU()*8) // numCPU * 8 is a good amount of concurrency.
	}

	// This is called after initLogging() to avoid a race condition.
	mlog.Info("Server is initializing...", mlog.String("go_version", runtime.Version()))

	// It is important to initialize the hub only after the global logger is set
	// to avoid race conditions while logging from inside the hub.
	fakeApp := New(ServerConnector(s))
	fakeApp.HubStart()

	if *s.Config().LogSettings.EnableDiagnostics && *s.Config().LogSettings.EnableSentry {
		if strings.Contains(SentryDSN, "placeholder") {
			mlog.Warn("Sentry reporting is enabled, but SENTRY_DSN is not set. Disabling reporting.")
		} else {
			if err := sentry.Init(sentry.ClientOptions{
				Dsn:              SentryDSN,
				Release:          model.BuildHash,
				AttachStacktrace: true,
				BeforeSend: func(event *sentry.Event, hint *sentry.EventHint) *sentry.Event {
					// sanitize data sent to sentry to reduce exposure of PII
					if event.Request != nil {
						event.Request.Cookies = ""
						event.Request.QueryString = ""
						event.Request.Headers = nil
						event.Request.Data = ""
					}
					return event
				},
			}); err != nil {
				mlog.Warn("Sentry could not be initiated, probably bad DSN?", mlog.Err(err))
			}
		}
	}

	if *s.Config().ServiceSettings.EnableOpenTracing {
		tracer, err2 := tracing.New()
		if err2 != nil {
			return nil, err2
		}
		s.tracer = tracer
	}

	s.HTTPService = httpservice.MakeHTTPService(s)
	s.pushNotificationClient = s.HTTPService.MakeClient(true)

	s.ImageProxy = imageproxy.MakeImageProxy(s, s.HTTPService, s.Log)

	if err := utils.TranslationsPreInit(); err != nil {
		return nil, errors.Wrapf(err, "unable to load Mattermost translation files")
	}
	model.AppErrorInit(utils.T)

	searchEngine := searchengine.NewBroker(s.Config(), s.Jobs)
	bleveEngine := bleveengine.NewBleveEngine(s.Config(), s.Jobs)
	if err := bleveEngine.Start(); err != nil {
		return nil, err
	}
	searchEngine.RegisterBleveEngine(bleveEngine)
	s.SearchEngine = searchEngine

	// at the moment we only have this implementation
	// in the future the cache provider will be built based on the loaded config
	s.CacheProvider = cache.NewProvider()
	if err := s.CacheProvider.Connect(); err != nil {
		return nil, errors.Wrapf(err, "Unable to connect to cache provider")
	}

	var err error
	if s.sessionCache, err = s.CacheProvider.NewCache(&cache.CacheOptions{
		Size:           model.SESSION_CACHE_SIZE,
		Striped:        true,
		StripedBuckets: maxInt(runtime.NumCPU()-1, 1),
	}); err != nil {
		return nil, errors.Wrap(err, "Unable to create session cache")
	}
	if s.seenPendingPostIdsCache, err = s.CacheProvider.NewCache(&cache.CacheOptions{
		Size: PendingPostIDsCacheSize,
	}); err != nil {
		return nil, errors.Wrap(err, "Unable to create pending post ids cache")
	}
	if s.statusCache, err = s.CacheProvider.NewCache(&cache.CacheOptions{
		Size:           model.STATUS_CACHE_SIZE,
		Striped:        true,
		StripedBuckets: maxInt(runtime.NumCPU()-1, 1),
	}); err != nil {
		return nil, errors.Wrap(err, "Unable to create status cache")
	}

	s.createPushNotificationsHub()

	if err2 := utils.InitTranslations(s.Config().LocalizationSettings); err2 != nil {
		return nil, errors.Wrapf(err2, "unable to load Mattermost translation files")
	}

	s.initEnterprise()

	if s.newStore == nil {
		s.newStore = func() (store.Store, error) {
			s.sqlStore = sqlstore.New(s.Config().SqlSettings, s.Metrics)
			if s.sqlStore.DriverName() == model.DATABASE_DRIVER_POSTGRES {
				ver, err2 := s.sqlStore.GetDbVersion(true)
				if err2 != nil {
					return nil, errors.Wrap(err2, "cannot get DB version")
				}
				intVer, err2 := strconv.Atoi(ver)
				if err2 != nil {
					return nil, errors.Wrap(err2, "cannot parse DB version")
				}
				if intVer < sqlstore.MinimumRequiredPostgresVersion {
					return nil, fmt.Errorf("minimum required postgres version is %s; found %s", sqlstore.VersionString(sqlstore.MinimumRequiredPostgresVersion), sqlstore.VersionString(intVer))
				}
			}

			lcl, err2 := localcachelayer.NewLocalCacheLayer(
				retrylayer.New(s.sqlStore),
				s.Metrics,
				s.Cluster,
				s.CacheProvider,
			)
			if err2 != nil {
				return nil, errors.Wrap(err2, "cannot create local cache layer")
			}

			searchStore := searchlayer.NewSearchLayer(
				lcl,
				s.SearchEngine,
				s.Config(),
			)

			s.AddConfigListener(func(prevCfg, cfg *model.Config) {
				searchStore.UpdateConfig(cfg)
			})

			s.sqlStore.UpdateLicense(s.License())
			s.AddLicenseListener(func(oldLicense, newLicense *model.License) {
				s.sqlStore.UpdateLicense(newLicense)
			})

			return timerlayer.New(
				searchStore,
				s.Metrics,
			), nil
		}
	}

	if htmlTemplateWatcher, err2 := utils.NewHTMLTemplateWatcher("templates"); err2 != nil {
		mlog.Error("Failed to parse server templates", mlog.Err(err2))
	} else {
		s.htmlTemplateWatcher = htmlTemplateWatcher
	}

	s.Store, err = s.newStore()
	if err != nil {
		return nil, errors.Wrap(err, "cannot create store")
	}

	s.configListenerId = s.AddConfigListener(func(_, _ *model.Config) {
		s.configOrLicenseListener()

		message := model.NewWebSocketEvent(model.WEBSOCKET_EVENT_CONFIG_CHANGED, "", "", "", nil)

		message.Add("config", s.ClientConfigWithComputed())
		s.Go(func() {
			s.Publish(message)
		})
	})
	s.licenseListenerId = s.AddLicenseListener(func(oldLicense, newLicense *model.License) {
		s.configOrLicenseListener()

		message := model.NewWebSocketEvent(model.WEBSOCKET_EVENT_LICENSE_CHANGED, "", "", "", nil)
		message.Add("license", s.GetSanitizedClientLicense())
		s.Go(func() {
			s.Publish(message)
		})

	})

	s.telemetryService = telemetry.New(s, s.Store, s.SearchEngine, s.Log)

	emailService, err := NewEmailService(s)
	if err != nil {
		return nil, errors.Wrapf(err, "unable to initialize email service")
	}
	s.EmailService = emailService

	if model.BuildEnterpriseReady == "true" {
		s.LoadLicense()
	}

	s.setupFeatureFlags()

	s.initJobs()

	s.clusterLeaderListenerId = s.AddClusterLeaderChangedListener(func() {
		mlog.Info("Cluster leader changed. Determining if job schedulers should be running:", mlog.Bool("isLeader", s.IsLeader()))
		if s.Jobs != nil && s.Jobs.Schedulers != nil {
			s.Jobs.Schedulers.HandleClusterLeaderChange(s.IsLeader())
		}
		s.setupFeatureFlags()
	})

	if s.joinCluster && s.Cluster != nil {
		s.Cluster.StartInterNodeCommunication()
	}

	if err = s.ensureAsymmetricSigningKey(); err != nil {
		return nil, errors.Wrapf(err, "unable to ensure asymmetric signing key")
	}

	if err = s.ensurePostActionCookieSecret(); err != nil {
		return nil, errors.Wrapf(err, "unable to ensure PostAction cookie secret")
	}

	if err = s.ensureInstallationDate(); err != nil {
		return nil, errors.Wrapf(err, "unable to ensure installation date")
	}

	if err = s.ensureFirstServerRunTimestamp(); err != nil {
		return nil, errors.Wrapf(err, "unable to ensure first run timestamp")
	}

	s.regenerateClientConfig()

	subpath, err := utils.GetSubpathFromConfig(s.Config())
	if err != nil {
		return nil, errors.Wrap(err, "failed to parse SiteURL subpath")
	}
	s.Router = s.RootRouter.PathPrefix(subpath).Subrouter()

	// FakeApp: remove this when we have the ServePluginRequest and ServePluginPublicRequest migrated in the server
	pluginsRoute := s.Router.PathPrefix("/plugins/{plugin_id:[A-Za-z0-9\\_\\-\\.]+}").Subrouter()
	pluginsRoute.HandleFunc("", fakeApp.ServePluginRequest)
	pluginsRoute.HandleFunc("/public/{public_file:.*}", fakeApp.ServePluginPublicRequest)
	pluginsRoute.HandleFunc("/{anything:.*}", fakeApp.ServePluginRequest)

	// If configured with a subpath, redirect 404s at the root back into the subpath.
	if subpath != "/" {
		s.RootRouter.NotFoundHandler = http.HandlerFunc(func(w http.ResponseWriter, r *http.Request) {
			r.URL.Path = path.Join(subpath, r.URL.Path)
			http.Redirect(w, r, r.URL.String(), http.StatusFound)
		})
	}

	s.WebSocketRouter = &WebSocketRouter{
		server:   s,
		handlers: make(map[string]webSocketHandler),
	}
	s.WebSocketRouter.app = fakeApp

	mailConfig := s.MailServiceConfig()

	if nErr := mailservice.TestConnection(mailConfig); nErr != nil {
		mlog.Error("Mail server connection test is failed", mlog.Err(nErr))
	}

	if _, err = url.ParseRequestURI(*s.Config().ServiceSettings.SiteURL); err != nil {
		mlog.Error("SiteURL must be set. Some features will operate incorrectly if the SiteURL is not set. See documentation for details: http://about.mattermost.com/default-site-url")
	}

	backend, appErr := s.FileBackend()
	if appErr != nil {
		mlog.Error("Problem with file storage settings", mlog.Err(appErr))
	} else {
		if nErr := backend.TestConnection(); nErr != nil {
			mlog.Error("Problem with file storage settings", mlog.Err(nErr))
		}
	}

	s.timezones = timezones.New()
	// Start email batching because it's not like the other jobs
	s.AddConfigListener(func(_, _ *model.Config) {
		s.EmailService.InitEmailBatching()
	})

	// Start plugin health check job
	pluginsEnvironment := s.PluginsEnvironment
	if pluginsEnvironment != nil {
		pluginsEnvironment.InitPluginHealthCheckJob(*s.Config().PluginSettings.Enable && *s.Config().PluginSettings.EnableHealthCheck)
	}
	s.AddConfigListener(func(_, c *model.Config) {
		s.PluginsLock.RLock()
		pluginsEnvironment := s.PluginsEnvironment
		s.PluginsLock.RUnlock()
		if pluginsEnvironment != nil {
			pluginsEnvironment.InitPluginHealthCheckJob(*s.Config().PluginSettings.Enable && *c.PluginSettings.EnableHealthCheck)
		}
	})

	logCurrentVersion := fmt.Sprintf("Current version is %v (%v/%v/%v/%v)", model.CurrentVersion, model.BuildNumber, model.BuildDate, model.BuildHash, model.BuildHashEnterprise)
	mlog.Info(
		logCurrentVersion,
		mlog.String("current_version", model.CurrentVersion),
		mlog.String("build_number", model.BuildNumber),
		mlog.String("build_date", model.BuildDate),
		mlog.String("build_hash", model.BuildHash),
		mlog.String("build_hash_enterprise", model.BuildHashEnterprise),
	)
	if model.BuildEnterpriseReady == "true" {
		mlog.Info("Enterprise Build", mlog.Bool("enterprise_build", true))
	} else {
		mlog.Info("Team Edition Build", mlog.Bool("enterprise_build", false))
	}

	pwd, _ := os.Getwd()
	mlog.Info("Printing current working", mlog.String("directory", pwd))
	mlog.Info("Loaded config", mlog.String("source", s.configStore.String()))

	s.checkPushNotificationServerUrl()

	license := s.License()
	if license == nil {
		s.UpdateConfig(func(cfg *model.Config) {
			cfg.TeamSettings.MaxNotificationsPerChannel = &MaxNotificationsPerChannelDefault
		})
	}

	s.ReloadConfig()

	allowAdvancedLogging := license != nil && *license.Features.AdvancedLogging

	if s.Audit == nil {
		s.Audit = &audit.Audit{}
		s.Audit.Init(audit.DefMaxQueueSize)
		if err = s.configureAudit(s.Audit, allowAdvancedLogging); err != nil {
			mlog.Error("Error configuring audit", mlog.Err(err))
		}
	}

	s.removeUnlicensedLogTargets(license)
	s.enableLoggingMetrics()

	s.loggerLicenseListenerId = s.AddLicenseListener(func(oldLicense, newLicense *model.License) {
		s.removeUnlicensedLogTargets(newLicense)
		s.enableLoggingMetrics()
	})

	// Enable developer settings if this is a "dev" build
	if model.BuildNumber == "dev" {
		s.UpdateConfig(func(cfg *model.Config) { *cfg.ServiceSettings.EnableDeveloper = true })
	}

	if err = s.Store.Status().ResetAll(); err != nil {
		mlog.Error("Error to reset the server status.", mlog.Err(err))
	}

	if s.startMetrics && s.Metrics != nil {
		s.Metrics.StartServer()
	}

	s.SearchEngine.UpdateConfig(s.Config())
	searchConfigListenerId, searchLicenseListenerId := s.StartSearchEngine()
	s.searchConfigListenerId = searchConfigListenerId
	s.searchLicenseListenerId = searchLicenseListenerId

	// if enabled - perform initial product notices fetch
	if *s.Config().AnnouncementSettings.AdminNoticesEnabled || *s.Config().AnnouncementSettings.UserNoticesEnabled {
		go fakeApp.UpdateProductNotices()
	}

	return s, nil
}

func maxInt(a, b int) int {
	if a > b {
		return a
	}
	return b
}

func (s *Server) RunJobs() {
	if s.runjobs {
		s.Go(func() {
			runSecurityJob(s)
		})
		s.Go(func() {
			firstRun, err := s.getFirstServerRunTimestamp()
			if err != nil {
				mlog.Warn("Fetching time of first server run failed. Setting to 'now'.")
				s.ensureFirstServerRunTimestamp()
				firstRun = utils.MillisFromTime(time.Now())
			}
			s.telemetryService.RunTelemetryJob(firstRun)
		})
		s.Go(func() {
			runSessionCleanupJob(s)
		})
		s.Go(func() {
			runTokenCleanupJob(s)
		})
		s.Go(func() {
			runCommandWebhookCleanupJob(s)
		})

		if complianceI := s.Compliance; complianceI != nil {
			complianceI.StartComplianceDailyJob()
		}

		if *s.Config().JobSettings.RunJobs && s.Jobs != nil {
			s.Jobs.StartWorkers()
		}
		if *s.Config().JobSettings.RunScheduler && s.Jobs != nil {
			s.Jobs.StartSchedulers()
		}

		if *s.Config().ServiceSettings.EnableAWSMetering {
			runReportToAWSMeterJob(s)
		}
	}
}

// Global app options that should be applied to apps created by this server
func (s *Server) AppOptions() []AppOption {
	return []AppOption{
		ServerConnector(s),
	}
}

// Return Database type (postgres or mysql) and current version of Mattermost
func (s *Server) DatabaseTypeAndMattermostVersion() (string, string) {
	mattermostVersion, _ := s.Store.System().GetByName("Version")
	return *s.Config().SqlSettings.DriverName, mattermostVersion.Value
}

// initLogging initializes and configures the logger. This may be called more than once.
func (s *Server) initLogging() error {
	if s.Log == nil {
		s.Log = mlog.NewLogger(utils.MloggerConfigFromLoggerConfig(&s.Config().LogSettings, utils.GetLogFileLocation))
	}

	// Use this app logger as the global logger (eventually remove all instances of global logging).
	// This is deferred because a copy is made of the logger and it must be fully configured before
	// the copy is made.
	defer mlog.InitGlobalLogger(s.Log)

	// Redirect default Go logger to this logger.
	defer mlog.RedirectStdLog(s.Log)

	if s.NotificationsLog == nil {
		notificationLogSettings := utils.GetLogSettingsFromNotificationsLogSettings(&s.Config().NotificationLogSettings)
		s.NotificationsLog = mlog.NewLogger(utils.MloggerConfigFromLoggerConfig(notificationLogSettings, utils.GetNotificationsLogFileLocation)).
			WithCallerSkip(1).With(mlog.String("logSource", "notifications"))
	}

	if s.logListenerId != "" {
		s.RemoveConfigListener(s.logListenerId)
	}
	s.logListenerId = s.AddConfigListener(func(_, after *model.Config) {
		s.Log.ChangeLevels(utils.MloggerConfigFromLoggerConfig(&after.LogSettings, utils.GetLogFileLocation))

		notificationLogSettings := utils.GetLogSettingsFromNotificationsLogSettings(&after.NotificationLogSettings)
		s.NotificationsLog.ChangeLevels(utils.MloggerConfigFromLoggerConfig(notificationLogSettings, utils.GetNotificationsLogFileLocation))
	})

	// Configure advanced logging.
	// Advanced logging is E20 only, however logging must be initialized before the license
	// file is loaded.  If no valid E20 license exists then advanced logging will be
	// shutdown once license is loaded/checked.
	if *s.Config().LogSettings.AdvancedLoggingConfig != "" {
		dsn := *s.Config().LogSettings.AdvancedLoggingConfig
		isJson := config.IsJsonMap(dsn)

		// If this is a file based config we need the full path so it can be watched.
		if !isJson && strings.HasPrefix(s.configStore.String(), "file://") && !filepath.IsAbs(dsn) {
			configPath := strings.TrimPrefix(s.configStore.String(), "file://")
			dsn = filepath.Join(filepath.Dir(configPath), dsn)
		}

		cfg, err := config.NewLogConfigSrc(dsn, isJson, s.configStore)
		if err != nil {
			return fmt.Errorf("invalid advanced logging config, %w", err)
		}

		if err := s.Log.ConfigAdvancedLogging(cfg.Get()); err != nil {
			return fmt.Errorf("error configuring advanced logging, %w", err)
		}

		if !isJson {
			mlog.Info("Loaded advanced logging config", mlog.String("source", dsn))
		}

		listenerId := cfg.AddListener(func(_, newCfg mlog.LogTargetCfg) {
			if err := s.Log.ConfigAdvancedLogging(newCfg); err != nil {
				mlog.Error("Error re-configuring advanced logging", mlog.Err(err))
			} else {
				mlog.Info("Re-configured advanced logging")
			}
		})

		// In case initLogging is called more than once.
		if s.advancedLogListenerCleanup != nil {
			s.advancedLogListenerCleanup()
		}

		s.advancedLogListenerCleanup = func() {
			cfg.RemoveListener(listenerId)
		}
	}
	return nil
}

func (s *Server) removeUnlicensedLogTargets(license *model.License) {
	if license != nil && *license.Features.AdvancedLogging {
		// advanced logging enabled via license; no need to remove any targets
		return
	}

	timeoutCtx, cancelCtx := context.WithTimeout(context.Background(), time.Second*10)
	defer cancelCtx()

	mlog.RemoveTargets(timeoutCtx, func(ti mlog.TargetInfo) bool {
		return ti.Type != "*target.Writer" && ti.Type != "*target.File"
	})
}

func (s *Server) startInterClusterServices(license *model.License, app *App) error {
	if license == nil {
		mlog.Debug("No license provided; Remote Cluster services disabled")
		return nil
	}

	// Remote Cluster service

	// License check
	if !*license.Features.RemoteClusterService {
		mlog.Debug("License does not have Remote Cluster services enabled")
		return nil
	}

	// Config check
	if !*s.Config().ExperimentalSettings.EnableRemoteClusterService {
		mlog.Debug("Remote Cluster Service disabled via config")
		return nil
	}

	var err error

	s.remoteClusterService, err = remotecluster.NewRemoteClusterService(s)
	if err != nil {
		return err
	}

	if err = s.remoteClusterService.Start(); err != nil {
		s.remoteClusterService = nil
		return err
	}

	// Shared Channels Sync service

	// License check
	if !*license.Features.SharedChannels {
		mlog.Debug("License does not have shared channels enabled")
		return nil
	}

	// Config check
	if !*s.Config().ExperimentalSettings.EnableSharedChannels {
		mlog.Debug("Shared Channel Sync Service disabled via config")
		return nil
	}

	s.sharedChannelSyncService, err = sharedchannel.NewSharedChannelService(s, app)
	if err != nil {
		return err
	}

	if err = s.sharedChannelSyncService.Start(); err != nil {
		s.remoteClusterService = nil
		return err
	}
	return nil
}

func (s *Server) enableLoggingMetrics() {
	if s.Metrics == nil {
		return
	}

	if err := mlog.EnableMetrics(s.Metrics.GetLoggerMetricsCollector()); err != nil {
		mlog.Error("Failed to enable advanced logging metrics", mlog.Err(err))
	} else {
		mlog.Debug("Advanced logging metrics enabled")
	}
}

const TimeToWaitForConnectionsToCloseOnServerShutdown = time.Second

func (s *Server) StopHTTPServer() {
	if s.Server != nil {
		ctx, cancel := context.WithTimeout(context.Background(), TimeToWaitForConnectionsToCloseOnServerShutdown)
		defer cancel()
		didShutdown := false
		for s.didFinishListen != nil && !didShutdown {
			if err := s.Server.Shutdown(ctx); err != nil {
				mlog.Warn("Unable to shutdown server", mlog.Err(err))
			}
			timer := time.NewTimer(time.Millisecond * 50)
			select {
			case <-s.didFinishListen:
				didShutdown = true
			case <-timer.C:
			}
			timer.Stop()
		}
		s.Server.Close()
		s.Server = nil
	}
}

func (s *Server) Shutdown() {
	mlog.Info("Stopping Server...")

	defer sentry.Flush(2 * time.Second)

	s.HubStop()
	s.ShutDownPlugins()
	s.RemoveLicenseListener(s.licenseListenerId)
	s.RemoveLicenseListener(s.loggerLicenseListenerId)
	s.RemoveClusterLeaderChangedListener(s.clusterLeaderListenerId)

	if s.tracer != nil {
		if err := s.tracer.Close(); err != nil {
			mlog.Warn("Unable to cleanly shutdown opentracing client", mlog.Err(err))
		}
	}

	err := s.telemetryService.Shutdown()
	if err != nil {
		mlog.Warn("Unable to cleanly shutdown telemetry client", mlog.Err(err))
	}

	if s.remoteClusterService != nil {
		if err = s.remoteClusterService.Shutdown(); err != nil {
			mlog.Error("Error shutting down intercluster services", mlog.Err(err))
		}
	}

	s.StopHTTPServer()
	s.stopLocalModeServer()
	// Push notification hub needs to be shutdown after HTTP server
	// to prevent stray requests from generating a push notification after it's shut down.
	s.StopPushNotificationsHubWorkers()

	s.WaitForGoroutines()

	if s.htmlTemplateWatcher != nil {
		s.htmlTemplateWatcher.Close()
	}

	if s.advancedLogListenerCleanup != nil {
		s.advancedLogListenerCleanup()
		s.advancedLogListenerCleanup = nil
	}

	s.RemoveConfigListener(s.configListenerId)
	s.RemoveConfigListener(s.logListenerId)
	s.stopSearchEngine()

	s.Audit.Shutdown()

	s.stopFeatureFlagUpdateJob()

	s.configStore.Close()

	if s.Cluster != nil {
		s.Cluster.StopInterNodeCommunication()
	}

	if s.Metrics != nil {
		s.Metrics.StopServer()
	}

	// This must be done after the cluster is stopped.
	if s.Jobs != nil && s.runjobs {
		s.Jobs.StopWorkers()
		s.Jobs.StopSchedulers()
	}

	if s.Store != nil {
		s.Store.Close()
	}

	if s.CacheProvider != nil {
		if err = s.CacheProvider.Close(); err != nil {
			mlog.Warn("Unable to cleanly shutdown cache", mlog.Err(err))
		}
	}

	timeoutCtx, timeoutCancel := context.WithTimeout(context.Background(), time.Second*15)
	defer timeoutCancel()
	if err := mlog.Flush(timeoutCtx); err != nil {
		mlog.Warn("Error flushing logs", mlog.Err(err))
	}

	mlog.Info("Server stopped")

	// this should just write the "server stopped" record, the rest are already flushed.
	timeoutCtx2, timeoutCancel2 := context.WithTimeout(context.Background(), time.Second*5)
	defer timeoutCancel2()
	_ = mlog.ShutdownAdvancedLogging(timeoutCtx2)
}

func (s *Server) Restart() error {
	percentage, err := s.UpgradeToE0Status()
	if err != nil || percentage != 100 {
		return errors.Wrap(err, "unable to restart because the system has not been upgraded")
	}
	s.Shutdown()

	argv0, err := exec.LookPath(os.Args[0])
	if err != nil {
		return err
	}

	if _, err = os.Stat(argv0); err != nil {
		return err
	}

	mlog.Info("Restarting server")
	return syscall.Exec(argv0, os.Args, os.Environ())
}

func (s *Server) isUpgradedFromTE() bool {
	val, err := s.Store.System().GetByName(model.SYSTEM_UPGRADED_FROM_TE_ID)
	if err != nil {
		return false
	}
	return val.Value == "true"
}

func (s *Server) CanIUpgradeToE0() error {
	return upgrader.CanIUpgradeToE0()
}

func (s *Server) UpgradeToE0() error {
	if err := upgrader.UpgradeToE0(); err != nil {
		return err
	}
	upgradedFromTE := &model.System{Name: model.SYSTEM_UPGRADED_FROM_TE_ID, Value: "true"}
	s.Store.System().Save(upgradedFromTE)
	return nil
}

func (s *Server) UpgradeToE0Status() (int64, error) {
	return upgrader.UpgradeToE0Status()
}

// Go creates a goroutine, but maintains a record of it to ensure that execution completes before
// the server is shutdown.
func (s *Server) Go(f func()) {
	atomic.AddInt32(&s.goroutineCount, 1)

	go func() {
		f()

		atomic.AddInt32(&s.goroutineCount, -1)
		select {
		case s.goroutineExitSignal <- struct{}{}:
		default:
		}
	}()
}

// WaitForGoroutines blocks until all goroutines created by App.Go exit.
func (s *Server) WaitForGoroutines() {
	for atomic.LoadInt32(&s.goroutineCount) != 0 {
		<-s.goroutineExitSignal
	}
}

var corsAllowedMethods = []string{
	"POST",
	"GET",
	"OPTIONS",
	"PUT",
	"PATCH",
	"DELETE",
}

// golang.org/x/crypto/acme/autocert/autocert.go
func handleHTTPRedirect(w http.ResponseWriter, r *http.Request) {
	if r.Method != "GET" && r.Method != "HEAD" {
		http.Error(w, "Use HTTPS", http.StatusBadRequest)
		return
	}
	target := "https://" + stripPort(r.Host) + r.URL.RequestURI()
	http.Redirect(w, r, target, http.StatusFound)
}

// golang.org/x/crypto/acme/autocert/autocert.go
func stripPort(hostport string) string {
	host, _, err := net.SplitHostPort(hostport)
	if err != nil {
		return hostport
	}
	return net.JoinHostPort(host, "443")
}

func (s *Server) Start() error {
	mlog.Info("Starting Server...")

	var handler http.Handler = s.RootRouter

	if *s.Config().LogSettings.EnableDiagnostics && *s.Config().LogSettings.EnableSentry && !strings.Contains(SentryDSN, "placeholder") {
		sentryHandler := sentryhttp.New(sentryhttp.Options{
			Repanic: true,
		})
		handler = sentryHandler.Handle(handler)
	}

	if allowedOrigins := *s.Config().ServiceSettings.AllowCorsFrom; allowedOrigins != "" {
		exposedCorsHeaders := *s.Config().ServiceSettings.CorsExposedHeaders
		allowCredentials := *s.Config().ServiceSettings.CorsAllowCredentials
		debug := *s.Config().ServiceSettings.CorsDebug
		corsWrapper := cors.New(cors.Options{
			AllowedOrigins:   strings.Fields(allowedOrigins),
			AllowedMethods:   corsAllowedMethods,
			AllowedHeaders:   []string{"*"},
			ExposedHeaders:   strings.Fields(exposedCorsHeaders),
			MaxAge:           86400,
			AllowCredentials: allowCredentials,
			Debug:            debug,
		})

		// If we have debugging of CORS turned on then forward messages to logs
		if debug {
			corsWrapper.Log = s.Log.StdLog(mlog.String("source", "cors"))
		}

		handler = corsWrapper.Handler(handler)
	}

	if *s.Config().RateLimitSettings.Enable {
		mlog.Info("RateLimiter is enabled")

		rateLimiter, err := NewRateLimiter(&s.Config().RateLimitSettings, s.Config().ServiceSettings.TrustedProxyIPHeader)
		if err != nil {
			return err
		}

		s.RateLimiter = rateLimiter
		handler = rateLimiter.RateLimitHandler(handler)
	}
	s.Busy = NewBusy(s.Cluster)

	// Creating a logger for logging errors from http.Server at error level
	errStdLog, err := s.Log.StdLogAt(mlog.LevelError, mlog.String("source", "httpserver"))
	if err != nil {
		return err
	}

	s.Server = &http.Server{
		Handler:      handler,
		ReadTimeout:  time.Duration(*s.Config().ServiceSettings.ReadTimeout) * time.Second,
		WriteTimeout: time.Duration(*s.Config().ServiceSettings.WriteTimeout) * time.Second,
		IdleTimeout:  time.Duration(*s.Config().ServiceSettings.IdleTimeout) * time.Second,
		ErrorLog:     errStdLog,
	}

	addr := *s.Config().ServiceSettings.ListenAddress
	if addr == "" {
		if *s.Config().ServiceSettings.ConnectionSecurity == model.CONN_SECURITY_TLS {
			addr = ":https"
		} else {
			addr = ":http"
		}
	}

	listener, err := net.Listen("tcp", addr)
	if err != nil {
		return errors.Wrapf(err, utils.T("api.server.start_server.starting.critical"), err)
	}
	s.ListenAddr = listener.Addr().(*net.TCPAddr)

	logListeningPort := fmt.Sprintf("Server is listening on %v", listener.Addr().String())
	mlog.Info(logListeningPort, mlog.String("address", listener.Addr().String()))

	m := &autocert.Manager{
		Cache:  autocert.DirCache(*s.Config().ServiceSettings.LetsEncryptCertificateCacheFile),
		Prompt: autocert.AcceptTOS,
	}

	if *s.Config().ServiceSettings.Forward80To443 {
		if host, port, err := net.SplitHostPort(addr); err != nil {
			mlog.Error("Unable to setup forwarding", mlog.Err(err))
		} else if port != "443" {
			return fmt.Errorf(utils.T("api.server.start_server.forward80to443.enabled_but_listening_on_wrong_port"), port)
		} else {
			httpListenAddress := net.JoinHostPort(host, "http")

			if *s.Config().ServiceSettings.UseLetsEncrypt {
				server := &http.Server{
					Addr:     httpListenAddress,
					Handler:  m.HTTPHandler(nil),
					ErrorLog: s.Log.StdLog(mlog.String("source", "le_forwarder_server")),
				}
				go server.ListenAndServe()
			} else {
				go func() {
					redirectListener, err := net.Listen("tcp", httpListenAddress)
					if err != nil {
						mlog.Error("Unable to setup forwarding", mlog.Err(err))
						return
					}
					defer redirectListener.Close()

					server := &http.Server{
						Handler:  http.HandlerFunc(handleHTTPRedirect),
						ErrorLog: s.Log.StdLog(mlog.String("source", "forwarder_server")),
					}
					server.Serve(redirectListener)
				}()
			}
		}
	} else if *s.Config().ServiceSettings.UseLetsEncrypt {
		return errors.New(utils.T("api.server.start_server.forward80to443.disabled_while_using_lets_encrypt"))
	}

	s.didFinishListen = make(chan struct{})
	go func() {
		var err error
		if *s.Config().ServiceSettings.ConnectionSecurity == model.CONN_SECURITY_TLS {

			tlsConfig := &tls.Config{
				PreferServerCipherSuites: true,
				CurvePreferences:         []tls.CurveID{tls.CurveP521, tls.CurveP384, tls.CurveP256},
			}

			switch *s.Config().ServiceSettings.TLSMinVer {
			case "1.0":
				tlsConfig.MinVersion = tls.VersionTLS10
			case "1.1":
				tlsConfig.MinVersion = tls.VersionTLS11
			default:
				tlsConfig.MinVersion = tls.VersionTLS12
			}

			defaultCiphers := []uint16{
				tls.TLS_ECDHE_ECDSA_WITH_AES_128_GCM_SHA256,
				tls.TLS_ECDHE_ECDSA_WITH_AES_256_GCM_SHA384,
				tls.TLS_ECDHE_RSA_WITH_AES_128_GCM_SHA256,
				tls.TLS_ECDHE_RSA_WITH_AES_256_GCM_SHA384,
				tls.TLS_RSA_WITH_AES_128_GCM_SHA256,
				tls.TLS_RSA_WITH_AES_256_GCM_SHA384,
			}

			if len(s.Config().ServiceSettings.TLSOverwriteCiphers) == 0 {
				tlsConfig.CipherSuites = defaultCiphers
			} else {
				var cipherSuites []uint16
				for _, cipher := range s.Config().ServiceSettings.TLSOverwriteCiphers {
					value, ok := model.ServerTLSSupportedCiphers[cipher]

					if !ok {
						mlog.Warn("Unsupported cipher passed", mlog.String("cipher", cipher))
						continue
					}

					cipherSuites = append(cipherSuites, value)
				}

				if len(cipherSuites) == 0 {
					mlog.Warn("No supported ciphers passed, fallback to default cipher suite")
					cipherSuites = defaultCiphers
				}

				tlsConfig.CipherSuites = cipherSuites
			}

			certFile := ""
			keyFile := ""

			if *s.Config().ServiceSettings.UseLetsEncrypt {
				tlsConfig.GetCertificate = m.GetCertificate
				tlsConfig.NextProtos = append(tlsConfig.NextProtos, "h2")
			} else {
				certFile = *s.Config().ServiceSettings.TLSCertFile
				keyFile = *s.Config().ServiceSettings.TLSKeyFile
			}

			s.Server.TLSConfig = tlsConfig
			err = s.Server.ServeTLS(listener, certFile, keyFile)
		} else {
			err = s.Server.Serve(listener)
		}

		if err != nil && err != http.ErrServerClosed {
			mlog.Critical("Error starting server", mlog.Err(err))
			time.Sleep(time.Second)
		}

		close(s.didFinishListen)
	}()

	if *s.Config().ServiceSettings.EnableLocalMode {
		if err := s.startLocalModeServer(); err != nil {
			mlog.Critical(err.Error())
		}
	}

	if err := s.startInterClusterServices(s.License(), s.WebSocketRouter.app); err != nil {
		mlog.Error("Error starting inter-cluster services", mlog.Err(err))
	}

	return nil
}

func (s *Server) startLocalModeServer() error {
	s.localModeServer = &http.Server{
		Handler: s.LocalRouter,
	}

	socket := *s.configStore.Get().ServiceSettings.LocalModeSocketLocation
	unixListener, err := net.Listen("unix", socket)
	if err != nil {
		return errors.Wrapf(err, utils.T("api.server.start_server.starting.critical"), err)
	}
	if err = os.Chmod(socket, 0600); err != nil {
		return errors.Wrapf(err, utils.T("api.server.start_server.starting.critical"), err)
	}

	go func() {
		err = s.localModeServer.Serve(unixListener)
		if err != nil && err != http.ErrServerClosed {
			mlog.Critical("Error starting unix socket server", mlog.Err(err))
		}
	}()
	return nil
}

func (s *Server) stopLocalModeServer() {
	if s.localModeServer != nil {
		s.localModeServer.Close()
	}
}

func (a *App) OriginChecker() func(*http.Request) bool {
	if allowed := *a.Config().ServiceSettings.AllowCorsFrom; allowed != "" {
		if allowed != "*" {
			siteURL, err := url.Parse(*a.Config().ServiceSettings.SiteURL)
			if err == nil {
				siteURL.Path = ""
				allowed += " " + siteURL.String()
			}
		}

		return utils.OriginChecker(allowed)
	}
	return utils.SameOriginChecker()
}

func (s *Server) checkPushNotificationServerUrl() {
	notificationServer := *s.Config().EmailSettings.PushNotificationServer
	if strings.HasPrefix(notificationServer, "http://") {
		mlog.Warn("Your push notification server is configured with HTTP. For improved security, update to HTTPS in your configuration.")
	}
}

func runSecurityJob(s *Server) {
	doSecurity(s)
	model.CreateRecurringTask("Security", func() {
		doSecurity(s)
	}, time.Hour*4)
}

func runTokenCleanupJob(s *Server) {
	doTokenCleanup(s)
	model.CreateRecurringTask("Token Cleanup", func() {
		doTokenCleanup(s)
	}, time.Hour*1)
}

func runCommandWebhookCleanupJob(s *Server) {
	doCommandWebhookCleanup(s)
	model.CreateRecurringTask("Command Hook Cleanup", func() {
		doCommandWebhookCleanup(s)
	}, time.Hour*1)
}

func runSessionCleanupJob(s *Server) {
	doSessionCleanup(s)
	model.CreateRecurringTask("Session Cleanup", func() {
		doSessionCleanup(s)
	}, time.Hour*24)
}

func runLicenseExpirationCheckJob(a *App) {
	doLicenseExpirationCheck(a)
	model.CreateRecurringTask("License Expiration Check", func() {
		doLicenseExpirationCheck(a)
	}, time.Hour*24)
}

func runReportToAWSMeterJob(s *Server) {
	model.CreateRecurringTask("Collect and send usage report to AWS Metering Service", func() {
		doReportUsageToAWSMeteringService(s)
	}, time.Hour*model.AWS_METERING_REPORT_INTERVAL)
}

func doReportUsageToAWSMeteringService(s *Server) {
	awsMeter := awsmeter.New(s.Store, s.Config())
	if awsMeter == nil {
		mlog.Error("Cannot obtain instance of AWS Metering Service.")
		return
	}

	dimensions := []string{model.AWS_METERING_DIMENSION_USAGE_HRS}
	reports := awsMeter.GetUserCategoryUsage(dimensions, time.Now().UTC(), time.Now().Add(-model.AWS_METERING_REPORT_INTERVAL*time.Hour).UTC())
	awsMeter.ReportUserCategoryUsage(reports)
}

func runCheckWarnMetricStatusJob(a *App) {
	doCheckWarnMetricStatus(a)
	model.CreateRecurringTask("Check Warn Metric Status Job", func() {
		doCheckWarnMetricStatus(a)
	}, time.Hour*model.WARN_METRIC_JOB_INTERVAL)
}

func doSecurity(s *Server) {
	s.DoSecurityUpdateCheck()
}

func doTokenCleanup(s *Server) {
	s.Store.Token().Cleanup()
}

func doCommandWebhookCleanup(s *Server) {
	s.Store.CommandWebhook().Cleanup()
}

const (
	SessionsCleanupBatchSize = 1000
)

func doSessionCleanup(s *Server) {
	s.Store.Session().Cleanup(model.GetMillis(), SessionsCleanupBatchSize)
}

func doCheckWarnMetricStatus(a *App) {
	license := a.Srv().License()
	if license != nil {
		mlog.Debug("License is present, skip")
		return
	}

	// Get the system fields values from store
	systemDataList, nErr := a.Srv().Store.System().Get()
	if nErr != nil {
		mlog.Error("No system properties obtained", mlog.Err(nErr))
		return
	}

	warnMetricStatusFromStore := make(map[string]string)

	for key, value := range systemDataList {
		if strings.HasPrefix(key, model.WARN_METRIC_STATUS_STORE_PREFIX) {
			if _, ok := model.WarnMetricsTable[key]; ok {
				warnMetricStatusFromStore[key] = value
				if value == model.WARN_METRIC_STATUS_ACK {
					// If any warn metric has already been acked, we return
					mlog.Debug("Warn metrics have been acked, skip")
					return
				}
			}
		}
	}

	lastWarnMetricRunTimestamp, err := a.Srv().getLastWarnMetricTimestamp()
	if err != nil {
		mlog.Debug("Cannot obtain last advisory run timestamp", mlog.Err(err))
	} else {
		currentTime := utils.MillisFromTime(time.Now())
		// If the admin advisory has already been shown in the last 7 days
		if (currentTime-lastWarnMetricRunTimestamp)/(model.WARN_METRIC_JOB_WAIT_TIME) < 1 {
			mlog.Debug("No advisories should be shown during the wait interval time")
			return
		}
	}

	numberOfActiveUsers, err0 := a.Srv().Store.User().Count(model.UserCountOptions{})
	if err0 != nil {
		mlog.Debug("Error attempting to get active registered users.", mlog.Err(err0))
	}

	teamCount, err1 := a.Srv().Store.Team().AnalyticsTeamCount(false)
	if err1 != nil {
		mlog.Debug("Error attempting to get number of teams.", mlog.Err(err1))
	}

	openChannelCount, err2 := a.Srv().Store.Channel().AnalyticsTypeCount("", model.CHANNEL_OPEN)
	if err2 != nil {
		mlog.Debug("Error attempting to get number of public channels.", mlog.Err(err2))
	}

	// If an account is created with a different email domain
	// Search for an entry that has an email account different from the current domain
	// Get domain account from site url
	localDomainAccount := utils.GetHostnameFromSiteURL(*a.Srv().Config().ServiceSettings.SiteURL)
	isDiffEmailAccount, err3 := a.Srv().Store.User().AnalyticsGetExternalUsers(localDomainAccount)
	if err3 != nil {
		mlog.Debug("Error attempting to get number of private channels.", mlog.Err(err3))
	}

	warnMetrics := []model.WarnMetric{}

	if numberOfActiveUsers < model.WARN_METRIC_NUMBER_OF_ACTIVE_USERS_25 {
		return
	} else if teamCount >= model.WarnMetricsTable[model.SYSTEM_WARN_METRIC_NUMBER_OF_TEAMS_5].Limit && warnMetricStatusFromStore[model.SYSTEM_WARN_METRIC_NUMBER_OF_TEAMS_5] != model.WARN_METRIC_STATUS_RUNONCE {
		warnMetrics = append(warnMetrics, model.WarnMetricsTable[model.SYSTEM_WARN_METRIC_NUMBER_OF_TEAMS_5])
	} else if *a.Config().ServiceSettings.EnableMultifactorAuthentication && warnMetricStatusFromStore[model.SYSTEM_WARN_METRIC_MFA] != model.WARN_METRIC_STATUS_RUNONCE {
		warnMetrics = append(warnMetrics, model.WarnMetricsTable[model.SYSTEM_WARN_METRIC_MFA])
	} else if isDiffEmailAccount && warnMetricStatusFromStore[model.SYSTEM_WARN_METRIC_EMAIL_DOMAIN] != model.WARN_METRIC_STATUS_RUNONCE {
		warnMetrics = append(warnMetrics, model.WarnMetricsTable[model.SYSTEM_WARN_METRIC_EMAIL_DOMAIN])
	} else if openChannelCount >= model.WarnMetricsTable[model.SYSTEM_WARN_METRIC_NUMBER_OF_CHANNELS_50].Limit && warnMetricStatusFromStore[model.SYSTEM_WARN_METRIC_NUMBER_OF_CHANNELS_50] != model.WARN_METRIC_STATUS_RUNONCE {
		warnMetrics = append(warnMetrics, model.WarnMetricsTable[model.SYSTEM_WARN_METRIC_NUMBER_OF_CHANNELS_50])
	}

	// If the system did not cross any of the thresholds for the Contextual Advisories
	if len(warnMetrics) == 0 {
		if numberOfActiveUsers >= model.WarnMetricsTable[model.SYSTEM_WARN_METRIC_NUMBER_OF_ACTIVE_USERS_100].Limit && numberOfActiveUsers < model.WarnMetricsTable[model.SYSTEM_WARN_METRIC_NUMBER_OF_ACTIVE_USERS_200].Limit && warnMetricStatusFromStore[model.SYSTEM_WARN_METRIC_NUMBER_OF_ACTIVE_USERS_100] != model.WARN_METRIC_STATUS_RUNONCE {
			warnMetrics = append(warnMetrics, model.WarnMetricsTable[model.SYSTEM_WARN_METRIC_NUMBER_OF_ACTIVE_USERS_100])
		} else if numberOfActiveUsers >= model.WarnMetricsTable[model.SYSTEM_WARN_METRIC_NUMBER_OF_ACTIVE_USERS_200].Limit && numberOfActiveUsers < model.WarnMetricsTable[model.SYSTEM_WARN_METRIC_NUMBER_OF_ACTIVE_USERS_300].Limit && warnMetricStatusFromStore[model.SYSTEM_WARN_METRIC_NUMBER_OF_ACTIVE_USERS_200] != model.WARN_METRIC_STATUS_RUNONCE {
			warnMetrics = append(warnMetrics, model.WarnMetricsTable[model.SYSTEM_WARN_METRIC_NUMBER_OF_ACTIVE_USERS_200])
		} else if numberOfActiveUsers >= model.WarnMetricsTable[model.SYSTEM_WARN_METRIC_NUMBER_OF_ACTIVE_USERS_300].Limit && numberOfActiveUsers < model.WarnMetricsTable[model.SYSTEM_WARN_METRIC_NUMBER_OF_ACTIVE_USERS_500].Limit && warnMetricStatusFromStore[model.SYSTEM_WARN_METRIC_NUMBER_OF_ACTIVE_USERS_300] != model.WARN_METRIC_STATUS_RUNONCE {
			warnMetrics = append(warnMetrics, model.WarnMetricsTable[model.SYSTEM_WARN_METRIC_NUMBER_OF_ACTIVE_USERS_300])
		} else if numberOfActiveUsers >= model.WarnMetricsTable[model.SYSTEM_WARN_METRIC_NUMBER_OF_ACTIVE_USERS_500].Limit {
			var tWarnMetric model.WarnMetric

			if warnMetricStatusFromStore[model.SYSTEM_WARN_METRIC_NUMBER_OF_ACTIVE_USERS_500] != model.WARN_METRIC_STATUS_RUNONCE {
				tWarnMetric = model.WarnMetricsTable[model.SYSTEM_WARN_METRIC_NUMBER_OF_ACTIVE_USERS_500]
			}

			postsCount, err4 := a.Srv().Store.Post().AnalyticsPostCount("", false, false)
			if err4 != nil {
				mlog.Debug("Error attempting to get number of posts.", mlog.Err(err4))
			}

			if postsCount > model.WarnMetricsTable[model.SYSTEM_WARN_METRIC_NUMBER_OF_POSTS_2M].Limit && warnMetricStatusFromStore[model.SYSTEM_WARN_METRIC_NUMBER_OF_POSTS_2M] != model.WARN_METRIC_STATUS_RUNONCE {
				tWarnMetric = model.WarnMetricsTable[model.SYSTEM_WARN_METRIC_NUMBER_OF_POSTS_2M]
			}

			if tWarnMetric != (model.WarnMetric{}) {
				warnMetrics = append(warnMetrics, tWarnMetric)
			}
		}
	}

	isE0Edition := model.BuildEnterpriseReady == "true" // license == nil was already validated upstream

	for _, warnMetric := range warnMetrics {
		data, nErr := a.Srv().Store.System().GetByName(warnMetric.Id)
		if nErr == nil && data != nil && warnMetric.IsBotOnly && data.Value == model.WARN_METRIC_STATUS_RUNONCE {
			mlog.Debug("This metric warning is bot only and ran once")
			continue
		}

		warnMetricStatus, _ := a.getWarnMetricStatusAndDisplayTextsForId(warnMetric.Id, nil, isE0Edition)
		if !warnMetric.IsBotOnly {
			// Banner and bot metric types - send websocket event every interval
			message := model.NewWebSocketEvent(model.WEBSOCKET_WARN_METRIC_STATUS_RECEIVED, "", "", "", nil)
			message.Add("warnMetricStatus", warnMetricStatus.ToJson())
			a.Publish(message)

			// Banner and bot metric types, send the bot message only once
			if data != nil && data.Value == model.WARN_METRIC_STATUS_RUNONCE {
				continue
			}
		}

		if nerr := a.notifyAdminsOfWarnMetricStatus(warnMetric.Id, isE0Edition); nerr != nil {
			mlog.Error("Failed to send notifications to admin users.", mlog.Err(nerr))
		}

		if warnMetric.IsRunOnce {
			a.setWarnMetricsStatusForId(warnMetric.Id, model.WARN_METRIC_STATUS_RUNONCE)
		} else {
			a.setWarnMetricsStatusForId(warnMetric.Id, model.WARN_METRIC_STATUS_LIMIT_REACHED)
		}
	}
}

func doLicenseExpirationCheck(a *App) {
	a.Srv().LoadLicense()
	license := a.Srv().License()

	if license == nil {
		mlog.Debug("License cannot be found.")
		return
	}

	if !license.IsPastGracePeriod() {
		mlog.Debug("License is not past the grace period.")
		return
	}

	users, err := a.Srv().Store.User().GetSystemAdminProfiles()
	if err != nil {
		mlog.Error("Failed to get system admins for license expired message from Mattermost.")
		return
	}

	//send email to admin(s)
	for _, user := range users {
		user := user
		if user.Email == "" {
			mlog.Error("Invalid system admin email.", mlog.String("user_email", user.Email))
			continue
		}

		mlog.Debug("Sending license expired email.", mlog.String("user_email", user.Email))
		a.Srv().Go(func() {
			if err := a.Srv().EmailService.SendRemoveExpiredLicenseEmail(user.Email, user.Locale, *a.Config().ServiceSettings.SiteURL); err != nil {
				mlog.Error("Error while sending the license expired email.", mlog.String("user_email", user.Email), mlog.Err(err))
			}
		})
	}

	//remove the license
	a.Srv().RemoveLicense()
}

func (s *Server) StartSearchEngine() (string, string) {
	if s.SearchEngine.ElasticsearchEngine != nil && s.SearchEngine.ElasticsearchEngine.IsActive() {
		s.Go(func() {
			if err := s.SearchEngine.ElasticsearchEngine.Start(); err != nil {
				s.Log.Error(err.Error())
			}
		})
	}

	configListenerId := s.AddConfigListener(func(oldConfig *model.Config, newConfig *model.Config) {
		if s.SearchEngine == nil {
			return
		}
		s.SearchEngine.UpdateConfig(newConfig)

		if s.SearchEngine.ElasticsearchEngine != nil && !*oldConfig.ElasticsearchSettings.EnableIndexing && *newConfig.ElasticsearchSettings.EnableIndexing {
			s.Go(func() {
				if err := s.SearchEngine.ElasticsearchEngine.Start(); err != nil {
					mlog.Error(err.Error())
				}
			})
		} else if s.SearchEngine.ElasticsearchEngine != nil && *oldConfig.ElasticsearchSettings.EnableIndexing && !*newConfig.ElasticsearchSettings.EnableIndexing {
			s.Go(func() {
				if err := s.SearchEngine.ElasticsearchEngine.Stop(); err != nil {
					mlog.Error(err.Error())
				}
			})
		} else if s.SearchEngine.ElasticsearchEngine != nil && *oldConfig.ElasticsearchSettings.Password != *newConfig.ElasticsearchSettings.Password || *oldConfig.ElasticsearchSettings.Username != *newConfig.ElasticsearchSettings.Username || *oldConfig.ElasticsearchSettings.ConnectionUrl != *newConfig.ElasticsearchSettings.ConnectionUrl || *oldConfig.ElasticsearchSettings.Sniff != *newConfig.ElasticsearchSettings.Sniff {
			s.Go(func() {
				if *oldConfig.ElasticsearchSettings.EnableIndexing {
					if err := s.SearchEngine.ElasticsearchEngine.Stop(); err != nil {
						mlog.Error(err.Error())
					}
					if err := s.SearchEngine.ElasticsearchEngine.Start(); err != nil {
						mlog.Error(err.Error())
					}
				}
			})
		}
	})

	licenseListenerId := s.AddLicenseListener(func(oldLicense, newLicense *model.License) {
		if s.SearchEngine == nil {
			return
		}
		if oldLicense == nil && newLicense != nil {
			if s.SearchEngine.ElasticsearchEngine != nil && s.SearchEngine.ElasticsearchEngine.IsActive() {
				s.Go(func() {
					if err := s.SearchEngine.ElasticsearchEngine.Start(); err != nil {
						mlog.Error(err.Error())
					}
				})
			}
		} else if oldLicense != nil && newLicense == nil {
			if s.SearchEngine.ElasticsearchEngine != nil {
				s.Go(func() {
					if err := s.SearchEngine.ElasticsearchEngine.Stop(); err != nil {
						mlog.Error(err.Error())
					}
				})
			}
		}
	})

	return configListenerId, licenseListenerId
}

func (s *Server) stopSearchEngine() {
	s.RemoveConfigListener(s.searchConfigListenerId)
	s.RemoveLicenseListener(s.searchLicenseListenerId)
	if s.SearchEngine != nil && s.SearchEngine.ElasticsearchEngine != nil && s.SearchEngine.ElasticsearchEngine.IsActive() {
		s.SearchEngine.ElasticsearchEngine.Stop()
	}
	if s.SearchEngine != nil && s.SearchEngine.BleveEngine != nil && s.SearchEngine.BleveEngine.IsActive() {
		s.SearchEngine.BleveEngine.Stop()
	}
}

func (s *Server) FileBackend() (filesstore.FileBackend, *model.AppError) {
	license := s.License()
	backend, err := filesstore.NewFileBackend(s.Config().FileSettings.ToFileBackendSettings(license != nil && *license.Features.Compliance))
	if err != nil {
		return nil, model.NewAppError("FileBackend", "api.file.no_driver.app_error", nil, err.Error(), http.StatusInternalServerError)
	}
	return backend, nil
}

func (s *Server) TotalWebsocketConnections() int {
	// This method is only called after the hub is initialized.
	// Therefore, no mutex is needed to protect s.hubs.
	count := int64(0)
	for _, hub := range s.hubs {
		count = count + atomic.LoadInt64(&hub.connectionCount)
	}

	return int(count)
}

func (s *Server) ClusterHealthScore() int {
	return s.Cluster.HealthScore()
}

func (s *Server) configOrLicenseListener() {
	s.regenerateClientConfig()
}

func (s *Server) ClientConfigHash() string {
	return s.clientConfigHash.Load().(string)
}

func (s *Server) initJobs() {
	s.Jobs = jobs.NewJobServer(s, s.Store, s.Metrics)
	if jobsDataRetentionJobInterface != nil {
		s.Jobs.DataRetentionJob = jobsDataRetentionJobInterface(s)
	}
	if jobsMessageExportJobInterface != nil {
		s.Jobs.MessageExportJob = jobsMessageExportJobInterface(s)
	}
	if jobsElasticsearchAggregatorInterface != nil {
		s.Jobs.ElasticsearchAggregator = jobsElasticsearchAggregatorInterface(s)
	}
	if jobsElasticsearchIndexerInterface != nil {
		s.Jobs.ElasticsearchIndexer = jobsElasticsearchIndexerInterface(s)
	}
	if jobsBleveIndexerInterface != nil {
		s.Jobs.BleveIndexer = jobsBleveIndexerInterface(s)
	}
	if jobsMigrationsInterface != nil {
		s.Jobs.Migrations = jobsMigrationsInterface(s)
	}
}

func (s *Server) TelemetryId() string {
	if s.telemetryService == nil {
		return ""
	}
	return s.telemetryService.TelemetryID
}

func (s *Server) HttpService() httpservice.HTTPService {
	return s.HTTPService
}

func (s *Server) SetLog(l *mlog.Logger) {
	s.Log = l
}

<<<<<<< HEAD
func (s *Server) GetLogger() mlog.LoggerIFace {
	return s.Log
}

// GetStore returns the server's Store. Exposing via a method
// allows interfaces to be created with subsets of server APIs.
func (s *Server) GetStore() store.Store {
	return s.Store
}

// GetRemoteClusterService returns the `RemoteClusterService` instantiated by the server.
// May be nil if the service is not enabled via license.
func (s *Server) GetRemoteClusterService() *remotecluster.Service {
	return s.remoteClusterService
}

// GetSharedChannelSyncService returns the `SharedChannelSyncService` instantiated by the server.
// May be nil if the service is not enabled via license.
func (s *Server) GetSharedChannelSyncService() SharedChannelServiceIFace {
	return s.sharedChannelSyncService
}

// GetMetrics returns the server's Metrics interface. Exposing via a method
// allows interfaces to be created with subsets of server APIs.
func (s *Server) GetMetrics() einterfaces.MetricsInterface {
	return s.Metrics
}

// SetRemoteClusterService sets the `RemoteClusterService` to be used by the server.
// For testing only.
func (s *Server) SetRemoteClusterService(remoteClusterService *remotecluster.Service) {
	s.remoteClusterService = remoteClusterService
}

// SetSharedChannelSyncService sets the `SharedChannelSyncService` to be used by the server.
// For testing only.
func (s *Server) SetSharedChannelSyncService(sharedChannelSyncService SharedChannelServiceIFace) {
	s.sharedChannelSyncService = sharedChannelSyncService
=======
func (s *Server) Poller() netpoll.Poller {
	return s.poller
>>>>>>> 8e71ab1e
}

func (a *App) GenerateSupportPacket() []model.FileData {
	// If any errors we come across within this function, we will log it in a warning.txt file so that we know why certain files did not get produced if any
	var warnings []string

	// Creating an array of files that we are going to be adding to our zip file
	fileDatas := []model.FileData{}

	// A array of the functions that we can iterate through since they all have the same return value
	functions := []func() (*model.FileData, string){
		a.generateSupportPacketYaml,
		a.createPluginsFile,
		a.createSanitizedConfigFile,
		a.getMattermostLog,
		a.getNotificationsLog,
	}

	for _, fn := range functions {
		fileData, warning := fn()

		if fileData != nil {
			fileDatas = append(fileDatas, *fileData)
		} else {
			warnings = append(warnings, warning)
		}
	}

	// Adding a warning.txt file to the fileDatas if any warning
	if len(warnings) > 0 {
		finalWarning := strings.Join(warnings, "\n")
		fileDatas = append(fileDatas, model.FileData{
			Filename: "warning.txt",
			Body:     []byte(finalWarning),
		})
	}

	return fileDatas
}

func (a *App) getNotificationsLog() (*model.FileData, string) {
	var warning string

	// Getting notifications.log
	if *a.Srv().Config().NotificationLogSettings.EnableFile {
		// notifications.log
		notificationsLog := utils.GetNotificationsLogFileLocation(*a.Srv().Config().LogSettings.FileLocation)

		notificationsLogFileData, notificationsLogFileDataErr := ioutil.ReadFile(notificationsLog)

		if notificationsLogFileDataErr == nil {
			fileData := model.FileData{
				Filename: "notifications.log",
				Body:     notificationsLogFileData,
			}
			return &fileData, ""
		}

		warning = fmt.Sprintf("ioutil.ReadFile(notificationsLog) Error: %s", notificationsLogFileDataErr.Error())

	} else {
		warning = "Unable to retrieve notifications.log because LogSettings: EnableFile is false in config.json"
	}

	return nil, warning
}

func (a *App) getMattermostLog() (*model.FileData, string) {
	var warning string

	// Getting mattermost.log
	if *a.Srv().Config().LogSettings.EnableFile {
		// mattermost.log
		mattermostLog := utils.GetLogFileLocation(*a.Srv().Config().LogSettings.FileLocation)

		mattermostLogFileData, mattermostLogFileDataErr := ioutil.ReadFile(mattermostLog)

		if mattermostLogFileDataErr == nil {
			fileData := model.FileData{
				Filename: "mattermost.log",
				Body:     mattermostLogFileData,
			}
			return &fileData, ""
		}
		warning = fmt.Sprintf("ioutil.ReadFile(mattermostLog) Error: %s", mattermostLogFileDataErr.Error())

	} else {
		warning = "Unable to retrieve mattermost.log because LogSettings: EnableFile is false in config.json"
	}

	return nil, warning
}

func (a *App) createSanitizedConfigFile() (*model.FileData, string) {
	// Getting sanitized config, prettifying it, and then adding it to our file data array
	sanitizedConfigPrettyJSON, err := json.MarshalIndent(a.GetSanitizedConfig(), "", "    ")
	if err == nil {
		fileData := model.FileData{
			Filename: "sanitized_config.json",
			Body:     sanitizedConfigPrettyJSON,
		}
		return &fileData, ""
	}

	warning := fmt.Sprintf("json.MarshalIndent(c.App.GetSanitizedConfig()) Error: %s", err.Error())
	return nil, warning
}

func (a *App) createPluginsFile() (*model.FileData, string) {
	var warning string

	// Getting the plugins installed on the server, prettify it, and then add them to the file data array
	pluginsResponse, appErr := a.GetPlugins()
	if appErr == nil {
		pluginsPrettyJSON, err := json.MarshalIndent(pluginsResponse, "", "    ")
		if err == nil {
			fileData := model.FileData{
				Filename: "plugins.json",
				Body:     pluginsPrettyJSON,
			}

			return &fileData, ""
		}

		warning = fmt.Sprintf("json.MarshalIndent(pluginsResponse) Error: %s", err.Error())
	} else {
		warning = fmt.Sprintf("c.App.GetPlugins() Error: %s", appErr.Error())
	}

	return nil, warning
}

func (a *App) generateSupportPacketYaml() (*model.FileData, string) {
	// Here we are getting information regarding Elastic Search
	var elasticServerVersion string
	var elasticServerPlugins []string
	if a.Srv().SearchEngine.ElasticsearchEngine != nil {
		elasticServerVersion = a.Srv().SearchEngine.ElasticsearchEngine.GetFullVersion()
		elasticServerPlugins = a.Srv().SearchEngine.ElasticsearchEngine.GetPlugins()
	}

	// Here we are getting information regarding LDAP
	ldapInterface := a.Srv().Ldap
	var vendorName, vendorVersion string
	if ldapInterface != nil {
		vendorName, vendorVersion = ldapInterface.GetVendorNameAndVendorVersion()
	}

	// Here we are getting information regarding the database (mysql/postgres + current Mattermost version)
	databaseType, databaseVersion := a.Srv().DatabaseTypeAndMattermostVersion()

	// Creating the struct for support packet yaml file
	supportPacket := model.SupportPacket{
		ServerOS:             runtime.GOOS,
		ServerArchitecture:   runtime.GOARCH,
		DatabaseType:         databaseType,
		DatabaseVersion:      databaseVersion,
		LdapVendorName:       vendorName,
		LdapVendorVersion:    vendorVersion,
		ElasticServerVersion: elasticServerVersion,
		ElasticServerPlugins: elasticServerPlugins,
	}

	// Marshal to a Yaml File
	supportPacketYaml, err := yaml.Marshal(&supportPacket)
	if err == nil {
		fileData := model.FileData{
			Filename: "support_packet.yaml",
			Body:     supportPacketYaml,
		}
		return &fileData, ""
	}

	warning := fmt.Sprintf("yaml.Marshal(&supportPacket) Error: %s", err.Error())
	return nil, warning
}<|MERGE_RESOLUTION|>--- conflicted
+++ resolved
@@ -1710,7 +1710,6 @@
 	s.Log = l
 }
 
-<<<<<<< HEAD
 func (s *Server) GetLogger() mlog.LoggerIFace {
 	return s.Log
 }
@@ -1749,10 +1748,10 @@
 // For testing only.
 func (s *Server) SetSharedChannelSyncService(sharedChannelSyncService SharedChannelServiceIFace) {
 	s.sharedChannelSyncService = sharedChannelSyncService
-=======
+}
+
 func (s *Server) Poller() netpoll.Poller {
 	return s.poller
->>>>>>> 8e71ab1e
 }
 
 func (a *App) GenerateSupportPacket() []model.FileData {

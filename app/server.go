// Copyright (c) 2015-present Mattermost, Inc. All Rights Reserved.
// See LICENSE.txt for license information.

package app

import (
	"bytes"
	"context"
	"crypto/tls"
	"encoding/json"
	"fmt"
	"hash/maphash"
	"html/template"
	"io/ioutil"
	"net"
	"net/http"
	"net/http/pprof"
	"net/url"
	"os"
	"os/exec"
	"path"
	"runtime"
	"strings"
	"sync"
	"sync/atomic"
	"syscall"
	"time"

	"gopkg.in/yaml.v2"

	"github.com/getsentry/sentry-go"
	sentryhttp "github.com/getsentry/sentry-go/http"
	"github.com/gorilla/handlers"
	"github.com/gorilla/mux"
	"github.com/pkg/errors"
	"github.com/rs/cors"
	"golang.org/x/crypto/acme/autocert"

	"github.com/mattermost/mattermost-server/v6/app/email"
	"github.com/mattermost/mattermost-server/v6/app/featureflag"
	"github.com/mattermost/mattermost-server/v6/app/imaging"
	"github.com/mattermost/mattermost-server/v6/app/request"
	"github.com/mattermost/mattermost-server/v6/app/teams"
	"github.com/mattermost/mattermost-server/v6/app/users"
	"github.com/mattermost/mattermost-server/v6/audit"
	"github.com/mattermost/mattermost-server/v6/config"
	"github.com/mattermost/mattermost-server/v6/einterfaces"
	"github.com/mattermost/mattermost-server/v6/jobs"
	"github.com/mattermost/mattermost-server/v6/model"
	"github.com/mattermost/mattermost-server/v6/plugin"
	"github.com/mattermost/mattermost-server/v6/services/awsmeter"
	"github.com/mattermost/mattermost-server/v6/services/cache"
	"github.com/mattermost/mattermost-server/v6/services/httpservice"
	"github.com/mattermost/mattermost-server/v6/services/imageproxy"
	"github.com/mattermost/mattermost-server/v6/services/remotecluster"
	"github.com/mattermost/mattermost-server/v6/services/searchengine"
	"github.com/mattermost/mattermost-server/v6/services/searchengine/bleveengine"
	"github.com/mattermost/mattermost-server/v6/services/sharedchannel"
	"github.com/mattermost/mattermost-server/v6/services/telemetry"
	"github.com/mattermost/mattermost-server/v6/services/timezones"
	"github.com/mattermost/mattermost-server/v6/services/tracing"
	"github.com/mattermost/mattermost-server/v6/services/upgrader"
	"github.com/mattermost/mattermost-server/v6/shared/filestore"
	"github.com/mattermost/mattermost-server/v6/shared/i18n"
	"github.com/mattermost/mattermost-server/v6/shared/mail"
	"github.com/mattermost/mattermost-server/v6/shared/mlog"
	"github.com/mattermost/mattermost-server/v6/shared/templates"
	"github.com/mattermost/mattermost-server/v6/store"
	"github.com/mattermost/mattermost-server/v6/store/localcachelayer"
	"github.com/mattermost/mattermost-server/v6/store/retrylayer"
	"github.com/mattermost/mattermost-server/v6/store/searchlayer"
	"github.com/mattermost/mattermost-server/v6/store/sqlstore"
	"github.com/mattermost/mattermost-server/v6/store/timerlayer"
	"github.com/mattermost/mattermost-server/v6/utils"
)

// declaring this as var to allow overriding in tests
var SentryDSN = "placeholder_sentry_dsn"

type Server struct {
	sqlStore        *sqlstore.SqlStore
	Store           store.Store
	WebSocketRouter *WebSocketRouter

	// RootRouter is the starting point for all HTTP requests to the server.
	RootRouter *mux.Router

	// LocalRouter is the starting point for all the local UNIX socket
	// requests to the server
	LocalRouter *mux.Router

	// Router is the starting point for all web, api4 and ws requests to the server. It differs
	// from RootRouter only if the SiteURL contains a /subpath.
	Router *mux.Router

	Server      *http.Server
	ListenAddr  *net.TCPAddr
	RateLimiter *RateLimiter
	Busy        *Busy

	localModeServer *http.Server

	metricsServer *http.Server
	metricsRouter *mux.Router
	metricsLock   sync.Mutex

	didFinishListen chan struct{}

	goroutineCount      int32
	goroutineExitSignal chan struct{}

	PluginsEnvironment     *plugin.Environment
	PluginConfigListenerId string
	PluginsLock            sync.RWMutex

	EmailService *email.Service

	hubs     []*Hub
	hashSeed maphash.Seed

	PushNotificationsHub   PushNotificationsHub
	pushNotificationClient *http.Client // TODO: move this to it's own package

	runEssentialJobs bool
	Jobs             *jobs.JobServer

	clusterLeaderListeners sync.Map

	licenseValue       atomic.Value
	clientLicenseValue atomic.Value
	licenseListeners   map[string]func(*model.License, *model.License)

	timezones *timezones.Timezones

	newStore func() (store.Store, error)

	htmlTemplateWatcher     *templates.Container
	seenPendingPostIdsCache cache.Cache
	statusCache             cache.Cache
	configListenerId        string
	licenseListenerId       string
	clusterLeaderListenerId string
	searchConfigListenerId  string
	searchLicenseListenerId string
	loggerLicenseListenerId string
	configStore             *config.Store
	postActionCookieSecret  []byte

	pluginCommands     []*PluginCommand
	pluginCommandsLock sync.RWMutex

	asymmetricSigningKey atomic.Value
	clientConfig         atomic.Value
	clientConfigHash     atomic.Value
	limitedClientConfig  atomic.Value

	telemetryService *telemetry.TelemetryService
	userService      *users.UserService
	teamService      *teams.TeamService

	serviceMux           sync.RWMutex
	remoteClusterService remotecluster.RemoteClusterServiceIFace
	sharedChannelService SharedChannelServiceIFace

	phase2PermissionsMigrationComplete bool

	ImageProxy *imageproxy.ImageProxy

	Audit            *audit.Audit
	Log              *mlog.Logger
	NotificationsLog *mlog.Logger

	joinCluster       bool
	startMetrics      bool
	startSearchEngine bool
	skipPostInit      bool

	SearchEngine *searchengine.Broker

	AccountMigration einterfaces.AccountMigrationInterface
	Cluster          einterfaces.ClusterInterface
	Compliance       einterfaces.ComplianceInterface
	DataRetention    einterfaces.DataRetentionInterface
	Ldap             einterfaces.LdapInterface
	MessageExport    einterfaces.MessageExportInterface
	Cloud            einterfaces.CloudInterface
	Metrics          einterfaces.MetricsInterface
	Notification     einterfaces.NotificationInterface
	Saml             einterfaces.SamlInterface
	LicenseManager   einterfaces.LicenseInterface

	CacheProvider cache.Provider

	tracer *tracing.Tracer

	// These are used to prevent concurrent upload requests
	// for a given upload session which could cause inconsistencies
	// and data corruption.
	uploadLockMapMut sync.Mutex
	uploadLockMap    map[string]bool

	featureFlagSynchronizer      *featureflag.Synchronizer
	featureFlagStop              chan struct{}
	featureFlagStopped           chan struct{}
	featureFlagSynchronizerMutex sync.Mutex

	imgDecoder *imaging.Decoder
	imgEncoder *imaging.Encoder

	dndTaskMut sync.Mutex
	dndTask    *model.ScheduledTask

	products map[string]Product
}

func NewServer(options ...Option) (*Server, error) {
	rootRouter := mux.NewRouter()
	localRouter := mux.NewRouter()

	s := &Server{
		goroutineExitSignal: make(chan struct{}, 1),
		RootRouter:          rootRouter,
		LocalRouter:         localRouter,
		licenseListeners:    map[string]func(*model.License, *model.License){},
		hashSeed:            maphash.MakeSeed(),
		uploadLockMap:       map[string]bool{},
		products:            make(map[string]Product),
	}

	for _, option := range options {
		if err := option(s); err != nil {
			return nil, errors.Wrap(err, "failed to apply option")
		}
	}

	if s.configStore == nil {
		innerStore, err := config.NewFileStore("config.json")
		if err != nil {
			return nil, errors.Wrap(err, "failed to load config")
		}
		configStore, err := config.NewStoreFromBacking(innerStore, nil, false)
		if err != nil {
			return nil, errors.Wrap(err, "failed to load config")
		}

		s.configStore = configStore
	}

	if err := s.initLogging(); err != nil {
		mlog.Error("Could not initiate logging", mlog.Err(err))
	}

	var imgErr error
	s.imgDecoder, imgErr = imaging.NewDecoder(imaging.DecoderOptions{
		ConcurrencyLevel: runtime.NumCPU(),
	})
	if imgErr != nil {
		return nil, errors.Wrap(imgErr, "failed to create image decoder")
	}
	s.imgEncoder, imgErr = imaging.NewEncoder(imaging.EncoderOptions{
		ConcurrencyLevel: runtime.NumCPU(),
	})
	if imgErr != nil {
		return nil, errors.Wrap(imgErr, "failed to create image encoder")
	}

	// This is called after initLogging() to avoid a race condition.
	mlog.Info("Server is initializing...", mlog.String("go_version", runtime.Version()))

	// Initialize products
	for name, initializer := range products {
		prod, err := initializer(s)
		if err != nil {
			return nil, errors.Wrapf(err, "error initializing product: %s", name)
		}

		s.products[name] = prod
	}

	// It is important to initialize the hub only after the global logger is set
	// to avoid race conditions while logging from inside the hub.
	app := New(ServerConnector(s.Channels()))
	app.HubStart()

	if *s.Config().LogSettings.EnableDiagnostics && *s.Config().LogSettings.EnableSentry {
		if strings.Contains(SentryDSN, "placeholder") {
			mlog.Warn("Sentry reporting is enabled, but SENTRY_DSN is not set. Disabling reporting.")
		} else {
			if err := sentry.Init(sentry.ClientOptions{
				Dsn:              SentryDSN,
				Release:          model.BuildHash,
				AttachStacktrace: true,
				BeforeSend: func(event *sentry.Event, hint *sentry.EventHint) *sentry.Event {
					// sanitize data sent to sentry to reduce exposure of PII
					if event.Request != nil {
						event.Request.Cookies = ""
						event.Request.QueryString = ""
						event.Request.Headers = nil
						event.Request.Data = ""
					}
					return event
				},
			}); err != nil {
				mlog.Warn("Sentry could not be initiated, probably bad DSN?", mlog.Err(err))
			}
		}
	}

	if *s.Config().ServiceSettings.EnableOpenTracing {
		tracer, err := tracing.New()
		if err != nil {
			return nil, err
		}
		s.tracer = tracer
	}

	s.pushNotificationClient = s.Channels().HTTPService().MakeClient(true)

	s.ImageProxy = imageproxy.MakeImageProxy(s, s.HTTPService(), s.Log)

	if err := utils.TranslationsPreInit(); err != nil {
		return nil, errors.Wrapf(err, "unable to load Mattermost translation files")
	}
	model.AppErrorInit(i18n.T)

	searchEngine := searchengine.NewBroker(s.Config(), s.Jobs)
	bleveEngine := bleveengine.NewBleveEngine(s.Config(), s.Jobs)
	if err := bleveEngine.Start(); err != nil {
		return nil, err
	}
	searchEngine.RegisterBleveEngine(bleveEngine)
	s.SearchEngine = searchEngine

	// at the moment we only have this implementation
	// in the future the cache provider will be built based on the loaded config
	s.CacheProvider = cache.NewProvider()
	if err := s.CacheProvider.Connect(); err != nil {
		return nil, errors.Wrapf(err, "Unable to connect to cache provider")
	}

	var err error
	if s.seenPendingPostIdsCache, err = s.CacheProvider.NewCache(&cache.CacheOptions{
		Size: PendingPostIDsCacheSize,
	}); err != nil {
		return nil, errors.Wrap(err, "Unable to create pending post ids cache")
	}
	if s.statusCache, err = s.CacheProvider.NewCache(&cache.CacheOptions{
		Size:           model.StatusCacheSize,
		Striped:        true,
		StripedBuckets: maxInt(runtime.NumCPU()-1, 1),
	}); err != nil {
		return nil, errors.Wrap(err, "Unable to create status cache")
	}

	s.createPushNotificationsHub()

	if err2 := i18n.InitTranslations(*s.Config().LocalizationSettings.DefaultServerLocale, *s.Config().LocalizationSettings.DefaultClientLocale); err2 != nil {
		return nil, errors.Wrapf(err2, "unable to load Mattermost translation files")
	}

	// initEnterprise needs to be called after products initialization.
	s.initEnterprise()

	if s.newStore == nil {
		s.newStore = func() (store.Store, error) {
			s.sqlStore = sqlstore.New(s.Config().SqlSettings, s.Metrics)

			lcl, err2 := localcachelayer.NewLocalCacheLayer(
				retrylayer.New(s.sqlStore),
				s.Metrics,
				s.Cluster,
				s.CacheProvider,
			)
			if err2 != nil {
				return nil, errors.Wrap(err2, "cannot create local cache layer")
			}

			searchStore := searchlayer.NewSearchLayer(
				lcl,
				s.SearchEngine,
				s.Config(),
			)

			s.AddConfigListener(func(prevCfg, cfg *model.Config) {
				searchStore.UpdateConfig(cfg)
			})

			s.sqlStore.UpdateLicense(s.License())
			s.AddLicenseListener(func(oldLicense, newLicense *model.License) {
				s.sqlStore.UpdateLicense(newLicense)
			})

			return timerlayer.New(
				searchStore,
				s.Metrics,
			), nil
		}
	}

	templatesDir, ok := templates.GetTemplateDirectory()
	if !ok {
		return nil, errors.New("Failed find server templates in \"templates\" directory or MM_SERVER_PATH")
	}
	htmlTemplateWatcher, errorsChan, err2 := templates.NewWithWatcher(templatesDir)
	if err2 != nil {
		return nil, errors.Wrap(err2, "cannot initialize server templates")
	}
	s.Go(func() {
		for err2 := range errorsChan {
			mlog.Warn("Server templates error", mlog.Err(err2))
		}
	})
	s.htmlTemplateWatcher = htmlTemplateWatcher

	s.Store, err = s.newStore()
	if err != nil {
		return nil, errors.Wrap(err, "cannot create store")
	}

	s.userService, err = users.New(users.ServiceConfig{
		UserStore:    s.Store.User(),
		SessionStore: s.Store.Session(),
		OAuthStore:   s.Store.OAuth(),
		ConfigFn:     s.Config,
		Metrics:      s.Metrics,
		Cluster:      s.Cluster,
		LicenseFn:    s.License,
	})
	if err != nil {
		return nil, errors.Wrapf(err, "unable to create users service")
	}

	s.teamService, err = teams.New(teams.ServiceConfig{
		TeamStore:    s.Store.Team(),
		ChannelStore: s.Store.Channel(),
		GroupStore:   s.Store.Group(),
		Users:        s.userService,
		WebHub:       s,
		ConfigFn:     s.Config,
		LicenseFn:    s.License,
	})
	if err != nil {
		return nil, errors.Wrapf(err, "unable to create teams service")
	}

	s.configListenerId = s.AddConfigListener(func(_, _ *model.Config) {
		s.configOrLicenseListener()

		message := model.NewWebSocketEvent(model.WebsocketEventConfigChanged, "", "", "", nil)

		message.Add("config", s.ClientConfigWithComputed())
		s.Go(func() {
			s.Publish(message)
		})
	})
	s.licenseListenerId = s.AddLicenseListener(func(oldLicense, newLicense *model.License) {
		s.configOrLicenseListener()

		message := model.NewWebSocketEvent(model.WebsocketEventLicenseChanged, "", "", "", nil)
		message.Add("license", s.GetSanitizedClientLicense())
		s.Go(func() {
			s.Publish(message)
		})

	})

	// This enterprise init should happen after the store is set
	// but we don't want to move the s.initEnterprise() call because
	// we had side-effects with that in the past and needs further
	// investigation
	if cloudInterface != nil {
		s.Cloud = cloudInterface(s)
	}

	s.telemetryService = telemetry.New(s, s.Store, s.SearchEngine, s.Log)

	emailService, err := email.NewService(email.ServiceConfig{
		ConfigFn:           s.Config,
		LicenseFn:          s.License,
		GoFn:               s.Go,
		TemplatesContainer: s.TemplatesContainer(),
		UserService:        s.userService,
		Store:              s.GetStore(),
	})
	if err != nil {
		return nil, errors.Wrapf(err, "unable to initialize email service")
	}
	s.EmailService = emailService

	if model.BuildEnterpriseReady == "true" {
		s.LoadLicense()
	}

	s.setupFeatureFlags()

	s.initJobs()

	s.clusterLeaderListenerId = s.AddClusterLeaderChangedListener(func() {
		mlog.Info("Cluster leader changed. Determining if job schedulers should be running:", mlog.Bool("isLeader", s.IsLeader()))
		if s.Jobs != nil {
			s.Jobs.HandleClusterLeaderChange(s.IsLeader())
		}
		s.setupFeatureFlags()
	})

	if s.joinCluster && s.Cluster != nil {
		s.registerClusterHandlers()
		s.Cluster.StartInterNodeCommunication()
	}

	if err = s.ensureAsymmetricSigningKey(); err != nil {
		return nil, errors.Wrapf(err, "unable to ensure asymmetric signing key")
	}

	if err = s.ensurePostActionCookieSecret(); err != nil {
		return nil, errors.Wrapf(err, "unable to ensure PostAction cookie secret")
	}

	if err = s.ensureInstallationDate(); err != nil {
		return nil, errors.Wrapf(err, "unable to ensure installation date")
	}

	if err = s.ensureFirstServerRunTimestamp(); err != nil {
		return nil, errors.Wrapf(err, "unable to ensure first run timestamp")
	}

	s.regenerateClientConfig()

	subpath, err := utils.GetSubpathFromConfig(s.Config())
	if err != nil {
		return nil, errors.Wrap(err, "failed to parse SiteURL subpath")
	}
	s.Router = s.RootRouter.PathPrefix(subpath).Subrouter()

	pluginsRoute := s.Router.PathPrefix("/plugins/{plugin_id:[A-Za-z0-9\\_\\-\\.]+}").Subrouter()
	pluginsRoute.HandleFunc("", s.ServePluginRequest)
	pluginsRoute.HandleFunc("/public/{public_file:.*}", s.ServePluginPublicRequest)
	pluginsRoute.HandleFunc("/{anything:.*}", s.ServePluginRequest)

	// If configured with a subpath, redirect 404s at the root back into the subpath.
	if subpath != "/" {
		s.RootRouter.NotFoundHandler = http.HandlerFunc(func(w http.ResponseWriter, r *http.Request) {
			r.URL.Path = path.Join(subpath, r.URL.Path)
			http.Redirect(w, r, r.URL.String(), http.StatusFound)
		})
	}

	s.WebSocketRouter = &WebSocketRouter{
		handlers: make(map[string]webSocketHandler),
		app:      app,
	}

	mailConfig := s.MailServiceConfig()

	if nErr := mail.TestConnection(mailConfig); nErr != nil {
		mlog.Error("Mail server connection test is failed", mlog.Err(nErr))
	}

	if _, err = url.ParseRequestURI(*s.Config().ServiceSettings.SiteURL); err != nil {
		mlog.Error("SiteURL must be set. Some features will operate incorrectly if the SiteURL is not set. See documentation for details: http://about.mattermost.com/default-site-url")
	}

	backend, appErr := s.FileBackend()
	if appErr != nil {
		mlog.Error("Problem with file storage settings", mlog.Err(appErr))
	} else {
		nErr := backend.TestConnection()
		if nErr != nil {
			if _, ok := nErr.(*filestore.S3FileBackendNoBucketError); ok {
				nErr = backend.(*filestore.S3FileBackend).MakeBucket()
			}
			if nErr != nil {
				mlog.Error("Problem with file storage settings", mlog.Err(nErr))
			}
		}
	}

	s.timezones = timezones.New()
	// Start email batching because it's not like the other jobs
	s.AddConfigListener(func(_, _ *model.Config) {
		s.EmailService.InitEmailBatching()
	})

	// Start plugin health check job
	pluginsEnvironment := s.PluginsEnvironment
	if pluginsEnvironment != nil {
		pluginsEnvironment.InitPluginHealthCheckJob(*s.Config().PluginSettings.Enable && *s.Config().PluginSettings.EnableHealthCheck)
	}
	s.AddConfigListener(func(_, c *model.Config) {
		s.PluginsLock.RLock()
		pluginsEnvironment := s.PluginsEnvironment
		s.PluginsLock.RUnlock()
		if pluginsEnvironment != nil {
			pluginsEnvironment.InitPluginHealthCheckJob(*s.Config().PluginSettings.Enable && *c.PluginSettings.EnableHealthCheck)
		}
	})

	logCurrentVersion := fmt.Sprintf("Current version is %v (%v/%v/%v/%v)", model.CurrentVersion, model.BuildNumber, model.BuildDate, model.BuildHash, model.BuildHashEnterprise)
	mlog.Info(
		logCurrentVersion,
		mlog.String("current_version", model.CurrentVersion),
		mlog.String("build_number", model.BuildNumber),
		mlog.String("build_date", model.BuildDate),
		mlog.String("build_hash", model.BuildHash),
		mlog.String("build_hash_enterprise", model.BuildHashEnterprise),
	)
	if model.BuildEnterpriseReady == "true" {
		mlog.Info("Enterprise Build", mlog.Bool("enterprise_build", true))
	} else {
		mlog.Info("Team Edition Build", mlog.Bool("enterprise_build", false))
	}

	pwd, _ := os.Getwd()
	mlog.Info("Printing current working", mlog.String("directory", pwd))
	mlog.Info("Loaded config", mlog.String("source", s.configStore.String()))

	s.checkPushNotificationServerURL()

	s.ReloadConfig()

	license := s.License()
	allowAdvancedLogging := license != nil && *license.Features.AdvancedLogging

	if s.Audit == nil {
		s.Audit = &audit.Audit{}
		s.Audit.Init(audit.DefMaxQueueSize)
		if err = s.configureAudit(s.Audit, allowAdvancedLogging); err != nil {
			mlog.Error("Error configuring audit", mlog.Err(err))
		}
	}

	s.removeUnlicensedLogTargets(license)
	s.enableLoggingMetrics()

	s.loggerLicenseListenerId = s.AddLicenseListener(func(oldLicense, newLicense *model.License) {
		s.removeUnlicensedLogTargets(newLicense)
		s.enableLoggingMetrics()
	})

	// Enable developer settings if this is a "dev" build
	if model.BuildNumber == "dev" {
		s.UpdateConfig(func(cfg *model.Config) { *cfg.ServiceSettings.EnableDeveloper = true })
	}

	if err = s.Store.Status().ResetAll(); err != nil {
		mlog.Error("Error to reset the server status.", mlog.Err(err))
	}

	if s.startMetrics {
		s.SetupMetricsServer()
	}

	s.AddLicenseListener(func(oldLicense, newLicense *model.License) {
		if (oldLicense == nil && newLicense == nil) || !s.startMetrics {
			return
		}

		if oldLicense != nil && newLicense != nil && *oldLicense.Features.Metrics == *newLicense.Features.Metrics {
			return
		}

		s.SetupMetricsServer()
	})

	s.SearchEngine.UpdateConfig(s.Config())
	searchConfigListenerId, searchLicenseListenerId := s.StartSearchEngine()
	s.searchConfigListenerId = searchConfigListenerId
	s.searchLicenseListenerId = searchLicenseListenerId

	// if enabled - perform initial product notices fetch
	if *s.Config().AnnouncementSettings.AdminNoticesEnabled || *s.Config().AnnouncementSettings.UserNoticesEnabled {
		go func() {
			if err := app.UpdateProductNotices(); err != nil {
				mlog.Warn("Failied to perform initial product notices fetch", mlog.Err(err))
			}
		}()
	}

	if s.skipPostInit {
		return s, nil
	}

	c := request.EmptyContext()
	s.AddConfigListener(func(oldConfig *model.Config, newConfig *model.Config) {
		if *oldConfig.GuestAccountsSettings.Enable && !*newConfig.GuestAccountsSettings.Enable {
			if appErr := app.DeactivateGuests(c); appErr != nil {
				mlog.Error("Unable to deactivate guest accounts", mlog.Err(appErr))
			}
		}
	})

	// Disable active guest accounts on first run if guest accounts are disabled
	if !*s.Config().GuestAccountsSettings.Enable {
		if appErr := app.DeactivateGuests(c); appErr != nil {
			mlog.Error("Unable to deactivate guest accounts", mlog.Err(appErr))
		}
	}

	if s.runEssentialJobs {
		s.Go(func() {
			s.runLicenseExpirationCheckJob()
			runCheckAdminSupportStatusJob(app, c)
			runDNDStatusExpireJob(app)
		})
		s.runJobs()
	}

	s.doAppMigrations()

	s.initPostMetadata()

	s.initPlugins(c, *s.Config().PluginSettings.Directory, *s.Config().PluginSettings.ClientDirectory)
	s.AddConfigListener(func(prevCfg, cfg *model.Config) {
		if *cfg.PluginSettings.Enable {
			s.initPlugins(c, *cfg.PluginSettings.Directory, *s.Config().PluginSettings.ClientDirectory)
		} else {
			s.ShutDownPlugins()
		}
	})
<<<<<<< HEAD
=======

	s.AddConfigListener(func(oldCfg, newCfg *model.Config) {
		if !oldCfg.FeatureFlags.TimedDND && newCfg.FeatureFlags.TimedDND {
			runDNDStatusExpireJob(app)
		}
		if oldCfg.FeatureFlags.TimedDND && !newCfg.FeatureFlags.TimedDND {
			stopDNDStatusExpireJob(app)
		}
	})
>>>>>>> 4b85f9ee

	return s, nil
}

func (s *Server) SetupMetricsServer() {
	if !*s.Config().MetricsSettings.Enable {
		return
	}

	s.StopMetricsServer()

	if err := s.InitMetricsRouter(); err != nil {
		mlog.Error("Error initiating metrics router.", mlog.Err(err))
	}

	if s.Metrics != nil {
		s.Metrics.Register()
	}

	s.startMetricsServer()
}

func maxInt(a, b int) int {
	if a > b {
		return a
	}
	return b
}

func (s *Server) runJobs() {
	s.Go(func() {
		runSecurityJob(s)
	})
	s.Go(func() {
		firstRun, err := s.getFirstServerRunTimestamp()
		if err != nil {
			mlog.Warn("Fetching time of first server run failed. Setting to 'now'.")
			s.ensureFirstServerRunTimestamp()
			firstRun = utils.MillisFromTime(time.Now())
		}
		s.telemetryService.RunTelemetryJob(firstRun)
	})
	s.Go(func() {
		runSessionCleanupJob(s)
	})
	s.Go(func() {
		runTokenCleanupJob(s)
	})
	s.Go(func() {
		runCommandWebhookCleanupJob(s)
	})

	if complianceI := s.Compliance; complianceI != nil {
		complianceI.StartComplianceDailyJob()
	}

	if *s.Config().JobSettings.RunJobs && s.Jobs != nil {
		if err := s.Jobs.StartWorkers(); err != nil {
			mlog.Error("Failed to start job server workers", mlog.Err(err))
		}
	}
	if *s.Config().JobSettings.RunScheduler && s.Jobs != nil {
		if err := s.Jobs.StartSchedulers(); err != nil {
			mlog.Error("Failed to start job server schedulers", mlog.Err(err))
		}
	}

	if *s.Config().ServiceSettings.EnableAWSMetering {
		runReportToAWSMeterJob(s)
	}
}

// Global app options that should be applied to apps created by this server
func (s *Server) AppOptions() []AppOption {
	return []AppOption{
		ServerConnector(s.Channels()),
	}
}

func (s *Server) Channels() *Channels {
	ch, _ := s.products["channels"].(*Channels)
	return ch
}

// Return Database type (postgres or mysql) and current version of Mattermost
func (s *Server) DatabaseTypeAndMattermostVersion() (string, string) {
	mattermostVersion, _ := s.Store.System().GetByName("Version")
	return *s.Config().SqlSettings.DriverName, mattermostVersion.Value
}

// initLogging initializes and configures the logger(s). This may be called more than once.
func (s *Server) initLogging() error {
	var err error
	// create the app logger if needed
	if s.Log == nil {
		s.Log, err = mlog.NewLogger()
		if err != nil {
			return err
		}
	}

	// create notification logger if needed
	if s.NotificationsLog == nil {
		l, err := mlog.NewLogger()
		if err != nil {
			return err
		}
		s.NotificationsLog = l.With(mlog.String("logSource", "notifications"))
	}

	if err := s.configureLogger("logging", s.Log, &s.Config().LogSettings, s.configStore, config.GetLogFileLocation); err != nil {
		// if the config is locked then a unit test has already configured and locked the logger; not an error.
		if !errors.Is(err, mlog.ErrConfigurationLock) {
			// revert to default logger if the config is invalid
			mlog.InitGlobalLogger(nil)
			return err
		}
	}

	// Redirect default Go logger to app logger.
	s.Log.RedirectStdLog(mlog.LvlStdLog)

	// Use the app logger as the global logger (eventually remove all instances of global logging).
	mlog.InitGlobalLogger(s.Log)

	notificationLogSettings := config.GetLogSettingsFromNotificationsLogSettings(&s.Config().NotificationLogSettings)
	if err := s.configureLogger("notification logging", s.NotificationsLog, notificationLogSettings, s.configStore, config.GetNotificationsLogFileLocation); err != nil {
		if !errors.Is(err, mlog.ErrConfigurationLock) {
			mlog.Error("Error configuring notification logger", mlog.Err(err))
			return err
		}
	}
	return nil
}

// configureLogger applies the specified configuration to a logger.
func (s *Server) configureLogger(name string, logger *mlog.Logger, logSettings *model.LogSettings, configStore *config.Store, getPath func(string) string) error {
	// Advanced logging is E20 only, however logging must be initialized before the license
	// file is loaded.  If no valid E20 license exists then advanced logging will be
	// shutdown once license is loaded/checked.
	var err error
	dsn := *logSettings.AdvancedLoggingConfig
	var logConfigSrc config.LogConfigSrc
	if dsn != "" {
		logConfigSrc, err = config.NewLogConfigSrc(dsn, configStore)
		if err != nil {
			return fmt.Errorf("invalid config source for %s, %w", name, err)
		}
		mlog.Info("Loaded configuration for "+name, mlog.String("source", dsn))
	}

	cfg, err := config.MloggerConfigFromLoggerConfig(logSettings, logConfigSrc, getPath)
	if err != nil {
		return fmt.Errorf("invalid config source for %s, %w", name, err)
	}

	if err := logger.ConfigureTargets(cfg, nil); err != nil {
		return fmt.Errorf("invalid config for %s, %w", name, err)
	}
	return nil
}

// removeUnlicensedLogTargets removes any unlicensed log target types.
func (s *Server) removeUnlicensedLogTargets(license *model.License) {
	if license != nil && *license.Features.AdvancedLogging {
		// advanced logging enabled via license; no need to remove any targets
		return
	}

	timeoutCtx, cancelCtx := context.WithTimeout(context.Background(), time.Second*10)
	defer cancelCtx()

	s.Log.RemoveTargets(timeoutCtx, func(ti mlog.TargetInfo) bool {
		return ti.Type != "*targets.Writer" && ti.Type != "*targets.File"
	})

	s.NotificationsLog.RemoveTargets(timeoutCtx, func(ti mlog.TargetInfo) bool {
		return ti.Type != "*targets.Writer" && ti.Type != "*targets.File"
	})
}

func (s *Server) startInterClusterServices(license *model.License, app *App) error {
	if license == nil {
		mlog.Debug("No license provided; Remote Cluster services disabled")
		return nil
	}

	// Remote Cluster service

	// License check
	if !*license.Features.RemoteClusterService {
		mlog.Debug("License does not have Remote Cluster services enabled")
		return nil
	}

	// Config check
	if !*s.Config().ExperimentalSettings.EnableRemoteClusterService {
		mlog.Debug("Remote Cluster Service disabled via config")
		return nil
	}

	var err error

	rcs, err := remotecluster.NewRemoteClusterService(s)
	if err != nil {
		return err
	}

	if err = rcs.Start(); err != nil {
		return err
	}

	s.serviceMux.Lock()
	s.remoteClusterService = rcs
	s.serviceMux.Unlock()

	// Shared Channels service

	// License check
	if !*license.Features.SharedChannels {
		mlog.Debug("License does not have shared channels enabled")
		return nil
	}

	// Config check
	if !*s.Config().ExperimentalSettings.EnableSharedChannels {
		mlog.Debug("Shared Channels Service disabled via config")
		return nil
	}

	scs, err := sharedchannel.NewSharedChannelService(s, app)
	if err != nil {
		return err
	}

	if err = scs.Start(); err != nil {
		return err
	}

	s.serviceMux.Lock()
	s.sharedChannelService = scs
	s.serviceMux.Unlock()

	return nil
}

func (s *Server) enableLoggingMetrics() {
	if s.Metrics == nil {
		return
	}

	s.Log.SetMetricsCollector(s.Metrics.GetLoggerMetricsCollector(), mlog.DefaultMetricsUpdateFreqMillis)

	// logging config needs to be reloaded when metrics collector is added or changed.
	if err := s.initLogging(); err != nil {
		mlog.Error("Error re-configuring logging for metrics")
		return
	}

	mlog.Debug("Logging metrics enabled")
}

const TimeToWaitForConnectionsToCloseOnServerShutdown = time.Second

func (s *Server) StopHTTPServer() {
	if s.Server != nil {
		ctx, cancel := context.WithTimeout(context.Background(), TimeToWaitForConnectionsToCloseOnServerShutdown)
		defer cancel()
		didShutdown := false
		for s.didFinishListen != nil && !didShutdown {
			if err := s.Server.Shutdown(ctx); err != nil {
				mlog.Warn("Unable to shutdown server", mlog.Err(err))
			}
			timer := time.NewTimer(time.Millisecond * 50)
			select {
			case <-s.didFinishListen:
				didShutdown = true
			case <-timer.C:
			}
			timer.Stop()
		}
		s.Server.Close()
		s.Server = nil
	}
}

func (s *Server) Shutdown() {
	mlog.Info("Stopping Server...")

	defer sentry.Flush(2 * time.Second)

	// Stop products.
	// This needs to happen before because products are dependent
	// on parent services.
	for name, product := range s.products {
		if err := product.Stop(); err != nil {
			mlog.Warn("Unable to cleanly stop product", mlog.String("name", name), mlog.Err(err))
		}
	}

	s.HubStop()
	s.ShutDownPlugins()
	s.RemoveLicenseListener(s.licenseListenerId)
	s.RemoveLicenseListener(s.loggerLicenseListenerId)
	s.RemoveClusterLeaderChangedListener(s.clusterLeaderListenerId)

	if s.tracer != nil {
		if err := s.tracer.Close(); err != nil {
			mlog.Warn("Unable to cleanly shutdown opentracing client", mlog.Err(err))
		}
	}

	err := s.telemetryService.Shutdown()
	if err != nil {
		mlog.Warn("Unable to cleanly shutdown telemetry client", mlog.Err(err))
	}

	s.serviceMux.RLock()
	if s.sharedChannelService != nil {
		if err = s.sharedChannelService.Shutdown(); err != nil {
			mlog.Error("Error shutting down shared channel services", mlog.Err(err))
		}
	}
	if s.remoteClusterService != nil {
		if err = s.remoteClusterService.Shutdown(); err != nil {
			mlog.Error("Error shutting down intercluster services", mlog.Err(err))
		}
	}
	s.serviceMux.RUnlock()

	s.StopHTTPServer()
	s.stopLocalModeServer()
	// Push notification hub needs to be shutdown after HTTP server
	// to prevent stray requests from generating a push notification after it's shut down.
	s.StopPushNotificationsHubWorkers()
	s.htmlTemplateWatcher.Close()

	s.WaitForGoroutines()

	s.RemoveConfigListener(s.configListenerId)
	s.stopSearchEngine()

	s.Audit.Shutdown()

	s.stopFeatureFlagUpdateJob()

	s.configStore.Close()

	if s.Cluster != nil {
		s.Cluster.StopInterNodeCommunication()
	}

	s.StopMetricsServer()

	// This must be done after the cluster is stopped.
	if s.Jobs != nil {
		// For simplicity we don't check if workers and schedulers are active
		// before stopping them as both calls essentially become no-ops
		// if nothing is running.
		if err = s.Jobs.StopWorkers(); err != nil && !errors.Is(err, jobs.ErrWorkersNotRunning) {
			mlog.Warn("Failed to stop job server workers", mlog.Err(err))
		}
		if err = s.Jobs.StopSchedulers(); err != nil && !errors.Is(err, jobs.ErrSchedulersNotRunning) {
			mlog.Warn("Failed to stop job server schedulers", mlog.Err(err))
		}
	}

	if s.Store != nil {
		s.Store.Close()
	}

	if s.CacheProvider != nil {
		if err = s.CacheProvider.Close(); err != nil {
			mlog.Warn("Unable to cleanly shutdown cache", mlog.Err(err))
		}
	}

	s.dndTaskMut.Lock()
	if s.dndTask != nil {
		s.dndTask.Cancel()
	}
	s.dndTaskMut.Unlock()

	mlog.Info("Server stopped")

	// shutdown main and notification loggers which will flush any remaining log records.
	timeoutCtx, timeoutCancel := context.WithTimeout(context.Background(), time.Second*15)
	defer timeoutCancel()
	if err = s.NotificationsLog.ShutdownWithTimeout(timeoutCtx); err != nil {
		fmt.Fprintf(os.Stderr, "Error shutting down notification logger: %v", err)
	}
	if err = s.Log.ShutdownWithTimeout(timeoutCtx); err != nil {
		fmt.Fprintf(os.Stderr, "Error shutting down main logger: %v", err)
	}
}

func (s *Server) Restart() error {
	percentage, err := s.UpgradeToE0Status()
	if err != nil || percentage != 100 {
		return errors.Wrap(err, "unable to restart because the system has not been upgraded")
	}
	s.Shutdown()

	argv0, err := exec.LookPath(os.Args[0])
	if err != nil {
		return err
	}

	if _, err = os.Stat(argv0); err != nil {
		return err
	}

	mlog.Info("Restarting server")
	return syscall.Exec(argv0, os.Args, os.Environ())
}

func (s *Server) isUpgradedFromTE() bool {
	val, err := s.Store.System().GetByName(model.SystemUpgradedFromTeId)
	if err != nil {
		return false
	}
	return val.Value == "true"
}

func (s *Server) CanIUpgradeToE0() error {
	return upgrader.CanIUpgradeToE0()
}

func (s *Server) UpgradeToE0() error {
	if err := upgrader.UpgradeToE0(); err != nil {
		return err
	}
	upgradedFromTE := &model.System{Name: model.SystemUpgradedFromTeId, Value: "true"}
	s.Store.System().Save(upgradedFromTE)
	return nil
}

func (s *Server) UpgradeToE0Status() (int64, error) {
	return upgrader.UpgradeToE0Status()
}

// Go creates a goroutine, but maintains a record of it to ensure that execution completes before
// the server is shutdown.
func (s *Server) Go(f func()) {
	atomic.AddInt32(&s.goroutineCount, 1)

	go func() {
		f()

		atomic.AddInt32(&s.goroutineCount, -1)
		select {
		case s.goroutineExitSignal <- struct{}{}:
		default:
		}
	}()
}

// WaitForGoroutines blocks until all goroutines created by App.Go exit.
func (s *Server) WaitForGoroutines() {
	for atomic.LoadInt32(&s.goroutineCount) != 0 {
		<-s.goroutineExitSignal
	}
}

var corsAllowedMethods = []string{
	"POST",
	"GET",
	"OPTIONS",
	"PUT",
	"PATCH",
	"DELETE",
}

// golang.org/x/crypto/acme/autocert/autocert.go
func handleHTTPRedirect(w http.ResponseWriter, r *http.Request) {
	if r.Method != "GET" && r.Method != "HEAD" {
		http.Error(w, "Use HTTPS", http.StatusBadRequest)
		return
	}
	target := "https://" + stripPort(r.Host) + r.URL.RequestURI()
	http.Redirect(w, r, target, http.StatusFound)
}

// golang.org/x/crypto/acme/autocert/autocert.go
func stripPort(hostport string) string {
	host, _, err := net.SplitHostPort(hostport)
	if err != nil {
		return hostport
	}
	return net.JoinHostPort(host, "443")
}

func (s *Server) Start() error {
	mlog.Info("Starting Server...")

	var handler http.Handler = s.RootRouter

	if *s.Config().LogSettings.EnableDiagnostics && *s.Config().LogSettings.EnableSentry && !strings.Contains(SentryDSN, "placeholder") {
		sentryHandler := sentryhttp.New(sentryhttp.Options{
			Repanic: true,
		})
		handler = sentryHandler.Handle(handler)
	}

	if allowedOrigins := *s.Config().ServiceSettings.AllowCorsFrom; allowedOrigins != "" {
		exposedCorsHeaders := *s.Config().ServiceSettings.CorsExposedHeaders
		allowCredentials := *s.Config().ServiceSettings.CorsAllowCredentials
		debug := *s.Config().ServiceSettings.CorsDebug
		corsWrapper := cors.New(cors.Options{
			AllowedOrigins:   strings.Fields(allowedOrigins),
			AllowedMethods:   corsAllowedMethods,
			AllowedHeaders:   []string{"*"},
			ExposedHeaders:   strings.Fields(exposedCorsHeaders),
			MaxAge:           86400,
			AllowCredentials: allowCredentials,
			Debug:            debug,
		})

		// If we have debugging of CORS turned on then forward messages to logs
		if debug {
			corsWrapper.Log = s.Log.With(mlog.String("source", "cors")).StdLogger(mlog.LvlDebug)
		}

		handler = corsWrapper.Handler(handler)
	}

	if *s.Config().RateLimitSettings.Enable {
		mlog.Info("RateLimiter is enabled")

		rateLimiter, err := NewRateLimiter(&s.Config().RateLimitSettings, s.Config().ServiceSettings.TrustedProxyIPHeader)
		if err != nil {
			return err
		}

		s.RateLimiter = rateLimiter
		handler = rateLimiter.RateLimitHandler(handler)
	}
	s.Busy = NewBusy(s.Cluster)

	// Creating a logger for logging errors from http.Server at error level
	errStdLog := s.Log.With(mlog.String("source", "httpserver")).StdLogger(mlog.LvlError)

	s.Server = &http.Server{
		Handler:      handler,
		ReadTimeout:  time.Duration(*s.Config().ServiceSettings.ReadTimeout) * time.Second,
		WriteTimeout: time.Duration(*s.Config().ServiceSettings.WriteTimeout) * time.Second,
		IdleTimeout:  time.Duration(*s.Config().ServiceSettings.IdleTimeout) * time.Second,
		ErrorLog:     errStdLog,
	}

	addr := *s.Config().ServiceSettings.ListenAddress
	if addr == "" {
		if *s.Config().ServiceSettings.ConnectionSecurity == model.ConnSecurityTLS {
			addr = ":https"
		} else {
			addr = ":http"
		}
	}

	listener, err := net.Listen("tcp", addr)
	if err != nil {
		return errors.Wrapf(err, i18n.T("api.server.start_server.starting.critical"), err)
	}
	s.ListenAddr = listener.Addr().(*net.TCPAddr)

	logListeningPort := fmt.Sprintf("Server is listening on %v", listener.Addr().String())
	mlog.Info(logListeningPort, mlog.String("address", listener.Addr().String()))

	m := &autocert.Manager{
		Cache:  autocert.DirCache(*s.Config().ServiceSettings.LetsEncryptCertificateCacheFile),
		Prompt: autocert.AcceptTOS,
	}

	if *s.Config().ServiceSettings.Forward80To443 {
		if host, port, err := net.SplitHostPort(addr); err != nil {
			mlog.Error("Unable to setup forwarding", mlog.Err(err))
		} else if port != "443" {
			return fmt.Errorf(i18n.T("api.server.start_server.forward80to443.enabled_but_listening_on_wrong_port"), port)
		} else {
			httpListenAddress := net.JoinHostPort(host, "http")

			if *s.Config().ServiceSettings.UseLetsEncrypt {
				server := &http.Server{
					Addr:     httpListenAddress,
					Handler:  m.HTTPHandler(nil),
					ErrorLog: s.Log.With(mlog.String("source", "le_forwarder_server")).StdLogger(mlog.LvlError),
				}
				go server.ListenAndServe()
			} else {
				go func() {
					redirectListener, err := net.Listen("tcp", httpListenAddress)
					if err != nil {
						mlog.Error("Unable to setup forwarding", mlog.Err(err))
						return
					}
					defer redirectListener.Close()

					server := &http.Server{
						Handler:  http.HandlerFunc(handleHTTPRedirect),
						ErrorLog: s.Log.With(mlog.String("source", "forwarder_server")).StdLogger(mlog.LvlError),
					}
					server.Serve(redirectListener)
				}()
			}
		}
	} else if *s.Config().ServiceSettings.UseLetsEncrypt {
		return errors.New(i18n.T("api.server.start_server.forward80to443.disabled_while_using_lets_encrypt"))
	}

	s.didFinishListen = make(chan struct{})
	go func() {
		var err error
		if *s.Config().ServiceSettings.ConnectionSecurity == model.ConnSecurityTLS {

			tlsConfig := &tls.Config{
				PreferServerCipherSuites: true,
				CurvePreferences:         []tls.CurveID{tls.CurveP521, tls.CurveP384, tls.CurveP256},
			}

			switch *s.Config().ServiceSettings.TLSMinVer {
			case "1.0":
				tlsConfig.MinVersion = tls.VersionTLS10
			case "1.1":
				tlsConfig.MinVersion = tls.VersionTLS11
			default:
				tlsConfig.MinVersion = tls.VersionTLS12
			}

			defaultCiphers := []uint16{
				tls.TLS_ECDHE_ECDSA_WITH_AES_128_GCM_SHA256,
				tls.TLS_ECDHE_ECDSA_WITH_AES_256_GCM_SHA384,
				tls.TLS_ECDHE_RSA_WITH_AES_128_GCM_SHA256,
				tls.TLS_ECDHE_RSA_WITH_AES_256_GCM_SHA384,
				tls.TLS_RSA_WITH_AES_128_GCM_SHA256,
				tls.TLS_RSA_WITH_AES_256_GCM_SHA384,
			}

			if len(s.Config().ServiceSettings.TLSOverwriteCiphers) == 0 {
				tlsConfig.CipherSuites = defaultCiphers
			} else {
				var cipherSuites []uint16
				for _, cipher := range s.Config().ServiceSettings.TLSOverwriteCiphers {
					value, ok := model.ServerTLSSupportedCiphers[cipher]

					if !ok {
						mlog.Warn("Unsupported cipher passed", mlog.String("cipher", cipher))
						continue
					}

					cipherSuites = append(cipherSuites, value)
				}

				if len(cipherSuites) == 0 {
					mlog.Warn("No supported ciphers passed, fallback to default cipher suite")
					cipherSuites = defaultCiphers
				}

				tlsConfig.CipherSuites = cipherSuites
			}

			certFile := ""
			keyFile := ""

			if *s.Config().ServiceSettings.UseLetsEncrypt {
				tlsConfig.GetCertificate = m.GetCertificate
				tlsConfig.NextProtos = append(tlsConfig.NextProtos, "h2")
			} else {
				certFile = *s.Config().ServiceSettings.TLSCertFile
				keyFile = *s.Config().ServiceSettings.TLSKeyFile
			}

			s.Server.TLSConfig = tlsConfig
			err = s.Server.ServeTLS(listener, certFile, keyFile)
		} else {
			err = s.Server.Serve(listener)
		}

		if err != nil && err != http.ErrServerClosed {
			mlog.Critical("Error starting server", mlog.Err(err))
			time.Sleep(time.Second)
		}

		close(s.didFinishListen)
	}()

	if *s.Config().ServiceSettings.EnableLocalMode {
		if err := s.startLocalModeServer(); err != nil {
			mlog.Critical(err.Error())
		}
	}

	if err := s.startInterClusterServices(s.License(), s.WebSocketRouter.app); err != nil {
		mlog.Error("Error starting inter-cluster services", mlog.Err(err))
	}

	// Start products.
	// This needs to happen after the server has started.
	for name, product := range s.products {
		if err := product.Start(); err != nil {
			return errors.Wrapf(err, "Unable to start %s", name)
		}
	}

	return nil
}

func (s *Server) startLocalModeServer() error {
	s.localModeServer = &http.Server{
		Handler: s.LocalRouter,
	}

	socket := *s.configStore.Get().ServiceSettings.LocalModeSocketLocation
	if err := os.RemoveAll(socket); err != nil {
		return errors.Wrapf(err, i18n.T("api.server.start_server.starting.critical"), err)
	}

	unixListener, err := net.Listen("unix", socket)
	if err != nil {
		return errors.Wrapf(err, i18n.T("api.server.start_server.starting.critical"), err)
	}
	if err = os.Chmod(socket, 0600); err != nil {
		return errors.Wrapf(err, i18n.T("api.server.start_server.starting.critical"), err)
	}

	go func() {
		err = s.localModeServer.Serve(unixListener)
		if err != nil && err != http.ErrServerClosed {
			mlog.Critical("Error starting unix socket server", mlog.Err(err))
		}
	}()
	return nil
}

func (s *Server) stopLocalModeServer() {
	if s.localModeServer != nil {
		s.localModeServer.Close()
	}
}

func (a *App) OriginChecker() func(*http.Request) bool {
	if allowed := *a.Config().ServiceSettings.AllowCorsFrom; allowed != "" {
		if allowed != "*" {
			siteURL, err := url.Parse(*a.Config().ServiceSettings.SiteURL)
			if err == nil {
				siteURL.Path = ""
				allowed += " " + siteURL.String()
			}
		}

		return utils.OriginChecker(allowed)
	}
	return nil
}

func (s *Server) checkPushNotificationServerURL() {
	notificationServer := *s.Config().EmailSettings.PushNotificationServer
	if strings.HasPrefix(notificationServer, "http://") {
		mlog.Warn("Your push notification server is configured with HTTP. For improved security, update to HTTPS in your configuration.")
	}
}

func runSecurityJob(s *Server) {
	doSecurity(s)
	model.CreateRecurringTask("Security", func() {
		doSecurity(s)
	}, time.Hour*4)
}

func runTokenCleanupJob(s *Server) {
	doTokenCleanup(s)
	model.CreateRecurringTask("Token Cleanup", func() {
		doTokenCleanup(s)
	}, time.Hour*1)
}

func runCommandWebhookCleanupJob(s *Server) {
	doCommandWebhookCleanup(s)
	model.CreateRecurringTask("Command Hook Cleanup", func() {
		doCommandWebhookCleanup(s)
	}, time.Hour*1)
}

func runSessionCleanupJob(s *Server) {
	doSessionCleanup(s)
	model.CreateRecurringTask("Session Cleanup", func() {
		doSessionCleanup(s)
	}, time.Hour*24)
}

func (s *Server) runLicenseExpirationCheckJob() {
	s.doLicenseExpirationCheck()
	model.CreateRecurringTask("License Expiration Check", func() {
		s.doLicenseExpirationCheck()
	}, time.Hour*24)
}

func runReportToAWSMeterJob(s *Server) {
	model.CreateRecurringTask("Collect and send usage report to AWS Metering Service", func() {
		doReportUsageToAWSMeteringService(s)
	}, time.Hour*model.AwsMeteringReportInterval)
}

func doReportUsageToAWSMeteringService(s *Server) {
	awsMeter := awsmeter.New(s.Store, s.Config())
	if awsMeter == nil {
		mlog.Error("Cannot obtain instance of AWS Metering Service.")
		return
	}

	dimensions := []string{model.AwsMeteringDimensionUsageHrs}
	reports := awsMeter.GetUserCategoryUsage(dimensions, time.Now().UTC(), time.Now().Add(-model.AwsMeteringReportInterval*time.Hour).UTC())
	awsMeter.ReportUserCategoryUsage(reports)
}

func runCheckAdminSupportStatusJob(a *App, c *request.Context) {
	model.CreateRecurringTask("Check Admin Support Status Job", func() {
		doCheckAdminSupportStatus(a, c)
	}, time.Hour*model.WarnMetricJobInterval)
}

func doSecurity(s *Server) {
	s.DoSecurityUpdateCheck()
}

func doTokenCleanup(s *Server) {
	s.Store.Token().Cleanup()
}

func doCommandWebhookCleanup(s *Server) {
	s.Store.CommandWebhook().Cleanup()
}

const (
	sessionsCleanupBatchSize = 1000
)

func doSessionCleanup(s *Server) {
	mlog.Debug("Cleaning up session store.")
	err := s.Store.Session().Cleanup(model.GetMillis(), sessionsCleanupBatchSize)
	if err != nil {
		mlog.Warn("Error while cleaning up sessions", mlog.Err(err))
	}
}

func doCheckAdminSupportStatus(a *App, c *request.Context) {
	isE0Edition := model.BuildEnterpriseReady == "true"

	if strings.TrimSpace(*a.Config().SupportSettings.SupportEmail) == model.SupportSettingsDefaultSupportEmail {
		if err := a.notifyAdminsOfWarnMetricStatus(c, model.SystemMetricSupportEmailNotConfigured, isE0Edition); err != nil {
			mlog.Error("Failed to send notifications to admin users.", mlog.Err(err))
		}
	}
}

func (s *Server) StopMetricsServer() {
	s.metricsLock.Lock()
	defer s.metricsLock.Unlock()

	if s.metricsServer != nil {
		ctx, cancel := context.WithTimeout(context.Background(), TimeToWaitForConnectionsToCloseOnServerShutdown)
		defer cancel()

		s.metricsServer.Shutdown(ctx)
		s.Log.Info("Metrics and profiling server is stopping")
	}
}

func (s *Server) HandleMetrics(route string, h http.Handler) {
	if s.metricsRouter != nil {
		s.metricsRouter.Handle(route, h)
	}
}

func (s *Server) InitMetricsRouter() error {
	s.metricsRouter = mux.NewRouter()
	runtime.SetBlockProfileRate(*s.Config().MetricsSettings.BlockProfileRate)

	metricsPage := `
			<html>
				<body>{{if .}}
					<div><a href="/metrics">Metrics</a></div>{{end}}
					<div><a href="/debug/pprof/">Profiling Root</a></div>
					<div><a href="/debug/pprof/cmdline">Profiling Command Line</a></div>
					<div><a href="/debug/pprof/symbol">Profiling Symbols</a></div>
					<div><a href="/debug/pprof/goroutine">Profiling Goroutines</a></div>
					<div><a href="/debug/pprof/heap">Profiling Heap</a></div>
					<div><a href="/debug/pprof/threadcreate">Profiling Threads</a></div>
					<div><a href="/debug/pprof/block">Profiling Blocking</a></div>
					<div><a href="/debug/pprof/trace">Profiling Execution Trace</a></div>
					<div><a href="/debug/pprof/profile">Profiling CPU</a></div>
				</body>
			</html>
		`
	metricsPageTmpl, err := template.New("page").Parse(metricsPage)
	if err != nil {
		return errors.Wrap(err, "failed to create template")
	}

	rootHandler := func(w http.ResponseWriter, r *http.Request) {
		metricsPageTmpl.Execute(w, s.Metrics != nil)
	}

	s.metricsRouter.HandleFunc("/", rootHandler)
	s.metricsRouter.StrictSlash(true)

	s.metricsRouter.Handle("/debug", http.RedirectHandler("/", http.StatusMovedPermanently))
	s.metricsRouter.HandleFunc("/debug/pprof/", pprof.Index)
	s.metricsRouter.HandleFunc("/debug/pprof/cmdline", pprof.Cmdline)
	s.metricsRouter.HandleFunc("/debug/pprof/profile", pprof.Profile)
	s.metricsRouter.HandleFunc("/debug/pprof/symbol", pprof.Symbol)
	s.metricsRouter.HandleFunc("/debug/pprof/trace", pprof.Trace)

	// Manually add support for paths linked to by index page at /debug/pprof/
	s.metricsRouter.Handle("/debug/pprof/goroutine", pprof.Handler("goroutine"))
	s.metricsRouter.Handle("/debug/pprof/heap", pprof.Handler("heap"))
	s.metricsRouter.Handle("/debug/pprof/threadcreate", pprof.Handler("threadcreate"))
	s.metricsRouter.Handle("/debug/pprof/block", pprof.Handler("block"))

	return nil
}

func (s *Server) startMetricsServer() {
	var notify chan struct{}
	s.metricsLock.Lock()
	defer func() {
		if notify != nil {
			<-notify
		}
		s.metricsLock.Unlock()
	}()

	l, err := net.Listen("tcp", *s.Config().MetricsSettings.ListenAddress)
	if err != nil {
		mlog.Error(err.Error())
		return
	}

	notify = make(chan struct{})
	s.metricsServer = &http.Server{
		Handler:      handlers.RecoveryHandler(handlers.PrintRecoveryStack(true))(s.metricsRouter),
		ReadTimeout:  time.Duration(*s.Config().ServiceSettings.ReadTimeout) * time.Second,
		WriteTimeout: time.Duration(*s.Config().ServiceSettings.WriteTimeout) * time.Second,
	}

	go func() {
		close(notify)
		if err := s.metricsServer.Serve(l); err != nil && err != http.ErrServerClosed {
			mlog.Critical(err.Error())
		}
	}()

	s.Log.Info("Metrics and profiling server is started", mlog.String("address", l.Addr().String()))
}

func (s *Server) sendLicenseUpForRenewalEmail(users map[string]*model.User, license *model.License) *model.AppError {
	key := model.LicenseUpForRenewalEmailSent + license.Id
	if _, err := s.Store.System().GetByName(key); err == nil {
		// return early because the key already exists and that means we already executed the code below to send email successfully
		return nil
	}

	daysToExpiration := license.DaysToExpiration()

	renewalLink, appErr := s.GenerateLicenseRenewalLink()
	if appErr != nil {
		return model.NewAppError("s.sendLicenseUpForRenewalEmail", "api.server.license_up_for_renewal.error_generating_link", nil, appErr.Error(), http.StatusInternalServerError)
	}

	// we want to at least have one email sent out to an admin
	countNotOks := 0

	for _, user := range users {
		name := user.FirstName
		if name == "" {
			name = user.Username
		}
		if err := s.EmailService.SendLicenseUpForRenewalEmail(user.Email, name, user.Locale, *s.Config().ServiceSettings.SiteURL, renewalLink, daysToExpiration); err != nil {
			mlog.Error("Error sending license up for renewal email to", mlog.String("user_email", user.Email), mlog.Err(err))
			countNotOks++
		}
	}

	// if not even one admin got an email, we consider that this operation errored
	if countNotOks == len(users) {
		return model.NewAppError("s.sendLicenseUpForRenewalEmail", "api.server.license_up_for_renewal.error_sending_email", nil, "", http.StatusInternalServerError)
	}

	system := model.System{
		Name:  key,
		Value: "true",
	}

	if err := s.Store.System().Save(&system); err != nil {
		mlog.Debug("Failed to mark license up for renewal email sending as completed.", mlog.Err(err))
	}

	return nil
}

func (s *Server) doLicenseExpirationCheck() {
	s.LoadLicense()
	license := s.License()

	if license == nil {
		mlog.Debug("License cannot be found.")
		return
	}

	users, err := s.Store.User().GetSystemAdminProfiles()
	if err != nil {
		mlog.Error("Failed to get system admins for license expired message from Mattermost.")
		return
	}

	if license.IsWithinExpirationPeriod() {
		appErr := s.sendLicenseUpForRenewalEmail(users, license)
		if appErr != nil {
			mlog.Debug(appErr.Error())
		}
	}

	if !license.IsPastGracePeriod() {
		mlog.Debug("License is not past the grace period.")
		return
	}

	//send email to admin(s)
	for _, user := range users {
		user := user
		if user.Email == "" {
			mlog.Error("Invalid system admin email.", mlog.String("user_email", user.Email))
			continue
		}

		mlog.Debug("Sending license expired email.", mlog.String("user_email", user.Email))
		s.Go(func() {
			if err := s.SendRemoveExpiredLicenseEmail(user.Email, user.Locale, *s.Config().ServiceSettings.SiteURL); err != nil {
				mlog.Error("Error while sending the license expired email.", mlog.String("user_email", user.Email), mlog.Err(err))
			}
		})
	}

	//remove the license
	s.RemoveLicense()
}

// SendRemoveExpiredLicenseEmail formats an email and uses the email service to send the email to user with link pointing to CWS
// to renew the user license
func (s *Server) SendRemoveExpiredLicenseEmail(email string, locale, siteURL string) *model.AppError {
	renewalLink, err := s.GenerateLicenseRenewalLink()
	if err != nil {
		return err
	}

	if err := s.EmailService.SendRemoveExpiredLicenseEmail(renewalLink, email, locale, siteURL); err != nil {
		return model.NewAppError("SendRemoveExpiredLicenseEmail", "api.license.remove_expired_license.failed.error", nil, err.Error(), http.StatusInternalServerError)
	}

	return nil
}

func (s *Server) StartSearchEngine() (string, string) {
	if s.SearchEngine.ElasticsearchEngine != nil && s.SearchEngine.ElasticsearchEngine.IsActive() {
		s.Go(func() {
			if err := s.SearchEngine.ElasticsearchEngine.Start(); err != nil {
				s.Log.Error(err.Error())
			}
		})
	}

	configListenerId := s.AddConfigListener(func(oldConfig *model.Config, newConfig *model.Config) {
		if s.SearchEngine == nil {
			return
		}
		s.SearchEngine.UpdateConfig(newConfig)

		if s.SearchEngine.ElasticsearchEngine != nil && !*oldConfig.ElasticsearchSettings.EnableIndexing && *newConfig.ElasticsearchSettings.EnableIndexing {
			s.Go(func() {
				if err := s.SearchEngine.ElasticsearchEngine.Start(); err != nil {
					mlog.Error(err.Error())
				}
			})
		} else if s.SearchEngine.ElasticsearchEngine != nil && *oldConfig.ElasticsearchSettings.EnableIndexing && !*newConfig.ElasticsearchSettings.EnableIndexing {
			s.Go(func() {
				if err := s.SearchEngine.ElasticsearchEngine.Stop(); err != nil {
					mlog.Error(err.Error())
				}
			})
		} else if s.SearchEngine.ElasticsearchEngine != nil && *oldConfig.ElasticsearchSettings.Password != *newConfig.ElasticsearchSettings.Password || *oldConfig.ElasticsearchSettings.Username != *newConfig.ElasticsearchSettings.Username || *oldConfig.ElasticsearchSettings.ConnectionURL != *newConfig.ElasticsearchSettings.ConnectionURL || *oldConfig.ElasticsearchSettings.Sniff != *newConfig.ElasticsearchSettings.Sniff {
			s.Go(func() {
				if *oldConfig.ElasticsearchSettings.EnableIndexing {
					if err := s.SearchEngine.ElasticsearchEngine.Stop(); err != nil {
						mlog.Error(err.Error())
					}
					if err := s.SearchEngine.ElasticsearchEngine.Start(); err != nil {
						mlog.Error(err.Error())
					}
				}
			})
		}
	})

	licenseListenerId := s.AddLicenseListener(func(oldLicense, newLicense *model.License) {
		if s.SearchEngine == nil {
			return
		}
		if oldLicense == nil && newLicense != nil {
			if s.SearchEngine.ElasticsearchEngine != nil && s.SearchEngine.ElasticsearchEngine.IsActive() {
				s.Go(func() {
					if err := s.SearchEngine.ElasticsearchEngine.Start(); err != nil {
						mlog.Error(err.Error())
					}
				})
			}
		} else if oldLicense != nil && newLicense == nil {
			if s.SearchEngine.ElasticsearchEngine != nil {
				s.Go(func() {
					if err := s.SearchEngine.ElasticsearchEngine.Stop(); err != nil {
						mlog.Error(err.Error())
					}
				})
			}
		}
	})

	return configListenerId, licenseListenerId
}

func (s *Server) stopSearchEngine() {
	s.RemoveConfigListener(s.searchConfigListenerId)
	s.RemoveLicenseListener(s.searchLicenseListenerId)
	if s.SearchEngine != nil && s.SearchEngine.ElasticsearchEngine != nil && s.SearchEngine.ElasticsearchEngine.IsActive() {
		s.SearchEngine.ElasticsearchEngine.Stop()
	}
	if s.SearchEngine != nil && s.SearchEngine.BleveEngine != nil && s.SearchEngine.BleveEngine.IsActive() {
		s.SearchEngine.BleveEngine.Stop()
	}
}

func (s *Server) FileBackend() (filestore.FileBackend, *model.AppError) {
	license := s.License()
	backend, err := filestore.NewFileBackend(s.Config().FileSettings.ToFileBackendSettings(license != nil && *license.Features.Compliance))
	if err != nil {
		return nil, model.NewAppError("FileBackend", "api.file.no_driver.app_error", nil, err.Error(), http.StatusInternalServerError)
	}
	return backend, nil
}

func (s *Server) TotalWebsocketConnections() int {
	// This method is only called after the hub is initialized.
	// Therefore, no mutex is needed to protect s.hubs.
	count := int64(0)
	for _, hub := range s.hubs {
		count = count + atomic.LoadInt64(&hub.connectionCount)
	}

	return int(count)
}

func (s *Server) ClusterHealthScore() int {
	return s.Cluster.HealthScore()
}

func (s *Server) configOrLicenseListener() {
	s.regenerateClientConfig()
}

func (s *Server) ClientConfigHash() string {
	return s.clientConfigHash.Load().(string)
}

func (s *Server) initJobs() {
	s.Jobs = jobs.NewJobServer(s, s.Store, s.Metrics)
	if jobsDataRetentionJobInterface != nil {
		s.Jobs.DataRetentionJob = jobsDataRetentionJobInterface(s)
	}
	if jobsMessageExportJobInterface != nil {
		s.Jobs.MessageExportJob = jobsMessageExportJobInterface(s)
	}
	if jobsElasticsearchAggregatorInterface != nil {
		s.Jobs.ElasticsearchAggregator = jobsElasticsearchAggregatorInterface(s)
	}
	if jobsElasticsearchIndexerInterface != nil {
		s.Jobs.ElasticsearchIndexer = jobsElasticsearchIndexerInterface(s)
	}
	if jobsBleveIndexerInterface != nil {
		s.Jobs.BleveIndexer = jobsBleveIndexerInterface(s)
	}
	if jobsMigrationsInterface != nil {
		s.Jobs.Migrations = jobsMigrationsInterface(s)
	}
	if jobsLdapSyncInterface != nil {
		s.Jobs.LdapSync = jobsLdapSyncInterface(s)
	}
	if jobsPluginsInterface != nil {
		s.Jobs.Plugins = jobsPluginsInterface(s)
	}
	if jobsExpiryNotifyInterface != nil {
		s.Jobs.ExpiryNotify = jobsExpiryNotifyInterface(s)
	}
	if productNoticesJobInterface != nil {
		s.Jobs.ProductNotices = productNoticesJobInterface(s)
	}
	if jobsImportProcessInterface != nil {
		s.Jobs.ImportProcess = jobsImportProcessInterface(s)
	}
	if jobsImportDeleteInterface != nil {
		s.Jobs.ImportDelete = jobsImportDeleteInterface(s)
	}
	if jobsExportDeleteInterface != nil {
		s.Jobs.ExportDelete = jobsExportDeleteInterface(s)
	}

	if jobsExportProcessInterface != nil {
		s.Jobs.ExportProcess = jobsExportProcessInterface(s)
	}

	if jobsExportProcessInterface != nil {
		s.Jobs.ExportProcess = jobsExportProcessInterface(s)
	}

	if jobsActiveUsersInterface != nil {
		s.Jobs.ActiveUsers = jobsActiveUsersInterface(s)
	}

	if jobsCloudInterface != nil {
		s.Jobs.Cloud = jobsCloudInterface(s)
	}

	if jobsResendInvitationEmailInterface != nil {
		s.Jobs.ResendInvitationEmails = jobsResendInvitationEmailInterface(s)
	}

	if jobsExtractContentInterface != nil {
		s.Jobs.ExtractContent = jobsExtractContentInterface(s)
	}

	s.Jobs.InitWorkers()
	s.Jobs.InitSchedulers()
}

func (s *Server) TelemetryId() string {
	if s.telemetryService == nil {
		return ""
	}
	return s.telemetryService.TelemetryID
}

func (s *Server) HTTPService() httpservice.HTTPService {
	return s.Channels().HTTPService()
}

func (s *Server) SetLog(l *mlog.Logger) {
	s.Log = l
}

func (s *Server) GetLogger() mlog.LoggerIFace {
	return s.Log
}

// GetStore returns the server's Store. Exposing via a method
// allows interfaces to be created with subsets of server APIs.
func (s *Server) GetStore() store.Store {
	return s.Store
}

// GetRemoteClusterService returns the `RemoteClusterService` instantiated by the server.
// May be nil if the service is not enabled via license.
func (s *Server) GetRemoteClusterService() remotecluster.RemoteClusterServiceIFace {
	s.serviceMux.RLock()
	defer s.serviceMux.RUnlock()
	return s.remoteClusterService
}

// GetSharedChannelSyncService returns the `SharedChannelSyncService` instantiated by the server.
// May be nil if the service is not enabled via license.
func (s *Server) GetSharedChannelSyncService() SharedChannelServiceIFace {
	s.serviceMux.RLock()
	defer s.serviceMux.RUnlock()
	return s.sharedChannelService
}

// GetMetrics returns the server's Metrics interface. Exposing via a method
// allows interfaces to be created with subsets of server APIs.
func (s *Server) GetMetrics() einterfaces.MetricsInterface {
	return s.Metrics
}

// SetRemoteClusterService sets the `RemoteClusterService` to be used by the server.
// For testing only.
func (s *Server) SetRemoteClusterService(remoteClusterService remotecluster.RemoteClusterServiceIFace) {
	s.serviceMux.Lock()
	defer s.serviceMux.Unlock()
	s.remoteClusterService = remoteClusterService
}

// SetSharedChannelSyncService sets the `SharedChannelSyncService` to be used by the server.
// For testing only.
func (s *Server) SetSharedChannelSyncService(sharedChannelService SharedChannelServiceIFace) {
	s.serviceMux.Lock()
	defer s.serviceMux.Unlock()
	s.sharedChannelService = sharedChannelService
}

func (a *App) GenerateSupportPacket() []model.FileData {
	// If any errors we come across within this function, we will log it in a warning.txt file so that we know why certain files did not get produced if any
	var warnings []string

	// Creating an array of files that we are going to be adding to our zip file
	fileDatas := []model.FileData{}

	// A array of the functions that we can iterate through since they all have the same return value
	functions := []func() (*model.FileData, string){
		a.generateSupportPacketYaml,
		a.createPluginsFile,
		a.createSanitizedConfigFile,
		a.getMattermostLog,
		a.getNotificationsLog,
	}

	for _, fn := range functions {
		fileData, warning := fn()

		if fileData != nil {
			fileDatas = append(fileDatas, *fileData)
		} else {
			warnings = append(warnings, warning)
		}
	}

	// Adding a warning.txt file to the fileDatas if any warning
	if len(warnings) > 0 {
		finalWarning := strings.Join(warnings, "\n")
		fileDatas = append(fileDatas, model.FileData{
			Filename: "warning.txt",
			Body:     []byte(finalWarning),
		})
	}

	return fileDatas
}

func (a *App) getNotificationsLog() (*model.FileData, string) {
	var warning string

	// Getting notifications.log
	if *a.Srv().Config().NotificationLogSettings.EnableFile {
		// notifications.log
		notificationsLog := config.GetNotificationsLogFileLocation(*a.Srv().Config().LogSettings.FileLocation)

		notificationsLogFileData, notificationsLogFileDataErr := ioutil.ReadFile(notificationsLog)

		if notificationsLogFileDataErr == nil {
			fileData := model.FileData{
				Filename: "notifications.log",
				Body:     notificationsLogFileData,
			}
			return &fileData, ""
		}

		warning = fmt.Sprintf("ioutil.ReadFile(notificationsLog) Error: %s", notificationsLogFileDataErr.Error())

	} else {
		warning = "Unable to retrieve notifications.log because LogSettings: EnableFile is false in config.json"
	}

	return nil, warning
}

func (a *App) getMattermostLog() (*model.FileData, string) {
	var warning string

	// Getting mattermost.log
	if *a.Srv().Config().LogSettings.EnableFile {
		// mattermost.log
		mattermostLog := config.GetLogFileLocation(*a.Srv().Config().LogSettings.FileLocation)

		mattermostLogFileData, mattermostLogFileDataErr := ioutil.ReadFile(mattermostLog)

		if mattermostLogFileDataErr == nil {
			fileData := model.FileData{
				Filename: "mattermost.log",
				Body:     mattermostLogFileData,
			}
			return &fileData, ""
		}
		warning = fmt.Sprintf("ioutil.ReadFile(mattermostLog) Error: %s", mattermostLogFileDataErr.Error())

	} else {
		warning = "Unable to retrieve mattermost.log because LogSettings: EnableFile is false in config.json"
	}

	return nil, warning
}

func (a *App) createSanitizedConfigFile() (*model.FileData, string) {
	// Getting sanitized config, prettifying it, and then adding it to our file data array
	sanitizedConfigPrettyJSON, err := json.MarshalIndent(a.GetSanitizedConfig(), "", "    ")
	if err == nil {
		fileData := model.FileData{
			Filename: "sanitized_config.json",
			Body:     sanitizedConfigPrettyJSON,
		}
		return &fileData, ""
	}

	warning := fmt.Sprintf("json.MarshalIndent(c.App.GetSanitizedConfig()) Error: %s", err.Error())
	return nil, warning
}

func (a *App) createPluginsFile() (*model.FileData, string) {
	var warning string

	// Getting the plugins installed on the server, prettify it, and then add them to the file data array
	pluginsResponse, appErr := a.GetPlugins()
	if appErr == nil {
		pluginsPrettyJSON, err := json.MarshalIndent(pluginsResponse, "", "    ")
		if err == nil {
			fileData := model.FileData{
				Filename: "plugins.json",
				Body:     pluginsPrettyJSON,
			}

			return &fileData, ""
		}

		warning = fmt.Sprintf("json.MarshalIndent(pluginsResponse) Error: %s", err.Error())
	} else {
		warning = fmt.Sprintf("c.App.GetPlugins() Error: %s", appErr.Error())
	}

	return nil, warning
}

func (a *App) generateSupportPacketYaml() (*model.FileData, string) {
	// Here we are getting information regarding Elastic Search
	var elasticServerVersion string
	var elasticServerPlugins []string
	if a.Srv().SearchEngine.ElasticsearchEngine != nil {
		elasticServerVersion = a.Srv().SearchEngine.ElasticsearchEngine.GetFullVersion()
		elasticServerPlugins = a.Srv().SearchEngine.ElasticsearchEngine.GetPlugins()
	}

	// Here we are getting information regarding LDAP
	ldapInterface := a.Srv().Ldap
	var vendorName, vendorVersion string
	if ldapInterface != nil {
		vendorName, vendorVersion = ldapInterface.GetVendorNameAndVendorVersion()
	}

	// Here we are getting information regarding the database (mysql/postgres + current Mattermost version)
	databaseType, databaseVersion := a.Srv().DatabaseTypeAndMattermostVersion()

	// Creating the struct for support packet yaml file
	supportPacket := model.SupportPacket{
		ServerOS:             runtime.GOOS,
		ServerArchitecture:   runtime.GOARCH,
		DatabaseType:         databaseType,
		DatabaseVersion:      databaseVersion,
		LdapVendorName:       vendorName,
		LdapVendorVersion:    vendorVersion,
		ElasticServerVersion: elasticServerVersion,
		ElasticServerPlugins: elasticServerPlugins,
	}

	// Marshal to a Yaml File
	supportPacketYaml, err := yaml.Marshal(&supportPacket)
	if err == nil {
		fileData := model.FileData{
			Filename: "support_packet.yaml",
			Body:     supportPacketYaml,
		}
		return &fileData, ""
	}

	warning := fmt.Sprintf("yaml.Marshal(&supportPacket) Error: %s", err.Error())
	return nil, warning
}

func (s *Server) GetProfileImage(user *model.User) ([]byte, bool, *model.AppError) {
	if *s.Config().FileSettings.DriverName == "" {
		img, appErr := s.GetDefaultProfileImage(user)
		if appErr != nil {
			return nil, false, appErr
		}
		return img, false, nil
	}

	path := "users/" + user.Id + "/profile.png"

	data, err := s.ReadFile(path)
	if err != nil {
		img, appErr := s.GetDefaultProfileImage(user)
		if appErr != nil {
			return nil, false, appErr
		}

		if user.LastPictureUpdate == 0 {
			if _, err := s.writeFile(bytes.NewReader(img), path); err != nil {
				return nil, false, err
			}
		}
		return img, true, nil
	}

	return data, false, nil
}

func (s *Server) GetDefaultProfileImage(user *model.User) ([]byte, *model.AppError) {
	img, err := s.userService.GetDefaultProfileImage(user)
	if err != nil {
		switch {
		case errors.Is(err, users.DefaultFontError):
			return nil, model.NewAppError("GetDefaultProfileImage", "api.user.create_profile_image.default_font.app_error", nil, err.Error(), http.StatusInternalServerError)
		case errors.Is(err, users.UserInitialsError):
			return nil, model.NewAppError("GetDefaultProfileImage", "api.user.create_profile_image.initial.app_error", nil, err.Error(), http.StatusInternalServerError)
		default:
			return nil, model.NewAppError("GetDefaultProfileImage", "api.user.create_profile_image.encode.app_error", nil, err.Error(), http.StatusInternalServerError)
		}
	}

	return img, nil
}

func (s *Server) ReadFile(path string) ([]byte, *model.AppError) {
	backend, err := s.FileBackend()
	if err != nil {
		return nil, err
	}
	result, nErr := backend.ReadFile(path)
	if nErr != nil {
		return nil, model.NewAppError("ReadFile", "api.file.read_file.app_error", nil, nErr.Error(), http.StatusInternalServerError)
	}
	return result, nil
}

// func (s *Server) WriteFile(fr io.Reader, path string) (int64, *model.AppError) {
// 	backend, err := s.FileBackend()
// 	if err != nil {
// 		return 0, err
// 	}

// 	result, nErr := backend.WriteFile(fr, path)
// 	if nErr != nil {
// 		return result, model.NewAppError("WriteFile", "api.file.write_file.app_error", nil, nErr.Error(), http.StatusInternalServerError)
// 	}
// 	return result, nil
// }

func createDNDStatusExpirationRecurringTask(a *App) {
	a.ch.srv.dndTaskMut.Lock()
	a.ch.srv.dndTask = model.CreateRecurringTaskFromNextIntervalTime("Unset DND Statuses", a.UpdateDNDStatusOfUsers, 5*time.Minute)
	a.ch.srv.dndTaskMut.Unlock()
}

func cancelDNDStatusExpirationRecurringTask(a *App) {
	a.ch.srv.dndTaskMut.Lock()
	if a.ch.srv.dndTask != nil {
		a.ch.srv.dndTask.Cancel()
		a.ch.srv.dndTask = nil
	}
	a.ch.srv.dndTaskMut.Unlock()
}

func runDNDStatusExpireJob(a *App) {
	if a.IsLeader() {
		createDNDStatusExpirationRecurringTask(a)
	}
	a.ch.srv.AddClusterLeaderChangedListener(func() {
		mlog.Info("Cluster leader changed. Determining if unset DNS status task should be running", mlog.Bool("isLeader", a.IsLeader()))
		if a.IsLeader() {
			createDNDStatusExpirationRecurringTask(a)
		} else {
			cancelDNDStatusExpirationRecurringTask(a)
		}
	})
}<|MERGE_RESOLUTION|>--- conflicted
+++ resolved
@@ -717,18 +717,6 @@
 			s.ShutDownPlugins()
 		}
 	})
-<<<<<<< HEAD
-=======
-
-	s.AddConfigListener(func(oldCfg, newCfg *model.Config) {
-		if !oldCfg.FeatureFlags.TimedDND && newCfg.FeatureFlags.TimedDND {
-			runDNDStatusExpireJob(app)
-		}
-		if oldCfg.FeatureFlags.TimedDND && !newCfg.FeatureFlags.TimedDND {
-			stopDNDStatusExpireJob(app)
-		}
-	})
->>>>>>> 4b85f9ee
 
 	return s, nil
 }

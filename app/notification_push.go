// Copyright (c) 2015-present Mattermost, Inc. All Rights Reserved.
// See LICENSE.txt for license information.

package app

import (
	"bytes"
	"encoding/json"
	"io"
	"io/ioutil"
	"net/http"
	"runtime"
	"strings"
	"sync"

	"github.com/pkg/errors"

	"github.com/mattermost/mattermost-server/v6/model"
	"github.com/mattermost/mattermost-server/v6/shared/i18n"
	"github.com/mattermost/mattermost-server/v6/shared/mlog"
	"github.com/mattermost/mattermost-server/v6/utils"
)

type notificationType string

const (
	notificationTypeClear       notificationType = "clear"
	notificationTypeMessage     notificationType = "message"
	notificationTypeUpdateBadge notificationType = "update_badge"
	notificationTypeDummy       notificationType = "dummy"
)

type PushNotificationsHub struct {
	notificationsChan chan PushNotification
	app               *App // XXX: This will go away once push notifications move to their own package.
	sema              chan struct{}
	stopChan          chan struct{}
	wg                *sync.WaitGroup
	semaWg            *sync.WaitGroup
	buffer            int
}

type PushNotification struct {
	notificationType   notificationType
	currentSessionId   string
	userID             string
	channelID          string
	rootID             string
	post               *model.Post
	user               *model.User
	channel            *model.Channel
	senderName         string
	channelName        string
	explicitMention    bool
	channelWideMention bool
	replyToThreadType  string
}

func (a *App) sendPushNotificationSync(post *model.Post, user *model.User, channel *model.Channel, channelName string, senderName string,
	explicitMention bool, channelWideMention bool, replyToThreadType string) *model.AppError {
	cfg := a.Config()
	msg, appErr := a.BuildPushNotificationMessage(
		*cfg.EmailSettings.PushNotificationContents,
		post,
		user,
		channel,
		channelName,
		senderName,
		explicitMention,
		channelWideMention,
		replyToThreadType,
	)
	if appErr != nil {
		return appErr
	}

	return a.sendPushNotificationToAllSessions(msg, user.Id, "")
}

func (a *App) sendPushNotificationToAllSessions(msg *model.PushNotification, userID string, skipSessionId string) *model.AppError {
	sessions, err := a.getMobileAppSessions(userID)
	if err != nil {
		return err
	}

	if msg == nil {
		return model.NewAppError(
			"pushNotification",
			"api.push_notifications.message.parse.app_error",
			nil,
			"",
			http.StatusBadRequest,
		)
	}

	for _, session := range sessions {
		// Don't send notifications to this session if it's expired or we want to skip it
		if session.IsExpired() || (skipSessionId != "" && skipSessionId == session.Id) {
			continue
		}

		// We made a copy to avoid decoding and parsing all the time
		tmpMessage := msg.DeepCopy()
		tmpMessage.SetDeviceIdAndPlatform(session.DeviceId)
		tmpMessage.AckId = model.NewId()

		err := a.sendToPushProxy(tmpMessage, session)
		if err != nil {
			a.NotificationsLog().Error("Notification error",
				mlog.String("ackId", tmpMessage.AckId),
				mlog.String("type", tmpMessage.Type),
				mlog.String("userId", session.UserId),
				mlog.String("postId", tmpMessage.PostId),
				mlog.String("channelId", tmpMessage.ChannelId),
				mlog.String("deviceId", tmpMessage.DeviceId),
				mlog.String("status", err.Error()),
			)
			continue
		}

		a.NotificationsLog().Info("Notification sent",
			mlog.String("ackId", tmpMessage.AckId),
			mlog.String("type", tmpMessage.Type),
			mlog.String("userId", session.UserId),
			mlog.String("postId", tmpMessage.PostId),
			mlog.String("channelId", tmpMessage.ChannelId),
			mlog.String("deviceId", tmpMessage.DeviceId),
			mlog.String("status", model.PushSendSuccess),
		)

		if a.Metrics() != nil {
			a.Metrics().IncrementPostSentPush()
		}
	}

	return nil
}

func (a *App) sendPushNotification(notification *PostNotification, user *model.User, explicitMention, channelWideMention bool, replyToThreadType string) {
	cfg := a.Config()
	channel := notification.Channel
	post := notification.Post

	nameFormat := a.GetNotificationNameFormat(user)

	channelName := notification.GetChannelName(nameFormat, user.Id)
	senderName := notification.GetSenderName(nameFormat, *cfg.ServiceSettings.EnablePostUsernameOverride)

	select {
	case a.Srv().PushNotificationsHub.notificationsChan <- PushNotification{
		notificationType:   notificationTypeMessage,
		post:               post,
		user:               user,
		channel:            channel,
		senderName:         senderName,
		channelName:        channelName,
		explicitMention:    explicitMention,
		channelWideMention: channelWideMention,
		replyToThreadType:  replyToThreadType,
	}:
	case <-a.Srv().PushNotificationsHub.stopChan:
		return
	}
}

func (a *App) getPushNotificationMessage(contentsConfig, postMessage string, explicitMention, channelWideMention,
	hasFiles bool, senderName string, channelType model.ChannelType, replyToThreadType string, userLocale i18n.TranslateFunc) string {

	// If the post only has images then push an appropriate message
	if postMessage == "" && hasFiles {
		if channelType == model.ChannelTypeDirect {
			return strings.Trim(userLocale("api.post.send_notifications_and_forget.push_image_only"), " ")
		}
		return senderName + userLocale("api.post.send_notifications_and_forget.push_image_only")
	}

	if contentsConfig == model.FullNotification {
<<<<<<< HEAD
		if channelType == model.ChannelTypeDirect {
=======
		if channelType == model.ChannelTypeDirect && replyToThreadType != model.CommentsNotifyCRT {
>>>>>>> 21a61813
			return model.ClearMentionTags(postMessage)
		}
		return senderName + ": " + model.ClearMentionTags(postMessage)
	}

	if channelType == model.ChannelTypeDirect {
		if replyToThreadType == model.CommentsNotifyCRT {
			if contentsConfig == model.GenericNoChannelNotification {
				return senderName + userLocale("api.post.send_notification_and_forget.push_comment_on_crt_thread")
			}
			return senderName + userLocale("api.post.send_notification_and_forget.push_comment_on_crt_thread_dm")
		}
		return userLocale("api.post.send_notifications_and_forget.push_message")
	}

	if replyToThreadType == model.CommentsNotifyCRT {
		return senderName + userLocale("api.post.send_notification_and_forget.push_comment_on_crt_thread")
	}

	if channelWideMention {
		return senderName + userLocale("api.post.send_notification_and_forget.push_channel_mention")
	}

	if explicitMention {
		return senderName + userLocale("api.post.send_notifications_and_forget.push_explicit_mention")
	}

	if replyToThreadType == model.CommentsNotifyRoot {
		return senderName + userLocale("api.post.send_notification_and_forget.push_comment_on_post")
	}

	if replyToThreadType == model.CommentsNotifyAny {
		return senderName + userLocale("api.post.send_notification_and_forget.push_comment_on_thread")
	}

	if replyToThreadType == model.UserNotifyAll {
		return senderName + userLocale("api.post.send_notification_and_forget.push_comment_on_crt_thread")
	}

	return senderName + userLocale("api.post.send_notifications_and_forget.push_general_message")
}

func (a *App) clearPushNotificationSync(currentSessionId, userID, channelID, rootID string) *model.AppError {
	msg := &model.PushNotification{
		Type:             model.PushTypeClear,
		Version:          model.PushMessageV2,
		ChannelId:        channelID,
		RootId:           rootID,
		ContentAvailable: 1,
		Badge:            0,
		IsCRTEnabled:     a.IsCRTEnabledForUser(userID),
	}

	unreadCount, err := a.Srv().Store.User().GetUnreadCount(userID)
	if err != nil {
		return model.NewAppError("clearPushNotificationSync", "app.user.get_unread_count.app_error", nil, err.Error(), http.StatusInternalServerError)
	}
	msg.Badge = int(unreadCount)

	if msg.IsCRTEnabled {
		data, err := a.Srv().Store.Thread().GetThreadsForUser(userID, "", model.GetUserThreadsOpts{TotalsOnly: true})
		if err != nil {
			return model.NewAppError("clearPushNotificationSync", "app.user.get_thread_count_for_user.app_error", nil, err.Error(), http.StatusInternalServerError)
		}
		msg.Badge += int(data.TotalUnreadMentions)
	}
	return a.sendPushNotificationToAllSessions(msg, userID, currentSessionId)
}

func (a *App) clearPushNotification(currentSessionId, userID, channelID, rootID string) {
	select {
	case a.Srv().PushNotificationsHub.notificationsChan <- PushNotification{
		notificationType: notificationTypeClear,
		currentSessionId: currentSessionId,
		userID:           userID,
		channelID:        channelID,
		rootID:           rootID,
	}:
	case <-a.Srv().PushNotificationsHub.stopChan:
		return
	}
}

func (a *App) updateMobileAppBadgeSync(userID string) *model.AppError {
	msg := &model.PushNotification{
		Type:             model.PushTypeUpdateBadge,
		Version:          model.PushMessageV2,
		Sound:            "none",
		ContentAvailable: 1,
	}

	unreadCount, err := a.Srv().Store.User().GetUnreadCount(userID)
	if err != nil {
		return model.NewAppError("updateMobileAppBadgeSync", "app.user.get_unread_count.app_error", nil, err.Error(), http.StatusInternalServerError)
	}

	msg.Badge = int(unreadCount)

	return a.sendPushNotificationToAllSessions(msg, userID, "")
}

func (a *App) UpdateMobileAppBadge(userID string) {
	select {
	case a.Srv().PushNotificationsHub.notificationsChan <- PushNotification{
		notificationType: notificationTypeUpdateBadge,
		userID:           userID,
	}:
	case <-a.Srv().PushNotificationsHub.stopChan:
		return
	}
}

func (s *Server) createPushNotificationsHub() {
	buffer := *s.Config().EmailSettings.PushNotificationBuffer
	hub := PushNotificationsHub{
		notificationsChan: make(chan PushNotification, buffer),
		app:               New(ServerConnector(s.Channels())),
		wg:                new(sync.WaitGroup),
		semaWg:            new(sync.WaitGroup),
		sema:              make(chan struct{}, runtime.NumCPU()*8), // numCPU * 8 is a good amount of concurrency.
		stopChan:          make(chan struct{}),
		buffer:            buffer,
	}
	go hub.start()
	s.PushNotificationsHub = hub
}

func (hub *PushNotificationsHub) start() {
	hub.wg.Add(1)
	defer hub.wg.Done()
	for {
		select {
		case notification := <-hub.notificationsChan:
			// We just ignore dummy notifications.
			// These are used to pump out any remaining notifications
			// before we stop the hub.
			if notification.notificationType == notificationTypeDummy {
				continue
			}
			// Adding to the waitgroup first.
			hub.semaWg.Add(1)
			// Get token.
			hub.sema <- struct{}{}
			go func(notification PushNotification) {
				defer func() {
					// Release token.
					<-hub.sema
					// Now marking waitgroup as done.
					hub.semaWg.Done()
				}()

				var err *model.AppError
				switch notification.notificationType {
				case notificationTypeClear:
					err = hub.app.clearPushNotificationSync(notification.currentSessionId, notification.userID, notification.channelID, notification.rootID)
				case notificationTypeMessage:
					err = hub.app.sendPushNotificationSync(
						notification.post,
						notification.user,
						notification.channel,
						notification.channelName,
						notification.senderName,
						notification.explicitMention,
						notification.channelWideMention,
						notification.replyToThreadType,
					)
				case notificationTypeUpdateBadge:
					err = hub.app.updateMobileAppBadgeSync(notification.userID)
				default:
					mlog.Debug("Invalid notification type", mlog.String("notification_type", string(notification.notificationType)))
				}

				if err != nil {
					mlog.Error("Unable to send push notification", mlog.String("notification_type", string(notification.notificationType)), mlog.Err(err))
				}
			}(notification)
		case <-hub.stopChan:
			return
		}
	}
}

func (hub *PushNotificationsHub) stop() {
	// Drain the channel.
	for i := 0; i < hub.buffer+1; i++ {
		hub.notificationsChan <- PushNotification{
			notificationType: notificationTypeDummy,
		}
	}
	close(hub.stopChan)
	// We need to wait for the outer for loop to exit first.
	// We cannot just send struct{}{} to stopChan because there are
	// other listeners to the channel. And sending just once
	// will cause a race.
	hub.wg.Wait()
	// And then we wait for the semaphore to finish.
	hub.semaWg.Wait()
}

func (s *Server) StopPushNotificationsHubWorkers() {
	s.PushNotificationsHub.stop()
}

func (a *App) sendToPushProxy(msg *model.PushNotification, session *model.Session) error {
	msg.ServerId = a.TelemetryId()

	a.NotificationsLog().Info("Notification will be sent",
		mlog.String("ackId", msg.AckId),
		mlog.String("type", msg.Type),
		mlog.String("userId", session.UserId),
		mlog.String("postId", msg.PostId),
		mlog.String("status", model.PushSendPrepare),
	)

	msgJSON, jsonErr := json.Marshal(msg)
	if jsonErr != nil {
		return errors.Wrap(jsonErr, "failed to encode to JSON")
	}

	url := strings.TrimRight(*a.Config().EmailSettings.PushNotificationServer, "/") + model.APIURLSuffixV1 + "/send_push"
	request, err := http.NewRequest("POST", url, bytes.NewReader(msgJSON))
	if err != nil {
		return err
	}

	resp, err := a.Srv().pushNotificationClient.Do(request)
	if err != nil {
		return err
	}
	defer resp.Body.Close()

	var pushResponse model.PushResponse
	if jsonErr := json.NewDecoder(resp.Body).Decode(&pushResponse); jsonErr != nil {
		return errors.Wrap(jsonErr, "failed to decode from JSON")
	}

	switch pushResponse[model.PushStatus] {
	case model.PushStatusRemove:
		a.AttachDeviceId(session.Id, "", session.ExpiresAt)
		a.ClearSessionCacheForUser(session.UserId)
		return errors.New("Device was reported as removed")
	case model.PushStatusFail:
		return errors.New(pushResponse[model.PushStatusErrorMsg])
	}
	return nil
}

func (a *App) SendAckToPushProxy(ack *model.PushNotificationAck) error {
	if ack == nil {
		return nil
	}

	a.NotificationsLog().Info("Notification received",
		mlog.String("ackId", ack.Id),
		mlog.String("type", ack.NotificationType),
		mlog.String("deviceType", ack.ClientPlatform),
		mlog.Int64("receivedAt", ack.ClientReceivedAt),
		mlog.String("status", model.PushReceived),
	)

	ackJSON, jsonErr := json.Marshal(ack)
	if jsonErr != nil {
		return errors.Wrap(jsonErr, "failed to encode to JSON")
	}

	request, err := http.NewRequest(
		"POST",
		strings.TrimRight(*a.Config().EmailSettings.PushNotificationServer, "/")+model.APIURLSuffixV1+"/ack",
		bytes.NewReader(ackJSON),
	)

	if err != nil {
		return err
	}

	resp, err := a.Srv().pushNotificationClient.Do(request)
	if err != nil {
		return err
	}
	defer resp.Body.Close()
	// Reading the body to completion.
	_, err = io.Copy(ioutil.Discard, resp.Body)
	if err != nil {
		return err
	}

	return nil
}

func (a *App) getMobileAppSessions(userID string) ([]*model.Session, *model.AppError) {
	sessions, err := a.Srv().Store.Session().GetSessionsWithActiveDeviceIds(userID)
	if err != nil {
		return nil, model.NewAppError("getMobileAppSessions", "app.session.get_sessions.app_error", nil, err.Error(), http.StatusInternalServerError)
	}

	return sessions, nil
}

func ShouldSendPushNotification(user *model.User, channelNotifyProps model.StringMap, wasMentioned bool, status *model.Status, post *model.Post) bool {
	return DoesNotifyPropsAllowPushNotification(user, channelNotifyProps, post, wasMentioned) &&
		DoesStatusAllowPushNotification(user.NotifyProps, status, post.ChannelId)
}

func DoesNotifyPropsAllowPushNotification(user *model.User, channelNotifyProps model.StringMap, post *model.Post, wasMentioned bool) bool {
	userNotifyProps := user.NotifyProps
	userNotify := userNotifyProps[model.PushNotifyProp]
	channelNotify, ok := channelNotifyProps[model.PushNotifyProp]
	if !ok || channelNotify == "" {
		channelNotify = model.ChannelNotifyDefault
	}

	// If the channel is muted do not send push notifications
	if channelNotifyProps[model.MarkUnreadNotifyProp] == model.ChannelMarkUnreadMention {
		return false
	}

	if post.IsSystemMessage() {
		return false
	}

	if channelNotify == model.UserNotifyNone {
		return false
	}

	if channelNotify == model.ChannelNotifyMention && !wasMentioned {
		return false
	}

	if userNotify == model.UserNotifyMention && channelNotify == model.ChannelNotifyDefault && !wasMentioned {
		return false
	}

	if (userNotify == model.UserNotifyAll || channelNotify == model.ChannelNotifyAll) &&
		(post.UserId != user.Id || post.GetProp("from_webhook") == "true") {
		return true
	}

	if userNotify == model.UserNotifyNone &&
		channelNotify == model.ChannelNotifyDefault {
		return false
	}

	return true
}

func DoesStatusAllowPushNotification(userNotifyProps model.StringMap, status *model.Status, channelID string) bool {
	// If User status is DND or OOO return false right away
	if status.Status == model.StatusDnd || status.Status == model.StatusOutOfOffice {
		return false
	}

	pushStatus, ok := userNotifyProps[model.PushStatusNotifyProp]
	if (pushStatus == model.StatusOnline || !ok) && (status.ActiveChannel != channelID || model.GetMillis()-status.LastActivityAt > model.StatusChannelTimeout) {
		return true
	}

	if pushStatus == model.StatusAway && (status.Status == model.StatusAway || status.Status == model.StatusOffline) {
		return true
	}

	if pushStatus == model.StatusOffline && status.Status == model.StatusOffline {
		return true
	}

	return false
}

func (a *App) BuildPushNotificationMessage(contentsConfig string, post *model.Post, user *model.User, channel *model.Channel, channelName string, senderName string,
	explicitMention bool, channelWideMention bool, replyToThreadType string) (*model.PushNotification, *model.AppError) {

	var msg *model.PushNotification

	notificationInterface := a.Srv().Notification
	if (notificationInterface == nil || notificationInterface.CheckLicense() != nil) && contentsConfig == model.IdLoadedNotification {
		contentsConfig = model.GenericNotification
	}

	if contentsConfig == model.IdLoadedNotification {
<<<<<<< HEAD
		msg = a.buildIdLoadedPushNotificationMessage(post, user)
=======
		msg = a.buildIdLoadedPushNotificationMessage(channel, post, user)
>>>>>>> 21a61813
	} else {
		msg = a.buildFullPushNotificationMessage(contentsConfig, post, user, channel, channelName, senderName, explicitMention, channelWideMention, replyToThreadType)
	}

	unreadCount, err := a.Srv().Store.User().GetUnreadCount(user.Id)
	if err != nil {
		return nil, model.NewAppError("BuildPushNotificationMessage", "app.user.get_unread_count.app_error", nil, err.Error(), http.StatusInternalServerError)
	}
	msg.Badge = int(unreadCount)

	return msg, nil
}

func (a *App) buildIdLoadedPushNotificationMessage(channel *model.Channel, post *model.Post, user *model.User) *model.PushNotification {
	userLocale := i18n.GetUserTranslations(user.Locale)
	msg := &model.PushNotification{
<<<<<<< HEAD
		PostId:     post.Id,
		ChannelId:  post.ChannelId,
		Category:   model.CategoryCanReply,
		Version:    model.PushMessageV2,
		Type:       model.PushTypeMessage,
		IsIdLoaded: true,
		SenderId:   user.Id,
		Message:    userLocale("api.push_notification.id_loaded.default_message"),
=======
		PostId:       post.Id,
		ChannelId:    post.ChannelId,
		RootId:       post.RootId,
		IsCRTEnabled: a.IsCRTEnabledForUser(user.Id),
		Category:     model.CategoryCanReply,
		Version:      model.PushMessageV2,
		TeamId:       channel.TeamId,
		Type:         model.PushTypeMessage,
		IsIdLoaded:   true,
		SenderId:     user.Id,
		Message:      userLocale("api.push_notification.id_loaded.default_message"),
>>>>>>> 21a61813
	}

	return msg
}

func (a *App) buildFullPushNotificationMessage(contentsConfig string, post *model.Post, user *model.User, channel *model.Channel, channelName string, senderName string,
	explicitMention bool, channelWideMention bool, replyToThreadType string) *model.PushNotification {

	msg := &model.PushNotification{
<<<<<<< HEAD
		Category:   model.CategoryCanReply,
		Version:    model.PushMessageV2,
		Type:       model.PushTypeMessage,
		TeamId:     channel.TeamId,
		ChannelId:  channel.Id,
		PostId:     post.Id,
		RootId:     post.RootId,
		SenderId:   post.UserId,
		IsIdLoaded: false,
=======
		Category:     model.CategoryCanReply,
		Version:      model.PushMessageV2,
		Type:         model.PushTypeMessage,
		TeamId:       channel.TeamId,
		ChannelId:    channel.Id,
		PostId:       post.Id,
		RootId:       post.RootId,
		SenderId:     post.UserId,
		IsCRTEnabled: false,
		IsIdLoaded:   false,
>>>>>>> 21a61813
	}

	userLocale := i18n.GetUserTranslations(user.Locale)
	cfg := a.Config()
	if contentsConfig != model.GenericNoChannelNotification || channel.Type == model.ChannelTypeDirect {
		msg.ChannelName = channelName
	}

<<<<<<< HEAD
	if a.isCRTEnabledForUser(user.Id) && post.RootId != "" {
		if contentsConfig != model.GenericNoChannelNotification {
			props := map[string]interface{}{"channelName": channelName}
			msg.ChannelName = userLocale("api.push_notification.title.collapsed_threads", props)

			if channel.Type == model.ChannelTypeDirect {
				msg.ChannelName = userLocale("api.push_notification.title.collapsed_threads_dm")
=======
	if a.IsCRTEnabledForUser(user.Id) {
		msg.IsCRTEnabled = true
		if post.RootId != "" {
			if contentsConfig != model.GenericNoChannelNotification {
				props := map[string]interface{}{"channelName": channelName}
				msg.ChannelName = userLocale("api.push_notification.title.collapsed_threads", props)

				if channel.Type == model.ChannelTypeDirect {
					msg.ChannelName = userLocale("api.push_notification.title.collapsed_threads_dm")
				}
>>>>>>> 21a61813
			}
		}
	}

	msg.SenderName = senderName
	if ou, ok := post.GetProp("override_username").(string); ok && *cfg.ServiceSettings.EnablePostUsernameOverride {
		msg.OverrideUsername = ou
		msg.SenderName = ou
	}

	if oi, ok := post.GetProp("override_icon_url").(string); ok && *cfg.ServiceSettings.EnablePostIconOverride {
		msg.OverrideIconURL = oi
	}

	if fw, ok := post.GetProp("from_webhook").(string); ok {
		msg.FromWebhook = fw
	}

	postMessage := post.Message
	stripped, err := utils.StripMarkdown(postMessage)
	if err != nil {
		mlog.Warn("Failed parse to markdown", mlog.String("post_id", post.Id), mlog.Err(err))
	} else {
		postMessage = stripped
	}
	for _, attachment := range post.Attachments() {
		if attachment.Fallback != "" {
			postMessage += "\n" + attachment.Fallback
		}
	}

	hasFiles := post.FileIds != nil && len(post.FileIds) > 0

	msg.Message = a.getPushNotificationMessage(
		contentsConfig,
		postMessage,
		explicitMention,
		channelWideMention,
		hasFiles,
		msg.SenderName,
		channel.Type,
		replyToThreadType,
		userLocale,
	)

	return msg
}<|MERGE_RESOLUTION|>--- conflicted
+++ resolved
@@ -175,11 +175,7 @@
 	}
 
 	if contentsConfig == model.FullNotification {
-<<<<<<< HEAD
-		if channelType == model.ChannelTypeDirect {
-=======
 		if channelType == model.ChannelTypeDirect && replyToThreadType != model.CommentsNotifyCRT {
->>>>>>> 21a61813
 			return model.ClearMentionTags(postMessage)
 		}
 		return senderName + ": " + model.ClearMentionTags(postMessage)
@@ -558,11 +554,7 @@
 	}
 
 	if contentsConfig == model.IdLoadedNotification {
-<<<<<<< HEAD
-		msg = a.buildIdLoadedPushNotificationMessage(post, user)
-=======
 		msg = a.buildIdLoadedPushNotificationMessage(channel, post, user)
->>>>>>> 21a61813
 	} else {
 		msg = a.buildFullPushNotificationMessage(contentsConfig, post, user, channel, channelName, senderName, explicitMention, channelWideMention, replyToThreadType)
 	}
@@ -579,16 +571,6 @@
 func (a *App) buildIdLoadedPushNotificationMessage(channel *model.Channel, post *model.Post, user *model.User) *model.PushNotification {
 	userLocale := i18n.GetUserTranslations(user.Locale)
 	msg := &model.PushNotification{
-<<<<<<< HEAD
-		PostId:     post.Id,
-		ChannelId:  post.ChannelId,
-		Category:   model.CategoryCanReply,
-		Version:    model.PushMessageV2,
-		Type:       model.PushTypeMessage,
-		IsIdLoaded: true,
-		SenderId:   user.Id,
-		Message:    userLocale("api.push_notification.id_loaded.default_message"),
-=======
 		PostId:       post.Id,
 		ChannelId:    post.ChannelId,
 		RootId:       post.RootId,
@@ -600,7 +582,6 @@
 		IsIdLoaded:   true,
 		SenderId:     user.Id,
 		Message:      userLocale("api.push_notification.id_loaded.default_message"),
->>>>>>> 21a61813
 	}
 
 	return msg
@@ -610,17 +591,6 @@
 	explicitMention bool, channelWideMention bool, replyToThreadType string) *model.PushNotification {
 
 	msg := &model.PushNotification{
-<<<<<<< HEAD
-		Category:   model.CategoryCanReply,
-		Version:    model.PushMessageV2,
-		Type:       model.PushTypeMessage,
-		TeamId:     channel.TeamId,
-		ChannelId:  channel.Id,
-		PostId:     post.Id,
-		RootId:     post.RootId,
-		SenderId:   post.UserId,
-		IsIdLoaded: false,
-=======
 		Category:     model.CategoryCanReply,
 		Version:      model.PushMessageV2,
 		Type:         model.PushTypeMessage,
@@ -631,7 +601,6 @@
 		SenderId:     post.UserId,
 		IsCRTEnabled: false,
 		IsIdLoaded:   false,
->>>>>>> 21a61813
 	}
 
 	userLocale := i18n.GetUserTranslations(user.Locale)
@@ -640,15 +609,6 @@
 		msg.ChannelName = channelName
 	}
 
-<<<<<<< HEAD
-	if a.isCRTEnabledForUser(user.Id) && post.RootId != "" {
-		if contentsConfig != model.GenericNoChannelNotification {
-			props := map[string]interface{}{"channelName": channelName}
-			msg.ChannelName = userLocale("api.push_notification.title.collapsed_threads", props)
-
-			if channel.Type == model.ChannelTypeDirect {
-				msg.ChannelName = userLocale("api.push_notification.title.collapsed_threads_dm")
-=======
 	if a.IsCRTEnabledForUser(user.Id) {
 		msg.IsCRTEnabled = true
 		if post.RootId != "" {
@@ -659,7 +619,6 @@
 				if channel.Type == model.ChannelTypeDirect {
 					msg.ChannelName = userLocale("api.push_notification.title.collapsed_threads_dm")
 				}
->>>>>>> 21a61813
 			}
 		}
 	}

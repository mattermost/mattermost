--- conflicted
+++ resolved
@@ -220,14 +220,14 @@
 }
 
 func (a *App) getUserBadgeCount(userID string, isCRTEnabled bool) (int, *model.AppError) {
-	unreadCount, err := a.Srv().Store.User().GetUnreadCount(userID, isCRTEnabled)
+	unreadCount, err := a.Srv().Store().User().GetUnreadCount(userID, isCRTEnabled)
 	if err != nil {
 		return 0, model.NewAppError("getUserBadgeCount", "app.user.get_unread_count.app_error", nil, "", http.StatusInternalServerError).Wrap(err)
 	}
 	badgeCount := int(unreadCount)
 
 	if isCRTEnabled {
-		threadUnreadMentions, err := a.Srv().Store.Thread().GetTotalUnreadMentions(userID, "", model.GetUserThreadsOpts{})
+		threadUnreadMentions, err := a.Srv().Store().Thread().GetTotalUnreadMentions(userID, "", model.GetUserThreadsOpts{})
 		if err != nil {
 			return 0, model.NewAppError("getUserBadgeCount", "app.user.get_thread_count_for_user.app_error", nil, "", http.StatusInternalServerError).Wrap(err)
 		}
@@ -251,30 +251,10 @@
 		ChannelId:        channelID,
 		RootId:           rootID,
 		ContentAvailable: 1,
-<<<<<<< HEAD
-		Badge:            0,
-		IsCRTEnabled:     a.IsCRTEnabledForUser(c, userID),
-	}
-
-	unreadCount, err := a.Srv().Store().User().GetUnreadCount(userID)
-	if err != nil {
-		return model.NewAppError("clearPushNotificationSync", "app.user.get_unread_count.app_error", nil, "", http.StatusInternalServerError).Wrap(err)
-=======
 		Badge:            badgeCount,
 		IsCRTEnabled:     isCRTEnabled,
->>>>>>> 7186689f
-	}
-
-<<<<<<< HEAD
-	if msg.IsCRTEnabled {
-		totalUnreadMentions, err := a.Srv().Store().Thread().GetTotalUnreadMentions(userID, "", model.GetUserThreadsOpts{})
-		if err != nil {
-			return model.NewAppError("clearPushNotificationSync", "app.user.get_thread_count_for_user.app_error", nil, "", http.StatusInternalServerError).Wrap(err)
-		}
-		msg.Badge += int(totalUnreadMentions)
-	}
-=======
->>>>>>> 7186689f
+	}
+
 	return a.sendPushNotificationToAllSessions(msg, userID, currentSessionId)
 }
 
@@ -305,17 +285,6 @@
 		ContentAvailable: 1,
 		Badge:            badgeCount,
 	}
-<<<<<<< HEAD
-
-	unreadCount, err := a.Srv().Store().User().GetUnreadCount(userID)
-	if err != nil {
-		return model.NewAppError("updateMobileAppBadgeSync", "app.user.get_unread_count.app_error", nil, "", http.StatusInternalServerError).Wrap(err)
-	}
-
-	msg.Badge = int(unreadCount)
-
-=======
->>>>>>> 7186689f
 	return a.sendPushNotificationToAllSessions(msg, userID, "")
 }
 
@@ -607,11 +576,7 @@
 		msg = a.buildFullPushNotificationMessage(c, contentsConfig, post, user, channel, channelName, senderName, explicitMention, channelWideMention, replyToThreadType)
 	}
 
-<<<<<<< HEAD
-	unreadCount, err := a.Srv().Store().User().GetUnreadCount(user.Id)
-=======
 	badgeCount, err := a.getUserBadgeCount(user.Id, a.IsCRTEnabledForUser(c, user.Id))
->>>>>>> 7186689f
 	if err != nil {
 		return nil, model.NewAppError("BuildPushNotificationMessage", "app.user.get_badge_count.app_error", nil, "", http.StatusInternalServerError).Wrap(err)
 	}

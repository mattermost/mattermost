--- conflicted
+++ resolved
@@ -579,15 +579,12 @@
 	}
 
 	postMessage := post.Message
-<<<<<<< HEAD
-=======
 	stripped, err := utils.StripMarkdown(postMessage)
 	if err != nil {
 		mlog.Warn("Failed parse to markdown", mlog.String("post_id", post.Id), mlog.Err(err))
 	} else {
 		postMessage = stripped
 	}
->>>>>>> de5efdb8
 	for _, attachment := range post.Attachments() {
 		if attachment.Fallback != "" {
 			postMessage += "\n" + attachment.Fallback

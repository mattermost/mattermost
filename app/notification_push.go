--- conflicted
+++ resolved
@@ -181,15 +181,12 @@
 	}
 
 	if channelType == model.ChannelTypeDirect {
-<<<<<<< HEAD
-=======
 		if replyToThreadType == model.CommentsNotifyCRT {
 			if contentsConfig == model.GenericNoChannelNotification {
 				return senderName + userLocale("api.post.send_notification_and_forget.push_comment_on_crt_thread")
 			}
 			return senderName + userLocale("api.post.send_notification_and_forget.push_comment_on_crt_thread_dm")
 		}
->>>>>>> 28ef5856
 		return userLocale("api.post.send_notifications_and_forget.push_message")
 	}
 
@@ -382,10 +379,6 @@
 		mlog.String("status", model.PushSendPrepare),
 	)
 
-<<<<<<< HEAD
-	url := strings.TrimRight(*a.Config().EmailSettings.PushNotificationServer, "/") + model.APIURLSuffixV1 + "/send_push"
-	request, err := http.NewRequest("POST", url, strings.NewReader(msg.ToJson()))
-=======
 	msgJSON, jsonErr := json.Marshal(msg)
 	if jsonErr != nil {
 		return errors.Wrap(jsonErr, "failed to encode to JSON")
@@ -393,7 +386,6 @@
 
 	url := strings.TrimRight(*a.Config().EmailSettings.PushNotificationServer, "/") + model.APIURLSuffixV1 + "/send_push"
 	request, err := http.NewRequest("POST", url, bytes.NewReader(msgJSON))
->>>>>>> 28ef5856
 	if err != nil {
 		return err
 	}
@@ -441,11 +433,7 @@
 	request, err := http.NewRequest(
 		"POST",
 		strings.TrimRight(*a.Config().EmailSettings.PushNotificationServer, "/")+model.APIURLSuffixV1+"/ack",
-<<<<<<< HEAD
-		strings.NewReader(ack.ToJson()),
-=======
 		bytes.NewReader(ackJSON),
->>>>>>> 28ef5856
 	)
 
 	if err != nil {
@@ -604,9 +592,6 @@
 	cfg := a.Config()
 	if contentsConfig != model.GenericNoChannelNotification || channel.Type == model.ChannelTypeDirect {
 		msg.ChannelName = channelName
-		if a.isCRTEnabledForUser(user.Id) && post.RootId != "" {
-			msg.ChannelName = userLocale("api.push_notification.title.collapsed_threads")
-		}
 	}
 
 	if a.isCRTEnabledForUser(user.Id) && post.RootId != "" {

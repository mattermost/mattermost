--- conflicted
+++ resolved
@@ -151,34 +151,16 @@
 	mlog.Info("Purging all caches")
 	a.Srv().sessionCache.Purge()
 	a.Srv().statusCache.Purge()
-<<<<<<< HEAD
-	a.Store().Team().ClearCaches()
-	a.Store().Channel().ClearCaches()
-	a.Store().User().ClearCaches()
-	a.Store().Post().ClearCaches()
-	a.Store().FileInfo().ClearCaches()
-	a.Store().Webhook().ClearCaches()
-=======
 	a.Srv().Store.Team().ClearCaches()
 	a.Srv().Store.Channel().ClearCaches()
 	a.Srv().Store.User().ClearCaches()
 	a.Srv().Store.Post().ClearCaches()
 	a.Srv().Store.FileInfo().ClearCaches()
 	a.Srv().Store.Webhook().ClearCaches()
->>>>>>> 17523fa5
 	a.LoadLicense()
 }
 
 func (a *App) RecycleDatabaseConnection() {
-<<<<<<< HEAD
-	oldStore := a.Store()
-
-	mlog.Warn("Attempting to recycle the database connection.")
-	a.SetStore(a.Srv().newStore())
-	a.Srv().Jobs.Store = a.Store()
-
-	if a.Store() != oldStore {
-=======
 	oldStore := a.Srv().Store
 
 	mlog.Warn("Attempting to recycle the database connection.")
@@ -186,7 +168,6 @@
 	a.Srv().Jobs.Store = a.Srv().Store
 
 	if a.Srv().Store != oldStore {
->>>>>>> 17523fa5
 		time.Sleep(20 * time.Second)
 		oldStore.Close()
 	}

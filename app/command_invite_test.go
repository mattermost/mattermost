--- conflicted
+++ resolved
@@ -104,11 +104,7 @@
 		},
 		{
 			desc:     "try to add a user which is not part of the team",
-<<<<<<< HEAD
-			expected: "api.command_invite.not_team_member",
-=======
 			expected: "api.command_invite.user_not_in_team.app_error",
->>>>>>> 0b24c336
 			msg:      basicUser4.Username,
 		},
 		{

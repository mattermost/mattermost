// Copyright (c) 2015-present Mattermost, Inc. All Rights Reserved.
// See LICENSE.txt for license information.

package app

import (
	"bytes"
	"mime/multipart"
	"net/http"
	"time"

	"github.com/mattermost/mattermost-server/v6/model"
)

const (
	BrandFilePath = "brand/"
	BrandFileName = "image.png"
)

func (a *App) SaveBrandImage(imageData *multipart.FileHeader) *model.AppError {
	if *a.Config().FileSettings.DriverName == "" {
		return model.NewAppError("SaveBrandImage", "api.admin.upload_brand_image.storage.app_error", nil, "", http.StatusNotImplemented)
	}

	file, err := imageData.Open()
	if err != nil {
		return model.NewAppError("SaveBrandImage", "brand.save_brand_image.open.app_error", nil, err.Error(), http.StatusBadRequest)
	}
	defer file.Close()

<<<<<<< HEAD
	if err = checkImageLimits(file); err != nil {
=======
	if err = checkImageLimits(file, *a.Config().FileSettings.MaxImageResolution); err != nil {
>>>>>>> d0629503
		return model.NewAppError("SaveBrandImage", "brand.save_brand_image.check_image_limits.app_error", nil, err.Error(), http.StatusBadRequest)
	}

	img, _, err := a.srv.imgDecoder.Decode(file)
	if err != nil {
		return model.NewAppError("SaveBrandImage", "brand.save_brand_image.decode.app_error", nil, err.Error(), http.StatusBadRequest)
	}

	buf := new(bytes.Buffer)
	err = a.srv.imgEncoder.EncodePNG(buf, img)
	if err != nil {
		return model.NewAppError("SaveBrandImage", "brand.save_brand_image.encode.app_error", nil, err.Error(), http.StatusInternalServerError)
	}

	t := time.Now()
	a.MoveFile(BrandFilePath+BrandFileName, BrandFilePath+t.Format("2006-01-02T15:04:05")+".png")

	if _, err := a.WriteFile(buf, BrandFilePath+BrandFileName); err != nil {
		return model.NewAppError("SaveBrandImage", "brand.save_brand_image.save_image.app_error", nil, err.Error(), http.StatusInternalServerError)
	}

	return nil
}

func (a *App) GetBrandImage() ([]byte, *model.AppError) {
	if *a.Config().FileSettings.DriverName == "" {
		return nil, model.NewAppError("GetBrandImage", "api.admin.get_brand_image.storage.app_error", nil, "", http.StatusNotImplemented)
	}

	img, err := a.ReadFile(BrandFilePath + BrandFileName)
	if err != nil {
		return nil, err
	}

	return img, nil
}

func (a *App) DeleteBrandImage() *model.AppError {
	filePath := BrandFilePath + BrandFileName

	fileExists, err := a.FileExists(filePath)

	if err != nil {
		return err
	}

	if !fileExists {
		return model.NewAppError("DeleteBrandImage", "api.admin.delete_brand_image.storage.not_found", nil, "", http.StatusNotFound)
	}

	return a.RemoveFile(filePath)
}<|MERGE_RESOLUTION|>--- conflicted
+++ resolved
@@ -28,11 +28,7 @@
 	}
 	defer file.Close()
 
-<<<<<<< HEAD
-	if err = checkImageLimits(file); err != nil {
-=======
 	if err = checkImageLimits(file, *a.Config().FileSettings.MaxImageResolution); err != nil {
->>>>>>> d0629503
 		return model.NewAppError("SaveBrandImage", "brand.save_brand_image.check_image_limits.app_error", nil, err.Error(), http.StatusBadRequest)
 	}
 

--- conflicted
+++ resolved
@@ -4,10 +4,7 @@
 package app
 
 import (
-<<<<<<< HEAD
-=======
 	"errors"
->>>>>>> 19173ea6
 	"net/http"
 	"strings"
 

--- conflicted
+++ resolved
@@ -133,11 +133,7 @@
 }
 
 func (a *App) doPermissionsMigration(key string, migrationMap permissionsMap) *model.AppError {
-<<<<<<< HEAD
-	if _, err := a.Store().System().GetByName(key); err == nil {
-=======
 	if _, err := a.Srv().Store.System().GetByName(key); err == nil {
->>>>>>> 17523fa5
 		return nil
 	}
 
@@ -156,20 +152,12 @@
 
 	for _, role := range roles {
 		role.Permissions = applyPermissionsMap(role.Name, roleMap, migrationMap)
-<<<<<<< HEAD
-		if _, err := a.Store().Role().Save(role); err != nil {
-=======
 		if _, err := a.Srv().Store.Role().Save(role); err != nil {
->>>>>>> 17523fa5
 			return err
 		}
 	}
 
-<<<<<<< HEAD
-	if err := a.Store().System().Save(&model.System{Name: key, Value: "true"}); err != nil {
-=======
 	if err := a.Srv().Store.System().Save(&model.System{Name: key, Value: "true"}); err != nil {
->>>>>>> 17523fa5
 		return err
 	}
 	return nil

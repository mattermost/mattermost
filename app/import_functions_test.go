// Copyright (c) 2015-present Mattermost, Inc. All Rights Reserved.
// See LICENSE.txt for license information.

package app

import (
	"archive/zip"
	"context"
	"os"
	"path/filepath"
	"strings"
	"testing"

	"github.com/stretchr/testify/assert"
	"github.com/stretchr/testify/require"

	"github.com/mattermost/mattermost-server/v6/app/imports"
	"github.com/mattermost/mattermost-server/v6/model"
	"github.com/mattermost/mattermost-server/v6/shared/mlog"
	"github.com/mattermost/mattermost-server/v6/store"
	"github.com/mattermost/mattermost-server/v6/testlib"
	"github.com/mattermost/mattermost-server/v6/utils"
	"github.com/mattermost/mattermost-server/v6/utils/fileutils"
)

func TestImportImportScheme(t *testing.T) {
	th := Setup(t)
	defer th.TearDown()

	// Mark the phase 2 permissions migration as completed.
	th.App.Srv().Store.System().Save(&model.System{Name: model.MigrationKeyAdvancedPermissionsPhase2, Value: "true"})

	defer func() {
		th.App.Srv().Store.System().PermanentDeleteByName(model.MigrationKeyAdvancedPermissionsPhase2)
	}()

	// Try importing an invalid scheme in dryRun mode.
	data := imports.SchemeImportData{
		Name:  ptrStr(model.NewId()),
		Scope: ptrStr("team"),
		DefaultTeamGuestRole: &imports.RoleImportData{
			Name:        ptrStr(model.NewId()),
			DisplayName: ptrStr(model.NewId()),
		},
		DefaultTeamUserRole: &imports.RoleImportData{
			Name:        ptrStr(model.NewId()),
			DisplayName: ptrStr(model.NewId()),
		},
		DefaultTeamAdminRole: &imports.RoleImportData{
			Name:        ptrStr(model.NewId()),
			DisplayName: ptrStr(model.NewId()),
		},
		DefaultChannelGuestRole: &imports.RoleImportData{
			Name:        ptrStr(model.NewId()),
			DisplayName: ptrStr(model.NewId()),
		},
		DefaultChannelUserRole: &imports.RoleImportData{
			Name:        ptrStr(model.NewId()),
			DisplayName: ptrStr(model.NewId()),
		},
		DefaultChannelAdminRole: &imports.RoleImportData{
			Name:        ptrStr(model.NewId()),
			DisplayName: ptrStr(model.NewId()),
		},
		Description: ptrStr("description"),
	}

	err := th.App.importScheme(&data, true)
	require.NotNil(t, err, "Should have failed to import.")

	_, nErr := th.App.Srv().Store.Scheme().GetByName(*data.Name)
	require.Error(t, nErr, "Scheme should not have imported.")

	// Try importing a valid scheme in dryRun mode.
	data.DisplayName = ptrStr("display name")

	err = th.App.importScheme(&data, true)
	require.Nil(t, err, "Should have succeeded.")

	_, nErr = th.App.Srv().Store.Scheme().GetByName(*data.Name)
	require.Error(t, nErr, "Scheme should not have imported.")

	// Try importing an invalid scheme.
	data.DisplayName = nil

	err = th.App.importScheme(&data, false)
	require.NotNil(t, err, "Should have failed to import.")

	_, nErr = th.App.Srv().Store.Scheme().GetByName(*data.Name)
	require.Error(t, nErr, "Scheme should not have imported.")

	// Try importing a valid scheme with all params set.
	data.DisplayName = ptrStr("display name")

	err = th.App.importScheme(&data, false)
	require.Nil(t, err, "Should have succeeded.")

	scheme, nErr := th.App.Srv().Store.Scheme().GetByName(*data.Name)
	require.NoError(t, nErr, "Failed to import scheme: %v", err)

	assert.Equal(t, *data.Name, scheme.Name)
	assert.Equal(t, *data.DisplayName, scheme.DisplayName)
	assert.Equal(t, *data.Description, scheme.Description)
	assert.Equal(t, *data.Scope, scheme.Scope)

	role, nErr := th.App.Srv().Store.Role().GetByName(context.Background(), scheme.DefaultTeamAdminRole)
	require.NoError(t, nErr, "Should have found the imported role.")

	assert.Equal(t, *data.DefaultTeamAdminRole.DisplayName, role.DisplayName)
	assert.False(t, role.BuiltIn)
	assert.True(t, role.SchemeManaged)

	role, nErr = th.App.Srv().Store.Role().GetByName(context.Background(), scheme.DefaultTeamUserRole)
	require.NoError(t, nErr, "Should have found the imported role.")

	assert.Equal(t, *data.DefaultTeamUserRole.DisplayName, role.DisplayName)
	assert.False(t, role.BuiltIn)
	assert.True(t, role.SchemeManaged)

	role, nErr = th.App.Srv().Store.Role().GetByName(context.Background(), scheme.DefaultTeamGuestRole)
	require.NoError(t, nErr, "Should have found the imported role.")

	assert.Equal(t, *data.DefaultTeamGuestRole.DisplayName, role.DisplayName)
	assert.False(t, role.BuiltIn)
	assert.True(t, role.SchemeManaged)

	role, nErr = th.App.Srv().Store.Role().GetByName(context.Background(), scheme.DefaultChannelAdminRole)
	require.NoError(t, nErr, "Should have found the imported role.")

	assert.Equal(t, *data.DefaultChannelAdminRole.DisplayName, role.DisplayName)
	assert.False(t, role.BuiltIn)
	assert.True(t, role.SchemeManaged)

	role, nErr = th.App.Srv().Store.Role().GetByName(context.Background(), scheme.DefaultChannelUserRole)
	require.NoError(t, nErr, "Should have found the imported role.")

	assert.Equal(t, *data.DefaultChannelUserRole.DisplayName, role.DisplayName)
	assert.False(t, role.BuiltIn)
	assert.True(t, role.SchemeManaged)

	role, nErr = th.App.Srv().Store.Role().GetByName(context.Background(), scheme.DefaultChannelGuestRole)
	require.NoError(t, nErr, "Should have found the imported role.")

	assert.Equal(t, *data.DefaultChannelGuestRole.DisplayName, role.DisplayName)
	assert.False(t, role.BuiltIn)
	assert.True(t, role.SchemeManaged)

	// Try modifying all the fields and re-importing.
	data.DisplayName = ptrStr("new display name")
	data.Description = ptrStr("new description")

	err = th.App.importScheme(&data, false)
	require.Nil(t, err, "Should have succeeded: %v", err)

	scheme, nErr = th.App.Srv().Store.Scheme().GetByName(*data.Name)
	require.NoError(t, nErr, "Failed to import scheme: %v", err)

	assert.Equal(t, *data.Name, scheme.Name)
	assert.Equal(t, *data.DisplayName, scheme.DisplayName)
	assert.Equal(t, *data.Description, scheme.Description)
	assert.Equal(t, *data.Scope, scheme.Scope)

	role, nErr = th.App.Srv().Store.Role().GetByName(context.Background(), scheme.DefaultTeamAdminRole)
	require.NoError(t, nErr, "Should have found the imported role.")

	assert.Equal(t, *data.DefaultTeamAdminRole.DisplayName, role.DisplayName)
	assert.False(t, role.BuiltIn)
	assert.True(t, role.SchemeManaged)

	role, nErr = th.App.Srv().Store.Role().GetByName(context.Background(), scheme.DefaultTeamUserRole)
	require.NoError(t, nErr, "Should have found the imported role.")

	assert.Equal(t, *data.DefaultTeamUserRole.DisplayName, role.DisplayName)
	assert.False(t, role.BuiltIn)
	assert.True(t, role.SchemeManaged)

	role, nErr = th.App.Srv().Store.Role().GetByName(context.Background(), scheme.DefaultTeamGuestRole)
	require.NoError(t, nErr, "Should have found the imported role.")

	assert.Equal(t, *data.DefaultTeamGuestRole.DisplayName, role.DisplayName)
	assert.False(t, role.BuiltIn)
	assert.True(t, role.SchemeManaged)

	role, nErr = th.App.Srv().Store.Role().GetByName(context.Background(), scheme.DefaultChannelAdminRole)
	require.NoError(t, nErr, "Should have found the imported role.")

	assert.Equal(t, *data.DefaultChannelAdminRole.DisplayName, role.DisplayName)
	assert.False(t, role.BuiltIn)
	assert.True(t, role.SchemeManaged)

	role, nErr = th.App.Srv().Store.Role().GetByName(context.Background(), scheme.DefaultChannelUserRole)
	require.NoError(t, nErr, "Should have found the imported role.")

	assert.Equal(t, *data.DefaultChannelUserRole.DisplayName, role.DisplayName)
	assert.False(t, role.BuiltIn)
	assert.True(t, role.SchemeManaged)

	role, nErr = th.App.Srv().Store.Role().GetByName(context.Background(), scheme.DefaultChannelGuestRole)
	require.NoError(t, nErr, "Should have found the imported role.")

	assert.Equal(t, *data.DefaultChannelGuestRole.DisplayName, role.DisplayName)
	assert.False(t, role.BuiltIn)
	assert.True(t, role.SchemeManaged)

	// Try changing the scope of the scheme and reimporting.
	data.Scope = ptrStr("channel")

	err = th.App.importScheme(&data, false)
	require.NotNil(t, err, "Should have failed to import.")

	scheme, nErr = th.App.Srv().Store.Scheme().GetByName(*data.Name)
	require.NoError(t, nErr, "Failed to import scheme: %v", err)

	assert.Equal(t, *data.Name, scheme.Name)
	assert.Equal(t, *data.DisplayName, scheme.DisplayName)
	assert.Equal(t, *data.Description, scheme.Description)
	assert.Equal(t, "team", scheme.Scope)

}

func TestImportImportSchemeWithoutGuestRoles(t *testing.T) {
	th := Setup(t)
	defer th.TearDown()

	// Mark the phase 2 permissions migration as completed.
	th.App.Srv().Store.System().Save(&model.System{Name: model.MigrationKeyAdvancedPermissionsPhase2, Value: "true"})

	defer func() {
		th.App.Srv().Store.System().PermanentDeleteByName(model.MigrationKeyAdvancedPermissionsPhase2)
	}()

	// Try importing an invalid scheme in dryRun mode.
	data := imports.SchemeImportData{
		Name:  ptrStr(model.NewId()),
		Scope: ptrStr("team"),
		DefaultTeamUserRole: &imports.RoleImportData{
			Name:        ptrStr(model.NewId()),
			DisplayName: ptrStr(model.NewId()),
		},
		DefaultTeamAdminRole: &imports.RoleImportData{
			Name:        ptrStr(model.NewId()),
			DisplayName: ptrStr(model.NewId()),
		},
		DefaultChannelUserRole: &imports.RoleImportData{
			Name:        ptrStr(model.NewId()),
			DisplayName: ptrStr(model.NewId()),
		},
		DefaultChannelAdminRole: &imports.RoleImportData{
			Name:        ptrStr(model.NewId()),
			DisplayName: ptrStr(model.NewId()),
		},
		Description: ptrStr("description"),
	}

	err := th.App.importScheme(&data, true)
	require.NotNil(t, err, "Should have failed to import.")

	_, nErr := th.App.Srv().Store.Scheme().GetByName(*data.Name)
	require.Error(t, nErr, "Scheme should not have imported.")

	// Try importing a valid scheme in dryRun mode.
	data.DisplayName = ptrStr("display name")

	err = th.App.importScheme(&data, true)
	require.Nil(t, err, "Should have succeeded.")

	_, nErr = th.App.Srv().Store.Scheme().GetByName(*data.Name)
	require.Error(t, nErr, "Scheme should not have imported.")

	// Try importing an invalid scheme.
	data.DisplayName = nil

	err = th.App.importScheme(&data, false)
	require.NotNil(t, err, "Should have failed to import.")

	_, nErr = th.App.Srv().Store.Scheme().GetByName(*data.Name)
	require.Error(t, nErr, "Scheme should not have imported.")

	// Try importing a valid scheme with all params set.
	data.DisplayName = ptrStr("display name")

	err = th.App.importScheme(&data, false)
	require.Nil(t, err, "Should have succeeded.")

	scheme, nErr := th.App.Srv().Store.Scheme().GetByName(*data.Name)
	require.NoError(t, nErr, "Failed to import scheme: %v", err)

	assert.Equal(t, *data.Name, scheme.Name)
	assert.Equal(t, *data.DisplayName, scheme.DisplayName)
	assert.Equal(t, *data.Description, scheme.Description)
	assert.Equal(t, *data.Scope, scheme.Scope)

	role, nErr := th.App.Srv().Store.Role().GetByName(context.Background(), scheme.DefaultTeamAdminRole)
	require.NoError(t, nErr, "Should have found the imported role.")

	assert.Equal(t, *data.DefaultTeamAdminRole.DisplayName, role.DisplayName)
	assert.False(t, role.BuiltIn)
	assert.True(t, role.SchemeManaged)

	role, nErr = th.App.Srv().Store.Role().GetByName(context.Background(), scheme.DefaultTeamUserRole)
	require.NoError(t, nErr, "Should have found the imported role.")

	assert.Equal(t, *data.DefaultTeamUserRole.DisplayName, role.DisplayName)
	assert.False(t, role.BuiltIn)
	assert.True(t, role.SchemeManaged)

	role, nErr = th.App.Srv().Store.Role().GetByName(context.Background(), scheme.DefaultTeamGuestRole)
	require.NoError(t, nErr, "Should have found the imported role.")

	assert.Equal(t, *data.DefaultTeamGuestRole.DisplayName, role.DisplayName)
	assert.False(t, role.BuiltIn)
	assert.True(t, role.SchemeManaged)

	role, nErr = th.App.Srv().Store.Role().GetByName(context.Background(), scheme.DefaultChannelAdminRole)
	require.NoError(t, nErr, "Should have found the imported role.")

	assert.Equal(t, *data.DefaultChannelAdminRole.DisplayName, role.DisplayName)
	assert.False(t, role.BuiltIn)
	assert.True(t, role.SchemeManaged)

	role, nErr = th.App.Srv().Store.Role().GetByName(context.Background(), scheme.DefaultChannelUserRole)
	require.NoError(t, nErr, "Should have found the imported role.")

	assert.Equal(t, *data.DefaultChannelUserRole.DisplayName, role.DisplayName)
	assert.False(t, role.BuiltIn)
	assert.True(t, role.SchemeManaged)

	role, nErr = th.App.Srv().Store.Role().GetByName(context.Background(), scheme.DefaultChannelGuestRole)
	require.NoError(t, nErr, "Should have found the imported role.")

	assert.Equal(t, *data.DefaultChannelGuestRole.DisplayName, role.DisplayName)
	assert.False(t, role.BuiltIn)
	assert.True(t, role.SchemeManaged)

	// Try modifying all the fields and re-importing.
	data.DisplayName = ptrStr("new display name")
	data.Description = ptrStr("new description")

	err = th.App.importScheme(&data, false)
	require.Nil(t, err, "Should have succeeded: %v", err)

	scheme, nErr = th.App.Srv().Store.Scheme().GetByName(*data.Name)
	require.NoError(t, nErr, "Failed to import scheme: %v", err)

	assert.Equal(t, *data.Name, scheme.Name)
	assert.Equal(t, *data.DisplayName, scheme.DisplayName)
	assert.Equal(t, *data.Description, scheme.Description)
	assert.Equal(t, *data.Scope, scheme.Scope)

	role, nErr = th.App.Srv().Store.Role().GetByName(context.Background(), scheme.DefaultTeamAdminRole)
	require.NoError(t, nErr, "Should have found the imported role.")

	assert.Equal(t, *data.DefaultTeamAdminRole.DisplayName, role.DisplayName)
	assert.False(t, role.BuiltIn)
	assert.True(t, role.SchemeManaged)

	role, nErr = th.App.Srv().Store.Role().GetByName(context.Background(), scheme.DefaultTeamUserRole)
	require.NoError(t, nErr, "Should have found the imported role.")

	assert.Equal(t, *data.DefaultTeamUserRole.DisplayName, role.DisplayName)
	assert.False(t, role.BuiltIn)
	assert.True(t, role.SchemeManaged)

	role, nErr = th.App.Srv().Store.Role().GetByName(context.Background(), scheme.DefaultTeamGuestRole)
	require.NoError(t, nErr, "Should have found the imported role.")

	assert.Equal(t, *data.DefaultTeamGuestRole.DisplayName, role.DisplayName)
	assert.False(t, role.BuiltIn)
	assert.True(t, role.SchemeManaged)

	role, nErr = th.App.Srv().Store.Role().GetByName(context.Background(), scheme.DefaultChannelAdminRole)
	require.NoError(t, nErr, "Should have found the imported role.")

	assert.Equal(t, *data.DefaultChannelAdminRole.DisplayName, role.DisplayName)
	assert.False(t, role.BuiltIn)
	assert.True(t, role.SchemeManaged)

	role, nErr = th.App.Srv().Store.Role().GetByName(context.Background(), scheme.DefaultChannelUserRole)
	require.NoError(t, nErr, "Should have found the imported role.")

	assert.Equal(t, *data.DefaultChannelUserRole.DisplayName, role.DisplayName)
	assert.False(t, role.BuiltIn)
	assert.True(t, role.SchemeManaged)

	role, nErr = th.App.Srv().Store.Role().GetByName(context.Background(), scheme.DefaultChannelGuestRole)
	require.NoError(t, nErr, "Should have found the imported role.")

	assert.Equal(t, *data.DefaultChannelGuestRole.DisplayName, role.DisplayName)
	assert.False(t, role.BuiltIn)
	assert.True(t, role.SchemeManaged)

	// Try changing the scope of the scheme and reimporting.
	data.Scope = ptrStr("channel")

	err = th.App.importScheme(&data, false)
	require.NotNil(t, err, "Should have failed to import.")

	scheme, nErr = th.App.Srv().Store.Scheme().GetByName(*data.Name)
	require.NoError(t, nErr, "Failed to import scheme: %v", err)

	assert.Equal(t, *data.Name, scheme.Name)
	assert.Equal(t, *data.DisplayName, scheme.DisplayName)
	assert.Equal(t, *data.Description, scheme.Description)
	assert.Equal(t, "team", scheme.Scope)
}

func TestImportImportRole(t *testing.T) {
	th := Setup(t)
	defer th.TearDown()

	// Try importing an invalid role in dryRun mode.
	rid1 := model.NewId()
	data := imports.RoleImportData{
		Name: &rid1,
	}

	err := th.App.importRole(&data, true, false)
	require.NotNil(t, err, "Should have failed to import.")

	_, nErr := th.App.Srv().Store.Role().GetByName(context.Background(), rid1)
	require.Error(t, nErr, "Should have failed to import.")

	// Try importing the valid role in dryRun mode.
	data.DisplayName = ptrStr("display name")

	err = th.App.importRole(&data, true, false)
	require.Nil(t, err, "Should have succeeded.")

	_, nErr = th.App.Srv().Store.Role().GetByName(context.Background(), rid1)
	require.Error(t, nErr, "Role should not have imported as we are in dry run mode.")

	// Try importing an invalid role.
	data.DisplayName = nil

	err = th.App.importRole(&data, false, false)
	require.NotNil(t, err, "Should have failed to import.")

	_, nErr = th.App.Srv().Store.Role().GetByName(context.Background(), rid1)
	require.Error(t, nErr, "Role should not have imported.")

	// Try importing a valid role with all params set.
	data.DisplayName = ptrStr("display name")
	data.Description = ptrStr("description")
	data.Permissions = &[]string{"invite_user", "add_user_to_team"}

	err = th.App.importRole(&data, false, false)
	require.Nil(t, err, "Should have succeeded.")

	role, nErr := th.App.Srv().Store.Role().GetByName(context.Background(), rid1)
	require.NoError(t, nErr, "Should have found the imported role.")

	assert.Equal(t, *data.Name, role.Name)
	assert.Equal(t, *data.DisplayName, role.DisplayName)
	assert.Equal(t, *data.Description, role.Description)
	assert.Equal(t, *data.Permissions, role.Permissions)
	assert.False(t, role.BuiltIn)
	assert.False(t, role.SchemeManaged)

	// Try changing all the params and reimporting.
	data.DisplayName = ptrStr("new display name")
	data.Description = ptrStr("description")
	data.Permissions = &[]string{"use_slash_commands"}

	err = th.App.importRole(&data, false, true)
	require.Nil(t, err, "Should have succeeded. %v", err)

	role, nErr = th.App.Srv().Store.Role().GetByName(context.Background(), rid1)
	require.NoError(t, nErr, "Should have found the imported role.")

	assert.Equal(t, *data.Name, role.Name)
	assert.Equal(t, *data.DisplayName, role.DisplayName)
	assert.Equal(t, *data.Description, role.Description)
	assert.Equal(t, *data.Permissions, role.Permissions)
	assert.False(t, role.BuiltIn)
	assert.True(t, role.SchemeManaged)

	// Check that re-importing with only required fields doesn't update the others.
	data2 := imports.RoleImportData{
		Name:        &rid1,
		DisplayName: ptrStr("new display name again"),
	}

	err = th.App.importRole(&data2, false, false)
	require.Nil(t, err, "Should have succeeded.")

	role, nErr = th.App.Srv().Store.Role().GetByName(context.Background(), rid1)
	require.NoError(t, nErr, "Should have found the imported role.")

	assert.Equal(t, *data2.Name, role.Name)
	assert.Equal(t, *data2.DisplayName, role.DisplayName)
	assert.Equal(t, *data.Description, role.Description)
	assert.Equal(t, *data.Permissions, role.Permissions)
	assert.False(t, role.BuiltIn)
	assert.False(t, role.SchemeManaged)
}

func TestImportImportTeam(t *testing.T) {
	th := Setup(t)
	defer th.TearDown()

	// Mark the phase 2 permissions migration as completed.
	th.App.Srv().Store.System().Save(&model.System{Name: model.MigrationKeyAdvancedPermissionsPhase2, Value: "true"})

	defer func() {
		th.App.Srv().Store.System().PermanentDeleteByName(model.MigrationKeyAdvancedPermissionsPhase2)
	}()

	scheme1 := th.SetupTeamScheme()
	scheme2 := th.SetupTeamScheme()

	// Check how many teams are in the database.
	teamsCount, err := th.App.Srv().Store.Team().AnalyticsTeamCount(nil)
	require.NoError(t, err, "Failed to get team count.")

	data := imports.TeamImportData{
		Name:            ptrStr(model.NewId()),
		DisplayName:     ptrStr("Display Name"),
		Type:            ptrStr("XYZ"),
		Description:     ptrStr("The team description."),
		AllowOpenInvite: ptrBool(true),
		Scheme:          &scheme1.Name,
	}

	// Try importing an invalid team in dryRun mode.
	err = th.App.importTeam(th.Context, &data, true)
	require.Error(t, err, "Should have received an error importing an invalid team.")

	// Do a valid team in dry-run mode.
	data.Type = ptrStr("O")
	appErr := th.App.importTeam(th.Context, &data, true)
	require.Nil(t, appErr, "Received an error validating valid team.")

	// Check that no more teams are in the DB.
	th.CheckTeamCount(t, teamsCount)

	// Do an invalid team in apply mode, check db changes.
	data.Type = ptrStr("XYZ")
	err = th.App.importTeam(th.Context, &data, false)
	require.Error(t, err, "Import should have failed on invalid team.")

	// Check that no more teams are in the DB.
	th.CheckTeamCount(t, teamsCount)

	// Do a valid team in apply mode, check db changes.
	data.Type = ptrStr("O")
	appErr = th.App.importTeam(th.Context, &data, false)
	require.Nil(t, appErr, "Received an error importing valid team: %v", err)

	// Check that one more team is in the DB.
	th.CheckTeamCount(t, teamsCount+1)

	// Get the team and check that all the fields are correct.
	team, appErr := th.App.GetTeamByName(*data.Name)
	require.Nil(t, appErr, "Failed to get team from database.")

	assert.Equal(t, *data.DisplayName, team.DisplayName)
	assert.Equal(t, *data.Type, team.Type)
	assert.Equal(t, *data.Description, team.Description)
	assert.Equal(t, *data.AllowOpenInvite, team.AllowOpenInvite)
	assert.Equal(t, scheme1.Id, *team.SchemeId)

	// Alter all the fields of that team (apart from unique identifier) and import again.
	data.DisplayName = ptrStr("Display Name 2")
	data.Type = ptrStr("P")
	data.Description = ptrStr("The new description")
	data.AllowOpenInvite = ptrBool(false)
	data.Scheme = &scheme2.Name

	// Check that the original number of teams are again in the DB (because this query doesn't include deleted).
	data.Type = ptrStr("O")
	appErr = th.App.importTeam(th.Context, &data, false)
	require.Nil(t, appErr, "Received an error importing updated valid team.")

	th.CheckTeamCount(t, teamsCount+1)

	// Get the team and check that all fields are correct.
	team, appErr = th.App.GetTeamByName(*data.Name)
	require.Nil(t, appErr, "Failed to get team from database.")

	assert.Equal(t, *data.DisplayName, team.DisplayName)
	assert.Equal(t, *data.Type, team.Type)
	assert.Equal(t, *data.Description, team.Description)
	assert.Equal(t, *data.AllowOpenInvite, team.AllowOpenInvite)
	assert.Equal(t, scheme2.Id, *team.SchemeId)
}

func TestImportImportChannel(t *testing.T) {
	th := Setup(t)
	defer th.TearDown()

	// Mark the phase 2 permissions migration as completed.
	th.App.Srv().Store.System().Save(&model.System{Name: model.MigrationKeyAdvancedPermissionsPhase2, Value: "true"})

	defer func() {
		th.App.Srv().Store.System().PermanentDeleteByName(model.MigrationKeyAdvancedPermissionsPhase2)
	}()

	scheme1 := th.SetupChannelScheme()
	scheme2 := th.SetupChannelScheme()

	// Import a Team.
	teamName := model.NewRandomTeamName()
	th.App.importTeam(th.Context, &imports.TeamImportData{
		Name:        &teamName,
		DisplayName: ptrStr("Display Name"),
		Type:        ptrStr("O"),
	}, false)
	team, err := th.App.GetTeamByName(teamName)
	require.Nil(t, err, "Failed to get team from database.")

	// Check how many channels are in the database.
	channelCount, nErr := th.App.Srv().Store.Channel().AnalyticsTypeCount("", model.ChannelTypeOpen)
	require.NoError(t, nErr, "Failed to get team count.")

	// Do an invalid channel in dry-run mode.
	chanOpen := model.ChannelTypeOpen
	data := imports.ChannelImportData{
		Team:        &teamName,
		DisplayName: ptrStr("Display Name"),
		Type:        &chanOpen,
		Header:      ptrStr("Channel Header"),
		Purpose:     ptrStr("Channel Purpose"),
		Scheme:      &scheme1.Name,
	}
	err = th.App.importChannel(th.Context, &data, true)
	require.NotNil(t, err, "Expected error due to invalid name.")

	// Check that no more channels are in the DB.
	th.CheckChannelsCount(t, channelCount)

	// Do a valid channel with a nonexistent team in dry-run mode.
	data.Name = ptrStr("channelname")
	data.Team = ptrStr(model.NewId())
	err = th.App.importChannel(th.Context, &data, true)
	require.Nil(t, err, "Expected success as cannot validate channel name in dry run mode.")

	// Check that no more channels are in the DB.
	th.CheckChannelsCount(t, channelCount)

	// Do a valid channel in dry-run mode.
	data.Team = &teamName
	err = th.App.importChannel(th.Context, &data, true)
	require.Nil(t, err, "Expected success as valid team.")

	// Check that no more channels are in the DB.
	th.CheckChannelsCount(t, channelCount)

	// Do an invalid channel in apply mode.
	data.Name = nil
	err = th.App.importChannel(th.Context, &data, false)
	require.NotNil(t, err, "Expected error due to invalid name (apply mode).")

	// Check that no more channels are in the DB.
	th.CheckChannelsCount(t, channelCount)

	// Do a valid channel in apply mode with a non-existent team.
	data.Name = ptrStr("channelname")
	data.Team = ptrStr(model.NewId())
	err = th.App.importChannel(th.Context, &data, false)
	require.NotNil(t, err, "Expected error due to non-existent team (apply mode).")

	// Check that no more channels are in the DB.
	th.CheckChannelsCount(t, channelCount)

	// Do a valid channel in apply mode.
	data.Team = &teamName
	err = th.App.importChannel(th.Context, &data, false)
	require.Nil(t, err, "Expected success in apply mode")

	// Check that 1 more channel is in the DB.
	th.CheckChannelsCount(t, channelCount+1)

	// Get the Channel and check all the fields are correct.
	channel, err := th.App.GetChannelByName(th.Context, *data.Name, team.Id, false)
	require.Nil(t, err, "Failed to get channel from database.")

	assert.Equal(t, *data.Name, channel.Name)
	assert.Equal(t, *data.DisplayName, channel.DisplayName)
	assert.Equal(t, *data.Type, channel.Type)
	assert.Equal(t, *data.Header, channel.Header)
	assert.Equal(t, *data.Purpose, channel.Purpose)
	assert.Equal(t, scheme1.Id, *channel.SchemeId)

	// Alter all the fields of that channel.
	cTypePr := model.ChannelTypePrivate
	data.DisplayName = ptrStr("Changed Disp Name")
	data.Type = &cTypePr
	data.Header = ptrStr("New Header")
	data.Purpose = ptrStr("New Purpose")
	data.Scheme = &scheme2.Name
	err = th.App.importChannel(th.Context, &data, false)
	require.Nil(t, err, "Expected success in apply mode")

	// Check channel count the same.
	th.CheckChannelsCount(t, channelCount)

	// Get the Channel and check all the fields are correct.
	channel, err = th.App.GetChannelByName(th.Context, *data.Name, team.Id, false)
	require.Nil(t, err, "Failed to get channel from database.")

	assert.Equal(t, *data.Name, channel.Name)
	assert.Equal(t, *data.DisplayName, channel.DisplayName)
	assert.Equal(t, *data.Type, channel.Type)
	assert.Equal(t, *data.Header, channel.Header)
	assert.Equal(t, *data.Purpose, channel.Purpose)
	assert.Equal(t, scheme2.Id, *channel.SchemeId)
}

func TestImportImportUser(t *testing.T) {
	t.Skip("MM-43341")
	th := Setup(t)
	defer th.TearDown()

	// Check how many users are in the database.
	userCount, err := th.App.Srv().Store.User().Count(model.UserCountOptions{
		IncludeDeleted:     true,
		IncludeBotAccounts: false,
	})
	require.NoError(t, err, "Failed to get user count.")

	// Do an invalid user in dry-run mode.
	data := imports.UserImportData{
		Username: ptrStr(model.NewId()),
	}
	err = th.App.importUser(th.Context, &data, true)
	require.Error(t, err, "Should have failed to import invalid user.")

	// Check that no more users are in the DB.
	userCount2, err := th.App.Srv().Store.User().Count(model.UserCountOptions{
		IncludeDeleted:     true,
		IncludeBotAccounts: false,
	})
	require.NoError(t, err, "Failed to get user count.")
	assert.Equal(t, userCount, userCount2, "Unexpected number of users")

	// Do a valid user in dry-run mode.
	data = imports.UserImportData{
		Username: ptrStr(model.NewId()),
		Email:    ptrStr(model.NewId() + "@example.com"),
	}
	appErr := th.App.importUser(th.Context, &data, true)
	require.Nil(t, appErr, "Should have succeeded to import valid user.")

	// Check that no more users are in the DB.
	userCount3, err := th.App.Srv().Store.User().Count(model.UserCountOptions{
		IncludeDeleted:     true,
		IncludeBotAccounts: false,
	})
	require.NoError(t, err, "Failed to get user count.")
	assert.Equal(t, userCount, userCount3, "Unexpected number of users")

	// Do an invalid user in apply mode.
	data = imports.UserImportData{
		Username: ptrStr(model.NewId()),
	}
	err = th.App.importUser(th.Context, &data, false)
	require.Error(t, err, "Should have failed to import invalid user.")

	// Check that no more users are in the DB.
	userCount4, err := th.App.Srv().Store.User().Count(model.UserCountOptions{
		IncludeDeleted:     true,
		IncludeBotAccounts: false,
	})
	require.NoError(t, err, "Failed to get user count.")
	assert.Equal(t, userCount, userCount4, "Unexpected number of users")

	// Do a valid user in apply mode.
	username := model.NewId()
	testsDir, _ := fileutils.FindDir("tests")
	data = imports.UserImportData{
		ProfileImage: ptrStr(filepath.Join(testsDir, "test.png")),
		Username:     &username,
		Email:        ptrStr(model.NewId() + "@example.com"),
		Nickname:     ptrStr(model.NewId()),
		FirstName:    ptrStr(model.NewId()),
		LastName:     ptrStr(model.NewId()),
		Position:     ptrStr(model.NewId()),
	}
	appErr = th.App.importUser(th.Context, &data, false)
	require.Nil(t, appErr, "Should have succeeded to import valid user.")

	// Check that one more user is in the DB.
	userCount5, err := th.App.Srv().Store.User().Count(model.UserCountOptions{
		IncludeDeleted:     true,
		IncludeBotAccounts: false,
	})
	require.NoError(t, err, "Failed to get user count.")
	assert.Equal(t, userCount+1, userCount5, "Unexpected number of users")

	// Get the user and check all the fields are correct.
	user, err2 := th.App.GetUserByUsername(username)
	require.Nil(t, err2, "Failed to get user from database.")

	userBool := user.Email != *data.Email || user.Nickname != *data.Nickname || user.FirstName != *data.FirstName || user.LastName != *data.LastName || user.Position != *data.Position
	require.False(t, userBool, "User properties do not match Import Data.")

	// Check calculated properties.
	require.Empty(t, user.AuthService, "Expected Auth Service to be empty.")

	require.Empty(t, user.AuthData, "Expected AuthData to be empty.")

	require.NotEmpty(t, user.Password, "Expected password to be set.")

	require.True(t, user.EmailVerified, "Expected EmailVerified to be true.")

	require.Equal(t, user.Locale, *th.App.Config().LocalizationSettings.DefaultClientLocale, "Expected Locale to be the default.")

	require.Equal(t, user.Roles, "system_user", "Expected roles to be system_user")

	// Alter all the fields of that user.
	data.Email = ptrStr(model.NewId() + "@example.com")
	data.ProfileImage = ptrStr(filepath.Join(testsDir, "testgif.gif"))
	data.AuthService = ptrStr("ldap")
	data.AuthData = &username
	data.Nickname = ptrStr(model.NewId())
	data.FirstName = ptrStr(model.NewId())
	data.LastName = ptrStr(model.NewId())
	data.Position = ptrStr(model.NewId())
	data.Roles = ptrStr("system_admin system_user")
	data.Locale = ptrStr("zh_CN")

	appErr = th.App.importUser(th.Context, &data, false)
	require.Nil(t, appErr, "Should have succeeded to update valid user %v", err)

	// Check user count the same.
	userCount6, err := th.App.Srv().Store.User().Count(model.UserCountOptions{
		IncludeDeleted:     true,
		IncludeBotAccounts: false,
	})
	require.NoError(t, err, "Failed to get user count.")
	assert.Equal(t, userCount+1, userCount6, "Unexpected number of users")

	// Get the user and check all the fields are correct.
	user, err2 = th.App.GetUserByUsername(username)
	require.Nil(t, err2, "Failed to get user from database.")

	userBool = user.Email != *data.Email || user.Nickname != *data.Nickname || user.FirstName != *data.FirstName || user.LastName != *data.LastName || user.Position != *data.Position
	require.False(t, userBool, "Updated User properties do not match Import Data.")

	require.Equal(t, "ldap", user.AuthService, "Expected Auth Service to be ldap \"%v\"", user.AuthService)

	require.Equal(t, user.AuthData, data.AuthData, "Expected AuthData to be set.")

	require.Empty(t, user.Password, "Expected password to be empty.")

	require.True(t, user.EmailVerified, "Expected EmailVerified to be true.")

	require.Equal(t, *data.Locale, user.Locale, "Expected Locale to be the set.")

	require.Equal(t, *data.Roles, user.Roles, "Expected roles to be set: %v", user.Roles)

	// Check Password and AuthData together.
	data.Password = ptrStr("PasswordTest")
	appErr = th.App.importUser(th.Context, &data, false)
	require.NotNil(t, appErr, "Should have failed to import invalid user.")

	data.AuthData = nil
	data.AuthService = nil
	appErr = th.App.importUser(th.Context, &data, false)
	require.Nil(t, appErr, "Should have succeeded to update valid user %v", err)

	data.Password = ptrStr("")
	appErr = th.App.importUser(th.Context, &data, false)
	require.NotNil(t, appErr, "Should have failed to import invalid user.")

	data.Password = ptrStr(strings.Repeat("0123456789", 10))
	appErr = th.App.importUser(th.Context, &data, false)
	require.NotNil(t, appErr, "Should have failed to import invalid user.")

	data.Password = ptrStr("TestPassword")

	// Test team and channel memberships
	teamName := model.NewRandomTeamName()
	th.App.importTeam(th.Context, &imports.TeamImportData{
		Name:        &teamName,
		DisplayName: ptrStr("Display Name"),
		Type:        ptrStr("O"),
	}, false)
	team, appErr := th.App.GetTeamByName(teamName)
	require.Nil(t, appErr, "Failed to get team from database.")

	channelName := model.NewId()
	chanTypeOpen := model.ChannelTypeOpen
	th.App.importChannel(th.Context, &imports.ChannelImportData{
		Team:        &teamName,
		Name:        &channelName,
		DisplayName: ptrStr("Display Name"),
		Type:        &chanTypeOpen,
	}, false)
	channel, appErr := th.App.GetChannelByName(th.Context, channelName, team.Id, false)
	require.Nil(t, appErr, "Failed to get channel from database.")

	username = model.NewId()
	data = imports.UserImportData{
		Username:  &username,
		Email:     ptrStr(model.NewId() + "@example.com"),
		Nickname:  ptrStr(model.NewId()),
		FirstName: ptrStr(model.NewId()),
		LastName:  ptrStr(model.NewId()),
		Position:  ptrStr(model.NewId()),
	}

	teamMembers, appErr := th.App.GetTeamMembers(team.Id, 0, 1000, nil)
	require.Nil(t, appErr, "Failed to get team member count")
	teamMemberCount := len(teamMembers)

	channelMemberCount, appErr := th.App.GetChannelMemberCount(th.Context, channel.Id)
	require.Nil(t, appErr, "Failed to get channel member count")

	// Test with an invalid team & channel membership in dry-run mode.
	data.Teams = &[]imports.UserTeamImportData{
		{
			Roles: ptrStr("invalid"),
			Channels: &[]imports.UserChannelImportData{
				{
					Roles: ptrStr("invalid"),
				},
			},
		},
	}
	appErr = th.App.importUser(th.Context, &data, true)
	assert.NotNil(t, appErr)

	// Test with an unknown team name & invalid channel membership in dry-run mode.
	data.Teams = &[]imports.UserTeamImportData{
		{
			Name: ptrStr(model.NewId()),
			Channels: &[]imports.UserChannelImportData{
				{
					Roles: ptrStr("invalid"),
				},
			},
		},
	}
	appErr = th.App.importUser(th.Context, &data, true)
	assert.NotNil(t, appErr)

	// Test with a valid team & invalid channel membership in dry-run mode.
	data.Teams = &[]imports.UserTeamImportData{
		{
			Name: &teamName,
			Channels: &[]imports.UserChannelImportData{
				{
					Roles: ptrStr("invalid"),
				},
			},
		},
	}
	appErr = th.App.importUser(th.Context, &data, true)
	assert.NotNil(t, appErr)

	// Test with a valid team & unknown channel name in dry-run mode.
	data.Teams = &[]imports.UserTeamImportData{
		{
			Name: &teamName,
			Channels: &[]imports.UserChannelImportData{
				{
					Name: ptrStr(model.NewId()),
				},
			},
		},
	}
	appErr = th.App.importUser(th.Context, &data, true)
	assert.Nil(t, appErr)

	// Test with a valid team & valid channel name in dry-run mode.
	data.Teams = &[]imports.UserTeamImportData{
		{
			Name: &teamName,
			Channels: &[]imports.UserChannelImportData{
				{
					Name: &channelName,
				},
			},
		},
	}
	appErr = th.App.importUser(th.Context, &data, true)
	assert.Nil(t, appErr)

	// Check no new member objects were created because dry run mode.
	tmc, appErr := th.App.GetTeamMembers(team.Id, 0, 1000, nil)
	require.Nil(t, appErr, "Failed to get Team Member Count")
	require.Len(t, tmc, teamMemberCount, "Number of team members not as expected")

	cmc, appErr := th.App.GetChannelMemberCount(th.Context, channel.Id)
	require.Nil(t, appErr, "Failed to get Channel Member Count")
	require.Equal(t, channelMemberCount, cmc, "Number of channel members not as expected")

	// Test with an invalid team & channel membership in apply mode.
	data.Teams = &[]imports.UserTeamImportData{
		{
			Roles: ptrStr("invalid"),
			Channels: &[]imports.UserChannelImportData{
				{
					Roles: ptrStr("invalid"),
				},
			},
		},
	}
	appErr = th.App.importUser(th.Context, &data, false)
	assert.NotNil(t, appErr)

	// Test with an unknown team name & invalid channel membership in apply mode.
	data.Teams = &[]imports.UserTeamImportData{
		{
			Name: ptrStr(model.NewId()),
			Channels: &[]imports.UserChannelImportData{
				{
					Roles: ptrStr("invalid"),
				},
			},
		},
	}
	appErr = th.App.importUser(th.Context, &data, false)
	assert.NotNil(t, appErr)

	// Test with a valid team & invalid channel membership in apply mode.
	data.Teams = &[]imports.UserTeamImportData{
		{
			Name: &teamName,
			Channels: &[]imports.UserChannelImportData{
				{
					Roles: ptrStr("invalid"),
				},
			},
		},
	}
	appErr = th.App.importUser(th.Context, &data, false)
	assert.NotNil(t, appErr)

	// Check no new member objects were created because all tests should have failed so far.
	tmc, appErr = th.App.GetTeamMembers(team.Id, 0, 1000, nil)
	require.Nil(t, appErr, "Failed to get Team Member Count")
	require.Len(t, tmc, teamMemberCount)

	cmc, appErr = th.App.GetChannelMemberCount(th.Context, channel.Id)
	require.Nil(t, appErr, "Failed to get Channel Member Count")
	require.Equal(t, channelMemberCount, cmc)

	// Test with a valid team & unknown channel name in apply mode.
	data.Teams = &[]imports.UserTeamImportData{
		{
			Name: &teamName,
			Channels: &[]imports.UserChannelImportData{
				{
					Name: ptrStr(model.NewId()),
				},
			},
		},
	}
	appErr = th.App.importUser(th.Context, &data, false)
	assert.NotNil(t, appErr)

	// Check only new team member object created because dry run mode.
	tmc, appErr = th.App.GetTeamMembers(team.Id, 0, 1000, nil)
	require.Nil(t, appErr, "Failed to get Team Member Count")
	require.Len(t, tmc, teamMemberCount+1)

	cmc, appErr = th.App.GetChannelMemberCount(th.Context, channel.Id)
	require.Nil(t, appErr, "Failed to get Channel Member Count")
	require.Equal(t, channelMemberCount, cmc)

	// Check team member properties.
	user, appErr = th.App.GetUserByUsername(username)
	require.Nil(t, appErr, "Failed to get user from database.")

	teamMember, appErr := th.App.GetTeamMember(team.Id, user.Id)
	require.Nil(t, appErr, "Failed to get team member from database.")
	require.Equal(t, "team_user", teamMember.Roles)

	// Test with a valid team & valid channel name in apply mode.
	data.Teams = &[]imports.UserTeamImportData{
		{
			Name: &teamName,
			Channels: &[]imports.UserChannelImportData{
				{
					Name: &channelName,
				},
			},
		},
	}
	appErr = th.App.importUser(th.Context, &data, false)
	assert.Nil(t, appErr)

	// Check only new channel member object created because dry run mode.
	tmc, appErr = th.App.GetTeamMembers(team.Id, 0, 1000, nil)
	require.Nil(t, appErr, "Failed to get Team Member Count")
	require.Len(t, tmc, teamMemberCount+1, "Number of team members not as expected")

	cmc, appErr = th.App.GetChannelMemberCount(th.Context, channel.Id)
	require.Nil(t, appErr, "Failed to get Channel Member Count")
	require.Equal(t, channelMemberCount+1, cmc, "Number of channel members not as expected")

	// Check channel member properties.
	channelMember, appErr := th.App.GetChannelMember(th.Context, channel.Id, user.Id)
	require.Nil(t, appErr, "Failed to get channel member from database.")
	assert.Equal(t, "channel_user", channelMember.Roles)
	assert.Equal(t, "default", channelMember.NotifyProps[model.DesktopNotifyProp])
	assert.Equal(t, "default", channelMember.NotifyProps[model.PushNotifyProp])
	assert.Equal(t, "all", channelMember.NotifyProps[model.MarkUnreadNotifyProp])

	// Test with the properties of the team and channel membership changed.
	data.Teams = &[]imports.UserTeamImportData{
		{
			Name:  &teamName,
			Theme: ptrStr(`{"awayIndicator":"#DBBD4E","buttonBg":"#23A1FF","buttonColor":"#FFFFFF","centerChannelBg":"#ffffff","centerChannelColor":"#333333","codeTheme":"github","image":"/static/files/a4a388b38b32678e83823ef1b3e17766.png","linkColor":"#2389d7","mentionBg":"#2389d7","mentionColor":"#ffffff","mentionHighlightBg":"#fff2bb","mentionHighlightLink":"#2f81b7","newMessageSeparator":"#FF8800","onlineIndicator":"#7DBE00","sidebarBg":"#fafafa","sidebarHeaderBg":"#3481B9","sidebarHeaderTextColor":"#ffffff","sidebarText":"#333333","sidebarTextActiveBorder":"#378FD2","sidebarTextActiveColor":"#111111","sidebarTextHoverBg":"#e6f2fa","sidebarUnreadText":"#333333","type":"Mattermost"}`),
			Roles: ptrStr("team_user team_admin"),
			Channels: &[]imports.UserChannelImportData{
				{
					Name:  &channelName,
					Roles: ptrStr("channel_user channel_admin"),
					NotifyProps: &imports.UserChannelNotifyPropsImportData{
						Desktop:    ptrStr(model.UserNotifyMention),
						Mobile:     ptrStr(model.UserNotifyMention),
						MarkUnread: ptrStr(model.UserNotifyMention),
					},
					Favorite: ptrBool(true),
				},
			},
		},
	}
	appErr = th.App.importUser(th.Context, &data, false)
	assert.Nil(t, appErr)

	// Check both member properties.
	teamMember, appErr = th.App.GetTeamMember(team.Id, user.Id)
	require.Nil(t, appErr, "Failed to get team member from database.")
	require.Equal(t, "team_user team_admin", teamMember.Roles)

	channelMember, appErr = th.App.GetChannelMember(th.Context, channel.Id, user.Id)
	require.Nil(t, appErr, "Failed to get channel member Desktop from database.")
	assert.Equal(t, "channel_user channel_admin", channelMember.Roles)
	assert.Equal(t, model.UserNotifyMention, channelMember.NotifyProps[model.DesktopNotifyProp])
	assert.Equal(t, model.UserNotifyMention, channelMember.NotifyProps[model.PushNotifyProp])
	assert.Equal(t, model.UserNotifyMention, channelMember.NotifyProps[model.MarkUnreadNotifyProp])

	checkPreference(t, th.App, user.Id, model.PreferenceCategoryFavoriteChannel, channel.Id, "true")
	checkPreference(t, th.App, user.Id, model.PreferenceCategoryTheme, team.Id, *(*data.Teams)[0].Theme)

	// No more new member objects.
	tmc, appErr = th.App.GetTeamMembers(team.Id, 0, 1000, nil)
	require.Nil(t, appErr, "Failed to get Team Member Count")
	require.Len(t, tmc, teamMemberCount+1, "Number of team members not as expected")

	cmc, appErr = th.App.GetChannelMemberCount(th.Context, channel.Id)
	require.Nil(t, appErr, "Failed to get Channel Member Count")
	require.Equal(t, channelMemberCount+1, cmc, "Number of channel members not as expected")

	// Add a user with some preferences.
	username = model.NewId()
	data = imports.UserImportData{
		Username:           &username,
		Email:              ptrStr(model.NewId() + "@example.com"),
		Theme:              ptrStr(`{"awayIndicator":"#DCBD4E","buttonBg":"#23A2FF","buttonColor":"#FFFFFF","centerChannelBg":"#ffffff","centerChannelColor":"#333333","codeTheme":"github","image":"/static/files/a4a388b38b32678e83823ef1b3e17766.png","linkColor":"#2389d7","mentionBg":"#2389d7","mentionColor":"#ffffff","mentionHighlightBg":"#fff2bb","mentionHighlightLink":"#2f81b7","newMessageSeparator":"#FF8800","onlineIndicator":"#7DBE00","sidebarBg":"#fafafa","sidebarHeaderBg":"#3481B9","sidebarHeaderTextColor":"#ffffff","sidebarText":"#333333","sidebarTextActiveBorder":"#378FD2","sidebarTextActiveColor":"#111111","sidebarTextHoverBg":"#e6f2fa","sidebarUnreadText":"#333333","type":"Mattermost"}`),
		UseMilitaryTime:    ptrStr("true"),
		CollapsePreviews:   ptrStr("true"),
		MessageDisplay:     ptrStr("compact"),
		ColorizeUsernames:  ptrStr("true"),
		ChannelDisplayMode: ptrStr("centered"),
		TutorialStep:       ptrStr("3"),
		UseMarkdownPreview: ptrStr("true"),
		UseFormatting:      ptrStr("true"),
		ShowUnreadSection:  ptrStr("true"),
		EmailInterval:      ptrStr("immediately"),
	}
	appErr = th.App.importUser(th.Context, &data, false)
	assert.Nil(t, appErr)

	// Check their values.
	user, appErr = th.App.GetUserByUsername(username)
	require.Nil(t, appErr, "Failed to get user from database.")

	checkPreference(t, th.App, user.Id, model.PreferenceCategoryTheme, "", *data.Theme)
	checkPreference(t, th.App, user.Id, model.PreferenceCategoryDisplaySettings, model.PreferenceNameUseMilitaryTime, *data.UseMilitaryTime)
	checkPreference(t, th.App, user.Id, model.PreferenceCategoryDisplaySettings, model.PreferenceNameCollapseSetting, *data.CollapsePreviews)
	checkPreference(t, th.App, user.Id, model.PreferenceCategoryDisplaySettings, model.PreferenceNameMessageDisplay, *data.MessageDisplay)
	checkPreference(t, th.App, user.Id, model.PreferenceCategoryDisplaySettings, model.PreferenceNameColorizeUsernames, *data.ColorizeUsernames)
	checkPreference(t, th.App, user.Id, model.PreferenceCategoryDisplaySettings, model.PreferenceNameChannelDisplayMode, *data.ChannelDisplayMode)
	checkPreference(t, th.App, user.Id, model.PreferenceCategoryTutorialSteps, user.Id, *data.TutorialStep)
	checkPreference(t, th.App, user.Id, model.PreferenceCategoryAdvancedSettings, "feature_enabled_markdown_preview", *data.UseMarkdownPreview)
	checkPreference(t, th.App, user.Id, model.PreferenceCategoryAdvancedSettings, "formatting", *data.UseFormatting)
	checkPreference(t, th.App, user.Id, model.PreferenceCategorySidebarSettings, "show_unread_section", *data.ShowUnreadSection)
	checkPreference(t, th.App, user.Id, model.PreferenceCategoryNotifications, model.PreferenceNameEmailInterval, "30")

	// Change those preferences.
	data = imports.UserImportData{
		Username:           &username,
		Email:              ptrStr(model.NewId() + "@example.com"),
		Theme:              ptrStr(`{"awayIndicator":"#123456","buttonBg":"#23A2FF","buttonColor":"#FFFFFF","centerChannelBg":"#ffffff","centerChannelColor":"#333333","codeTheme":"github","image":"/static/files/a4a388b38b32678e83823ef1b3e17766.png","linkColor":"#2389d7","mentionBg":"#2389d7","mentionColor":"#ffffff","mentionHighlightBg":"#fff2bb","mentionHighlightLink":"#2f81b7","newMessageSeparator":"#FF8800","onlineIndicator":"#7DBE00","sidebarBg":"#fafafa","sidebarHeaderBg":"#3481B9","sidebarHeaderTextColor":"#ffffff","sidebarText":"#333333","sidebarTextActiveBorder":"#378FD2","sidebarTextActiveColor":"#111111","sidebarTextHoverBg":"#e6f2fa","sidebarUnreadText":"#333333","type":"Mattermost"}`),
		UseMilitaryTime:    ptrStr("false"),
		CollapsePreviews:   ptrStr("false"),
		MessageDisplay:     ptrStr("clean"),
		ColorizeUsernames:  ptrStr("false"),
		ChannelDisplayMode: ptrStr("full"),
		TutorialStep:       ptrStr("2"),
		EmailInterval:      ptrStr("hour"),
	}
	appErr = th.App.importUser(th.Context, &data, false)
	assert.Nil(t, appErr)

	// Check their values again.
	checkPreference(t, th.App, user.Id, model.PreferenceCategoryTheme, "", *data.Theme)
	checkPreference(t, th.App, user.Id, model.PreferenceCategoryDisplaySettings, model.PreferenceNameUseMilitaryTime, *data.UseMilitaryTime)
	checkPreference(t, th.App, user.Id, model.PreferenceCategoryDisplaySettings, model.PreferenceNameCollapseSetting, *data.CollapsePreviews)
	checkPreference(t, th.App, user.Id, model.PreferenceCategoryDisplaySettings, model.PreferenceNameMessageDisplay, *data.MessageDisplay)
	checkPreference(t, th.App, user.Id, model.PreferenceCategoryDisplaySettings, model.PreferenceNameColorizeUsernames, *data.ColorizeUsernames)
	checkPreference(t, th.App, user.Id, model.PreferenceCategoryDisplaySettings, model.PreferenceNameChannelDisplayMode, *data.ChannelDisplayMode)
	checkPreference(t, th.App, user.Id, model.PreferenceCategoryTutorialSteps, user.Id, *data.TutorialStep)
	checkPreference(t, th.App, user.Id, model.PreferenceCategoryNotifications, model.PreferenceNameEmailInterval, "3600")

	// Set Notify Without mention keys
	data.NotifyProps = &imports.UserNotifyPropsImportData{
		Desktop:          ptrStr(model.UserNotifyAll),
		DesktopSound:     ptrStr("true"),
		Email:            ptrStr("true"),
		Mobile:           ptrStr(model.UserNotifyAll),
		MobilePushStatus: ptrStr(model.StatusOnline),
		ChannelTrigger:   ptrStr("true"),
		CommentsTrigger:  ptrStr(model.CommentsNotifyRoot),
	}
	appErr = th.App.importUser(th.Context, &data, false)
	assert.Nil(t, appErr)

	user, appErr = th.App.GetUserByUsername(username)
	require.Nil(t, appErr, "Failed to get user from database.")

	checkNotifyProp(t, user, model.DesktopNotifyProp, model.UserNotifyAll)
	checkNotifyProp(t, user, model.DesktopSoundNotifyProp, "true")
	checkNotifyProp(t, user, model.EmailNotifyProp, "true")
	checkNotifyProp(t, user, model.PushNotifyProp, model.UserNotifyAll)
	checkNotifyProp(t, user, model.PushStatusNotifyProp, model.StatusOnline)
	checkNotifyProp(t, user, model.ChannelMentionsNotifyProp, "true")
	checkNotifyProp(t, user, model.CommentsNotifyProp, model.CommentsNotifyRoot)
	checkNotifyProp(t, user, model.MentionKeysNotifyProp, "")

	// Set Notify Props with Mention keys
	data.NotifyProps = &imports.UserNotifyPropsImportData{
		Desktop:          ptrStr(model.UserNotifyAll),
		DesktopSound:     ptrStr("true"),
		Email:            ptrStr("true"),
		Mobile:           ptrStr(model.UserNotifyAll),
		MobilePushStatus: ptrStr(model.StatusOnline),
		ChannelTrigger:   ptrStr("true"),
		CommentsTrigger:  ptrStr(model.CommentsNotifyRoot),
		MentionKeys:      ptrStr("valid,misc"),
	}
	appErr = th.App.importUser(th.Context, &data, false)
	assert.Nil(t, appErr)

	user, appErr = th.App.GetUserByUsername(username)
	require.Nil(t, appErr, "Failed to get user from database.")

	checkNotifyProp(t, user, model.DesktopNotifyProp, model.UserNotifyAll)
	checkNotifyProp(t, user, model.DesktopSoundNotifyProp, "true")
	checkNotifyProp(t, user, model.EmailNotifyProp, "true")
	checkNotifyProp(t, user, model.PushNotifyProp, model.UserNotifyAll)
	checkNotifyProp(t, user, model.PushStatusNotifyProp, model.StatusOnline)
	checkNotifyProp(t, user, model.ChannelMentionsNotifyProp, "true")
	checkNotifyProp(t, user, model.CommentsNotifyProp, model.CommentsNotifyRoot)
	checkNotifyProp(t, user, model.MentionKeysNotifyProp, "valid,misc")

	// Change Notify Props with mention keys
	data.NotifyProps = &imports.UserNotifyPropsImportData{
		Desktop:          ptrStr(model.UserNotifyMention),
		DesktopSound:     ptrStr("false"),
		Email:            ptrStr("false"),
		Mobile:           ptrStr(model.UserNotifyNone),
		MobilePushStatus: ptrStr(model.StatusAway),
		ChannelTrigger:   ptrStr("false"),
		CommentsTrigger:  ptrStr(model.CommentsNotifyAny),
		MentionKeys:      ptrStr("misc"),
	}
	appErr = th.App.importUser(th.Context, &data, false)
	assert.Nil(t, appErr)

	user, appErr = th.App.GetUserByUsername(username)
	require.Nil(t, appErr, "Failed to get user from database.")

	checkNotifyProp(t, user, model.DesktopNotifyProp, model.UserNotifyMention)
	checkNotifyProp(t, user, model.DesktopSoundNotifyProp, "false")
	checkNotifyProp(t, user, model.EmailNotifyProp, "false")
	checkNotifyProp(t, user, model.PushNotifyProp, model.UserNotifyNone)
	checkNotifyProp(t, user, model.PushStatusNotifyProp, model.StatusAway)
	checkNotifyProp(t, user, model.ChannelMentionsNotifyProp, "false")
	checkNotifyProp(t, user, model.CommentsNotifyProp, model.CommentsNotifyAny)
	checkNotifyProp(t, user, model.MentionKeysNotifyProp, "misc")

	// Change Notify Props without mention keys
	data.NotifyProps = &imports.UserNotifyPropsImportData{
		Desktop:          ptrStr(model.UserNotifyMention),
		DesktopSound:     ptrStr("false"),
		Email:            ptrStr("false"),
		Mobile:           ptrStr(model.UserNotifyNone),
		MobilePushStatus: ptrStr(model.StatusAway),
		ChannelTrigger:   ptrStr("false"),
		CommentsTrigger:  ptrStr(model.CommentsNotifyAny),
	}
	appErr = th.App.importUser(th.Context, &data, false)
	assert.Nil(t, appErr)

	user, appErr = th.App.GetUserByUsername(username)
	require.Nil(t, appErr, "Failed to get user from database.")

	checkNotifyProp(t, user, model.DesktopNotifyProp, model.UserNotifyMention)
	checkNotifyProp(t, user, model.DesktopSoundNotifyProp, "false")
	checkNotifyProp(t, user, model.EmailNotifyProp, "false")
	checkNotifyProp(t, user, model.PushNotifyProp, model.UserNotifyNone)
	checkNotifyProp(t, user, model.PushStatusNotifyProp, model.StatusAway)
	checkNotifyProp(t, user, model.ChannelMentionsNotifyProp, "false")
	checkNotifyProp(t, user, model.CommentsNotifyProp, model.CommentsNotifyAny)
	checkNotifyProp(t, user, model.MentionKeysNotifyProp, "misc")

	// Check Notify Props get set on *create* user.
	username = model.NewId()
	data = imports.UserImportData{
		Username: &username,
		Email:    ptrStr(model.NewId() + "@example.com"),
	}
	data.NotifyProps = &imports.UserNotifyPropsImportData{
		Desktop:          ptrStr(model.UserNotifyMention),
		DesktopSound:     ptrStr("false"),
		Email:            ptrStr("false"),
		Mobile:           ptrStr(model.UserNotifyNone),
		MobilePushStatus: ptrStr(model.StatusAway),
		ChannelTrigger:   ptrStr("false"),
		CommentsTrigger:  ptrStr(model.CommentsNotifyAny),
		MentionKeys:      ptrStr("misc"),
	}

	appErr = th.App.importUser(th.Context, &data, false)
	assert.Nil(t, appErr)

	user, appErr = th.App.GetUserByUsername(username)
	require.Nil(t, appErr, "Failed to get user from database.")

	checkNotifyProp(t, user, model.DesktopNotifyProp, model.UserNotifyMention)
	checkNotifyProp(t, user, model.DesktopSoundNotifyProp, "false")
	checkNotifyProp(t, user, model.EmailNotifyProp, "false")
	checkNotifyProp(t, user, model.PushNotifyProp, model.UserNotifyNone)
	checkNotifyProp(t, user, model.PushStatusNotifyProp, model.StatusAway)
	checkNotifyProp(t, user, model.ChannelMentionsNotifyProp, "false")
	checkNotifyProp(t, user, model.CommentsNotifyProp, model.CommentsNotifyAny)
	checkNotifyProp(t, user, model.MentionKeysNotifyProp, "misc")

	// Test importing a user with roles set to a team and a channel which are affected by an override scheme.
	// The import subsystem should translate `channel_admin/channel_user/team_admin/team_user`
	// to the appropriate scheme-managed-role booleans.

	// Mark the phase 2 permissions migration as completed.
	th.App.Srv().Store.System().Save(&model.System{Name: model.MigrationKeyAdvancedPermissionsPhase2, Value: "true"})

	defer func() {
		th.App.Srv().Store.System().PermanentDeleteByName(model.MigrationKeyAdvancedPermissionsPhase2)
	}()

	teamSchemeData := &imports.SchemeImportData{
		Name:        ptrStr(model.NewId()),
		DisplayName: ptrStr(model.NewId()),
		Scope:       ptrStr("team"),
		DefaultTeamGuestRole: &imports.RoleImportData{
			Name:        ptrStr(model.NewId()),
			DisplayName: ptrStr(model.NewId()),
		},
		DefaultTeamUserRole: &imports.RoleImportData{
			Name:        ptrStr(model.NewId()),
			DisplayName: ptrStr(model.NewId()),
		},
		DefaultTeamAdminRole: &imports.RoleImportData{
			Name:        ptrStr(model.NewId()),
			DisplayName: ptrStr(model.NewId()),
		},
		DefaultChannelGuestRole: &imports.RoleImportData{
			Name:        ptrStr(model.NewId()),
			DisplayName: ptrStr(model.NewId()),
		},
		DefaultChannelUserRole: &imports.RoleImportData{
			Name:        ptrStr(model.NewId()),
			DisplayName: ptrStr(model.NewId()),
		},
		DefaultChannelAdminRole: &imports.RoleImportData{
			Name:        ptrStr(model.NewId()),
			DisplayName: ptrStr(model.NewId()),
		},
		Description: ptrStr("description"),
	}

	appErr = th.App.importScheme(teamSchemeData, false)
	assert.Nil(t, appErr)

	teamScheme, nErr := th.App.Srv().Store.Scheme().GetByName(*teamSchemeData.Name)
	require.NoError(t, nErr, "Failed to import scheme")

	teamData := &imports.TeamImportData{
		Name:            ptrStr(NewTestId()),
		DisplayName:     ptrStr("Display Name"),
		Type:            ptrStr("O"),
		Description:     ptrStr("The team description."),
		AllowOpenInvite: ptrBool(true),
		Scheme:          &teamScheme.Name,
	}
	appErr = th.App.importTeam(th.Context, teamData, false)
	assert.Nil(t, appErr)
	team, appErr = th.App.GetTeamByName(teamName)
	require.Nil(t, appErr, "Failed to get team from database.")

	channelData := &imports.ChannelImportData{
		Team:        &teamName,
		Name:        ptrStr(NewTestId()),
		DisplayName: ptrStr("Display Name"),
		Type:        &chanTypeOpen,
		Header:      ptrStr("Channel Header"),
		Purpose:     ptrStr("Channel Purpose"),
	}
	appErr = th.App.importChannel(th.Context, channelData, false)
	assert.Nil(t, appErr)
	channel, appErr = th.App.GetChannelByName(th.Context, *channelData.Name, team.Id, false)
	require.Nil(t, appErr, "Failed to get channel from database")

	// Test with a valid team & valid channel name in apply mode.
	userData := &imports.UserImportData{
		Username: &username,
		Email:    ptrStr(model.NewId() + "@example.com"),
		Teams: &[]imports.UserTeamImportData{
			{
				Name:  &team.Name,
				Roles: ptrStr("team_user team_admin"),
				Channels: &[]imports.UserChannelImportData{
					{
						Name:  &channel.Name,
						Roles: ptrStr("channel_admin channel_user"),
					},
				},
			},
		},
	}
	appErr = th.App.importUser(th.Context, userData, false)
	assert.Nil(t, appErr)

	user, appErr = th.App.GetUserByUsername(*userData.Username)
	require.Nil(t, appErr, "Failed to get user from database.")

	teamMember, appErr = th.App.GetTeamMember(team.Id, user.Id)
	require.Nil(t, appErr, "Failed to get the team member")

	assert.True(t, teamMember.SchemeAdmin)
	assert.True(t, teamMember.SchemeUser)
	assert.False(t, teamMember.SchemeGuest)
	assert.Equal(t, "", teamMember.ExplicitRoles)

	channelMember, appErr = th.App.GetChannelMember(th.Context, channel.Id, user.Id)
	require.Nil(t, appErr, "Failed to get the channel member")

	assert.True(t, channelMember.SchemeAdmin)
	assert.True(t, channelMember.SchemeUser)
	assert.False(t, channelMember.SchemeGuest)
	assert.Equal(t, "", channelMember.ExplicitRoles)

	// Test importing deleted user with a valid team & valid channel name in apply mode.
	username = model.NewId()
	deleteAt := model.GetMillis()
	deletedUserData := &imports.UserImportData{
		Username: &username,
		DeleteAt: &deleteAt,
		Email:    ptrStr(model.NewId() + "@example.com"),
		Teams: &[]imports.UserTeamImportData{
			{
				Name:  &team.Name,
				Roles: ptrStr("team_user"),
				Channels: &[]imports.UserChannelImportData{
					{
						Name:  &channel.Name,
						Roles: ptrStr("channel_user"),
					},
				},
			},
		},
	}
	appErr = th.App.importUser(th.Context, deletedUserData, false)
	assert.Nil(t, appErr)

	user, appErr = th.App.GetUserByUsername(*deletedUserData.Username)
	require.Nil(t, appErr, "Failed to get user from database.")

	teamMember, appErr = th.App.GetTeamMember(team.Id, user.Id)
	require.Nil(t, appErr, "Failed to get the team member")

	assert.False(t, teamMember.SchemeAdmin)
	assert.True(t, teamMember.SchemeUser)
	assert.False(t, teamMember.SchemeGuest)
	assert.Equal(t, "", teamMember.ExplicitRoles)

	channelMember, appErr = th.App.GetChannelMember(th.Context, channel.Id, user.Id)
	require.Nil(t, appErr, "Failed to get the channel member")

	assert.False(t, teamMember.SchemeAdmin)
	assert.True(t, channelMember.SchemeUser)
	assert.False(t, teamMember.SchemeGuest)
	assert.Equal(t, "", channelMember.ExplicitRoles)

	// Test importing deleted guest with a valid team & valid channel name in apply mode.
	username = model.NewId()
	deleteAt = model.GetMillis()
	deletedGuestData := &imports.UserImportData{
		Username: &username,
		DeleteAt: &deleteAt,
		Email:    ptrStr(model.NewId() + "@example.com"),
		Teams: &[]imports.UserTeamImportData{
			{
				Name:  &team.Name,
				Roles: ptrStr("team_guest"),
				Channels: &[]imports.UserChannelImportData{
					{
						Name:  &channel.Name,
						Roles: ptrStr("channel_guest"),
					},
				},
			},
		},
	}
	appErr = th.App.importUser(th.Context, deletedGuestData, false)
	assert.Nil(t, appErr)

	user, appErr = th.App.GetUserByUsername(*deletedGuestData.Username)
	require.Nil(t, appErr, "Failed to get user from database.")

	teamMember, appErr = th.App.GetTeamMember(team.Id, user.Id)
	require.Nil(t, appErr, "Failed to get the team member")

	assert.False(t, teamMember.SchemeAdmin)
	assert.False(t, teamMember.SchemeUser)
	assert.True(t, teamMember.SchemeGuest)
	assert.Equal(t, "", teamMember.ExplicitRoles)

	channelMember, appErr = th.App.GetChannelMember(th.Context, channel.Id, user.Id)
	require.Nil(t, appErr, "Failed to get the channel member")

	assert.False(t, teamMember.SchemeAdmin)
	assert.False(t, channelMember.SchemeUser)
	assert.True(t, teamMember.SchemeGuest)
	assert.Equal(t, "", channelMember.ExplicitRoles)
}

func TestImportUserTeams(t *testing.T) {
	th := Setup(t).InitBasic()
	defer th.TearDown()
	team2 := th.CreateTeam()
	channel2 := th.CreateChannel(th.Context, th.BasicTeam)
	channel3 := th.CreateChannel(th.Context, team2)
	customRole := th.CreateRole("test_custom_role")
	sampleTheme := "{\"test\":\"#abcdef\"}"

	tt := []struct {
		name                  string
		data                  *[]imports.UserTeamImportData
		expectedError         bool
		expectedUserTeams     int
		expectedUserChannels  int
		expectedExplicitRoles string
		expectedRoles         string
		expectedTheme         string
	}{
		{
			name: "Not existing team should fail",
			data: &[]imports.UserTeamImportData{
				{
					Name: model.NewString("not-existing-team-name"),
				},
			},
			expectedError: true,
		},
		{
			name:                 "nil data shouldn't do anything",
			expectedError:        false,
			expectedUserTeams:    0,
			expectedUserChannels: 0,
		},
		{
			name: "Should fail if one of the roles doesn't exists",
			data: &[]imports.UserTeamImportData{
				{
					Name:  &th.BasicTeam.Name,
					Roles: model.NewString("not-existing-role"),
				},
			},
			expectedError:         true,
			expectedUserTeams:     1,
			expectedUserChannels:  0,
			expectedExplicitRoles: "",
			expectedRoles:         "team_user",
		},
		{
			name: "Should success to import explicit role",
			data: &[]imports.UserTeamImportData{
				{
					Name:  &th.BasicTeam.Name,
					Roles: &customRole.Name,
				},
			},
			expectedError:         false,
			expectedUserTeams:     1,
			expectedUserChannels:  1,
			expectedExplicitRoles: customRole.Name,
			expectedRoles:         customRole.Name + " team_user",
		},
		{
			name: "Should success to import admin role",
			data: &[]imports.UserTeamImportData{
				{
					Name:  &th.BasicTeam.Name,
					Roles: model.NewString(model.TeamAdminRoleId),
				},
			},
			expectedError:         false,
			expectedUserTeams:     1,
			expectedUserChannels:  1,
			expectedExplicitRoles: "",
			expectedRoles:         "team_user team_admin",
		},
		{
			name: "Should success to import with theme",
			data: &[]imports.UserTeamImportData{
				{
					Name:  &th.BasicTeam.Name,
					Theme: &sampleTheme,
				},
			},
			expectedError:         false,
			expectedUserTeams:     1,
			expectedUserChannels:  1,
			expectedExplicitRoles: "",
			expectedRoles:         "team_user",
			expectedTheme:         sampleTheme,
		},
		{
			name: "Team without channels must add the default channel",
			data: &[]imports.UserTeamImportData{
				{
					Name: &th.BasicTeam.Name,
				},
			},
			expectedError:         false,
			expectedUserTeams:     1,
			expectedUserChannels:  1,
			expectedExplicitRoles: "",
			expectedRoles:         "team_user",
		},
		{
			name: "Team with default channel must add only the default channel",
			data: &[]imports.UserTeamImportData{
				{
					Name: &th.BasicTeam.Name,
					Channels: &[]imports.UserChannelImportData{
						{
							Name: ptrStr(model.DefaultChannelName),
						},
					},
				},
			},
			expectedError:         false,
			expectedUserTeams:     1,
			expectedUserChannels:  1,
			expectedExplicitRoles: "",
			expectedRoles:         "team_user",
		},
		{
			name: "Team with non default channel must add default channel and the other channel",
			data: &[]imports.UserTeamImportData{
				{
					Name: &th.BasicTeam.Name,
					Channels: &[]imports.UserChannelImportData{
						{
							Name: &th.BasicChannel.Name,
						},
					},
				},
			},
			expectedError:         false,
			expectedUserTeams:     1,
			expectedUserChannels:  2,
			expectedExplicitRoles: "",
			expectedRoles:         "team_user",
		},
		{
			name: "Multiple teams with multiple channels each",
			data: &[]imports.UserTeamImportData{
				{
					Name: &th.BasicTeam.Name,
					Channels: &[]imports.UserChannelImportData{
						{
							Name: &th.BasicChannel.Name,
						},
						{
							Name: &channel2.Name,
						},
					},
				},
				{
					Name: &team2.Name,
					Channels: &[]imports.UserChannelImportData{
						{
							Name: &channel3.Name,
						},
						{
							Name: model.NewString("town-square"),
						},
					},
				},
			},
			expectedError:        false,
			expectedUserTeams:    2,
			expectedUserChannels: 5,
		},
	}

	for _, tc := range tt {
		t.Run(tc.name, func(t *testing.T) {
			user := th.CreateUser()

			// Two times import must end with the same results
			for x := 0; x < 2; x++ {
				err := th.App.importUserTeams(th.Context, user, tc.data)
				if tc.expectedError {
					require.NotNil(t, err)
				} else {
					require.Nil(t, err)
				}
				teamMembers, nErr := th.App.Srv().Store.Team().GetTeamsForUser(context.Background(), user.Id, "", true)
				require.NoError(t, nErr)
				require.Len(t, teamMembers, tc.expectedUserTeams)
				if tc.expectedUserTeams == 1 {
					require.Equal(t, tc.expectedExplicitRoles, teamMembers[0].ExplicitRoles, "Not matching expected explicit roles")
					require.Equal(t, tc.expectedRoles, teamMembers[0].Roles, "not matching expected roles")
					if tc.expectedTheme != "" {
						pref, prefErr := th.App.Srv().Store.Preference().Get(user.Id, model.PreferenceCategoryTheme, teamMembers[0].TeamId)
						require.NoError(t, prefErr)
						require.Equal(t, tc.expectedTheme, pref.Value)
					}
				}

				totalMembers := 0
				for _, teamMember := range teamMembers {
					channelMembers, err := th.App.Srv().Store.Channel().GetMembersForUser(teamMember.TeamId, user.Id)
					require.NoError(t, err)
					totalMembers += len(channelMembers)
				}
				require.Equal(t, tc.expectedUserChannels, totalMembers)
			}
		})
	}

	t.Run("Should fail if the MaxUserPerTeam is reached", func(t *testing.T) {
		user := th.CreateUser()
		data := &[]imports.UserTeamImportData{
			{
				Name: &th.BasicTeam.Name,
			},
		}
		th.App.UpdateConfig(func(cfg *model.Config) { *cfg.TeamSettings.MaxUsersPerTeam = 1 })
		defer th.App.UpdateConfig(func(cfg *model.Config) { *cfg.TeamSettings.MaxUsersPerTeam = 100 })
		err := th.App.importUserTeams(th.Context, user, data)
		require.NotNil(t, err)
	})
}

func TestImportUserChannels(t *testing.T) {
	th := Setup(t).InitBasic()
	defer th.TearDown()
	channel2 := th.CreateChannel(th.Context, th.BasicTeam)
	customRole := th.CreateRole("test_custom_role")
	sampleNotifyProps := imports.UserChannelNotifyPropsImportData{
		Desktop:    model.NewString("all"),
		Mobile:     model.NewString("none"),
		MarkUnread: model.NewString("all"),
	}

	tt := []struct {
		name                  string
		data                  *[]imports.UserChannelImportData
		expectedError         bool
		expectedUserChannels  int
		expectedExplicitRoles string
		expectedRoles         string
		expectedNotifyProps   *imports.UserChannelNotifyPropsImportData
	}{
		{
			name: "Not existing channel should fail",
			data: &[]imports.UserChannelImportData{
				{
					Name: model.NewString("not-existing-channel-name"),
				},
			},
			expectedError: true,
		},
		{
			name:                 "nil data shouldn't do anything",
			expectedError:        false,
			expectedUserChannels: 0,
		},
		{
			name: "Should fail if one of the roles doesn't exists",
			data: &[]imports.UserChannelImportData{
				{
					Name:  &th.BasicChannel.Name,
					Roles: model.NewString("not-existing-role"),
				},
			},
			expectedError:         true,
			expectedUserChannels:  1,
			expectedExplicitRoles: "",
			expectedRoles:         "channel_user",
		},
		{
			name: "Should success to import explicit role",
			data: &[]imports.UserChannelImportData{
				{
					Name:  &th.BasicChannel.Name,
					Roles: &customRole.Name,
				},
			},
			expectedError:         false,
			expectedUserChannels:  1,
			expectedExplicitRoles: customRole.Name,
			expectedRoles:         customRole.Name + " channel_user",
		},
		{
			name: "Should success to import admin role",
			data: &[]imports.UserChannelImportData{
				{
					Name:  &th.BasicChannel.Name,
					Roles: model.NewString(model.ChannelAdminRoleId),
				},
			},
			expectedError:         false,
			expectedUserChannels:  1,
			expectedExplicitRoles: "",
			expectedRoles:         "channel_user channel_admin",
		},
		{
			name: "Should success to import with notifyProps",
			data: &[]imports.UserChannelImportData{
				{
					Name:        &th.BasicChannel.Name,
					NotifyProps: &sampleNotifyProps,
				},
			},
			expectedError:         false,
			expectedUserChannels:  1,
			expectedExplicitRoles: "",
			expectedRoles:         "channel_user",
			expectedNotifyProps:   &sampleNotifyProps,
		},
		{
			name: "Should import properly multiple channels",
			data: &[]imports.UserChannelImportData{
				{
					Name: &th.BasicChannel.Name,
				},
				{
					Name: &channel2.Name,
				},
			},
			expectedError:        false,
			expectedUserChannels: 2,
		},
	}

	for _, tc := range tt {
		t.Run(tc.name, func(t *testing.T) {
			user := th.CreateUser()
			_, _, err := th.App.ch.srv.teamService.JoinUserToTeam(th.BasicTeam, user)
			require.NoError(t, err)

			// Two times import must end with the same results
			for x := 0; x < 2; x++ {
				appErr := th.App.importUserChannels(th.Context, user, th.BasicTeam, tc.data)
				if tc.expectedError {
					require.NotNil(t, appErr)
				} else {
					require.Nil(t, appErr)
				}
				channelMembers, err := th.App.Srv().Store.Channel().GetMembersForUser(th.BasicTeam.Id, user.Id)
				require.NoError(t, err)
				require.Len(t, channelMembers, tc.expectedUserChannels)
				if tc.expectedUserChannels == 1 {
					channelMember := channelMembers[0]
					require.Equal(t, tc.expectedExplicitRoles, channelMember.ExplicitRoles, "Not matching expected explicit roles")
					require.Equal(t, tc.expectedRoles, channelMember.Roles, "not matching expected roles")
					if tc.expectedNotifyProps != nil {
						require.Equal(t, *tc.expectedNotifyProps.Desktop, channelMember.NotifyProps[model.DesktopNotifyProp])
						require.Equal(t, *tc.expectedNotifyProps.Mobile, channelMember.NotifyProps[model.PushNotifyProp])
						require.Equal(t, *tc.expectedNotifyProps.MarkUnread, channelMember.NotifyProps[model.MarkUnreadNotifyProp])
					}
				}
			}
		})
	}
}

func TestImportUserDefaultNotifyProps(t *testing.T) {
	th := Setup(t)
	defer th.TearDown()

	// Create a valid new user with some, but not all, notify props populated.
	username := model.NewId()
	data := imports.UserImportData{
		Username: &username,
		Email:    ptrStr(model.NewId() + "@example.com"),
		NotifyProps: &imports.UserNotifyPropsImportData{
			Email:       ptrStr("false"),
			MentionKeys: ptrStr(""),
		},
	}
	require.Nil(t, th.App.importUser(th.Context, &data, false))

	user, err := th.App.GetUserByUsername(username)
	require.Nil(t, err)

	// Check the value of the notify prop we specified explicitly in the import data.
	val, ok := user.NotifyProps[model.EmailNotifyProp]
	assert.True(t, ok)
	assert.Equal(t, "false", val)

	// Check all the other notify props are set to their default values.
	comparisonUser := model.User{Username: user.Username}
	comparisonUser.SetDefaultNotifications()

	for key, expectedValue := range comparisonUser.NotifyProps {
		if key == model.EmailNotifyProp {
			continue
		}

		val, ok := user.NotifyProps[key]
		assert.True(t, ok)
		assert.Equal(t, expectedValue, val)
	}
}

func TestImportimportMultiplePostLines(t *testing.T) {
	th := Setup(t)
	defer th.TearDown()

	// Create a Team.
	teamName := model.NewRandomTeamName()
	th.App.importTeam(th.Context, &imports.TeamImportData{
		Name:        &teamName,
		DisplayName: ptrStr("Display Name"),
		Type:        ptrStr("O"),
	}, false)
	team, err := th.App.GetTeamByName(teamName)
	require.Nil(t, err, "Failed to get team from database.")

	// Create a Channel.
	channelName := NewTestId()
	chanTypeOpen := model.ChannelTypeOpen
	th.App.importChannel(th.Context, &imports.ChannelImportData{
		Team:        &teamName,
		Name:        &channelName,
		DisplayName: ptrStr("Display Name"),
		Type:        &chanTypeOpen,
	}, false)
	channel, err := th.App.GetChannelByName(th.Context, channelName, team.Id, false)
	require.Nil(t, err, "Failed to get channel from database.")

	// Create a user.
	username := model.NewId()
	th.App.importUser(th.Context, &imports.UserImportData{
		Username: &username,
		Email:    ptrStr(model.NewId() + "@example.com"),
	}, false)
	user, err := th.App.GetUserByUsername(username)
	require.Nil(t, err, "Failed to get user from database.")

	// Count the number of posts in the testing team.
	initialPostCount, nErr := th.App.Srv().Store.Post().AnalyticsPostCount(&model.PostCountOptions{TeamId: team.Id})
	require.NoError(t, nErr)

	// Try adding an invalid post in dry run mode.
	data := imports.LineImportWorkerData{
		LineImportData: imports.LineImportData{
			Post: &imports.PostImportData{
				Team:    &teamName,
				Channel: &channelName,
				User:    &username,
			},
		},
		LineNumber: 25,
	}
	errLine, err := th.App.importMultiplePostLines(th.Context, []imports.LineImportWorkerData{data}, true)
	assert.NotNil(t, err)
	assert.Equal(t, data.LineNumber, errLine)
	AssertAllPostsCount(t, th.App, initialPostCount, 0, team.Id)

	// Try adding a valid post in dry run mode.
	data = imports.LineImportWorkerData{
		LineImportData: imports.LineImportData{
			Post: &imports.PostImportData{
				Team:     &teamName,
				Channel:  &channelName,
				User:     &username,
				Message:  ptrStr("Hello"),
				CreateAt: ptrInt64(model.GetMillis()),
			},
		},
		LineNumber: 1,
	}
	errLine, err = th.App.importMultiplePostLines(th.Context, []imports.LineImportWorkerData{data}, true)
	assert.Nil(t, err)
	assert.Equal(t, 0, errLine)
	AssertAllPostsCount(t, th.App, initialPostCount, 0, team.Id)

	// Try adding an invalid post in apply mode.
	data = imports.LineImportWorkerData{
		LineImportData: imports.LineImportData{
			Post: &imports.PostImportData{
				Team:     &teamName,
				Channel:  &channelName,
				User:     &username,
				CreateAt: ptrInt64(model.GetMillis()),
			},
		},
		LineNumber: 35,
	}
	errLine, err = th.App.importMultiplePostLines(th.Context, []imports.LineImportWorkerData{data}, false)
	assert.NotNil(t, err)
	assert.Equal(t, data.LineNumber, errLine)
	AssertAllPostsCount(t, th.App, initialPostCount, 0, team.Id)

	// Try adding a valid post with invalid team in apply mode.
	data = imports.LineImportWorkerData{
		LineImportData: imports.LineImportData{
			Post: &imports.PostImportData{
				Team:     ptrStr(NewTestId()),
				Channel:  &channelName,
				User:     &username,
				Message:  ptrStr("Message"),
				CreateAt: ptrInt64(model.GetMillis()),
			},
		},
		LineNumber: 10,
	}
	errLine, err = th.App.importMultiplePostLines(th.Context, []imports.LineImportWorkerData{data}, false)
	assert.NotNil(t, err)
	// Batch will fail when searching for teams, so no specific line
	// is associated with the error
	assert.Equal(t, 0, errLine)
	AssertAllPostsCount(t, th.App, initialPostCount, 0, team.Id)

	// Try adding a valid post with invalid channel in apply mode.
	data = imports.LineImportWorkerData{
		LineImportData: imports.LineImportData{
			Post: &imports.PostImportData{
				Team:     &teamName,
				Channel:  ptrStr(NewTestId()),
				User:     &username,
				Message:  ptrStr("Message"),
				CreateAt: ptrInt64(model.GetMillis()),
			},
		},
		LineNumber: 7,
	}
	errLine, err = th.App.importMultiplePostLines(th.Context, []imports.LineImportWorkerData{data}, false)
	assert.NotNil(t, err)
	// Batch will fail when searching for channels, so no specific
	// line is associated with the error
	assert.Equal(t, 0, errLine)
	AssertAllPostsCount(t, th.App, initialPostCount, 0, team.Id)

	// Try adding a valid post with invalid user in apply mode.
	data = imports.LineImportWorkerData{
		LineImportData: imports.LineImportData{
			Post: &imports.PostImportData{
				Team:     &teamName,
				Channel:  &channelName,
				User:     ptrStr(model.NewId()),
				Message:  ptrStr("Message"),
				CreateAt: ptrInt64(model.GetMillis()),
			},
		},
		LineNumber: 2,
	}
	errLine, err = th.App.importMultiplePostLines(th.Context, []imports.LineImportWorkerData{data}, false)
	assert.NotNil(t, err)
	// Batch will fail when searching for users, so no specific line
	// is associated with the error
	assert.Equal(t, 0, errLine)
	AssertAllPostsCount(t, th.App, initialPostCount, 0, team.Id)

	// Try adding a valid post in apply mode.
	time := model.GetMillis()
	data = imports.LineImportWorkerData{
		LineImportData: imports.LineImportData{
			Post: &imports.PostImportData{
				Team:     &teamName,
				Channel:  &channelName,
				User:     &username,
				Message:  ptrStr("Message"),
				CreateAt: &time,
			},
		},
		LineNumber: 1,
	}
	errLine, err = th.App.importMultiplePostLines(th.Context, []imports.LineImportWorkerData{data}, false)
	assert.Nil(t, err)
	assert.Equal(t, 0, errLine)
	AssertAllPostsCount(t, th.App, initialPostCount, 1, team.Id)

	// Check the post values.
	posts, nErr := th.App.Srv().Store.Post().GetPostsCreatedAt(channel.Id, time)
	require.NoError(t, nErr)

	require.Len(t, posts, 1, "Unexpected number of posts found.")

	post := posts[0]
	postBool := post.Message != *data.Post.Message || post.CreateAt != *data.Post.CreateAt || post.UserId != user.Id
	require.False(t, postBool, "Post properties not as expected")

	// Update the post.
	data = imports.LineImportWorkerData{
		LineImportData: imports.LineImportData{
			Post: &imports.PostImportData{
				Team:     &teamName,
				Channel:  &channelName,
				User:     &username,
				Message:  ptrStr("Message"),
				CreateAt: &time,
			},
		},
		LineNumber: 1,
	}
	errLine, err = th.App.importMultiplePostLines(th.Context, []imports.LineImportWorkerData{data}, false)
	assert.Nil(t, err)
	assert.Equal(t, 0, errLine)
	AssertAllPostsCount(t, th.App, initialPostCount, 1, team.Id)

	// Check the post values.
	posts, nErr = th.App.Srv().Store.Post().GetPostsCreatedAt(channel.Id, time)
	require.NoError(t, nErr)

	require.Len(t, posts, 1, "Unexpected number of posts found.")

	post = posts[0]
	postBool = post.Message != *data.Post.Message || post.CreateAt != *data.Post.CreateAt || post.UserId != user.Id
	require.False(t, postBool, "Post properties not as expected")

	// Save the post with a different time.
	newTime := time + 1
	data = imports.LineImportWorkerData{
		LineImportData: imports.LineImportData{
			Post: &imports.PostImportData{
				Team:     &teamName,
				Channel:  &channelName,
				User:     &username,
				Message:  ptrStr("Message"),
				CreateAt: &newTime,
			},
		},
		LineNumber: 1,
	}
	errLine, err = th.App.importMultiplePostLines(th.Context, []imports.LineImportWorkerData{data}, false)
	assert.Nil(t, err)
	assert.Equal(t, 0, errLine)
	AssertAllPostsCount(t, th.App, initialPostCount, 2, team.Id)

	// Save the post with a different message.
	data = imports.LineImportWorkerData{
		LineImportData: imports.LineImportData{
			Post: &imports.PostImportData{
				Team:     &teamName,
				Channel:  &channelName,
				User:     &username,
				Message:  ptrStr("Message 2"),
				CreateAt: &time,
			},
		},
		LineNumber: 1,
	}
	errLine, err = th.App.importMultiplePostLines(th.Context, []imports.LineImportWorkerData{data}, false)
	assert.Nil(t, err)
	assert.Equal(t, 0, errLine)
	AssertAllPostsCount(t, th.App, initialPostCount, 3, team.Id)

	// Test with hashtags
	hashtagTime := time + 2
	data = imports.LineImportWorkerData{
		LineImportData: imports.LineImportData{
			Post: &imports.PostImportData{
				Team:     &teamName,
				Channel:  &channelName,
				User:     &username,
				Message:  ptrStr("Message 2 #hashtagmashupcity"),
				CreateAt: &hashtagTime,
			},
		},
		LineNumber: 1,
	}
	errLine, err = th.App.importMultiplePostLines(th.Context, []imports.LineImportWorkerData{data}, false)
	assert.Nil(t, err)
	assert.Equal(t, 0, errLine)
	AssertAllPostsCount(t, th.App, initialPostCount, 4, team.Id)

	posts, nErr = th.App.Srv().Store.Post().GetPostsCreatedAt(channel.Id, hashtagTime)
	require.NoError(t, nErr)

	require.Len(t, posts, 1, "Unexpected number of posts found.")

	post = posts[0]
	postBool = post.Message != *data.Post.Message || post.CreateAt != *data.Post.CreateAt || post.UserId != user.Id
	require.False(t, postBool, "Post properties not as expected")

	require.Equal(t, "#hashtagmashupcity", post.Hashtags, "Hashtags not as expected: %s", post.Hashtags)

	// Post with flags.
	username2 := model.NewId()
	th.App.importUser(th.Context, &imports.UserImportData{
		Username: &username2,
		Email:    ptrStr(model.NewId() + "@example.com"),
	}, false)
	user2, err := th.App.GetUserByUsername(username2)
	require.Nil(t, err, "Failed to get user from database.")

	flagsTime := hashtagTime + 1
	data = imports.LineImportWorkerData{
		LineImportData: imports.LineImportData{
			Post: &imports.PostImportData{
				Team:     &teamName,
				Channel:  &channelName,
				User:     &username,
				Message:  ptrStr("Message with Favorites"),
				CreateAt: &flagsTime,
				FlaggedBy: &[]string{
					username,
					username2,
				},
			},
		},
		LineNumber: 1,
	}

	errLine, err = th.App.importMultiplePostLines(th.Context, []imports.LineImportWorkerData{data}, false)
	assert.Nil(t, err, "Expected success.")
	assert.Equal(t, 0, errLine)

	AssertAllPostsCount(t, th.App, initialPostCount, 5, team.Id)

	// Check the post values.
	posts, nErr = th.App.Srv().Store.Post().GetPostsCreatedAt(channel.Id, flagsTime)
	require.NoError(t, nErr)

	require.Len(t, posts, 1, "Unexpected number of posts found.")

	post = posts[0]
	postBool = post.Message != *data.Post.Message || post.CreateAt != *data.Post.CreateAt || post.UserId != user.Id
	require.False(t, postBool, "Post properties not as expected")

	checkPreference(t, th.App, user.Id, model.PreferenceCategoryFlaggedPost, post.Id, "true")
	checkPreference(t, th.App, user2.Id, model.PreferenceCategoryFlaggedPost, post.Id, "true")

	// Post with reaction.
	reactionPostTime := hashtagTime + 2
	reactionTime := hashtagTime + 3
	data = imports.LineImportWorkerData{
		LineImportData: imports.LineImportData{
			Post: &imports.PostImportData{
				Team:     &teamName,
				Channel:  &channelName,
				User:     &username,
				Message:  ptrStr("Message with reaction"),
				CreateAt: &reactionPostTime,
				Reactions: &[]imports.ReactionImportData{{
					User:      &user2.Username,
					EmojiName: ptrStr("+1"),
					CreateAt:  &reactionTime,
				}},
			},
		},
		LineNumber: 1,
	}
	errLine, err = th.App.importMultiplePostLines(th.Context, []imports.LineImportWorkerData{data}, false)
	assert.Nil(t, err, "Expected success.")
	assert.Equal(t, 0, errLine)

	AssertAllPostsCount(t, th.App, initialPostCount, 6, team.Id)

	// Check the post values.
	posts, nErr = th.App.Srv().Store.Post().GetPostsCreatedAt(channel.Id, reactionPostTime)
	require.NoError(t, nErr)

	require.Len(t, posts, 1, "Unexpected number of posts found.")

	post = posts[0]
	postBool = post.Message != *data.Post.Message || post.CreateAt != *data.Post.CreateAt || post.UserId != user.Id || !post.HasReactions
	require.False(t, postBool, "Post properties not as expected")

	reactions, nErr := th.App.Srv().Store.Reaction().GetForPost(post.Id, false)
	require.NoError(t, nErr, "Can't get reaction")

	require.Len(t, reactions, 1, "Invalid number of reactions")

	// Post with reply.
	replyPostTime := hashtagTime + 4
	replyTime := hashtagTime + 5
	data = imports.LineImportWorkerData{
		LineImportData: imports.LineImportData{
			Post: &imports.PostImportData{
				Team:     &teamName,
				Channel:  &channelName,
				User:     &username,
				Message:  ptrStr("Message with reply"),
				CreateAt: &replyPostTime,
				Replies: &[]imports.ReplyImportData{{
					User:     &user2.Username,
					Message:  ptrStr("Message reply"),
					CreateAt: &replyTime,
				}},
			},
		},
		LineNumber: 1,
	}
	errLine, err = th.App.importMultiplePostLines(th.Context, []imports.LineImportWorkerData{data}, false)
	assert.Nil(t, err, "Expected success.")
	assert.Equal(t, 0, errLine)

	AssertAllPostsCount(t, th.App, initialPostCount, 8, team.Id)

	// Check the post values.
	posts, nErr = th.App.Srv().Store.Post().GetPostsCreatedAt(channel.Id, replyPostTime)
	require.NoError(t, nErr)

	require.Len(t, posts, 1, "Unexpected number of posts found.")

	post = posts[0]
	postBool = post.Message != *data.Post.Message || post.CreateAt != *data.Post.CreateAt || post.UserId != user.Id
	require.False(t, postBool, "Post properties not as expected")

	// Check the reply values.
	replies, nErr := th.App.Srv().Store.Post().GetPostsCreatedAt(channel.Id, replyTime)
	require.NoError(t, nErr)

	require.Len(t, replies, 1, "Unexpected number of posts found.")

	reply := replies[0]
	replyBool := reply.Message != *(*data.Post.Replies)[0].Message || reply.CreateAt != *(*data.Post.Replies)[0].CreateAt || reply.UserId != user2.Id
	require.False(t, replyBool, "Post properties not as expected")

	require.Equal(t, post.Id, reply.RootId, "Unexpected reply RootId")

	// Update post with replies.
	data = imports.LineImportWorkerData{
		LineImportData: imports.LineImportData{
			Post: &imports.PostImportData{
				Team:     &teamName,
				Channel:  &channelName,
				User:     &user2.Username,
				Message:  ptrStr("Message with reply"),
				CreateAt: &replyPostTime,
				Replies: &[]imports.ReplyImportData{{
					User:     &username,
					Message:  ptrStr("Message reply"),
					CreateAt: &replyTime,
				}},
			},
		},
		LineNumber: 1,
	}
	errLine, err = th.App.importMultiplePostLines(th.Context, []imports.LineImportWorkerData{data}, false)
	assert.Nil(t, err, "Expected success.")
	assert.Equal(t, 0, errLine)

	AssertAllPostsCount(t, th.App, initialPostCount, 8, team.Id)

	// Create new post with replies based on the previous one.
	data = imports.LineImportWorkerData{
		LineImportData: imports.LineImportData{
			Post: &imports.PostImportData{
				Team:     &teamName,
				Channel:  &channelName,
				User:     &user2.Username,
				Message:  ptrStr("Message with reply 2"),
				CreateAt: &replyPostTime,
				Replies: &[]imports.ReplyImportData{{
					User:     &username,
					Message:  ptrStr("Message reply"),
					CreateAt: &replyTime,
				}},
			},
		},
		LineNumber: 1,
	}
	errLine, err = th.App.importMultiplePostLines(th.Context, []imports.LineImportWorkerData{data}, false)
	assert.Nil(t, err, "Expected success.")
	assert.Equal(t, 0, errLine)

	AssertAllPostsCount(t, th.App, initialPostCount, 10, team.Id)

	// Create new reply for existing post with replies.
	data = imports.LineImportWorkerData{
		LineImportData: imports.LineImportData{
			Post: &imports.PostImportData{
				Team:     &teamName,
				Channel:  &channelName,
				User:     &user2.Username,
				Message:  ptrStr("Message with reply"),
				CreateAt: &replyPostTime,
				Replies: &[]imports.ReplyImportData{{
					User:     &username,
					Message:  ptrStr("Message reply 2"),
					CreateAt: &replyTime,
				}},
			},
		},
		LineNumber: 1,
	}
	errLine, err = th.App.importMultiplePostLines(th.Context, []imports.LineImportWorkerData{data}, false)
	assert.Nil(t, err, "Expected success.")
	assert.Equal(t, 0, errLine)

	AssertAllPostsCount(t, th.App, initialPostCount, 11, team.Id)

	// Create new reply with type and edit_at for existing post with replies.

	// Post with reply.
	editedReplyPostTime := hashtagTime + 6
	editedReplyTime := hashtagTime + 7
	editedReplyEditTime := hashtagTime + 8

	data = imports.LineImportWorkerData{
		LineImportData: imports.LineImportData{
			Post: &imports.PostImportData{
				Team:     &teamName,
				Channel:  &channelName,
				User:     &user2.Username,
				Message:  ptrStr("Message with reply"),
				CreateAt: &editedReplyPostTime,
				Replies: &[]imports.ReplyImportData{{
					User:     &username,
					Type:     ptrStr(model.PostTypeSystemGeneric),
					Message:  ptrStr("Message reply 3"),
					CreateAt: &editedReplyTime,
					EditAt:   &editedReplyEditTime,
				}},
			},
		},
		LineNumber: 1,
	}
	errLine, err = th.App.importMultiplePostLines(th.Context, []imports.LineImportWorkerData{data}, false)
	assert.Nil(t, err, "Expected success.")
	assert.Equal(t, 0, errLine)

	AssertAllPostsCount(t, th.App, initialPostCount, 13, team.Id)

	// Check the reply values.
	replies, nErr = th.App.Srv().Store.Post().GetPostsCreatedAt(channel.Id, editedReplyTime)
	assert.NoError(t, nErr, "Expected success.")
	reply = replies[0]
	importReply := (*data.Post.Replies)[0]
	replyBool = reply.Type != *importReply.Type || reply.Message != *importReply.Message || reply.CreateAt != *importReply.CreateAt || reply.EditAt != *importReply.EditAt || reply.UserId != user.Id
	require.False(t, replyBool, "Post properties not as expected")

	// Create another Team.
	teamName2 := model.NewRandomTeamName()
	th.App.importTeam(th.Context, &imports.TeamImportData{
		Name:        &teamName2,
		DisplayName: ptrStr("Display Name 2"),
		Type:        ptrStr("O"),
	}, false)
	team2, err := th.App.GetTeamByName(teamName2)
	require.Nil(t, err, "Failed to get team from database.")

	// Create another Channel for the another team.
	th.App.importChannel(th.Context, &imports.ChannelImportData{
		Team:        &teamName2,
		Name:        &channelName,
		DisplayName: ptrStr("Display Name"),
		Type:        &chanTypeOpen,
	}, false)
	_, err = th.App.GetChannelByName(th.Context, channelName, team2.Id, false)
	require.Nil(t, err, "Failed to get channel from database.")

	// Count the number of posts in the team2.
	initialPostCountForTeam2, nErr := th.App.Srv().Store.Post().AnalyticsPostCount(&model.PostCountOptions{TeamId: team2.Id})
	require.NoError(t, nErr)

	// Try adding two valid posts in apply mode.
	data = imports.LineImportWorkerData{
		LineImportData: imports.LineImportData{
			Post: &imports.PostImportData{
				Team:     &teamName,
				Channel:  &channelName,
				User:     &username,
				Message:  ptrStr("another message"),
				CreateAt: &time,
			},
		},
		LineNumber: 1,
	}
	data2 := imports.LineImportWorkerData{
		LineImportData: imports.LineImportData{
			Post: &imports.PostImportData{
				Team:     &teamName2,
				Channel:  &channelName,
				User:     &username,
				Message:  ptrStr("another message"),
				CreateAt: &time,
			},
		},
		LineNumber: 1,
	}
	errLine, err = th.App.importMultiplePostLines(th.Context, []imports.LineImportWorkerData{data, data2}, false)
	assert.Nil(t, err)
	assert.Equal(t, 0, errLine)

	// Create a pinned message.
	data = imports.LineImportWorkerData{
		LineImportData: imports.LineImportData{
			Post: &imports.PostImportData{
				Team:     &teamName,
				Channel:  &channelName,
				User:     &user2.Username,
				Message:  ptrStr("Pinned Message"),
				CreateAt: ptrInt64(model.GetMillis()),
				IsPinned: ptrBool(true),
			},
		},
		LineNumber: 1,
	}
	errLine, err = th.App.importMultiplePostLines(th.Context, []imports.LineImportWorkerData{data}, false)
	require.Nil(t, err)
	require.Equal(t, 0, errLine)

	resultPosts, nErr := th.App.Srv().Store.Post().GetPostsCreatedAt(channel.Id, *data.Post.CreateAt)
	require.NoError(t, nErr, "Expected success.")
	// Should be one post only created at this time.
	require.Equal(t, 1, len(resultPosts))
	resultPost := resultPosts[0]
	require.True(t, resultPost.IsPinned, "This post should be pinned.")

	// Posts should be added to the right team
	AssertAllPostsCount(t, th.App, initialPostCountForTeam2, 1, team2.Id)
	AssertAllPostsCount(t, th.App, initialPostCount, 15, team.Id)
}

func TestImportImportPost(t *testing.T) {
	th := Setup(t)
	defer th.TearDown()

	// Create a Team.
	teamName := model.NewRandomTeamName()
	th.App.importTeam(th.Context, &imports.TeamImportData{
		Name:        &teamName,
		DisplayName: ptrStr("Display Name"),
		Type:        ptrStr("O"),
	}, false)
	team, appErr := th.App.GetTeamByName(teamName)
	require.Nil(t, appErr, "Failed to get team from database.")

	// Create a Channel.
	channelName := NewTestId()
	chanTypeOpen := model.ChannelTypeOpen
	th.App.importChannel(th.Context, &imports.ChannelImportData{
		Team:        &teamName,
		Name:        &channelName,
		DisplayName: ptrStr("Display Name"),
		Type:        &chanTypeOpen,
	}, false)
	channel, appErr := th.App.GetChannelByName(th.Context, channelName, team.Id, false)
	require.Nil(t, appErr, "Failed to get channel from database.")

	// Create a user.
	username := model.NewId()
	th.App.importUser(th.Context, &imports.UserImportData{
		Username: &username,
		Email:    ptrStr(model.NewId() + "@example.com"),
	}, false)
	user, appErr := th.App.GetUserByUsername(username)
	require.Nil(t, appErr, "Failed to get user from database.")

	username2 := model.NewId()
	th.App.importUser(th.Context, &imports.UserImportData{
		Username: &username2,
		Email:    ptrStr(model.NewId() + "@example.com"),
	}, false)
	user2, appErr := th.App.GetUserByUsername(username2)
	require.Nil(t, appErr, "Failed to get user from database.")

	// Count the number of posts in the testing team.
	initialPostCount, nErr := th.App.Srv().Store.Post().AnalyticsPostCount(&model.PostCountOptions{TeamId: team.Id})
	require.NoError(t, nErr)

	time := model.GetMillis()
	hashtagTime := time + 2
	replyPostTime := hashtagTime + 4
	replyTime := hashtagTime + 5
	posttypeTime := hashtagTime + 6
	editatCreateTime := hashtagTime + 7
	editatEditTime := hashtagTime + 8

	t.Run("Try adding an invalid post in dry run mode", func(t *testing.T) {
		data := imports.LineImportWorkerData{
			LineImportData: imports.LineImportData{
				Post: &imports.PostImportData{
					Team:    &teamName,
					Channel: &channelName,
					User:    &username,
				},
			},
			LineNumber: 12,
		}
		errLine, err := th.App.importMultiplePostLines(th.Context, []imports.LineImportWorkerData{data}, true)
		assert.NotNil(t, err)
		assert.Equal(t, data.LineNumber, errLine)
		AssertAllPostsCount(t, th.App, initialPostCount, 0, team.Id)
	})

	t.Run("Try adding a valid post in dry run mode", func(t *testing.T) {
		data := imports.LineImportWorkerData{
			LineImportData: imports.LineImportData{
				Post: &imports.PostImportData{
					Team:     &teamName,
					Channel:  &channelName,
					User:     &username,
					Message:  ptrStr("Hello"),
					CreateAt: ptrInt64(model.GetMillis()),
				},
			},
			LineNumber: 1,
		}
		errLine, err := th.App.importMultiplePostLines(th.Context, []imports.LineImportWorkerData{data}, true)
		assert.Nil(t, err)
		assert.Equal(t, 0, errLine)
		AssertAllPostsCount(t, th.App, initialPostCount, 0, team.Id)
	})

	t.Run("Try adding an invalid post in apply mode", func(t *testing.T) {
		data := imports.LineImportWorkerData{
			LineImportData: imports.LineImportData{
				Post: &imports.PostImportData{
					Team:     &teamName,
					Channel:  &channelName,
					User:     &username,
					CreateAt: ptrInt64(model.GetMillis()),
				},
			},
			LineNumber: 2,
		}
		errLine, err := th.App.importMultiplePostLines(th.Context, []imports.LineImportWorkerData{data}, false)
		assert.NotNil(t, err)
		assert.Equal(t, data.LineNumber, errLine)
		AssertAllPostsCount(t, th.App, initialPostCount, 0, team.Id)
	})

	t.Run("Try adding a valid post with invalid team in apply mode", func(t *testing.T) {
		data := imports.LineImportWorkerData{
			LineImportData: imports.LineImportData{
				Post: &imports.PostImportData{
					Team:     ptrStr(NewTestId()),
					Channel:  &channelName,
					User:     &username,
					Message:  ptrStr("Message"),
					CreateAt: ptrInt64(model.GetMillis()),
				},
			},
			LineNumber: 7,
		}
		errLine, err := th.App.importMultiplePostLines(th.Context, []imports.LineImportWorkerData{data}, false)
		assert.NotNil(t, err)
		assert.Equal(t, 0, errLine)
		AssertAllPostsCount(t, th.App, initialPostCount, 0, team.Id)
	})

	t.Run("Try adding a valid post with invalid channel in apply mode", func(t *testing.T) {
		data := imports.LineImportWorkerData{
			LineImportData: imports.LineImportData{
				Post: &imports.PostImportData{
					Team:     &teamName,
					Channel:  ptrStr(NewTestId()),
					User:     &username,
					Message:  ptrStr("Message"),
					CreateAt: ptrInt64(model.GetMillis()),
				},
			},
			LineNumber: 8,
		}
		errLine, err := th.App.importMultiplePostLines(th.Context, []imports.LineImportWorkerData{data}, false)
		assert.NotNil(t, err)
		assert.Equal(t, 0, errLine)
		AssertAllPostsCount(t, th.App, initialPostCount, 0, team.Id)
	})

	t.Run("Try adding a valid post with invalid user in apply mode", func(t *testing.T) {
		data := imports.LineImportWorkerData{
			LineImportData: imports.LineImportData{
				Post: &imports.PostImportData{
					Team:     &teamName,
					Channel:  &channelName,
					User:     ptrStr(model.NewId()),
					Message:  ptrStr("Message"),
					CreateAt: ptrInt64(model.GetMillis()),
				},
			},
			LineNumber: 9,
		}
		errLine, err := th.App.importMultiplePostLines(th.Context, []imports.LineImportWorkerData{data}, false)
		assert.NotNil(t, err)
		assert.Equal(t, 0, errLine)
		AssertAllPostsCount(t, th.App, initialPostCount, 0, team.Id)
	})

	t.Run("Try adding a valid post in apply mode", func(t *testing.T) {
		data := imports.LineImportWorkerData{
			LineImportData: imports.LineImportData{
				Post: &imports.PostImportData{
					Team:     &teamName,
					Channel:  &channelName,
					User:     &username,
					Message:  ptrStr("Message"),
					CreateAt: &time,
				},
			},
			LineNumber: 1,
		}
		errLine, err := th.App.importMultiplePostLines(th.Context, []imports.LineImportWorkerData{data}, false)
		assert.Nil(t, err)
		assert.Equal(t, 0, errLine)
		AssertAllPostsCount(t, th.App, initialPostCount, 1, team.Id)

		// Check the post values.
		posts, nErr := th.App.Srv().Store.Post().GetPostsCreatedAt(channel.Id, time)
		require.NoError(t, nErr)

		require.Len(t, posts, 1, "Unexpected number of posts found.")

		post := posts[0]
		postBool := post.Message != *data.Post.Message || post.CreateAt != *data.Post.CreateAt || post.UserId != user.Id
		require.False(t, postBool, "Post properties not as expected")
	})

	t.Run("Update the post", func(t *testing.T) {
		data := imports.LineImportWorkerData{
			LineImportData: imports.LineImportData{
				Post: &imports.PostImportData{
					Team:     &teamName,
					Channel:  &channelName,
					User:     &username2,
					Message:  ptrStr("Message"),
					CreateAt: &time,
				},
			},
			LineNumber: 1,
		}
		errLine, err := th.App.importMultiplePostLines(th.Context, []imports.LineImportWorkerData{data}, false)
		assert.Nil(t, err)
		assert.Equal(t, 0, errLine)
		AssertAllPostsCount(t, th.App, initialPostCount, 1, team.Id)

		// Check the post values.
		posts, nErr := th.App.Srv().Store.Post().GetPostsCreatedAt(channel.Id, time)
		require.NoError(t, nErr)

		require.Len(t, posts, 1, "Unexpected number of posts found.")

		post := posts[0]
		postBool := post.Message != *data.Post.Message || post.CreateAt != *data.Post.CreateAt || post.UserId != user2.Id
		require.False(t, postBool, "Post properties not as expected")
	})

	t.Run("Save the post with a different time", func(t *testing.T) {
		newTime := time + 1
		data := imports.LineImportWorkerData{
			LineImportData: imports.LineImportData{
				Post: &imports.PostImportData{
					Team:     &teamName,
					Channel:  &channelName,
					User:     &username,
					Message:  ptrStr("Message"),
					CreateAt: &newTime,
				},
			},
			LineNumber: 1,
		}
		errLine, err := th.App.importMultiplePostLines(th.Context, []imports.LineImportWorkerData{data}, false)
		assert.Nil(t, err)
		assert.Equal(t, 0, errLine)
		AssertAllPostsCount(t, th.App, initialPostCount, 2, team.Id)
	})

	t.Run("Save the post with a different message", func(t *testing.T) {
		data := imports.LineImportWorkerData{
			LineImportData: imports.LineImportData{
				Post: &imports.PostImportData{
					Team:     &teamName,
					Channel:  &channelName,
					User:     &username,
					Message:  ptrStr("Message 2"),
					CreateAt: &time,
				},
			},
			LineNumber: 1,
		}
		errLine, err := th.App.importMultiplePostLines(th.Context, []imports.LineImportWorkerData{data}, false)
		assert.Nil(t, err)
		assert.Equal(t, 0, errLine)
		AssertAllPostsCount(t, th.App, initialPostCount, 3, team.Id)
	})

	t.Run("Test with hashtag", func(t *testing.T) {
		data := imports.LineImportWorkerData{
			LineImportData: imports.LineImportData{
				Post: &imports.PostImportData{
					Team:     &teamName,
					Channel:  &channelName,
					User:     &username,
					Message:  ptrStr("Message 2 #hashtagmashupcity"),
					CreateAt: &hashtagTime,
				},
			},
			LineNumber: 1,
		}
		errLine, err := th.App.importMultiplePostLines(th.Context, []imports.LineImportWorkerData{data}, false)
		assert.Nil(t, err)
		assert.Equal(t, 0, errLine)
		AssertAllPostsCount(t, th.App, initialPostCount, 4, team.Id)

		posts, nErr := th.App.Srv().Store.Post().GetPostsCreatedAt(channel.Id, hashtagTime)
		require.NoError(t, nErr)

		require.Len(t, posts, 1, "Unexpected number of posts found.")

		post := posts[0]
		postBool := post.Message != *data.Post.Message || post.CreateAt != *data.Post.CreateAt || post.UserId != user.Id
		require.False(t, postBool, "Post properties not as expected")

		require.Equal(t, "#hashtagmashupcity", post.Hashtags, "Hashtags not as expected: %s", post.Hashtags)
	})

	t.Run("Post with flags", func(t *testing.T) {
		flagsTime := hashtagTime + 1
		data := imports.LineImportWorkerData{
			LineImportData: imports.LineImportData{
				Post: &imports.PostImportData{
					Team:     &teamName,
					Channel:  &channelName,
					User:     &username,
					Message:  ptrStr("Message with Favorites"),
					CreateAt: &flagsTime,
					FlaggedBy: &[]string{
						username,
						username2,
					},
				},
			},
			LineNumber: 1,
		}

		errLine, err := th.App.importMultiplePostLines(th.Context, []imports.LineImportWorkerData{data}, false)
		require.Nil(t, err, "Expected success.")
		require.Equal(t, 0, errLine)

		AssertAllPostsCount(t, th.App, initialPostCount, 5, team.Id)

		// Check the post values.
		posts, nErr := th.App.Srv().Store.Post().GetPostsCreatedAt(channel.Id, flagsTime)
		require.NoError(t, nErr)

		require.Len(t, posts, 1, "Unexpected number of posts found.")

		post := posts[0]
		postBool := post.Message != *data.Post.Message || post.CreateAt != *data.Post.CreateAt || post.UserId != user.Id
		require.False(t, postBool, "Post properties not as expected")

		checkPreference(t, th.App, user.Id, model.PreferenceCategoryFlaggedPost, post.Id, "true")
		checkPreference(t, th.App, user2.Id, model.PreferenceCategoryFlaggedPost, post.Id, "true")
	})

	t.Run("Post with reaction", func(t *testing.T) {
		reactionPostTime := hashtagTime + 2
		reactionTime := hashtagTime + 3
		data := imports.LineImportWorkerData{
			LineImportData: imports.LineImportData{
				Post: &imports.PostImportData{
					Team:     &teamName,
					Channel:  &channelName,
					User:     &username,
					Message:  ptrStr("Message with reaction"),
					CreateAt: &reactionPostTime,
					Reactions: &[]imports.ReactionImportData{{
						User:      &user2.Username,
						EmojiName: ptrStr("+1"),
						CreateAt:  &reactionTime,
					}},
				},
			},
			LineNumber: 1,
		}
		errLine, err := th.App.importMultiplePostLines(th.Context, []imports.LineImportWorkerData{data}, false)
		require.Nil(t, err, "Expected success.")
		require.Equal(t, 0, errLine)

		AssertAllPostsCount(t, th.App, initialPostCount, 6, team.Id)

		// Check the post values.
		posts, nErr := th.App.Srv().Store.Post().GetPostsCreatedAt(channel.Id, reactionPostTime)
		require.NoError(t, nErr)

		require.Len(t, posts, 1, "Unexpected number of posts found.")

		post := posts[0]
		postBool := post.Message != *data.Post.Message || post.CreateAt != *data.Post.CreateAt || post.UserId != user.Id || !post.HasReactions
		require.False(t, postBool, "Post properties not as expected")

		reactions, nErr := th.App.Srv().Store.Reaction().GetForPost(post.Id, false)
		require.NoError(t, nErr, "Can't get reaction")

		require.Len(t, reactions, 1, "Invalid number of reactions")
	})

	t.Run("Post with reply", func(t *testing.T) {
		data := imports.LineImportWorkerData{
			LineImportData: imports.LineImportData{
				Post: &imports.PostImportData{
					Team:     &teamName,
					Channel:  &channelName,
					User:     &username,
					Message:  ptrStr("Message with reply"),
					CreateAt: &replyPostTime,
					Replies: &[]imports.ReplyImportData{{
						User:     &user2.Username,
						Message:  ptrStr("Message reply"),
						CreateAt: &replyTime,
					}},
				},
			},
			LineNumber: 1,
		}
		errLine, err := th.App.importMultiplePostLines(th.Context, []imports.LineImportWorkerData{data}, false)
		require.Nil(t, err, "Expected success.")
		require.Equal(t, 0, errLine)

		AssertAllPostsCount(t, th.App, initialPostCount, 8, team.Id)

		// Check the post values.
		posts, nErr := th.App.Srv().Store.Post().GetPostsCreatedAt(channel.Id, replyPostTime)
		require.NoError(t, nErr)

		require.Len(t, posts, 1, "Unexpected number of posts found.")

		post := posts[0]
		postBool := post.Message != *data.Post.Message || post.CreateAt != *data.Post.CreateAt || post.UserId != user.Id
		require.False(t, postBool, "Post properties not as expected")

		// Check the reply values.
		replies, nErr := th.App.Srv().Store.Post().GetPostsCreatedAt(channel.Id, replyTime)
		require.NoError(t, nErr)

		require.Len(t, replies, 1, "Unexpected number of posts found.")

		reply := replies[0]
		replyBool := reply.Message != *(*data.Post.Replies)[0].Message || reply.CreateAt != *(*data.Post.Replies)[0].CreateAt || reply.UserId != user2.Id
		require.False(t, replyBool, "Post properties not as expected")

		require.Equal(t, post.Id, reply.RootId, "Unexpected reply RootId")
	})

	t.Run("Update post with replies", func(t *testing.T) {
		data := imports.LineImportWorkerData{
			LineImportData: imports.LineImportData{
				Post: &imports.PostImportData{
					Team:     &teamName,
					Channel:  &channelName,
					User:     &user2.Username,
					Message:  ptrStr("Message with reply"),
					CreateAt: &replyPostTime,
					Replies: &[]imports.ReplyImportData{{
						User:     &username,
						Message:  ptrStr("Message reply"),
						CreateAt: &replyTime,
					}},
				},
			},
			LineNumber: 1,
		}
		errLine, err := th.App.importMultiplePostLines(th.Context, []imports.LineImportWorkerData{data}, false)
		require.Nil(t, err, "Expected success.")
		require.Equal(t, 0, errLine)

		AssertAllPostsCount(t, th.App, initialPostCount, 8, team.Id)
	})

	t.Run("Create new post with replies based on the previous one", func(t *testing.T) {
		data := imports.LineImportWorkerData{
			LineImportData: imports.LineImportData{
				Post: &imports.PostImportData{
					Team:     &teamName,
					Channel:  &channelName,
					User:     &user2.Username,
					Message:  ptrStr("Message with reply 2"),
					CreateAt: &replyPostTime,
					Replies: &[]imports.ReplyImportData{{
						User:     &username,
						Message:  ptrStr("Message reply"),
						CreateAt: &replyTime,
					}},
				},
			},
			LineNumber: 1,
		}
		errLine, err := th.App.importMultiplePostLines(th.Context, []imports.LineImportWorkerData{data}, false)
		require.Nil(t, err, "Expected success.")
		require.Equal(t, 0, errLine)

		AssertAllPostsCount(t, th.App, initialPostCount, 10, team.Id)
	})

	t.Run("Create new reply for existing post with replies", func(t *testing.T) {
		data := imports.LineImportWorkerData{
			LineImportData: imports.LineImportData{
				Post: &imports.PostImportData{
					Team:     &teamName,
					Channel:  &channelName,
					User:     &user2.Username,
					Message:  ptrStr("Message with reply"),
					CreateAt: &replyPostTime,
					Replies: &[]imports.ReplyImportData{{
						User:     &username,
						Message:  ptrStr("Message reply 2"),
						CreateAt: &replyTime,
					}},
				},
			},
			LineNumber: 1,
		}
		errLine, err := th.App.importMultiplePostLines(th.Context, []imports.LineImportWorkerData{data}, false)
		require.Nil(t, err, "Expected success.")
		require.Equal(t, 0, errLine)

		AssertAllPostsCount(t, th.App, initialPostCount, 11, team.Id)
	})

	t.Run("Post with Type", func(t *testing.T) {
		data := imports.LineImportWorkerData{
			LineImportData: imports.LineImportData{
				Post: &imports.PostImportData{
					Team:     &teamName,
					Channel:  &channelName,
					User:     &username,
					Type:     ptrStr(model.PostTypeSystemGeneric),
					Message:  ptrStr("Message with Type"),
					CreateAt: &posttypeTime,
				},
			},
			LineNumber: 1,
		}

		errLine, err := th.App.importMultiplePostLines(th.Context, []imports.LineImportWorkerData{data}, false)
		require.Nil(t, err, "Expected success.")
		require.Equal(t, 0, errLine)

		AssertAllPostsCount(t, th.App, initialPostCount, 12, team.Id)

		// Check the post values.
		posts, nErr := th.App.Srv().Store.Post().GetPostsCreatedAt(channel.Id, posttypeTime)
		require.NoError(t, nErr)

		require.Len(t, posts, 1, "Unexpected number of posts found.")

		post := posts[0]
		postBool := post.Message != *data.Post.Message || post.CreateAt != *data.Post.CreateAt || post.UserId != user.Id || post.Type != *data.Post.Type
		require.False(t, postBool, "Post properties not as expected")
	})

	t.Run("Post with EditAt", func(t *testing.T) {
		data := imports.LineImportWorkerData{
			LineImportData: imports.LineImportData{
				Post: &imports.PostImportData{
					Team:     &teamName,
					Channel:  &channelName,
					User:     &username,
					Message:  ptrStr("Message with Type"),
					CreateAt: &editatCreateTime,
					EditAt:   &editatEditTime,
				},
			},
			LineNumber: 1,
		}

		errLine, err := th.App.importMultiplePostLines(th.Context, []imports.LineImportWorkerData{data}, false)
		require.Nil(t, err, "Expected success.")
		require.Equal(t, 0, errLine)

		AssertAllPostsCount(t, th.App, initialPostCount, 13, team.Id)

		// Check the post values.
		posts, nErr := th.App.Srv().Store.Post().GetPostsCreatedAt(channel.Id, editatCreateTime)
		require.NoError(t, nErr)

		require.Len(t, posts, 1, "Unexpected number of posts found.")

		post := posts[0]
		postBool := post.Message != *data.Post.Message || post.CreateAt != *data.Post.CreateAt || post.UserId != user.Id || post.EditAt != *data.Post.EditAt
		require.False(t, postBool, "Post properties not as expected")
	})

	t.Run("Reply CreateAt before parent post CreateAt", func(t *testing.T) {
		now := model.GetMillis()
		before := now - 10
		data := imports.LineImportWorkerData{
			LineImportData: imports.LineImportData{
				Post: &imports.PostImportData{
					Team:     &teamName,
					Channel:  &channelName,
					User:     &user2.Username,
					Message:  ptrStr("Message with reply"),
					CreateAt: &now,
					Replies: &[]imports.ReplyImportData{{
						User:     &username,
						Message:  ptrStr("Message reply 2"),
						CreateAt: &before,
					}},
				},
			},
			LineNumber: 1,
		}

		errLine, err := th.App.importMultiplePostLines(th.Context, []imports.LineImportWorkerData{data}, false)
		require.Nil(t, err, "Expected success.")
		require.Equal(t, 0, errLine)

		posts, nErr := th.App.Srv().Store.Post().GetPostsCreatedAt(channel.Id, now)
		require.NoError(t, nErr)
		require.Len(t, posts, 2, "Unexpected number of posts found.")
		require.NoError(t, th.TestLogger.Flush())
		testlib.AssertLog(t, th.LogBuffer, mlog.LvlWarn.Name, "Reply CreateAt is before parent post CreateAt, setting it to parent post CreateAt")

		rootPost := posts[0]
		replyPost := posts[1]
		if rootPost.RootId != "" {
			replyPost = posts[0]
			rootPost = posts[1]
		}
		require.Equal(t, rootPost.Id, replyPost.RootId)
		require.Equal(t, now, replyPost.CreateAt)
	})
}

func TestImportImportDirectChannel(t *testing.T) {
	th := Setup(t).InitBasic()
	defer th.TearDown()

	// Check how many channels are in the database.
	directChannelCount, err := th.App.Srv().Store.Channel().AnalyticsTypeCount("", model.ChannelTypeDirect)
	require.NoError(t, err, "Failed to get direct channel count.")

	groupChannelCount, err := th.App.Srv().Store.Channel().AnalyticsTypeCount("", model.ChannelTypeGroup)
	require.NoError(t, err, "Failed to get group channel count.")

	// Do an invalid channel in dry-run mode.
	data := imports.DirectChannelImportData{
		Members: &[]string{
			model.NewId(),
		},
		Header: ptrStr("Channel Header"),
	}
	err = th.App.importDirectChannel(th.Context, &data, true)
	require.Error(t, err)

	// Check that no more channels are in the DB.
	AssertChannelCount(t, th.App, model.ChannelTypeDirect, directChannelCount)
	AssertChannelCount(t, th.App, model.ChannelTypeGroup, groupChannelCount)

	// Do a valid DIRECT channel with a nonexistent member in dry-run mode.
	data.Members = &[]string{
		model.NewId(),
		model.NewId(),
	}
	appErr := th.App.importDirectChannel(th.Context, &data, true)
	require.Nil(t, appErr)

	// Check that no more channels are in the DB.
	AssertChannelCount(t, th.App, model.ChannelTypeDirect, directChannelCount)
	AssertChannelCount(t, th.App, model.ChannelTypeGroup, groupChannelCount)

	// Do a valid GROUP channel with a nonexistent member in dry-run mode.
	data.Members = &[]string{
		model.NewId(),
		model.NewId(),
		model.NewId(),
	}
	appErr = th.App.importDirectChannel(th.Context, &data, true)
	require.Nil(t, appErr)

	// Check that no more channels are in the DB.
	AssertChannelCount(t, th.App, model.ChannelTypeDirect, directChannelCount)
	AssertChannelCount(t, th.App, model.ChannelTypeGroup, groupChannelCount)

	// Do an invalid channel in apply mode.
	data.Members = &[]string{
		model.NewId(),
	}
	err = th.App.importDirectChannel(th.Context, &data, false)
	require.Error(t, err)

	// Check that no more channels are in the DB.
	AssertChannelCount(t, th.App, model.ChannelTypeDirect, directChannelCount)
	AssertChannelCount(t, th.App, model.ChannelTypeGroup, groupChannelCount)

	// Do a valid DIRECT channel.
	data.Members = &[]string{
		th.BasicUser.Username,
		th.BasicUser2.Username,
	}
	appErr = th.App.importDirectChannel(th.Context, &data, false)
	require.Nil(t, appErr)

	// Check that one more DIRECT channel is in the DB.
	AssertChannelCount(t, th.App, model.ChannelTypeDirect, directChannelCount+1)
	AssertChannelCount(t, th.App, model.ChannelTypeGroup, groupChannelCount)

	// Do the same DIRECT channel again.
	appErr = th.App.importDirectChannel(th.Context, &data, false)
	require.Nil(t, appErr)

	// Check that no more channels are in the DB.
	AssertChannelCount(t, th.App, model.ChannelTypeDirect, directChannelCount+1)
	AssertChannelCount(t, th.App, model.ChannelTypeGroup, groupChannelCount)

	// Update the channel's HEADER
	data.Header = ptrStr("New Channel Header 2")
	appErr = th.App.importDirectChannel(th.Context, &data, false)
	require.Nil(t, appErr)

	// Check that no more channels are in the DB.
	AssertChannelCount(t, th.App, model.ChannelTypeDirect, directChannelCount+1)
	AssertChannelCount(t, th.App, model.ChannelTypeGroup, groupChannelCount)

	// Get the channel to check that the header was updated.
	channel, appErr := th.App.GetOrCreateDirectChannel(th.Context, th.BasicUser.Id, th.BasicUser2.Id)
	require.Nil(t, appErr)
	require.Equal(t, channel.Header, *data.Header)

	// Do a GROUP channel with an extra invalid member.
	user3 := th.CreateUser()
	data.Members = &[]string{
		th.BasicUser.Username,
		th.BasicUser2.Username,
		user3.Username,
		model.NewId(),
	}
	appErr = th.App.importDirectChannel(th.Context, &data, false)
	require.NotNil(t, appErr)

	// Check that no more channels are in the DB.
	AssertChannelCount(t, th.App, model.ChannelTypeDirect, directChannelCount+1)
	AssertChannelCount(t, th.App, model.ChannelTypeGroup, groupChannelCount)

	// Do a valid GROUP channel.
	data.Members = &[]string{
		th.BasicUser.Username,
		th.BasicUser2.Username,
		user3.Username,
	}
	appErr = th.App.importDirectChannel(th.Context, &data, false)
	require.Nil(t, appErr)

	// Check that one more GROUP channel is in the DB.
	AssertChannelCount(t, th.App, model.ChannelTypeDirect, directChannelCount+1)
	AssertChannelCount(t, th.App, model.ChannelTypeGroup, groupChannelCount+1)

	// Do the same DIRECT channel again.
	appErr = th.App.importDirectChannel(th.Context, &data, false)
	require.Nil(t, appErr)

	// Check that no more channels are in the DB.
	AssertChannelCount(t, th.App, model.ChannelTypeDirect, directChannelCount+1)
	AssertChannelCount(t, th.App, model.ChannelTypeGroup, groupChannelCount+1)

	// Update the channel's HEADER
	data.Header = ptrStr("New Channel Header 3")
	appErr = th.App.importDirectChannel(th.Context, &data, false)
	require.Nil(t, appErr)

	// Check that no more channels are in the DB.
	AssertChannelCount(t, th.App, model.ChannelTypeDirect, directChannelCount+1)
	AssertChannelCount(t, th.App, model.ChannelTypeGroup, groupChannelCount+1)

	// Get the channel to check that the header was updated.
	userIDs := []string{
		th.BasicUser.Id,
		th.BasicUser2.Id,
		user3.Id,
	}
	channel, appErr = th.App.createGroupChannel(th.Context, userIDs)
	require.Equal(t, appErr.Id, store.ChannelExistsError)
	require.Equal(t, channel.Header, *data.Header)

	// Import a channel with some favorites.
	data.Members = &[]string{
		th.BasicUser.Username,
		th.BasicUser2.Username,
	}
	data.FavoritedBy = &[]string{
		th.BasicUser.Username,
		th.BasicUser2.Username,
	}
	appErr = th.App.importDirectChannel(th.Context, &data, false)
	require.Nil(t, appErr)

	channel, appErr = th.App.GetOrCreateDirectChannel(th.Context, th.BasicUser.Id, th.BasicUser2.Id)
	require.Nil(t, appErr)
	checkPreference(t, th.App, th.BasicUser.Id, model.PreferenceCategoryFavoriteChannel, channel.Id, "true")
	checkPreference(t, th.App, th.BasicUser2.Id, model.PreferenceCategoryFavoriteChannel, channel.Id, "true")
}

func TestImportImportDirectPost(t *testing.T) {
	th := Setup(t).InitBasic()
	defer th.TearDown()

	// Create the DIRECT channel.
	channelData := imports.DirectChannelImportData{
		Members: &[]string{
			th.BasicUser.Username,
			th.BasicUser2.Username,
		},
	}
	appErr := th.App.importDirectChannel(th.Context, &channelData, false)
	require.Nil(t, appErr)

	// Get the channel.
	var directChannel *model.Channel
	channel, appErr := th.App.GetOrCreateDirectChannel(th.Context, th.BasicUser.Id, th.BasicUser2.Id)
	require.Nil(t, appErr)
	require.NotEmpty(t, channel)
	directChannel = channel

	// Get the number of posts in the system.
	result, err := th.App.Srv().Store.Post().AnalyticsPostCount(&model.PostCountOptions{})
	require.NoError(t, err)
	initialPostCount := result
	initialDate := model.GetMillis()
	posttypeDate := initialDate + 3
	editatCreateDate := initialDate + 4
	editatEditDate := initialDate + 5

	t.Run("Try adding an invalid post in dry run mode", func(t *testing.T) {
		data := imports.LineImportWorkerData{
			LineImportData: imports.LineImportData{
				DirectPost: &imports.DirectPostImportData{
					ChannelMembers: &[]string{
						th.BasicUser.Username,
						th.BasicUser2.Username,
					},
					User:     ptrStr(th.BasicUser.Username),
					CreateAt: ptrInt64(model.GetMillis()),
				},
			},
			LineNumber: 7,
		}
		errLine, err := th.App.importMultipleDirectPostLines(th.Context, []imports.LineImportWorkerData{data}, true)
		require.NotNil(t, err)
		require.Equal(t, data.LineNumber, errLine)
		AssertAllPostsCount(t, th.App, initialPostCount, 0, "")
	})

	t.Run("Try adding a valid post in dry run mode", func(t *testing.T) {
		data := imports.LineImportWorkerData{
			LineImportData: imports.LineImportData{
				DirectPost: &imports.DirectPostImportData{
					ChannelMembers: &[]string{
						th.BasicUser.Username,
						th.BasicUser2.Username,
					},
					User:     ptrStr(th.BasicUser.Username),
					Message:  ptrStr("Message"),
					CreateAt: ptrInt64(model.GetMillis()),
				},
			},
			LineNumber: 1,
		}
		errLine, err := th.App.importMultipleDirectPostLines(th.Context, []imports.LineImportWorkerData{data}, true)
		require.Nil(t, err)
		require.Equal(t, 0, errLine)
		AssertAllPostsCount(t, th.App, initialPostCount, 0, "")
	})

	t.Run("Try adding an invalid post in apply mode", func(t *testing.T) {
		data := imports.LineImportWorkerData{
			LineImportData: imports.LineImportData{
				DirectPost: &imports.DirectPostImportData{
					ChannelMembers: &[]string{
						th.BasicUser.Username,
						model.NewId(),
					},
					User:     ptrStr(th.BasicUser.Username),
					Message:  ptrStr("Message"),
					CreateAt: ptrInt64(model.GetMillis()),
				},
			},
			LineNumber: 9,
		}
		errLine, err := th.App.importMultipleDirectPostLines(th.Context, []imports.LineImportWorkerData{data}, false)
		require.NotNil(t, err)
		require.Equal(t, 0, errLine)
		AssertAllPostsCount(t, th.App, initialPostCount, 0, "")
	})

	t.Run("Try adding a valid post in apply mode", func(t *testing.T) {
		data := imports.LineImportWorkerData{
			LineImportData: imports.LineImportData{
				DirectPost: &imports.DirectPostImportData{
					ChannelMembers: &[]string{
						th.BasicUser.Username,
						th.BasicUser2.Username,
					},
					User:     ptrStr(th.BasicUser.Username),
					Message:  ptrStr("Message"),
					CreateAt: ptrInt64(initialDate),
				},
			},
			LineNumber: 1,
		}
		errLine, err := th.App.importMultipleDirectPostLines(th.Context, []imports.LineImportWorkerData{data}, false)
		require.Nil(t, err)
		require.Equal(t, 0, errLine)
		AssertAllPostsCount(t, th.App, initialPostCount, 1, "")

		// Check the post values.
		posts, nErr := th.App.Srv().Store.Post().GetPostsCreatedAt(directChannel.Id, *data.DirectPost.CreateAt)
		require.NoError(t, nErr)
		require.Len(t, posts, 1)

		post := posts[0]
		require.Equal(t, post.Message, *data.DirectPost.Message)
		require.Equal(t, post.CreateAt, *data.DirectPost.CreateAt)
		require.Equal(t, post.UserId, th.BasicUser.Id)
	})

	t.Run("Import the post again", func(t *testing.T) {
		data := imports.LineImportWorkerData{
			LineImportData: imports.LineImportData{
				DirectPost: &imports.DirectPostImportData{
					ChannelMembers: &[]string{
						th.BasicUser.Username,
						th.BasicUser2.Username,
					},
					User:     ptrStr(th.BasicUser.Username),
					Message:  ptrStr("Message"),
					CreateAt: ptrInt64(initialDate),
				},
			},
			LineNumber: 1,
		}
		errLine, err := th.App.importMultipleDirectPostLines(th.Context, []imports.LineImportWorkerData{data}, false)
		require.Nil(t, err)
		require.Equal(t, 0, errLine)
		AssertAllPostsCount(t, th.App, initialPostCount, 1, "")

		// Check the post values.
		posts, nErr := th.App.Srv().Store.Post().GetPostsCreatedAt(directChannel.Id, *data.DirectPost.CreateAt)
		require.NoError(t, nErr)
		require.Len(t, posts, 1)

		post := posts[0]
		require.Equal(t, post.Message, *data.DirectPost.Message)
		require.Equal(t, post.CreateAt, *data.DirectPost.CreateAt)
		require.Equal(t, post.UserId, th.BasicUser.Id)
	})

	t.Run("Save the post with a different time", func(t *testing.T) {
		data := imports.LineImportWorkerData{
			LineImportData: imports.LineImportData{
				DirectPost: &imports.DirectPostImportData{
					ChannelMembers: &[]string{
						th.BasicUser.Username,
						th.BasicUser2.Username,
					},
					User:     ptrStr(th.BasicUser.Username),
					Message:  ptrStr("Message"),
					CreateAt: ptrInt64(initialDate + 1),
				},
			},
			LineNumber: 1,
		}
		errLine, err := th.App.importMultipleDirectPostLines(th.Context, []imports.LineImportWorkerData{data}, false)
		require.Nil(t, err)
		require.Equal(t, 0, errLine)
		AssertAllPostsCount(t, th.App, initialPostCount, 2, "")
	})

	t.Run("Save the post with a different message", func(t *testing.T) {
		data := imports.LineImportWorkerData{
			LineImportData: imports.LineImportData{
				DirectPost: &imports.DirectPostImportData{
					ChannelMembers: &[]string{
						th.BasicUser.Username,
						th.BasicUser2.Username,
					},
					User:     ptrStr(th.BasicUser.Username),
					Message:  ptrStr("Message 2"),
					CreateAt: ptrInt64(initialDate + 1),
				},
			},
			LineNumber: 1,
		}
		errLine, err := th.App.importMultipleDirectPostLines(th.Context, []imports.LineImportWorkerData{data}, false)
		require.Nil(t, err)
		require.Equal(t, 0, errLine)
		AssertAllPostsCount(t, th.App, initialPostCount, 3, "")
	})

	t.Run("Test with hashtag", func(t *testing.T) {
		data := imports.LineImportWorkerData{
			LineImportData: imports.LineImportData{
				DirectPost: &imports.DirectPostImportData{
					ChannelMembers: &[]string{
						th.BasicUser.Username,
						th.BasicUser2.Username,
					},
					User:     ptrStr(th.BasicUser.Username),
					Message:  ptrStr("Message 2 #hashtagmashupcity"),
					CreateAt: ptrInt64(initialDate + 2),
				},
			},
			LineNumber: 1,
		}
		errLine, err := th.App.importMultipleDirectPostLines(th.Context, []imports.LineImportWorkerData{data}, false)
		require.Nil(t, err)
		require.Equal(t, 0, errLine)
		AssertAllPostsCount(t, th.App, initialPostCount, 4, "")

		posts, nErr := th.App.Srv().Store.Post().GetPostsCreatedAt(directChannel.Id, *data.DirectPost.CreateAt)
		require.NoError(t, nErr)
		require.Len(t, posts, 1)

		post := posts[0]
		require.Equal(t, post.Message, *data.DirectPost.Message)
		require.Equal(t, post.CreateAt, *data.DirectPost.CreateAt)
		require.Equal(t, post.UserId, th.BasicUser.Id)
		require.Equal(t, post.Hashtags, "#hashtagmashupcity")
	})

	t.Run("Test with some flags", func(t *testing.T) {
		data := imports.LineImportWorkerData{
			LineImportData: imports.LineImportData{
				DirectPost: &imports.DirectPostImportData{
					ChannelMembers: &[]string{
						th.BasicUser.Username,
						th.BasicUser2.Username,
					},
					FlaggedBy: &[]string{
						th.BasicUser.Username,
						th.BasicUser2.Username,
					},
					User:     ptrStr(th.BasicUser.Username),
					Message:  ptrStr("Message"),
					CreateAt: ptrInt64(model.GetMillis()),
				},
			},
			LineNumber: 1,
		}

		errLine, err := th.App.importMultipleDirectPostLines(th.Context, []imports.LineImportWorkerData{data}, false)
		require.Nil(t, err)
		require.Equal(t, 0, errLine)
		AssertAllPostsCount(t, th.App, initialPostCount, 5, "")

		// Check the post values.
		posts, nErr := th.App.Srv().Store.Post().GetPostsCreatedAt(directChannel.Id, *data.DirectPost.CreateAt)
		require.NoError(t, nErr)
		require.Len(t, posts, 1)

		post := posts[0]
		checkPreference(t, th.App, th.BasicUser.Id, model.PreferenceCategoryFlaggedPost, post.Id, "true")
		checkPreference(t, th.App, th.BasicUser2.Id, model.PreferenceCategoryFlaggedPost, post.Id, "true")
	})

	t.Run("Test with Type", func(t *testing.T) {
		data := imports.LineImportWorkerData{
			LineImportData: imports.LineImportData{
				DirectPost: &imports.DirectPostImportData{
					ChannelMembers: &[]string{
						th.BasicUser.Username,
						th.BasicUser2.Username,
					},
					User:     ptrStr(th.BasicUser.Username),
					Type:     ptrStr(model.PostTypeSystemGeneric),
					Message:  ptrStr("Message with Type"),
					CreateAt: ptrInt64(posttypeDate),
				},
			},
			LineNumber: 1,
		}
		errLine, err := th.App.importMultipleDirectPostLines(th.Context, []imports.LineImportWorkerData{data}, false)
		require.Nil(t, err)
		require.Equal(t, 0, errLine)
		AssertAllPostsCount(t, th.App, initialPostCount, 6, "")

		posts, nErr := th.App.Srv().Store.Post().GetPostsCreatedAt(directChannel.Id, *data.DirectPost.CreateAt)
		require.NoError(t, nErr)
		require.Len(t, posts, 1)

		post := posts[0]
		assert.Equal(t, post.Type, *data.DirectPost.Type)
		assert.Equal(t, post.Message, *data.DirectPost.Message)
		assert.Equal(t, post.CreateAt, *data.DirectPost.CreateAt)
		assert.Equal(t, post.UserId, th.BasicUser.Id)
	})

	t.Run("Test with EditAt", func(t *testing.T) {
		data := imports.LineImportWorkerData{
			LineImportData: imports.LineImportData{
				DirectPost: &imports.DirectPostImportData{
					ChannelMembers: &[]string{
						th.BasicUser.Username,
						th.BasicUser2.Username,
					},
					User:     ptrStr(th.BasicUser.Username),
					Message:  ptrStr("Message with EditAt"),
					CreateAt: ptrInt64(editatCreateDate),
					EditAt:   ptrInt64(editatEditDate),
				},
			},
			LineNumber: 1,
		}
		errLine, err := th.App.importMultipleDirectPostLines(th.Context, []imports.LineImportWorkerData{data}, false)
		require.Nil(t, err)
		require.Equal(t, 0, errLine)
		AssertAllPostsCount(t, th.App, initialPostCount, 7, "")

		posts, nErr := th.App.Srv().Store.Post().GetPostsCreatedAt(directChannel.Id, *data.DirectPost.CreateAt)
		require.NoError(t, nErr)
		require.Len(t, posts, 1)

		post := posts[0]
		assert.Equal(t, post.Message, *data.DirectPost.Message)
		assert.Equal(t, post.CreateAt, *data.DirectPost.CreateAt)
		assert.Equal(t, post.EditAt, *data.DirectPost.EditAt)
		assert.Equal(t, post.UserId, th.BasicUser.Id)
	})

	t.Run("Test with IsPinned", func(t *testing.T) {
		pinnedValue := true
		creationTime := model.GetMillis()
		data := imports.LineImportWorkerData{
			LineImportData: imports.LineImportData{
				DirectPost: &imports.DirectPostImportData{
					ChannelMembers: &[]string{
						th.BasicUser.Username,
						th.BasicUser2.Username,
					},
					User:     ptrStr(th.BasicUser.Username),
					Message:  ptrStr("Message with EditAt"),
					CreateAt: &creationTime,
					IsPinned: &pinnedValue,
				},
			},
			LineNumber: 1,
		}
		errLine, err := th.App.importMultipleDirectPostLines(th.Context, []imports.LineImportWorkerData{data}, false)
		require.Nil(t, err)
		require.Equal(t, 0, errLine)
		AssertAllPostsCount(t, th.App, initialPostCount, 8, "")

		posts, nErr := th.App.Srv().Store.Post().GetPostsCreatedAt(directChannel.Id, *data.DirectPost.CreateAt)
		require.NoError(t, nErr)
		require.Len(t, posts, 1)

		post := posts[0]
		require.True(t, post.IsPinned)
	})

	// ------------------ Group Channel -------------------------

	// Create the GROUP channel.
	user3 := th.CreateUser()
	channelData = imports.DirectChannelImportData{
		Members: &[]string{
			th.BasicUser.Username,
			th.BasicUser2.Username,
			user3.Username,
		},
	}
	appErr = th.App.importDirectChannel(th.Context, &channelData, false)
	require.Nil(t, appErr)

	// Get the channel.
	var groupChannel *model.Channel
	userIDs := []string{
		th.BasicUser.Id,
		th.BasicUser2.Id,
		user3.Id,
	}
	channel, appErr = th.App.createGroupChannel(th.Context, userIDs)
	require.Equal(t, appErr.Id, store.ChannelExistsError)
	groupChannel = channel

	// Get the number of posts in the system.
	result, nErr := th.App.Srv().Store.Post().AnalyticsPostCount(&model.PostCountOptions{})
	require.NoError(t, nErr)
	initialPostCount = result

	t.Run("Try adding an invalid post in dry run mode", func(t *testing.T) {
		data := imports.LineImportWorkerData{
			LineImportData: imports.LineImportData{
				DirectPost: &imports.DirectPostImportData{
					ChannelMembers: &[]string{
						th.BasicUser.Username,
						th.BasicUser2.Username,
						user3.Username,
					},
					User:     ptrStr(th.BasicUser.Username),
					CreateAt: ptrInt64(model.GetMillis()),
				},
			},
			LineNumber: 4,
		}
		errLine, err := th.App.importMultipleDirectPostLines(th.Context, []imports.LineImportWorkerData{data}, true)
		require.NotNil(t, err)
		require.Equal(t, data.LineNumber, errLine)
		AssertAllPostsCount(t, th.App, initialPostCount, 0, "")
	})

	t.Run("Try adding a valid post in dry run mode", func(t *testing.T) {
		data := imports.LineImportWorkerData{
			LineImportData: imports.LineImportData{
				DirectPost: &imports.DirectPostImportData{
					ChannelMembers: &[]string{
						th.BasicUser.Username,
						th.BasicUser2.Username,
						user3.Username,
					},
					User:     ptrStr(th.BasicUser.Username),
					Message:  ptrStr("Message"),
					CreateAt: ptrInt64(model.GetMillis()),
				},
			},
			LineNumber: 1,
		}
		errLine, err := th.App.importMultipleDirectPostLines(th.Context, []imports.LineImportWorkerData{data}, true)
		require.Nil(t, err)
		require.Equal(t, 0, errLine)
		AssertAllPostsCount(t, th.App, initialPostCount, 0, "")
	})

	t.Run("Try adding an invalid post in apply mode", func(t *testing.T) {
		data := imports.LineImportWorkerData{
			LineImportData: imports.LineImportData{
				DirectPost: &imports.DirectPostImportData{
					ChannelMembers: &[]string{
						th.BasicUser.Username,
						th.BasicUser2.Username,
						user3.Username,
						model.NewId(),
					},
					User:     ptrStr(th.BasicUser.Username),
					Message:  ptrStr("Message"),
					CreateAt: ptrInt64(model.GetMillis()),
				},
			},
			LineNumber: 8,
		}
		errLine, err := th.App.importMultipleDirectPostLines(th.Context, []imports.LineImportWorkerData{data}, false)
		require.NotNil(t, err)
		require.Equal(t, 0, errLine)
		AssertAllPostsCount(t, th.App, initialPostCount, 0, "")
	})

	t.Run("Try adding a valid post in apply mode", func(t *testing.T) {
		data := imports.LineImportWorkerData{
			LineImportData: imports.LineImportData{
				DirectPost: &imports.DirectPostImportData{
					ChannelMembers: &[]string{
						th.BasicUser.Username,
						th.BasicUser2.Username,
						user3.Username,
					},
					User:     ptrStr(th.BasicUser.Username),
					Message:  ptrStr("Message"),
					CreateAt: ptrInt64(initialDate + 10),
				},
			},
			LineNumber: 1,
		}
		errLine, err := th.App.importMultipleDirectPostLines(th.Context, []imports.LineImportWorkerData{data}, false)
		require.Nil(t, err)
		require.Equal(t, 0, errLine)
		AssertAllPostsCount(t, th.App, initialPostCount, 1, "")

		// Check the post values.
		posts, nErr := th.App.Srv().Store.Post().GetPostsCreatedAt(groupChannel.Id, *data.DirectPost.CreateAt)
		require.NoError(t, nErr)
		require.Len(t, posts, 1)

		post := posts[0]
		require.Equal(t, post.Message, *data.DirectPost.Message)
		require.Equal(t, post.CreateAt, *data.DirectPost.CreateAt)
		require.Equal(t, post.UserId, th.BasicUser.Id)
	})

	t.Run("Import the post again", func(t *testing.T) {
		data := imports.LineImportWorkerData{
			LineImportData: imports.LineImportData{
				DirectPost: &imports.DirectPostImportData{
					ChannelMembers: &[]string{
						th.BasicUser.Username,
						th.BasicUser2.Username,
						user3.Username,
					},
					User:     ptrStr(th.BasicUser.Username),
					Message:  ptrStr("Message"),
					CreateAt: ptrInt64(initialDate + 10),
				},
			},
			LineNumber: 1,
		}
		errLine, err := th.App.importMultipleDirectPostLines(th.Context, []imports.LineImportWorkerData{data}, false)
		require.Nil(t, err)
		require.Equal(t, 0, errLine)
		AssertAllPostsCount(t, th.App, initialPostCount, 1, "")

		// Check the post values.
		posts, nErr := th.App.Srv().Store.Post().GetPostsCreatedAt(groupChannel.Id, *data.DirectPost.CreateAt)
		require.NoError(t, nErr)
		require.Len(t, posts, 1)

		post := posts[0]
		require.Equal(t, post.Message, *data.DirectPost.Message)
		require.Equal(t, post.CreateAt, *data.DirectPost.CreateAt)
		require.Equal(t, post.UserId, th.BasicUser.Id)
	})

	t.Run("Save the post with a different time", func(t *testing.T) {
		data := imports.LineImportWorkerData{
			LineImportData: imports.LineImportData{
				DirectPost: &imports.DirectPostImportData{
					ChannelMembers: &[]string{
						th.BasicUser.Username,
						th.BasicUser2.Username,
						user3.Username,
					},
					User:     ptrStr(th.BasicUser.Username),
					Message:  ptrStr("Message"),
					CreateAt: ptrInt64(initialDate + 11),
				},
			},
			LineNumber: 1,
		}
		errLine, err := th.App.importMultipleDirectPostLines(th.Context, []imports.LineImportWorkerData{data}, false)
		require.Nil(t, err)
		require.Equal(t, 0, errLine)
		AssertAllPostsCount(t, th.App, initialPostCount, 2, "")
	})

	t.Run("Save the post with a different message", func(t *testing.T) {
		data := imports.LineImportWorkerData{
			LineImportData: imports.LineImportData{
				DirectPost: &imports.DirectPostImportData{
					ChannelMembers: &[]string{
						th.BasicUser.Username,
						th.BasicUser2.Username,
						user3.Username,
					},
					User:     ptrStr(th.BasicUser.Username),
					Message:  ptrStr("Message 2"),
					CreateAt: ptrInt64(initialDate + 11),
				},
			},
			LineNumber: 1,
		}
		errLine, err := th.App.importMultipleDirectPostLines(th.Context, []imports.LineImportWorkerData{data}, false)
		require.Nil(t, err)
		require.Equal(t, 0, errLine)
		AssertAllPostsCount(t, th.App, initialPostCount, 3, "")
	})

	t.Run("Test with hashtag", func(t *testing.T) {
		data := imports.LineImportWorkerData{
			LineImportData: imports.LineImportData{
				DirectPost: &imports.DirectPostImportData{
					ChannelMembers: &[]string{
						th.BasicUser.Username,
						th.BasicUser2.Username,
						user3.Username,
					},
					User:     ptrStr(th.BasicUser.Username),
					Message:  ptrStr("Message 2 #hashtagmashupcity"),
					CreateAt: ptrInt64(initialDate + 12),
				},
			},
			LineNumber: 1,
		}
		errLine, err := th.App.importMultipleDirectPostLines(th.Context, []imports.LineImportWorkerData{data}, false)
		require.Nil(t, err)
		require.Equal(t, 0, errLine)
		AssertAllPostsCount(t, th.App, initialPostCount, 4, "")

		posts, nErr := th.App.Srv().Store.Post().GetPostsCreatedAt(groupChannel.Id, *data.DirectPost.CreateAt)
		require.NoError(t, nErr)
		require.Len(t, posts, 1)

		post := posts[0]
		require.Equal(t, post.Message, *data.DirectPost.Message)
		require.Equal(t, post.CreateAt, *data.DirectPost.CreateAt)
		require.Equal(t, post.UserId, th.BasicUser.Id)
		require.Equal(t, post.Hashtags, "#hashtagmashupcity")
	})

	t.Run("Test with some flags", func(t *testing.T) {
		data := imports.LineImportWorkerData{
			LineImportData: imports.LineImportData{
				DirectPost: &imports.DirectPostImportData{
					ChannelMembers: &[]string{
						th.BasicUser.Username,
						th.BasicUser2.Username,
						user3.Username,
					},
					FlaggedBy: &[]string{
						th.BasicUser.Username,
						th.BasicUser2.Username,
					},
					User:     ptrStr(th.BasicUser.Username),
					Message:  ptrStr("Message"),
					CreateAt: ptrInt64(model.GetMillis()),
				},
			},
			LineNumber: 1,
		}

		errLine, err := th.App.importMultipleDirectPostLines(th.Context, []imports.LineImportWorkerData{data}, false)
		require.Nil(t, err)
		require.Equal(t, 0, errLine)

		AssertAllPostsCount(t, th.App, initialPostCount, 5, "")

		// Check the post values.
		posts, nErr := th.App.Srv().Store.Post().GetPostsCreatedAt(groupChannel.Id, *data.DirectPost.CreateAt)
		require.NoError(t, nErr)
		require.Len(t, posts, 1)

		post := posts[0]
		checkPreference(t, th.App, th.BasicUser.Id, model.PreferenceCategoryFlaggedPost, post.Id, "true")
		checkPreference(t, th.App, th.BasicUser2.Id, model.PreferenceCategoryFlaggedPost, post.Id, "true")
	})

	t.Run("Post with reaction", func(t *testing.T) {
		reactionPostTime := ptrInt64(initialDate + 22)
		reactionTime := ptrInt64(initialDate + 23)
		data := imports.LineImportWorkerData{
			LineImportData: imports.LineImportData{
				DirectPost: &imports.DirectPostImportData{
					ChannelMembers: &[]string{
						th.BasicUser.Username,
						th.BasicUser2.Username,
						user3.Username,
					},
					User:     ptrStr(th.BasicUser.Username),
					Message:  ptrStr("Message with reaction"),
					CreateAt: reactionPostTime,
					Reactions: &[]imports.ReactionImportData{{
						User:      ptrStr(th.BasicUser2.Username),
						EmojiName: ptrStr("+1"),
						CreateAt:  reactionTime,
					}},
				},
			},
			LineNumber: 1,
		}
		errLine, err := th.App.importMultipleDirectPostLines(th.Context, []imports.LineImportWorkerData{data}, false)
		require.Nil(t, err, "Expected success.")
		require.Equal(t, 0, errLine)

		AssertAllPostsCount(t, th.App, initialPostCount, 6, "")

		// Check the post values.
		posts, nErr := th.App.Srv().Store.Post().GetPostsCreatedAt(groupChannel.Id, *data.DirectPost.CreateAt)
		require.NoError(t, nErr)

		require.Len(t, posts, 1, "Unexpected number of posts found.")

		post := posts[0]
		postBool := post.Message != *data.DirectPost.Message || post.CreateAt != *data.DirectPost.CreateAt || post.UserId != th.BasicUser.Id || !post.HasReactions
		require.False(t, postBool, "Post properties not as expected")

		reactions, nErr := th.App.Srv().Store.Reaction().GetForPost(post.Id, false)
		require.NoError(t, nErr, "Can't get reaction")

		require.Len(t, reactions, 1, "Invalid number of reactions")
	})

	t.Run("Post with reply", func(t *testing.T) {
		replyPostTime := ptrInt64(initialDate + 25)
		replyTime := ptrInt64(initialDate + 26)
		data := imports.LineImportWorkerData{
			LineImportData: imports.LineImportData{
				DirectPost: &imports.DirectPostImportData{
					ChannelMembers: &[]string{
						th.BasicUser.Username,
						th.BasicUser2.Username,
						user3.Username,
					},
					User:     ptrStr(th.BasicUser.Username),
					Message:  ptrStr("Message with reply"),
					CreateAt: replyPostTime,
					Replies: &[]imports.ReplyImportData{{
						User:     ptrStr(th.BasicUser2.Username),
						Message:  ptrStr("Message reply"),
						CreateAt: replyTime,
					}},
				},
			},
			LineNumber: 1,
		}
		errLine, err := th.App.importMultipleDirectPostLines(th.Context, []imports.LineImportWorkerData{data}, false)
		require.Nil(t, err, "Expected success.")
		require.Equal(t, 0, errLine)

		AssertAllPostsCount(t, th.App, initialPostCount, 8, "")

		// Check the post values.
		posts, nErr := th.App.Srv().Store.Post().GetPostsCreatedAt(groupChannel.Id, *data.DirectPost.CreateAt)
		require.NoError(t, nErr)

		require.Len(t, posts, 1, "Unexpected number of posts found.")

		post := posts[0]
		postBool := post.Message != *data.DirectPost.Message || post.CreateAt != *data.DirectPost.CreateAt || post.UserId != th.BasicUser.Id
		require.False(t, postBool, "Post properties not as expected")

		// Check the reply values.
		replies, nErr := th.App.Srv().Store.Post().GetPostsCreatedAt(channel.Id, *replyTime)
		require.NoError(t, nErr)

		require.Len(t, replies, 1, "Unexpected number of posts found.")

		reply := replies[0]
		replyBool := reply.Message != *(*data.DirectPost.Replies)[0].Message || reply.CreateAt != *(*data.DirectPost.Replies)[0].CreateAt || reply.UserId != th.BasicUser2.Id
		require.False(t, replyBool, "Post properties not as expected")

		require.Equal(t, post.Id, reply.RootId, "Unexpected reply RootId")
	})

	t.Run("Update post with replies", func(t *testing.T) {
		replyPostTime := ptrInt64(initialDate + 25)
		replyTime := ptrInt64(initialDate + 26)
		data := imports.LineImportWorkerData{
			LineImportData: imports.LineImportData{
				DirectPost: &imports.DirectPostImportData{
					ChannelMembers: &[]string{
						th.BasicUser.Username,
						th.BasicUser2.Username,
						user3.Username,
					},
					User:     ptrStr(th.BasicUser2.Username),
					Message:  ptrStr("Message with reply"),
					CreateAt: replyPostTime,
					Replies: &[]imports.ReplyImportData{{
						User:     ptrStr(th.BasicUser.Username),
						Message:  ptrStr("Message reply"),
						CreateAt: replyTime,
					}},
				},
			},
			LineNumber: 1,
		}
		errLine, err := th.App.importMultipleDirectPostLines(th.Context, []imports.LineImportWorkerData{data}, false)
		require.Nil(t, err, "Expected success.")
		require.Equal(t, 0, errLine)

		AssertAllPostsCount(t, th.App, initialPostCount, 8, "")
	})

	t.Run("Create new post with replies based on the previous one", func(t *testing.T) {
		replyPostTime := ptrInt64(initialDate + 27)
		replyTime := ptrInt64(initialDate + 28)
		data := imports.LineImportWorkerData{
			LineImportData: imports.LineImportData{
				DirectPost: &imports.DirectPostImportData{
					ChannelMembers: &[]string{
						th.BasicUser.Username,
						th.BasicUser2.Username,
						user3.Username,
					},
					User:     ptrStr(th.BasicUser2.Username),
					Message:  ptrStr("Message with reply 2"),
					CreateAt: replyPostTime,
					Replies: &[]imports.ReplyImportData{{
						User:     ptrStr(th.BasicUser.Username),
						Message:  ptrStr("Message reply"),
						CreateAt: replyTime,
					}},
				},
			},
			LineNumber: 1,
		}
		errLine, err := th.App.importMultipleDirectPostLines(th.Context, []imports.LineImportWorkerData{data}, false)
		require.Nil(t, err, "Expected success.")
		require.Equal(t, 0, errLine)

		AssertAllPostsCount(t, th.App, initialPostCount, 10, "")
	})

	t.Run("Post with reply having non-empty type and edit_at", func(t *testing.T) {
		replyPostTime := ptrInt64(initialDate + 29)
		replyTime := ptrInt64(initialDate + 30)
		replyEditTime := ptrInt64(initialDate + 31)
		data := imports.LineImportWorkerData{
			LineImportData: imports.LineImportData{
				DirectPost: &imports.DirectPostImportData{
					ChannelMembers: &[]string{
						th.BasicUser.Username,
						th.BasicUser2.Username,
						user3.Username,
					},
					User:     ptrStr(th.BasicUser2.Username),
					Message:  ptrStr("Message with reply"),
					CreateAt: replyPostTime,
					Replies: &[]imports.ReplyImportData{{
						User:     ptrStr(th.BasicUser.Username),
						Type:     ptrStr(model.PostTypeSystemGeneric),
						Message:  ptrStr("Message reply 2"),
						CreateAt: replyTime,
						EditAt:   replyEditTime,
					}},
				},
			},
			LineNumber: 1,
		}
		errLine, err := th.App.importMultipleDirectPostLines(th.Context, []imports.LineImportWorkerData{data}, false)
		require.Nil(t, err, "Expected success.")
		require.Equal(t, 0, errLine)

		AssertAllPostsCount(t, th.App, initialPostCount, 12, "")

		// Check the reply values.
		replies, nErr := th.App.Srv().Store.Post().GetPostsCreatedAt(channel.Id, *replyTime)
		require.NoError(t, nErr)

		require.Len(t, replies, 1, "Unexpected number of posts found.")

		reply := replies[0]
		importReply := (*data.DirectPost.Replies)[0]
		replyBool := reply.Type != *importReply.Type || reply.Message != *importReply.Message || reply.CreateAt != *importReply.CreateAt || reply.EditAt != *importReply.EditAt || reply.UserId != th.BasicUser.Id
		require.False(t, replyBool, "Post properties not as expected")
	})
}

func TestImportImportEmoji(t *testing.T) {
	th := Setup(t)
	defer th.TearDown()

	th.App.UpdateConfig(func(cfg *model.Config) { *cfg.ServiceSettings.EnableCustomEmoji = true })

	testsDir, _ := fileutils.FindDir("tests")
	testImage := filepath.Join(testsDir, "test.png")

	data := imports.EmojiImportData{Name: ptrStr(model.NewId())}
	appErr := th.App.importEmoji(&data, true)
	assert.NotNil(t, appErr, "Invalid emoji should have failed dry run")

	emoji, nErr := th.App.Srv().Store.Emoji().GetByName(context.Background(), *data.Name, true)
	assert.Nil(t, emoji, "Emoji should not have been imported")
	assert.Error(t, nErr)

	data.Image = ptrStr(testImage)
	appErr = th.App.importEmoji(&data, true)
	assert.Nil(t, appErr, "Valid emoji should have passed dry run")

	data = imports.EmojiImportData{Name: ptrStr(model.NewId())}
	appErr = th.App.importEmoji(&data, false)
	assert.NotNil(t, appErr, "Invalid emoji should have failed apply mode")

	data.Image = ptrStr("non-existent-file")
	appErr = th.App.importEmoji(&data, false)
	assert.NotNil(t, appErr, "Emoji with bad image file should have failed apply mode")

	data.Image = ptrStr(testImage)
	appErr = th.App.importEmoji(&data, false)
	assert.Nil(t, appErr, "Valid emoji should have succeeded apply mode")

	emoji, nErr = th.App.Srv().Store.Emoji().GetByName(context.Background(), *data.Name, true)
	assert.NotNil(t, emoji, "Emoji should have been imported")
	assert.NoError(t, nErr, "Emoji should have been imported without any error")

	appErr = th.App.importEmoji(&data, false)
	assert.Nil(t, appErr, "Second run should have succeeded apply mode")

	data = imports.EmojiImportData{Name: ptrStr("smiley"), Image: ptrStr(testImage)}
	appErr = th.App.importEmoji(&data, false)
	assert.Nil(t, appErr, "System emoji should not fail")

	largeImage := filepath.Join(testsDir, "large_image_file.jpg")
	data = imports.EmojiImportData{Name: ptrStr(model.NewId()), Image: ptrStr(largeImage)}
	appErr = th.App.importEmoji(&data, false)
	require.NotNil(t, appErr)
	require.ErrorIs(t, appErr.Unwrap(), utils.SizeLimitExceeded)
}

func TestImportAttachment(t *testing.T) {
	th := Setup(t)
	defer th.TearDown()

	testsDir, _ := fileutils.FindDir("tests")
	testImage := filepath.Join(testsDir, "test.png")
	invalidPath := "some-invalid-path"

	userID := model.NewId()
	data := imports.AttachmentImportData{Path: &testImage}
	_, err := th.App.importAttachment(th.Context, &data, &model.Post{UserId: userID, ChannelId: "some-channel"}, "some-team")
	assert.Nil(t, err, "sample run without errors")

	attachments := GetAttachments(userID, th, t)
	assert.Len(t, attachments, 1)

	data = imports.AttachmentImportData{Path: &invalidPath}
	_, err = th.App.importAttachment(th.Context, &data, &model.Post{UserId: model.NewId(), ChannelId: "some-channel"}, "some-team")
	assert.NotNil(t, err, "should have failed when opening the file")
	assert.Equal(t, err.Id, "app.import.attachment.bad_file.error")
}

func TestImportPostAndRepliesWithAttachments(t *testing.T) {
	th := Setup(t)
	defer th.TearDown()

	// Create a Team.
	teamName := model.NewRandomTeamName()
	th.App.importTeam(th.Context, &imports.TeamImportData{
		Name:        &teamName,
		DisplayName: ptrStr("Display Name"),
		Type:        ptrStr("O"),
	}, false)
	team, appErr := th.App.GetTeamByName(teamName)
	require.Nil(t, appErr, "Failed to get team from database.")

	// Create a Channel.
	channelName := NewTestId()
	chanTypeOpen := model.ChannelTypeOpen
	th.App.importChannel(th.Context, &imports.ChannelImportData{
		Team:        &teamName,
		Name:        &channelName,
		DisplayName: ptrStr("Display Name"),
		Type:        &chanTypeOpen,
	}, false)
	_, appErr = th.App.GetChannelByName(th.Context, channelName, team.Id, false)
	require.Nil(t, appErr, "Failed to get channel from database.")

	// Create a user3.
	username := model.NewId()
	th.App.importUser(th.Context, &imports.UserImportData{
		Username: &username,
		Email:    ptrStr(model.NewId() + "@example.com"),
	}, false)
	user3, appErr := th.App.GetUserByUsername(username)
	require.Nil(t, appErr, "Failed to get user3 from database.")
	require.NotNil(t, user3)

	username2 := model.NewId()
	th.App.importUser(th.Context, &imports.UserImportData{
		Username: &username2,
		Email:    ptrStr(model.NewId() + "@example.com"),
	}, false)
	user2, appErr := th.App.GetUserByUsername(username2)
	require.Nil(t, appErr, "Failed to get user3 from database.")

	// Create direct post users.
	username3 := model.NewId()
	th.App.importUser(th.Context, &imports.UserImportData{
		Username: &username3,
		Email:    ptrStr(model.NewId() + "@example.com"),
	}, false)
	user3, appErr = th.App.GetUserByUsername(username3)
	require.Nil(t, appErr, "Failed to get user3 from database.")

	username4 := model.NewId()
	th.App.importUser(th.Context, &imports.UserImportData{
		Username: &username4,
		Email:    ptrStr(model.NewId() + "@example.com"),
	}, false)

	user4, appErr := th.App.GetUserByUsername(username4)
	require.Nil(t, appErr, "Failed to get user3 from database.")

	// Post with attachments
	time := model.GetMillis()
	attachmentsPostTime := time
	attachmentsReplyTime := time + 1
	testsDir, _ := fileutils.FindDir("tests")
	testImage := filepath.Join(testsDir, "test.png")
	testMarkDown := filepath.Join(testsDir, "test-attachments.md")
	data := imports.LineImportWorkerData{
		LineImportData: imports.LineImportData{
			Post: &imports.PostImportData{
				Team:        &teamName,
				Channel:     &channelName,
				User:        &username3,
				Message:     ptrStr("Message with reply"),
				CreateAt:    &attachmentsPostTime,
<<<<<<< HEAD
				Attachments: []*AttachmentImportData{{Path: &testImage}, {Path: &testMarkDown}},
				Replies: &[]ReplyImportData{{
					User:        &user4.Username,
					Message:     ptrStr("Message reply"),
					CreateAt:    &attachmentsReplyTime,
					Attachments: []*AttachmentImportData{{Path: &testImage}},
=======
				Attachments: &[]imports.AttachmentImportData{{Path: &testImage}, {Path: &testMarkDown}},
				Replies: &[]imports.ReplyImportData{{
					User:        &user4.Username,
					Message:     ptrStr("Message reply"),
					CreateAt:    &attachmentsReplyTime,
					Attachments: &[]imports.AttachmentImportData{{Path: &testImage}},
>>>>>>> 5a718f3c
				}},
			},
		},
		LineNumber: 19,
	}

	t.Run("import with attachment", func(t *testing.T) {
		errLine, err := th.App.importMultiplePostLines(th.Context, []imports.LineImportWorkerData{data}, false)
		require.Nil(t, err)
		require.Equal(t, 0, errLine)

		attachments := GetAttachments(user3.Id, th, t)
		require.Len(t, attachments, 2)
		assert.Contains(t, attachments[0].Path, team.Id)
		assert.Contains(t, attachments[1].Path, team.Id)
		AssertFileIdsInPost(attachments, th, t)

		attachments = GetAttachments(user4.Id, th, t)
		require.Len(t, attachments, 1)
		assert.Contains(t, attachments[0].Path, team.Id)
		AssertFileIdsInPost(attachments, th, t)
	})

	t.Run("import existing post with new attachment", func(t *testing.T) {
<<<<<<< HEAD
		data.Post.Attachments = []*AttachmentImportData{{Path: &testImage}}
		errLine, err := th.App.importMultiplePostLines(th.Context, []LineImportWorkerData{data}, false)
=======
		data.Post.Attachments = &[]imports.AttachmentImportData{{Path: &testImage}}
		errLine, err := th.App.importMultiplePostLines(th.Context, []imports.LineImportWorkerData{data}, false)
>>>>>>> 5a718f3c
		require.Nil(t, err)
		require.Equal(t, 0, errLine)

		attachments := GetAttachments(user3.Id, th, t)
		require.Len(t, attachments, 1)
		assert.Contains(t, attachments[0].Path, team.Id)
		AssertFileIdsInPost(attachments, th, t)

		attachments = GetAttachments(user4.Id, th, t)
		require.Len(t, attachments, 1)
		assert.Contains(t, attachments[0].Path, team.Id)
		AssertFileIdsInPost(attachments, th, t)
	})

	t.Run("Reply with Attachments in Direct Post", func(t *testing.T) {
		directImportData := imports.LineImportWorkerData{
			LineImportData: imports.LineImportData{
				DirectPost: &imports.DirectPostImportData{
					ChannelMembers: &[]string{
						user3.Username,
						user2.Username,
					},
					User:     &user3.Username,
					Message:  ptrStr("Message with Replies"),
					CreateAt: ptrInt64(model.GetMillis()),
					Replies: &[]imports.ReplyImportData{{
						User:        &user2.Username,
						Message:     ptrStr("Message reply with attachment"),
						CreateAt:    ptrInt64(model.GetMillis()),
<<<<<<< HEAD
						Attachments: []*AttachmentImportData{{Path: &testImage}},
=======
						Attachments: &[]imports.AttachmentImportData{{Path: &testImage}},
>>>>>>> 5a718f3c
					}},
				},
			},
			LineNumber: 7,
		}

		errLine, err := th.App.importMultipleDirectPostLines(th.Context, []imports.LineImportWorkerData{directImportData}, false)
		require.Nil(t, err, "Expected success.")
		require.Equal(t, 0, errLine)

		attachments := GetAttachments(user2.Id, th, t)
		require.Len(t, attachments, 1)
		assert.Contains(t, attachments[0].Path, "noteam")
		AssertFileIdsInPost(attachments, th, t)
	})
}

func TestImportDirectPostWithAttachments(t *testing.T) {
	th := Setup(t)
	defer th.TearDown()

	testsDir, _ := fileutils.FindDir("tests")
	testImage := filepath.Join(testsDir, "test.png")
	testImage2 := filepath.Join(testsDir, "test.svg")
	// create a temp file with same name as original but with a different first byte
	tmpFolder, _ := os.MkdirTemp("", "imgFake")
	testImageFake := filepath.Join(tmpFolder, "test.png")
	fakeFileData, _ := os.ReadFile(testImage)
	fakeFileData[0] = 0
	_ = os.WriteFile(testImageFake, fakeFileData, 0644)
	defer os.RemoveAll(tmpFolder)

	// Create a user.
	username := model.NewId()
	th.App.importUser(th.Context, &imports.UserImportData{
		Username: &username,
		Email:    ptrStr(model.NewId() + "@example.com"),
	}, false)
	user1, appErr := th.App.GetUserByUsername(username)
	require.Nil(t, appErr, "Failed to get user1 from database.")

	username2 := model.NewId()
	th.App.importUser(th.Context, &imports.UserImportData{
		Username: &username2,
		Email:    ptrStr(model.NewId() + "@example.com"),
	}, false)

	user2, appErr := th.App.GetUserByUsername(username2)
	require.Nil(t, appErr, "Failed to get user2 from database.")

	directImportData := imports.LineImportWorkerData{
		LineImportData: imports.LineImportData{
			DirectPost: &imports.DirectPostImportData{
				ChannelMembers: &[]string{
					user1.Username,
					user2.Username,
				},
				User:        &user1.Username,
				Message:     ptrStr("Direct message"),
				CreateAt:    ptrInt64(model.GetMillis()),
<<<<<<< HEAD
				Attachments: []*AttachmentImportData{{Path: &testImage}},
=======
				Attachments: &[]imports.AttachmentImportData{{Path: &testImage}},
>>>>>>> 5a718f3c
			},
		},
		LineNumber: 3,
	}

	t.Run("Regular import of attachment", func(t *testing.T) {
		errLine, err := th.App.importMultipleDirectPostLines(th.Context, []imports.LineImportWorkerData{directImportData}, false)
		require.Nil(t, err, "Expected success.")
		require.Equal(t, 0, errLine)

		attachments := GetAttachments(user1.Id, th, t)
		require.Len(t, attachments, 1)
		assert.Contains(t, attachments[0].Path, "noteam")
		AssertFileIdsInPost(attachments, th, t)
	})

	t.Run("Attempt to import again with same file entirely, should NOT add an attachment", func(t *testing.T) {
		errLine, err := th.App.importMultipleDirectPostLines(th.Context, []imports.LineImportWorkerData{directImportData}, false)
		require.Nil(t, err, "Expected success.")
		require.Equal(t, 0, errLine)

		attachments := GetAttachments(user1.Id, th, t)
		require.Len(t, attachments, 1)
	})

	t.Run("Attempt to import again with same name and size but different content, SHOULD add an attachment", func(t *testing.T) {
		directImportDataFake := imports.LineImportWorkerData{
			LineImportData: imports.LineImportData{
				DirectPost: &imports.DirectPostImportData{
					ChannelMembers: &[]string{
						user1.Username,
						user2.Username,
					},
					User:        &user1.Username,
					Message:     ptrStr("Direct message"),
					CreateAt:    ptrInt64(model.GetMillis()),
<<<<<<< HEAD
					Attachments: []*AttachmentImportData{{Path: &testImageFake}},
=======
					Attachments: &[]imports.AttachmentImportData{{Path: &testImageFake}},
>>>>>>> 5a718f3c
				},
			},
			LineNumber: 2,
		}

		errLine, err := th.App.importMultipleDirectPostLines(th.Context, []imports.LineImportWorkerData{directImportDataFake}, false)
		require.Nil(t, err, "Expected success.")
		require.Equal(t, 0, errLine)

		attachments := GetAttachments(user1.Id, th, t)
		require.Len(t, attachments, 2)
	})

	t.Run("Attempt to import again with same data, SHOULD add an attachment, since it's different name", func(t *testing.T) {
		directImportData2 := imports.LineImportWorkerData{
			LineImportData: imports.LineImportData{
				DirectPost: &imports.DirectPostImportData{
					ChannelMembers: &[]string{
						user1.Username,
						user2.Username,
					},
					User:        &user1.Username,
					Message:     ptrStr("Direct message"),
					CreateAt:    ptrInt64(model.GetMillis()),
<<<<<<< HEAD
					Attachments: []*AttachmentImportData{{Path: &testImage2}},
=======
					Attachments: &[]imports.AttachmentImportData{{Path: &testImage2}},
>>>>>>> 5a718f3c
				},
			},
			LineNumber: 2,
		}

		errLine, err := th.App.importMultipleDirectPostLines(th.Context, []imports.LineImportWorkerData{directImportData2}, false)
		require.Nil(t, err, "Expected success.")
		require.Equal(t, 0, errLine)

		attachments := GetAttachments(user1.Id, th, t)
		require.Len(t, attachments, 3)
	})
}

func TestZippedImportPostAndRepliesWithAttachments(t *testing.T) {
	th := Setup(t)
	defer th.TearDown()

	// Create a Team.
	teamName := model.NewRandomTeamName()
	th.App.importTeam(th.Context, &imports.TeamImportData{
		Name:        &teamName,
		DisplayName: ptrStr("Display Name"),
		Type:        ptrStr("O"),
	}, false)
	team, appErr := th.App.GetTeamByName(teamName)
	require.Nil(t, appErr, "Failed to get team from database.")

	// Create a Channel.
	channelName := NewTestId()
	chanTypeOpen := model.ChannelTypeOpen
	th.App.importChannel(th.Context, &imports.ChannelImportData{
		Team:        &teamName,
		Name:        &channelName,
		DisplayName: ptrStr("Display Name"),
		Type:        &chanTypeOpen,
	}, false)
	_, appErr = th.App.GetChannelByName(th.Context, channelName, team.Id, false)
	require.Nil(t, appErr, "Failed to get channel from database.")

	// Create users
	username2 := model.NewId()
	th.App.importUser(th.Context, &imports.UserImportData{
		Username: &username2,
		Email:    ptrStr(model.NewId() + "@example.com"),
	}, false)
	user2, appErr := th.App.GetUserByUsername(username2)
	require.Nil(t, appErr, "Failed to get user3 from database.")

	// Create direct post users.
	username3 := model.NewId()
	th.App.importUser(th.Context, &imports.UserImportData{
		Username: &username3,
		Email:    ptrStr(model.NewId() + "@example.com"),
	}, false)
	user3, appErr := th.App.GetUserByUsername(username3)
	require.Nil(t, appErr, "Failed to get user3 from database.")

	username4 := model.NewId()
	th.App.importUser(th.Context, &imports.UserImportData{
		Username: &username4,
		Email:    ptrStr(model.NewId() + "@example.com"),
	}, false)

	user4, appErr := th.App.GetUserByUsername(username4)
	require.Nil(t, appErr, "Failed to get user3 from database.")

	// Post with attachments
	time := model.GetMillis()
	attachmentsPostTime := time
	attachmentsReplyTime := time + 1
	testsDir, _ := fileutils.FindDir("tests")
	testImage := filepath.Join(testsDir, "test.png")
	testZipFileName := filepath.Join(testsDir, "import_test.zip")
	testZip, _ := os.Open(testZipFileName)

	fi, err := testZip.Stat()
	require.NoError(t, err, "failed to get file info")
	testZipReader, err := zip.NewReader(testZip, fi.Size())
	require.NoError(t, err, "failed to read test zip")

	require.NotEmpty(t, testZipReader.File)
	imageData := testZipReader.File[0]
	require.NoError(t, err, "failed to copy test Image file into zip")

	testMarkDown := filepath.Join(testsDir, "test-attachments.md")
	data := imports.LineImportWorkerData{
		LineImportData: imports.LineImportData{
			Post: &imports.PostImportData{
				Team:        &teamName,
				Channel:     &channelName,
				User:        &username3,
				Message:     ptrStr("Message with reply"),
				CreateAt:    &attachmentsPostTime,
<<<<<<< HEAD
				Attachments: []*AttachmentImportData{{Path: &testImage}, {Path: &testMarkDown}},
				Replies: &[]ReplyImportData{{
					User:        &user4.Username,
					Message:     ptrStr("Message reply"),
					CreateAt:    &attachmentsReplyTime,
					Attachments: []*AttachmentImportData{{Path: &testImage, Data: imageData}},
=======
				Attachments: &[]imports.AttachmentImportData{{Path: &testImage}, {Path: &testMarkDown}},
				Replies: &[]imports.ReplyImportData{{
					User:        &user4.Username,
					Message:     ptrStr("Message reply"),
					CreateAt:    &attachmentsReplyTime,
					Attachments: &[]imports.AttachmentImportData{{Path: &testImage, Data: imageData}},
>>>>>>> 5a718f3c
				}},
			},
		},
		LineNumber: 19,
	}

	t.Run("import with attachment", func(t *testing.T) {
		errLine, err := th.App.importMultiplePostLines(th.Context, []imports.LineImportWorkerData{data}, false)
		require.Nil(t, err)
		require.Equal(t, 0, errLine)

		attachments := GetAttachments(user3.Id, th, t)
		require.Len(t, attachments, 2)
		assert.Contains(t, attachments[0].Path, team.Id)
		assert.Contains(t, attachments[1].Path, team.Id)
		AssertFileIdsInPost(attachments, th, t)

		attachments = GetAttachments(user4.Id, th, t)
		require.Len(t, attachments, 1)
		assert.Contains(t, attachments[0].Path, team.Id)
		AssertFileIdsInPost(attachments, th, t)
	})

	t.Run("import existing post with new attachment", func(t *testing.T) {
<<<<<<< HEAD
		data.Post.Attachments = []*AttachmentImportData{{Path: &testImage}}
		errLine, err := th.App.importMultiplePostLines(th.Context, []LineImportWorkerData{data}, false)
=======
		data.Post.Attachments = &[]imports.AttachmentImportData{{Path: &testImage}}
		errLine, err := th.App.importMultiplePostLines(th.Context, []imports.LineImportWorkerData{data}, false)
>>>>>>> 5a718f3c
		require.Nil(t, err)
		require.Equal(t, 0, errLine)

		attachments := GetAttachments(user3.Id, th, t)
		require.Len(t, attachments, 1)
		assert.Contains(t, attachments[0].Path, team.Id)
		AssertFileIdsInPost(attachments, th, t)

		attachments = GetAttachments(user4.Id, th, t)
		require.Len(t, attachments, 1)
		assert.Contains(t, attachments[0].Path, team.Id)
		AssertFileIdsInPost(attachments, th, t)
	})

	t.Run("Reply with Attachments in Direct Post", func(t *testing.T) {
		directImportData := imports.LineImportWorkerData{
			LineImportData: imports.LineImportData{
				DirectPost: &imports.DirectPostImportData{
					ChannelMembers: &[]string{
						user3.Username,
						user2.Username,
					},
					User:     &user3.Username,
					Message:  ptrStr("Message with Replies"),
					CreateAt: ptrInt64(model.GetMillis()),
					Replies: &[]imports.ReplyImportData{{
						User:        &user2.Username,
						Message:     ptrStr("Message reply with attachment"),
						CreateAt:    ptrInt64(model.GetMillis()),
<<<<<<< HEAD
						Attachments: []*AttachmentImportData{{Path: &testImage}},
=======
						Attachments: &[]imports.AttachmentImportData{{Path: &testImage}},
>>>>>>> 5a718f3c
					}},
				},
			},
			LineNumber: 7,
		}

		errLine, err := th.App.importMultipleDirectPostLines(th.Context, []imports.LineImportWorkerData{directImportData}, false)
		require.Nil(t, err, "Expected success.")
		require.Equal(t, 0, errLine)

		attachments := GetAttachments(user2.Id, th, t)
		require.Len(t, attachments, 1)
		assert.Contains(t, attachments[0].Path, "noteam")
		AssertFileIdsInPost(attachments, th, t)
	})
}<|MERGE_RESOLUTION|>--- conflicted
+++ resolved
@@ -4291,21 +4291,12 @@
 				User:        &username3,
 				Message:     ptrStr("Message with reply"),
 				CreateAt:    &attachmentsPostTime,
-<<<<<<< HEAD
-				Attachments: []*AttachmentImportData{{Path: &testImage}, {Path: &testMarkDown}},
-				Replies: &[]ReplyImportData{{
-					User:        &user4.Username,
-					Message:     ptrStr("Message reply"),
-					CreateAt:    &attachmentsReplyTime,
-					Attachments: []*AttachmentImportData{{Path: &testImage}},
-=======
-				Attachments: &[]imports.AttachmentImportData{{Path: &testImage}, {Path: &testMarkDown}},
+				Attachments: []*imports.AttachmentImportData{{Path: &testImage}, {Path: &testMarkDown}},
 				Replies: &[]imports.ReplyImportData{{
 					User:        &user4.Username,
 					Message:     ptrStr("Message reply"),
 					CreateAt:    &attachmentsReplyTime,
-					Attachments: &[]imports.AttachmentImportData{{Path: &testImage}},
->>>>>>> 5a718f3c
+					Attachments: []*imports.AttachmentImportData{{Path: &testImage}},
 				}},
 			},
 		},
@@ -4330,13 +4321,8 @@
 	})
 
 	t.Run("import existing post with new attachment", func(t *testing.T) {
-<<<<<<< HEAD
-		data.Post.Attachments = []*AttachmentImportData{{Path: &testImage}}
-		errLine, err := th.App.importMultiplePostLines(th.Context, []LineImportWorkerData{data}, false)
-=======
-		data.Post.Attachments = &[]imports.AttachmentImportData{{Path: &testImage}}
+		data.Post.Attachments = []*imports.AttachmentImportData{{Path: &testImage}}
 		errLine, err := th.App.importMultiplePostLines(th.Context, []imports.LineImportWorkerData{data}, false)
->>>>>>> 5a718f3c
 		require.Nil(t, err)
 		require.Equal(t, 0, errLine)
 
@@ -4366,11 +4352,7 @@
 						User:        &user2.Username,
 						Message:     ptrStr("Message reply with attachment"),
 						CreateAt:    ptrInt64(model.GetMillis()),
-<<<<<<< HEAD
-						Attachments: []*AttachmentImportData{{Path: &testImage}},
-=======
-						Attachments: &[]imports.AttachmentImportData{{Path: &testImage}},
->>>>>>> 5a718f3c
+						Attachments: []*imports.AttachmentImportData{{Path: &testImage}},
 					}},
 				},
 			},
@@ -4431,11 +4413,7 @@
 				User:        &user1.Username,
 				Message:     ptrStr("Direct message"),
 				CreateAt:    ptrInt64(model.GetMillis()),
-<<<<<<< HEAD
-				Attachments: []*AttachmentImportData{{Path: &testImage}},
-=======
-				Attachments: &[]imports.AttachmentImportData{{Path: &testImage}},
->>>>>>> 5a718f3c
+				Attachments: []*imports.AttachmentImportData{{Path: &testImage}},
 			},
 		},
 		LineNumber: 3,
@@ -4472,11 +4450,7 @@
 					User:        &user1.Username,
 					Message:     ptrStr("Direct message"),
 					CreateAt:    ptrInt64(model.GetMillis()),
-<<<<<<< HEAD
-					Attachments: []*AttachmentImportData{{Path: &testImageFake}},
-=======
-					Attachments: &[]imports.AttachmentImportData{{Path: &testImageFake}},
->>>>>>> 5a718f3c
+					Attachments: []*imports.AttachmentImportData{{Path: &testImageFake}},
 				},
 			},
 			LineNumber: 2,
@@ -4501,11 +4475,7 @@
 					User:        &user1.Username,
 					Message:     ptrStr("Direct message"),
 					CreateAt:    ptrInt64(model.GetMillis()),
-<<<<<<< HEAD
-					Attachments: []*AttachmentImportData{{Path: &testImage2}},
-=======
-					Attachments: &[]imports.AttachmentImportData{{Path: &testImage2}},
->>>>>>> 5a718f3c
+					Attachments: []*imports.AttachmentImportData{{Path: &testImage2}},
 				},
 			},
 			LineNumber: 2,
@@ -4600,21 +4570,12 @@
 				User:        &username3,
 				Message:     ptrStr("Message with reply"),
 				CreateAt:    &attachmentsPostTime,
-<<<<<<< HEAD
-				Attachments: []*AttachmentImportData{{Path: &testImage}, {Path: &testMarkDown}},
-				Replies: &[]ReplyImportData{{
-					User:        &user4.Username,
-					Message:     ptrStr("Message reply"),
-					CreateAt:    &attachmentsReplyTime,
-					Attachments: []*AttachmentImportData{{Path: &testImage, Data: imageData}},
-=======
-				Attachments: &[]imports.AttachmentImportData{{Path: &testImage}, {Path: &testMarkDown}},
+				Attachments: []*imports.AttachmentImportData{{Path: &testImage}, {Path: &testMarkDown}},
 				Replies: &[]imports.ReplyImportData{{
 					User:        &user4.Username,
 					Message:     ptrStr("Message reply"),
 					CreateAt:    &attachmentsReplyTime,
-					Attachments: &[]imports.AttachmentImportData{{Path: &testImage, Data: imageData}},
->>>>>>> 5a718f3c
+					Attachments: []*imports.AttachmentImportData{{Path: &testImage, Data: imageData}},
 				}},
 			},
 		},
@@ -4639,13 +4600,8 @@
 	})
 
 	t.Run("import existing post with new attachment", func(t *testing.T) {
-<<<<<<< HEAD
-		data.Post.Attachments = []*AttachmentImportData{{Path: &testImage}}
-		errLine, err := th.App.importMultiplePostLines(th.Context, []LineImportWorkerData{data}, false)
-=======
-		data.Post.Attachments = &[]imports.AttachmentImportData{{Path: &testImage}}
+		data.Post.Attachments = []*imports.AttachmentImportData{{Path: &testImage}}
 		errLine, err := th.App.importMultiplePostLines(th.Context, []imports.LineImportWorkerData{data}, false)
->>>>>>> 5a718f3c
 		require.Nil(t, err)
 		require.Equal(t, 0, errLine)
 
@@ -4675,11 +4631,7 @@
 						User:        &user2.Username,
 						Message:     ptrStr("Message reply with attachment"),
 						CreateAt:    ptrInt64(model.GetMillis()),
-<<<<<<< HEAD
-						Attachments: []*AttachmentImportData{{Path: &testImage}},
-=======
-						Attachments: &[]imports.AttachmentImportData{{Path: &testImage}},
->>>>>>> 5a718f3c
+						Attachments: []*imports.AttachmentImportData{{Path: &testImage}},
 					}},
 				},
 			},

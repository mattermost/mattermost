--- conflicted
+++ resolved
@@ -3099,11 +3099,7 @@
 		th.BasicUser2.Id,
 		user3.Id,
 	}
-<<<<<<< HEAD
-	channel, appErr := th.App.createGroupChannel(userIDs, th.BasicUser.Id)
-=======
-	channel, appErr := th.App.createGroupChannel(userIds)
->>>>>>> 4a8496ef
+	channel, appErr := th.App.createGroupChannel(userIDs)
 	require.Equal(t, appErr.Id, store.ChannelExistsError)
 	require.Equal(t, channel.Header, *data.Header)
 
@@ -3404,11 +3400,7 @@
 		th.BasicUser2.Id,
 		user3.Id,
 	}
-<<<<<<< HEAD
-	channel, appErr = th.App.createGroupChannel(userIDs, th.BasicUser.Id)
-=======
-	channel, appErr = th.App.createGroupChannel(userIds)
->>>>>>> 4a8496ef
+	channel, appErr = th.App.createGroupChannel(userIDs)
 	require.Equal(t, appErr.Id, store.ChannelExistsError)
 	groupChannel = channel
 
@@ -3899,11 +3891,7 @@
 
 	userID := model.NewId()
 	data := AttachmentImportData{Path: &testImage}
-<<<<<<< HEAD
-	_, err := th.App.importAttachment(&data, &model.Post{UserId: userID, ChannelId: "some-channel"}, "some-team", true)
-=======
 	_, err := th.App.importAttachment(&data, &model.Post{UserId: userId, ChannelId: "some-channel"}, "some-team")
->>>>>>> 4a8496ef
 	assert.Nil(t, err, "sample run without errors")
 
 	attachments := GetAttachments(userID, th, t)

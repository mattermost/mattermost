--- conflicted
+++ resolved
@@ -1981,7 +1981,7 @@
 	require.Nil(t, appErr, "Failed to get user from database.")
 
 	// Count the number of posts in the testing team.
-	initialPostCount, appErr := th.App.Srv.Store.Post().AnalyticsPostCount(team.Id, false, false)
+	initialPostCount, appErr := th.App.Srv().Store.Post().AnalyticsPostCount(team.Id, false, false)
 	require.Nil(t, appErr)
 
 	time := model.GetMillis()
@@ -2077,7 +2077,7 @@
 		AssertAllPostsCount(t, th.App, initialPostCount, 1, team.Id)
 
 		// Check the post values.
-		posts, err := th.App.Srv.Store.Post().GetPostsCreatedAt(channel.Id, time)
+		posts, err := th.App.Srv().Store.Post().GetPostsCreatedAt(channel.Id, time)
 		require.Nil(t, err)
 
 		require.Len(t, posts, 1, "Unexpected number of posts found.")
@@ -2100,7 +2100,7 @@
 		AssertAllPostsCount(t, th.App, initialPostCount, 1, team.Id)
 
 		// Check the post values.
-		posts, err := th.App.Srv.Store.Post().GetPostsCreatedAt(channel.Id, time)
+		posts, err := th.App.Srv().Store.Post().GetPostsCreatedAt(channel.Id, time)
 		require.Nil(t, err)
 
 		require.Len(t, posts, 1, "Unexpected number of posts found.")
@@ -2149,7 +2149,7 @@
 		assert.Nil(t, err)
 		AssertAllPostsCount(t, th.App, initialPostCount, 4, team.Id)
 
-		posts, err := th.App.Srv.Store.Post().GetPostsCreatedAt(channel.Id, hashtagTime)
+		posts, err := th.App.Srv().Store.Post().GetPostsCreatedAt(channel.Id, hashtagTime)
 		require.Nil(t, err)
 
 		require.Len(t, posts, 1, "Unexpected number of posts found.")
@@ -2181,7 +2181,7 @@
 		AssertAllPostsCount(t, th.App, initialPostCount, 5, team.Id)
 
 		// Check the post values.
-		posts, err := th.App.Srv.Store.Post().GetPostsCreatedAt(channel.Id, flagsTime)
+		posts, err := th.App.Srv().Store.Post().GetPostsCreatedAt(channel.Id, flagsTime)
 		require.Nil(t, err)
 
 		require.Len(t, posts, 1, "Unexpected number of posts found.")
@@ -2215,7 +2215,7 @@
 		AssertAllPostsCount(t, th.App, initialPostCount, 6, team.Id)
 
 		// Check the post values.
-		posts, err := th.App.Srv.Store.Post().GetPostsCreatedAt(channel.Id, reactionPostTime)
+		posts, err := th.App.Srv().Store.Post().GetPostsCreatedAt(channel.Id, reactionPostTime)
 		require.Nil(t, err)
 
 		require.Len(t, posts, 1, "Unexpected number of posts found.")
@@ -2224,7 +2224,7 @@
 		postBool := post.Message != *data.Message || post.CreateAt != *data.CreateAt || post.UserId != user.Id || !post.HasReactions
 		require.False(t, postBool, "Post properties not as expected")
 
-		reactions, err := th.App.Srv.Store.Reaction().GetForPost(post.Id, false)
+		reactions, err := th.App.Srv().Store.Reaction().GetForPost(post.Id, false)
 		require.Nil(t, err, "Can't get reaction")
 
 		require.Len(t, reactions, 1, "Invalid number of reactions")
@@ -2249,7 +2249,7 @@
 		AssertAllPostsCount(t, th.App, initialPostCount, 8, team.Id)
 
 		// Check the post values.
-		posts, err := th.App.Srv.Store.Post().GetPostsCreatedAt(channel.Id, replyPostTime)
+		posts, err := th.App.Srv().Store.Post().GetPostsCreatedAt(channel.Id, replyPostTime)
 		require.Nil(t, err)
 
 		require.Len(t, posts, 1, "Unexpected number of posts found.")
@@ -2259,7 +2259,7 @@
 		require.False(t, postBool, "Post properties not as expected")
 
 		// Check the reply values.
-		replies, err := th.App.Srv.Store.Post().GetPostsCreatedAt(channel.Id, replyTime)
+		replies, err := th.App.Srv().Store.Post().GetPostsCreatedAt(channel.Id, replyTime)
 		require.Nil(t, err)
 
 		require.Len(t, replies, 1, "Unexpected number of posts found.")
@@ -2519,8 +2519,7 @@
 	directChannel = channel
 
 	// Get the number of posts in the system.
-<<<<<<< HEAD
-	result, appErr := th.App.Srv.Store.Post().AnalyticsPostCount("", false, false)
+	result, appErr := th.App.Srv().Store.Post().AnalyticsPostCount("", false, false)
 	require.Nil(t, appErr)
 	initialPostCount := result
 
@@ -2552,86 +2551,6 @@
 		require.Nil(t, err)
 		AssertAllPostsCount(t, th.App, initialPostCount, 0, "")
 	})
-=======
-	result, err := th.App.Srv().Store.Post().AnalyticsPostCount("", false, false)
-	require.Nil(t, err)
-	initialPostCount := result
-
-	// Try adding an invalid post in dry run mode.
-	data := &DirectPostImportData{
-		ChannelMembers: &[]string{
-			th.BasicUser.Username,
-			th.BasicUser2.Username,
-		},
-		User:     ptrStr(th.BasicUser.Username),
-		CreateAt: ptrInt64(model.GetMillis()),
-	}
-	err = th.App.importDirectPost(data, true)
-	require.NotNil(t, err)
-	AssertAllPostsCount(t, th.App, initialPostCount, 0, "")
-
-	// Try adding a valid post in dry run mode.
-	data = &DirectPostImportData{
-		ChannelMembers: &[]string{
-			th.BasicUser.Username,
-			th.BasicUser2.Username,
-		},
-		User:     ptrStr(th.BasicUser.Username),
-		Message:  ptrStr("Message"),
-		CreateAt: ptrInt64(model.GetMillis()),
-	}
-	err = th.App.importDirectPost(data, true)
-	require.Nil(t, err)
-	AssertAllPostsCount(t, th.App, initialPostCount, 0, "")
-
-	// Try adding an invalid post in apply mode.
-	data = &DirectPostImportData{
-		ChannelMembers: &[]string{
-			th.BasicUser.Username,
-			model.NewId(),
-		},
-		User:     ptrStr(th.BasicUser.Username),
-		Message:  ptrStr("Message"),
-		CreateAt: ptrInt64(model.GetMillis()),
-	}
-	err = th.App.importDirectPost(data, false)
-	require.NotNil(t, err)
-	AssertAllPostsCount(t, th.App, initialPostCount, 0, "")
-
-	// Try adding a valid post in apply mode.
-	data = &DirectPostImportData{
-		ChannelMembers: &[]string{
-			th.BasicUser.Username,
-			th.BasicUser2.Username,
-		},
-		User:     ptrStr(th.BasicUser.Username),
-		Message:  ptrStr("Message"),
-		CreateAt: ptrInt64(model.GetMillis()),
-	}
-	err = th.App.importDirectPost(data, false)
-	require.Nil(t, err)
-	AssertAllPostsCount(t, th.App, initialPostCount, 1, "")
-
-	// Check the post values.
-	posts, err := th.App.Srv().Store.Post().GetPostsCreatedAt(directChannel.Id, *data.CreateAt)
-	require.Nil(t, err)
-	require.Len(t, posts, 1)
-
-	post := posts[0]
-	require.Equal(t, post.Message, *data.Message)
-	require.Equal(t, post.CreateAt, *data.CreateAt)
-	require.Equal(t, post.UserId, th.BasicUser.Id)
-
-	// Import the post again.
-	err = th.App.importDirectPost(data, false)
-	require.Nil(t, err)
-	AssertAllPostsCount(t, th.App, initialPostCount, 1, "")
-
-	// Check the post values.
-	posts, err = th.App.Srv().Store.Post().GetPostsCreatedAt(directChannel.Id, *data.CreateAt)
-	require.Nil(t, err)
-	require.Len(t, posts, 1)
->>>>>>> 53e07a68
 
 	t.Run("Try adding an invalid post in apply mode", func(t *testing.T) {
 		data := &DirectPostImportData{
@@ -2663,7 +2582,7 @@
 		AssertAllPostsCount(t, th.App, initialPostCount, 1, "")
 
 		// Check the post values.
-		posts, err := th.App.Srv.Store.Post().GetPostsCreatedAt(directChannel.Id, *data.CreateAt)
+		posts, err := th.App.Srv().Store.Post().GetPostsCreatedAt(directChannel.Id, *data.CreateAt)
 		require.Nil(t, err)
 		require.Len(t, posts, 1)
 
@@ -2688,7 +2607,7 @@
 		AssertAllPostsCount(t, th.App, initialPostCount, 1, "")
 
 		// Check the post values.
-		posts, err := th.App.Srv.Store.Post().GetPostsCreatedAt(directChannel.Id, *data.CreateAt)
+		posts, err := th.App.Srv().Store.Post().GetPostsCreatedAt(directChannel.Id, *data.CreateAt)
 		require.Nil(t, err)
 		require.Len(t, posts, 1)
 
@@ -2713,7 +2632,6 @@
 		AssertAllPostsCount(t, th.App, initialPostCount, 2, "")
 	})
 
-<<<<<<< HEAD
 	t.Run("Save the post with a different message", func(t *testing.T) {
 		data := &DirectPostImportData{
 			ChannelMembers: &[]string{
@@ -2728,11 +2646,6 @@
 		require.Nil(t, err)
 		AssertAllPostsCount(t, th.App, initialPostCount, 3, "")
 	})
-=======
-	posts, err = th.App.Srv().Store.Post().GetPostsCreatedAt(directChannel.Id, *data.CreateAt)
-	require.Nil(t, err)
-	require.Len(t, posts, 1)
->>>>>>> 53e07a68
 
 	t.Run("Test with hashtag", func(t *testing.T) {
 		data := &DirectPostImportData{
@@ -2748,7 +2661,7 @@
 		require.Nil(t, err)
 		AssertAllPostsCount(t, th.App, initialPostCount, 4, "")
 
-		posts, err := th.App.Srv.Store.Post().GetPostsCreatedAt(directChannel.Id, *data.CreateAt)
+		posts, err := th.App.Srv().Store.Post().GetPostsCreatedAt(directChannel.Id, *data.CreateAt)
 		require.Nil(t, err)
 		require.Len(t, posts, 1)
 
@@ -2777,17 +2690,10 @@
 		err := th.App.importMultipleDirectPosts([]*DirectPostImportData{data}, false)
 		require.Nil(t, err)
 
-<<<<<<< HEAD
 		// Check the post values.
-		posts, err := th.App.Srv.Store.Post().GetPostsCreatedAt(directChannel.Id, *data.CreateAt)
+		posts, err := th.App.Srv().Store.Post().GetPostsCreatedAt(directChannel.Id, *data.CreateAt)
 		require.Nil(t, err)
 		require.Len(t, posts, 1)
-=======
-	// Check the post values.
-	posts, err = th.App.Srv().Store.Post().GetPostsCreatedAt(directChannel.Id, *data.CreateAt)
-	require.Nil(t, err)
-	require.Len(t, posts, 1)
->>>>>>> 53e07a68
 
 		post := posts[0]
 		checkPreference(t, th.App, th.BasicUser.Id, model.PREFERENCE_CATEGORY_FLAGGED_POST, post.Id, "true")
@@ -2820,8 +2726,7 @@
 	groupChannel = channel
 
 	// Get the number of posts in the system.
-<<<<<<< HEAD
-	result, appErr = th.App.Srv.Store.Post().AnalyticsPostCount("", false, false)
+	result, appErr = th.App.Srv().Store.Post().AnalyticsPostCount("", false, false)
 	require.Nil(t, appErr)
 	initialPostCount = result
 
@@ -2839,91 +2744,6 @@
 		require.NotNil(t, err)
 		AssertAllPostsCount(t, th.App, initialPostCount, 0, "")
 	})
-=======
-	result, err = th.App.Srv().Store.Post().AnalyticsPostCount("", false, false)
-	require.Nil(t, err)
-	initialPostCount = result
-
-	// Try adding an invalid post in dry run mode.
-	data = &DirectPostImportData{
-		ChannelMembers: &[]string{
-			th.BasicUser.Username,
-			th.BasicUser2.Username,
-			user3.Username,
-		},
-		User:     ptrStr(th.BasicUser.Username),
-		CreateAt: ptrInt64(model.GetMillis()),
-	}
-	err = th.App.importDirectPost(data, true)
-	require.NotNil(t, err)
-	AssertAllPostsCount(t, th.App, initialPostCount, 0, "")
-
-	// Try adding a valid post in dry run mode.
-	data = &DirectPostImportData{
-		ChannelMembers: &[]string{
-			th.BasicUser.Username,
-			th.BasicUser2.Username,
-			user3.Username,
-		},
-		User:     ptrStr(th.BasicUser.Username),
-		Message:  ptrStr("Message"),
-		CreateAt: ptrInt64(model.GetMillis()),
-	}
-	err = th.App.importDirectPost(data, true)
-	require.Nil(t, err)
-	AssertAllPostsCount(t, th.App, initialPostCount, 0, "")
-
-	// Try adding an invalid post in apply mode.
-	data = &DirectPostImportData{
-		ChannelMembers: &[]string{
-			th.BasicUser.Username,
-			th.BasicUser2.Username,
-			user3.Username,
-			model.NewId(),
-		},
-		User:     ptrStr(th.BasicUser.Username),
-		Message:  ptrStr("Message"),
-		CreateAt: ptrInt64(model.GetMillis()),
-	}
-	err = th.App.importDirectPost(data, false)
-	require.NotNil(t, err)
-	AssertAllPostsCount(t, th.App, initialPostCount, 0, "")
-
-	// Try adding a valid post in apply mode.
-	data = &DirectPostImportData{
-		ChannelMembers: &[]string{
-			th.BasicUser.Username,
-			th.BasicUser2.Username,
-			user3.Username,
-		},
-		User:     ptrStr(th.BasicUser.Username),
-		Message:  ptrStr("Message"),
-		CreateAt: ptrInt64(model.GetMillis()),
-	}
-	err = th.App.importDirectPost(data, false)
-	require.Nil(t, err)
-	AssertAllPostsCount(t, th.App, initialPostCount, 1, "")
-
-	// Check the post values.
-	posts, err = th.App.Srv().Store.Post().GetPostsCreatedAt(groupChannel.Id, *data.CreateAt)
-	require.Nil(t, err)
-	require.Len(t, posts, 1)
-
-	post = posts[0]
-	require.Equal(t, post.Message, *data.Message)
-	require.Equal(t, post.CreateAt, *data.CreateAt)
-	require.Equal(t, post.UserId, th.BasicUser.Id)
-
-	// Import the post again.
-	err = th.App.importDirectPost(data, false)
-	require.Nil(t, err)
-	AssertAllPostsCount(t, th.App, initialPostCount, 1, "")
-
-	// Check the post values.
-	posts, err = th.App.Srv().Store.Post().GetPostsCreatedAt(groupChannel.Id, *data.CreateAt)
-	require.Nil(t, err)
-	require.Len(t, posts, 1)
->>>>>>> 53e07a68
 
 	t.Run("Try adding a valid post in dry run mode", func(t *testing.T) {
 		data := &DirectPostImportData{
@@ -2974,7 +2794,7 @@
 		AssertAllPostsCount(t, th.App, initialPostCount, 1, "")
 
 		// Check the post values.
-		posts, err := th.App.Srv.Store.Post().GetPostsCreatedAt(groupChannel.Id, *data.CreateAt)
+		posts, err := th.App.Srv().Store.Post().GetPostsCreatedAt(groupChannel.Id, *data.CreateAt)
 		require.Nil(t, err)
 		require.Len(t, posts, 1)
 
@@ -3000,7 +2820,7 @@
 		AssertAllPostsCount(t, th.App, initialPostCount, 1, "")
 
 		// Check the post values.
-		posts, err := th.App.Srv.Store.Post().GetPostsCreatedAt(groupChannel.Id, *data.CreateAt)
+		posts, err := th.App.Srv().Store.Post().GetPostsCreatedAt(groupChannel.Id, *data.CreateAt)
 		require.Nil(t, err)
 		require.Len(t, posts, 1)
 
@@ -3010,7 +2830,6 @@
 		require.Equal(t, post.UserId, th.BasicUser.Id)
 	})
 
-<<<<<<< HEAD
 	t.Run("Save the post with a different time", func(t *testing.T) {
 		data := &DirectPostImportData{
 			ChannelMembers: &[]string{
@@ -3026,11 +2845,6 @@
 		require.Nil(t, err)
 		AssertAllPostsCount(t, th.App, initialPostCount, 2, "")
 	})
-=======
-	posts, err = th.App.Srv().Store.Post().GetPostsCreatedAt(groupChannel.Id, *data.CreateAt)
-	require.Nil(t, err)
-	require.Len(t, posts, 1)
->>>>>>> 53e07a68
 
 	t.Run("Save the post with a different message", func(t *testing.T) {
 		data := &DirectPostImportData{
@@ -3063,7 +2877,7 @@
 		require.Nil(t, err)
 		AssertAllPostsCount(t, th.App, initialPostCount, 4, "")
 
-		posts, err := th.App.Srv.Store.Post().GetPostsCreatedAt(groupChannel.Id, *data.CreateAt)
+		posts, err := th.App.Srv().Store.Post().GetPostsCreatedAt(groupChannel.Id, *data.CreateAt)
 		require.Nil(t, err)
 		require.Len(t, posts, 1)
 
@@ -3090,18 +2904,11 @@
 			CreateAt: ptrInt64(model.GetMillis()),
 		}
 
-<<<<<<< HEAD
 		err := th.App.importMultipleDirectPosts([]*DirectPostImportData{data}, false)
 		require.Nil(t, err)
-=======
-	// Check the post values.
-	posts, err = th.App.Srv().Store.Post().GetPostsCreatedAt(groupChannel.Id, *data.CreateAt)
-	require.Nil(t, err)
-	require.Len(t, posts, 1)
->>>>>>> 53e07a68
 
 		// Check the post values.
-		posts, err := th.App.Srv.Store.Post().GetPostsCreatedAt(groupChannel.Id, *data.CreateAt)
+		posts, err := th.App.Srv().Store.Post().GetPostsCreatedAt(groupChannel.Id, *data.CreateAt)
 		require.Nil(t, err)
 		require.Len(t, posts, 1)
 

// Copyright (c) 2015-present Mattermost, Inc. All Rights Reserved.
// See LICENSE.txt for license information.

package app

import (
	"fmt"
	"strings"

	goi18n "github.com/mattermost/go-i18n/i18n"
	"github.com/mattermost/mattermost-server/v5/mlog"
	"github.com/mattermost/mattermost-server/v5/model"
)

type groupmsgProvider struct {
}

const (
	CMD_GROUPMSG = "groupmsg"
)

func init() {
	RegisterCommandProvider(&groupmsgProvider{})
}

func (me *groupmsgProvider) GetTrigger() string {
	return CMD_GROUPMSG
}

func (me *groupmsgProvider) GetCommand(a *App, T goi18n.TranslateFunc) *model.Command {
	return &model.Command{
		Trigger:          CMD_GROUPMSG,
		AutoComplete:     true,
		AutoCompleteDesc: T("api.command_groupmsg.desc"),
		AutoCompleteHint: T("api.command_groupmsg.hint"),
		DisplayName:      T("api.command_groupmsg.name"),
	}
}

func (me *groupmsgProvider) DoCommand(a *App, args *model.CommandArgs, message string) *model.CommandResponse {
	targetUsers := map[string]*model.User{}
	targetUsersSlice := []string{args.UserId}
	invalidUsernames := []string{}

	users, parsedMessage := groupMsgUsernames(message)

	for _, username := range users {
		username = strings.TrimSpace(username)
		username = strings.TrimPrefix(username, "@")
<<<<<<< HEAD
		targetUser, err := a.Store().User().GetByUsername(username)
=======
		targetUser, err := a.Srv().Store.User().GetByUsername(username)
>>>>>>> 17523fa5
		if err != nil {
			invalidUsernames = append(invalidUsernames, username)
			continue
		}

		canSee, err := a.UserCanSeeOtherUser(args.UserId, targetUser.Id)
		if err != nil {
			return &model.CommandResponse{Text: args.T("api.command_groupmsg.fail.app_error"), ResponseType: model.COMMAND_RESPONSE_TYPE_EPHEMERAL}
		}

		if !canSee {
			invalidUsernames = append(invalidUsernames, username)
			continue
		}

		_, exists := targetUsers[targetUser.Id]
		if !exists && targetUser.Id != args.UserId {
			targetUsers[targetUser.Id] = targetUser
			targetUsersSlice = append(targetUsersSlice, targetUser.Id)
		}
	}

	if len(invalidUsernames) > 0 {
		invalidUsersString := map[string]interface{}{
			"Users": "@" + strings.Join(invalidUsernames, ", @"),
		}
		return &model.CommandResponse{
			Text:         args.T("api.command_groupmsg.invalid_user.app_error", len(invalidUsernames), invalidUsersString),
			ResponseType: model.COMMAND_RESPONSE_TYPE_EPHEMERAL,
		}
	}

	if len(targetUsersSlice) == 2 {
		return GetCommandProvider("msg").DoCommand(a, args, fmt.Sprintf("%s %s", targetUsers[targetUsersSlice[1]].Username, parsedMessage))
	}

	if len(targetUsersSlice) < model.CHANNEL_GROUP_MIN_USERS {
		minUsers := map[string]interface{}{
			"MinUsers": model.CHANNEL_GROUP_MIN_USERS - 1,
		}
		return &model.CommandResponse{
			Text:         args.T("api.command_groupmsg.min_users.app_error", minUsers),
			ResponseType: model.COMMAND_RESPONSE_TYPE_EPHEMERAL,
		}
	}

	if len(targetUsersSlice) > model.CHANNEL_GROUP_MAX_USERS {
		maxUsers := map[string]interface{}{
			"MaxUsers": model.CHANNEL_GROUP_MAX_USERS - 1,
		}
		return &model.CommandResponse{
			Text:         args.T("api.command_groupmsg.max_users.app_error", maxUsers),
			ResponseType: model.COMMAND_RESPONSE_TYPE_EPHEMERAL,
		}
	}

	var groupChannel *model.Channel
	var channelErr *model.AppError

	if a.SessionHasPermissionTo(args.Session, model.PERMISSION_CREATE_GROUP_CHANNEL) {
		groupChannel, channelErr = a.CreateGroupChannel(targetUsersSlice, args.UserId)
		if channelErr != nil {
			mlog.Error(channelErr.Error())
			return &model.CommandResponse{Text: args.T("api.command_groupmsg.group_fail.app_error"), ResponseType: model.COMMAND_RESPONSE_TYPE_EPHEMERAL}
		}
	} else {
		groupChannel, channelErr = a.GetGroupChannel(targetUsersSlice)
		if channelErr != nil {
			return &model.CommandResponse{Text: args.T("api.command_groupmsg.permission.app_error"), ResponseType: model.COMMAND_RESPONSE_TYPE_EPHEMERAL}
		}
	}

	if len(parsedMessage) > 0 {
		post := &model.Post{}
		post.Message = parsedMessage
		post.ChannelId = groupChannel.Id
		post.UserId = args.UserId
		if _, err := a.CreatePostMissingChannel(post, true); err != nil {
			return &model.CommandResponse{Text: args.T("api.command_groupmsg.fail.app_error"), ResponseType: model.COMMAND_RESPONSE_TYPE_EPHEMERAL}
		}
	}

	team, err := a.GetTeam(args.TeamId)
	if err != nil {
		return &model.CommandResponse{Text: args.T("api.command_groupmsg.fail.app_error"), ResponseType: model.COMMAND_RESPONSE_TYPE_EPHEMERAL}
	}

	return &model.CommandResponse{GotoLocation: args.SiteURL + "/" + team.Name + "/channels/" + groupChannel.Name, Text: "", ResponseType: model.COMMAND_RESPONSE_TYPE_EPHEMERAL}
}

func groupMsgUsernames(message string) ([]string, string) {
	result := []string{}
	resultMessage := ""
	for idx, part := range strings.Split(message, ",") {
		clean := strings.TrimPrefix(strings.TrimSpace(part), "@")
		split := strings.Fields(clean)
		if len(split) > 0 {
			result = append(result, split[0])
		}
		if len(split) > 1 {
			splitted := strings.SplitN(message, ",", idx+1)
			resultMessage = strings.TrimPrefix(strings.TrimSpace(splitted[len(splitted)-1]), "@")
			resultMessage = strings.TrimSpace(strings.TrimPrefix(resultMessage, split[0]))
			break
		}
	}
	return result, resultMessage
}<|MERGE_RESOLUTION|>--- conflicted
+++ resolved
@@ -47,11 +47,7 @@
 	for _, username := range users {
 		username = strings.TrimSpace(username)
 		username = strings.TrimPrefix(username, "@")
-<<<<<<< HEAD
-		targetUser, err := a.Store().User().GetByUsername(username)
-=======
 		targetUser, err := a.Srv().Store.User().GetByUsername(username)
->>>>>>> 17523fa5
 		if err != nil {
 			invalidUsernames = append(invalidUsernames, username)
 			continue

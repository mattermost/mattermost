// Copyright (c) 2015-present Mattermost, Inc. All Rights Reserved.
// See LICENSE.txt for license information.

package app

import (
	"encoding/json"
	"errors"
	"fmt"
	"net/url"
	"sort"
	"strings"

	"github.com/mattermost/mattermost-server/v6/app/request"
	"github.com/mattermost/mattermost-server/v6/model"
	"github.com/mattermost/mattermost-server/v6/shared/mlog"
)

// AutocompleteDynamicArgProvider dynamically provides auto-completion args for built-in commands.
type AutocompleteDynamicArgProvider interface {
	GetAutoCompleteListItems(a *App, commandArgs *model.CommandArgs, arg *model.AutocompleteArg, parsed, toBeParsed string) ([]model.AutocompleteListItem, error)
}

// GetSuggestions returns suggestions for user input.
func (a *App) GetSuggestions(c *request.Context, commandArgs *model.CommandArgs, commands []*model.Command, roleID string) []model.AutocompleteSuggestion {
	sort.Slice(commands, func(i, j int) bool {
		return strings.Compare(strings.ToLower(commands[i].Trigger), strings.ToLower(commands[j].Trigger)) < 0
	})

	autocompleteData := []*model.AutocompleteData{}
	for _, command := range commands {
		if command.AutocompleteData == nil {
			command.AutocompleteData = model.NewAutocompleteData(command.Trigger, command.AutoCompleteHint, command.AutoCompleteDesc)
		}
		autocompleteData = append(autocompleteData, command.AutocompleteData)
	}

	userInput := commandArgs.Command
	suggestions := a.getSuggestions(c, commandArgs, autocompleteData, "", userInput, roleID)
	for i, suggestion := range suggestions {
		for _, command := range commands {
			if strings.HasPrefix(suggestion.Complete, command.Trigger) {
				suggestions[i].IconData = command.AutocompleteIconData
				break
			}
		}
	}

	return suggestions
}

func (a *App) getSuggestions(c *request.Context, commandArgs *model.CommandArgs, commands []*model.AutocompleteData, inputParsed, inputToBeParsed, roleID string) []model.AutocompleteSuggestion {
	suggestions := []model.AutocompleteSuggestion{}
	index := strings.Index(inputToBeParsed, " ")

	if index == -1 { // no space in input
		for _, command := range commands {
			if strings.HasPrefix(command.Trigger, strings.ToLower(inputToBeParsed)) && (command.RoleID == roleID || roleID == model.SystemAdminRoleId || roleID == "") {
				s := model.AutocompleteSuggestion{
					Complete:    inputParsed + command.Trigger,
					Suggestion:  command.Trigger,
					Description: command.HelpText,
					Hint:        command.Hint,
				}
				suggestions = append(suggestions, s)
			}
		}
		return suggestions
	}

	for _, command := range commands {
		if command.Trigger != strings.ToLower(inputToBeParsed[:index]) {
			continue
		}
		if roleID != "" && roleID != model.SystemAdminRoleId && roleID != command.RoleID {
			continue
		}
		toBeParsed := inputToBeParsed[index+1:]
		parsed := inputParsed + inputToBeParsed[:index+1]

		if len(command.Arguments) == 0 {
			// Seek recursively in subcommands
			subSuggestions := a.getSuggestions(c, commandArgs, command.SubCommands, parsed, toBeParsed, roleID)
			suggestions = append(suggestions, subSuggestions...)
			continue
		}

		found, _, _, suggestion := a.parseArguments(c, commandArgs, command.Arguments, parsed, toBeParsed)
		if found {
			suggestions = append(suggestions, suggestion...)
		}
	}

	return suggestions
}

func (a *App) parseArguments(c *request.Context, commandArgs *model.CommandArgs, args []*model.AutocompleteArg, parsed, toBeParsed string) (found bool, alreadyParsed string, yetToBeParsed string, suggestions []model.AutocompleteSuggestion) {
	if len(args) == 0 {
		return false, parsed, toBeParsed, suggestions
	}

	if args[0].Required {
<<<<<<< HEAD
		found, changedParsed, changedToBeParsed, suggestion := a.parseArgument(commandArgs, args, parsed, toBeParsed)
=======
		found, changedParsed, changedToBeParsed, suggestion := a.parseArgument(c, commandArgs, args[0], parsed, toBeParsed)
>>>>>>> b41b7eae
		if found {
			suggestions = append(suggestions, suggestion...)
			return true, changedParsed, changedToBeParsed, suggestions
		}
		return a.parseArguments(c, commandArgs, args[1:], changedParsed, changedToBeParsed)
	}

	// Handling optional arguments. Optional argument can be inputted or not,
	// so we have to pase both cases recursively and output combined suggestions.
<<<<<<< HEAD
	foundWithOptional, changedParsedWithOptional, changedToBeParsedWithOptional, suggestionsWithOptional := a.parseArgument(commandArgs, args, parsed, toBeParsed)
=======
	foundWithOptional, changedParsedWithOptional, changedToBeParsedWithOptional, suggestionsWithOptional := a.parseArgument(c, commandArgs, args[0], parsed, toBeParsed)
>>>>>>> b41b7eae
	if foundWithOptional {
		suggestions = append(suggestions, suggestionsWithOptional...)
	} else {
		foundWithOptionalRest, changedParsedWithOptionalRest, changedToBeParsedWithOptionalRest, suggestionsWithOptionalRest := a.parseArguments(c, commandArgs, args[1:], changedParsedWithOptional, changedToBeParsedWithOptional)
		if foundWithOptionalRest {
			suggestions = append(suggestions, suggestionsWithOptionalRest...)
		}
		foundWithOptional = foundWithOptionalRest
		changedParsedWithOptional = changedParsedWithOptionalRest
		changedToBeParsedWithOptional = changedToBeParsedWithOptionalRest
	}

	foundWithoutOptional, changedParsedWithoutOptional, changedToBeParsedWithoutOptional, suggestionsWithoutOptional := a.parseArguments(c, commandArgs, args[1:], parsed, toBeParsed)
	if foundWithoutOptional {
		suggestions = append(suggestions, suggestionsWithoutOptional...)
	}

	// if suggestions were found we can return them
	if foundWithOptional || foundWithoutOptional {
		return true, parsed + toBeParsed, "", suggestions
	}

	// no suggestions found yet, check if optional argument was inputted
	if changedParsedWithOptional != parsed && changedToBeParsedWithOptional != toBeParsed {
		return false, changedParsedWithOptional, changedToBeParsedWithOptional, suggestions
	}

	// no suggestions and optional argument was not inputted
	return foundWithoutOptional, changedParsedWithoutOptional, changedToBeParsedWithoutOptional, suggestions
}

<<<<<<< HEAD
func (a *App) parseArgument(commandArgs *model.CommandArgs, argList []*model.AutocompleteArg, parsed, toBeParsed string) (found bool, alreadyParsed string, yetToBeParsed string, suggestions []model.AutocompleteSuggestion) {
	arg := argList[0]
=======
func (a *App) parseArgument(c *request.Context, commandArgs *model.CommandArgs, arg *model.AutocompleteArg, parsed, toBeParsed string) (found bool, alreadyParsed string, yetToBeParsed string, suggestions []model.AutocompleteSuggestion) {
>>>>>>> b41b7eae
	if arg.Name != "" { //Parse the --name first
		found, changedParsed, changedToBeParsed, suggestion := parseNamedArgument(arg, parsed, toBeParsed)
		if found {
			suggestions = append(suggestions, suggestion)
			return true, changedParsed, changedToBeParsed, suggestions
		}
		if changedToBeParsed == "" {
			return true, changedParsed, changedToBeParsed, suggestions
		}
		if changedToBeParsed == " " {
			changedToBeParsed = ""
		}
		parsed = changedParsed
		toBeParsed = changedToBeParsed
	}

	if arg.Type == model.AutocompleteArgTypeText {
		isLastArg := len(argList) == 1
		found, changedParsed, changedToBeParsed, suggestion := parseInputTextArgument(arg, parsed, toBeParsed, isLastArg)
		if found {
			suggestions = append(suggestions, suggestion)
			return true, changedParsed, changedToBeParsed, suggestions
		}
		parsed = changedParsed
		toBeParsed = changedToBeParsed
	} else if arg.Type == model.AutocompleteArgTypeStaticList {
		found, changedParsed, changedToBeParsed, staticListSuggestions := parseStaticListArgument(arg, parsed, toBeParsed)
		if found {
			suggestions = append(suggestions, staticListSuggestions...)
			return true, changedParsed, changedToBeParsed, suggestions
		}
		parsed = changedParsed
		toBeParsed = changedToBeParsed
	} else if arg.Type == model.AutocompleteArgTypeDynamicList {
		found, changedParsed, changedToBeParsed, dynamicListSuggestions := a.getDynamicListArgument(c, commandArgs, arg, parsed, toBeParsed)
		if found {
			suggestions = append(suggestions, dynamicListSuggestions...)
			return true, changedParsed, changedToBeParsed, suggestions
		}
		parsed = changedParsed
		toBeParsed = changedToBeParsed
	}

	return false, parsed, toBeParsed, suggestions
}

func parseNamedArgument(arg *model.AutocompleteArg, parsed, toBeParsed string) (found bool, alreadyParsed string, yetToBeParsed string, suggestion model.AutocompleteSuggestion) {
	in := strings.TrimPrefix(toBeParsed, " ")
	namedArg := "--" + arg.Name
	if in == "" { //The user has not started typing the argument.
		return true, parsed + toBeParsed, "", model.AutocompleteSuggestion{Complete: parsed + toBeParsed + namedArg + " ", Suggestion: namedArg, Hint: "", Description: arg.HelpText}
	}
	if strings.HasPrefix(strings.ToLower(namedArg), strings.ToLower(in)) {
		return true, parsed + toBeParsed, "", model.AutocompleteSuggestion{Complete: parsed + toBeParsed + namedArg[len(in):] + " ", Suggestion: namedArg, Hint: "", Description: arg.HelpText}
	}

	if !strings.HasPrefix(strings.ToLower(in), strings.ToLower(namedArg)+" ") {
		return false, parsed + toBeParsed, "", model.AutocompleteSuggestion{}
	}
	if strings.ToLower(in) == strings.ToLower(namedArg)+" " {
		return false, parsed + namedArg + " ", " ", model.AutocompleteSuggestion{}
	}
	return false, parsed + namedArg + " ", in[len(namedArg)+1:], model.AutocompleteSuggestion{}
}

// If this is the last argument, we will ignore quoting rules.
func parseInputTextArgument(arg *model.AutocompleteArg, parsed, toBeParsed string, isLast bool) (found bool, alreadyParsed string, yetToBeParsed string, suggestion model.AutocompleteSuggestion) {
	in := strings.TrimPrefix(toBeParsed, " ")
	a := arg.Data.(*model.AutocompleteTextArg)
	if in == "" { //The user has not started typing the argument.
		return true, parsed + toBeParsed, "", model.AutocompleteSuggestion{Complete: parsed + toBeParsed, Suggestion: "", Hint: a.Hint, Description: arg.HelpText}
	}
	if in[0] == '"' { //input with multiple words
		indexOfSecondQuote := strings.Index(in[1:], `"`)
		if indexOfSecondQuote == -1 { //typing of the multiple word argument is not finished
			return true, parsed + toBeParsed, "", model.AutocompleteSuggestion{Complete: parsed + toBeParsed, Suggestion: "", Hint: a.Hint, Description: arg.HelpText}
		}
		// this argument is typed already
		offset := 2
		if len(in) > indexOfSecondQuote+2 && in[indexOfSecondQuote+2] == ' ' {
			offset++
		}
		return false, parsed + in[:indexOfSecondQuote+offset], in[indexOfSecondQuote+offset:], model.AutocompleteSuggestion{}
	}
	if isLast {
		if string(in[len(in)-1]) == " " { // last char is " "
			return false, parsed + toBeParsed, "", model.AutocompleteSuggestion{} // return a false thing w/ no suggestions
		}
		// always return a hint to prevent the suggestion box from toggling during typing of an unquoted multi-word argument
		return true, parsed + toBeParsed, "", model.AutocompleteSuggestion{Complete: parsed + toBeParsed, Suggestion: "", Hint: a.Hint, Description: arg.HelpText}
	}
	// input with a single word
	index := strings.Index(in, " ")
	if index == -1 { // typing of the single word argument is not finished
		return true, parsed + toBeParsed, "", model.AutocompleteSuggestion{Complete: parsed + toBeParsed, Suggestion: "", Hint: a.Hint, Description: arg.HelpText}
	}
	// single word argument already typed
	return false, parsed + in[:index+1], in[index+1:], model.AutocompleteSuggestion{}
}

func parseStaticListArgument(arg *model.AutocompleteArg, parsed, toBeParsed string) (found bool, alreadyParsed string, yetToBeParsed string, suggestions []model.AutocompleteSuggestion) {
	a := arg.Data.(*model.AutocompleteStaticListArg)
	return parseListItems(a.PossibleArguments, parsed, toBeParsed)
}

func (a *App) getDynamicListArgument(c *request.Context, commandArgs *model.CommandArgs, arg *model.AutocompleteArg, parsed, toBeParsed string) (found bool, alreadyParsed string, yetToBeParsed string, suggestions []model.AutocompleteSuggestion) {
	dynamicArg := arg.Data.(*model.AutocompleteDynamicListArg)

	if strings.HasPrefix(dynamicArg.FetchURL, "builtin:") {
		listItems, err := a.getBuiltinDynamicListArgument(commandArgs, arg, parsed, toBeParsed)
		if err != nil {
			a.Log().Error("Can't fetch dynamic list arguments for", mlog.String("url", dynamicArg.FetchURL), mlog.Err(err))
			return false, parsed, toBeParsed, []model.AutocompleteSuggestion{}
		}
		return parseListItems(listItems, parsed, toBeParsed)
	}

	params := url.Values{}
	params.Add("user_input", parsed+toBeParsed)
	params.Add("parsed", parsed)

	// Encode the information normally provided to a plugin slash command handler into the request parameters
	// Encode PluginContext:
	pluginContext := pluginContext(c)
	params.Add("request_id", pluginContext.RequestId)
	params.Add("session_id", pluginContext.SessionId)
	params.Add("ip_address", pluginContext.IPAddress)
	params.Add("accept_language", pluginContext.AcceptLanguage)
	params.Add("user_agent", pluginContext.UserAgent)

	// Encode CommandArgs:
	params.Add("channel_id", commandArgs.ChannelId)
	params.Add("team_id", commandArgs.TeamId)
	params.Add("root_id", commandArgs.RootId)
	params.Add("user_id", commandArgs.UserId)
	params.Add("site_url", commandArgs.SiteURL)

	resp, err := a.doPluginRequest(c, "GET", dynamicArg.FetchURL, params, nil)

	if err != nil {
		a.Log().Error("Can't fetch dynamic list arguments for", mlog.String("url", dynamicArg.FetchURL), mlog.Err(err))
		return false, parsed, toBeParsed, []model.AutocompleteSuggestion{}
	}

	var listItems []model.AutocompleteListItem
	if jsonErr := json.NewDecoder(resp.Body).Decode(&listItems); jsonErr != nil {
		mlog.Warn("Failed to decode from JSON", mlog.Err(jsonErr))
	}

	return parseListItems(listItems, parsed, toBeParsed)
}

func parseListItems(items []model.AutocompleteListItem, parsed, toBeParsed string) (bool, string, string, []model.AutocompleteSuggestion) {
	in := strings.TrimPrefix(toBeParsed, " ")
	suggestions := []model.AutocompleteSuggestion{}
	maxPrefix := ""
	for _, arg := range items {
		if strings.HasPrefix(strings.ToLower(in), strings.ToLower(arg.Item)+" ") && len(maxPrefix) < len(arg.Item)+1 {
			maxPrefix = arg.Item + " "
		}
	}
	if maxPrefix != "" { //typing of an argument finished
		return false, parsed + in[:len(maxPrefix)], in[len(maxPrefix):], []model.AutocompleteSuggestion{}
	}
	// user has not finished typing static argument
	for _, arg := range items {
		if strings.HasPrefix(strings.ToLower(arg.Item), strings.ToLower(in)) {
			suggestions = append(suggestions, model.AutocompleteSuggestion{Complete: parsed + arg.Item, Suggestion: arg.Item, Hint: arg.Hint, Description: arg.HelpText})
		}
	}
	return true, parsed + toBeParsed, "", suggestions
}

func (a *App) getBuiltinDynamicListArgument(commandArgs *model.CommandArgs, arg *model.AutocompleteArg, parsed, toBeParsed string) ([]model.AutocompleteListItem, error) {
	dynamicArg := arg.Data.(*model.AutocompleteDynamicListArg)
	arr := strings.Split(dynamicArg.FetchURL, ":")
	if len(arr) < 2 {
		return nil, errors.New("dynamic list URL missing built-in command name")
	}
	cmdName := arr[1]

	provider := GetCommandProvider(cmdName)
	if provider == nil {
		return nil, fmt.Errorf("no command provider for %s", cmdName)
	}

	dp, ok := provider.(AutocompleteDynamicArgProvider)
	if !ok {
		return nil, fmt.Errorf("auto-completion not available for built-in command %s", cmdName)
	}

	return dp.GetAutoCompleteListItems(a, commandArgs, arg, parsed, toBeParsed)
}<|MERGE_RESOLUTION|>--- conflicted
+++ resolved
@@ -100,11 +100,7 @@
 	}
 
 	if args[0].Required {
-<<<<<<< HEAD
-		found, changedParsed, changedToBeParsed, suggestion := a.parseArgument(commandArgs, args, parsed, toBeParsed)
-=======
-		found, changedParsed, changedToBeParsed, suggestion := a.parseArgument(c, commandArgs, args[0], parsed, toBeParsed)
->>>>>>> b41b7eae
+		found, changedParsed, changedToBeParsed, suggestion := a.parseArgument(c, commandArgs, args, parsed, toBeParsed)
 		if found {
 			suggestions = append(suggestions, suggestion...)
 			return true, changedParsed, changedToBeParsed, suggestions
@@ -114,11 +110,7 @@
 
 	// Handling optional arguments. Optional argument can be inputted or not,
 	// so we have to pase both cases recursively and output combined suggestions.
-<<<<<<< HEAD
-	foundWithOptional, changedParsedWithOptional, changedToBeParsedWithOptional, suggestionsWithOptional := a.parseArgument(commandArgs, args, parsed, toBeParsed)
-=======
-	foundWithOptional, changedParsedWithOptional, changedToBeParsedWithOptional, suggestionsWithOptional := a.parseArgument(c, commandArgs, args[0], parsed, toBeParsed)
->>>>>>> b41b7eae
+	foundWithOptional, changedParsedWithOptional, changedToBeParsedWithOptional, suggestionsWithOptional := a.parseArgument(c, commandArgs, args, parsed, toBeParsed)
 	if foundWithOptional {
 		suggestions = append(suggestions, suggestionsWithOptional...)
 	} else {
@@ -150,12 +142,8 @@
 	return foundWithoutOptional, changedParsedWithoutOptional, changedToBeParsedWithoutOptional, suggestions
 }
 
-<<<<<<< HEAD
-func (a *App) parseArgument(commandArgs *model.CommandArgs, argList []*model.AutocompleteArg, parsed, toBeParsed string) (found bool, alreadyParsed string, yetToBeParsed string, suggestions []model.AutocompleteSuggestion) {
+func (a *App) parseArgument(c *request.Context, commandArgs *model.CommandArgs, argList []*model.AutocompleteArg, parsed, toBeParsed string) (found bool, alreadyParsed string, yetToBeParsed string, suggestions []model.AutocompleteSuggestion) {
 	arg := argList[0]
-=======
-func (a *App) parseArgument(c *request.Context, commandArgs *model.CommandArgs, arg *model.AutocompleteArg, parsed, toBeParsed string) (found bool, alreadyParsed string, yetToBeParsed string, suggestions []model.AutocompleteSuggestion) {
->>>>>>> b41b7eae
 	if arg.Name != "" { //Parse the --name first
 		found, changedParsed, changedToBeParsed, suggestion := parseNamedArgument(arg, parsed, toBeParsed)
 		if found {

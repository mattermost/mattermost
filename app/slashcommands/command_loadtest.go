--- conflicted
+++ resolved
@@ -215,15 +215,9 @@
 		if err := CreateBasicUser(a, client); err != nil {
 			return &model.CommandResponse{Text: "Failed to create testing environment", ResponseType: model.CommandResponseTypeEphemeral}, err
 		}
-<<<<<<< HEAD
-		_, resp := client.Login(BTestUserEmail, BTestUserPassword)
-		if resp.Error != nil {
-			return &model.CommandResponse{Text: "Failed to create testing environment", ResponseType: model.CommandResponseTypeEphemeral}, resp.Error
-=======
 		_, _, err := client.Login(BTestUserEmail, BTestUserPassword)
 		if err != nil {
 			return &model.CommandResponse{Text: "Failed to create testing environment", ResponseType: model.CommandResponseTypeEphemeral}, err
->>>>>>> d0629503
 		}
 		environment, err := CreateTestEnvironmentWithTeams(
 			a,
@@ -449,30 +443,18 @@
 	}
 
 	client := model.NewAPIv4Client(args.SiteURL)
-<<<<<<< HEAD
-	_, resp := client.LoginById(user.Id, passwd)
-	if resp.Error != nil {
-		return &model.CommandResponse{Text: "Failed to login a user", ResponseType: model.CommandResponseTypeEphemeral}, resp.Error
-=======
 	_, _, nErr := client.LoginById(user.Id, passwd)
 	if nErr != nil {
 		return &model.CommandResponse{Text: "Failed to login a user", ResponseType: model.CommandResponseTypeEphemeral}, nErr
->>>>>>> d0629503
 	}
 
 	post := &model.Post{
 		ChannelId: channel.Id,
 		Message:   textMessage,
 	}
-<<<<<<< HEAD
-	_, resp = client.CreatePost(post)
-	if resp.Error != nil {
-		return &model.CommandResponse{Text: "Failed to create a post", ResponseType: model.CommandResponseTypeEphemeral}, resp.Error
-=======
 	_, _, nErr = client.CreatePost(post)
 	if nErr != nil {
 		return &model.CommandResponse{Text: "Failed to create a post", ResponseType: model.CommandResponseTypeEphemeral}, nErr
->>>>>>> d0629503
 	}
 
 	return &model.CommandResponse{Text: "Added a post to " + channel.DisplayName, ResponseType: model.CommandResponseTypeEphemeral}, nil

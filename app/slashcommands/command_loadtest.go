// Copyright (c) 2015-present Mattermost, Inc. All Rights Reserved.
// See LICENSE.txt for license information.

package slashcommands

import (
	"io"
	"io/ioutil"
	"net/http"
	"path"
	"regexp"
	"strconv"
	"strings"

	goi18n "github.com/mattermost/go-i18n/i18n"
	"github.com/mattermost/mattermost-server/v5/app"
	"github.com/mattermost/mattermost-server/v5/mlog"
	"github.com/mattermost/mattermost-server/v5/model"
	"github.com/mattermost/mattermost-server/v5/utils"
	"github.com/pkg/errors"
)

var usage = `Mattermost testing commands to help configure the system

	COMMANDS:

	Setup - Creates a testing environment in current team.
		/test setup [teams] [fuzz] <Num Channels> <Num Users> <NumPosts>

		Example:
		/test setup teams fuzz 10 20 50

	Users - Add a specified number of random users with fuzz text to current team.
		/test users [fuzz] <Min Users> <Max Users>

		Example:
			/test users fuzz 5 10

	Channels - Add a specified number of random channels with fuzz text to current team.
		/test channels [fuzz] <Min Channels> <Max Channels>

		Example:
			/test channels fuzz 5 10

	ThreadedPost - create a large threaded post
        /test threaded_post

	Posts - Add some random posts with fuzz text to current channel.
		/test posts [fuzz] <Min Posts> <Max Posts> <Max Images>

		Example:
			/test posts fuzz 5 10 3

	Post - Add post to a channel as another user.
		/test post u=@username p=passwd c=~channelname t=teamname "message"

		Example:
			/test post u=@user-1 p=user-1 c=~town-square t=ad-1 "message"

	Url - Add a post containing the text from a given url to current channel.
		/test url

		Example:
			/test http://www.example.com/sample_file.md

	Json - Add a post using the JSON file as payload to the current channel.
	        /test json url

		Example
		/test json http://www.example.com/sample_body.json

`

const (
	CmdTest = "test"
)

var (
	userRE    = regexp.MustCompile(`u=@([^\s]+)`)
	passwdRE  = regexp.MustCompile(`p=([^\s]+)`)
	teamRE    = regexp.MustCompile(`t=([^\s]+)`)
	channelRE = regexp.MustCompile(`c=~([^\s]+)`)
	messageRE = regexp.MustCompile(`"(.*)"`)
)

type LoadTestProvider struct {
}

func init() {
	app.RegisterCommandProvider(&LoadTestProvider{})
}

func (*LoadTestProvider) GetTrigger() string {
<<<<<<< HEAD
	return CMD_TEST
=======
	return CmdTest
>>>>>>> 837b818b
}

func (*LoadTestProvider) GetCommand(a *app.App, T goi18n.TranslateFunc) *model.Command {
	if !*a.Config().ServiceSettings.EnableTesting {
		return nil
	}
	return &model.Command{
		Trigger:          CmdTest,
		AutoComplete:     false,
		AutoCompleteDesc: "Debug Load Testing",
		AutoCompleteHint: "help",
		DisplayName:      "test",
	}
}

func (lt *LoadTestProvider) DoCommand(a *app.App, args *model.CommandArgs, message string) *model.CommandResponse {
	commandResponse, err := lt.doCommand(a, args, message)
	if err != nil {
		mlog.Error("failed command /"+CmdTest, mlog.Err(err))
	}

	return commandResponse
}

func (lt *LoadTestProvider) doCommand(a *app.App, args *model.CommandArgs, message string) (*model.CommandResponse, error) {
	//This command is only available when EnableTesting is true
	if !*a.Config().ServiceSettings.EnableTesting {
		return &model.CommandResponse{}, nil
	}

	if strings.HasPrefix(message, "setup") {
		return lt.SetupCommand(a, args, message)
	}

	if strings.HasPrefix(message, "users") {
		return lt.UsersCommand(a, args, message)
	}

	if strings.HasPrefix(message, "activate_user") {
		return lt.ActivateUserCommand(a, args, message)
	}

	if strings.HasPrefix(message, "deactivate_user") {
		return lt.DeActivateUserCommand(a, args, message)
	}

	if strings.HasPrefix(message, "channels") {
		return lt.ChannelsCommand(a, args, message)
	}

	if strings.HasPrefix(message, "posts") {
		return lt.PostsCommand(a, args, message)
	}

	if strings.HasPrefix(message, "post") {
		return lt.PostCommand(a, args, message)
	}

	if strings.HasPrefix(message, "threaded_post") {
		return lt.ThreadedPostCommand(a, args, message)
	}

	if strings.HasPrefix(message, "url") {
		return lt.UrlCommand(a, args, message)
	}

	if strings.HasPrefix(message, "json") {
		return lt.JsonCommand(a, args, message)
	}

	return lt.HelpCommand(args, message), nil
}

func (*LoadTestProvider) HelpCommand(args *model.CommandArgs, message string) *model.CommandResponse {
	return &model.CommandResponse{Text: usage, ResponseType: model.COMMAND_RESPONSE_TYPE_EPHEMERAL}
}

func (*LoadTestProvider) SetupCommand(a *app.App, args *model.CommandArgs, message string) (*model.CommandResponse, error) {
	tokens := strings.Fields(strings.TrimPrefix(message, "setup"))
	doTeams := contains(tokens, "teams")
	doFuzz := contains(tokens, "fuzz")

	numArgs := 0
	if doTeams {
		numArgs++
	}
	if doFuzz {
		numArgs++
	}

	var numTeams int
	var numChannels int
	var numUsers int
	var numPosts int

	// Defaults
	numTeams = 10
	numChannels = 10
	numUsers = 10
	numPosts = 10

	if doTeams {
		if (len(tokens) - numArgs) >= 4 {
			numTeams, _ = strconv.Atoi(tokens[numArgs+0])
			numChannels, _ = strconv.Atoi(tokens[numArgs+1])
			numUsers, _ = strconv.Atoi(tokens[numArgs+2])
			numPosts, _ = strconv.Atoi(tokens[numArgs+3])
		}
	} else {
		if (len(tokens) - numArgs) >= 3 {
			numChannels, _ = strconv.Atoi(tokens[numArgs+0])
			numUsers, _ = strconv.Atoi(tokens[numArgs+1])
			numPosts, _ = strconv.Atoi(tokens[numArgs+2])
		}
	}
	client := model.NewAPIv4Client(args.SiteURL)

	if doTeams {
		if err := CreateBasicUser(a, client); err != nil {
			return &model.CommandResponse{Text: "Failed to create testing environment", ResponseType: model.COMMAND_RESPONSE_TYPE_EPHEMERAL}, err
		}
		_, resp := client.Login(BTestUserEmail, BTestUserPassword)
		if resp.Error != nil {
			return &model.CommandResponse{Text: "Failed to create testing environment", ResponseType: model.COMMAND_RESPONSE_TYPE_EPHEMERAL}, resp.Error
		}
		environment, err := CreateTestEnvironmentWithTeams(
			a,
			client,
			utils.Range{Begin: numTeams, End: numTeams},
			utils.Range{Begin: numChannels, End: numChannels},
			utils.Range{Begin: numUsers, End: numUsers},
			utils.Range{Begin: numPosts, End: numPosts},
			doFuzz)
		if err != nil {
			return &model.CommandResponse{Text: "Failed to create testing environment", ResponseType: model.COMMAND_RESPONSE_TYPE_EPHEMERAL}, err
		}

		mlog.Info("Testing environment created")
		for i := 0; i < len(environment.Teams); i++ {
			mlog.Info("Team Created: " + environment.Teams[i].Name)
			mlog.Info("\t User to login: " + environment.Environments[i].Users[0].Email + ", " + UserPassword)
		}
	} else {
		team, err := a.Srv().Store.Team().Get(args.TeamId)
		if err != nil {
			return &model.CommandResponse{Text: "Failed to create testing environment", ResponseType: model.COMMAND_RESPONSE_TYPE_EPHEMERAL}, err
		}

		CreateTestEnvironmentInTeam(
			a,
			client,
			team,
			utils.Range{Begin: numChannels, End: numChannels},
			utils.Range{Begin: numUsers, End: numUsers},
			utils.Range{Begin: numPosts, End: numPosts},
			doFuzz)
	}

	return &model.CommandResponse{Text: "Created environment", ResponseType: model.COMMAND_RESPONSE_TYPE_EPHEMERAL}, nil
}

func (*LoadTestProvider) ActivateUserCommand(a *app.App, args *model.CommandArgs, message string) (*model.CommandResponse, error) {
	user_id := strings.TrimSpace(strings.TrimPrefix(message, "activate_user"))
	if err := a.UpdateUserActive(user_id, true); err != nil {
		return &model.CommandResponse{Text: "Failed to activate user", ResponseType: model.COMMAND_RESPONSE_TYPE_EPHEMERAL}, err
	}

	return &model.CommandResponse{Text: "Activated user", ResponseType: model.COMMAND_RESPONSE_TYPE_EPHEMERAL}, nil
}

func (*LoadTestProvider) DeActivateUserCommand(a *app.App, args *model.CommandArgs, message string) (*model.CommandResponse, error) {
	user_id := strings.TrimSpace(strings.TrimPrefix(message, "deactivate_user"))
	if err := a.UpdateUserActive(user_id, false); err != nil {
		return &model.CommandResponse{Text: "Failed to deactivate user", ResponseType: model.COMMAND_RESPONSE_TYPE_EPHEMERAL}, err
	}

	return &model.CommandResponse{Text: "DeActivated user", ResponseType: model.COMMAND_RESPONSE_TYPE_EPHEMERAL}, nil
}

func (*LoadTestProvider) UsersCommand(a *app.App, args *model.CommandArgs, message string) (*model.CommandResponse, error) {
	cmd := strings.TrimSpace(strings.TrimPrefix(message, "users"))

	doFuzz := false
	if strings.Index(cmd, "fuzz") == 0 {
		doFuzz = true
		cmd = strings.TrimSpace(strings.TrimPrefix(cmd, "fuzz"))
	}

	usersr, ok := parseRange(cmd, "")
	if !ok {
		usersr = utils.Range{Begin: 2, End: 5}
	}

	team, err := a.Srv().Store.Team().Get(args.TeamId)
	if err != nil {
		return &model.CommandResponse{Text: "Failed to add users", ResponseType: model.COMMAND_RESPONSE_TYPE_EPHEMERAL}, err
	}

	client := model.NewAPIv4Client(args.SiteURL)
	userCreator := NewAutoUserCreator(a, client, team)
	userCreator.Fuzzy = doFuzz
	userCreator.CreateTestUsers(usersr)

	return &model.CommandResponse{Text: "Added users", ResponseType: model.COMMAND_RESPONSE_TYPE_EPHEMERAL}, nil
}

func (*LoadTestProvider) ChannelsCommand(a *app.App, args *model.CommandArgs, message string) (*model.CommandResponse, error) {
	cmd := strings.TrimSpace(strings.TrimPrefix(message, "channels"))

	doFuzz := false
	if strings.Index(cmd, "fuzz") == 0 {
		doFuzz = true
		cmd = strings.TrimSpace(strings.TrimPrefix(cmd, "fuzz"))
	}

	channelsr, ok := parseRange(cmd, "")
	if !ok {
		channelsr = utils.Range{Begin: 2, End: 5}
	}

	team, err := a.Srv().Store.Team().Get(args.TeamId)
	if err != nil {
		return &model.CommandResponse{Text: "Failed to add channels", ResponseType: model.COMMAND_RESPONSE_TYPE_EPHEMERAL}, err
	}

	channelCreator := NewAutoChannelCreator(a, team, args.UserId)
	channelCreator.Fuzzy = doFuzz
	if _, err := channelCreator.CreateTestChannels(channelsr); err != nil {
		return &model.CommandResponse{Text: "Failed to create test channels: " + err.Error(), ResponseType: model.COMMAND_RESPONSE_TYPE_EPHEMERAL}, err
	}

	return &model.CommandResponse{Text: "Added channels", ResponseType: model.COMMAND_RESPONSE_TYPE_EPHEMERAL}, nil
}

func (*LoadTestProvider) ThreadedPostCommand(a *app.App, args *model.CommandArgs, message string) (*model.CommandResponse, error) {
	var usernames []string
	options := &model.UserGetOptions{InTeamId: args.TeamId, Page: 0, PerPage: 1000}
	if profileUsers, err := a.Srv().Store.User().GetProfiles(options); err == nil {
		usernames = make([]string, len(profileUsers))
		i := 0
		for _, userprof := range profileUsers {
			usernames[i] = userprof.Username
			i++
		}
	}

	testPoster := NewAutoPostCreator(a, args.ChannelId, args.UserId)
	testPoster.Fuzzy = true
	testPoster.Users = usernames
	rpost, err2 := testPoster.CreateRandomPost()
	if err2 != nil {
		return &model.CommandResponse{Text: "Failed to create a post", ResponseType: model.COMMAND_RESPONSE_TYPE_EPHEMERAL}, err2
	}
	for i := 0; i < 1000; i++ {
		testPoster.CreateRandomPostNested(rpost.Id, rpost.Id)
	}

	return &model.CommandResponse{Text: "Added threaded post", ResponseType: model.COMMAND_RESPONSE_TYPE_EPHEMERAL}, nil
}

func (*LoadTestProvider) PostsCommand(a *app.App, args *model.CommandArgs, message string) (*model.CommandResponse, error) {
	cmd := strings.TrimSpace(strings.TrimPrefix(message, "posts"))

	doFuzz := false
	if strings.Index(cmd, "fuzz") == 0 {
		doFuzz = true
		cmd = strings.TrimSpace(strings.TrimPrefix(cmd, "fuzz"))
	}

	postsr, ok := parseRange(cmd, "")
	if !ok {
		postsr = utils.Range{Begin: 20, End: 30}
	}

	tokens := strings.Fields(cmd)
	rimages := utils.Range{Begin: 0, End: 0}
	if len(tokens) >= 3 {
		if numImages, err := strconv.Atoi(tokens[2]); err == nil {
			rimages = utils.Range{Begin: numImages, End: numImages}
		}
	}

	var usernames []string
	options := &model.UserGetOptions{InTeamId: args.TeamId, Page: 0, PerPage: 1000}
	if profileUsers, err := a.Srv().Store.User().GetProfiles(options); err == nil {
		usernames = make([]string, len(profileUsers))
		i := 0
		for _, userprof := range profileUsers {
			usernames[i] = userprof.Username
			i++
		}
	}

	testPoster := NewAutoPostCreator(a, args.ChannelId, args.UserId)
	testPoster.Fuzzy = doFuzz
	testPoster.Users = usernames

	numImages := utils.RandIntFromRange(rimages)
	numPosts := utils.RandIntFromRange(postsr)
	for i := 0; i < numPosts; i++ {
		testPoster.HasImage = (i < numImages)
		_, err := testPoster.CreateRandomPost()
		if err != nil {
			return &model.CommandResponse{Text: "Failed to add posts", ResponseType: model.COMMAND_RESPONSE_TYPE_EPHEMERAL}, err
		}

	}

	return &model.CommandResponse{Text: "Added posts", ResponseType: model.COMMAND_RESPONSE_TYPE_EPHEMERAL}, nil
}

func getMatch(re *regexp.Regexp, text string) string {
	if match := re.FindStringSubmatch(text); match != nil {
		return match[1]
	}

	return ""
}

func (*LoadTestProvider) PostCommand(a *app.App, args *model.CommandArgs, message string) (*model.CommandResponse, error) {
	textMessage := getMatch(messageRE, message)
	if textMessage == "" {
		return &model.CommandResponse{Text: "No message to post", ResponseType: model.COMMAND_RESPONSE_TYPE_EPHEMERAL}, nil
	}

	teamName := getMatch(teamRE, message)
	team, err := a.GetTeamByName(teamName)
	if err != nil {
		return &model.CommandResponse{Text: "Failed to get a team", ResponseType: model.COMMAND_RESPONSE_TYPE_EPHEMERAL}, err
	}

	channelName := getMatch(channelRE, message)
	channel, err := a.GetChannelByName(channelName, team.Id, true)
	if err != nil {
		return &model.CommandResponse{Text: "Failed to get a channel", ResponseType: model.COMMAND_RESPONSE_TYPE_EPHEMERAL}, err
	}

	passwd := getMatch(passwdRE, message)
	username := getMatch(userRE, message)
	user, err := a.GetUserByUsername(username)
	if err != nil {
		return &model.CommandResponse{Text: "Failed to get a user", ResponseType: model.COMMAND_RESPONSE_TYPE_EPHEMERAL}, err
	}

	client := model.NewAPIv4Client(args.SiteURL)
	_, resp := client.LoginById(user.Id, passwd)
	if resp.Error != nil {
		return &model.CommandResponse{Text: "Failed to login a user", ResponseType: model.COMMAND_RESPONSE_TYPE_EPHEMERAL}, resp.Error
	}

	post := &model.Post{
		ChannelId: channel.Id,
		Message:   textMessage,
	}
	_, resp = client.CreatePost(post)
	if resp.Error != nil {
		return &model.CommandResponse{Text: "Failed to create a post", ResponseType: model.COMMAND_RESPONSE_TYPE_EPHEMERAL}, resp.Error
	}

	return &model.CommandResponse{Text: "Added a post to " + channel.DisplayName, ResponseType: model.COMMAND_RESPONSE_TYPE_EPHEMERAL}, nil
}

func (*LoadTestProvider) UrlCommand(a *app.App, args *model.CommandArgs, message string) (*model.CommandResponse, error) {
	url := strings.TrimSpace(strings.TrimPrefix(message, "url"))
	if len(url) == 0 {
		return &model.CommandResponse{Text: "Command must contain a url", ResponseType: model.COMMAND_RESPONSE_TYPE_EPHEMERAL}, nil
	}

	// provide a shortcut to easily access tests stored in doc/developer/tests
	if !strings.HasPrefix(url, "http") {
		url = "https://raw.githubusercontent.com/mattermost/mattermost-server/master/tests/" + url

		if path.Ext(url) == "" {
			url += ".md"
		}
	}

	r, err := http.Get(url)
	if err != nil {
		return &model.CommandResponse{Text: "Unable to get file", ResponseType: model.COMMAND_RESPONSE_TYPE_EPHEMERAL}, err
	}
	defer func() {
		io.Copy(ioutil.Discard, r.Body)
		r.Body.Close()
	}()

	if r.StatusCode > 400 {
		return &model.CommandResponse{Text: "Unable to get file", ResponseType: model.COMMAND_RESPONSE_TYPE_EPHEMERAL}, errors.Errorf("unexpected status code %d", r.StatusCode)
	}

	bytes := make([]byte, 4000)

	// break contents into 4000 byte posts
	for {
		length, err := r.Body.Read(bytes)
		if err != nil && err != io.EOF {
			return &model.CommandResponse{Text: "Encountered error reading file", ResponseType: model.COMMAND_RESPONSE_TYPE_EPHEMERAL}, err
		}

		if length == 0 {
			break
		}

		post := &model.Post{}
		post.Message = string(bytes[:length])
		post.ChannelId = args.ChannelId
		post.UserId = args.UserId

		if _, err := a.CreatePostMissingChannel(post, false); err != nil {
			return &model.CommandResponse{Text: "Unable to create post", ResponseType: model.COMMAND_RESPONSE_TYPE_EPHEMERAL}, err
		}
	}

	return &model.CommandResponse{Text: "Loaded data", ResponseType: model.COMMAND_RESPONSE_TYPE_EPHEMERAL}, nil
}

func (*LoadTestProvider) JsonCommand(a *app.App, args *model.CommandArgs, message string) (*model.CommandResponse, error) {
	url := strings.TrimSpace(strings.TrimPrefix(message, "json"))
	if len(url) == 0 {
		return &model.CommandResponse{Text: "Command must contain a url", ResponseType: model.COMMAND_RESPONSE_TYPE_EPHEMERAL}, nil
	}

	// provide a shortcut to easily access tests stored in doc/developer/tests
	if !strings.HasPrefix(url, "http") {
		url = "https://raw.githubusercontent.com/mattermost/mattermost-server/master/tests/" + url

		if path.Ext(url) == "" {
			url += ".json"
		}
	}

	r, err := http.Get(url)
	if err != nil {
		return &model.CommandResponse{Text: "Unable to get file", ResponseType: model.COMMAND_RESPONSE_TYPE_EPHEMERAL}, err
	}

	if r.StatusCode > 400 {
		return &model.CommandResponse{Text: "Unable to get file", ResponseType: model.COMMAND_RESPONSE_TYPE_EPHEMERAL}, errors.Errorf("unexpected status code %d", r.StatusCode)
	}
	defer func() {
		io.Copy(ioutil.Discard, r.Body)
		r.Body.Close()
	}()

	post := model.PostFromJson(r.Body)
	post.ChannelId = args.ChannelId
	post.UserId = args.UserId
	if post.Message == "" {
		post.Message = message
	}

	if _, err := a.CreatePostMissingChannel(post, false); err != nil {
		return &model.CommandResponse{Text: "Unable to create post", ResponseType: model.COMMAND_RESPONSE_TYPE_EPHEMERAL}, err
	}

	return &model.CommandResponse{Text: "Loaded data", ResponseType: model.COMMAND_RESPONSE_TYPE_EPHEMERAL}, nil
}

func parseRange(command string, cmd string) (utils.Range, bool) {
	tokens := strings.Fields(strings.TrimPrefix(command, cmd))
	var begin int
	var end int
	var err1 error
	var err2 error
	switch {
	case len(tokens) == 1:
		begin, err1 = strconv.Atoi(tokens[0])
		end = begin
		if err1 != nil {
			return utils.Range{Begin: 0, End: 0}, false
		}
	case len(tokens) >= 2:
		begin, err1 = strconv.Atoi(tokens[0])
		end, err2 = strconv.Atoi(tokens[1])
		if err1 != nil || err2 != nil {
			return utils.Range{Begin: 0, End: 0}, false
		}
	default:
		return utils.Range{Begin: 0, End: 0}, false
	}
	return utils.Range{Begin: begin, End: end}, true
}

func contains(items []string, token string) bool {
	for _, elem := range items {
		if elem == token {
			return true
		}
	}
	return false
}<|MERGE_RESOLUTION|>--- conflicted
+++ resolved
@@ -91,11 +91,7 @@
 }
 
 func (*LoadTestProvider) GetTrigger() string {
-<<<<<<< HEAD
-	return CMD_TEST
-=======
 	return CmdTest
->>>>>>> 837b818b
 }
 
 func (*LoadTestProvider) GetCommand(a *app.App, T goi18n.TranslateFunc) *model.Command {

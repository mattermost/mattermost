--- conflicted
+++ resolved
@@ -50,11 +50,7 @@
 	if message == CmdCustomStatusClear {
 		if err := a.RemoveCustomStatus(args.UserId); err != nil {
 			mlog.Debug(err.Error())
-<<<<<<< HEAD
-			return &model.CommandResponse{Text: args.T("api.command_custom_status.clear.app_error"), ResponseType: model.COMMAND_RESPONSE_TYPE_EPHEMERAL}
-=======
 			return &model.CommandResponse{Text: args.T("api.command_custom_status.clear.app_error"), ResponseType: model.CommandResponseTypeEphemeral}
->>>>>>> 296076bf
 		}
 
 		return &model.CommandResponse{
@@ -67,19 +63,11 @@
 	customStatus.PreSave()
 	if err := a.SetCustomStatus(args.UserId, customStatus); err != nil {
 		mlog.Debug(err.Error())
-<<<<<<< HEAD
-		return &model.CommandResponse{Text: args.T("api.command_custom_status.app_error"), ResponseType: model.COMMAND_RESPONSE_TYPE_EPHEMERAL}
-	}
-
-	return &model.CommandResponse{
-		ResponseType: model.COMMAND_RESPONSE_TYPE_EPHEMERAL,
-=======
 		return &model.CommandResponse{Text: args.T("api.command_custom_status.app_error"), ResponseType: model.CommandResponseTypeEphemeral}
 	}
 
 	return &model.CommandResponse{
 		ResponseType: model.CommandResponseTypeEphemeral,
->>>>>>> 296076bf
 		Text: args.T("api.command_custom_status.success", map[string]interface{}{
 			"EmojiName":     ":" + customStatus.Emoji + ":",
 			"StatusMessage": customStatus.Text,
@@ -93,11 +81,7 @@
 		Text:  message,
 	}
 
-<<<<<<< HEAD
-	firstEmojiLocations := model.EMOJI_PATTERN.FindIndex([]byte(message))
-=======
 	firstEmojiLocations := model.EmojiPattern.FindIndex([]byte(message))
->>>>>>> 296076bf
 	if len(firstEmojiLocations) > 0 && firstEmojiLocations[0] == 0 {
 		// emoji found at starting index
 		customStatus.Emoji = message[firstEmojiLocations[0]+1 : firstEmojiLocations[1]-1]

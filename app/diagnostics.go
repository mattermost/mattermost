--- conflicted
+++ resolved
@@ -581,11 +581,7 @@
 		"enable_zoom":                   pluginActivated(cfg.PluginSettings.PluginStates, "zoom"),
 		"enable":                        *cfg.PluginSettings.Enable,
 		"enable_uploads":                *cfg.PluginSettings.EnableUploads,
-<<<<<<< HEAD
-		"enable_health_check":           *cfg.PluginSettings.EnableHealthCheck,
 		"allow_insecure_download_url":   *cfg.PluginSettings.AllowInsecureDownloadUrl,
-=======
->>>>>>> df9af66a
 	})
 
 	a.SendDiagnostic(TRACK_CONFIG_DATA_RETENTION, map[string]interface{}{

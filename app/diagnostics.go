--- conflicted
+++ resolved
@@ -58,11 +58,6 @@
 	TRACK_PLUGINS  = "plugins"
 )
 
-<<<<<<< HEAD
-var client analytics.Client
-
-=======
->>>>>>> b832985f
 func (a *App) SendDailyDiagnostics() {
 	a.sendDailyDiagnostics(false)
 }
@@ -79,33 +74,8 @@
 	}
 }
 
-<<<<<<< HEAD
-func (a *App) initDiagnostics(endpoint string) {
-	if client == nil {
-		config := analytics.Config{}
-
-		config.Logger = analytics.StdLogger(a.Log.StdLog(mlog.String("source", "segment")))
-
-		if endpoint != "" {
-			config.Endpoint = endpoint
-			config.Verbose = true
-			config.BatchSize = 1
-		}
-
-		client, _ = analytics.NewWithConfig(SEGMENT_KEY, config)
-
-		client.Enqueue(&analytics.Identify{
-			UserId: a.DiagnosticId(),
-		})
-	}
-}
-
 func (a *App) SendDiagnostic(event string, properties map[string]interface{}) {
-	client.Enqueue(&analytics.Track{
-=======
-func (a *App) SendDiagnostic(event string, properties map[string]interface{}) {
-	a.Srv.diagnosticClient.Track(&analytics.Track{
->>>>>>> b832985f
+	a.Srv.diagnosticClient.Enqueue(&analytics.Track{
 		Event:      event,
 		UserId:     a.DiagnosticId(),
 		Properties: properties,

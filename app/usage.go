--- conflicted
+++ resolved
@@ -10,40 +10,6 @@
 	"github.com/mattermost/mattermost-server/v6/utils"
 )
 
-<<<<<<< HEAD
-// CheckFreemiumLimitsForConfigSave returns an error if the configuration being saved violates a cloud plan's limits
-func (a *App) CheckFreemiumLimitsForConfigSave(oldConfig, newConfig *model.Config) *model.AppError {
-	appErr := a.checkIntegrationLimitsForConfigSave(oldConfig, newConfig)
-	if appErr != nil {
-		return appErr
-	}
-
-	return nil
-}
-
-// GetIntegrationsUsage returns usage information on enabled integrations
-func (a *App) GetIntegrationsUsage() (*model.IntegrationsUsage, *model.AppError) {
-	return a.ch.srv.pluginService.getIntegrationsUsage()
-}
-
-func (s *PluginService) getIntegrationsUsage() (*model.IntegrationsUsage, *model.AppError) {
-	installed, appErr := s.getInstalledIntegrations()
-	if appErr != nil {
-		return nil, appErr
-	}
-
-	var count = 0
-	for _, i := range installed {
-		if i.Enabled {
-			count++
-		}
-	}
-
-	return &model.IntegrationsUsage{Enabled: count}, nil
-}
-
-=======
->>>>>>> 7f419ea0
 // GetPostsUsage returns the total posts count rounded down to the most
 // significant digit
 func (a *App) GetPostsUsage() (int64, *model.AppError) {

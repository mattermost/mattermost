--- conflicted
+++ resolved
@@ -10,10 +10,6 @@
 	"github.com/mattermost/mattermost-server/v6/utils"
 )
 
-<<<<<<< HEAD
-// GetPostsUsage returns the total posts count rounded down to the most
-// significant digit
-=======
 // CheckFreemiumLimitsForConfigSave returns an error if the configuration being saved violates the Cloud Freemium limits
 func (a *App) CheckFreemiumLimitsForConfigSave(oldConfig, newConfig *model.Config) *model.AppError {
 	if !a.Config().FeatureFlags.CloudFree {
@@ -49,8 +45,8 @@
 	return &model.IntegrationsUsage{Enabled: count}, nil
 }
 
-// GetPostsUsage returns "rounded off" total posts count like returns 900 instead of 987
->>>>>>> 24d92100
+// GetPostsUsage returns the total posts count rounded down to the most
+// significant digit
 func (a *App) GetPostsUsage() (int64, *model.AppError) {
 	count, err := a.Srv().Store.Post().AnalyticsPostCount(&model.PostCountOptions{ExcludeDeleted: true, UsersPostsOnly: true, AllowFromCache: true})
 	if err != nil {
@@ -60,15 +56,15 @@
 	return utils.RoundOffToZeroes(float64(count)), nil
 }
 
-<<<<<<< HEAD
-// GetStorageUsage returns the sum of files stored
+// GetStorageUsage returns the sum of files' sizes stored on this instance
 func (a *App) GetStorageUsage() (int64, *model.AppError) {
 	usage, err := a.Srv().Store.FileInfo().GetStorageUsage(true, false)
 	if err != nil {
 		return 0, model.NewAppError("GetStorageUsage", "app.usage.get_storage_usage.app_error", nil, err.Error(), http.StatusInternalServerError)
 	}
+	return usage, nil
+}
 
-=======
 func (a *App) GetTeamsUsage() (*model.TeamsUsage, *model.AppError) {
 	usage := &model.TeamsUsage{}
 	includeDeleted := false
@@ -93,7 +89,5 @@
 	}
 
 	usage.CloudArchived = int64(cloudArchivedTeamCount)
-
->>>>>>> 24d92100
 	return usage, nil
 }
// Copyright (c) 2015-present Mattermost, Inc. All Rights Reserved.
// See LICENSE.txt for license information.

package app

import (
	"bytes"
	"encoding/json"
	"fmt"
	"io"
	"net/http"
	"net/url"
	"path/filepath"
	"strconv"
	"strings"

	"github.com/mattermost/mattermost-server/v6/app/request"
	"github.com/mattermost/mattermost-server/v6/model"
	"github.com/mattermost/mattermost-server/v6/shared/i18n"
	"github.com/mattermost/mattermost-server/v6/shared/mlog"
)

type PluginAPI struct {
	id       string
	app      *App
	ctx      *request.Context
	logger   mlog.Sugar
	manifest *model.Manifest
}

func NewPluginAPI(a *App, c *request.Context, manifest *model.Manifest) *PluginAPI {
	return &PluginAPI{
		id:       manifest.Id,
		manifest: manifest,
		ctx:      c,
		app:      a,
		logger:   a.Log().Sugar(mlog.String("plugin_id", manifest.Id)),
	}
}

func (api *PluginAPI) LoadPluginConfiguration(dest any) error {
	finalConfig := make(map[string]any)

	// First set final config to defaults
	if api.manifest.SettingsSchema != nil {
		for _, setting := range api.manifest.SettingsSchema.Settings {
			finalConfig[strings.ToLower(setting.Key)] = setting.Default
		}
	}

	// If we have settings given we override the defaults with them
	for setting, value := range api.app.Config().PluginSettings.Plugins[api.id] {
		finalConfig[strings.ToLower(setting)] = value
	}

	pluginSettingsJsonBytes, err := json.Marshal(finalConfig)
	if err != nil {
		api.logger.Error("Error marshaling config for plugin", mlog.Err(err))
		return nil
	}
	err = json.Unmarshal(pluginSettingsJsonBytes, dest)
	if err != nil {
		api.logger.Error("Error unmarshaling config for plugin", mlog.Err(err))
	}
	return nil
}

func (api *PluginAPI) RegisterCommand(command *model.Command) error {
	return api.app.RegisterPluginCommand(api.id, command)
}

func (api *PluginAPI) UnregisterCommand(teamID, trigger string) error {
	api.app.UnregisterPluginCommand(api.id, teamID, trigger)
	return nil
}

func (api *PluginAPI) ExecuteSlashCommand(commandArgs *model.CommandArgs) (*model.CommandResponse, error) {
	user, appErr := api.app.GetUser(commandArgs.UserId)
	if appErr != nil {
		return nil, appErr
	}
	commandArgs.T = i18n.GetUserTranslations(user.Locale)
	commandArgs.SiteURL = api.app.GetSiteURL()
	response, appErr := api.app.ExecuteCommand(api.ctx, commandArgs)
	if appErr != nil {
		return response, appErr
	}
	return response, nil
}

func (api *PluginAPI) GetConfig() *model.Config {
	return api.app.GetSanitizedConfig()
}

// GetUnsanitizedConfig gets the configuration for a system admin without removing secrets.
func (api *PluginAPI) GetUnsanitizedConfig() *model.Config {
	return api.app.Config().Clone()
}

func (api *PluginAPI) SaveConfig(config *model.Config) *model.AppError {
	_, _, err := api.app.SaveConfig(config, true)
	return err
}

func (api *PluginAPI) GetPluginConfig() map[string]any {
	cfg := api.app.GetSanitizedConfig()
	if pluginConfig, isOk := cfg.PluginSettings.Plugins[api.manifest.Id]; isOk {
		return pluginConfig
	}
	return map[string]any{}
}

func (api *PluginAPI) SavePluginConfig(pluginConfig map[string]any) *model.AppError {
	cfg := api.app.GetSanitizedConfig()
	cfg.PluginSettings.Plugins[api.manifest.Id] = pluginConfig
	_, _, err := api.app.SaveConfig(cfg, true)
	return err
}

func (api *PluginAPI) GetBundlePath() (string, error) {
	bundlePath, err := filepath.Abs(filepath.Join(*api.GetConfig().PluginSettings.Directory, api.manifest.Id))
	if err != nil {
		return "", err
	}

	return bundlePath, err
}

func (api *PluginAPI) GetLicense() *model.License {
	return api.app.Srv().License()
}

func (api *PluginAPI) IsEnterpriseReady() bool {
	result, _ := strconv.ParseBool(model.BuildEnterpriseReady)
	return result
}

func (api *PluginAPI) GetServerVersion() string {
	return model.CurrentVersion
}

func (api *PluginAPI) GetSystemInstallDate() (int64, *model.AppError) {
	return api.app.Srv().Platform().GetSystemInstallDate()
}

func (api *PluginAPI) GetDiagnosticId() string {
	return api.app.TelemetryId()
}

func (api *PluginAPI) GetTelemetryId() string {
	return api.app.TelemetryId()
}

func (api *PluginAPI) CreateTeam(team *model.Team) (*model.Team, *model.AppError) {
	return api.app.CreateTeam(api.ctx, team)
}

func (api *PluginAPI) DeleteTeam(teamID string) *model.AppError {
	return api.app.SoftDeleteTeam(teamID)
}

func (api *PluginAPI) GetTeams() ([]*model.Team, *model.AppError) {
	return api.app.GetAllTeams()
}

func (api *PluginAPI) GetTeam(teamID string) (*model.Team, *model.AppError) {
	return api.app.GetTeam(teamID)
}

func (api *PluginAPI) SearchTeams(term string) ([]*model.Team, *model.AppError) {
	teams, _, err := api.app.SearchAllTeams(&model.TeamSearch{Term: term})
	return teams, err
}

func (api *PluginAPI) GetTeamByName(name string) (*model.Team, *model.AppError) {
	return api.app.GetTeamByName(name)
}

func (api *PluginAPI) GetTeamsUnreadForUser(userID string) ([]*model.TeamUnread, *model.AppError) {
	return api.app.GetTeamsUnreadForUser("", userID, false)
}

func (api *PluginAPI) UpdateTeam(team *model.Team) (*model.Team, *model.AppError) {
	return api.app.UpdateTeam(team)
}

func (api *PluginAPI) GetTeamsForUser(userID string) ([]*model.Team, *model.AppError) {
	return api.app.GetTeamsForUser(userID)
}

func (api *PluginAPI) CreateTeamMember(teamID, userID string) (*model.TeamMember, *model.AppError) {
	return api.app.AddTeamMember(api.ctx, teamID, userID)
}

func (api *PluginAPI) CreateTeamMembers(teamID string, userIDs []string, requestorId string) ([]*model.TeamMember, *model.AppError) {
	members, err := api.app.AddTeamMembers(api.ctx, teamID, userIDs, requestorId, false)
	if err != nil {
		return nil, err
	}
	return model.TeamMembersWithErrorToTeamMembers(members), nil
}

func (api *PluginAPI) CreateTeamMembersGracefully(teamID string, userIDs []string, requestorId string) ([]*model.TeamMemberWithError, *model.AppError) {
	return api.app.AddTeamMembers(api.ctx, teamID, userIDs, requestorId, true)
}

func (api *PluginAPI) DeleteTeamMember(teamID, userID, requestorId string) *model.AppError {
	return api.app.RemoveUserFromTeam(api.ctx, teamID, userID, requestorId)
}

func (api *PluginAPI) GetTeamMembers(teamID string, page, perPage int) ([]*model.TeamMember, *model.AppError) {
	return api.app.GetTeamMembers(teamID, page*perPage, perPage, nil)
}

func (api *PluginAPI) GetTeamMember(teamID, userID string) (*model.TeamMember, *model.AppError) {
	return api.app.GetTeamMember(teamID, userID)
}

func (api *PluginAPI) GetTeamMembersForUser(userID string, page int, perPage int) ([]*model.TeamMember, *model.AppError) {
	return api.app.GetTeamMembersForUserWithPagination(userID, page, perPage)
}

func (api *PluginAPI) UpdateTeamMemberRoles(teamID, userID, newRoles string) (*model.TeamMember, *model.AppError) {
	return api.app.UpdateTeamMemberRoles(teamID, userID, newRoles)
}

func (api *PluginAPI) GetTeamStats(teamID string) (*model.TeamStats, *model.AppError) {
	return api.app.GetTeamStats(teamID, nil)
}

func (api *PluginAPI) CreateUser(user *model.User) (*model.User, *model.AppError) {
	return api.app.CreateUser(api.ctx, user)
}

func (api *PluginAPI) DeleteUser(userID string) *model.AppError {
	user, err := api.app.GetUser(userID)
	if err != nil {
		return err
	}
	_, err = api.app.UpdateActive(api.ctx, user, false)
	return err
}

func (api *PluginAPI) GetUsers(options *model.UserGetOptions) ([]*model.User, *model.AppError) {
	return api.app.GetUsersFromProfiles(options)
}

func (api *PluginAPI) GetUser(userID string) (*model.User, *model.AppError) {
	return api.app.GetUser(userID)
}

func (api *PluginAPI) GetUserByEmail(email string) (*model.User, *model.AppError) {
	return api.app.GetUserByEmail(email)
}

func (api *PluginAPI) GetUserByUsername(name string) (*model.User, *model.AppError) {
	return api.app.GetUserByUsername(name)
}

func (api *PluginAPI) GetUsersByUsernames(usernames []string) ([]*model.User, *model.AppError) {
	return api.app.GetUsersByUsernames(usernames, true, nil)
}

func (api *PluginAPI) GetUsersInTeam(teamID string, page int, perPage int) ([]*model.User, *model.AppError) {
	options := &model.UserGetOptions{InTeamId: teamID, Page: page, PerPage: perPage}
	return api.app.GetUsersInTeam(options)
}

func (api *PluginAPI) GetPreferencesForUser(userID string) ([]model.Preference, *model.AppError) {
	return api.app.GetPreferencesForUser(userID)
}

func (api *PluginAPI) UpdatePreferencesForUser(userID string, preferences []model.Preference) *model.AppError {
	return api.app.UpdatePreferences(userID, preferences)
}

func (api *PluginAPI) DeletePreferencesForUser(userID string, preferences []model.Preference) *model.AppError {
	return api.app.DeletePreferences(userID, preferences)
}

func (api *PluginAPI) GetSession(sessionID string) (*model.Session, *model.AppError) {
	return api.app.GetSessionById(sessionID)
}

func (api *PluginAPI) CreateSession(session *model.Session) (*model.Session, *model.AppError) {
	return api.app.CreateSession(session)
}

func (api *PluginAPI) ExtendSessionExpiry(sessionID string, expiresAt int64) *model.AppError {
	session, err := api.app.ch.srv.platform.GetSessionByID(sessionID)
	if err != nil {
		return model.NewAppError("extendSessionExpiry", "app.session.get_sessions.app_error", nil, "", http.StatusInternalServerError).Wrap(err)
	}

	if err := api.app.ch.srv.platform.ExtendSessionExpiry(session, expiresAt); err != nil {
		return model.NewAppError("extendSessionExpiry", "app.session.extend_session_expiry.app_error", nil, "", http.StatusInternalServerError).Wrap(err)
	}

	return nil
}

func (api *PluginAPI) RevokeSession(sessionID string) *model.AppError {
	return api.app.RevokeSessionById(sessionID)
}

func (api *PluginAPI) CreateUserAccessToken(token *model.UserAccessToken) (*model.UserAccessToken, *model.AppError) {
	return api.app.CreateUserAccessToken(token)
}

func (api *PluginAPI) RevokeUserAccessToken(tokenID string) *model.AppError {
	accessToken, err := api.app.GetUserAccessToken(tokenID, false)
	if err != nil {
		return err
	}

	return api.app.RevokeUserAccessToken(accessToken)
}

func (api *PluginAPI) UpdateUser(user *model.User) (*model.User, *model.AppError) {
	return api.app.UpdateUser(api.ctx, user, true)
}

func (api *PluginAPI) UpdateUserActive(userID string, active bool) *model.AppError {
	return api.app.UpdateUserActive(api.ctx, userID, active)
}

func (api *PluginAPI) GetUserStatus(userID string) (*model.Status, *model.AppError) {
	return api.app.GetStatus(userID)
}

func (api *PluginAPI) GetUserStatusesByIds(userIDs []string) ([]*model.Status, *model.AppError) {
	return api.app.GetUserStatusesByIds(userIDs)
}

func (api *PluginAPI) UpdateUserStatus(userID, status string) (*model.Status, *model.AppError) {
	switch status {
	case model.StatusOnline:
		api.app.SetStatusOnline(userID, true)
	case model.StatusOffline:
		api.app.SetStatusOffline(userID, true)
	case model.StatusAway:
		api.app.SetStatusAwayIfNeeded(userID, true)
	case model.StatusDnd:
		api.app.SetStatusDoNotDisturb(userID)
	default:
		return nil, model.NewAppError("UpdateUserStatus", "plugin.api.update_user_status.bad_status", nil, "unrecognized status", http.StatusBadRequest)
	}

	return api.app.GetStatus(userID)
}

func (api *PluginAPI) SetUserStatusTimedDND(userID string, endTime int64) (*model.Status, *model.AppError) {
	// read-after-write bug which will fail if there are replicas.
	// it works for now because we have a cache in between.
	// FIXME: make SetStatusDoNotDisturbTimed return updated status
	api.app.SetStatusDoNotDisturbTimed(userID, endTime)
	return api.app.GetStatus(userID)
}

func (api *PluginAPI) UpdateUserCustomStatus(userID string, customStatus *model.CustomStatus) *model.AppError {
	return api.app.SetCustomStatus(api.ctx, userID, customStatus)
}

func (api *PluginAPI) RemoveUserCustomStatus(userID string) *model.AppError {
	return api.app.RemoveCustomStatus(api.ctx, userID)
}

func (api *PluginAPI) GetUserCustomStatus(userID string) (*model.CustomStatus, *model.AppError) {
	return api.app.GetCustomStatus(userID)
}

func (api *PluginAPI) GetUsersInChannel(channelID, sortBy string, page, perPage int) ([]*model.User, *model.AppError) {
	switch sortBy {
	case model.ChannelSortByUsername:
		return api.app.GetUsersInChannel(&model.UserGetOptions{
			InChannelId: channelID,
			Page:        page,
			PerPage:     perPage,
		})
	case model.ChannelSortByStatus:
		return api.app.GetUsersInChannelByStatus(&model.UserGetOptions{
			InChannelId: channelID,
			Page:        page,
			PerPage:     perPage,
		})
	default:
		return nil, model.NewAppError("GetUsersInChannel", "plugin.api.get_users_in_channel", nil, "invalid sort option", http.StatusBadRequest)
	}
}

func (api *PluginAPI) GetLDAPUserAttributes(userID string, attributes []string) (map[string]string, *model.AppError) {
	if api.app.Ldap() == nil {
		return nil, model.NewAppError("GetLdapUserAttributes", "ent.ldap.disabled.app_error", nil, "", http.StatusNotImplemented)
	}

	user, err := api.app.GetUser(userID)
	if err != nil {
		return nil, err
	}

	if user.AuthData == nil {
		return map[string]string{}, nil
	}

	// Only bother running the query if the user's auth service is LDAP or it's SAML and sync is enabled.
	if user.AuthService == model.UserAuthServiceLdap ||
		(user.AuthService == model.UserAuthServiceSaml && *api.app.Config().SamlSettings.EnableSyncWithLdap) {
		return api.app.Ldap().GetUserAttributes(*user.AuthData, attributes)
	}

	return map[string]string{}, nil
}

func (api *PluginAPI) CreateChannel(channel *model.Channel) (*model.Channel, *model.AppError) {
	return api.app.CreateChannel(api.ctx, channel, false)
}

func (api *PluginAPI) DeleteChannel(channelID string) *model.AppError {
	channel, err := api.app.GetChannel(api.ctx, channelID)
	if err != nil {
		return err
	}
	return api.app.DeleteChannel(api.ctx, channel, "")
}

func (api *PluginAPI) GetPublicChannelsForTeam(teamID string, page, perPage int) ([]*model.Channel, *model.AppError) {
	channels, err := api.app.GetPublicChannelsForTeam(api.ctx, teamID, page*perPage, perPage)
	if err != nil {
		return nil, err
	}
	return channels, err
}

func (api *PluginAPI) GetChannel(channelID string) (*model.Channel, *model.AppError) {
	return api.app.GetChannel(api.ctx, channelID)
}

func (api *PluginAPI) GetChannelByName(teamID, name string, includeDeleted bool) (*model.Channel, *model.AppError) {
	return api.app.GetChannelByName(api.ctx, name, teamID, includeDeleted)
}

func (api *PluginAPI) GetChannelByNameForTeamName(teamName, channelName string, includeDeleted bool) (*model.Channel, *model.AppError) {
	return api.app.GetChannelByNameForTeamName(api.ctx, channelName, teamName, includeDeleted)
}

func (api *PluginAPI) GetChannelsForTeamForUser(teamID, userID string, includeDeleted bool) ([]*model.Channel, *model.AppError) {
	channels, err := api.app.GetChannelsForTeamForUser(api.ctx, teamID, userID, &model.ChannelSearchOpts{
		IncludeDeleted: includeDeleted,
		LastDeleteAt:   0,
	})
	if err != nil {
		return nil, err
	}
	return channels, err
}

func (api *PluginAPI) GetChannelStats(channelID string) (*model.ChannelStats, *model.AppError) {
	memberCount, err := api.app.GetChannelMemberCount(api.ctx, channelID)
	if err != nil {
		return nil, err
	}
	guestCount, err := api.app.GetChannelMemberCount(api.ctx, channelID)
	if err != nil {
		return nil, err
	}
	return &model.ChannelStats{ChannelId: channelID, MemberCount: memberCount, GuestCount: guestCount}, nil
}

func (api *PluginAPI) GetDirectChannel(userID1, userID2 string) (*model.Channel, *model.AppError) {
	return api.app.GetOrCreateDirectChannel(api.ctx, userID1, userID2)
}

func (api *PluginAPI) GetGroupChannel(userIDs []string) (*model.Channel, *model.AppError) {
	return api.app.CreateGroupChannel(api.ctx, userIDs, "")
}

func (api *PluginAPI) UpdateChannel(channel *model.Channel) (*model.Channel, *model.AppError) {
	return api.app.UpdateChannel(api.ctx, channel)
}

func (api *PluginAPI) SearchChannels(teamID string, term string) ([]*model.Channel, *model.AppError) {
	channels, err := api.app.SearchChannels(api.ctx, teamID, term)
	if err != nil {
		return nil, err
	}
	return channels, err
}

func (api *PluginAPI) CreateChannelSidebarCategory(userID, teamID string, newCategory *model.SidebarCategoryWithChannels) (*model.SidebarCategoryWithChannels, *model.AppError) {
	return api.app.CreateSidebarCategory(api.ctx, userID, teamID, newCategory)
}

func (api *PluginAPI) GetChannelSidebarCategories(userID, teamID string) (*model.OrderedSidebarCategories, *model.AppError) {
	return api.app.GetSidebarCategoriesForTeamForUser(api.ctx, userID, teamID)
}

func (api *PluginAPI) UpdateChannelSidebarCategories(userID, teamID string, categories []*model.SidebarCategoryWithChannels) ([]*model.SidebarCategoryWithChannels, *model.AppError) {
	return api.app.UpdateSidebarCategories(api.ctx, userID, teamID, categories)
}

func (api *PluginAPI) SearchUsers(search *model.UserSearch) ([]*model.User, *model.AppError) {
	pluginSearchUsersOptions := &model.UserSearchOptions{
		IsAdmin:       true,
		AllowInactive: search.AllowInactive,
		Limit:         search.Limit,
	}
	return api.app.SearchUsers(search, pluginSearchUsersOptions)
}

func (api *PluginAPI) SearchPostsInTeam(teamID string, paramsList []*model.SearchParams) ([]*model.Post, *model.AppError) {
	postList, err := api.app.SearchPostsInTeam(teamID, paramsList)
	if err != nil {
		return nil, err
	}
	return postList.ForPlugin().ToSlice(), nil
}

func (api *PluginAPI) SearchPostsInTeamForUser(teamID string, userID string, searchParams model.SearchParameter) (*model.PostSearchResults, *model.AppError) {
	var terms string
	if searchParams.Terms != nil {
		terms = *searchParams.Terms
	}

	timeZoneOffset := 0
	if searchParams.TimeZoneOffset != nil {
		timeZoneOffset = *searchParams.TimeZoneOffset
	}

	isOrSearch := false
	if searchParams.IsOrSearch != nil {
		isOrSearch = *searchParams.IsOrSearch
	}

	page := 0
	if searchParams.Page != nil {
		page = *searchParams.Page
	}

	perPage := 100
	if searchParams.PerPage != nil {
		perPage = *searchParams.PerPage
	}

	includeDeletedChannels := false
	if searchParams.IncludeDeletedChannels != nil {
		includeDeletedChannels = *searchParams.IncludeDeletedChannels
	}

	results, appErr := api.app.SearchPostsForUser(api.ctx, terms, userID, teamID, isOrSearch, includeDeletedChannels, timeZoneOffset, page, perPage, model.ModifierMessages)
	if results != nil {
		results = results.ForPlugin()
	}
	return results, appErr
}

func (api *PluginAPI) AddChannelMember(channelID, userID string) (*model.ChannelMember, *model.AppError) {
	channel, err := api.GetChannel(channelID)
	if err != nil {
		return nil, err
	}

	return api.app.AddChannelMember(api.ctx, userID, channel, ChannelMemberOpts{
		// For now, don't allow overriding these via the plugin API.
		UserRequestorID: "",
		PostRootID:      "",
	})
}

func (api *PluginAPI) AddUserToChannel(channelID, userID, asUserID string) (*model.ChannelMember, *model.AppError) {
	channel, err := api.GetChannel(channelID)
	if err != nil {
		return nil, err
	}

	return api.app.AddChannelMember(api.ctx, userID, channel, ChannelMemberOpts{
		UserRequestorID: asUserID,
	})
}

func (api *PluginAPI) GetChannelMember(channelID, userID string) (*model.ChannelMember, *model.AppError) {
	return api.app.GetChannelMember(api.ctx, channelID, userID)
}

func (api *PluginAPI) GetChannelMembers(channelID string, page, perPage int) (model.ChannelMembers, *model.AppError) {
	return api.app.GetChannelMembersPage(api.ctx, channelID, page, perPage)
}

func (api *PluginAPI) GetChannelMembersByIds(channelID string, userIDs []string) (model.ChannelMembers, *model.AppError) {
	return api.app.GetChannelMembersByIds(api.ctx, channelID, userIDs)
}

func (api *PluginAPI) GetChannelMembersForUser(_, userID string, page, perPage int) ([]*model.ChannelMember, *model.AppError) {
	// The team ID parameter was never used in the SQL query.
	// But we keep this to maintain compatibility.
	return api.app.GetChannelMembersForUserWithPagination(api.ctx, userID, page, perPage)
}

func (api *PluginAPI) UpdateChannelMemberRoles(channelID, userID, newRoles string) (*model.ChannelMember, *model.AppError) {
	return api.app.UpdateChannelMemberRoles(api.ctx, channelID, userID, newRoles)
}

func (api *PluginAPI) UpdateChannelMemberNotifications(channelID, userID string, notifications map[string]string) (*model.ChannelMember, *model.AppError) {
	return api.app.UpdateChannelMemberNotifyProps(api.ctx, notifications, channelID, userID)
}

func (api *PluginAPI) DeleteChannelMember(channelID, userID string) *model.AppError {
	return api.app.LeaveChannel(api.ctx, channelID, userID)
}

func (api *PluginAPI) GetGroup(groupId string) (*model.Group, *model.AppError) {
	return api.app.GetGroup(groupId, nil, nil)
}

func (api *PluginAPI) GetGroupByName(name string) (*model.Group, *model.AppError) {
	return api.app.GetGroupByName(name, model.GroupSearchOpts{})
}

func (api *PluginAPI) GetGroupMemberUsers(groupID string, page, perPage int) ([]*model.User, *model.AppError) {
	users, _, err := api.app.GetGroupMemberUsersPage(groupID, page, perPage, nil)

	return users, err
}

func (api *PluginAPI) GetGroupsBySource(groupSource model.GroupSource) ([]*model.Group, *model.AppError) {
	return api.app.GetGroupsBySource(groupSource)
}

func (api *PluginAPI) GetGroupsForUser(userID string) ([]*model.Group, *model.AppError) {
	return api.app.GetGroupsByUserId(userID)
}

func (api *PluginAPI) CreatePost(post *model.Post) (*model.Post, *model.AppError) {
	post.AddProp("from_plugin", "true")

	post, appErr := api.app.CreatePostMissingChannel(api.ctx, post, true)
	if post != nil {
		post = post.ForPlugin()
	}
	return post, appErr
}

func (api *PluginAPI) AddReaction(reaction *model.Reaction) (*model.Reaction, *model.AppError) {
	return api.app.SaveReactionForPost(api.ctx, reaction)
}

func (api *PluginAPI) RemoveReaction(reaction *model.Reaction) *model.AppError {
	return api.app.DeleteReactionForPost(api.ctx, reaction)
}

func (api *PluginAPI) GetReactions(postID string) ([]*model.Reaction, *model.AppError) {
	return api.app.GetReactionsForPost(postID)
}

func (api *PluginAPI) SendEphemeralPost(userID string, post *model.Post) *model.Post {
	return api.app.SendEphemeralPost(api.ctx, userID, post).ForPlugin()
}

func (api *PluginAPI) UpdateEphemeralPost(userID string, post *model.Post) *model.Post {
	return api.app.UpdateEphemeralPost(api.ctx, userID, post).ForPlugin()
}

func (api *PluginAPI) DeleteEphemeralPost(userID, postID string) {
	api.app.DeleteEphemeralPost(userID, postID)
}

func (api *PluginAPI) DeletePost(postID string) *model.AppError {
	_, err := api.app.DeletePost(api.ctx, postID, api.id)
	return err
}

func (api *PluginAPI) GetPostThread(postID string) (*model.PostList, *model.AppError) {
	list, appErr := api.app.GetPostThread(postID, model.GetPostsOptions{}, "")
	if list != nil {
		list = list.ForPlugin()
	}
	return list, appErr
}

func (api *PluginAPI) GetPost(postID string) (*model.Post, *model.AppError) {
	post, appErr := api.app.GetSinglePost(postID, false)
	if post != nil {
		post = post.ForPlugin()
	}
	return post, appErr
}

func (api *PluginAPI) GetPostsSince(channelID string, time int64) (*model.PostList, *model.AppError) {
	list, appErr := api.app.GetPostsSince(model.GetPostsSinceOptions{ChannelId: channelID, Time: time})
	if list != nil {
		list = list.ForPlugin()
	}
	return list, appErr
}

func (api *PluginAPI) GetPostsAfter(channelID, postID string, page, perPage int) (*model.PostList, *model.AppError) {
	list, appErr := api.app.GetPostsAfterPost(model.GetPostsOptions{ChannelId: channelID, PostId: postID, Page: page, PerPage: perPage})
	if list != nil {
		list = list.ForPlugin()
	}
	return list, appErr
}

func (api *PluginAPI) GetPostsBefore(channelID, postID string, page, perPage int) (*model.PostList, *model.AppError) {
	list, appErr := api.app.GetPostsBeforePost(model.GetPostsOptions{ChannelId: channelID, PostId: postID, Page: page, PerPage: perPage})
	if list != nil {
		list = list.ForPlugin()
	}
	return list, appErr
}

func (api *PluginAPI) GetPostsForChannel(channelID string, page, perPage int) (*model.PostList, *model.AppError) {
	list, appErr := api.app.GetPostsPage(model.GetPostsOptions{ChannelId: channelID, Page: page, PerPage: perPage})
	if list != nil {
		list = list.ForPlugin()
	}
	return list, appErr
}

func (api *PluginAPI) UpdatePost(post *model.Post) (*model.Post, *model.AppError) {
	post, appErr := api.app.UpdatePost(api.ctx, post, false)
	if post != nil {
		post = post.ForPlugin()
	}
	return post, appErr
}

func (api *PluginAPI) GetProfileImage(userID string) ([]byte, *model.AppError) {
	user, err := api.app.GetUser(userID)
	if err != nil {
		return nil, err
	}

	data, _, err := api.app.GetProfileImage(user)
	return data, err
}

func (api *PluginAPI) SetProfileImage(userID string, data []byte) *model.AppError {
	if _, err := api.app.GetUser(userID); err != nil {
		return err
	}

	return api.app.SetProfileImageFromFile(api.ctx, userID, bytes.NewReader(data))
}

func (api *PluginAPI) GetEmojiList(sortBy string, page, perPage int) ([]*model.Emoji, *model.AppError) {
	return api.app.GetEmojiList(api.ctx, page, perPage, sortBy)
}

func (api *PluginAPI) GetEmojiByName(name string) (*model.Emoji, *model.AppError) {
	return api.app.GetEmojiByName(api.ctx, name)
}

func (api *PluginAPI) GetEmoji(emojiId string) (*model.Emoji, *model.AppError) {
	return api.app.GetEmoji(api.ctx, emojiId)
}

func (api *PluginAPI) CopyFileInfos(userID string, fileIDs []string) ([]string, *model.AppError) {
	return api.app.CopyFileInfos(userID, fileIDs)
}

func (api *PluginAPI) GetFileInfo(fileID string) (*model.FileInfo, *model.AppError) {
	return api.app.GetFileInfo(fileID)
}

func (api *PluginAPI) GetFileInfos(page, perPage int, opt *model.GetFileInfosOptions) ([]*model.FileInfo, *model.AppError) {
	return api.app.GetFileInfos(page, perPage, opt)
}

func (api *PluginAPI) GetFileLink(fileID string) (string, *model.AppError) {
	if !*api.app.Config().FileSettings.EnablePublicLink {
		return "", model.NewAppError("GetFileLink", "plugin_api.get_file_link.disabled.app_error", nil, "", http.StatusNotImplemented)
	}

	info, err := api.app.GetFileInfo(fileID)
	if err != nil {
		return "", err
	}

	if info.PostId == "" {
		return "", model.NewAppError("GetFileLink", "plugin_api.get_file_link.no_post.app_error", nil, "file_id="+info.Id, http.StatusBadRequest)
	}

	return api.app.GeneratePublicLink(api.app.GetSiteURL(), info), nil
}

func (api *PluginAPI) ReadFile(path string) ([]byte, *model.AppError) {
	return api.app.ReadFile(path)
}

func (api *PluginAPI) GetFile(fileID string) ([]byte, *model.AppError) {
	return api.app.GetFile(fileID)
}

func (api *PluginAPI) UploadFile(data []byte, channelID string, filename string) (*model.FileInfo, *model.AppError) {
	return api.app.UploadFile(api.ctx, data, channelID, filename)
}

func (api *PluginAPI) GetEmojiImage(emojiId string) ([]byte, string, *model.AppError) {
	return api.app.GetEmojiImage(api.ctx, emojiId)
}

func (api *PluginAPI) GetTeamIcon(teamID string) ([]byte, *model.AppError) {
	team, err := api.app.GetTeam(teamID)
	if err != nil {
		return nil, err
	}

	data, err := api.app.GetTeamIcon(team)
	if err != nil {
		return nil, err
	}
	return data, nil
}

func (api *PluginAPI) SetTeamIcon(teamID string, data []byte) *model.AppError {
	team, err := api.app.GetTeam(teamID)
	if err != nil {
		return err
	}

	return api.app.SetTeamIconFromFile(team, bytes.NewReader(data))
}

func (api *PluginAPI) OpenInteractiveDialog(dialog model.OpenDialogRequest) *model.AppError {
	return api.app.OpenInteractiveDialog(dialog)
}

func (api *PluginAPI) RemoveTeamIcon(teamID string) *model.AppError {
	_, err := api.app.GetTeam(teamID)
	if err != nil {
		return err
	}

	err = api.app.RemoveTeamIcon(teamID)
	if err != nil {
		return err
	}
	return nil
}

// Mail Section

func (api *PluginAPI) SendMail(to, subject, htmlBody string) *model.AppError {
	if to == "" {
		return model.NewAppError("SendMail", "plugin_api.send_mail.missing_to", nil, "", http.StatusBadRequest)
	}

	if subject == "" {
		return model.NewAppError("SendMail", "plugin_api.send_mail.missing_subject", nil, "", http.StatusBadRequest)
	}

	if htmlBody == "" {
		return model.NewAppError("SendMail", "plugin_api.send_mail.missing_htmlbody", nil, "", http.StatusBadRequest)
	}

	if err := api.app.Srv().EmailService.SendNotificationMail(to, subject, htmlBody); err != nil {
		return model.NewAppError("SendMail", "plugin_api.send_mail.missing_htmlbody", nil, "", http.StatusInternalServerError).Wrap(err)
	}

	return nil
}

// Plugin Section

func (api *PluginAPI) GetPlugins() ([]*model.Manifest, *model.AppError) {
	plugins, err := api.app.GetPlugins()
	if err != nil {
		return nil, err
	}
	var manifests []*model.Manifest
	for _, manifest := range plugins.Active {
		manifests = append(manifests, &manifest.Manifest)
	}
	for _, manifest := range plugins.Inactive {
		manifests = append(manifests, &manifest.Manifest)
	}
	return manifests, nil
}

func (api *PluginAPI) EnablePlugin(id string) *model.AppError {
	return api.app.EnablePlugin(id)
}

func (api *PluginAPI) DisablePlugin(id string) *model.AppError {
	return api.app.DisablePlugin(id)
}

func (api *PluginAPI) RemovePlugin(id string) *model.AppError {
	return api.app.Srv().pluginService.RemovePlugin(id)
}

func (api *PluginAPI) GetPluginStatus(id string) (*model.PluginStatus, *model.AppError) {
	return api.app.GetPluginStatus(id)
}

func (api *PluginAPI) InstallPlugin(file io.Reader, replace bool) (*model.Manifest, *model.AppError) {
	if !*api.app.Config().PluginSettings.Enable || !*api.app.Config().PluginSettings.EnableUploads {
		return nil, model.NewAppError("installPlugin", "app.plugin.upload_disabled.app_error", nil, "", http.StatusNotImplemented)
	}

	fileBuffer, err := io.ReadAll(file)
	if err != nil {
		return nil, model.NewAppError("InstallPlugin", "api.plugin.upload.file.app_error", nil, "", http.StatusBadRequest)
	}

	return api.app.InstallPlugin(bytes.NewReader(fileBuffer), replace)
}

// KV Store Section

func (api *PluginAPI) KVSetWithOptions(key string, value []byte, options model.PluginKVSetOptions) (bool, *model.AppError) {
	return api.app.SetPluginKeyWithOptions(api.id, key, value, options)
}

func (api *PluginAPI) KVSet(key string, value []byte) *model.AppError {
	return api.app.SetPluginKey(api.id, key, value)
}

func (api *PluginAPI) KVCompareAndSet(key string, oldValue, newValue []byte) (bool, *model.AppError) {
	return api.app.CompareAndSetPluginKey(api.id, key, oldValue, newValue)
}

func (api *PluginAPI) KVCompareAndDelete(key string, oldValue []byte) (bool, *model.AppError) {
	return api.app.CompareAndDeletePluginKey(api.id, key, oldValue)
}

func (api *PluginAPI) KVSetWithExpiry(key string, value []byte, expireInSeconds int64) *model.AppError {
	return api.app.SetPluginKeyWithExpiry(api.id, key, value, expireInSeconds)
}

func (api *PluginAPI) KVGet(key string) ([]byte, *model.AppError) {
	return api.app.GetPluginKey(api.id, key)
}

func (api *PluginAPI) KVDelete(key string) *model.AppError {
	return api.app.DeletePluginKey(api.id, key)
}

func (api *PluginAPI) KVDeleteAll() *model.AppError {
	return api.app.DeleteAllKeysForPlugin(api.id)
}

func (api *PluginAPI) KVList(page, perPage int) ([]string, *model.AppError) {
	return api.app.ListPluginKeys(api.id, page, perPage)
}

func (api *PluginAPI) PublishWebSocketEvent(event string, payload map[string]any, broadcast *model.WebsocketBroadcast) {
	ev := model.NewWebSocketEvent(fmt.Sprintf("custom_%v_%v", api.id, event), "", "", "", nil, "")
	ev = ev.SetBroadcast(broadcast).SetData(payload)
	api.app.Publish(ev)
}

func (api *PluginAPI) HasPermissionTo(userID string, permission *model.Permission) bool {
	return api.app.HasPermissionTo(userID, permission)
}

func (api *PluginAPI) HasPermissionToTeam(userID, teamID string, permission *model.Permission) bool {
	return api.app.HasPermissionToTeam(userID, teamID, permission)
}

func (api *PluginAPI) HasPermissionToChannel(userID, channelID string, permission *model.Permission) bool {
	return api.app.HasPermissionToChannel(api.ctx, userID, channelID, permission)
}

func (api *PluginAPI) RolesGrantPermission(roleNames []string, permissionId string) bool {
	return api.app.RolesGrantPermission(roleNames, permissionId)
}

func (api *PluginAPI) LogDebug(msg string, keyValuePairs ...any) {
	api.logger.Debugw(msg, keyValuePairs...)
}
func (api *PluginAPI) LogInfo(msg string, keyValuePairs ...any) {
	api.logger.Infow(msg, keyValuePairs...)
}
func (api *PluginAPI) LogError(msg string, keyValuePairs ...any) {
	api.logger.Errorw(msg, keyValuePairs...)
}
func (api *PluginAPI) LogWarn(msg string, keyValuePairs ...any) {
	api.logger.Warnw(msg, keyValuePairs...)
}

func (api *PluginAPI) CreateBot(bot *model.Bot) (*model.Bot, *model.AppError) {
	// Bots created by a plugin should use the plugin's ID for the creator field, unless
	// otherwise specified by the plugin.
	if bot.OwnerId == "" {
		bot.OwnerId = api.id
	}
	// Bots cannot be owners of other bots
	if user, err := api.app.GetUser(bot.OwnerId); err == nil {
		if user.IsBot {
			return nil, model.NewAppError("CreateBot", "plugin_api.bot_cant_create_bot", nil, "", http.StatusBadRequest)
		}
	}

	return api.app.CreateBot(api.ctx, bot)
}

func (api *PluginAPI) PatchBot(userID string, botPatch *model.BotPatch) (*model.Bot, *model.AppError) {
	return api.app.PatchBot(userID, botPatch)
}

func (api *PluginAPI) GetBot(userID string, includeDeleted bool) (*model.Bot, *model.AppError) {
	return api.app.GetBot(userID, includeDeleted)
}

func (api *PluginAPI) GetBots(options *model.BotGetOptions) ([]*model.Bot, *model.AppError) {
	bots, err := api.app.GetBots(options)

	return []*model.Bot(bots), err
}

func (api *PluginAPI) UpdateBotActive(userID string, active bool) (*model.Bot, *model.AppError) {
	return api.app.UpdateBotActive(api.ctx, userID, active)
}

func (api *PluginAPI) PermanentDeleteBot(userID string) *model.AppError {
	return api.app.PermanentDeleteBot(userID)
}

func (api *PluginAPI) EnsureBotUser(bot *model.Bot) (string, error) {
	// Bots created by a plugin should use the plugin's ID for the creator field.
	bot.OwnerId = api.id

	return api.app.EnsureBot(api.ctx, api.id, bot)
}

func (api *PluginAPI) PublishUserTyping(userID, channelID, parentId string) *model.AppError {
	return api.app.PublishUserTyping(userID, channelID, parentId)
}

func (api *PluginAPI) PluginHTTP(request *http.Request) *http.Response {
	split := strings.SplitN(request.URL.Path, "/", 3)
	if len(split) != 3 {
		return &http.Response{
			StatusCode: http.StatusBadRequest,
			Body:       io.NopCloser(bytes.NewBufferString("Not enough URL. Form of URL should be /<pluginid>/*")),
		}
	}
	destinationPluginId := split[1]
	newURL, err := url.Parse("/" + split[2])
	newURL.RawQuery = request.URL.Query().Encode()
	request.URL = newURL
	if destinationPluginId == "" || err != nil {
		message := "No plugin specified. Form of URL should be /<pluginid>/*"
		if err != nil {
			message = "Form of URL should be /<pluginid>/* Error: " + err.Error()
		}
		return &http.Response{
			StatusCode: http.StatusBadRequest,
			Body:       io.NopCloser(bytes.NewBufferString(message)),
		}
	}
	responseTransfer := &PluginResponseWriter{}
	api.app.ServeInterPluginRequest(responseTransfer, request, api.id, destinationPluginId)
	return responseTransfer.GenerateResponse()
}

func (api *PluginAPI) CreateCommand(cmd *model.Command) (*model.Command, error) {
	cmd.CreatorId = ""
	cmd.PluginId = api.id

	cmd, appErr := api.app.createCommand(cmd)

	if appErr != nil {
		return cmd, appErr
	}

	return cmd, nil
}

func (api *PluginAPI) ListCommands(teamID string) ([]*model.Command, error) {
	ret := make([]*model.Command, 0)

	cmds, err := api.ListPluginCommands(teamID)
	if err != nil {
		return nil, err
	}
	ret = append(ret, cmds...)

	cmds, err = api.ListBuiltInCommands()
	if err != nil {
		return nil, err
	}
	ret = append(ret, cmds...)

	cmds, err = api.ListCustomCommands(teamID)
	if err != nil {
		return nil, err
	}
	ret = append(ret, cmds...)

	return ret, nil
}

func (api *PluginAPI) ListCustomCommands(teamID string) ([]*model.Command, error) {
	// Plugins are allowed to bypass the a.Config().ServiceSettings.EnableCommands setting.
	return api.app.Srv().Store().Command().GetByTeam(teamID)
}

func (api *PluginAPI) ListPluginCommands(teamID string) ([]*model.Command, error) {
	commands := make([]*model.Command, 0)
	seen := make(map[string]bool)

	for _, cmd := range api.app.PluginCommandsForTeam(teamID) {
		if !seen[cmd.Trigger] {
			seen[cmd.Trigger] = true
			commands = append(commands, cmd)
		}
	}

	return commands, nil
}

func (api *PluginAPI) ListBuiltInCommands() ([]*model.Command, error) {
	commands := make([]*model.Command, 0)
	seen := make(map[string]bool)

	for _, value := range commandProviders {
		if cmd := value.GetCommand(api.app, i18n.T); cmd != nil {
			cpy := *cmd
			if cpy.AutoComplete && !seen[cpy.Trigger] {
				cpy.Sanitize()
				seen[cpy.Trigger] = true
				commands = append(commands, &cpy)
			}
		}
	}

	return commands, nil
}

func (api *PluginAPI) GetCommand(commandID string) (*model.Command, error) {
	return api.app.Srv().Store().Command().Get(commandID)
}

func (api *PluginAPI) UpdateCommand(commandID string, updatedCmd *model.Command) (*model.Command, error) {
	oldCmd, err := api.GetCommand(commandID)
	if err != nil {
		return nil, err
	}

	updatedCmd.Trigger = strings.ToLower(updatedCmd.Trigger)
	updatedCmd.Id = oldCmd.Id
	updatedCmd.Token = oldCmd.Token
	updatedCmd.CreateAt = oldCmd.CreateAt
	updatedCmd.UpdateAt = model.GetMillis()
	updatedCmd.DeleteAt = oldCmd.DeleteAt
	updatedCmd.PluginId = api.id
	if updatedCmd.TeamId == "" {
		updatedCmd.TeamId = oldCmd.TeamId
	}

	return api.app.Srv().Store().Command().Update(updatedCmd)
}

func (api *PluginAPI) DeleteCommand(commandID string) error {
	err := api.app.Srv().Store().Command().Delete(commandID, model.GetMillis())
	if err != nil {
		return err
	}

	return nil
}

func (api *PluginAPI) CreateOAuthApp(app *model.OAuthApp) (*model.OAuthApp, *model.AppError) {
	return api.app.CreateOAuthApp(app)
}

func (api *PluginAPI) GetOAuthApp(appID string) (*model.OAuthApp, *model.AppError) {
	return api.app.GetOAuthApp(appID)
}

func (api *PluginAPI) UpdateOAuthApp(app *model.OAuthApp) (*model.OAuthApp, *model.AppError) {
	oldApp, err := api.GetOAuthApp(app.Id)
	if err != nil {
		return nil, err
	}

	return api.app.UpdateOAuthApp(oldApp, app)
}

func (api *PluginAPI) DeleteOAuthApp(appID string) *model.AppError {
	return api.app.DeleteOAuthApp(appID)
}

// PublishPluginClusterEvent broadcasts a plugin event to all other running instances of
// the calling plugin.
func (api *PluginAPI) PublishPluginClusterEvent(ev model.PluginClusterEvent,
	opts model.PluginClusterEventSendOptions) error {
	if api.app.Cluster() == nil {
		return nil
	}

	msg := &model.ClusterMessage{
		Event:            model.ClusterEventPluginEvent,
		SendType:         opts.SendType,
		WaitForAllToSend: false,
		Props: map[string]string{
			"PluginID": api.id,
			"EventID":  ev.Id,
		},
		Data: ev.Data,
	}

	// If TargetId is empty we broadcast to all other cluster nodes.
	if opts.TargetId == "" {
		api.app.Cluster().SendClusterMessage(msg)
	} else {
		if err := api.app.Cluster().SendClusterMessageToNode(opts.TargetId, msg); err != nil {
			return fmt.Errorf("failed to send message to cluster node %q: %w", opts.TargetId, err)
		}
	}

	return nil
}

// RequestTrialLicense requests a trial license and installs it in the server
func (api *PluginAPI) RequestTrialLicense(requesterID string, users int, termsAccepted bool, receiveEmailsAccepted bool) *model.AppError {
	if *api.app.Config().ExperimentalSettings.RestrictSystemAdmin {
		return model.NewAppError("RequestTrialLicense", "api.restricted_system_admin", nil, "", http.StatusForbidden)
	}

	return api.app.Channels().RequestTrialLicense(requesterID, users, termsAccepted, receiveEmailsAccepted)
}

// GetCloudLimits returns any limits associated with the cloud instance
func (api *PluginAPI) GetCloudLimits() (*model.ProductLimits, error) {
	if api.app.Cloud() == nil {
		return &model.ProductLimits{}, nil
	}
	limits, err := api.app.Cloud().GetCloudLimits("")
	return limits, err
}

// RegisterCollectionAndTopic informs the server that this plugin handles
// the given collection and topic types.
func (api *PluginAPI) RegisterCollectionAndTopic(collectionType, topicType string) error {
<<<<<<< HEAD
	return api.app.Srv().pluginService.registerCollectionAndTopic(api.id, collectionType, topicType)
=======
	return api.app.registerCollectionAndTopic(api.id, collectionType, topicType)
}

func (api *PluginAPI) CreateUploadSession(us *model.UploadSession) (*model.UploadSession, error) {
	us, err := api.app.CreateUploadSession(api.ctx, us)
	if err != nil {
		return nil, err
	}
	return us, nil
}

func (api *PluginAPI) UploadData(us *model.UploadSession, rd io.Reader) (*model.FileInfo, error) {
	fi, err := api.app.UploadData(api.ctx, us, rd)
	if err != nil {
		return nil, err
	}
	return fi, nil
}

func (api *PluginAPI) GetUploadSession(uploadID string) (*model.UploadSession, error) {
	fi, err := api.app.GetUploadSession(uploadID)
	if err != nil {
		return nil, err
	}
	return fi, nil
>>>>>>> 7f419ea0
}<|MERGE_RESOLUTION|>--- conflicted
+++ resolved
@@ -1235,10 +1235,7 @@
 // RegisterCollectionAndTopic informs the server that this plugin handles
 // the given collection and topic types.
 func (api *PluginAPI) RegisterCollectionAndTopic(collectionType, topicType string) error {
-<<<<<<< HEAD
 	return api.app.Srv().pluginService.registerCollectionAndTopic(api.id, collectionType, topicType)
-=======
-	return api.app.registerCollectionAndTopic(api.id, collectionType, topicType)
 }
 
 func (api *PluginAPI) CreateUploadSession(us *model.UploadSession) (*model.UploadSession, error) {
@@ -1263,5 +1260,4 @@
 		return nil, err
 	}
 	return fi, nil
->>>>>>> 7f419ea0
 }
// Copyright (c) 2015-present Mattermost, Inc. All Rights Reserved.
// See LICENSE.txt for license information.

package app

import (
	"fmt"
	"runtime"
	"strings"
	"sync"
	"sync/atomic"

	"github.com/mattermost/mattermost-server/v6/app/imaging"
	"github.com/mattermost/mattermost-server/v6/app/request"
	"github.com/mattermost/mattermost-server/v6/config"
	"github.com/mattermost/mattermost-server/v6/einterfaces"
	"github.com/mattermost/mattermost-server/v6/model"
	"github.com/mattermost/mattermost-server/v6/plugin"
	"github.com/mattermost/mattermost-server/v6/services/imageproxy"
	"github.com/mattermost/mattermost-server/v6/shared/filestore"
	"github.com/mattermost/mattermost-server/v6/shared/mlog"
	"github.com/pkg/errors"
)

// configSvc is a consumer interface to work
// with any config related task with the server.
type configSvc interface {
	Config() *model.Config
	AddConfigListener(listener func(*model.Config, *model.Config)) string
	RemoveConfigListener(id string)
	UpdateConfig(f func(*model.Config))
	SaveConfig(newCfg *model.Config, sendConfigChangeClusterMessage bool) (*model.Config, *model.Config, *model.AppError)
}

// licenseSvc is added to act as a starting point for future integrated products.
// It has the same signature and functionality with the license related APIs of the plugin-api.
type licenseSvc interface {
	GetLicense() *model.License
	RequestTrialLicense(requesterID string, users int, termsAccepted bool, receiveEmailsAccepted bool) *model.AppError
}

// namer is an interface which enforces that
// all services can return their names.
type namer interface {
	Name() ServiceKey
}

// Channels contains all channels related state.
type Channels struct {
<<<<<<< HEAD
	srv       *Server
	cfgSvc    configSvc
	filestore filestore.FileBackend
=======
	srv        *Server
	cfgSvc     configSvc
	licenseSvc licenseSvc
>>>>>>> 856f9b11

	postActionCookieSecret []byte

	pluginCommandsLock     sync.RWMutex
	pluginCommands         []*PluginCommand
	pluginsLock            sync.RWMutex
	pluginsEnvironment     *plugin.Environment
	pluginConfigListenerID string

	imageProxy *imageproxy.ImageProxy

	asymmetricSigningKey atomic.Value
	clientConfig         atomic.Value
	clientConfigHash     atomic.Value
	limitedClientConfig  atomic.Value

	// cached counts that are used during notice condition validation
	cachedPostCount   int64
	cachedUserCount   int64
	cachedDBMSVersion string
	// previously fetched notices
	cachedNotices model.ProductNotices

	AccountMigration einterfaces.AccountMigrationInterface
	Compliance       einterfaces.ComplianceInterface
	DataRetention    einterfaces.DataRetentionInterface
	MessageExport    einterfaces.MessageExportInterface
	Saml             einterfaces.SamlInterface
	Notification     einterfaces.NotificationInterface
	Ldap             einterfaces.LdapInterface

	// These are used to prevent concurrent upload requests
	// for a given upload session which could cause inconsistencies
	// and data corruption.
	uploadLockMapMut sync.Mutex
	uploadLockMap    map[string]bool

	imgDecoder *imaging.Decoder
	imgEncoder *imaging.Encoder

	dndTaskMut sync.Mutex
	dndTask    *model.ScheduledTask
}

func init() {
	RegisterProduct("channels", func(s *Server, services map[ServiceKey]interface{}) (Product, error) {
		return NewChannels(s, services)
	})
}

func NewChannels(s *Server, services map[ServiceKey]interface{}) (*Channels, error) {

	ch := &Channels{
		srv:           s,
		imageProxy:    imageproxy.MakeImageProxy(s, s.httpService, s.Log),
		uploadLockMap: map[string]bool{},
	}

	// To get another service:
	// 1. Prepare the service interface
	// 2. Add the field to *Channels
	// 3. Add the service key to the slice.
	// 4. Add a new case in the switch statement.
<<<<<<< HEAD
	requiredServices := []ServiceKey{ConfigKey, FilestoreKey}
=======
	requiredServices := []ServiceKey{
		ConfigKey,
		LicenseKey,
	}
>>>>>>> 856f9b11
	for _, svcKey := range requiredServices {
		svc, ok := services[svcKey]
		if !ok {
			return nil, fmt.Errorf("Service %s not passed", svcKey)
		}
		switch svcKey {
		// Keep adding more services here
		case ConfigKey:
			cfgSvc, ok := svc.(configSvc)
			if !ok {
				return nil, errors.New("Config service did not satisfy ConfigSvc interface")
			}
			_, ok = svc.(namer)
			if !ok {
				return nil, errors.New("Config service does not contain Name method")
			}
			ch.cfgSvc = cfgSvc
<<<<<<< HEAD
		case FilestoreKey:
			filestore, ok := svc.(filestore.FileBackend)
			if !ok {
				return nil, errors.New("Filestore service did not satisfy FileBackend interface")
			}
			ch.filestore = filestore
=======
		case LicenseKey:
			svc, ok := svc.(licenseSvc)
			if !ok {
				return nil, errors.New("License service did not satisfy licenseSvc interface")
			}
			_, ok = svc.(namer)
			if !ok {
				return nil, errors.New("License service does not contain Name method")
			}
			ch.licenseSvc = svc
>>>>>>> 856f9b11
		}
	}
	// We are passing a partially filled Channels struct so that the enterprise
	// methods can have access to app methods.
	// Otherwise, passing server would mean it has to call s.Channels(),
	// which would be nil at this point.
	if complianceInterface != nil {
		ch.Compliance = complianceInterface(New(ServerConnector(ch)))
	}
	if messageExportInterface != nil {
		ch.MessageExport = messageExportInterface(New(ServerConnector(ch)))
	}
	if dataRetentionInterface != nil {
		ch.DataRetention = dataRetentionInterface(New(ServerConnector(ch)))
	}
	if accountMigrationInterface != nil {
		ch.AccountMigration = accountMigrationInterface(New(ServerConnector(ch)))
	}
	if ldapInterface != nil {
		ch.Ldap = ldapInterface(New(ServerConnector(ch)))
	}
	if notificationInterface != nil {
		ch.Notification = notificationInterface(New(ServerConnector(ch)))
	}
	if samlInterfaceNew != nil {
		ch.Saml = samlInterfaceNew(New(ServerConnector(ch)))
		if err := ch.Saml.ConfigureSP(); err != nil {
			mlog.Error("An error occurred while configuring SAML Service Provider", mlog.Err(err))
		}

		ch.AddConfigListener(func(_, _ *model.Config) {
			if err := ch.Saml.ConfigureSP(); err != nil {
				mlog.Error("An error occurred while configuring SAML Service Provider", mlog.Err(err))
			}
		})
	}

	var imgErr error
	ch.imgDecoder, imgErr = imaging.NewDecoder(imaging.DecoderOptions{
		ConcurrencyLevel: runtime.NumCPU(),
	})
	if imgErr != nil {
		return nil, errors.Wrap(imgErr, "failed to create image decoder")
	}
	ch.imgEncoder, imgErr = imaging.NewEncoder(imaging.EncoderOptions{
		ConcurrencyLevel: runtime.NumCPU(),
	})
	if imgErr != nil {
		return nil, errors.Wrap(imgErr, "failed to create image encoder")
	}

	// Setup routes.
	pluginsRoute := ch.srv.Router.PathPrefix("/plugins/{plugin_id:[A-Za-z0-9\\_\\-\\.]+}").Subrouter()
	pluginsRoute.HandleFunc("", ch.ServePluginRequest)
	pluginsRoute.HandleFunc("/public/{public_file:.*}", ch.ServePluginPublicRequest)
	pluginsRoute.HandleFunc("/{anything:.*}", ch.ServePluginRequest)

	return ch, nil
}

func (ch *Channels) Start() error {
	// Start plugins
	ctx := request.EmptyContext()
	ch.initPlugins(ctx, *ch.cfgSvc.Config().PluginSettings.Directory, *ch.cfgSvc.Config().PluginSettings.ClientDirectory)

	ch.AddConfigListener(func(prevCfg, cfg *model.Config) {
		// We compute the difference between configs
		// to ensure we don't re-init plugins unnecessarily.
		diffs, err := config.Diff(prevCfg, cfg)
		if err != nil {
			mlog.Warn("Error in comparing configs", mlog.Err(err))
			return
		}

		hasDiff := false
		// TODO: This could be a method on ConfigDiffs itself
		for _, diff := range diffs {
			if strings.HasPrefix(diff.Path, "PluginSettings.") {
				hasDiff = true
				break
			}
		}

		// Do only if some plugin related settings has changed.
		if hasDiff {
			if *cfg.PluginSettings.Enable {
				ch.initPlugins(ctx, *cfg.PluginSettings.Directory, *ch.cfgSvc.Config().PluginSettings.ClientDirectory)
			} else {
				ch.ShutDownPlugins()
			}
		}

	})

	if err := ch.ensureAsymmetricSigningKey(); err != nil {
		return errors.Wrapf(err, "unable to ensure asymmetric signing key")
	}

	if err := ch.ensurePostActionCookieSecret(); err != nil {
		return errors.Wrapf(err, "unable to ensure PostAction cookie secret")
	}
	return nil
}

func (ch *Channels) Stop() error {
	ch.ShutDownPlugins()

	ch.dndTaskMut.Lock()
	if ch.dndTask != nil {
		ch.dndTask.Cancel()
	}
	ch.dndTaskMut.Unlock()

	return nil
}

func (ch *Channels) AddConfigListener(listener func(*model.Config, *model.Config)) string {
	return ch.cfgSvc.AddConfigListener(listener)
}

func (ch *Channels) RemoveConfigListener(id string) {
	ch.cfgSvc.RemoveConfigListener(id)
}

func (ch *Channels) License() *model.License {
	return ch.licenseSvc.GetLicense()
}

func (ch *Channels) RequestTrialLicense(requesterID string, users int, termsAccepted bool, receiveEmailsAccepted bool) *model.AppError {
	return ch.licenseSvc.RequestTrialLicense(requesterID, users, termsAccepted,
		receiveEmailsAccepted)
}<|MERGE_RESOLUTION|>--- conflicted
+++ resolved
@@ -47,15 +47,10 @@
 
 // Channels contains all channels related state.
 type Channels struct {
-<<<<<<< HEAD
 	srv       *Server
 	cfgSvc    configSvc
 	filestore filestore.FileBackend
-=======
-	srv        *Server
-	cfgSvc     configSvc
 	licenseSvc licenseSvc
->>>>>>> 856f9b11
 
 	postActionCookieSecret []byte
 
@@ -119,14 +114,11 @@
 	// 2. Add the field to *Channels
 	// 3. Add the service key to the slice.
 	// 4. Add a new case in the switch statement.
-<<<<<<< HEAD
-	requiredServices := []ServiceKey{ConfigKey, FilestoreKey}
-=======
 	requiredServices := []ServiceKey{
 		ConfigKey,
 		LicenseKey,
-	}
->>>>>>> 856f9b11
+		FilestoreKey,
+	}
 	for _, svcKey := range requiredServices {
 		svc, ok := services[svcKey]
 		if !ok {
@@ -144,14 +136,12 @@
 				return nil, errors.New("Config service does not contain Name method")
 			}
 			ch.cfgSvc = cfgSvc
-<<<<<<< HEAD
 		case FilestoreKey:
 			filestore, ok := svc.(filestore.FileBackend)
 			if !ok {
 				return nil, errors.New("Filestore service did not satisfy FileBackend interface")
 			}
 			ch.filestore = filestore
-=======
 		case LicenseKey:
 			svc, ok := svc.(licenseSvc)
 			if !ok {
@@ -162,7 +152,6 @@
 				return nil, errors.New("License service does not contain Name method")
 			}
 			ch.licenseSvc = svc
->>>>>>> 856f9b11
 		}
 	}
 	// We are passing a partially filled Channels struct so that the enterprise

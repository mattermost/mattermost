// Copyright (c) 2015-present Mattermost, Inc. All Rights Reserved.
// See LICENSE.txt for license information.

package app

import (
	"fmt"
	"runtime"
	"sync"

	"github.com/pkg/errors"

	"github.com/mattermost/mattermost-server/v6/app/imaging"
	"github.com/mattermost/mattermost-server/v6/einterfaces"
	"github.com/mattermost/mattermost-server/v6/model"
	"github.com/mattermost/mattermost-server/v6/product"
	"github.com/mattermost/mattermost-server/v6/services/imageproxy"
	"github.com/mattermost/mattermost-server/v6/shared/filestore"
	"github.com/mattermost/mattermost-server/v6/shared/mlog"
)

// licenseSvc is added to act as a starting point for future integrated products.
// It has the same signature and functionality with the license related APIs of the plugin-api.
type licenseSvc interface {
	GetLicense() *model.License
	RequestTrialLicense(requesterID string, users int, termsAccepted bool, receiveEmailsAccepted bool) *model.AppError
}

// Channels contains all channels related state.
type Channels struct {
	srv        *Server
	cfgSvc     product.ConfigService
	filestore  filestore.FileBackend
	licenseSvc licenseSvc
	routerSvc  *routerService

	postActionCookieSecret []byte

	imageProxy *imageproxy.ImageProxy

	// cached counts that are used during notice condition validation
	cachedPostCount   int64
	cachedUserCount   int64
	cachedDBMSVersion string
	// previously fetched notices
	cachedNotices model.ProductNotices

	AccountMigration einterfaces.AccountMigrationInterface
	Compliance       einterfaces.ComplianceInterface
	DataRetention    einterfaces.DataRetentionInterface
	MessageExport    einterfaces.MessageExportInterface
	Saml             einterfaces.SamlInterface
	Notification     einterfaces.NotificationInterface
	Ldap             einterfaces.LdapInterface

	// These are used to prevent concurrent upload requests
	// for a given upload session which could cause inconsistencies
	// and data corruption.
	uploadLockMapMut sync.Mutex
	uploadLockMap    map[string]bool

	imgDecoder *imaging.Decoder
	imgEncoder *imaging.Encoder

	dndTaskMut sync.Mutex
	dndTask    *model.ScheduledTask

	postReminderMut  sync.Mutex
	postReminderTask *model.ScheduledTask
}

func init() {
	RegisterProduct("channels", ProductManifest{
		Initializer: func(s *Server, services map[ServiceKey]any) (Product, error) {
			return NewChannels(s, services)
		},
		Dependencies: map[ServiceKey]struct{}{
			ConfigKey:    {},
			LicenseKey:   {},
			FilestoreKey: {},
		},
	})
}

func NewChannels(s *Server, services map[ServiceKey]any) (*Channels, error) {
	ch := &Channels{
		srv:           s,
		imageProxy:    imageproxy.MakeImageProxy(s.platform, s.httpService, s.Log()),
		uploadLockMap: map[string]bool{},
	}

	// To get another service:
	// 1. Prepare the service interface
	// 2. Add the field to *Channels
	// 3. Add the service key to the slice.
	// 4. Add a new case in the switch statement.
	requiredServices := []ServiceKey{
		ConfigKey,
		LicenseKey,
		FilestoreKey,
	}
	for _, svcKey := range requiredServices {
		svc, ok := services[svcKey]
		if !ok {
			return nil, fmt.Errorf("Service %s not passed", svcKey)
		}
		switch svcKey {
		// Keep adding more services here
		case ConfigKey:
			cfgSvc, ok := svc.(product.ConfigService)
			if !ok {
				return nil, errors.New("Config service did not satisfy ConfigSvc interface")
			}
			ch.cfgSvc = cfgSvc
		case FilestoreKey:
			filestore, ok := svc.(filestore.FileBackend)
			if !ok {
				return nil, errors.New("Filestore service did not satisfy FileBackend interface")
			}
			ch.filestore = filestore
		case LicenseKey:
			svc, ok := svc.(licenseSvc)
			if !ok {
				return nil, errors.New("License service did not satisfy licenseSvc interface")
			}
			ch.licenseSvc = svc
		}
	}
	// We are passing a partially filled Channels struct so that the enterprise
	// methods can have access to app methods.
	// Otherwise, passing server would mean it has to call s.Channels(),
	// which would be nil at this point.
	if complianceInterface != nil {
		ch.Compliance = complianceInterface(New(ServerConnector(ch)))
	}
	if messageExportInterface != nil {
		ch.MessageExport = messageExportInterface(New(ServerConnector(ch)))
	}
	if dataRetentionInterface != nil {
		ch.DataRetention = dataRetentionInterface(New(ServerConnector(ch)))
	}
	if accountMigrationInterface != nil {
		ch.AccountMigration = accountMigrationInterface(New(ServerConnector(ch)))
	}
	if ldapInterface != nil {
		ch.Ldap = ldapInterface(New(ServerConnector(ch)))
	}
	if notificationInterface != nil {
		ch.Notification = notificationInterface(New(ServerConnector(ch)))
	}
	if samlInterfaceNew != nil {
		ch.Saml = samlInterfaceNew(New(ServerConnector(ch)))
		if err := ch.Saml.ConfigureSP(); err != nil {
			s.Log().Error("An error occurred while configuring SAML Service Provider", mlog.Err(err))
		}

		ch.AddConfigListener(func(_, _ *model.Config) {
			if err := ch.Saml.ConfigureSP(); err != nil {
				s.Log().Error("An error occurred while configuring SAML Service Provider", mlog.Err(err))
			}
		})
	}

	var imgErr error
	decoderConcurrency := int(*ch.cfgSvc.Config().FileSettings.MaxImageDecoderConcurrency)
	if decoderConcurrency == -1 {
		decoderConcurrency = runtime.NumCPU()
	}
	ch.imgDecoder, imgErr = imaging.NewDecoder(imaging.DecoderOptions{
		ConcurrencyLevel: decoderConcurrency,
	})
	if imgErr != nil {
		return nil, errors.Wrap(imgErr, "failed to create image decoder")
	}
	ch.imgEncoder, imgErr = imaging.NewEncoder(imaging.EncoderOptions{
		ConcurrencyLevel: runtime.NumCPU(),
	})
	if imgErr != nil {
		return nil, errors.Wrap(imgErr, "failed to create image encoder")
	}

	ch.routerSvc = newRouterService()
	services[RouterKey] = ch.routerSvc

	// Setup routes.

	services[PostKey] = &postServiceWrapper{
		app: &App{ch: ch},
	}

	services[PermissionsKey] = &permissionsServiceWrapper{
		app: &App{ch: ch},
	}

	services[TeamKey] = &teamServiceWrapper{
		app: &App{ch: ch},
	}

	services[BotKey] = &botServiceWrapper{
		app: &App{ch: ch},
	}

	services[HooksKey] = &hooksService{
		ch: ch,
	}

	services[UserKey] = &App{ch: ch}

	services[PreferencesKey] = &preferencesServiceWrapper{
		app: &App{ch: ch},
	}

	return ch, nil
}

func (ch *Channels) Start() error {
	// TODO: This should be moved to the platform service.
	if err := ch.srv.platform.EnsureAsymmetricSigningKey(); err != nil {
		return errors.Wrapf(err, "unable to ensure asymmetric signing key")
	}

	if err := ch.ensurePostActionCookieSecret(); err != nil {
		return errors.Wrapf(err, "unable to ensure PostAction cookie secret")
	}

	return nil
}

func (ch *Channels) Stop() error {
	ch.dndTaskMut.Lock()
	if ch.dndTask != nil {
		ch.dndTask.Cancel()
	}
	ch.dndTaskMut.Unlock()

	return nil
}

func (ch *Channels) AddConfigListener(listener func(*model.Config, *model.Config)) string {
	return ch.cfgSvc.AddConfigListener(listener)
}

func (ch *Channels) RemoveConfigListener(id string) {
	ch.cfgSvc.RemoveConfigListener(id)
}

func (ch *Channels) License() *model.License {
	return ch.licenseSvc.GetLicense()
}

func (ch *Channels) RequestTrialLicense(requesterID string, users int, termsAccepted bool, receiveEmailsAccepted bool) *model.AppError {
	return ch.licenseSvc.RequestTrialLicense(requesterID, users, termsAccepted,
		receiveEmailsAccepted)
}

// Ensure hooksService implements `product.HooksService`
var _ product.HooksService = (*hooksService)(nil)

type hooksService struct {
	ch *Channels
}

func (s *hooksService) RegisterHooks(productID string, hooks any) error {
	if s.ch.srv.pluginService.pluginsEnvironment == nil {
		return errors.New("could not find plugins environment")
	}

<<<<<<< HEAD
	return s.ch.srv.pluginService.pluginsEnvironment.AddProduct(productID, hooks)
=======
	return s.ch.srv.hooksManager.AddProduct(productID, hooks)
}

func (ch *Channels) RunMultiHook(hookRunnerFunc func(hooks plugin.Hooks) bool, hookId int) {
	if env := ch.pluginsEnvironment; env != nil {
		env.RunMultiPluginHook(hookRunnerFunc, hookId)
	}

	// run hook for the products
	ch.srv.hooksManager.RunMultiHook(hookRunnerFunc, hookId)
}

func (ch *Channels) HooksForPluginOrProduct(id string) (plugin.Hooks, error) {
	var hooks plugin.Hooks
	if env := ch.pluginsEnvironment; env != nil {
		// we intentionally ignore the error here, because the id can be a product id
		// we are going to check if we have the hooks or not
		hooks, _ = env.HooksForPlugin(id)
		if hooks != nil {
			return hooks, nil
		}
	}

	hooks = ch.srv.hooksManager.HooksForProduct(id)
	if hooks != nil {
		return hooks, nil
	}

	return nil, fmt.Errorf("could not find hooks for id %s", id)
>>>>>>> 43e26ccd
}<|MERGE_RESOLUTION|>--- conflicted
+++ resolved
@@ -13,6 +13,7 @@
 	"github.com/mattermost/mattermost-server/v6/app/imaging"
 	"github.com/mattermost/mattermost-server/v6/einterfaces"
 	"github.com/mattermost/mattermost-server/v6/model"
+	"github.com/mattermost/mattermost-server/v6/plugin"
 	"github.com/mattermost/mattermost-server/v6/product"
 	"github.com/mattermost/mattermost-server/v6/services/imageproxy"
 	"github.com/mattermost/mattermost-server/v6/shared/filestore"
@@ -265,24 +266,21 @@
 		return errors.New("could not find plugins environment")
 	}
 
-<<<<<<< HEAD
-	return s.ch.srv.pluginService.pluginsEnvironment.AddProduct(productID, hooks)
-=======
 	return s.ch.srv.hooksManager.AddProduct(productID, hooks)
 }
 
-func (ch *Channels) RunMultiHook(hookRunnerFunc func(hooks plugin.Hooks) bool, hookId int) {
-	if env := ch.pluginsEnvironment; env != nil {
+func (s *Server) RunMultiHook(hookRunnerFunc func(hooks plugin.Hooks) bool, hookId int) {
+	if env := s.pluginService.GetPluginsEnvironment(); env != nil {
 		env.RunMultiPluginHook(hookRunnerFunc, hookId)
 	}
 
 	// run hook for the products
-	ch.srv.hooksManager.RunMultiHook(hookRunnerFunc, hookId)
-}
-
-func (ch *Channels) HooksForPluginOrProduct(id string) (plugin.Hooks, error) {
+	s.hooksManager.RunMultiHook(hookRunnerFunc, hookId)
+}
+
+func (s *Server) HooksForPluginOrProduct(id string) (plugin.Hooks, error) {
 	var hooks plugin.Hooks
-	if env := ch.pluginsEnvironment; env != nil {
+	if env := s.pluginService.GetPluginsEnvironment(); env != nil {
 		// we intentionally ignore the error here, because the id can be a product id
 		// we are going to check if we have the hooks or not
 		hooks, _ = env.HooksForPlugin(id)
@@ -291,11 +289,10 @@
 		}
 	}
 
-	hooks = ch.srv.hooksManager.HooksForProduct(id)
+	hooks = s.hooksManager.HooksForProduct(id)
 	if hooks != nil {
 		return hooks, nil
 	}
 
 	return nil, fmt.Errorf("could not find hooks for id %s", id)
->>>>>>> 43e26ccd
 }
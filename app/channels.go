// Copyright (c) 2015-present Mattermost, Inc. All Rights Reserved.
// See LICENSE.txt for license information.

package app

import (
	"fmt"
	"runtime"
	"sync"

	"github.com/pkg/errors"

	"github.com/mattermost/mattermost-server/v6/app/imaging"
	"github.com/mattermost/mattermost-server/v6/einterfaces"
	"github.com/mattermost/mattermost-server/v6/model"
	"github.com/mattermost/mattermost-server/v6/plugin"
	"github.com/mattermost/mattermost-server/v6/product"
	"github.com/mattermost/mattermost-server/v6/services/imageproxy"
	"github.com/mattermost/mattermost-server/v6/shared/filestore"
	"github.com/mattermost/mattermost-server/v6/shared/mlog"
)

const ServerKey product.ServiceKey = "server"

// licenseSvc is added to act as a starting point for future integrated products.
// It has the same signature and functionality with the license related APIs of the plugin-api.
type licenseSvc interface {
	GetLicense() *model.License
	RequestTrialLicense(requesterID string, users int, termsAccepted bool, receiveEmailsAccepted bool) *model.AppError
}

// Channels contains all channels related state.
type Channels struct {
	srv        *Server
	cfgSvc     product.ConfigService
	filestore  filestore.FileBackend
	licenseSvc licenseSvc
	routerSvc  *routerService

	postActionCookieSecret []byte

	imageProxy *imageproxy.ImageProxy

	// cached counts that are used during notice condition validation
	cachedPostCount   int64
	cachedUserCount   int64
	cachedDBMSVersion string
	// previously fetched notices
	cachedNotices model.ProductNotices

	AccountMigration einterfaces.AccountMigrationInterface
	Compliance       einterfaces.ComplianceInterface
	DataRetention    einterfaces.DataRetentionInterface
	MessageExport    einterfaces.MessageExportInterface
	Saml             einterfaces.SamlInterface
	Notification     einterfaces.NotificationInterface
	Ldap             einterfaces.LdapInterface

	// These are used to prevent concurrent upload requests
	// for a given upload session which could cause inconsistencies
	// and data corruption.
	uploadLockMapMut sync.Mutex
	uploadLockMap    map[string]bool

	imgDecoder *imaging.Decoder
	imgEncoder *imaging.Encoder

	dndTaskMut sync.Mutex
	dndTask    *model.ScheduledTask

	postReminderMut  sync.Mutex
	postReminderTask *model.ScheduledTask
}

func init() {
	product.RegisterProduct("channels", product.Manifest{
		Initializer: func(services map[product.ServiceKey]any) (product.Product, error) {
			return NewChannels(services)
		},
		Dependencies: map[product.ServiceKey]struct{}{
			ServerKey:            {},
			product.ConfigKey:    {},
			product.LicenseKey:   {},
			product.FilestoreKey: {},
		},
	})
}

func NewChannels(services map[product.ServiceKey]any) (*Channels, error) {
	s, ok := services[ServerKey].(*Server)
	if !ok {
		return nil, errors.New("server not passed")
	}
	ch := &Channels{
		srv:           s,
		imageProxy:    imageproxy.MakeImageProxy(s.platform, s.httpService, s.Log()),
		uploadLockMap: map[string]bool{},
	}

	// To get another service:
	// 1. Prepare the service interface
	// 2. Add the field to *Channels
	// 3. Add the service key to the slice.
	// 4. Add a new case in the switch statement.
	requiredServices := []product.ServiceKey{
		product.ConfigKey,
		product.LicenseKey,
		product.FilestoreKey,
	}
	for _, svcKey := range requiredServices {
		svc, ok := services[svcKey]
		if !ok {
			return nil, fmt.Errorf("Service %s not passed", svcKey)
		}
		switch svcKey {
		// Keep adding more services here
		case product.ConfigKey:
			cfgSvc, ok := svc.(product.ConfigService)
			if !ok {
				return nil, errors.New("Config service did not satisfy ConfigSvc interface")
			}
			ch.cfgSvc = cfgSvc
		case product.FilestoreKey:
			filestore, ok := svc.(filestore.FileBackend)
			if !ok {
				return nil, errors.New("Filestore service did not satisfy FileBackend interface")
			}
			ch.filestore = filestore
		case product.LicenseKey:
			svc, ok := svc.(licenseSvc)
			if !ok {
				return nil, errors.New("License service did not satisfy licenseSvc interface")
			}
			ch.licenseSvc = svc
		}
	}
	// We are passing a partially filled Channels struct so that the enterprise
	// methods can have access to app methods.
	// Otherwise, passing server would mean it has to call s.Channels(),
	// which would be nil at this point.
	if complianceInterface != nil {
		ch.Compliance = complianceInterface(New(ServerConnector(ch)))
	}
	if messageExportInterface != nil {
		ch.MessageExport = messageExportInterface(New(ServerConnector(ch)))
	}
	if dataRetentionInterface != nil {
		ch.DataRetention = dataRetentionInterface(New(ServerConnector(ch)))
	}
	if accountMigrationInterface != nil {
		ch.AccountMigration = accountMigrationInterface(New(ServerConnector(ch)))
	}
	if ldapInterface != nil {
		ch.Ldap = ldapInterface(New(ServerConnector(ch)))
	}
	if notificationInterface != nil {
		ch.Notification = notificationInterface(New(ServerConnector(ch)))
	}
	if samlInterfaceNew != nil {
		ch.Saml = samlInterfaceNew(New(ServerConnector(ch)))
		if err := ch.Saml.ConfigureSP(); err != nil {
			s.Log().Error("An error occurred while configuring SAML Service Provider", mlog.Err(err))
		}

		ch.AddConfigListener(func(_, _ *model.Config) {
			if err := ch.Saml.ConfigureSP(); err != nil {
				s.Log().Error("An error occurred while configuring SAML Service Provider", mlog.Err(err))
			}
		})
	}

	var imgErr error
	decoderConcurrency := int(*ch.cfgSvc.Config().FileSettings.MaxImageDecoderConcurrency)
	if decoderConcurrency == -1 {
		decoderConcurrency = runtime.NumCPU()
	}
	ch.imgDecoder, imgErr = imaging.NewDecoder(imaging.DecoderOptions{
		ConcurrencyLevel: decoderConcurrency,
	})
	if imgErr != nil {
		return nil, errors.Wrap(imgErr, "failed to create image decoder")
	}
	ch.imgEncoder, imgErr = imaging.NewEncoder(imaging.EncoderOptions{
		ConcurrencyLevel: runtime.NumCPU(),
	})
	if imgErr != nil {
		return nil, errors.Wrap(imgErr, "failed to create image encoder")
	}

	ch.routerSvc = newRouterService()
	services[product.RouterKey] = ch.routerSvc

	// Setup routes.

	services[product.PostKey] = &postServiceWrapper{
		app: &App{ch: ch},
	}

	services[product.PermissionsKey] = &permissionsServiceWrapper{
		app: &App{ch: ch},
	}

	services[product.TeamKey] = &teamServiceWrapper{
		app: &App{ch: ch},
	}

	services[product.BotKey] = &botServiceWrapper{
		app: &App{ch: ch},
	}

	services[product.HooksKey] = &hooksService{
		ch: ch,
	}

	services[product.UserKey] = &App{ch: ch}

	services[product.PreferencesKey] = &preferencesServiceWrapper{
		app: &App{ch: ch},
	}

	return ch, nil
}

func (ch *Channels) Start() error {
	// TODO: This should be moved to the platform service.
	if err := ch.srv.platform.EnsureAsymmetricSigningKey(); err != nil {
		return errors.Wrapf(err, "unable to ensure asymmetric signing key")
	}

	if err := ch.ensurePostActionCookieSecret(); err != nil {
		return errors.Wrapf(err, "unable to ensure PostAction cookie secret")
	}

	return nil
}

func (ch *Channels) Stop() error {
	ch.dndTaskMut.Lock()
	if ch.dndTask != nil {
		ch.dndTask.Cancel()
	}
	ch.dndTaskMut.Unlock()

	return nil
}

func (ch *Channels) AddConfigListener(listener func(*model.Config, *model.Config)) string {
	return ch.cfgSvc.AddConfigListener(listener)
}

func (ch *Channels) RemoveConfigListener(id string) {
	ch.cfgSvc.RemoveConfigListener(id)
}

func (ch *Channels) License() *model.License {
	return ch.licenseSvc.GetLicense()
}

func (ch *Channels) RequestTrialLicense(requesterID string, users int, termsAccepted bool, receiveEmailsAccepted bool) *model.AppError {
	return ch.licenseSvc.RequestTrialLicense(requesterID, users, termsAccepted,
		receiveEmailsAccepted)
}

func (a *App) HooksManager() *product.HooksManager {
	return a.Srv().hooksManager
}

// Ensure hooksService implements `product.HooksService`
var _ product.HooksService = (*hooksService)(nil)

type hooksService struct {
	ch *Channels
}

func (s *hooksService) RegisterHooks(productID string, hooks any) error {
<<<<<<< HEAD
	if s.ch.srv.pluginService.pluginsEnvironment == nil {
		return errors.New("could not find plugins environment")
	}

=======
>>>>>>> e1046067
	return s.ch.srv.hooksManager.AddProduct(productID, hooks)
}

func (s *Server) RunMultiHook(hookRunnerFunc func(hooks plugin.Hooks) bool, hookId int) {
	if env := s.pluginService.GetPluginsEnvironment(); env != nil {
		env.RunMultiPluginHook(hookRunnerFunc, hookId)
	}

	// run hook for the products
	s.hooksManager.RunMultiHook(hookRunnerFunc, hookId)
}

func (s *Server) HooksForPluginOrProduct(id string) (plugin.Hooks, error) {
	var hooks plugin.Hooks
	if env := s.pluginService.GetPluginsEnvironment(); env != nil {
		// we intentionally ignore the error here, because the id can be a product id
		// we are going to check if we have the hooks or not
		hooks, _ = env.HooksForPlugin(id)
		if hooks != nil {
			return hooks, nil
		}
	}

	hooks = s.hooksManager.HooksForProduct(id)
	if hooks != nil {
		return hooks, nil
	}

	return nil, fmt.Errorf("could not find hooks for id %s", id)
}<|MERGE_RESOLUTION|>--- conflicted
+++ resolved
@@ -273,13 +273,6 @@
 }
 
 func (s *hooksService) RegisterHooks(productID string, hooks any) error {
-<<<<<<< HEAD
-	if s.ch.srv.pluginService.pluginsEnvironment == nil {
-		return errors.New("could not find plugins environment")
-	}
-
-=======
->>>>>>> e1046067
 	return s.ch.srv.hooksManager.AddProduct(productID, hooks)
 }
 

// Copyright (c) 2015-present Mattermost, Inc. All Rights Reserved.
// See LICENSE.txt for license information.

package app

import (
	"fmt"
	"runtime"
	"strings"
	"sync"

	"github.com/pkg/errors"

	"github.com/mattermost/mattermost-server/v6/app/imaging"
	"github.com/mattermost/mattermost-server/v6/app/request"
	"github.com/mattermost/mattermost-server/v6/config"
	"github.com/mattermost/mattermost-server/v6/einterfaces"
	"github.com/mattermost/mattermost-server/v6/model"
	"github.com/mattermost/mattermost-server/v6/plugin"
	"github.com/mattermost/mattermost-server/v6/product"
	"github.com/mattermost/mattermost-server/v6/services/imageproxy"
	"github.com/mattermost/mattermost-server/v6/shared/filestore"
	"github.com/mattermost/mattermost-server/v6/shared/mlog"
)

// licenseSvc is added to act as a starting point for future integrated products.
// It has the same signature and functionality with the license related APIs of the plugin-api.
type licenseSvc interface {
	GetLicense() *model.License
	RequestTrialLicense(requesterID string, users int, termsAccepted bool, receiveEmailsAccepted bool) *model.AppError
}

// Channels contains all channels related state.
type Channels struct {
	srv        *Server
	cfgSvc     product.ConfigService
	filestore  filestore.FileBackend
	licenseSvc licenseSvc
	routerSvc  *routerService

	postActionCookieSecret []byte

	pluginCommandsLock     sync.RWMutex
	pluginCommands         []*PluginCommand
	pluginsLock            sync.RWMutex
	pluginsEnvironment     *plugin.Environment
	pluginConfigListenerID string

	imageProxy *imageproxy.ImageProxy

	// cached counts that are used during notice condition validation
	cachedPostCount   int64
	cachedUserCount   int64
	cachedDBMSVersion string
	// previously fetched notices
	cachedNotices model.ProductNotices

	AccountMigration einterfaces.AccountMigrationInterface
	Compliance       einterfaces.ComplianceInterface
	DataRetention    einterfaces.DataRetentionInterface
	MessageExport    einterfaces.MessageExportInterface
	Saml             einterfaces.SamlInterface
	Notification     einterfaces.NotificationInterface
	Ldap             einterfaces.LdapInterface

	// These are used to prevent concurrent upload requests
	// for a given upload session which could cause inconsistencies
	// and data corruption.
	uploadLockMapMut sync.Mutex
	uploadLockMap    map[string]bool

	imgDecoder *imaging.Decoder
	imgEncoder *imaging.Encoder

	dndTaskMut sync.Mutex
	dndTask    *model.ScheduledTask

	postReminderMut  sync.Mutex
	postReminderTask *model.ScheduledTask

	// collectionTypes maps from collection types to the registering plugin id
	collectionTypes map[string]string
	// topicTypes maps from topic types to collection types
	topicTypes                 map[string]string
	collectionAndTopicTypesMut sync.Mutex
}

func init() {
	RegisterProduct("channels", ProductManifest{
		Initializer: func(s *Server, services map[ServiceKey]any) (Product, error) {
			return NewChannels(s, services)
		},
		Dependencies: map[ServiceKey]struct{}{
			ConfigKey:    {},
			LicenseKey:   {},
			FilestoreKey: {},
		},
	})
}

func NewChannels(s *Server, services map[ServiceKey]any) (*Channels, error) {
	ch := &Channels{
		srv:             s,
		imageProxy:      imageproxy.MakeImageProxy(s.platform, s.httpService, s.Log()),
		uploadLockMap:   map[string]bool{},
		collectionTypes: map[string]string{},
		topicTypes:      map[string]string{},
	}

	// To get another service:
	// 1. Prepare the service interface
	// 2. Add the field to *Channels
	// 3. Add the service key to the slice.
	// 4. Add a new case in the switch statement.
	requiredServices := []ServiceKey{
		ConfigKey,
		LicenseKey,
		FilestoreKey,
	}
	for _, svcKey := range requiredServices {
		svc, ok := services[svcKey]
		if !ok {
			return nil, fmt.Errorf("Service %s not passed", svcKey)
		}
		switch svcKey {
		// Keep adding more services here
		case ConfigKey:
			cfgSvc, ok := svc.(product.ConfigService)
			if !ok {
				return nil, errors.New("Config service did not satisfy ConfigSvc interface")
			}
			ch.cfgSvc = cfgSvc
		case FilestoreKey:
			filestore, ok := svc.(filestore.FileBackend)
			if !ok {
				return nil, errors.New("Filestore service did not satisfy FileBackend interface")
			}
			ch.filestore = filestore
		case LicenseKey:
			svc, ok := svc.(licenseSvc)
			if !ok {
				return nil, errors.New("License service did not satisfy licenseSvc interface")
			}
			ch.licenseSvc = svc
		}
	}
	// We are passing a partially filled Channels struct so that the enterprise
	// methods can have access to app methods.
	// Otherwise, passing server would mean it has to call s.Channels(),
	// which would be nil at this point.
	if complianceInterface != nil {
		ch.Compliance = complianceInterface(New(ServerConnector(ch)))
	}
	if messageExportInterface != nil {
		ch.MessageExport = messageExportInterface(New(ServerConnector(ch)))
	}
	if dataRetentionInterface != nil {
		ch.DataRetention = dataRetentionInterface(New(ServerConnector(ch)))
	}
	if accountMigrationInterface != nil {
		ch.AccountMigration = accountMigrationInterface(New(ServerConnector(ch)))
	}
	if ldapInterface != nil {
		ch.Ldap = ldapInterface(New(ServerConnector(ch)))
	}
	if notificationInterface != nil {
		ch.Notification = notificationInterface(New(ServerConnector(ch)))
	}
	if samlInterfaceNew != nil {
		ch.Saml = samlInterfaceNew(New(ServerConnector(ch)))
		if err := ch.Saml.ConfigureSP(); err != nil {
			s.Log().Error("An error occurred while configuring SAML Service Provider", mlog.Err(err))
		}

		ch.AddConfigListener(func(_, _ *model.Config) {
			if err := ch.Saml.ConfigureSP(); err != nil {
				s.Log().Error("An error occurred while configuring SAML Service Provider", mlog.Err(err))
			}
		})
	}

	var imgErr error
	decoderConcurrency := int(*ch.cfgSvc.Config().FileSettings.MaxImageDecoderConcurrency)
	if decoderConcurrency == -1 {
		decoderConcurrency = runtime.NumCPU()
	}
	ch.imgDecoder, imgErr = imaging.NewDecoder(imaging.DecoderOptions{
		ConcurrencyLevel: decoderConcurrency,
	})
	if imgErr != nil {
		return nil, errors.Wrap(imgErr, "failed to create image decoder")
	}
	ch.imgEncoder, imgErr = imaging.NewEncoder(imaging.EncoderOptions{
		ConcurrencyLevel: runtime.NumCPU(),
	})
	if imgErr != nil {
		return nil, errors.Wrap(imgErr, "failed to create image encoder")
	}

	ch.routerSvc = newRouterService()
	services[RouterKey] = ch.routerSvc

	// Setup routes.
	pluginsRoute := ch.srv.Router.PathPrefix("/plugins/{plugin_id:[A-Za-z0-9\\_\\-\\.]+}").Subrouter()
	pluginsRoute.HandleFunc("", ch.ServePluginRequest)
	pluginsRoute.HandleFunc("/public/{public_file:.*}", ch.ServePluginPublicRequest)
	pluginsRoute.HandleFunc("/{anything:.*}", ch.ServePluginRequest)

	services[PostKey] = &postServiceWrapper{
		app: &App{ch: ch},
	}

	services[PermissionsKey] = &permissionsServiceWrapper{
		app: &App{ch: ch},
	}

	services[TeamKey] = &teamServiceWrapper{
		app: &App{ch: ch},
	}

	services[BotKey] = &botServiceWrapper{
		app: &App{ch: ch},
	}

	services[HooksKey] = &hooksService{
		ch: ch,
	}

	services[UserKey] = &App{ch: ch}

	services[PreferencesKey] = &preferencesServiceWrapper{
		app: &App{ch: ch},
	}

	return ch, nil
}

func (ch *Channels) Start() error {
	// Start plugins
	ctx := request.EmptyContext(ch.srv.Log())
	ch.initPlugins(ctx, *ch.cfgSvc.Config().PluginSettings.Directory, *ch.cfgSvc.Config().PluginSettings.ClientDirectory)

	ch.AddConfigListener(func(prevCfg, cfg *model.Config) {
		// We compute the difference between configs
		// to ensure we don't re-init plugins unnecessarily.
		diffs, err := config.Diff(prevCfg, cfg)
		if err != nil {
			ch.srv.Log().Warn("Error in comparing configs", mlog.Err(err))
			return
		}

		hasDiff := false
		// TODO: This could be a method on ConfigDiffs itself
		for _, diff := range diffs {
			if strings.HasPrefix(diff.Path, "PluginSettings.") {
				hasDiff = true
				break
			}
		}

		// Do only if some plugin related settings has changed.
		if hasDiff {
			if *cfg.PluginSettings.Enable {
				ch.initPlugins(ctx, *cfg.PluginSettings.Directory, *ch.cfgSvc.Config().PluginSettings.ClientDirectory)
			} else {
				ch.ShutDownPlugins()
			}
		}

	})

	// TODO: This should be moved to the platform service.
	if err := ch.srv.platform.EnsureAsymmetricSigningKey(); err != nil {
		return errors.Wrapf(err, "unable to ensure asymmetric signing key")
	}

	if err := ch.ensurePostActionCookieSecret(); err != nil {
		return errors.Wrapf(err, "unable to ensure PostAction cookie secret")
	}

	return nil
}

func (ch *Channels) Stop() error {
	ch.ShutDownPlugins()

	ch.dndTaskMut.Lock()
	if ch.dndTask != nil {
		ch.dndTask.Cancel()
	}
	ch.dndTaskMut.Unlock()

	return nil
}

func (ch *Channels) AddConfigListener(listener func(*model.Config, *model.Config)) string {
	return ch.cfgSvc.AddConfigListener(listener)
}

func (ch *Channels) RemoveConfigListener(id string) {
	ch.cfgSvc.RemoveConfigListener(id)
}

func (ch *Channels) License() *model.License {
	return ch.licenseSvc.GetLicense()
}

func (ch *Channels) RequestTrialLicense(requesterID string, users int, termsAccepted bool, receiveEmailsAccepted bool) *model.AppError {
	return ch.licenseSvc.RequestTrialLicense(requesterID, users, termsAccepted,
		receiveEmailsAccepted)
}

// Ensure hooksService implements `product.HooksService`
var _ product.HooksService = (*hooksService)(nil)

type hooksService struct {
	ch *Channels
}

func (s *hooksService) RegisterHooks(productID string, hooks any) error {
	if s.ch.pluginsEnvironment == nil {
		return errors.New("could not find plugins environment")
	}

<<<<<<< HEAD
	return s.ch.srv.hooksManager.AddProduct(productID, hooks)
}

func (ch *Channels) RunHook(hookRunnerFunc func(hooks plugin.Hooks) bool, hookId int) {
	if env := ch.srv.pluginService.pluginsEnvironment; env != nil {
		env.RunMultiPluginHook(hookRunnerFunc, hookId)
	}

	// run hook for the products
	ch.srv.hooksManager.RunHook(hookRunnerFunc, hookId)
=======
	return s.ch.pluginsEnvironment.AddProduct(productID, hooks)
>>>>>>> ebaa1703
}<|MERGE_RESOLUTION|>--- conflicted
+++ resolved
@@ -322,18 +322,14 @@
 		return errors.New("could not find plugins environment")
 	}
 
-<<<<<<< HEAD
 	return s.ch.srv.hooksManager.AddProduct(productID, hooks)
 }
 
 func (ch *Channels) RunHook(hookRunnerFunc func(hooks plugin.Hooks) bool, hookId int) {
-	if env := ch.srv.pluginService.pluginsEnvironment; env != nil {
+	if env := ch.pluginsEnvironment; env != nil {
 		env.RunMultiPluginHook(hookRunnerFunc, hookId)
 	}
 
 	// run hook for the products
 	ch.srv.hooksManager.RunHook(hookRunnerFunc, hookId)
-=======
-	return s.ch.pluginsEnvironment.AddProduct(productID, hooks)
->>>>>>> ebaa1703
 }
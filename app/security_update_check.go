--- conflicted
+++ resolved
@@ -115,13 +115,8 @@
 					for _, user := range users {
 						mlog.Info("Sending security bulletin", mlog.String("bulletin_id", bulletin.Id), mlog.String("user_email", user.Email))
 						license := s.License()
-<<<<<<< HEAD
-						mailservice.SendMailUsingConfig(user.Email, i18n.T("mattermost.bulletin.subject"), string(body), s.Config(), license != nil && *license.Features.Compliance, "")
-=======
 						mailConfig := s.MailServiceConfig()
-
-						mailservice.SendMailUsingConfig(user.Email, utils.T("mattermost.bulletin.subject"), string(body), mailConfig, license != nil && *license.Features.Compliance, "")
->>>>>>> 8d6dd195
+						mailservice.SendMailUsingConfig(user.Email, i18n.T("mattermost.bulletin.subject"), string(body), mailConfig, license != nil && *license.Features.Compliance, "")
 					}
 
 					bulletinSeen := &model.System{Name: "SecurityBulletin_" + bulletin.Id, Value: bulletin.Id}

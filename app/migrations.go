--- conflicted
+++ resolved
@@ -19,11 +19,7 @@
 // This function migrates the default built in roles from code/config to the database.
 func (a *App) DoAdvancedPermissionsMigration() {
 	// If the migration is already marked as completed, don't do it again.
-<<<<<<< HEAD
-	if _, err := a.Store().System().GetByName(ADVANCED_PERMISSIONS_MIGRATION_KEY); err == nil {
-=======
 	if _, err := a.Srv().Store.System().GetByName(ADVANCED_PERMISSIONS_MIGRATION_KEY); err == nil {
->>>>>>> 17523fa5
 		return
 	}
 
@@ -34,21 +30,13 @@
 	allSucceeded := true
 
 	for _, role := range roles {
-<<<<<<< HEAD
-		_, err := a.Store().Role().Save(role)
-=======
 		_, err := a.Srv().Store.Role().Save(role)
->>>>>>> 17523fa5
 		if err == nil {
 			continue
 		}
 
 		// If this failed for reasons other than the role already existing, don't mark the migration as done.
-<<<<<<< HEAD
-		fetchedRole, err := a.Store().Role().GetByName(role.Name)
-=======
 		fetchedRole, err := a.Srv().Store.Role().GetByName(role.Name)
->>>>>>> 17523fa5
 		if err != nil {
 			mlog.Critical("Failed to migrate role to database.", mlog.Err(err))
 			allSucceeded = false
@@ -61,11 +49,7 @@
 			fetchedRole.Description != role.Description ||
 			fetchedRole.SchemeManaged != role.SchemeManaged {
 			role.Id = fetchedRole.Id
-<<<<<<< HEAD
-			if _, err = a.Store().Role().Save(role); err != nil {
-=======
 			if _, err = a.Srv().Store.Role().Save(role); err != nil {
->>>>>>> 17523fa5
 				// Role is not the same, but failed to update.
 				mlog.Critical("Failed to migrate role to database.", mlog.Err(err))
 				allSucceeded = false
@@ -90,22 +74,14 @@
 		Value: "true",
 	}
 
-<<<<<<< HEAD
-	if err := a.Store().System().Save(&system); err != nil {
-=======
 	if err := a.Srv().Store.System().Save(&system); err != nil {
->>>>>>> 17523fa5
 		mlog.Critical("Failed to mark advanced permissions migration as completed.", mlog.Err(err))
 	}
 }
 
 func (a *App) SetPhase2PermissionsMigrationStatus(isComplete bool) error {
 	if !isComplete {
-<<<<<<< HEAD
-		if _, err := a.Store().System().PermanentDeleteByName(model.MIGRATION_KEY_ADVANCED_PERMISSIONS_PHASE_2); err != nil {
-=======
 		if _, err := a.Srv().Store.System().PermanentDeleteByName(model.MIGRATION_KEY_ADVANCED_PERMISSIONS_PHASE_2); err != nil {
->>>>>>> 17523fa5
 			return err
 		}
 	}
@@ -115,11 +91,7 @@
 
 func (a *App) DoEmojisPermissionsMigration() {
 	// If the migration is already marked as completed, don't do it again.
-<<<<<<< HEAD
-	if _, err := a.Store().System().GetByName(EMOJIS_PERMISSIONS_MIGRATION_KEY); err == nil {
-=======
 	if _, err := a.Srv().Store.System().GetByName(EMOJIS_PERMISSIONS_MIGRATION_KEY); err == nil {
->>>>>>> 17523fa5
 		return
 	}
 
@@ -150,11 +122,7 @@
 
 	if role != nil {
 		role.Permissions = append(role.Permissions, model.PERMISSION_CREATE_EMOJIS.Id, model.PERMISSION_DELETE_EMOJIS.Id)
-<<<<<<< HEAD
-		if _, err = a.Store().Role().Save(role); err != nil {
-=======
 		if _, err = a.Srv().Store.Role().Save(role); err != nil {
->>>>>>> 17523fa5
 			mlog.Critical("Failed to migrate emojis creation permissions from mattermost config.", mlog.Err(err))
 			return
 		}
@@ -168,11 +136,7 @@
 
 	systemAdminRole.Permissions = append(systemAdminRole.Permissions, model.PERMISSION_CREATE_EMOJIS.Id, model.PERMISSION_DELETE_EMOJIS.Id)
 	systemAdminRole.Permissions = append(systemAdminRole.Permissions, model.PERMISSION_DELETE_OTHERS_EMOJIS.Id)
-<<<<<<< HEAD
-	if _, err := a.Store().Role().Save(systemAdminRole); err != nil {
-=======
 	if _, err := a.Srv().Store.Role().Save(systemAdminRole); err != nil {
->>>>>>> 17523fa5
 		mlog.Critical("Failed to migrate emojis creation permissions from mattermost config.", mlog.Err(err))
 		return
 	}
@@ -182,67 +146,40 @@
 		Value: "true",
 	}
 
-<<<<<<< HEAD
-	if err := a.Store().System().Save(&system); err != nil {
-=======
 	if err := a.Srv().Store.System().Save(&system); err != nil {
->>>>>>> 17523fa5
 		mlog.Critical("Failed to mark emojis permissions migration as completed.", mlog.Err(err))
 	}
 }
 
 func (a *App) DoGuestRolesCreationMigration() {
 	// If the migration is already marked as completed, don't do it again.
-<<<<<<< HEAD
-	if _, err := a.Store().System().GetByName(GUEST_ROLES_CREATION_MIGRATION_KEY); err == nil {
-=======
 	if _, err := a.Srv().Store.System().GetByName(GUEST_ROLES_CREATION_MIGRATION_KEY); err == nil {
->>>>>>> 17523fa5
 		return
 	}
 
 	roles := model.MakeDefaultRoles()
 
 	allSucceeded := true
-<<<<<<< HEAD
-	if _, err := a.Store().Role().GetByName(model.CHANNEL_GUEST_ROLE_ID); err != nil {
-		if _, err := a.Store().Role().Save(roles[model.CHANNEL_GUEST_ROLE_ID]); err != nil {
-=======
 	if _, err := a.Srv().Store.Role().GetByName(model.CHANNEL_GUEST_ROLE_ID); err != nil {
 		if _, err := a.Srv().Store.Role().Save(roles[model.CHANNEL_GUEST_ROLE_ID]); err != nil {
->>>>>>> 17523fa5
 			mlog.Critical("Failed to create new guest role to database.", mlog.Err(err))
 			allSucceeded = false
 		}
 	}
-<<<<<<< HEAD
-	if _, err := a.Store().Role().GetByName(model.TEAM_GUEST_ROLE_ID); err != nil {
-		if _, err := a.Store().Role().Save(roles[model.TEAM_GUEST_ROLE_ID]); err != nil {
-=======
 	if _, err := a.Srv().Store.Role().GetByName(model.TEAM_GUEST_ROLE_ID); err != nil {
 		if _, err := a.Srv().Store.Role().Save(roles[model.TEAM_GUEST_ROLE_ID]); err != nil {
->>>>>>> 17523fa5
 			mlog.Critical("Failed to create new guest role to database.", mlog.Err(err))
 			allSucceeded = false
 		}
 	}
-<<<<<<< HEAD
-	if _, err := a.Store().Role().GetByName(model.SYSTEM_GUEST_ROLE_ID); err != nil {
-		if _, err := a.Store().Role().Save(roles[model.SYSTEM_GUEST_ROLE_ID]); err != nil {
-=======
 	if _, err := a.Srv().Store.Role().GetByName(model.SYSTEM_GUEST_ROLE_ID); err != nil {
 		if _, err := a.Srv().Store.Role().Save(roles[model.SYSTEM_GUEST_ROLE_ID]); err != nil {
->>>>>>> 17523fa5
 			mlog.Critical("Failed to create new guest role to database.", mlog.Err(err))
 			allSucceeded = false
 		}
 	}
 
-<<<<<<< HEAD
-	schemes, err := a.Store().Scheme().GetAllPage("", 0, 1000000)
-=======
 	schemes, err := a.Srv().Store.Scheme().GetAllPage("", 0, 1000000)
->>>>>>> 17523fa5
 	if err != nil {
 		mlog.Critical("Failed to get all schemes.", mlog.Err(err))
 		allSucceeded = false
@@ -257,11 +194,7 @@
 				SchemeManaged: true,
 			}
 
-<<<<<<< HEAD
-			if savedRole, err := a.Store().Role().Save(teamGuestRole); err != nil {
-=======
 			if savedRole, err := a.Srv().Store.Role().Save(teamGuestRole); err != nil {
->>>>>>> 17523fa5
 				mlog.Critical("Failed to create new guest role for custom scheme.", mlog.Err(err))
 				allSucceeded = false
 			} else {
@@ -276,22 +209,14 @@
 				SchemeManaged: true,
 			}
 
-<<<<<<< HEAD
-			if savedRole, err := a.Store().Role().Save(channelGuestRole); err != nil {
-=======
 			if savedRole, err := a.Srv().Store.Role().Save(channelGuestRole); err != nil {
->>>>>>> 17523fa5
 				mlog.Critical("Failed to create new guest role for custom scheme.", mlog.Err(err))
 				allSucceeded = false
 			} else {
 				scheme.DefaultChannelGuestRole = savedRole.Name
 			}
 
-<<<<<<< HEAD
-			_, err := a.Store().Scheme().Save(scheme)
-=======
 			_, err := a.Srv().Store.Scheme().Save(scheme)
->>>>>>> 17523fa5
 			if err != nil {
 				mlog.Critical("Failed to update custom scheme.", mlog.Err(err))
 				allSucceeded = false
@@ -308,11 +233,7 @@
 		Value: "true",
 	}
 
-<<<<<<< HEAD
-	if err := a.Store().System().Save(&system); err != nil {
-=======
 	if err := a.Srv().Store.System().Save(&system); err != nil {
->>>>>>> 17523fa5
 		mlog.Critical("Failed to mark guest roles creation migration as completed.", mlog.Err(err))
 	}
 }

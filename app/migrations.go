// Copyright (c) 2015-present Mattermost, Inc. All Rights Reserved.
// See LICENSE.txt for license information.

package app

import (
	"context"
	"fmt"
	"reflect"

	"github.com/mattermost/mattermost-server/v5/model"
	"github.com/mattermost/mattermost-server/v5/shared/mlog"
	"github.com/mattermost/mattermost-server/v5/utils"
)

const EmojisPermissionsMigrationKey = "EmojisPermissionsMigrationComplete"
const GuestRolesCreationMigrationKey = "GuestRolesCreationMigrationComplete"
const SystemConsoleRolesCreationMigrationKey = "SystemConsoleRolesCreationMigrationComplete"
const ContentExtractionConfigDefaultTrueMigrationKey = "ContentExtractionConfigDefaultTrueMigrationComplete"

// This function migrates the default built in roles from code/config to the database.
func (a *App) DoAdvancedPermissionsMigration() {
	a.Srv().doAdvancedPermissionsMigration()
}

func (s *Server) doAdvancedPermissionsMigration() {
	// If the migration is already marked as completed, don't do it again.
	if _, err := s.Store.System().GetByName(model.ADVANCED_PERMISSIONS_MIGRATION_KEY); err == nil {
		return
	}

	mlog.Info("Migrating roles to database.")
	roles := model.MakeDefaultRoles()
	roles = utils.SetRolePermissionsFromConfig(roles, s.Config(), s.License() != nil)

	allSucceeded := true

	for _, role := range roles {
		_, err := s.Store.Role().Save(role)
		if err == nil {
			continue
		}

		// If this failed for reasons other than the role already existing, don't mark the migration as done.
		fetchedRole, err := s.Store.Role().GetByName(context.Background(), role.Name)
		if err != nil {
			mlog.Critical("Failed to migrate role to database.", mlog.Err(err))
			allSucceeded = false
			continue
		}

		// If the role already existed, check it is the same and update if not.
		if !reflect.DeepEqual(fetchedRole.Permissions, role.Permissions) ||
			fetchedRole.DisplayName != role.DisplayName ||
			fetchedRole.Description != role.Description ||
			fetchedRole.SchemeManaged != role.SchemeManaged {
			role.Id = fetchedRole.Id
			if _, err = s.Store.Role().Save(role); err != nil {
				// Role is not the same, but failed to update.
				mlog.Critical("Failed to migrate role to database.", mlog.Err(err))
				allSucceeded = false
			}
		}
	}

	if !allSucceeded {
		return
	}

	config := s.Config()
	if *config.ServiceSettings.DEPRECATED_DO_NOT_USE_AllowEditPost == model.ALLOW_EDIT_POST_ALWAYS {
		*config.ServiceSettings.PostEditTimeLimit = -1
		if err := s.SaveConfig(config, true); err != nil {
			mlog.Error("Failed to update config in Advanced Permissions Phase 1 Migration.", mlog.Err(err))
		}
	}

	system := model.System{
		Name:  model.ADVANCED_PERMISSIONS_MIGRATION_KEY,
		Value: "true",
	}

	if err := s.Store.System().Save(&system); err != nil {
		mlog.Critical("Failed to mark advanced permissions migration as completed.", mlog.Err(err))
	}
}

func (a *App) SetPhase2PermissionsMigrationStatus(isComplete bool) error {
	if !isComplete {
		if _, err := a.Srv().Store.System().PermanentDeleteByName(model.MIGRATION_KEY_ADVANCED_PERMISSIONS_PHASE_2); err != nil {
			return err
		}
	}
	a.Srv().phase2PermissionsMigrationComplete = isComplete
	return nil
}

func (a *App) DoEmojisPermissionsMigration() {
	a.Srv().doEmojisPermissionsMigration()
}

func (s *Server) doEmojisPermissionsMigration() {
	// If the migration is already marked as completed, don't do it again.
	if _, err := s.Store.System().GetByName(EmojisPermissionsMigrationKey); err == nil {
		return
	}

	var role *model.Role
	var systemAdminRole *model.Role
	var err *model.AppError

	mlog.Info("Migrating emojis config to database.")
	switch *s.Config().ServiceSettings.DEPRECATED_DO_NOT_USE_RestrictCustomEmojiCreation {
	case model.RESTRICT_EMOJI_CREATION_ALL:
		role, err = s.GetRoleByName(context.Background(), model.SYSTEM_USER_ROLE_ID)
		if err != nil {
			mlog.Critical("Failed to migrate emojis creation permissions from mattermost config.", mlog.Err(err))
			return
		}
	case model.RESTRICT_EMOJI_CREATION_ADMIN:
		role, err = s.GetRoleByName(context.Background(), model.TEAM_ADMIN_ROLE_ID)
		if err != nil {
			mlog.Critical("Failed to migrate emojis creation permissions from mattermost config.", mlog.Err(err))
			return
		}
	case model.RESTRICT_EMOJI_CREATION_SYSTEM_ADMIN:
		role = nil
	default:
		mlog.Critical("Failed to migrate emojis creation permissions from mattermost config. Invalid restrict emoji creation setting")
		return
	}

	if role != nil {
		role.Permissions = append(role.Permissions, model.PERMISSION_CREATE_EMOJIS.Id, model.PERMISSION_DELETE_EMOJIS.Id)
		if _, nErr := s.Store.Role().Save(role); nErr != nil {
			mlog.Critical("Failed to migrate emojis creation permissions from mattermost config.", mlog.Err(nErr))
			return
		}
	}

	systemAdminRole, err = s.GetRoleByName(context.Background(), model.SYSTEM_ADMIN_ROLE_ID)
	if err != nil {
		mlog.Critical("Failed to migrate emojis creation permissions from mattermost config.", mlog.Err(err))
		return
	}

	systemAdminRole.Permissions = append(systemAdminRole.Permissions,
		model.PERMISSION_CREATE_EMOJIS.Id,
		model.PERMISSION_DELETE_EMOJIS.Id,
		model.PERMISSION_DELETE_OTHERS_EMOJIS.Id,
	)
	if _, err := s.Store.Role().Save(systemAdminRole); err != nil {
		mlog.Critical("Failed to migrate emojis creation permissions from mattermost config.", mlog.Err(err))
		return
	}

	system := model.System{
		Name:  EmojisPermissionsMigrationKey,
		Value: "true",
	}

	if err := s.Store.System().Save(&system); err != nil {
		mlog.Critical("Failed to mark emojis permissions migration as completed.", mlog.Err(err))
	}
}

func (a *App) DoGuestRolesCreationMigration() {
	a.Srv().doGuestRolesCreationMigration()
}

func (s *Server) doGuestRolesCreationMigration() {
	// If the migration is already marked as completed, don't do it again.
	if _, err := s.Store.System().GetByName(GuestRolesCreationMigrationKey); err == nil {
		return
	}

	roles := model.MakeDefaultRoles()

	allSucceeded := true
	if _, err := s.Store.Role().GetByName(context.Background(), model.CHANNEL_GUEST_ROLE_ID); err != nil {
		if _, err := s.Store.Role().Save(roles[model.CHANNEL_GUEST_ROLE_ID]); err != nil {
			mlog.Critical("Failed to create new guest role to database.", mlog.Err(err))
			allSucceeded = false
		}
	}
	if _, err := s.Store.Role().GetByName(context.Background(), model.TEAM_GUEST_ROLE_ID); err != nil {
		if _, err := s.Store.Role().Save(roles[model.TEAM_GUEST_ROLE_ID]); err != nil {
			mlog.Critical("Failed to create new guest role to database.", mlog.Err(err))
			allSucceeded = false
		}
	}
	if _, err := s.Store.Role().GetByName(context.Background(), model.SYSTEM_GUEST_ROLE_ID); err != nil {
		if _, err := s.Store.Role().Save(roles[model.SYSTEM_GUEST_ROLE_ID]); err != nil {
			mlog.Critical("Failed to create new guest role to database.", mlog.Err(err))
			allSucceeded = false
		}
	}

	schemes, err := s.Store.Scheme().GetAllPage("", 0, 1000000)
	if err != nil {
		mlog.Critical("Failed to get all schemes.", mlog.Err(err))
		allSucceeded = false
	}
	for _, scheme := range schemes {
		if scheme.DefaultTeamGuestRole == "" || scheme.DefaultChannelGuestRole == "" {
			if scheme.Scope == model.SCHEME_SCOPE_TEAM {
				// Team Guest Role
				teamGuestRole := &model.Role{
					Name:          model.NewId(),
					DisplayName:   fmt.Sprintf("Team Guest Role for Scheme %s", scheme.Name),
					Permissions:   roles[model.TEAM_GUEST_ROLE_ID].Permissions,
					SchemeManaged: true,
				}

				if savedRole, err := s.Store.Role().Save(teamGuestRole); err != nil {
					mlog.Critical("Failed to create new guest role for custom scheme.", mlog.Err(err))
					allSucceeded = false
				} else {
					scheme.DefaultTeamGuestRole = savedRole.Name
				}
			}

			// Channel Guest Role
			channelGuestRole := &model.Role{
				Name:          model.NewId(),
				DisplayName:   fmt.Sprintf("Channel Guest Role for Scheme %s", scheme.Name),
				Permissions:   roles[model.CHANNEL_GUEST_ROLE_ID].Permissions,
				SchemeManaged: true,
			}

			if savedRole, err := s.Store.Role().Save(channelGuestRole); err != nil {
				mlog.Critical("Failed to create new guest role for custom scheme.", mlog.Err(err))
				allSucceeded = false
			} else {
				scheme.DefaultChannelGuestRole = savedRole.Name
			}

			_, err := s.Store.Scheme().Save(scheme)
			if err != nil {
				mlog.Critical("Failed to update custom scheme.", mlog.Err(err))
				allSucceeded = false
			}
		}
	}

	if !allSucceeded {
		return
	}

	system := model.System{
		Name:  GuestRolesCreationMigrationKey,
		Value: "true",
	}

	if err := s.Store.System().Save(&system); err != nil {
		mlog.Critical("Failed to mark guest roles creation migration as completed.", mlog.Err(err))
	}
}

func (a *App) DoSystemConsoleRolesCreationMigration() {
	a.Srv().doSystemConsoleRolesCreationMigration()
}

func (s *Server) doSystemConsoleRolesCreationMigration() {
	// If the migration is already marked as completed, don't do it again.
	if _, err := s.Store.System().GetByName(SystemConsoleRolesCreationMigrationKey); err == nil {
		return
	}

	roles := model.MakeDefaultRoles()

	allSucceeded := true
	if _, err := s.Store.Role().GetByName(context.Background(), model.SYSTEM_MANAGER_ROLE_ID); err != nil {
		if _, err := s.Store.Role().Save(roles[model.SYSTEM_MANAGER_ROLE_ID]); err != nil {
			mlog.Critical("Failed to create new role.", mlog.Err(err), mlog.String("role", model.SYSTEM_MANAGER_ROLE_ID))
			allSucceeded = false
		}
	}
	if _, err := s.Store.Role().GetByName(context.Background(), model.SYSTEM_READ_ONLY_ADMIN_ROLE_ID); err != nil {
		if _, err := s.Store.Role().Save(roles[model.SYSTEM_READ_ONLY_ADMIN_ROLE_ID]); err != nil {
			mlog.Critical("Failed to create new role.", mlog.Err(err), mlog.String("role", model.SYSTEM_READ_ONLY_ADMIN_ROLE_ID))
			allSucceeded = false
		}
	}
	if _, err := s.Store.Role().GetByName(context.Background(), model.SYSTEM_USER_MANAGER_ROLE_ID); err != nil {
		if _, err := s.Store.Role().Save(roles[model.SYSTEM_USER_MANAGER_ROLE_ID]); err != nil {
			mlog.Critical("Failed to create new role.", mlog.Err(err), mlog.String("role", model.SYSTEM_USER_MANAGER_ROLE_ID))
			allSucceeded = false
		}
	}

	if !allSucceeded {
		return
	}

	system := model.System{
		Name:  SystemConsoleRolesCreationMigrationKey,
		Value: "true",
	}

	if err := s.Store.System().Save(&system); err != nil {
		mlog.Critical("Failed to mark system console roles creation migration as completed.", mlog.Err(err))
	}
}

<<<<<<< HEAD
func (s *Server) doContentExtractionConfigDefaultTrueMigration() {
	if !s.Config().FeatureFlags.FilesSearch {
		return
	}
=======
func (a *App) doContentExtractionConfigDefaultTrueMigration() {
>>>>>>> 5c16de58
	// If the migration is already marked as completed, don't do it again.
	if _, err := s.Store.System().GetByName(ContentExtractionConfigDefaultTrueMigrationKey); err == nil {
		return
	}

	s.UpdateConfig(func(config *model.Config) {
		config.FileSettings.ExtractContent = model.NewBool(true)
	})

	system := model.System{
		Name:  ContentExtractionConfigDefaultTrueMigrationKey,
		Value: "true",
	}

	if err := s.Store.System().Save(&system); err != nil {
		mlog.Critical("Failed to mark content extraction config migration as completed.", mlog.Err(err))
	}
}

func (a *App) DoAppMigrations() {
	a.Srv().doAppMigrations()
}

func (s *Server) doAppMigrations() {
	s.doAdvancedPermissionsMigration()
	s.doEmojisPermissionsMigration()
	s.doGuestRolesCreationMigration()
	s.doSystemConsoleRolesCreationMigration()
	// This migration always must be the last, because can be based on previous
	// migrations. For example, it needs the guest roles migration.
	err := s.doPermissionsMigrations()
	if err != nil {
		mlog.Critical("(app.App).DoPermissionsMigrations failed", mlog.Err(err))
	}
	s.doContentExtractionConfigDefaultTrueMigration()
}<|MERGE_RESOLUTION|>--- conflicted
+++ resolved
@@ -303,14 +303,7 @@
 	}
 }
 
-<<<<<<< HEAD
 func (s *Server) doContentExtractionConfigDefaultTrueMigration() {
-	if !s.Config().FeatureFlags.FilesSearch {
-		return
-	}
-=======
-func (a *App) doContentExtractionConfigDefaultTrueMigration() {
->>>>>>> 5c16de58
 	// If the migration is already marked as completed, don't do it again.
 	if _, err := s.Store.System().GetByName(ContentExtractionConfigDefaultTrueMigrationKey); err == nil {
 		return

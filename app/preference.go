// Copyright (c) 2015-present Mattermost, Inc. All Rights Reserved.
// See LICENSE.txt for license information.

package app

import (
	"encoding/json"
	"errors"
	"net/http"

	"github.com/mattermost/mattermost-server/v6/model"
<<<<<<< HEAD
=======
	"github.com/mattermost/mattermost-server/v6/shared/mlog"
>>>>>>> 28ef5856
)

func (a *App) GetPreferencesForUser(userID string) (model.Preferences, *model.AppError) {
	preferences, err := a.Srv().Store.Preference().GetAll(userID)
	if err != nil {
		return nil, model.NewAppError("GetPreferencesForUser", "app.preference.get_all.app_error", nil, err.Error(), http.StatusBadRequest)
	}
	return preferences, nil
}

func (a *App) GetPreferenceByCategoryForUser(userID string, category string) (model.Preferences, *model.AppError) {
	preferences, err := a.Srv().Store.Preference().GetCategory(userID, category)
	if err != nil {
		return nil, model.NewAppError("GetPreferenceByCategoryForUser", "app.preference.get_category.app_error", nil, err.Error(), http.StatusBadRequest)
	}
	if len(preferences) == 0 {
		err := model.NewAppError("GetPreferenceByCategoryForUser", "api.preference.preferences_category.get.app_error", nil, "", http.StatusNotFound)
		return nil, err
	}
	return preferences, nil
}

func (a *App) GetPreferenceByCategoryAndNameForUser(userID string, category string, preferenceName string) (*model.Preference, *model.AppError) {
	res, err := a.Srv().Store.Preference().Get(userID, category, preferenceName)
	if err != nil {
		return nil, model.NewAppError("GetPreferenceByCategoryAndNameForUser", "app.preference.get.app_error", nil, err.Error(), http.StatusBadRequest)
	}
	return res, nil
}

func (a *App) UpdatePreferences(userID string, preferences model.Preferences) *model.AppError {
	for _, preference := range preferences {
		if userID != preference.UserId {
			return model.NewAppError("savePreferences", "api.preference.update_preferences.set.app_error", nil,
				"userId="+userID+", preference.UserId="+preference.UserId, http.StatusForbidden)
		}
	}

	if err := a.Srv().Store.Preference().Save(preferences); err != nil {
		var appErr *model.AppError
		switch {
		case errors.As(err, &appErr):
			return appErr
		default:
			return model.NewAppError("UpdatePreferences", "app.preference.save.updating.app_error", nil, err.Error(), http.StatusBadRequest)
		}
	}

	if err := a.Srv().Store.Channel().UpdateSidebarChannelsByPreferences(preferences); err != nil {
		return model.NewAppError("UpdatePreferences", "api.preference.update_preferences.update_sidebar.app_error", nil, err.Error(), http.StatusInternalServerError)
	}

	message := model.NewWebSocketEvent(model.WebsocketEventSidebarCategoryUpdated, "", "", userID, nil)
	// TODO this needs to be updated to include information on which categories changed
	a.Publish(message)

	message = model.NewWebSocketEvent(model.WebsocketEventPreferencesChanged, "", "", userID, nil)
<<<<<<< HEAD
	message.Add("preferences", preferences.ToJson())
=======
	prefsJSON, jsonErr := json.Marshal(preferences)
	if jsonErr != nil {
		mlog.Warn("Failed to encode to JSON", mlog.Err(jsonErr))
	}
	message.Add("preferences", string(prefsJSON))
>>>>>>> 28ef5856
	a.Publish(message)

	return nil
}

func (a *App) DeletePreferences(userID string, preferences model.Preferences) *model.AppError {
	for _, preference := range preferences {
		if userID != preference.UserId {
			err := model.NewAppError("DeletePreferences", "api.preference.delete_preferences.delete.app_error", nil,
				"userId="+userID+", preference.UserId="+preference.UserId, http.StatusForbidden)
			return err
		}
	}

	for _, preference := range preferences {
		if err := a.Srv().Store.Preference().Delete(userID, preference.Category, preference.Name); err != nil {
			return model.NewAppError("DeletePreferences", "app.preference.delete.app_error", nil, err.Error(), http.StatusBadRequest)
		}
	}

	if err := a.Srv().Store.Channel().DeleteSidebarChannelsByPreferences(preferences); err != nil {
		return model.NewAppError("DeletePreferences", "api.preference.delete_preferences.update_sidebar.app_error", nil, err.Error(), http.StatusInternalServerError)
	}

	message := model.NewWebSocketEvent(model.WebsocketEventSidebarCategoryUpdated, "", "", userID, nil)
	// TODO this needs to be updated to include information on which categories changed
	a.Publish(message)

	message = model.NewWebSocketEvent(model.WebsocketEventPreferencesDeleted, "", "", userID, nil)
<<<<<<< HEAD
	message.Add("preferences", preferences.ToJson())
=======
	prefsJSON, jsonErr := json.Marshal(preferences)
	if jsonErr != nil {
		mlog.Warn("Failed to encode to JSON", mlog.Err(jsonErr))
	}
	message.Add("preferences", string(prefsJSON))
>>>>>>> 28ef5856
	a.Publish(message)

	return nil
}<|MERGE_RESOLUTION|>--- conflicted
+++ resolved
@@ -9,10 +9,7 @@
 	"net/http"
 
 	"github.com/mattermost/mattermost-server/v6/model"
-<<<<<<< HEAD
-=======
 	"github.com/mattermost/mattermost-server/v6/shared/mlog"
->>>>>>> 28ef5856
 )
 
 func (a *App) GetPreferencesForUser(userID string) (model.Preferences, *model.AppError) {
@@ -70,15 +67,11 @@
 	a.Publish(message)
 
 	message = model.NewWebSocketEvent(model.WebsocketEventPreferencesChanged, "", "", userID, nil)
-<<<<<<< HEAD
-	message.Add("preferences", preferences.ToJson())
-=======
 	prefsJSON, jsonErr := json.Marshal(preferences)
 	if jsonErr != nil {
 		mlog.Warn("Failed to encode to JSON", mlog.Err(jsonErr))
 	}
 	message.Add("preferences", string(prefsJSON))
->>>>>>> 28ef5856
 	a.Publish(message)
 
 	return nil
@@ -108,15 +101,11 @@
 	a.Publish(message)
 
 	message = model.NewWebSocketEvent(model.WebsocketEventPreferencesDeleted, "", "", userID, nil)
-<<<<<<< HEAD
-	message.Add("preferences", preferences.ToJson())
-=======
 	prefsJSON, jsonErr := json.Marshal(preferences)
 	if jsonErr != nil {
 		mlog.Warn("Failed to encode to JSON", mlog.Err(jsonErr))
 	}
 	message.Add("preferences", string(prefsJSON))
->>>>>>> 28ef5856
 	a.Publish(message)
 
 	return nil

--- conflicted
+++ resolved
@@ -65,13 +65,8 @@
 	checkConn       chan *webConnCheckMessage
 }
 
-<<<<<<< HEAD
-// NewWebHub creates a new Hub.
-func (a *App) newWebHub() *Hub {
-=======
 // newWebHub creates a new Hub.
 func newWebHub(s *Server) *Hub {
->>>>>>> d639e3c8
 	return &Hub{
 		srv:             s,
 		register:        make(chan *WebConn),
@@ -88,11 +83,7 @@
 }
 
 // HubStart starts all the hubs.
-<<<<<<< HEAD
-func (a *App) hubStart() {
-=======
 func (s *Server) HubStart() {
->>>>>>> d639e3c8
 	// Total number of hubs is twice the number of CPUs.
 	numberOfHubs := runtime.NumCPU() * 2
 	s.Log.Info("Starting websocket hubs", mlog.Int("number_of_hubs", numberOfHubs))
@@ -100,11 +91,7 @@
 	hubs := make([]*Hub, numberOfHubs)
 
 	for i := 0; i < numberOfHubs; i++ {
-<<<<<<< HEAD
-		hubs[i] = a.newWebHub()
-=======
 		hubs[i] = newWebHub(s)
->>>>>>> d639e3c8
 		hubs[i].connectionIndex = i
 		hubs[i].Start()
 	}
@@ -126,13 +113,6 @@
 	}
 }
 
-<<<<<<< HEAD
-func (a *App) hubStop() {
-	a.Srv().HubStop()
-}
-
-=======
->>>>>>> d639e3c8
 // GetHubForUserId returns the hub for a given user id.
 func (s *Server) GetHubForUserId(userID string) *Hub {
 	// TODO: check if caching the userID -> hub mapping
@@ -161,7 +141,7 @@
 	}
 }
 
-// HubUnregister unregisters a connection from a hub.
+// hubUnregister unregisters a connection from a hub.
 func (a *App) hubUnregister(webConn *WebConn) {
 	hub := a.GetHubForUserId(webConn.UserId)
 	if hub != nil {
@@ -506,15 +486,9 @@
 					}
 				}
 
-<<<<<<< HEAD
-				if h.app.isUserAway(latestActivity) {
-					h.app.Srv().Go(func() {
-						h.app.setStatusLastActivityAt(webConn.UserId, latestActivity)
-=======
-				if appInstance.IsUserAway(latestActivity) {
+				if appInstance.isUserAway(latestActivity) {
 					h.srv.Go(func() {
-						appInstance.SetStatusLastActivityAt(webConn.UserId, latestActivity)
->>>>>>> d639e3c8
+						appInstance.setStatusLastActivityAt(webConn.UserId, latestActivity)
 					})
 				}
 			case userID := <-h.invalidateUser:

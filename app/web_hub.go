--- conflicted
+++ resolved
@@ -175,11 +175,7 @@
 		cm := &model.ClusterMessage{
 			Event:    model.ClusterEventPublish,
 			SendType: model.ClusterSendBestEffort,
-<<<<<<< HEAD
-			Data:     message.ToJson(),
-=======
 			Data:     data,
->>>>>>> 28ef5856
 		}
 
 		if message.EventType() == model.WebsocketEventPosted ||

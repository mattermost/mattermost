--- conflicted
+++ resolved
@@ -38,15 +38,11 @@
 			break
 		}
 		resp := model.NewWebSocketResponse("OK", req.Seq, map[string]interface{}{"action": req.Action, "value": req.Data["value"]})
-<<<<<<< HEAD
-		if err = ws.WriteMessage(mt, resp.ToJson()); err != nil {
-=======
 		respJSON, err := resp.ToJSON()
 		if err != nil {
 			break
 		}
 		if err = ws.WriteMessage(mt, respJSON); err != nil {
->>>>>>> 28ef5856
 			break
 		}
 	}
